<!DOCTYPE html>
<html>
<head>
    <link href="sailing-fontface-1.0.cache.css" media="screen" rel="stylesheet" title="Default stylesheet" type="text/css" />
    <link href="start.css" rel="stylesheet" type="text/css" />
    <link href="release_notes.css" rel="stylesheet" type="text/css" />
    <link rel="shortcut icon" type="image/x-icon" href="images/sap${applicationScope['clientConfigurationContext.whitelabeled']}.ico"  selenium-id="shortcutIcon"/>
    <title>${applicationScope['clientConfigurationContext.SAP']}Sailing Analytics - Admin Console Release Notes</title>
</head>
<body>
    <div class="logoAndTitlePanel">
        <script>
            if (!${applicationScope['clientConfigurationContext.debrandingActive']}){
                document.write("<a class=\"sapLogo\" href=\"https://www.sap.com?campaigncode=CRM-XH21-OSP-Sailing\"><img class=\"sapLogoImage\" src=\"/images/logo-small@2x.png\" alt=\"SAP Website\"/></a>\r\n");
            }
        </script>
        <div class="sailingAnalyticsLabelPanel">
            <div class="sailingAnalyticsLabel">Sailing Analytics</div>
        </div>
    </div>
    <div class="yield_content">
      <div class="contentWrapper">
        <div class="mainContent">
          <h2 class="releaseHeadline">Release Notes - Administration Console</h2>
          <div class="innerContent">
          <h2 class="articleSubheadline">October 2025</h2>
          <ul class="bulletList">
                <li>When WindBots sent buffered data, e.g., from previous days, there was a possibility that
                    under some circumstances this data may have interfered with live data, leading, e.g.,
                    to "jumping" WindBot positions. This has now been fixed.<p>
<<<<<<< HEAD
                <li>Upgraded the TracAPI to version 5.0.0. This version now secures access to TracTrac events
                    with a new authentication and authorization scheme based on API tokens that are used
                    to authenticate users. TracTrac can then authorize those users for read or read/write
                    access to specific events. Such API tokens can be obtained from the new version of
                    the TracTrac event manager.<p>
                    The API token also replaces the username/password authentication scheme for the update
                    back channel from which TracTrac can optionally receive updates coming from the Race
                    Manager app, such as race start times, race aborts, or course configurations.</li>
=======
                <li>For the following system properties, alternative environment variables have been introduced:
                    <ul>
                        <li><tt>AWS_S3_TEST_S3ACCESSID</tt> for <tt>aws.s3.test.s3AccessId</tt></li>
                        <li><tt>AWS_S3_TEST_S3ACCESSKEY</tt> for <tt>aws.s3.test.s3AccessKey</tt></li>
                        <li><tt>GOOGLE_MAPS_AUTHENTICATION_PARAMS</tt> for <tt>google.maps.authenticationparams</tt></li>
                        <li><tt>YOUTUBE_V3_API_KEY</tt> for <tt>youtube.api.key</tt></li>
                        <li><tt>GEONAMES_ORG_USERNAMES</tt> for <tt>geonames.org.usernames</tt></li>
                    </ul>   
                    If the system property is set, it takes precedence over the environment variable.               
>>>>>>> 0d7ca546
          </ul>
          <h2 class="articleSubheadline">September 2025</h2>
          <ul class="bulletList">
                <li>Added boat classes "Elan E4" and "Beneteau First 36" to the list of boat classes.<p>
          </ul>
          <h2 class="articleSubheadline">August 2025</h2>
          <ul class="bulletList">
                <li>Pairings, e.g., in league set-ups, can not be copied across regattas/leaderboards.
                    This allows users to create a hidden regatta/leaderboard with flights to the entire
                    season, create a pairing list for that and the copy sub-sequences from it to
                    the regattas of the individual events. This can help improve the fairness of
                    pairing lists across an entire season.</li>
                <li>Upon popular demand, the series editing dialog now supports not only 50 but 100
                    race columns / flights to be created in the drop-down list.</li>
                <li>AI Agent credentials can now be reset from the Admin Console.</li>
                <li>When using the Advanced / Landscape Management page of the Admin Console, and a new
                    application load balancer (ALB) is created (e.g., in response to the number of ALB
                    listener rules exceeding the limit for all existing ALBs in the region), the new ALB
                    will automatically be registered with any AWS Web Application Firewall (WAF) access
                    control list (Web ACL) that has a tag "web-acl-purpose" with value "geoblocking".<p>
          </ul>
          <h2 class="articleSubheadline">June 2025</h2>
          <ul class="bulletList">
                <li>Introduced a new Low Point scoring scheme for overall leaderboards which---instead of using the <em>ranks</em>
                    from the contained leaderboards---uses the net points from those leaderboards. This way, the overall leaderboard's
                    point sum equals the total points sum of the leaderboards (if no discards are configured for the overall leaderboard).
                    Tie breaking is by rule A8.1, as usual. Use this if you want to give emphasis to each act according to the number
                    of races/flights sailed in them.</li>
                <li>ORC Performance Curve Scoring (PCS) was renamed to "ORC Polar Curve Scoring" with the acronym unchanged. We have adjusted
                    our message texts in the UI accordingly. Furthermore, the "CIRCULAR_RANDOM" pre-set is now called "All Purpose,"
                    and "LONG_DISTANCE" is now called "Ocean Race." Non-spinnaker allowances now typically come in separate certificates.</li>
                <li>Upgraded embedded Jetty web server, closing CVE-2024-13009</li>
                <li>Added boat classes "ORC Multihull" and "SRS" (also known as "LYS")</li>
                <li>Added action to remotely trigger a calibration run on a WindBot device.</li>
                <li>New scoring system for iQFOil medal series mode where two, not one, get promoted straight into the grand final.</li>
          </ul>
          <h2 class="articleSubheadline">May 2025</h2>
          <ul class="bulletList">
                <li>The Riot server listening for WindBot data now properly implements connection closing upon not having
                    received device heartbeat messages for more than 30s.</li>
                <li>Users can now file take-down requests for media assets displayed on the web site. This includes
                    event stage/logo/teaser/gallery images and videos, as well as competitor images and competitor flags.
                    For all these assets, a little semi-transparent three-dots button is displayed in the top-left
                    corner of the image/video tile. When a logged-in user with a validated e-mail address clicks the
                    button, a popup dialog allows for additional input and submitting of the take-down request, which
                    will lead to an e-mail being sent to support@sapsailing.com.</li>
                <li>Fixed parsing of X-Forwarded-For header, now reporting the correct client IP in case of multiple proxies along the way.</li>
                <li>Improved logging in case operations received from replicas are being applied. The log entry now shows the name of the server
                    where the operation originated from.</li>
          </ul>
          <h2 class="articleSubheadline">March 2025</h2>
          <ul class="bulletList">
                <li>We included a new AI Agent, based on <a href="https://help.sap.com/docs/sap-ai-core/sap-ai-core-service-guide/what-is-sap-ai-core">SAP AI Core</a>,
                    that helps commenting races, live and replay. To configure the agent,
                    the administration console has a new "AI Agent" tab. It shows whether credentials for the
                    underlying AI Core service have been provided, allows users to provide these,
                    shows which language model is currently selected for producing the comments
                    and displays the list of events, allowing the user to select for which of those
                    the AI Agent shall be activated to produce comments. The comments will be produced
                    when certain events in those races are discovered, such as a start or a certain
                    share of competitors having rounded a mark. This also means that races already
                    loaded will not have their existing data commented on. But (re-)loading races
                    as well as live races into selected events will add those comments, visible in
                    the "Tags" side bar in the race viewer.<p>
                    Two optional system properties can be used to control the AI Agent:
                    <ul>
                    <li><tt>sap.aicore.credentials</tt>: if provided, its value is expected to be a JSON document with AI Core
                        credentials, as you would get from viewing your credentials of you AI Core instance in SAP BTP Cockpit;
                        if not provided, credentials may still be provided through the Admin Console later.</li>
                    <li><tt>sap.sailing.aiagent.modelname</tt>: if provided, selected a language model name to use; a model
                        deployment by that name must be available in the AI Core account for which the credentials are valid.
                        If not provided, or if no model deployment by that name can be found, a default model is used
                        (currently gpt-4o-mini). Note that the model you choose this way needs to comply with the <tt>openai</tt>
                        API for <tt>chat-completions</tt> in order to be used in this context.</li>
                    </ul>
                </li>
                <li>The Administration Console now allows you to configure trusted origins / domains for using Cross-Origin Resource Sharing
                    (CORS) and hence access, in particular, REST API resources from the server or replica set you are administering, as well as
                    the possibility to embed pages from that server or replica set in some other page's &lt;iframe&gt; HTML element,
                    controlled through the <tt>Content-Security-Policy</tt> header field and its <tt>frame-ancestors</tt> directive.
                    Both, wildcard or explicit sets of origins in the form of <tt>https://www.example.org</tt> can be specified.
                    CORS restrictions map to corresponding values of the <tt>Access-Control-Allow-Origin</tt> HTTP response header field.
                    You can find these new options <a href="/gwt/AdminConsole.html#LocalServerPlace:">here in the Advanced / Local Server</a>
                    panel of the Administration Console.<p>
                    Note that the settings you make there are specific to the replica set / server name of the environment you're
                    administering.<p>
                    Also note that with the introduction of these configuration options, there are new, secure defaults. CORS
                    requests are now by default allowed only from the same origin as the REST request goes to, and frame embedding
                    is by default disabled. Should you have a scenario in which you have embedded Sailing Analytics pages in your
                    web site using an &lt;iframe&gt; and would like to continue doing this, please get in touch
                    (<a href="mailto:support@sapsailing.com">support@sapsailing.com</a>).<p>
                    Note that this additional configuration data changes the format of the Security Service's initial load
                    for replication incompatibly. A synchronized roll-out approach is required, upgrading primary/master
                    nodes before upgrading their replica(s).</li>
                <li>File uploads now not only require an authenticated user to have object creation permissions on the
                    target server, but additionally the user's e-mail address now must have been validated successfully.</li>
                <li>New passwords now need to have a higher minimum complexity than before.</li>
                <li>There is a new system property <tt>geonames.org.usernames</tt> that can be used to provide one or more
                    (comma-separated) user names for the <a href="https://geonames.org">geonames.org</a> service that we
                    use to map coordinates to venue names and to determine time zones for races as used, e.g., in
                    data mining.</li>
          </ul>
          <h2 class="articleSubheadline">February 2025</h2>
          <ul class="bulletList">
                <li>In the <a href="/gwt/AdminConsole.html#SmartphoneTrackingPlace:">admin console's</a>
                    Smartphone Tracking panel, when importing data from files to create new device mappings
                    there is now a "Vakaros" / "VAKAROS_EXTENDED" menu entry when using "Import fixes"
                    or "Import additional sensor data," respectively. With these, files obtained from
                    Vakaros devices can be imported with their time stamps, GPS information (lat/lon,
                    COG, SOG) and, when available, from the "additional" sensor data heel, pitch,
                    and the two special values load_GDF1 and load_GDF2, which we map to the
                    forestay load and the kicker tension values, respectively.</li>
                <li>When upgrading an application replica set through the Landscape Management panel,
                    other target groups such as those from an NLB will be considered correctly for adding
                    and removing temporary upgrade replicas and the primary/master node.</li>
                <li>Added a result importer for the typical Sailwave HTML output, such as
                    <a href="https://www.rhkyc.org.hk/storage/app/media/Sailing/result/HONG-KONG-RACE-WEEK/2025/ILCA4.htm">https://www.rhkyc.org.hk/storage/app/media/Sailing/result/HONG-KONG-RACE-WEEK/2025/ILCA4.htm</a>.
                    You can add these types of URLs now in the <a href="/gwt/AdminConsole.html#ResultImportUrlsPlace:">Result import URLs</a> tab
                    of the Connectors category in the administration console.</li>
          </ul>
          <h2 class="articleSubheadline">January 2025</h2>
          <ul class="bulletList">
                <li>When exporting wind from the Admin Console's Tracked Races / Tracked Races panel,
                    the wind data is represented as "fixes" where COG and SOG correspond to TWD and TWS,
                    as usual. Now, however, not only the <tt>COMBINED</tt> wind track is exported, but
                    all detailed tracks of type <tt>EXPEDITION</tt>, <tt>WEB</tt>, <tt>WINDFINDER</tt>,
                    and <tt>RACECOMMITTEE</tt>. The respective object names are constructed from the
                    wind source types and IDs, e.g., <tt>"EXPEDITION (DC-FE-AAHJ)"</tt> and can be
                    imported again in the Tracked Races / Wind panel now (see "Routeconverter"-based
                    wind import).</li>
                <li>Fixed wind import from ZIP files exported by the Sailing Analytics. So far, file extensions
                    of the files wrapped in the ZIP file were checked to be ".txt" which therefore ignored the
                    .gpx, .kml, etc. file types that we normally export ourselves.</li>
          </ul>
          <h2 class="articleSubheadline">December 2024</h2>
          <ul class="bulletList">
                <li>The Igtimi WindBot connector has been re-designed. This became necessary because
                    Riedel Communications GmbH deprecated and then stopped their "Riot" back-end
                    which so far allowed WindBot and YachtBot devices to register, send their data to and provide
                    client applications access to live and historic WindBot data.<p>
                    The new architecture features a built-in "Riot" server replacement in every
                    Sailing Analytics server. It can be configured using the <tt>igtimi.riot.port</tt>
                    system property, which is controlled through the <tt>IGTIMI_RIOT_PORT</tt>
                    environment variable set for the <tt>start</tt> script. When left empty,
                    the Riot server will listen on a random port unused so far. This port can
                    be obtained using the <tt>/igtimi/api/v1/server</tt> REST GET method, found
                    in the <tt>port</tt> attribute of the JSON document responded with.
                    The built-in Riot server is replicated by default, and devices and data access
                    windows are kept synchronized between primary and replicas. Dedicated instances
                    may be set up with the only purpose of acting as a highly-available Riot server
                    farm. Messages sent to one of the instances in the replica set will make it to
                    all instances in the replica set and will eventually get stored persistently in
                    the primary's database.
                    <p>
                    Devices can be configured to send to that port, directly to the server's IP
                    address with the specific port, or, e.g., through a network load balancer
                    such as the Amazon Web Services (AWS) NLB, allowing for multiple servers
                    such as a primary/master and one or more replicas to be registered for
                    high availability. With an AWS NLB it is important to configure the target group
                    such that the client IP address is preserved, so the server knows where to send
                    responses and commands to.
                    <p>
                    Instead of managing Igtimi "Accounts" there now is a system property <tt>igtimi.base.url</tt>
                    that defines the base URL of the Riot service to which the Sailing Analytics server will
                    connect for live and stored WindBot data. The new environment variable <tt>IGTIMI_BASE_URL</tt>
                    is mapped to the <tt>igtimi.base.url</tt> property in the start scripts.
                    The property defaults to <tt>https://wind.sapsailing.com</tt>.
                    By default, authentication for the remote service is handled using the local user's bearer token
                    of the user tracking or owning the race for which wind data is requested. The <tt>igtimi.bearer.token</tt>
                    system property can be used as an override, e.g., in case the local Sailing Analytics server
                    does not share the security service with the replica set running the Riot service. The corresponding
                    environment variable is <tt>IGTIMI_BEARER_TOKEN</tt>. With this,
                    the <tt>igtimi.client.id</tt> and <tt>igtimi.client.secret</tt> system properties, as well as
                    their environment variable counterparts <tt>IGTIMI_CLIENT_ID</tt> and <tt>IGTIMI_CLIENT_SECRET</tt>,
                    respectively, are no longer used.
                    <p>
                    The new version of the Igtimi Devices panel in the Admin Console (see
                    <tt>/gwt/AdminConsole.html#IgtimiDevicesPlace:</tt>) now shows the devices
                    and their sharing to clients through so-called "Data Access Windows." The
                    device entities are created automatically when messages are received.
                    Data Access Windows (DAWs), however, need to be created manually in order to share
                    the content delivered by the devices with authenticated users. You can use
                    the DAWs' ownership and access control list (ACL) settings and grant users
                    explicit permissions to individual DAWs. Click on the "Change Ownership" action icon
                    to see the key of a DAW in case you want to use it in an individual permission
                    that you grant to a user.
                    <p>
                    There is a REST API that mimics the old Riot REST API to a certain degree.
                    Sailing Analytics users and operators typically don't work with this API directly.
                    Yet, the API is exposed under <tt>/igtimi/api/v1</tt> and has end points for
                    managing devices and DAWs, retrieving data recorded from the devices,
                    as well as for finding out the web socket server end
                    point for connecting to live data and connecting to it,
                    and the above-mentioned method for finding
                    out the Riot server socket's listening port.
                    <p>
                    The protocol used for transmitting device data to REST API clients has changed in
                    so far that the device message payloads are no longer sent as JSON objects; instead,
                    the original Protocol Buffer (protobuf) binary messages are encoded using Base64
                    and transmitted as an array of such Base64 strings.
                    </li>
          </ul>
          <h2 class="articleSubheadline">November 2024</h2>
          <ul class="bulletList">
                <li>The system property for removing the SAP branding from the solution has changed its default. It used
                    to default to <tt>false</tt>, meaning that by default the entire solution shows SAP's branding.
                    Prior to publishing the repository under an open-source license we'd like to make clear that only
                    SAP-reviewed versions such as from <a href="https://github.com/SAP/sailing-analytics">https://github.com/SAP/sailing-analytics</a>
                    are supposed to show this branding. Any other fork must not, and the regular rules for the use of
                    the SAP trademark apply. See also <a href="https://brand.sap.com">brand.sap.com</a>.
                    Therefore, we change the default value of this property to <tt>true</tt>.</li>
          </ul>
          <h2 class="articleSubheadline">September 2024</h2>
          <ul class="bulletList">
            <li>When removing the denotation for smartphone tracking from a race, tracking of that race will
                now be stopped and the tracked race will be removed. This ensures consistency when later
                the denotation should be added again.</li>
            <li>A file importer for the Queclink GL300 format (see, e.g.,
                <a target="_" href="https://static.sapsailing.com/GL300%20@Track%20Air%20Interface%20Protocol_R13.03.pdf">here</a>)
                has been added. This way, you can now create a "smartphone-tracked" race and import a file that contains
                messages recorded from GL300 devices. Those messages look like this:
                <pre>
                  +BUFF:GTFRI,301201,860599002480051,,0,0,4,1,,,,-2.872803,52.161116,20240710154359,,,,,,1,,,,-2.872803,52.161116,20240710154404,,,,,,1,,,,-2.872803,52.161116,20240710154409,,,,,,1,,,,-2.872803,52.161116,20240710154414,,,,,,60,,21B0$
                </pre>
                The importer naturally supports out of order delivery. The position-related data doesn't have to be
                ordered by increasing time stamps. This way, you can also activate buffering in your GL300 such that
                when the tracker comes online again, live data transmission takes precedence over transmitting the
                data buffered.</li>
          </ul>
          <h2 class="articleSubheadline">August 2024</h2>
          <ul class="bulletList">
            <li>When importing race results for race columns with column factors different from 1.0,
                score difference highlighting now properly considers those column factors. This
                should help in particular when importing medal race scores which by default are
                doubled.</li>
            <li>Inserting wind data into the database on the importing side of a "Master Data Import"
                is now quicker, using mass insert instead of inserting the wind fixes one by one.</li>
            <li>Added Zoom8 as new pre-defined boat class.</li>
            <li>Switched from Launch Configurations to Launch Templates for AWS landscape automation.
                When this release is deployed, you will only be able to fully manage application
                replica sets based on Launch Templates. Those still based on Launch Configurations
                then need to be migrated manually in the AWS EC2 Console before you can manage
                those replica sets again with this release.</li>
          </ul>
          <h2 class="articleSubheadline">July 2024</h2>
          <ul class="bulletList">
            <li>A regatta's end date is now considered for deciding whether to display the regatta as still
                "in progress." A regatta will be shown as "finished" now even if not all its races (as may occur
                particlarly in split-fleet scenarios) have been completed, as soon as the regatta's end date
                has passed.</li>
            <li>Upgraded TracAPI to version 3.15.13, resolving issues with deadlocks based on HTTP ports
                being blocked.</li>
          </ul>
          <h2 class="articleSubheadline">June 2024</h2>
          <ul class="bulletList">
            <li>Upgraded to TracAPI 3.15.8, supporting more TracTrac invalid result markers (IRMs),
                in particular DCT, DNE, and RCT.</li>
            <li>For raw data output of wind sensor and object positions, where permitted, use seven instead of
                six decimal places in lat/lng output to increase resolution to approximately 1cm.</li>
            <li>Fixed concurrency issue with subscription webhook callbacks which in rare cases led
                expiring subscriptions or failing payments to not properly revoke user permissions.</li>
            <li>When archiving a replica set, any remote reference pointing to it from the archive running
                at <tt>www.sapsailing.com</tt> is being removed. Now, the same reference will also be removed
                from the failover archive at <tt>archive-failover.sapsailing.com</tt> to reduce inconsistency
                and a circular reference structure in case we need to switch to the failover.</li>
            <li>Upgraded to TracAPI 3.15.9, filtering mark positions by course area on the server side now and
                offering the client archived MTB files instead of live DB access where available.</li>
            <li>Upgraded to TracAPI 3.15.10, fixing a bug introduced by TracAPI 3.15.9 regarding locally
                overriding the so-called "stored data URI"</li>
            <li>Added class "Wingfoil"</li>
            <li>TracAPI 3.15.12 fixes the MTB file reader that was not releasing all the resources once
                the reading process was over.</li>
            <li>Added class "RS Vareo"</li>
            <li>Fixed Czech translation for the headerLogo of the web interface: 'Sailing Analytics' is now
                used instead of czech phrase.</li>
          </ul>
          <h2 class="articleSubheadline">May 2024</h2>
          <ul class="bulletList">
            <li>Reading the wind estimation data from a server during start-up, using the
                <tt>windestimation.source.url</tt> system property, now requires authentication.
                The <tt>java/target/start</tt> script now reads the <tt>WINDESTIMATION_BEARER_TOKEN</tt>
                variable and passes it as the <tt>windestimation.source.bearertoken</tt> system property
                to the application. The user authenticated by that token must have the
                <tt>WIND_ESTIMATION_MODELS:READ</tt> permission for the server identified by the
                URL provided in the <tt>windestimation.source.url</tt> property, for example
                <tt>WIND_ESTIMATION_MODELS:READ:ARCHIVE</tt> if the URL is <tt>https://sapsailing.com</tt></li>
            <li>Reading the polar data from a server during start-up, using the
                <tt>polardata.source.url</tt> system property, now requires authentication.
                The <tt>java/target/start</tt> script now reads the <tt>POLAR_DATA_BEARER_TOKEN</tt>
                variable and passes it as the <tt>polardata.source.bearertoken</tt> system property
                to the application. The user authenticated by that token must have the
                <tt>POLAR_DATA:READ</tt> permission for the server identified by the
                URL provided in the <tt>polardata.source.url</tt> property, for example
                <tt>POLAR_DATA:READ:ARCHIVE</tt> if the URL is <tt>https://sapsailing.com</tt></li>
          </ul>
          <h2 class="articleSubheadline">April 2024</h2>
          <ul class="bulletList">
            <li>The TracTrac connector now pools and re-uses event subscriber threads for live connections
                for the same event with equal stored and live URIs. This helps reduce the number of threads
                running in the system and is "friendlier" on the TracTrac infrastructure regarding the
                number of concurrent connections the system needs to manage.</li>
            <li>During live TracTrac connections, mark positions are now filtered by the race's course area if
                both, mark and race, specify one. This way, redundant and excessive mark fixes can be avoided,
                don't consume extra memory and don't waste replication bandwidth. See also
                <a href="https://bugzilla.sapsailing.com/bugzilla/show_bug.cgi?id=5919">bug 5919</a>.</li>
            <li>Fixed file upload for Chrome browsers after Chrome made an incompatible change, appending
                a combination of <tt>&lt;div&gt;</tt> tags after the already <tt>&lt;pre&gt;</tt>-enclosed
                form submission completion payload.</li>
            <li>The TracTrac connector will no longer disconnect from a race when it is abandoned. It is now
                assumed the race will be re-sailed, and so the connector will keep tracking the race.</li>
            <li>Fixed handling of <tt>null</tt> values in "compareservers" end point.</li>
            <li>Upgraded to TracAPI 3.15.7, fixing an issue with static mark positions not transmitted during live races.</li>
            <li>The LOW_POINT_WITH_ELIMINATING_MEDAL_SERIES_PROMOTING_ONE_TO_FINAL_AND_TWO_TO_SEMIFINAL scoring scheme,
                as used typically for iQFOil formats with quarter/semi/grand finals, now does no longer require explicit
                column factors of 1.0 for those medal-series race columns. The medal series-based doubling is deactivated
                now for this scoring scheme. Should you have relied on this scheme doubling your medal series scores,
                you now have to adjust the column factors for those race columns to 2.0 explicitly.</li>
          </ul>
          <h2 class="articleSubheadline">March 2024</h2>
          <ul class="bulletList">
            <li>Support the "AIN" IOC code for "ATHLÈTE INDIVIDUEL NEUTRE" with its special flag.</li>
            <li>Bug fix: in landscape automation, when moving all process instances away from a node to other nodes,
                in-place replica re-starts were erroneously performed using the "root" user instead of the
                "sailing" user. Not only were the processes running with the wrong user; this would also
                create folders with incorrect ownerships which then were no longer writeable for the "sailing"
                user which later led to problems with re-starting those processes, such as after a version
                upgrade.</li>
            <li>For new stand-alone instances, the new default type suggested is c5.2xlarge which is less expensive with
                similar characteristics as the previous default c4.2xlarge.</li>
          </ul>
          <h2 class="articleSubheadline">February 2024</h2>
          <ul class="bulletList">
            <li>The TracTrac API now offers <tt>STP</tt> and <tt>SCP</tt> as new race competitor status values
                that we now map to our corresponding "IRM" / penalty codes.</li>
            <li>A bug in the way mark passing calculation results were stored persistently lead to some races
                "losing" their mark passings when the server was re-started. This bug is fixed now.</li>
            <li>Upgraded embedded Jetty web server from 9.4.44 to 9.4.54. See
                <a href="https://nvd.nist.gov/vuln/detail/CVE-2024-22201">CVE-2024-22201</a> and
                <a href="https://github.com/jetty/jetty.project/issues/11256">Jetty issue #11256</a>.</li>
          </ul>
          <h2 class="articleSubheadline">January 2024</h2>
          <ul class="bulletList">
            <li>When launching a new application replica set in a region, the choice of the default RabbitMQ
                server now depends on the region: in our "default" region "eu-west-1", RabbitMQ is identified
                by the DNS-mapped host name "rabbit.internal.sapsailing.com". Elsewhere, the RabbitMQ server
                in the region is explored using the RabbitMQEndpoint tag. If not found, again
                "rabbit.internal.sapsailing.com" will be used, assuming there may be a VPC peering across
                regions.</li>
          </ul>
          <h2 class="articleSubheadline">October 2023</h2>
          <ul class="bulletList">
            <li>TracTrac and YellowBrick passwords are no longer sent back to the client; there were ways to discover
                those passwords from the password fields by tweaking with the browser's debug tools. When leaving
                the password field empty during updating a connectivity record, the password will simply be left
                unchanged.</li>
            <li>The TracTrac "Update URI" is now discovered from the new field <tt>server_update_uri</tt> in the
                JSON document describing an event. This way, users don't need to enter it unless they want to
                override the default with some special value. It is therefore now usually sufficient
                to enter a user name and password combination in order to activate these updates that are sent
                back to the TracTrac server.</li>
          </ul>
          <h2 class="articleSubheadline">August 2023</h2>
          <ul class="bulletList">
            <li>Added a new racing procedure <tt>SWC_4MIN</tt> for kites and windsurfers with a shortened four-minute
                start sequence with green flag for one minute after start.</li>
            <li>The layout regression in leaderboard configuration panels ("Leaderboards / Leaderboards" and
                "Connectors / Smartphone Tracking") has been fixed. The help text has moved above the two
                caption boxes, and action icon columns for the two bottom tables now resize in lock-step,
                letting the rows of the two adjacent tables typically have similar, if not the same, height.</li>
            <li>Course areas can now optionally be specified with a center point and radius for display on the map.</li>
            <li>Bug fix: when allowing for competitor updates in combination with the TracTrac connector, the updates
                were not applied properly to the Competitor records in case of a "league" setup where competitors
                can change their boats in the context of their regatta.</li>
            <li>Macao and Faroe three-letter IOC / Noational Paralympic Committee codes according to
                <a href="https://en.wikipedia.org/wiki/List_of_IOC_country_codes">https://en.wikipedia.org/wiki/List_of_IOC_country_codes</a>
                are now supported (MAC and FRO, respectively).</li>
            <li>Added "303" as alias name for the "Hansa 303" class</li>
            <li>Added "RS Venture" boat class with icon</li>
            <li>The race logs for leaderboards to which the logged-in user has READ permission are now visible under
                <a href="/gwt/AdminConsole.html#LeaderboardsPlace:">/gwt/AdminConsole.html#LeaderboardsPlace:</a>.</li>
            <li>The TracTrac connector will now ignore mark positions from marks tagged with a course area that is different
                from the non-empty course area with which the race is tagged (if any). If either the mark or the race or neither
                are tagged with a course area on TracTrac's side the mark position will be processed.</li>
            <li>Auto-Scaling Groups created by landscape management now have monitoring enabled by default.</li>
            <li>Bug fix: selecting more than one shard for removal in the Landscape Management panel now works properly and
                removes all shards selected, not only the first.</li>
            <li>Tracked races without start time are now sorted towards the "later" end of the list.</li>
          </ul>
          <h2 class="articleSubheadline">July 2023</h2>
          <ul class="bulletList">
            <li>Score updates received through the race log, e.g., from the SAP Sailing Race Manager app or from the
                SwissTiming tablets through a TracTrac race connection, will update a leaderboard's "last update"
                time point only if it is newer than the already existing latest score correction time point.
                This way, if updates are received out of order it will be the latest update defining the
                last score correction time point.</li>
            <li>Bugfix: when computing a leaderboard's live delay, not the last race with a valid start time but the
                "rightmost" race connected to a column in the leaderboard was considered. For example, when the current
                live race "R3" has a live delay of 2s and there is another race "R4" already connected to the leaderboard
                with a live delay of 30s then the live delay for the leaderboard will end up being considered to be 30s,
                not 2s. This is now fixed.</li>
            <li>The <tt>/sailingserver/windStatus</tt> page now also shows battery levels if received.</li>
            <li>Tolerate TracTrac competitor status and result updates for unknown competitors (e.g., hidden ones such
                as jury boats that are tracked). This avoid issues with making race results official, too.</li>
            <li>"IQF" is now an alias name for "iQFOil"</li>
            <li>Introduced "SCA" as a new invalid result marker (IRM). When used together with the scoring scheme "LowPointWithAutomaticRDG",
                a default score is computed based on average of the competitor's scores in all races prior to the one for
                which the SCA has been given. This implements RRS A9b.</li>
            <li>Introduced a new scoring scheme: "Low point system; Medal races as quarter final, semi final and grand final."
                It is well-suited for the iQFOil format as seen in the years 2022/2023. Model each of the Quarter Final,
                Semi Final, and Grand Final as a separate "Medal Series" with one race each. The scoring scheme understands
                that the best competitor of the opening series advances to the last medal series (e.g., "Grand Final"), and
                the second and third of the Opening Series advance straight to the Semi Final (last-but-one medal series).</li>
            <li>The invalid result markers (IRMs) <tt>SCP</tt>, <tt>STP</tt>, <tt>DPI</tt>, and <tt>RDG</tt> can now consider
                optional incremental score corrections which are added to the points determined based on the competitor's rank
                in the race and the scoring scheme that applied to the race. For example, a <tt>DPI</tt> penalty with <tt>+2.5</tt>
                points may now be specified which applied during tracking the race. Absolute score corrections will be considered
                for these IRMs at the end of the race, regardless the incremental score correction. Note that the increments
                are subject to any column factors being applied; this may contradict an event's rules that may state that certain
                penalties, such as <tt>STP</tt> are <em>not</em> subject to doubling for a medal race. In such cases, specify half
                the penalty when editing the increment. Specifying and incremental penalties can be done on the <tt>/gwt/LeaderboardEdit.html</tt>
                reachable from the administration console's Leaderboards/Leaderboards tab (red dice symbol). They are displayed there
                in brackets behind the score and an optional IRM code, as in "17 DPI [+1.5]". Clearing the corresponding field
                in the editing popup dialog removes the incremental scoring offset, just like clearing the IRM code drop-down
                or the absolute score correction removes the values there, respectively.</li>
          </ul>
          <h2 class="articleSubheadline">June 2023</h2>
          <ul class="bulletList">
            <li>When importing results, sorting of the result documents has been improved. The drop-down now puts those
                result documents at the top that have the relatively longest match of their class name with the regatta's
                class name, also now considering all alias names for the class known to the system. For equally likely
                matches the newer result document is preferred. The score importer used last is remembered in the
                user preferences now and suggested by default. The most likely result document from that "default"
                score provider is suggested for import if the boat class name has sufficient overlap with the leaderboard's
                boat class name.</li>
            <li>In the Admin Console Regattas section, the table now features a course area column. This was previously shown
                in the Leaderboards table only. 
            <li>Handling an error condition more "gracefully:" when in the "Low Point, First to Win Three Races in Final" a competitor
                was assigned a number of carried wins, but that competitor then did not compete in either of the semi-final fleets, an internal
                error would keep the entire leaderboard from displaying. This is now ameliorated by logging a warning and sorting
                such a competitor as "worse" than others with equal points/wins.</li>
            <li>When archiving a DNS-mapped replica set, the load balancer rules were removed only after even the master process
                was stopped. Furthermore, all replicas were stopped even if the master was not part of the public target group, before
                the load balancer rules were changed. This led to the unfortunate situation that
                the reverse-proxy rule that was already active would not get triggered until the load balancer rules
                for the replica set were finally removed, letting users receive error 500 status codes.
                Now, the master is first added to the public target group if it wasn't already a part of it, then all replicas are stopped,
                then the load balancer rules are removed, and then the master is stopped. This will increase availability, particularly
                during a replica set archiving process.</li>
            <li>In the landscape management panel it is now also possible to provide an already existing AWS session token together with
                access key and secret for logging in. This can help, e.g., when a corporate standard requires signing in with non-IAM
                roles or accounts where the typical IAM MFA login is not supported. See your <tt>~/.aws/credentials</tt> file for a possible
                session token and see, for example, the <tt>aadawscli</tt> tool for producing such session credentials from an Azure
                Active Directory authentication scheme.</li>
            <li>Igtimi wind import now will trigger un-archiving of archived wind data. From the Igtimi web site: "All resources stored on the
                Igtimi servers will be archived if they are older than 6 months and have not been accessed for 4 months. When data is archived
                it is flagged as''“is_archived = true''". Note that when you hit archived data, while unarchiving is triggered, it will happen
                in the background and take up to a few minutes. You will then have to try again to actually receive the unarchived data.</li>
          </ul>
          <h2 class="articleSubheadline">May 2023</h2>
          <ul class="bulletList">
            <li>When a user with landscape management permissions creates a new application replica set, e.g., for a new event and the user group created
                for the new server ("...-server") is also new then the user creating it will now automatically be assigned the role <tt>server_admin</tt>
                qualified for the new "...-server" group
                which will allow him / her to manage all technical aspects of the server. The role is assigned "transitively" so that the user may pass
                it on to other delegate users. This complements the transitive assignment of the <tt>user</tt> role qualified for the new "...-server"
                group which the user creating a group has always received, also before this update. See
                <a href="https://wiki.sapsailing.com/wiki/info/security/permission-concept">https://wiki.sapsailing.com/wiki/info/security/permission-concept</a>
                for more details.</li>
            <li>When removing a replica set, now the selection in the table showing the MongoDB endpoints is honored: when a selection has been made there,
                after successfully removing the replica set, its master database will be moved to the MongoDB endpoint selected and will, after successful
                comparison with the original, be removed from its original location. Likewise, a new parameter is available for the corresponding
                REST API endpoint for removing replica sets.</li>
            <li>An STP or SCP scoring code ("Standard Penalty" / "Scoring Penalty") now by default adds 1.0 to the competitor's score as calculated based on the ranking.
                The STP / SCP code is shown already with the beginning of the race, but any official scoring result entered after the race will be
                used during replay only once the competitor has finished the race. For the medal stages of the new Formula Kite scoring
                (Low Point, First to Win Three Races, both, the A8.1 and A8.2 variants) an STP / SCP will add 1.1 to the competitor's score.</li>
            <li>The "Low Point, First to Win Three Races" scoring schemes, which rank competitors in the medal series based on the number of
                "races won" now count a win if the competitor has achieved the lowest score in that race. This changes the previous rule where
                the competitor needed to score 1.0 points in order to be called the "winner" of that race. In particular, with this change
                a competitor with, say, 2.0 points can be the "winner" of the race in case the competitor finishing first took a standard
                penalty (STP) or scoring penalty (SCP) which adds 1.1 points to the 1.0 point awarded for finishing first, so a total of 2.1 points, thus worse
                than the 2.0 points of the competitor finishing second. Should there still be a tie on points, the finishing order is
                used to break that tie.</li>
          </ul>
          <h2 class="articleSubheadline">April 2023</h2>
          <ul class="bulletList">
            <li>Added boat classes "IMOCA", "VO65" and "VO60"</li>
            <li>Implemented a new scoring scheme that ignores A8.1 tie-breaking and only uses A8.2 (last race,
                second-to-last, etc.)</li>
            <li>Implemented a new scoring scheme that supports the Formula Kite medal series format but
                ignores A8.1 tie-breaking and only uses A8.2 (last race, second-to-last, etc.)</li>
          </ul>
          <h2 class="articleSubheadline">March 2023</h2>
          <ul class="bulletList">
            <li>Users with administrative permissions on a server replica set will now be notified by e-mail about important
                events affecting the replica set, such as when the primary server instance is upgraded or moved and hence
                the replica set temporarily cannot accept write requests, or when the replica set is being archived and
                hence no other archiving should be run at the same time and the replica set being archived should not be
                modified during the archiving process. The <tt>SERVER</tt> permissions checked are <tt>CAN_IMPORT_MASTERDATA</tt>
                and <tt>CAN_EXPORT_MASTERDATA</tt> for the archiving process, and <tt>CONFIGURE_LOCAL_SERVER</tt> in case of
                the primary server becoming unavailable. E-Mail is sent only to addresses that were previously validated
                successfully.
            </li>
            <li>The landscape management panel in the administration console now offers a new action to move all application
                processes away from a server instance to a new one of which the user can determine the instance type.
                This is helpful, e.g., when a shared instance has an outdated image / installation, requires kernel updates
                or other things that at least would require a re-boot. Instead, moving to a new instance which is launched
                off the latest default image gives a fresh platform to launch the application processes on.
            </li>
            <li>The list of Amazon Machine Images in the landscape management panel now shows the AMI ID as a link that
                will open an AWS console, showing the instances launched off that AMI. This way it becomes easy to see
                which instances are using which of the managed AMIs.
            </li>
            <li>SSH keys produced with new versions of OpenSSH as well as the highly secure ED25519 keys are now supported
                for AWS landscape management. This removes the requirement to convert new OpenSSH keys to PEM format before
                starting to work with them.
            </li>
            <li>For the DNS name resulting from a new replica set name and an optional domain name or the default domain name
                (<tt>sapsailing.com</tt>) it is now checked that this name is not taken yet. An error message will be shown
                otherwise.
            </li>
            <li>Sorting of replica-set table by name is now case-insensitive.</li>
            <li>Bug fix: when working cross-region with the Landscape panel, temporary upgrade replicas were identified
                trying to obtain their host name from their IP address. When this is attempted, however, for an IP address
                identifying a host in one region and the host name is determined from within another region then the
                internal DNS name chosen is that of the other region and therefore incorrect. Instead, now the IP address's
                numeric representation is used instead.</li>
            <li>The scoring scheme "Low Point System, First with three wins in medals is winner" has been adjusted to meet the
                Olympic requirements; see official ORIS document OG2024_SAL_ORIS_R8_V1.2_20230330.pdf. It should be used as follows:
                An opening series, optionally split into qualification and final series in case the fleet is split, is followed
                by two medal series: one for the semi-final, and another for the grand final. Both of these medal series should
                start with a carry-forward which will be interpreted by the scoring scheme as the "number of wins carried forward."
                These carried wins need to be entered manually into the leaderboard (two wins for the best-seeded, one for the
                second-best seeded competitor for each fleet in those medal series). The semi-final series should consist of
                two fleets (A/B, equal rank 0) and will need seven race columns in addition to the carry-forward column because
                four competitors will race for the first to take three wins (defined as score 1.0 by the document), with a total
                of three carried wins may take six races at most, but due to a  standard penalty (STP) no competitor may score a
                win in the first race of a semi-final fleet.<p>
                The grand-finalists also race for the first to take three wins (including the carried-forward wins). They are
                ranked by wins, then by the last race rank, then by the second-to-last race rank and so on, up to the first
                grand-final race, and then by the opening series rank. Likewise, the semi-finalists will be ranked in their
                respective semi-final fleet. For their overall rank of the competitors ranking 2nd to 4th in their semi-final
                the two equally-ranked competitors from fleets A and B will be compared based on their opening series rank.</li>
          </ul>
          <h2 class="articleSubheadline">February 2023</h2>
          <ul class="bulletList">
            <li>Added ability to upload multiple video or image files of an event at once. It also includes some optimizations and bug fixes.
            </li>
          </ul>
          <h2 class="articleSubheadline">January 2023</h2>
          <ul class="bulletList">
            <li>Support for managing sharded replication in the "Landscape" panel of the "Advanced" category in the
                <a href="https://www.sapsailing.com/gwt/AdminConsole.html#LandscapeManagementPlace:">admin console</a>),
                offered as a new icon in the "Action" column of the replica sets table: in the new dialog that pops
                up you can create and remove so-called "shards" to which you can assign zero or more leaderboards
                offered by that replica set. Each shard gets its own auto-scaling group and target group in addition to the regular
                auto-scaling group / target group pair used for the public target group. By default a minimum of two instances
                are required by each shard to ensure availability. They are created with the same launch template
                used by the replica set's regular public target group. When a shard's instances are healthy,
                rules are managed in the replica set's load balancer to route traffic regarding the leaderboards
                selected for the shard to the shard's target group. This reduces traffic on the default public
                target group, and the instances of the shard can focus on the sub-set of leaderboards configured
                instead of having to compute all leaderboards in parallel. This helps reduce the leaderboard
                re-calculation times for live events with parallel live races in several classes and tens of
                competitors per leaderboard.
            </li>
            <li>Introduced new permission <tt>EVENT:UPLOAD_MEDIA</tt>. With this special permission, a user who does
                not have the full <tt>EVENT:UPDATE</tt> permission can still add (not remove or edit) media to an
                event, in particular images and videos. In our production environment the role <tt>event_manager</tt>
                grants this permission now, too, so users having that role can grant <tt>EVENT:UPLOAD_MEDIA</tt>
                to other users or the general public at their likings.
            </li>
          </ul>
          <h2 class="articleSubheadline">December 2022</h2>
          <ul class="bulletList">
            <li>Added Czech language support</li>
            <li>Imported magnetic declination tables for 2023 from NOAA</li>
          </ul>
          <h2 class="articleSubheadline">November 2022</h2>
          <ul class="bulletList">
            <li>Bug fix: when archiving a replica set, waiting for the MongoDB hash computation to complete
                now will no longer fail with a <tt>CancellationException</tt>.</li>
            <li>The landscape management panel shows a more logical structure and validates the SSH key's
                passphrase before using it in interacting with systems.</li>
            <li>Column for auto-scaling group's AMI ID in landscape management panel is now searchable and
                sortable.</li>
            <li>New scoring scheme for the 2024 Olympic Kite format, called
                "Low Point System, First with three wins in medals is winner": it uses regular low point
                scoring for the opening series (anything up to and excluding any medal series race) with
                the usual RRS A8.1 tie breaking; for any subsequent sequence of medal series the scheme
                counts the wins, and a non-discardable carry column starting a medal series is taken to
                mean "wins carried into that series," not points. A competitor is said to have "won" a
                race if no other competitor scored better in that race, including any penalty points or
                other score corrections. Should this definition apply to more than one competitor, e.g.,
                because all competitors got disqualified, were OCS or DNF, or because the first to cross
                the finish line received an STP of one point and hence scores equal to the competitor
                crossing the finish line in second position, then a winner is picked randomly. To decide
                a winner in this case, a manual score correction in favor of the desired winner is required.<p>
                In the net points sum column, the leaderboard will show wins, not points,
                for competitors who sailed in the medal series. Tie breaking for medal series competitors
                is first by the index of the medal series competed in (finalists rank better than semi-finalists
                who did not sail in the final); second by the number of wins; third by the score obtained
                in the competitors last medal race; and fourth by the rank obtained in the opening series.</li>
          </ul>
          <h2 class="articleSubheadline">October 2022</h2>
          <ul class="bulletList">
            <li>Bug fix: when moving replicas from dedicated to shared instances, now their memory configuration
                (absolute or relative) is propagated into their configuration correctly.</li>
            <li>User groups can now also be filtered by their ID.</li>
            <li>The user group and user owners in the "Local Server" tab are now clickable and navigate to the
                User Group Management and User Management tabs, respectively.</li>
            <li>Mostly transparent to the end user, we have introduced a new version of the protocol used to
                transmit data from the server to browser clients. With this new version, even large data sets
                will be streamed with constant memory footprint and with less CPU load, making a clogging of
                a server less likely even if several users make requests that solicit large responses.</li>
          </ul>
          <h2 class="articleSubheadline">September 2022</h2>
          <ul class="bulletList">
            <li>Series within a regatta now support a configuration option that, regardless a race column factor,
                keeps the 1.0 score as 1.0, scaling the other scores accordingly. For example, the scores 1, 2, 3, ...
                with a column factor of 2 would then be mapped to 1, 3, 5, ... Use this, e.g., to model iQFOil
                slalom races with heat split where the general opening series does not use split fleets.</li>
            <li>A new leaderboard type is now available which can refer to another leaderboard for tie-breaking.
                An example could be the Formula Kite rules where the high-point medal stage leaderboard is required
                to use the low-point opening series leaderboard for tie-breaking under certain circumstances.
                New scoring schemes may follow that use this new construct.</li>
            <li>A new scoring scheme "High Point System, Match Racing, Tie-Break Based on other Leaderboard" is now
                available which uses the new type of leaderboard which can reference another leaderboard for tie-breaking.
                Note that when choosing this scoring scheme for any leaderboard but one that references a tie-breaking
                leaderboard, the tie-breaking leaderboard functionality will simply be ignored, making it equivalent
                in behavior to the simpler "High Point System, Match Racing" scoring scheme. It does not by default double
                scores in medal race columns. Instead of a regular RRS A8.1 score comparison based on sorting all
                scores, this scoring scheme uses the last race's finishing order for tie breaking before resorting
                to the other leaderboard referenced.</li>
            <li>Added boat classes "Beneteau First 35" and "Beneteau First 45" with their class logos.</li>
            <li>Setting a race's finishing/finished time now also updates a tracked race's "newest event" time point,
                helping with cache invalidation and getting used when determining a leaderboard's fall-back time point
                when requesting it for the "live" time point.</li>
          </ul>
          <h2 class="articleSubheadline">July 2022</h2>
          <ul class="bulletList">
            <li>New load balancers that are created on demand now use the SSL policy "ELBSecurityPolicy-FS-1-2-Res-2019-08"
                to disable TLS 1.1 for new load balancers. It has already been disabled manually for all existing ones.</li>
            <li>In the Landscape management panel, replica set actions for the local ("active") replica set through which
                the action is triggered are disabled in case they could lead to the replica set's master process being
                stopped, moved, or re-started because this could interrupt the transaction while being processed,
                with undefined results.</li>
          </ul>
          <h2 class="articleSubheadline">June 2022</h2>
          <ul class="bulletList">
            <li>Bug fix: when only the maximum number of discards of a series was changed, the leaderboard caches were not
                properly invalidated, hence results wouldn't have been recalculated up to the next "real" change.</li>
            <li>Replication performance has been updated. Less metadata overhead, parallel serialization for asynchronous
                operations on the master node, and a versioned, yet backward-compatible protocol help to avoid congestion
                situations when, e.g., re-loading races on a master node during live operations with several replicas attached.</li>
          </ul>
          <h2 class="articleSubheadline">May 2022</h2>
          <ul class="bulletList">
            <li>To configure remote server references, instead of the <tt>SERVER:UPDATE</tt> permission users
                now need the more specific <tt>SERVER:CONFIGURE_REMOTE_INSTANCES</tt> permission.</li>
            <li>Running subscription updates is now avoided on replica servers.</li> 
            <li>Added the penalty code (IRM) "NSC" to the XRR schema, e.g., for allowing it to be imported
                from XRR sources such as Manage2Sail.</li>
            <li>Bug fix: when renaming a series while adding/removing columns to/from it, the model, especially
                on a replica, could become inconsistent due to operations interleaving. This is now run in
                sequential order, avoiding the undesired interleaving.</li>
            <li>Added WASZP boat class</li>
          </ul>
          <h2 class="articleSubheadline">April 2022</h2>
          <ul class="bulletList">
            <li>Note: the new "paywall" has been activated. There is a new role called "premium" that
                paying users can obtain. In case you have security super-powers you can add this role
                to an event's user group and imply it to all its users if you want to relieve this event
                from the restrictions of the paywall. Other than that we hope for your understanding
                regarding the introduction of this subscription-based model as it helps us to keep the
                SAP Sailing Analytics alive and available to you.</li>
            <li>The page used to edit leaderboard scores now shows the name or display name of the
                leaderboard in the header.</li>
            <li>Errors during reading the wind estimation and maneuver classification models now lead to an
                attempt to import them again from the URL specified for this purpose.</li>
            <li>Loading a race with replicas attached now achieves higher throughput on the replicas while
                inserting wind/mark/competitor fixes into the tracked race. This has been achieved by keying
                the replication operations based on their lock contention and parallelizing only those that
                do not compete for the same locks.</li>
            <li>A WindFinder spot collection "lago_maggiore" has been added.</li>
            <li>A competitor's e-mail address field can now contain a comma-separated list of e-mail addresses.
                Invitations will then be sent to all of those e-mail addresses. Note that if multiple devices
                accept such a single invitation that was sent to multiple addresses then users must make sure
                that no more than one device is actively tracking at any time. Otherwise, jumping tracks can
                be the result.</li>
            <li>Avoid a deadlock that could occur for ORC Performance Curve Scoring based on implied wind only
                (the pre-2015 rules).</li> 
            <li>When denoting a split-fleet regatta for smartphone tracking, races in colunms with more than one
                fleet will now automatically be marked to define their own set of competitors.</li>
            <li>The leg data for ORC Performance Curve Scoring in the "constructed course" variant can now also be
                captured as TWD and leg direction, calculating the leg's TWA from these.</li>
          </ul>
          <h2 class="articleSubheadline">March 2022</h2>
          <ul class="bulletList">
            <li>The REST API calls for <tt>/sailingserver/api/v1/regattas/{regatta}/races/{race}/...</tt> that
                export raw data now look for an HTTP request header field <tt>secondaryuserbearertoken</tt>
                and if present, use its value to authenticate a user that then must have the <tt>TRACKED_RACE:EXPORT</tt>
                permission for the race requested. Still, the regular ("primary") subject used to authenticate the
                request must have the <tt>REGATTA:READ</tt> and the <tt>TRACKED_RACE:READ</tt> permission
                for the respective entities.</li>
            <li>A new result importer for use with <a href="https://www.sailti.com">sailti.com</a> has been added.</li>
          </ul>
          <h2 class="articleSubheadline">February 2022</h2>
          <ul class="bulletList">
            <li>The policy for selecting replication instances can now be switched for running replica sets.
                Users now have the possibility to switch from a replica running on a shared instance to
                the use of dedicated replica instances, fully managed by the auto-scaling group. Conversely,
                a replica set using only fully-managed dedicated replica instances can be switched (back)
                to a more cost-efficient, yet still highly available replica running on a shared instance
                if workload does not require additional replicas launched by the auto-scaling group.</li>
            <li>A replica set's master process can now be moved to a different instance. Users can choose
                between moving to a shared or a dedicated instance. With this, a replica set that started
                out in an inexpensive shared set-up can me modified so that it uses a dedicated master instance.
                Furthermore, with this a scale-up and scale-down for the instance hosting the master process
                is now supported.</li>
            <li>Added a Remove button for application replica sets that is mutli-selection aware.</li>
            <li>The instance type of the replicas managed by a replica set's auto-scaling group can now be
                modified, and one by one, the replicas in the set managed by the auto-scaling group will
                be migrated to the new instance type, always keeping at least as many replicas available
                as there were when the action was started. Available as action icon and as multi selection-aware
                action button.</li>
          </ul>
          <h2 class="articleSubheadline">January 2022</h2>
          <ul class="bulletList">
            <li>Landscape management now offers to upgrade auto-scaling groups after an AMI update.</li>
            <li>Replica sets can now also be managed on shared instances. This goes for new master processes which
                can be deployed into the instance hosting another replica set's master process, or into a new
                instance prepared for being shared. Alternatively to having the auto-scaling group provide a
                dedicated first replica to increase availability, users can now choose to have a replica be deployed
                to a shared instance that runs in an availability zone different from that of the one hosting the
                replica set's master process. If no such shared instance with the port required by the new
                replica set available, a new one is created in an availability zone other than the one hosting
                this replica set's master process, and the first replica is deployed onto that.<p>
                With these steps, operators are now able to set up new replica sets using only shared
                instances when starting. While auto-scaling replicas will still be launched into new
                dedicated instances when the workload requires it, small-scale set-ups with low workloads
                can now be mapped very cost-effectively.</li>
          </ul>
          <h2 class="articleSubheadline">December 2021</h2>
          <ul class="bulletList">
            <li>The import of data from another server ("Advanced - Master Data Import") now waits for tracked races
                to have finished loading when tracking the races imported has been requested. In this case, the
                sub-progress of that step is determined by the share of races that already have finished loading.</li>
          </ul>
          <h2 class="articleSubheadline">October 2021</h2>
          <ul class="bulletList">
			<li>Added "Elan 350" boat class</li>
			<li>Added "IRC" as a class</li>
			<li>Fixed issue with mixed-up boat ID and competitor ID during competitor import</li>
			<li>A new experimental connector for YellowBrick is now provided. Provide a "race URL" such
			    as "rmsr2021" to start tracking a race. It is advisable to import competitors up-front.
			    A CSV file, as exported, e.g., from Excel, that has the column headers
			    <ul>
			      <li>Race Name</li>
			      <li>Sail Number</li>
			      <li>Model</li>
			      <li>loa</li>
			      <li>Entrant</li>
			      <li>Country</li>
			      <li>Skipper</li>
			      <li>cat-IRC</li>
			      <li>IRC</li>
			      <li>MOCRA</li>
			      <li>DH</li>
			      <li>ORC only</li>
			      <li>YellowBrick Name</li>
			      <li>Competitor ID</li>
			    </ul>
			    will be parsed properly. The "YellowBrick Name" column must contain the name
			    exactly as it appears in the YellowBrick API for the boat. The "Competitor ID"
			    column must be constructed as "YB-{raceURL}-{YellowBrick Name}". For example,
			    if your race URL is "rmsr2021" and a competitor has the YellowBrick Name "BAIT" then
			    the "Competitor ID" must be "YB-rmsr2021-BAIT".<p>
			    The IRC column holds the handicap ToT / TMF / TCC value (e.g., 1.013) The "cat-IRC"
			    is a category / classification, such as "Class 5" which will show in the competitor
			    import as a suggestion for the fleet name. MOCRA, DH, and ORC only are columns which
			    may be empty or have any non-empty string such as "x", indicating that the competitor
			    is competing in the MOCRA, Double-Handed, and/or ORC class. If the "cat-IRC" is "undefined"
			    then "ORC only" competitors will have "ORC" suggested as the race name and fleet name.<p>
			    The connector will ask for new positions every minute which is safely below the request
			    quota of once every five seconds set by YellowBrick. If the newest fix is more than 24h
			    old, the tracker stops requesting new positions automatically.
			</li>
			<li>It is now possible to copy course marks, course definitions and marks' tracking device
			    associations from one regatta to another. Use the "Copy Course and Competitors" action icon
			    in the "Connectors - Smartphone Tracking" race column list bottom left.</li>
                    </ul>
          <h2 class="articleSubheadline">September 2021</h2>
          <ul class="bulletList">
			<li>Let Igtimi connections that search devices while holding locks time out after 10s.
			    This avoids rare deadlock issues in case the Igtimi servers may not deliver an answer.</li>
			<li>Landscape management now offers an implementation for archiving an application replica set.</li>
          </ul>
          <h2 class="articleSubheadline">August 2021</h2>
          <ul class="bulletList">
			<li>Added boat classes iQFOil Men/Women/Youth</li>
          </ul>
          <h2 class="articleSubheadline">July 2021</h2>
          <ul class="bulletList">
			<li>Creating and editing a Regatta object now uses the already loaded Events with their course areas
			    to offer the event and course area selection in the Regatta dialog. This accelerates opening
			    the dialog significantly, especially when used on a server with many events, such as the archive
			    server or any public server such as my.sapsailing.com.</li>
			<li>Fixed a problem with Manage2Sail competitor import which had been introduced when the YachtScoring
			    competitor import had been added.</li>
			<li>In order to restrict an overwhelming and uselessly long list of objects to select from, object lists
			    are now reduced in several more places, based on permissions. For example, a user will only be offered
			    those Leaderboard Groups for selection in the Event create/edit dialog that the user has the
			    <tt>UPDATE</tt> permission for. Likewise, the events providing the course areas to select from
			    are restricted when creating/editing a Regatta or a Flexible Leaderboard and when setting up a
			    Race Manager App device configuration. The same applies to the
			    list of events shown in the select box in the Manage2Sail Regatta Structure Import panel. Also,
			    the leaderboards table in the "Leaderboards / Leaderboard groups" panel now has a filter checkbox
			    that by default displays only those leaderboards that the user has the <tt>UPDATE</tt> permission
			    for.</li>
			<li>A problem with uninitialized race timings may have led to endless loops trying to identify a valid
			    time range for wind sampling. This has been fixed now.</li>
			<li>A Slovenian translation of the user interface has been added.</li>
		        <li>The IOC code for "Russian Olympic Committee" is now available under the "ROC" abbreviation.</li>
		        <li>Empty Igtimi WindBot messages, such as a COG message with no payload, no longer causes an uncaught
		            exception but is now handled properly and logged accordingly. Other fixes in the same message now
		            are processed as they should.</li>
		        <li>After Igtimi changed their WebSocket implementation, we had to lower the heartbeat sending interval
		            from 120s to 15s which now avoids connection interrupts.</li>
		        <li>The <tt>/sailingserver/api/v2/leaderboards/{leaderboard-name}</tt> API now also delivers the
		            <tt>currentSpeedOverGround-kts</tt> field if the competitor is not yet in the race.</li>
		        <li>The <tt>/sailingserver/api/v1/regattas/{regattaName}/races/{raceName}/markpassings</tt> API method
		            has been extended to also deliver the "raw" passing order (which can vary from the tracked rank, e.g.,
		            because a handicap ranking metric is in use), as well as a hypothetical score that one gets by passing
		            the passing order through the scoring scheme and applying penalties or score corrections. Furthermore,
		            the IRM/MaxPointsReason is output. See
		            <a href="/sailingserver/webservices/api/v1/raceMarkPassingsGetDoc.html">/sailingserver/webservices/api/v1/raceMarkPassingsGetDoc.html</a>
		            for more details.</li>
                    </ul>
                    <h2 class="articleSubheadline">June 2021</h2>
                    <ul class="bulletList">
                        <li>Infer a tracking start/end time from race start/end time only if the regatta is marked accordingly.</li>
                        <li>Bugfix in landscape management: when upgrading a replica set whose SERVER_NAME property does
			                not equal the hostname used to address it, the temporary replica was trying to replicate
			                from {SERVER_NAME}.sapsailing.com instead of {hostname}.sapsailing.com.</li>
			<li>GRIB file import in the "Tracked Races / Wind" panel now turns each position into a separate wind source,
			    leading to better visual interpolation in streamlet display on map.</li>
			<li>The de-selection of wind sources for particular races in the tab "Tracked Races / Wind" is now stored persistently.
			    This way, the de-selection survives re-loading of the race as well as re-starting or upgrading a server.</li>
                    </ul>
                    <h2 class="articleSubheadline">May 2021</h2>
                    <ul class="bulletList">
                        <li>Added the RS21 boat class including logo, hull length and visualization type as a pre-defined boat class.</li>
                        <li>Fixed an error regarding removing of non-transitive roles.</li>
                        <li>Fixed problem with changing the ownership hierarchy of event series that have a leaderboard group
                            with an overall leaderboard.</li>
                        <li>Bugfix: When selecting "ORC Performance Curve (&gt;>=2015, leader as baseline)" the certificate management button
                            was missing in the Regatta panel in the AdminConsole. This has now been fixed.</li>
                        <li>Bugfix: When an incomplete ORC certificate that is missing allowances for certain pre-configured
			    course types, such as "non-Spinnaker," then loading those certificates after a server re-start
			    failed. This problem has now been fixed, and such missing allowances will be represented as 0.0s values.</li>
			<li>Bugfix: ORC leg parameters editor reported tracked TWA flipped by 180°.</li>
			<li>Added "sanfrancisco" as a new WindFinder spot collection, covering several stations around the San Francisco Bay</li>
			<li>Bugfix for a regression: Updating the TracTrac live delay stopped working when no "official result reconciliation"
			    was selected.</li>
                    </ul>
                    <h2 class="articleSubheadline">April 2021</h2>
                    <ul class="bulletList">
                        <li>The <tt>/sailingserver/api/v1/wind/putWind</tt> method now has a missing null check in case
                            there are untracked regattas in the scope analyzed for races that would accept wind fixed.</li>
                        <li>Importing of results where sail numbers have leading or trailing space/blank characters works now.</li>
                        <li>Image URLs used for events must not use the insecure HTTP protocol anymore; they have to use HTTPS now,
                            meaning they should start with "http://".</li>
                        <li>Fixed a problem with API access to seasonal/overall leaderboards regarding reporting "official" status.
                            Clients received an error message when querying seasonal leaderboards. This is now solved.</li>
                        <li>Fixed a regression regarding user e-mail validation, introduced when AdminConsole started supporting place / panel identification through
                            URL fragments (such as https://www.sapsailing.com/gwt/AdminConsole.html?locale=es#UserManagementPlace:).
                            The problem was caused by the fragment (#UserManagementPlace:) preceding what was supposed to be the URL
                            parameters identifying the user and validation code. As a result, a user trying to validate an e-mail
                            address would have seen an error message informing about a "null" user that couldn't be found.</li>
                        <li>The "Refresh" button in the Leaderboards/Leaderboards panel now also appears if the user does not
                            have permissions to create a new leaderboard.</li>
                    </ul>
                    <h2 class="articleSubheadline">March 2021</h2>
                    <ul class="bulletList">
                        <li>When importing ORC certificates that provide 0.0s as allowance anywhere in the polar which cannot reasonably be represented
                            in the internal format which is speed-based, those certificates can now at least be read successfully. The speeds will
                            internally be set to "infinity" for those values for consistency.</li>
                        <li>ORC Certificates provided in JSON format that lack allowances in certain categories, such as <tt>NonSpinnaker</tt>,
                            or that lack a valid specification of their <tt>Family</tt> can now still be searched and imported.</li>
                    </ul>
                    <h2 class="articleSubheadline">February 2021</h2>
                    <ul class="bulletList">
                        <li>The <tt>/sailingserver/windStatus</tt> servlet now shows more detailed information about the Igtimi fixes received and processed
                            into a Wind fix.</li>
                    </ul>
                    <h2 class="articleSubheadline">January 2021</h2>
                    <ul class="bulletList">
                        <li>A new competitor import plug-in is available now for YachtScoring (see <a href="https://www.yachtscoring.com/">https://www.yachtscoring.com/</a>).
                            You can simply enter your YachtScoring event ID (e.g., 13062 for the Bacardi Invitational Winter Series)
                            and start importing your entries from YachtScoring into the SAP Sailing Analytics.</li>
                        <li>The <tt>/gwt/status</tt> output now contains additional attributes describing the server name and more
                            details about the replication status.</li>
                        <li>The <tt>/sailingserver/api/v1/status</tt> servlet has been removed; should you have used it, please use
                            <tt>/gwt/status</tt> from now on.</li>
                        <li>The administration console has undergone
                            some technical improvement. Panels including their code and data
                            are loaded only when needed, significantly reducing initial code
                            and data download. Furthermore, all panels can now be navigated
                            to by a fragment identifier. Example: <a
                            href="https://dev.sapsailing.com/gwt/AdminConsole.html#RegattasPlace:">https://dev.sapsailing.com/gwt/AdminConsole.html#RegattasPlace:</a>.
                            These places become part of the browsing history, so the back/forward navigation in the browser is now
                            aware of the click path and how it went through the panels which turns out to be particularly useful
                            when leaving the AdminConsole through a link opening another URL in the same tab.</li>
                        <li>It is now possible to construct AdminConsole links that have a filter and/or selection in place for the
                            main table in the panel (should there be such a "main table"). Example:
                            <a href="https://dev.sapsailing.com/gwt/AdminConsole.html#RegattasPlace:filter=Trave">https://dev.sapsailing.com/gwt/AdminConsole.html#RegattasPlace:filter=Trave</a>
                            which shows only regattas containing the string "Trave", or
                            <a href="https://dev.sapsailing.com/gwt/AdminConsole.html#LeaderboardGroupsPlace:select=0b7e71c5-f944-4650-bf09-f902ce76c3d3&filter=0b7e71c5-f944-4650-bf09-f902ce76c3d3">https://dev.sapsailing.com/gwt/AdminConsole.html#LeaderboardGroupsPlace:select=0b7e71c5-f944-4650-bf09-f902ce76c3d3&filter=0b7e71c5-f944-4650-bf09-f902ce76c3d3</a>
                            which selects and filters for a single leaderboard group.
                            The <tt>selectExact</tt> parameter will usually select fewer line items than the <tt>select</tt> parameter because it tries to match its value with the whole column value:
                            <a href="https://dev.sapsailing.com/gwt/AdminConsole.html#RegattasPlace:selectExact=Worlds">https://dev.sapsailing.com/gwt/AdminConsole.html#RegattasPlace:selectExact=Worlds</a>. 
                            If <tt>filter</tt> and <tt>select</tt> parameter values are the same, you can replace it with the <tt>filterAndSelect</tt> parameter:
                            <a href="https://dev.sapsailing.com/gwt/AdminConsole.html#RegattasPlace:filterAndSelect=Trave">https://dev.sapsailing.com/gwt/AdminConsole.html#RegattasPlace:filterAndSelect=Trave</a>. 
                            You can combine all the <tt>filter</tt> and <tt>select</tt> parameters by using the ampersand-character. Example: 
                            <a href="https://dev.sapsailing.com/gwt/AdminConsole.html#RegattasPlace:filter=Trave&selectExact=Worlds">https://dev.sapsailing.com/gwt/AdminConsole.html#RegattasPlace:filter=Trave&selectExact=Worlds</a>. 
                            Use URL-encoding for special characters in the parameter values. See class <tt>FilterAndSelectParameters</tt> for a full documentation of the filter and select-parameters.
                         </li>
                         <li>When editing a user's permissions, the suggest box now shows the complete set of permissions.</li>
                    </ul>
                    <h2 class="articleSubheadline">December 2020</h2>
                    <ul class="bulletList">
                        <li>On replicas, user group memberships did not always update correctly, due to a reference to a stale
                            user store received with the initial load when replication starts up. This problem has been fixed now.</li>
                        <li>Under "Race Manager App" the device configurations now offer additional options to pre-configure a device
                            for a particular event, a specific course area of the event, and an optional role/priority such as
                            "Officer on vessel" or "Shore control". The QR-code and link produced are in a new format that is
                            understood starting with Race Manager App version 1.4.91 and which supports installing the app
                            and still recognizing the configuration upon the first app start ("deep link support").</li>
                        <li>In the Master Data Import panel under the Advanced category we changed the default setting for
                            the checkbox that enables the transport of the tracking parameters required to track all races
                            imported on the importing server again. This includes, e.g., the TracTrac JSON URLs and all other
                            connectivity parameters. As an effect, by default after the Master Data Import completes, all
                            races of the event(s) imported will automatically be loaded on the importing side.</li>
                        <li>When changing competitor or boat ownerships from within a registration list at race or regatta
                            level and then saving the list again, due to a bug only the single record whose ownership data
                            was modified was still considered registered, and all other objects from the list got de-registered.
                            This has now been fixed.</li>
                    </ul>
                    <h2 class="articleSubheadline">November 2020</h2>
                    <ul class="bulletList">
                        <li>Anniversary calculation must now be turned on explicitly. Set system property <pre>-DAnniversaryRaceDeterminator.enabled=true</pre> at startup. Otherwise no anniversary is calculated.</li>
                        <li>REST endpoint /api/v1/trackedRaces/getRaces to retrieve list of races that are available on the requested server 
                        has been extended to filter returned list of races by given events. A inclusive/exclusive logic is available. 
                        Using HTTP is deprecated for this interface from now. Use HTTP POST instead.</li>
                    </ul>
                    <h2 class="articleSubheadline">October 2020</h2>
                    <ul class="bulletList">
                        <li>Fixed a regression regarding the transmission of a time-on-time/time-on-distance ranking metric
                            configuration to a new replica server in the initial load.</li>
                        <li>The "unlink" button in the competitor import dialog now shows again correctly.</li>
                        <li>Competitors to be imported for which a competitor already exists with an equal ID are
                            now recognized as "similar" and suggested for mapping.</li>
                        <li>Fixed bug that occurred when a pairing list was to be inserted into a regatta's series,
                            and another series existed whose races not yet had the flag set that allows per-race competitor
                            assignments.</li>
                        <li>WindFinder has offered us a new spot collection <tt>new_york</tt> which is now listed in the corresponding
                            content assist in the Events editing dialog, tab "WindFinder".</li>
                    </ul>
                    <h2 class="articleSubheadline">September 2020</h2>
                    <ul class="bulletList">
                        <li>Due to loadbalancing request between master and replica all GET requests are routed to replicas. As API calls 
                            going to /api/v1/regattas/{regattaName}/tracking_devices need to be answered by master, HTTP Post is required from now.
                            Please update existing applications. Support for GET will be removed in the future.</li>
                        <li>GET request for /sailingserver/api/v1/tracking_devices/[deviceUUID] are removed. Please use POST instead.</li>
                        <li>Due to loadbalancing between master and replica all GET requests are routed to replicas. As API calls 
                            going to /sailingserver/api/v1/tracking_devices/[deviceUUID] need to be answered by master, HTTP POST is required from now.
                            Please update existing applications. As support for GET will be removed in the near future. 
                        </li>
                        <li>Master/replica loadbalancing introduced. GWT Async Services are now split between read and write operations. 
                            Requests being an HTTP POST or having the HTTP header X-SAPSSE-Forward-Request-To set to master will go to the master instance.
                        </li>
                        <li>In the /competitor/live API end point, if a gap to leader turns "infinite" because a VMG
                            goes down to 0.0kts, the API will now output a <tt>null</tt> value for <tt>gapToLeader-s</tt>
                            instead of throwing an exception.</li>
                        <li>When generating a pairing list for a league style event, competitor-to-number assignments
                            are now shuffled randomly before applying the numeric pairing list template to the competitor
                            list. This way, the same numeric pairing list table will generate different competitor pairings
                            each time applied.</li>
                        <li>The REST API end point for posting GPS fixes has changed its behavior and offers two new query parameters to control this
                            change. Maneuver changes are now only returned if the <tt>returnManeuverUpdate</tt> parameter is explicitly set to <tt>true</tt>.
                            Additionally, the client posting the fixes can use the <tt>returnLiveDelay</tt> boolean parameter to request the live delay
                            of each race the fixes were posted to. Clients may use this to adjust their sending delay and buffering behavior, e.g., as to
                            preserve energy and bandwidth in case the server-side live delay permits for more latency in data transmission.</li>
                        <li>A regression in the "Replication" panel has been fixed; it led to a growing empty space underneath the list
                            of replicas attached.</li>
                    </ul>
                    <h2 class="articleSubheadline">August 2020</h2>
                    <ul class="bulletList">
                        <li>Fixed a problem with "None" implied wind source selection for ORC PCS races.
                            It caused a serialization error of the race log, e.g., when requested by the
                            Race Manager App.</li>
                        <li>Added boat classes X-332, J/92, and J/92S.</li>
                        <li>SwissTiming races can now also be loaded from log files named <tt>{race-id}.log</tt> located
                            in the same folder as the JSON document holding the event information if the host name
                            in the connectivity information is left empty.</li>
                    </ul>
                    <h2 class="articleSubheadline">July 2020</h2>
                    <ul class="bulletList">
                        <li>Fixed a problem with cross-track error calculations in case no track can be found for a competitor</li>
                        <li>In the Competitor tables in AdminConsole, added the missing ToT handicap value column and made both,
                            the ToT and ToD column, sortable.</li>
                        <li>New menu entries in the header of the SAP Sailing home. Depending on the currently logged in users rights a link to the Administration Console and/or Data Mining is shown.
                         When logging into a server without administration rights the event management entry will point to the value configured with the system property com.sap.sailing.eventmanagement.url (default: https://my.sapsailing.com). </li>
                        <li>Fixed the passing through of a new mark's short name; so far, erroneously, the long name was stored
                            also as the short name when using the AdminConsole to create a new mark.</li>
                        <li>Added boat classes Spaekhugger, Scan Kap 99, and Dansk BB 10M.</li>
                        <li>Fixed an internal locking problem that led to errors when trying to revoke a regatta log event, such as when
                            removing a device mapping from a regatta.</li>
                        <li>The <tt>/sailingserver/api/v1/regattas/{regattaname}/competitors</tt> endpoint now tells the effective,
                            not the competitor-local handicap values which may have been adjusted at regatta level, overriding the
                            default values that the competitor object provides. Compare with
                            <tt>/sailingserver/api/v1/competitors/{competitorId}</tt>.</li>
                        <li>Fixed a problem with assigning existing competitors (with boats) to regattas that are
                            configured for competitors changing boats across races. Previously, competitors used
                            in regattas where competitors don't change boats were not selectable for regattas
                            where competitors <em>do</em> change boats. This is now changed such that competitors
                            with boat assignments can also be used (without their boat assignments) in regattas
                            where competitors change boats.</li>
                        <li>Added boat class "Wayfarer"</li>
                        <li>Fixed an issue with the <tt>/sailingserver/api/v1/boatclasses</tt> REST API which now delivers
                            all known boat classes, regardless of whether any polar data exists for them or not.</li>
                        <li>The file upload size limit was increased to a more contemporary 8GB.</li>
                        <li>Added a field <tt>courseAreaId</tt> to the REST API output for regattas which now tells
                            for each race in the regatta on which course area it saw its last start attempt.</li>
                        <li>When creating or editing an event, URLs entered without protocol will now automatically be
                            completed with "https://" as the protocol specification to avoid unnecessary errors.</li>
                        <li>Remote Server Instance management has been made more selective. So far, all public events
                            ("list on homepage == Yes") on a remote server were featured in the referencing server's
                            event list and stage, as well as in a search operation. Now, administrators can pick and choose
                            from the public event list on the remote server which ones to expose on the referencing side.
                            The list can be including or excluding. Existing remote server references are handled as having
                            and "excluding" with an empty list of events excluded, giving the classic behavior of drawing
                            from all events. When creating new remote references, from now on they will be created as
                            "including" starting out with an empty event list. The administrator hence has to pick events
                            to feature explicitly, and new events added on the remote side will no longer automatically show
                            on the referencing side. An "excluding" remote reference needs to be set up for this "legacy"
                            behavior.</li>
                        <li>Based on user input, the "selected" marker in rows supporting multiple selection now uses
                            a stronger "SAP Blue" color so that selected rows can be recognized even easier.</li>
                        <li>Passwords or secret access keys of file storage configuration are no longer displayed after submitting.</li>
                        <li>Added "aarhus" as new <a href="https://www.windfinder.com">WindFinder</a> spot collection.</li>
                    </ul>
                    <h2 class="articleSubheadline">June 2020</h2>
                    <ul class="bulletList">
                        <li>The REST endpoints <tt>/sailingserver/api/v1/competitors/{competitorId}</tt>,<br>
                            <tt>/sailingsserver/api/v1/leaderboards/{leaderboardName}/competitors/{competitorId}</tt>,<br>
                            <tt>/sailingserver/api/v1/regattas/{regattaname}/competitors</tt> and<br>
                            <tt>/sailingserver/api/v1/regattas/{regattaname}/entries</tt><br>
                            have been brought to the same set of comeptitor attributes in the JSON result object.<br>
                            For backward compatibility of the endpoints <tt>/sailingserver/api/v1/competitors/{competitorId}</tt> and
                            <tt>sailingsserver/api/v1/leaderboards/{leaderboardName}/competitors/{competitorId}</tt>
                            the JSON result object was extended by the attributes
                            <ul class="bulletList"><li><tt>color</tt> (replaced by <tt>displayColor</tt>)</li>
                            <li><tt>countryCode</tt> (replaced by <tt>nationalityISO2</tt>)</li>
                            <li><tt>flagImage</tt> (replaced by <tt>flagImageUri</tt>)</li>
                            <li><tt>teamImageUri</tt> (replaced by <tt>team/imageUri</tt>)</li>
                            </ul><br>
                            These attributes are deprecated and will be removed in one of the next releases.
                            For more information see the API documentation of <a target="_new" href="/sailingserver/webservices/api/v1/competitorGetDoc.html"><tt style="white-space: nowrap;">/sailingserver/api/v1/competitors/{competitorId}</tt></a>
                            and <a target="_new" href="/sailingserver/webservices/api/v1/leaderboardCompetitorGetDoc.html"><tt style="white-space: nowrap;">sailingsserver/api/v1/leaderboards/{leaderboardName}/competitors/{competitorId}</tt></a>
                        </li>
                        <li>The following REST endpoint URLs of the Usergroups-API and the Preferences-API have been replaced and are now deprecated. The deprecated URLs will be removed in
                            one of the next releases.
                        <table>
                            <tr><th>HTTP Method</th><th>Deprecated Endpoint URL</th><th>Replaced by URL</th><th></th></tr>
                            <tr><td>GET</td><td><tt>/sailingserver/api/v1/usergroups</tt></td><td><tt>/security/api/restsecurity/usergroup/list/groupsUserIsPartOf</tt></td><td><a target="_new" href="/security/webservices/api/usergroup.html"><tt style="white-space: nowrap;">see docs<tt></a></td></tr>
                            <tr><td>GET</td><td><tt>/sailingserver/api/v1/usergroups/readable</tt></td><td><tt>/security/api/restsecurity/usergroup/list/readable</tt></td><td><a target="_new" href="/security/webservices/api/usergroupsGetReadable.html"><tt style="white-space: nowrap;">see docs<tt></a></td></tr>
                            <tr><td>POST</td><td><tt>/sailingserver/api/v1/usergroups/setDefaultTenantForCurrentServerAndUser</tt></td><td><tt>/security/api/restsecurity/usergroup/setDefaultTenantForCurrentServerAndUser</tt></td><td><a target="_new" href="/security/webservices/api/usergroupsSetDefaultTenantForCurrentServerAndUser.html"><tt style="white-space: nowrap;">see docs<tt></a></td></tr>
                            <tr><td>POST</td><td><tt>/sailingserver/api/v1/usergroups/addAnyUserToGroup</tt></td><td><tt>/security/api/restsecurity/usergroup/addAnyUserToGroup</tt></td><td><a target="_new" href="https://www.sapsailing.com/security/webservices/api/usergroupsAddAnyUserToGroup.html"><tt style="white-space: nowrap;">see docs<tt></a></td></tr>
                            <tr><td>GET</td><td><tt>/sailingserver/api/v1/usergroups/{userGroupId}/roles</tt></td><td><tt>/security/api/restsecurity/usergroup/{groupId}</tt></td><td><a target="_new" href="/security/webservices/api/usergroup.html"><tt style="white-space: nowrap;">see docs<tt></a></td></tr>
                            <tr><td>DELETE</td><td><tt>/sailingserver/api/v1/usergroups/{userGroupId}/roles</tt></td><td><tt>/security/api/restsecurity/{groupId}/role/{roleId}</tt></td><td><a target="_new" href="/security/webservices/api/usergroup.html"><tt style="white-space: nowrap;">see docs<tt></a></td></tr>
                            <tr><td>PUT</td><td><tt>/sailingserver/api/v1/usergroups/{userGroupId}/roles</tt></td><td><tt>/security/api/restsecurity/usergroup/{groupId}/role/{roleId}</tt></td><td><a target="_new" href="/security/webservices/api/usergroup.html"><tt style="white-space: nowrap;">see docs<tt></a></td></tr>
                            <tr><td>GET</td><td><tt>/sailingserver/api/v1/preferences/{settings_key}</tt></td><td><tt>/security/api/restsecurity//preferences/{settings_key}</tt></td><td><a target="_new" href="/security/webservices/api/preferencesGet.html"><tt style="white-space: nowrap;">see docs<tt></a></td></tr>
                            <tr><td>PUT</td><td><tt>/sailingserver/api/v1/preferences/{settings_key}</tt></td><td><tt>/security/api/restsecurity//preferences/{settings_key}</tt></td><td><a target="_new" href="/security/webservices/api/preferencesPut.html"><tt style="white-space: nowrap;">see docs<tt></a></td></tr>
                            <tr><td>DELETE</td><td><tt>/sailingserver/api/v1/preferences/{settings_key}</tt></td><td><tt>/security/api/restsecurity/preferences/{settings_key}</tt></td><td><a target="_new" href="/security/webservices/api/preferencesDelete.html"><tt style="white-space: nowrap;">see docs<tt></a></td></tr>
                        </table>
                        </li>
                        <li>Fixed a regression with the <tt>/security/api/restsecurity/ownership</tt> and the
                            <tt>{regattaname}/races/{racename}/competitors/positions</tt> resource which produced empty
                            output documents.
                        </li>
                        <li>Fixed a concurrency/synchronization issue with the WindFinder connector</li>
                        <li>Fixed production of the "raceViewerUrl" attribute in the leaderboardgroups REST endpoint.</li>
                    </ul>
                    <h2 class="articleSubheadline">May 2020</h2>
                    <ul class="bulletList">
                        <li>There are new Java Management Beans (MX Beans) for the thread pool executors
                            that run various tasks inside the server. Find them at object name
                            <tt>com.sap.sse.ThreadPool.{thread-pool-name}</tt> with {thread-pool-name}
                            being something like "Default background executor" or "Default foreground executor".
                            Particularly attributes such as <tt>QueuedTasks</tt> and <tt>CompletedTaskCount</tt>
                            can help JMX clients such as JConsole to understand the state of the server.
                        </li>
                        <li>Leaderboards and regattas used to have a single "default" course area assignment. This caused
                            problems when particularly split-fleet regattas assigned their different fleets to different
                            course areas at the same time. See also
                            <a href="https://bugzilla.sapsailing.com/bugzilla/show_bug.cgi?id=3465">bug 3465</a>. Now it is
                            possible to select more than one course area from the enclosing event for a regatta and flexible
                            leaderboard. As an immediate effect, the SAP Sailing Race Manager app which uses the course area
                            as a filter for the regattas to display for an event can now see the same regatta on different devices
                            configured for different course areas. For example, if a regatta splits its Gold and Silver fleets
                            to race on course areas Delta and Echo, respectively, then now users of the SAP Sailing Race Manager app
                            will see this regatta when they are logged on to course area Delta or to course area Echo.
                        </li>
                        <li>When setting a start time for a race through the "Race Log," such as from the SAP Sailing Race
                            Manager app or, e.g., the AdminConsole.html start time setting feature, the course area on which the
                            start will happen can be captured in the log entry. If not provided, and if the regatta / leaderboard
                            to whose log the entry is added has exactly one course area configured then that will be the default
                            course area for the race. With this new feature is it possible to specify exactly on which course area
                            a race has started, even if the enclosing regatta uses multiple course areas, either over time or even
                            at the same time. The SAP Sailing Race Manager app now uses the course area to which the user logs on to
                            fill this new field in the start time log entries.
                        </li>
                        <li>An incompatible change has been applied to the JSON output format of the
                            <tt>sailingserver/api/v1/regattas/{regatta-name}</tt> end point. Instead of delivering
                            the ID of the single "default" course area in the field <tt>courseAreaId</tt> now a list
                            of such IDs is provided in the <tt>courseAreaIds</tt> field as an array that is always present
                            but may be empty.
                        </li>
                        <li>"Flexible" leaderboards can no longer be renamed. The background of this change is that renaming was
                            always flawed, particularly regarding the race logs attached to those leaderboards.
                        </li>
                        <li>The <tt>sailingserver/api/v1/events/createEvents</tt> REST endpoint now generates the event's default base URL
                            by guessing the protocol (http/https) from any port seen in the request's scheme-specific part, if any, defaulting
                            to https, assuming that even if the request arrives by HTTP it may likely have passed through an SSL-offloading
                            reverse proxy or load balancer. Use the <tt>baseurl</tt> form parameter for the request to set this explicitly.
                        </li>
                    </ul>
                    <h2 class="articleSubheadline">April 2020</h2>
                    <ul class="bulletList">
                        <li>There is a new switch for the TracTrac connector you can use to automatically receive
                            updates about official race status changes and competitor results from the TracTrac API.
                            Use this only if results qualified as "OFFICIAL" by the TracTrac API are truly validated
                            and you really want to automatically update your leaderboards from those results directly.
                            As a result, race log events will be created automatically, as if they had been produced
                            by the SAP Sailing Race Manager app.
                        </li>
                        <li>User name and password default to the current user for a master data import with blank 
                            user name and password fields. See detailed explanation in the Master Data Import tab in
                            the Advanced section.
                        </li>
                        <li>The master data import (MDI) can now optionally also import the connectivity information needed
                            to restore the tracked races attached to the structures imported. If this checkbox is selected,
                            connection records will be added to the respective connector's tab, and the tracking of the
                            races will be started automatically upon completing the data import. With the connection records
                            added it will also be possible to load those races again on the importing side even if they
                            are temporarily removed again or should fail to load.
                        </li>
                        <li>The <tt>TRACKED_RACE:EXPORT</tt> permission is now required on a tracked race in order to export
                            raw position data for competitors and marks, as well as for obtaining the detailed wind fixes through
                            the REST API.
                        </li>
                        <li>Good news for using the SAP Sailing Analytics with WindFinder support in the Caribbean and in particular
                            the British Virgin Islands (BVIs): "tortola" was added to the list of supported WindFinder spot collections.
                        </li>
                    </ul>
                    <h2 class="articleSubheadline">March 2020</h2>
                    <ul class="bulletList">
                    <li>White label: Removal of SAP logos and brand related text from home page and racing panels. Use system property <pre>-Dcom.sap.sse.debranding=true</pre>
                    </ul>
                    <ul class="bulletList">
                        <li>The visualization for ORC certificates has been much improved. It now shows all the
                            time allowances relevant for Performance Curve Scoring (PCS) and offers a link to the
                            official PDF version of the respective certificate, based on its reference number.
                        </li>
                        <li>Improved ESC/Enter key handling in user role/permission editing dialog</li>
                        <li>The "Replication" panel in the "Advanced" category now has improved information about the
                            replicables shown. An advanced replica information string may reveal more than just the address,
                            and the address is now resolved through any <tt>X-Forwarded-For</tt> header fields present
                            during replica registration, hence also working through load balancers and reverse proxies.
                        </li>
                        <li>Mark Properties positioning information can now also be removed from a Mark Properties object
                            again.
                        </li>
                    </ul>
                    <h2 class="articleSubheadline">February 2020</h2>
                    <ul class="bulletList">
                        <li>The "Local Server" tab now refreshes automatically when it comes into view.</li>
                        <li>There is a new system property <tt>repliate.restore.replicas</tt>. When it is set to <tt>true</tt>
                            (which is the default),
                            upon start-up the server instance will read the replica descriptors stored persistently when
                            a replica registers, assuming that those replicas are still alive and want to continue to
                            receive replication updates from this server. This way, replicas may not have to be
                            re-started or re-connected to the re-started master instance. Note, though, that
                            as the re-started master loads races, those loading activities will be broadcast
                            to all replicas which are likely to have all that information already. Use the flag, e.g.,
                            in the <tt>ADDITIONAL_JAVA_ARGS</tt> environment variable that the <tt>start</tt> script
                            will consider, as in<pre>
                              ADDITIONAL_JAVA_ARGS="${ADDITIONAL_JAVA_ARGS} -Drepliate.restore.replicas=true"
                            </pre></li>
                        <li>Replication from replica to master will now re-send upon HTTP status 404 which
                            may indicate a re-starting master where the health check hasn't properly disabled
                            forwarding requests to the instance.
                        </li>
                        <li>Replication operations that a replica needs to send back to the master instance are
                            now consistently sent in a background task, avoiding any hold-ups and latencies in
                            client / user interaction.
                        </li>
                    </ul>
                    <h2 class="articleSubheadline">January 2020</h2>
                    <ul class="bulletList">
                        <li>Overhaul of the Result Import URLs page to be more user friendly and to better fit in with
                        the other pages. The Manage2Sail and Yachtscoring importers now support entering an event id
                        instead of a full URL.
                        </li>
                        <li>Implemented API endpoints for configuring courses independently from regattas.
                            The model has been extended by the new domain types mark template, mark properties, mark role and course template.
                            <ul>
                                <li>A mark template defines the appearance of a mark in a regatta independent representation. Mark templates represent marks in the waypoint sequence of a course template.</li>
                                <li>Mark properties also define the appearance of a mark. Despite the appearance it may contain a reference to a tracking device or a fixed mark position. They can be used to represent a catalogue of resusable mark definitions to describe real world marks or to supply a box of tracking devices.</li>
                                <li>A course template can be used to create a course based on mark templates and a sequence of waypoints. The sequence of waypoints may contain a repeatable sub sequence of waypoints which will insert repeating mark sequences for the number of laps specified when creating a course.</li>
                                <li>A mark role defines the purpose of a mark used in the waypoint sequences of a regatta course or course template and allows to swap out marks or mark templates without changing the the effective waypoint sequence. Having this a course template and regatta course may define a compatible waypoint sequence while being based on different mark definitions.</li>
                            </ul>
                            <p>Dialogs to create mark roles, mark template, mark properties and course templates are provided in the admin console accessible 
                            by a new menu point "Course Creation". There is currently no dialog to create a course from a coursetemplate.</p>
                        </li>
                        <li>
                            <p>Added an API for course configurations as a general model that can be used to create a course or a course template 
                               by using mark templates, mark properties and freestyle defined mark configurations. It is possible
                               to create a course configuration out of an existing course and modify the course by updating the course configuration.</p> 
                        </li>
                    </ul>
                    <h2 class="articleSubheadline">November 2019</h2>
                    <ul class="bulletList">
                        <li>Added system property <tt>security.sharedAcrossSubdomainsOf</tt> which can be used to
                            configure the security service as shared across several subdomains of the parent
                            domain specified by the system property. Use, e.g., as in<pre>
                              -Dsecurity.sharedAcrossSubdomainsOf=sapsailing.com
                            </pre>
                        </li>
                        <li>Added system property <tt>security.baseUrlForCrossDomainStorage</tt> which can be used to
                            configure which origin's local storage is used, e.g., for storing settings and the time point
                            a user was seen last. Use, e.g., as in<pre>
                              -Dsecurity.baseUrlForCrossDomainStorage=https://www.sapsailing.com
                            </pre>
                            This allows the settings to be shared across different sub-domains. Note that the instance
                            of the SAP Sailing Analytics running at the base URL chosen needs to be configured to allow
                            requests from the domain hosting your instance of the application.<p>
                            The implementation includes an invisible <tt>iframe</tt> element in the page, loaded from the base URL provided
                            in the system property and then uses cross-window, cross-domain messaging between the application
                            and the <tt>iframe</tt> to request storage access and receive responses and storage events.
                        </li>
                        <li>Added system property <tt>gwt.acceptableCrossDomainStorageRequestOriginRegexp</tt> which can be used to
                            configure which origins are permitted to access the local storage in the server instance. For example,
                            to grant access to the local storage of www.sapsailing.com for all sub-domains of sapsailing.com including
                            sapsailing.com itself, specify
                            the following regular expression:<pre>
                              -Dgwt.acceptableCrossDomainStorageRequestOriginRegexp=https?://(.*\.)?sapsailing\.com$
                            </pre> or, for allowing for an optional port specification, it could be something like<pre>
                              -Dgwt.acceptableCrossDomainStorageRequestOriginRegexp=https?://(.*\.)?sapsailing\.com(:[0-9]*)?$
                            </pre>
                            To represent this in the <tt>env.sh</tt> configuration file for an instance, use, e.g., something like this:<pre>
                                ADDITIONAL_JAVA_ARGS="$ADDITIONAL_JAVA_ARGS -Dgwt.acceptableCrossDomainStorageRequestOriginRegexp=https?://(.*\\.)?sapsailing\\.com\$"
                            </pre>
                            Note the escaping of the backslashes and the $ sign with a preceding backslash character in this Bash
                            syntax.<p>
                            This allows the <tt>iframe</tt> embedded in other instances for cross-domain local storage access to
                            read from the local storage compartment for domain www.sapsailing.com (the example instance configured
                            by the system property shown above) if the other instance's origin ends on ".sapsailing.com".<p>
                            Note that the origin is presented as the scheme (e.g., "https://") plus the hostname, plus optionally
                            the colon-separated port, so you may be seeing something like "https://lyc.sapsailing.com" or
                            "http://127.0.0.1:8888".<p>
                            If the system property is not specified, no origin will be permitted to use this instance's local storage
                            through the cross-domain storage mechanism.
                        </li>
                    </ul>
        
                    <h2 class="articleSubheadline">October 2019</h2>
                    <ul class="bulletList">
                        <li>
                            The ORC Performance Curve (PCS) ranking metric is now implemented. Two flavors exist, one
                            as valid up until 2015 with ranking by implied wind and corrected times calculated
                            using a scratch boat's performance curve; and the current default one valid starting
                            from 2015, using each competitor's own performance curve to calculate the allowance
                            based on the greatest implied wind achieved in the race and then computing the
                            corrected time as the delta between time elapsed and individual allowance.<p>
                            In the Regattas/Regattas tab the boat certificates can be managed with a new action
                            button. Certificates can be uploaded, and certificates can be referenced by URL,
                            e.g., pointing to the ORC web site's certificate database. Then, the certificates
                            can be assigned to the boats one by one. Certifiate assignment can be overruled on
                            a per-race basis in the Leaderboards/Leaderboards tab.<p>
                            Furthermore, course definitions can be fixed for the ORC PCS rules; legs can be
                            defined to be "constructed course" or any of the pre-defined types (windward/leeward,
                            coastal long distance, non-spinnaker, and circular random). Tracking data can be used
                            to pre-fill leg distance and true wind angle. Desired total course distances can be spread
                            proportionally across the legs based on their estimated length. For more details
                            see <a href="https://wiki.sapsailing.com/wiki/howto/setup-orc-regatta">https://wiki.sapsailing.com/wiki/howto/setup-orc-regatta</a>.
                        </li>
                        <li>
                            Loading a race using the TracTrac connector used to determine the race's boat class
                            based on the boat class of the majority of the race's competitors. This approach leads
                            to trouble specifically for non-one-design regattas where different boats compete against
                            each other, and the regatta is modeled with a "boat class" representing the handicap
                            rule set, such as IRC, ORC, or similar. Now, the race boat class is inferred from the
                            regatta boat class in which the race is created. Only in case a default regatta needs
                            to be created, the old majority rule applies to determining the regatta's (and
                            consequently the race's) boat class.
                        </li>
                    </ul>
                    <h2 class="articleSubheadline">September 2019</h2>
                    <ul class="bulletList">
                        <li>
                            The RaceBoard timeslider has been adjusted to react to blue flag events. In particular the
                            timeslider will wait for a blue flag down event if a blue flag up event has occurred.
                        </li>
                    </ul>
                    <h2 class="articleSubheadline">August 2019</h2>
                    <ul class="bulletList">
                        <li>New API endpoints were added to get the status of tracking devices. By now, just the last received GPS fix is returned in the status.
                            Under /sailingserver/api/v1/tracking_devices/[deviceUUID] the status of smartphone tracking devices can be read by using the device's UUID.
                            /sailingserver/api/v1/regattas/[regattaName]/tracking_devices the status for all tracking devices associated to a regatta is returned.
                            While the first requires the non public device UUID to be included in the request, the latter requires a user to have UPDATE permission for the regatta in question.
                        </li>
                        <li>Added a filter to hide all elements the current user is not allowed to edit. The filter can 
                            be applied for each table in the AdminConsole and is active per default.
                        </li>
                    </ul>
        
                    <h2 class="articleSubheadline">July 2019</h2>
                    <ul class="bulletList">
                        <li>Result and competitor import URLs are now only considered when the requesting user
                            has the permission to read that URL.</li>
                        <li>A new wind source that estimates true wind direction and speed from maneuvers is available.
                            It has been trained using machine learning techniques, based on approximately 12 million
                            maneuvers that the SAP Sailing Analytics have tracked and classified so far. It is intended
                            to serve as a fallback wind source in case the wind direction is not being made available
                            to a tracked race in any other way (entry through the Race Manager app, the web page or
                            estimated based on the first upwind leg's direction). Therefore, the confidence level has
                            been set fairly low, hence this wind source will always be outweighed by any real wind
                            sensor out on the course.<p>
                            
                            To make the wind source available in a server, the trained
                            maneuver classification models have to be available in the server's underlying database.
                            To achieve this,
                            the system property parameter <tt>-Dwindestimation.source.url=https://www.sapsailing.com</tt>
                            can be used to import the wind data from the archive server in case no local model
                            exists yet in the server's database. To force loading the data from another server,
                            regardless of whether a model exists in the local server's database, use
                            <tt>-Dwindestimation.source.always.url</tt>, respectively. Alternatively, the model data
                            can be obtained as a file from another server like this: <tt>curl -o windEstimationModels.dat https://www.sapsailing.com/windestimation/api/windestimation_data</tt>.
                            Alternatively, a recent copy is also maintained at <a href="http://static.sapsailing.com/windEstimationModels.dat">http://static.sapsailing.com/windEstimationModels.dat</a>.
                            The resulting file, <tt>windEstimationModels.dat</tt>, can then be uploaded to another server, like this:
                            <tt>curl -X POST -H "Content-Type: application/octet-stream" --data-binary @windEstimationModels.dat https://username:password@host.sapsailing.com/windestimation/api/windestimation_data</tt>
                            Note that user credentials need to be provided with the request. The user must have the permission
                            <tt>WIND_ESTIMATION_MODELS:UPDATE:&lt;server-name&gt;</tt> for the server to which the
                            model data is to be stored.<p>
                            
                            Subsequent server starts
                            won't need to load the remote model data again because it has been stored in the server's
                            database during the initial import. Replicas will receive the model data from their master.<p>
                            
                            For more details, in particular how to re-train the models, see also
                            <a href="https://wiki.sapsailing.com/wiki/howto/windestimation">https://wiki.sapsailing.com/wiki/howto/windestimation</a>.
                        </li>
                        <li>JMX metrics in Prometheus-ready form have been added for the leaderboard computation times. Metrics are offered
                            for each leaderboard in a server, as well as a summary averaging and counting all leaderboard accesses, each
                            in a short, medium and long time interval (e.g., 5, 30, and 60 seconds, respectively).<p>
                            
                            <img src="images/JConsoleLeaderboardComputationStats_Overall.png"><br>
                            Example of the overall leaderboard computation statistics<p>
                            <img src="images/JConsoleLeaderboardComputationStats_Specific.png"><br>
                            Example of the specific leaderboard computation statistics for one leaderboard<p>
                            
                            This can then also be used, e.g., to export these metrics to other tools, such as
                            Prometheus. See <a href="https://github.com/prometheus/jmx_exporter">here</a> for an exporter
                            that can be used to expose JMX data to Prometheus. If the Java VM running the SAP Sailing Analytics
                            server is invoked with a VM argument such as <tt>-javaagent:/path/to/jmx_prometheus_javaagent-0.12.0.jar=9000:/path/to/jmxPrometheusConfig.yaml</tt>
                            then an HTTP GET request to <tt>http://hostname:9000/</tt> will produce a document that contains
                            lines such as:<p>
                            <pre>
                            com_sap_sailing_Leaderboard_ComputationTimeAverageMedium_averageComputeDurationInMillis{name="5O5-Worlds 2010 (5O5)",} -1.0
                            com_sap_sailing_Leaderboard_ComputationTimeAverageMedium_numberOfComputations{name="5O5-Worlds 2010 (5O5)",} 0.0
                            com_sap_sailing_Leaderboard_ComputationTimeAverageYoung_averageRangeInMillis{name="5O5-Worlds 2010 (5O5)",} 5000.0
                            com_sap_sailing_Leaderboard_ComputationTimeAverageOld_averageComputeDurationInMillis{name="5O5-Worlds 2010 (5O5)",} 597.0
                            com_sap_sailing_Leaderboard_DelayToLiveInMillis{name="5O5-Worlds 2010 (5O5)",} 20000.0
                            com_sap_sailing_Leaderboard_ComputationTimeAverageYoung_numberOfComputations{name="5O5-Worlds 2010 (5O5)",} 0.0
                            com_sap_sailing_Leaderboard_ComputationTimeAverageOld_numberOfComputations{name="5O5-Worlds 2010 (5O5)",} 1.0
                            com_sap_sailing_Leaderboard_ComputationTimeAverageOld_averageRangeInMillis{name="5O5-Worlds 2010 (5O5)",} 60000.0
                            com_sap_sailing_Leaderboard_ComputationTimeAverageYoung_averageComputeDurationInMillis{name="5O5-Worlds 2010 (5O5)",} -1.0
                            com_sap_sailing_Leaderboard_NumberOfCompetitors{name="5O5-Worlds 2010 (5O5)",} 147.0
                            com_sap_sailing_Leaderboard_NumberOfAllCompetitors{name="5O5-Worlds 2010 (5O5)",} 147.0
                            com_sap_sailing_Leaderboard_ComputationTimeAverageMedium_averageRangeInMillis{name="5O5-Worlds 2010 (5O5)",} 30000.0
                            ...
                            com_sap_sailing_RacingEventService_LeaderboardComputationStatisticsYoung_averageComputeDurationInMillis 13.0
                            com_sap_sailing_RacingEventService_LeaderboardComputationStatisticsMedium_averageComputeDurationInMillis 52.0
                            com_sap_sailing_RacingEventService_LeaderboardComputationStatisticsYoung_numberOfComputations 5.0
                            com_sap_sailing_RacingEventService_LeaderboardComputationStatisticsMedium_numberOfComputations 17.0
                            com_sap_sailing_RacingEventService_LeaderboardComputationStatisticsYoung_averageRangeInMillis 30000.0
                            com_sap_sailing_RacingEventService_LeaderboardComputationStatisticsMedium_averageRangeInMillis 60000.0
                            </pre>
                            Note that average durations of <tt>-1</tt> mean "no data" and should be ignored. The corresponding
                            <tt>numberOfComputations</tt> value will be <tt>0.0</tt> in those cases.
                            
                    </ul>
            
                    <h2 class="articleSubheadline">June 2019</h2>
                    <ul class="bulletList">
                        <li>Added new API endpoints for creating, reading, updating and deleting roles under /restsecurity/role.
                        </li>
                        <li>A new set of API end points for managing user groups was added under /restsecurity/usergroup. 
                            The new end points support resolving, creation and deletion of user groups, as well as adding 
                            and removing users and roles to and from user groups.
                        </li>
                        <li>The Device Configurations table for the Race Manager App now updates its underlying data
                            properly when a configuration is edited locally.
                        </li>
                        <li>Blue flag up/down times can be cleared in the AdminConsole now</li>
                        <li>Users can now create media tracks if they have the permissions based on the ownership that
                            will result from the creation process.</li>
                        <li>A couple of new API end points for managing tracked events were added under /api/v1/trackedevents/. 
                            The new end points support creation, reading, updating and deleting tracked events and their 
                            associated device-competitor/boat/mark elements for the current user.
                        </li>
                    </ul>
        
                    <h2 class="articleSubheadline">May 2019</h2>
                    <ul class="bulletList">
                        <li>Ranks (finishing orders) entered by the Race Manager app user are no longer
                            considered for handicap regattas. Only an explicit score will be accepted,
                            or a finishing time can be provided which will then let the handicap ranking
                            metric infer the correct rank from that.
                        </li>
                        <li>Maneuver markers that appear when clicking on a boat while the RaceBoard is paused
                            were sometimes hard to click because they disappeared behind the boat's tail.
                            This behavior is now fixed.
                        </li>
                        <li>Fixed an issue with result import URL removal in case the URL erroneously contains
                            more than one space character.
                        </li>
                        <li>Fixed a problem with competitor import: competitors imported now correctly obtain
                            the current session's user as their owner, and the current session's user's
                            default creation group as their owning group.
                        </li>
                        <li>Fixed issues with Manage2Sail regatta structure import: Imports of regattas with
                            no "ClassName" property, such as handicap / Yardstick regattas, will now create
                            regattas with "?" as boat class name to avoid other problems; furthermore,
                            due to a permission check that was too restrictive, regattas to import could not
                            be seen unless the user had "super-admin" power.
                        </li>
                        <li>Introduced a new permission SERVER:CAN_EXPORT_MASTERDATA:&lt;server-name&gt;
                            which controls if a user is allowed to export masterdata used by the MDI.
                            In addition, the user still needs to be able to read the data to be imported.
                            On the importing server, the user needs to have the permission SERVER:CAN_IMPORT_MASTERDATA:&lt;server-name&gt;.
                        </li>
                    </ul>
                    
                    <h2 class="articleSubheadline">April 2019</h2>
                    <ul class="bulletList">
                        <li>Filtering the leaderboard groups during a Master Data Import now also
                            handles quoted strings correctly. With this, e.g., searching for a
                            leaderboard group containing "Apr 2" in its name is doable.
                        </li>
                        <li>In AdminConsole.html all tables and lists are now filtered to only show domain objects readable by the current user.
                            This means additional objects may exist on the server and can cause errors due to name conflicts.<br>
                            To allow users to grant others permissions for their stuff, it is possible to manage permissions for users whose username is known without having a read permission for that user.
                            In addition, users may be added to groups by only knowing their username.
                        </li>
                        <li>The permission system was extended to allow groups to directly grant roles to their users.
                            In addition such a role can also be granted to all users (including anonymous ones).
                            Roles associated to groups only grant permissions to domain objects owned by that group.<br>
                            Example: By associating the <tt>sailing_viewer</tt> role to a group with "for all users" enabled, all objects owned by that group are publicly readable.
                        </li>
                        <li>When loading or tracking wind from Igtimi, only accounts readable by the current user will be used.
                            On dedicated event servers, such an account should be owned by the server group.
                            This ensures, that all server admins will consistently use this account while tracking races.
                        </li>
                        <li>Replication is now also secured by several actions of the SERVER security type.
                            Due to permission checks on the master side, it is now necessary to provide credentials of a user that exists
                            on the master server that is used when a replica contacts the master.
                            This user at least needs to have the permission <tt>SERVER:REPLICATE:&amp;server-name&amp;</tt> granted on the master.<br>
                            Server start scripts as well as the replication documentation have been updated to include details about configuring credentials for auto replication.
                            Newly created servers should automatically contain adjusted versions of the relevant scripts.
                            The configuration of existing servers needs to get updated accordingly. The environment variables considered by the
                            start script are: <tt>REPLICATE_MASTER_USERNAME</tt> and <tt>REPLICATE_MASTER_PASSWORD</tt>, or alternatively,
                            <tt>REPLICATE_MASTER_BEARER_TOKEN</tt> which can be obtained from the master server, e.g., by
                            <tt>curl -d "username=myuser&amp;password=mysecretpassword" "https://master-server.sapsailing.com/security/api/restsecurity/access_token" | jq .access_token</tt>.
                            These map to the system properties <tt>replicate.master.username</tt>, <tt>replicate.master.password</tt>, and
                            <tt>replicate.master.bearer_token</tt>, respectively.
                        </li>
                    </ul>
                    
                    <h2 class="articleSubheadline">March 2019</h2>
                    <ul class="bulletList">
                        <li>By caching serialized results of leaderboard requests the server now requires
                            significantly less CPU power during live situations. Instead of computing the
                            serialized representation of a leaderboard again and again, the serialized version
                            is maintained in the cache as long as the original object from which the serialized
                            version was produced is referenced. This way, the cache cleans itself. It can be
                            observed through JMX, e.g., using JConsole, by looking at the JMX bean
                            <tt>com.sap.sse:type=GWTRPCSerializedResultCache_*</tt>.
                        </li>
                    </ul>
                    
                    <h2 class="articleSubheadline">February 2019</h2>
                    <ul class="bulletList">
                        <li>The pairing list construction supports a new parameter that can be used
                            to balance fairness of boat assignment with the reduction of boat changes
                            between flights. It can be set between 0 (focus on fair boat assignments;
                            use this, e.g., if there are noticeable differences between the boats used
                            to ensure a fair distribution) and the number of flights, e.g., 14 or 15 for
                            a typical league set-up (focus on reducing the number of boat changes while
                            sacrificing a bit of boat assignment fairness).
                        </li>
                        <li>The built-in mark passing calculator that is primarily used for smartphone
                            tracking has been improved. In particular, it now recognizes trackers left behind,
                            e.g., on a committee boat, and avoids performance issues incurred by these scenarios
                            by filtering possible mark passing candidates using a bounding box-based approach:
                            if a tracker hardly moves over some time, only the most promising candidates from
                            that time interval are considered. This avoids compute time and memory issues
                            seen in the past.
                        </li>
                        <li>When during a server re-start with the <tt>-Drestore.tracked.races=true</tt> parameter
                            restoring a race fails with an exception, that race is now removed from the restore list,
                            a corresponding <tt>SEVERE</tt> log entry is written, and the server will no longer try
                            to restore that race upon future restarts. This way, races that have been removed at
                            their source will not keep causing permanent restore trouble, and manual database
                            intervention is no longer necessary.
                        </li>
                        <li>A new status REST endpoint has been added: <tt>/gwt/status</tt>. It combines the status
                            checks of <tt>/sailingserver/api/v1/status</tt> and <tt>/replication/replication?action=STATUS</tt>,
                            and because it is offered by the same module hosting the web UI of the server, its availability
                            indicates that the corresponding module has started and has registered with the web server
                            successfully. It reports a 200 HTTP response if itself and the status reports it syndicates
                            report availability, a non-2XX status otherwise.
                        </li>
                    </ul>
        
                    <h2 class="articleSubheadline">January 2019</h2>
                    <ul class="bulletList">
                        <li>Allow entering a priority for courses managed in the AdminConsole.
                            The new default priority now is 1. It used to be 0 which caused problems
                            because the Race Manager app's highest (logically) priority is 1 which
                            never took priority over the AdminConsole-provided prio-0 events.</li>
                        <li>User sessions are now stored durably in the database so that they can be
                            restored in case of a server re-start. Users therefore will no longer need
                            to sign in again only because a server was re-started.</li>
                        <li>New availability checks have been implemented. Two new REST endpoints are provided:
                            <ul>
                              <li>/sailingserver/api/v1/status reports the availability of the "Sailing" application</li>
                              <li>/replication/replication?action=STATUS reports the availability of the replication module,
                                  providing details about each replication-capable component and queue lengths</li>
                              <li>the "status" script in the server's working directory, next to the "start" and "stop"
                                  script, now provides output based on the status checks above, plus a check for a 2XX
                                  response code for /index.html. The exit code for the "status" script is now 1 in case
                                  of an error / lack of availability, and 0 if all checks passed and server looks
                                  available.</li>
                            </ul>
                        </li>
                        <li>Upgraded the MongoDB driver to version 3.6.4. This allows you to specify the new
                            retryWrites parameter, e.g., as in "mongodb://mongo0.internal.sapsailing.com/mydb?replicaSet=live&retryWrites=true".
                            This will improve your system's behavior if you run with a MongoDB replica set and have to
                            assume that at some point the PRIMARY MongoDB system may fail, with the remaining systems
                            in the replica set voting for a new PRIMARY. Without retryWrites your system will bluntly
                            fail, but with retryWrites, write operations will be re-tried once, with a timeout usually
                            enough for the remaining replicas to agree on a new PRIMARY.
                        </li>
                    </ul>
        
                    <h2 class="articleSubheadline">October 2018</h2>
                    <ul class="bulletList">
                        <li>Added progress indicator to device mappings panel for smartphone tracking.</li>
                    </ul>
                    
                    <h2 class="articleSubheadline">September 2018</h2>
                    <ul class="bulletList">
                        <li>Added automatic resizing when adding images to an event using the ImageDialog. 
                        It shows a check box if resizing is necessary, if you check it, the service will resize the image for you.</li>
                        <li>Now showing an error when trying to upload an image or video to an event and no working FileStorageService is registered.</li>
                    </ul>
                    
                    <h2 class="articleSubheadline">August 2018</h2>
                    <ul class="bulletList">
                        <li>The mark passing editor now uses a full date/time format for the mark passing time points.</li>
                        <li>The TracTrac connector panel no longer shows a password visibly but uses a password text field.</li>
                        <li>The SwissTiming connector can now handle an "Update URL" together with username/password access
                            credentials which are used, if present, to send feedback requests about start times, race status
                            and course changes to that URL.</li>
                    </ul>
        
                    <h2 class="articleSubheadline">July 2018</h2>
                    <ul class="bulletList">
                        <li>When adding a YouTube video for tracked races ("Manage Media" in <tt>RaceBoard.html</tt> or "Tracked Races > Audio & Video" in <tt>AdminConsole.html</tt>) the respective video metadata is now read using YouTube API v3.
                            This functionality used to work some years ago using API v2 but was broken since this API version was discontinued some time ago.
                            Due to limitations of the new API we can't read the start timepoint of videos by now. You still need to provide this value manually.</li>
                        <li>In the "Tracked races" tab, within the eponymous section of the AdminConsole, the "Set start
                            time received" dialog can be used to remove the currently set start time received, by simply
                            leaving the value empty and confirming the dialog.</li>
                        <li>Up to 15 discards can now be configured for series and leaderboards. This enables, e.g., "Wednesday Night" scenarios
                            where over the season, say, 20 races are run but due to changing participation only, say, the five best ones shall be scored.</li>
                        <li>There is a new scoring scheme available to be selected upon regatta creation.
                            The scoring scheme is named "Low Point System, First with two wins in medals is winner" and introduces the following specifics compared to the standard low point scheme:
                            <ul>
                                <li>Medal series does not feature doubling of points in the medal series by default.</li>
                                <li>A competitor having two wins in the medal series is treated as overall winner.
                                    If there is a carry forward column in the medal series, having one point there also counts as a win which means the best competitor in the qualification needs a win less than any other finalist to be the overall winner.</li>
                                <li>If the medal series isn't started yet or no competitor has collected two wins, scoring by points is used.
                                    This also applies if the regatta is aborted (e.g. due to weather conditions) before any competitor could win two races in the medal series.</li>
                                <li>If two competitors have the same amount of points in the medal series the tie breaking criteria is the carry forward column of the medal series.
                                    If there is no carry forward column in the medal series, the last medal race is used as tie breaking criteria.
                                    For any non-medal series, the standard low point rules apply.</li>
                            </ul>
                        </li>
                        <li>A TracAPI upgrade from version 3.10.1 to 3.11.0 unifies the handling of course updates and solves an issue
                            observed with updating mark passing instructions.</li>
                        <li>Bug fix for mark position editor, now providing consistent behavior during adding of new mark fixes</li>
                        <li>Data Mining now more aggressively terminates running queries if needed.</li>
                    </ul>
        
                    <h2 class="articleSubheadline">June 2018</h2>
                    <ul class="bulletList">
                        <li>Added the available WindFinder Spot Collections. The desired ones can be selected from the WindFinder Tab in the Event Dialog.</li>
                        <li>Added the ability to change the url of multiple Mediatracks with a common prefix at once.
                            This is useful e.g. for video migration scenarios when movin videaos from one server to another.
                            This can be done from the adminconsole->tracked races->audio & videos tab</li>
                        <li>In raceboard when you edit a video you do not need to explicitly press "Preview" before saving anymore.
                            Saving now implicitly applies the changes.</li>
                        <li>The URLs of our GWT services are extended to include a leaderboard name if a call is context sensitive to a specific leaderboard.
                            This does not affect the functionality of any service but allows us to setup load balancing with leaderboard specific routing.
                            The leaderboard names put into the URL are cleaned: Any character that isn't a latin upper/lowercase letter or digit is replaced with an underscore character.
                            Currently, the following leaderboard specific URLs are used:
                            <ul>
                                <li>/gwt/service/sailing/leaderboard/[CLEANED-LEADERBOARD-NAME]</li>
                                <li>/gwt/service/dispatch/leaderboard/[CLEANED-LEADERBOARD-NAME]</li>
                            </ul>
                            Be aware that request without leaderboard suffix may be sent from pages that do not show leaderboard specific contents.
                            Due to this it is required to define a fallback rule for any unqualified request.
                            </li>
                    </ul>
        
                    <h2 class="articleSubheadline">May 2018</h2>
                    <ul class="bulletList">
                        <li>Added the ability to add multiple mp4 videos as mediatracks at once via the new multi video dialog, located at trackedraces -> Audio & Video.
                            This features requires a webserver with index listing enabled. Additionally the dialog offers the ability to add the new mediatracks 
                            directly to all races overlapping the starttime and duration of the mediatrack.</li>
                        <li>On the "Edit mark positions" panel within RaceBoard, now a "Clear selection" button appears
                            when selecting a mark from the table, which provides an easier and more obvious way to
                            deselect all marks, what is needed in order to see the full course with all marks again.</li>
                        <li>The <tt>AutoPlay.html</tt> configuration "Sixty Inch" was improved for the usage with events that aren't part of an event series.
                            While no race is live or scheduled, only the overall leaderboard used to be shown.
                            In addition to this, also the regatta leaderboard is shown in an alternating order.
                            For non series events there is no overall leaderboard which means, that only the regatta leaderboard is shown.</li>
                    </ul>
        
                    <h2 class="articleSubheadline">April 2018</h2>
                    <ul class="bulletList">
                        <li>The import of additional expedition data was extended to read many additional measures.
                            These can be visualized in the leaderboard as well as the competitor charts in <tt>RaceBoard.html</tt>.
                            In addition, the leaderboard has been extended to provide bravo and expedition related measures consistently on race and leg level.
                            The respective settings dialogs were changed as well to only show specific options, if bravo or expedition tracks are available.
                            Any previously imported expedition tracks may be dropped and reimported to gain access to the newly introduced measures.</li>
                        <li>The settings dialog of the competitor charts in <tt>RaceBoard.html</tt> now provides the measures in alphabetical order (based on the current locale).
                            Expedition specific measures - if available - are shown at the end of the list.</li>
                        <li>The all in one expedition import has been extended to be able to import new competitor tracks or new races to an existing regatta.
                            Previously it was only possible to import a new event structure.</li>
                        <li>The Expedition log file import now prefers "GPS Time" for time stamping over "Utc" and over other date / time formats, making it
                            more consistent with the Expedition live connector which uses column 146 for time stamping which is GPS Time.</li>
                        <li>Two dimensional metrics can now be displayed by using a scatter plot presenter within the data mining tool.
                            Select a metric that returns a pair of numbers and choose "Average" or "Identity" as an aggregator.</li>
                        <li>Replication was made more robust for fixes that are delivered and applied asynchronously. If a race was removed
                            while still in tracking mode, fix-related operations may have been queued already on the replica when the
                            tracked race is removed. The pending GPS fix operations then would have clogged the executor threads until
                            the entire replica comes to a halt. With the change, race-related asynchronous operations will simply be
                            dropped when the race to which they pertain is not found on the replica.</li>
                        <li>When editing mark positions, all fixes are now displayed, including potential outliers.</li>
                    </ul>
        
                    <h2 class="articleSubheadline">March 2018</h2>
                    <ul class="bulletList">
                        <li>Boats are now separate entities. See the "Tracked Races / Boats" tab in the admin console.
                            When creating a regatta, you now need to specify whether in that regatta the competitors
                            may sail on changing boats ("Can boats of competitors change per race").
                            If boats can change, boat assignments need to be specified per
                            race. For the TracTrac connector this may happen as in the past, using the corresponding
                            metadata attributes (boatName, either one of boatId or boatUuid, and boatColor) on the
                            competitors in the race. For smartphone tracking, boats can be specified in the
                            "Connectors / Smartphone Tracking" tab by using the boat icon in the actions column of
                            the leaderboards table ("Boat Registrations"). This defines the boats from which you can
                            then select in the scope of each race of the regatta. When adding competitors to such
                            a race then you now have to assign boats from the boats list to each competitor before
                            you can confirm the competitor-to-race assignments.
                        </li>
                        <li>User, role and permission management has been extended. A new "tenant" concept
                            is now available. Users can belong to zero or more tenants and can have a default
                            tenant for a login session. Zero or more users can belong to a tenant. Objects have
                            a tenant owner and a user owner, similar to group and user ownerships of files in a
                            file system.<p>
                            By default, each user receives a default tenant that is named like the user, with "-tenant"
                            appended. This applies during user migration to this new version, as well as during
                            creation of new users. While a "default tenant" only specifies the tenant that objects
                            created by the user will have as their tenant owner, by default the user also "belongs"
                            to its default tenant (is part of that tenant's user group).<p>
                            Roles are now defined explicitly, in the "Roles" tab in the "Advanced" category.
                            A new server that is not sharing the security service with any other server will
                            start out with a few default role definitions, such as "admin" and "user". Roles imply permissions,
                            and the permissions they imply can be modeled in the "Roles" tab.<p>
                            Roles can be assigned to users in the UI-refurbished "User Management" tab in the
                            "Advanced" category. There is now a table with users that currently exist in the
                            system, with a pager and a filter box. Editing a user shows an edit dialog for that
                            user where roles and permissions can be added. Adding permissions works as usual.
                            However, when adding roles, qualifications for a tenant owner and a user owner
                            can be added using the following format for the role's name: &lt;rolename&gt;[:[&lt;tenantname&gt;][:[&lt;username&gt;]]].
                        </li>
                        <li>In addition to track competitors and marks using smartphone-tracking it is now possible to track boats.
                            This is e.g. useful for several national leagues where competitors are assigned dynamically to boats for each race.
                            In this case the competitors were used to bring a smartphone with them to the assigned boat.
                            With the recent changes regarding boat and competitor mapping per race, Smartphone-tracking is now enabled to dynamically track boat-mapped devices to the correct competitors in the context of a race.
                            There are two ways to add boats to be tracked to a regatta:
                            <ul>
                                <li>After adding a denotation to the racelog(s), add competitors to at least one race and ensure that the boats to be tracked are mapped to those</li>
                                <li>Register boats directly to the regatta</li>
                            </ul>
                            For available boats, you can now add mappings and generate a QR code in the corresponding dialog.
                            In addition, it is possible to upload tracking files and map them to boats.
                        </li>
                    </ul>
        
                    <h2 class="articleSubheadline">February 2018</h2>
                    <ul class="bulletList">
                        <li>Further improvements of maneuver detection algorithm were introduced. Mark Passing is no longer regarded as a separate maneuver type. Instead, it is regarded as a supplementary information which gets appended to a maneuver instance. Therefore, a new filtering dimension was added for maneuver data mining, which is boolean and is named as "Mark Passing".</li>
                        <li>Added leaderboard group name as a dimension to a leaderboard's context</li>
                        <li>Added True Wind Angle as a data mining statistic on GPS fixes</li>
                        <li>Time points for wind data related to individual fixes now uses the fixes' specific time points, not the wind at the middle of the leg</li>
                        <li>Finally, the data mining UI sorts wind strengths given in Beaufort according to their strengths, not their names</li>
                            For example, a simple role name such as "admin" will give an unqualified role to the user.
                            To constrain the "admin" role to objects whose tenant owner is the tenant "abc", use
                            "admin:abc" for the role. To assign the role "admin" so that it applies only to objects
                            owner by user "u938" use "admin::u938".<p>
                            Tenants can be managed in the "Tenant Management" tab in the "Advanced" category. Here,
                            tenants can be created, removed and the set of users belonging to each tenant can be
                            edited.<p>
                            During migration of an existing server to this new version, a new default tenant will be
                            created using the server's name. All existing objects will by default have this new default
                            tenant as their tenant owner, and no user owner. All existing role assignments will be migrated
                            such that all roles will have as tenant qualification the new default tenant. This way,
                            users will maintain the rights they were assigned through roles only for those objects
                            belonging to the server's new default tenant (by default all objects on that server).
                            Only when new objects are created with a different tenant then the role's permissions
                            won't apply because the roles were by default constrained to the server's default tenant.
                            This will allow us to consolidate, merge and join the security services of various servers
                            at a later point in time, ensuring that users will not obtain permissions for objects they
                            are not eligible for.
                        </li>
                    </ul>
                    
                    <h2 class="articleSubheadline">January 2018</h2>
                    <ul class="bulletList">
                        <li>The auto detection for the media add dialog was improved. It will now attempt to only load the parts of a video that are required to parse the tags. Additionally if the server cannot reach a video, the client (browser) will make an attempt to load the video. This allows to analyze locally hosted videos without the need to upload them.</li>
                        <li>In the raceboard the floating video box was improved, leading to a more solid resizing and moving behavior.</li>
                        <li>In the raceboard, the adding of videos has now an additional fallback startDate, if no startOfRace could be determined, and the file did not contain a proper creationtime tag, startOfTracking is used.</li>
                        <li>In the raceboard, the floating video box will now only display an edit button in the header, next to close and minimize. Upon clicking it, the box will expand and show the prior always shown editing buttons. This saves a lot of screenspace for logged in admin enabled users.</li>
                        <li>For smartphone tracked races it's now possible to slice a new race from an existing one in the RaceBoard.
                            As a user having sufficient permissions you need to select a specific time range in the competitor chart of a race.
                            This will make a new Button appear near to the settings button of the chart.
                            When you click this button you are being asked for a name of the new race.
                            A new race column is created in the same series the current race is associated to.
                            A new tracked race is then associated to the new column for the fleet of the current race.
                            This new race is being filled with the data from the current race for the selected time range.
                            After the slicing process is finished, a dialog will open providing a link to the RaceBoard for the newly added race.</li>
                    </ul>
        
                    <h2 class="articleSubheadline">December 2017</h2>
                    <ul class="bulletList">
                        <li>The date and time pickers have been replaced by more native browser elements,
                            ensuring that they work in all locales such as Japan where problems were reported
                            with the date/time pickers used in the Administration Console up to now.
                        </li>
                        <li>In the raceboard it is now possible to upload 360Â° videos in addition to the already supported video types. 
                        360Â° Videos must use MimeType mp4panorama, 2d mp4 videos must still use mimetype mp4, as in older releases. 
                        The dialog will try an auto-detection for the mimetype upon entering the link.
                        Additionally, for mp4 videos it is now possible to use the start time, written in the file, as
                        a start time preset for the mediatrack, simplifying the video linking.</li>
                        <li>In Home it is now also possible to use 360&deg; videos, for example as a highlight video</li>
                        <li>Various fix importers can now properly report errors and other states.</li>
                        <li>Pairing list generation is now supported. Add competitors to a regatta, then use the new
                            action icons in the Leaderboards/Leaderboards panel in the administration console to generate
                            a pairing list. The result can be exported as a CSV file compatible with the TracTrac Excel
                            spreadsheet for importing the pairing lists into their solution; printing is also enabled.
                            For smart phone tracking it is possible to fill the pairing list into the race logs in order
                            to record the competitor / boat assignments according to the pairing list. To allow for
                            contiguous race numbering, in this context a new feature was introduced that allows users
                            to pick a race name prefix during denoting all races of a regatta for smart phone tracking,
                            producing contiguously increasing race names/numbers (R1, R2, ..., R45).</li>
                    </ul>
        
                    <h2 class="articleSubheadline">November 2017</h2>
                    <ul class="bulletList">
                        <li>In addition to the "Set start time" dialog there's now a "Set finishing and end time dialog".
                            This dialog makes it possible to set the finishing as well as the end time in the RaceLog.
                            It is intended to be used in cases where a race wasn't correctly finished using the race management app.
                        </li>
                        <li>New GPS fix, wind and sensor data importers have been implemented: "Bravo" and "Expedition."
                        </li>
                        <li>An upgrade to TracAPI 3.8.0 is expected to have fixed the issue with static marks not providing
                            a position fix within a race's tracking time interval when the tracking start is set after the
                            static position was entered.
                        </li>
                    </ul>
        
                    <h2 class="articleSubheadline">September 2017</h2>
                    <ul class="bulletList">
                        <li>Authentication for Igtimi accounts is now possible with an OAuth process.
                            Instead of having to enter the username/password combination into the
                            administration console, a popup window will show an IFrame with Igtimi's
                            authentication form. Redirection goes to www.sapsailing.com, together with
                            a "state" URL parameter providing the base URL of the original server instance
                            requesting authentication. www.sapsailing.com will then redirect to that server,
                            removing the "state" parameter from the request and leaving only the "code"
                            parameter in the URL which the server ultimately receiving the redirected request
                            will use to obtain an access token and the Igtimi account details. For now, and
                            as a fallback, the old, non-OAuth process is still supported for a while, though
                            deprecated as of now.
                        </li> 
                        <li>In the process of supporting Igtimi OAuth authentication, new optional system properties for
                            the Igtimi connector have been introduced:
                            <ul>
                              <li><tt>igtimi.client.redirect.protocol</tt>: the redirection protocol, usually one of http or https</li>
                              <li><tt>igtimi.client.redirect.host</tt>: redirection host; defaults to www.sapsailing.com</li>
                              <li><tt>igtimi.client.redirect.port</tt>: redirection port; defaults to empty, using the default port for the protocol</li>
                            </ul>
                        </li>
                        <li>When using a TracTrac update URI, errors were possible due to the incorrect use of HTTP
                            instead of HTTPS as the URI/URL's protocol. The TracTrac server responds to an HTTP
                            request with a response code 302 (temporary redirect), but our TracTrac connector did
                            not handle this due to redirects that change protocols are not followed by default in
                            Java. This has now been changed, and although it is of course better to use the correct
                            protocol (HTTPS) right away, redirects will now be handled correctly, too.
                        </li>
                    </ul>
        
                    <h2 class="articleSubheadline">August 2017</h2>
                    <ul class="bulletList">
                        <li>An NMEA wind import feature is now available under "Tracked Races -- Wind." It can be
                            used to import .txt and .zip files containing data in NMEA-0183 format. The importer
                            recognizes wind data provided by MWD and MDA sentences but can also use apparent and true
                            wind readings from MWV sentences which are then combined with position, heading and motion data
                            to obtain a true wind speed and direction. ZIP files are searched for .txt files which
                            are then analyzed.
                        </li>
                        <li>A new scoring scheme "Low Point with Automatic RDG" is now available. It can help in league
                            set-ups where one possible definition for the score of a redress given can be to average the
                            scores of the competitor in all other flights scored, for past and coming races. This scoring
                            scheme will apply as a default score for an RDG this average. As usual, as soon as an explicit
                            score is provided for the race, the default calculation will no longer be applied.
                        </li> 
                    </ul>
        
                    <h2 class="articleSubheadline">July 2017</h2>
                    <ul class="bulletList">
                        <li>The sort order of Events/Leaderboards in event series in Home.html is now more consistent
                            by using the declared sort order in the respective LeaderboardGroup. In addition, the flag
                            "Display groups in reverse order" in the LeaderboardGroup dialog now affects all occurrences
                            of Events/Leaderboards in event series in Home.html. If the flag is not set, the order is
                            latest on top in vertical lists and latest right in horizontal lists. With this change,
                            the operator is now fully responsible for the sort order.
                        </li>
                    </ul>
        
                    <h2 class="articleSubheadline">May 2017</h2>
                    <ul class="bulletList">
                        <li>The logic of the "Control tracking from start and finish times" check box now behaves slightly
                            differently. As before, a default start of tracking time is derived from the race start time
                            (currently five minutes before race start). Likewise, a default end of tracking time is derived
                            from the race finish time (the time when the blue flag was lowered, or more technically,
                            when a FINISHED race state was set in the race log) which is currently two minutes after
                            the race has finished. However, previously, when deviating start of tracking or end of tracking times
                            were set through other channels, such as received from TracTrac or set explicitly through
                            the administration console, new events would have been written to the race log, fixing the
                            start of tracking / end of tracking times according to the derivation rules.<p>
                            This logic has caused undesired effects and has therefore been removed. For example, when
                            an end of tracking time has been set explicitly through the administration console then
                            it may have been overwritten by a new end-of-tracking-time event appended to the race log
                            when the race is loaded again. Similarly, when a new start time was provided, an explicitly
                            set start of tracking time would have been canceled. With the new behavior, explicit settings
                            of start/end of tracking will remain untouched.<p>
                            For "Smartphone Tracking" the check box therefore now mainly controls whether or not a start/end
                            of tracking time is written to the race log when the user starts/stops tracking for the first time
                            through the administration console: when the tracking times are to be controlled by the race's
                            start and finish times, simply starting / stopping to track a race with the smartphone connector won't
                            set the start / end of tracking times.<p>
                            For the TracTrac connector, when the check box is set, as before messages will go out to TracTrac
                            when the race start / finish times have changed. The feedback from TracTrac will adjust the
                            tracking times as received by the connector, but no race log entries for the tracking times
                            will be created anymore.</li>
                        <li>A new type of leaderboard has been introduced: a regatta leaderboard with competitor elimination.
                            Such a leaderboard creates a view onto a regular regatta leaderboard and allows the user to
                            eliminate a subset of the competitors from its display. The scores of all remaining competitors
                            are taken from the original regatta leaderboard without modification, including all
                            corrections, penalties and the discarding rule, including the live ranks. This means,
                            in particular, that the ranks shown for a race in such a leaderboard are not contiguous in
                            case there are eliminated competitors. The score sum for each competitor is computed as usual.
                            For the regatta rank, a contiguous count is applied. This way it is possible to create
                            a new ranking for only a subset of the competitors; a practice common for championships
                            that want to publish a separate youth leaderboard, e.g., for all competitors under a
                            certain age.</li>
                    </ul>
        
                    <h2 class="articleSubheadline">April 2017</h2>
                    <ul class="bulletList">
                        <li><code>/gwt/AutoPlay.html</code> can be fully parameterized. Previously, only few of the
                            available settings for Leaderboard and RaceBoard embedded into this view were effectively passed via URL
                            to the views. <code>/gwt/AutoPlay.html</code> is now based on the settings framework so that specific
                            URL parameters may have changed. Please recreate your bookmarks if you are affected by non-working parameters.
                        </li>
                        <li>The leaderboard configuration dialog in the admin console has been updated. Now it is possible to configure
                        a leaderboard with the whole range of settings it supports.
                        </li>
                    </ul>
        
                    <h2 class="articleSubheadline">April 2017</h2>
                    <ul class="bulletList">
                        <li>Marks can now be given any valid CSS color. This will be considered also in the
                            SAP Race Management app where the mark will be shown in their actual color in
                            the "By Marks" course editor.
                        </li>
                        <li>Polar diagrams (also known as VPPs) will now be updated after importing wind.
                        </li>
                        <li>Competitors that the TracTrac connector declares as "non-competing" are consistently
                            ignored. This may include camera boats, jury boats and other moving objects that do
                            not represent competitor boats.
                        </li>
                        <li>Upgraded to TracAPI 3.6.3 which offers improvements regarding the identification of
                            marks and waypoints.
                        </li>
                        <li>A bug regarding the regatta filter setting for the tracked races list has been fixed.
                            The filter setting now survives a refresh cycle of the tracked races list.
                        </li>
                        <li>When using the TracTrac connector, identification of marks has slightly changed for
                            gates and lines. Before, the mark IDs were constructed based on the control point's
                            name. Now, the control point's ID plus a numeric suffic (1/2) is used instead,
                            providing uniqueness at the same scope that TracTrac provides uniqueness regarding
                            their control point IDs. 
                        </li>
                    </ul>
                    <h2 class="articleSubheadline">March 2017</h2>
                    <ul class="bulletList">
                        <li>A more compact internal storage format for GPS and Wind fixes is now being used. Instead of a full
                            64-bit "double" value for all components such at latitude, longitude, speed over ground or course over
                            ground, "smaller" data types such as "int" and "short" are now employed. The reduction of accuracy
                            that this brings about is negligible given the accuracy of the tracking systems used. For example,
                            the latitude values are encoded such that while covering the full range from -90Ã‚Â° to +90Ã‚Â°, the
                            resolution is at 4.6mm. Similarly, speeds are represented in their compact form in such a way
                            that speeds up to 500kts can be represented at a resolution of 0.015kts.
                        </li>
                        <li>When a race cannot be loaded successfully through the TracTrac connector, e.g., because its boat
                            class does not match the regatta's boat class, the tracker is now stopped, and a SEVERE log message
                            is written, giving the reason for the failure to load the race. This gives administrators an opportunity
                            to correct any errors in the underlying data and try again. Previously, tracking such a 
                            was not possible without a server re-start because the tracker continued to exist.
                        </li>
                        <li>The application's locale now switches based on the client's "Accept-Language" HTTP header field.
                            This means that the application as well as all its parts, including the administration console,
                            will show in the user's default language if supported, defaulting to English otherwise.
                        </li>
                    </ul>
                    <h2 class="articleSubheadline">February 2017</h2>
                    <ul class="bulletList">
                        <li>Wind data in GRIB format can now be imported in the "Wind" sub-tab of the "Tracked Races" tab
                            in the <tt>AdminConsole</tt>. When one or more races are being tracked, with a tracking time
                            interval that includes the time point(s) for which the GRIB data is valid, the wind data at
                            the resolution of the GRIB file is added as separate wind fixes with type "WEB" to the race(s)
                            selected, or to all races if no race is selected.<p>
                            Multiple GRIB files can be specified; this is even necessary if GRIB sources are being used where
                            the so-called "U" and "V" or "speed" and "direction" components, respectively, are provided in
                            separate files. The importer will merge the GRIB sources to produce wind readings with true
                            wind direction and true wind speed.
                            Note that large GRIB files can result in many wind fixes being added to the WEB source. Make sure
                            the GRIB files you use are adequate in resolution and region as well as adequate in time. Obtaining
                            a forecast 72h in the future makes little sense for an in-shore race starting in 30min.
                        </li>
                        <li>The REST service for wind (/sailingservice/api/v1/regattas/{regatta}/races/{race}/wind) now considers
                            the center of the course to calculate the COMBINED wind readings. Previously, all wind readings for the COMBINED
                            wind track as published through the REST API were equally considered, regardless of how far away a
                            wind sensor was from the course. Now, sensors closer to the course count more than those further away.
                            Furthermore, the time between two readings in the COMBINED wind track in the REST output has been
                            reduced from ten seconds to one second.
                        </li>
                    </ul>
                    <h2 class="articleSubheadline">January 2017</h2>
                    <ul class="bulletList">
                        <li>Filter boxes now support quoting phrases, such as <tt>"Race 2"</tt> to make them a single search term.
                            Previously, when entering <tt>Race 2</tt> this would match all lines containing <tt>Race</tt> as well
                            as all lines containing the digit <tt>2</tt>, such as it occurs in <tt>2015</tt> or <tt>2016</tt>.
                            Enclosing the phrase with double quotes as in <tt>"Race 2"</tt> will consider the full string in quotes
                            as a search term. In the unlikely case of searching for a double quote you can do that by prefixing
                            the double quote with a backslash character, as in <tt>\"</tt>.
                        </li>
                        <li>When changing the start/end of tracking times in the "Smartphone Tracking" tab, it is now possible
                            to "unset" one or both of these time stamps. Next to the date/time entry field these is now a
                            "Set" checkbox. When the date/time field is modified, the box is automatically checked because
                            it seems reasonable to assume that the user wants this change to be committed. When committing
                            an empty date/time field with the "Set" checkbox ticked, the <tt>null</tt> time stamp which
                            makes this an open tracking interval is committed and will override any inference that may be
                            made based on the race's start and finish time. When unchecking the "Set" checkbox, the previously
                            committed timestamp is revoked (regardless of the contents of the date/time field), allowing for
                            inference to take place if the regatta has been configured for tracking times inference.
                        </li>
                        <li>There is a new permission, <tt>DATA_MINING</tt>, which is now required in order to use the
                            <tt>/gwt/DataMining.html</tt> entry point and the related back-end service.
                        </li>
                        <li>Quoted filtering keywords may now contain leading and/or trailing space characters that are
                            considered when applying the filter. For example, if you have regatta names "Regatta I - 2017" and
                            "Regatta II - 2017" and you would like to filter for "Regatta I" then you now may enter the
                            search term "Regatta I " (with a trailing blank) which then will no longer match "Regatta II - 2017".
                        </li> 
                    </ul>
                    <h2 class="articleSubheadline">December 2016</h2>
                    <ul class="bulletList">
                        <li>Partial replication is now possible. If the system property <tt>replicate.on.start</tt>
                            that controls automatic replication upon start-up provides only a partial comma-separated
                            list of replicables, the connection to the master server (configured by the other
                            replication-related system properties such as <tt>replicate.master.servlet.host</tt> etc.)
                            will be used to replicate only those replicables whose IDs are specified in
                            <tt>replicate.on.start</tt>. All other replicables will operate locally.
                            Usually, the <tt>replicate.on.start</tt> system property is controlled
                            by the environment variable <tt>REPLICATE_ON_START</tt> that is set in the <tt>env.sh</tt>
                            configuration file used during server startup and influenced by the server environments
                            from <a href="http://releases.sapsailing.com/environments">http://releases.sapsailing.com/environments</a>
                            and overridden by the user details provided to the instance through the AWS EC2 machinery.<p>
                            The Administration Console (<tt>/gwt/AdminConsole.html</tt> entry point) will now
                            show which replicables a replica replicates, both, on the replica's administration
                            console's "Replication" panel, as well as on the master's "Replication" panel, there
                            for each replica.<p>
                            The master will restrict broadcasting its operations to those replicables for which
                            at least one replica has subscribed. While the initial load is requested individually
                            for each replica and can therefore be tailored to the replicas requested, the operation
                            broadcast channel is not specific to any replica. It therefore contains the operations
                            of all replicables for which at least one replica has subscribed. Replicas receiving
                            operations for replicables for which they did not subscribe will simply drop those
                            operations (note, however, that the replica will still have to read the operations from the
                            channel before dropping; this way, registering a replica may have bandwidth effects for
                            other replicas). Similarly, "backward replication" from a replica to a master will only
                            take place for those replicables for which the replica has requested replication from (and
                            therefore also "to") the master.<p>
                            With this it is now possible to replicate only the Security Service, using ID
                            <tt>com.sap.sse.security.impl.SecurityServiceImpl</tt>, running all other replicables
                            in "master mode." This will let the instance share user, permission, role and session management
                            details with the instance from which the Security Service is being replicated while
                            having its own master objects for all other replicables, such as the sailing application
                            (RacingEventService),  mail service or the polar data service. Note that with this feature
                            the server replicating another instance's Security Service will grant the roles and permissions
                            to subjects authenticated against that replicated Security Service. For example, if a user
                            has been granted the <tt>admin</tt> role by that service then the user has that role also
                            in all other server instances replicating that Security Service. Therefore, use this feature
                            with extreme caution. Keep in mind that in the near future we will extend the permissions and
                            role concept by the possibility to restrict permissions and roles to "scopes" such as an
                            event or a regatta or an account. See also
                            <a href="https://bugzilla.sapsailing.com/bugzilla/show_bug.cgi?id=3504">https://bugzilla.sapsailing.com/bugzilla/show_bug.cgi?id=3504</a>.
                        </li>
                        <li>The server can now optionally restore all races it had tracked the last time. This is
                            similar to a web browser's capability to restore the tabs the user had open when the browser
                            was terminated or crashed. To enable this feature, use the system property
                            <tt>restore.tracked.races</tt>, using the command line option <tt>-Drestore.tracked.races=true</tt>.
                            So far, the default for this system property is <tt>false</tt>, so by default, when the property
                            is not provided at all on the command line then the tracked races loaded last won't be restored,
                            and the server will start out with an empty set of tracked races.<p>
                            Note that the wind tracking properties, as set when initially tracking the race, are also restored
                            to their last state. If a live race has last been tracked with live wind tracking, with wind directions
                            being corrected by the local magnetic declination, then upon server restore the same live tracking will
                            be started again, including live wind tracking with the same declination correction settings.<p>
                            When the "Stop Tracking" feature is used, implicitly tracking wind will be stopped in case live wind
                            tracking had previously been requested for that race. This change is also considered during the restore
                            process where such a race will no longer receive live wind tracking upon restoring it.<p>
                            When a tracked race is removed from the server then it will not be restored anymore upon the next
                            server restart with the restore option enabled. When an entire regatta with a number of tracked
                            races linked into it is removed then the tracked races are removed as well and will not be
                            restored upon server re-start.<p>
                            The restore progress can be monitored using the JConsole or any other JMX monitoring tool. In the
                            <tt>com.sap.sailing</tt> category you will find the <tt>RacingEventService</tt> object. Among its
                            attributes there are now the two new ones: <tt>NumberOfTrackedRacesToRestore</tt> and
                            <tt>NumberOfTrackedRacesRestored</tt>. See the following two screen shots:<p>
                            <img width="100%" src="images/JConsoleNumberOfTrackedRacesToRestore.png"><p>
                            <img width="100%" src="images/JConsoleNumberOfTrackedRacesRestored.png">
                        </li>
                    </ul>
        
                    <h2 class="articleSubheadline">November 2016</h2>
                    <ul class="bulletList">
                        <li>When launching a server, a system property <tt>polardata.source.url</tt> can
                            be provided in order to specify a server base URL from where to import polar
                            data into the upstarting server. Usually, this would be the "archive" server's
                            base URL, such as https://www.sapsailing.com. Note that the exporting server
                            needs to already support this feature and the importing and exporting server
                            should be at roughly the same version to ensure binary compatibility for the
                            polar sheet data.
                        </li>
                        <li>In the <em>Tracked Races / Competitors</em> tab there is now a new button "Import Competitor"
                            that opens a dialog for selecting an import source. The Manage2Sail source is configured through
                            the same URL as used for the result importer. Select the regatta from which you want to import,
                            then check for which competitors there are matching / similar existing competitors. Single
                            selection on the left lets you map to one of the matching existing competitors. Ultimately,
                            select those competitors (including those you mapped to existing ones) you want to import.
                            Optionally provide a search tag for them which will be added to the new and mapped-to
                            competitors for easy retrieval later when selecting competitors to add to a regatta
                            or race.
                        </li>
                    </ul>
        
                    <h2 class="articleSubheadline">October 2016</h2>
                    <ul class="bulletList">
                        <li>A regatta now has an additional property: "Buoy zone radius in hull lengths." It
                            can be used to determine the radius of the zone around the marks in terms of
                            hull lengths. This sets the default for the race viewer (RaceBoard.html entry point)
                            based on the hull length as known from the boat class.</li>
                        <li>When producing the QR code for the Race Management App's device configurations,
                            the access token parameter was not properly URL-encoded. In case the access token
                            contains a '+' character it is incorrectly decoded by the app, letting the authentication
                            fail. This issue has now been fixed in the AdminConsole, and the access token parameter is
                            now properly URL-encoded.</li>
                         <li>Tracked races can now also be filtered by the regatta to which they belong.
                             When selecting a regatta leaderboard, by default the table of tracked races will be
                             filtered by the regatta whose leaderboard was selected. The regatta filter can be
                             used in conjunction with the regular text filter field.
                         </li>
                    </ul>
        
                    <h2 class="articleSubheadline">September 2016</h2>
                    <ul class="bulletList">
                       <li>When denoting a regatta for smartphone tracking, the "By Marks" course designer is
                           automatically selected if no active regatta configuration was set yet, or a warning
                           and question to the user is issued, strongly suggesting the use of the "By Marks" course
                           designer. Background: using the "By Name" course designer could accidentally delete a
                           valid course layout.
                       </li>
                       <li>Regattas now have an additional setting: "Control tracking from start and finish times."
                           With it, the start and finish times for a race as entered into the race log, e.g., through
                           the Race Management app, can be used by tracking connectors to control the tracking for
                           that race. So far, the TracTrac connector and the Smartphone connector have been
                           enabled. When a start time for a race
                           is received and the "Control..." flag is set, the tracking start time will be set to
                           five minutes before the race start time. Similarly, when the blue flag is lowered, signaling
                           that the race has finished, the tracking end time will be set to two minutes later.
                           This should make an operator's job easier when the race timing is maintained properly
                           through the race log, i.e., through the Race Management app.<p>
                           In turn, for the Smartphone tracking connector, start/end tracking times are recorded
                           automatically upon start and stop tracking actions only if the regatta is <em>not</em>
                           marked as "Control tracking from start and finish times." Background: with this it is
                           possible to start tracking for a number of races scheduled for a day and having the
                           Race Management app control the tracking times automatically.
                        </li>
                        <li>The "start of tracking" property on a tracked race now has to be set to a valid, non-empty value
                            in order for fixed to be accepted into the race. As before, an empty "end of tracking" value
                            means an open-ended interval, and fixes at or after the start of tracking time point will then
                            continue to be accepted.
                        </li>
                        <li>The device mappings dialog now shows the time point of the last fix received from each mapping
                            and has a convenient filter text box.
                        </li>
                        <li>Thread management has been improved. Fewer and more reasonably-designed thread pools
                            are now created, and thread priorities less than normal (for background operations) now
                            correctly map to operating system thread priorities, making foreground tasks more
                            responsive. The less excessive concurrency has furthermore healthy effects on memory
                            mamangement and garbage collection.
                        </li>
                        <li>Fixed a bug in the smart phone tracking course designer. When adding or removing marks
                            now, unsaved changes to the waypoints and control points tables are preserved.
                        </li>
                    </ul>
        
                    <h2 class="articleSubheadline">July 2016</h2>
                    <ul class="bulletList">
                        <li>According to some change in a tracked races lifecycle, fix-tracking no longer depends
                            on tracking races via racelog event but is bound to denotation only. So fix-tracking
                            via smartphone apps or uploading tracking files can also be used in combination with
                            e.g. TracTrac.
                        </li>
                        <li>Because fix-tracking is now more flexible (see above), it is no longer restricted to
                            GPS-fixes. 
                        </li>
                        <li>It is now possible to track fixes from Bravo foiling sensor devices, currently used in
                            Extreme Sailing Series events only. This kind of data can be uploaded via a new dialog
                            within the AdminConsole (Connectors > Smartphone Tracking)  
                        </li>
                        <li>When a competitor is suppressed in a leaderboard, now the other competitors ranking
                            worse will be "promoted" by one rank per better suppressed competitor. This way, live
                            ranks will be correct if, e.g., a "Flexible Leaderboard" is used for a separate scoring
                            scheme for only a subset of the competitor.
                        </li>
                        <li>When entering a fixed position for a mark in the "Smartphone Tracking" environment it is
                            now possible to enter a time stamp for the fix. This way it is also possible to adjust
                            a mark's position to a fixed lat/lng for some time point in the past.
                        </li>
                        <li>A series within a regatta can now define a maximum number of discards applied in that
                            series. When combined with leaderboard-wide discards, generally discards can be distributed
                            across the leaderboard as needed, but restricted by the maximum specified for each series.
                            Leave the maximum empty to not provide any maximum. Setting to 0 will cause no scores to
                            be discarded in that series.
                        </li>
                        <li>An event now has a "Base URL" which should be used to enable useful e-mail notifications with
                            links embedded in them that lead to the correct server. If a notification is to contain
                            a link to a dedicated event server, the event cannot be reached through www.sapsailing.com,
                            and so if this generic link is used as a default, users will end up not finding the page
                            linked to by the notification.
                        </li>
                        <li>The checkboxes "Track Wind" and "Correct by Declination" are now switched on by default
                            for smartphone-tracked races
                        </li>
                    </ul>
        
                    <h2 class="articleSubheadline">June 2016</h2>
                    <ul class="bulletList">
                       <li>Some REST APIs have slightly changed. The /api/v1/leaderboards/{name} resource now
                           has the "netPoints" and "totalPoints" stuff right. The "netPoints" always refer to
                           scores which may be reduced due to discarding rules. Total points always refer to
                           the points before applying any discarding rules. Those numeric values for which so far
                           accidentally String types with double-quoted values were used have been changed to
                           numeric types, represented in the JSON documents without double quotes.
                       </li>
                       <li>It is now possible to use overlapping leaderboard groups in an event, such that one
                           leaderboard can be part of more than one leaderboard group of the event. This comes in
                           handy if there are different schemes by which the regattas or leaderboards may be grouped
                           and is particularly useful for large events for filtering the regattas in the event
                           overview. Please note that in case a leaderboard is part of a leaderboard group with
                           an overall leaderboard ("series scoring"), the leaderboard group with the overall
                           leaderboard must be provided as the first of the overlapping leaderboard groups in
                           the scope of the event.
                       </li>
                       <li>Earlier releases have introduced an issue with leaderboard configuration and with binding
                           tracked races to their leaderboard slots. When a filter is set for the tracked races list,
                           changing the leaderboard selection or changing the race column selection such that the
                           tracked race for a selected race column is not visible due to the filter, the connection
                           between the race column and the tracked race is removed.<p>
                           In order to reduce chances for failure, now at least changing the leaderboard selection
                           will de-select any selected race column, making sure that nothing needs to be selected
                           in the potentially filtered list of tracked races.<p>
                           However, trouble remains: changing the tracked races filter while having a race column
                           with a tracked race connected selected in the table on the left will unlink the race
                           column's tracked race. As a workaround, you'll have to either de-select the race column
                           in the left table before changing the filter, e.g., by Ctrl-clicking the race column
                           selected. Or you remove any filter text for the tracked races list before you change
                           the selection in the race column table. This will make sure that the race connected
                           to the race column that you may select next will be available for automatic selection.
                        </li>
                    </ul>
        
                    <h2 class="articleSubheadline">May 2016</h2>
                    <ul class="bulletList">
                        <li>Smartphone tracking support has been improved. When starting to track a race that has no
                            start-of-tracking time set yet, the start-of-tracking time will be set to the time point
                            when tracking has been started. Similarly, when stopping tracking and no end-of-tracking
                            time is set for the race yet, the current time is set as the end-of-tracking time for
                            that race.
                        </li>
                        <li>Regatta structure import from Manage2Sail now takes the boat class name from the
                            regatta, not the division element, giving better results.
                        </li>
                    </ul>
        
                    <h2 class="articleSubheadline">April 2016</h2>
                    <ul class="bulletList">
                        <li>In the "Race Manager App" regatta configuration settings, a new preference
                            "Activate result entry" has been added. It can enable or diable result entry
                            during or after the finishing phase in the Race Manager app. With this, it is
                            possible to configure up-front whether a race officer is offered the possibility to manage
                            results directly from the Race Manager app. This should <em>not</em> be used if an
                            external, official regatta management system is being used to capture and manage
                            the official scores.
                        </li>
                    </ul>
        
                    <h2 class="articleSubheadline">March 2016</h2>
                    <ul class="bulletList">
                        <li>For smartphone tracking, added shortcut to start/stop tracking of
                            race to each individual race (play/stop button in action column).
                        </li>
                        <li>When starting/stopping to track a race using smartphone tracking the
                            tracking start/stop time is set to "now" if no time has previously been set.
                        </li> 
                        <li>With the <b>MANAGE_MARK_POSITIONS</b> permission, users of the smartphone tracking feature can now
                            conveniently manipulate course mark positions from the <em>RaceBoard.html</em> entry point. When having
                            the permission, a new button "Edit Mark Positions" will be shown. Marks can then be selected from a
                            table, new fixes can be added and existing fixes can be moved. Note that the "Delete" menu item is
                            currently still disabled. Delete may be supported in future versions, though.
                        </li>
                        <li>The sailors info link is now also available for single regatta events in addition to multi regatta events that used to have this feature.
                            If a sailors info link is configured for events that are part of a series,
                            this isn't shown on the event page because the link to the series uses the same space in the UI and has higher priority.
                        </li>
                        <li>It's possible to configure language specific sailors info website links for events.
                            There is a default value that can be overwritten on a per locale base.
                            No sailors info link is shown for UI languages if there is neither a default link nor one for the specific locale,
                            even if there is one for another locale configured.
                        </li>
                        <li>The mechanism to handle RegattaOverview settings has been changed to a more generic approach.
                            This leads to slightly changed URL parameter names so that old bookmarks could be broken in a way
                            so that the actual shown set of races is different using the new version because the old parameters aren't correctly recognized.
                            All automatically generated links to this page in Home and AdminConsole have been updated to use the new parameter names.
                        </li>
                    </ul>
                    
                    <h2 class="articleSubheadline">February 2016</h2>
                    <ul class="bulletList">
                        <li>Several improvements regarding the creation of race metadata (events, regatta, etc.) including:
                            automatic creation of default series, dialog for creating a default leaderboard group
                        </li>
                        <li>The RaceBoard URL Parameter "canReplayDuringLiveRaces" has been removed.
                            This parameter was used to allow users to trigger autoplay for live races on non-live points in time.
                            The permission "CAN_REPLAY_DURING_LIVE_RACES" and role "moderator" now grant this functionality to users.
                        </li>
                        <li>The "Manage Media" button in RegattaOverview is now bound to the Permission "MANAGE_MEDIA".
                            The Roles "eventmanager" and "mediaeditor" grant the "MANAGE_MEDIA" permission.
                        </li>
                        <li>The "Edit mark passings" button in RegattaOverview is now bound to the Permission "MANAGE_MARK_PASSINGS".
                            The Role "eventmanager" grants the "MANAGE_MARK_PASSINGS" permission.
                        </li>
                        <li>The user management page now provides a "Refresh" button to reload the user list.
                        </li>
                        <li>The user management page now also lists sailing roles and permissions in the respective suggest boxes.
                        </li>
                        <li>The "Edit Points" module is now bound to the Permission "MANAGE_LEADERBOARD_RESULTS".
                            The Role "eventmanager" grants the "MANAGE_LEADERBOARD_RESULTS" permission.
                        </li>
                        <li>There is now a UI element in the header of "Edit Points", "Admin Console" and "Races Overview" pages
                            that indicates the authentication and makes it possible to sign in/sign out without leaving the page.
                            The pages "Edit Points" and "Admin Console" will show a message instead of the page content
                            if you aren't autenticated or don't have the required permissions.
                        </li>
                    </ul>
                    
                    <h2 class="articleSubheadline">October 2015</h2>
                    <ul class="bulletList">
                        <li>The "RaceLog Tracking" panel was renamed to the more intuitive "Smartphone Tracking".
                        </li>
                        <li>Competitor and course information can now be copied independently from one race to another within a Smartphone-tracked leaderboard.
                        </li>
                    </ul>
                    <h2 class="articleSubheadline">November 2015</h2>
                    <ul class="bulletList">
                        <li>Adding a competitor to a leaderboard or a regatta pre-sets the competitor's boat class
                            according to the leaderboard's / regatta's boat class.
                        </li>
                        <li>When done with creating a regatta, the user can have the corresponding regatta leaderboard
                            created with a simple click instead of having to navigate to the "Leaderboards" tab.
                        </li>
                        <li>Trim leaderboard and leaderboard group names during creation, removing leading and trailing
                            blanks. These names can occur in URLs, and trailing blanks in particular may be trimmed,
                            causing the objects to not be found.
                        </li>
                    </ul>
                    <h2 class="articleSubheadline">October 2015</h2>
                    <ul class="bulletList">
                        <li>The "RaceLog Tracking" panel was renamed to the more intuitive "Smartphone Tracking".
                        </li>
                        <li>Competitor and course information can now be copied independently from one race to another within a Smartphone-tracked leaderboard.
                        </li>
                    </ul>
                    <h2 class="articleSubheadline">September 2015</h2>
                    <ul class="bulletList">
                        <li>A new scoring scheme for elimination rounds has been added. It will first be used
                            at a major wind surfing event.
                        </li>
                        <li>The "Device Configuration" tab has been moved into a new top-level tab
                            "Race Committee App".
                        </li>
                        <li>Included magnetic declination data for 2016 already.
                        </li>
                        <li>Bug fix: in rare cases, adding several series to a regatta in one go swapped the order
                            of the series to be created. This has now been fixed.
                        </li>
                    </ul>
                    <h2 class="articleSubheadline">August 2015</h2>
                    <ul class="bulletList">
                        <li>Race log tracking now allows administrators to set the start and end of tracking for a race.
                            Competitor and mark positions as well as wind data are filtered based on the start/end of tracking
                            intervals.
                        </li>
                        <li>Setting the boat class for a regatta and when creating a competitor has been unified and now
                            uses a suggest text box which makes suggestions based on all the boat classes known by the
                            application. In both cases can users now also enter a "free-form" boat class which is then
                            created by the server if not known yet. Note that for such boat classes no boat class icon
                            will be present when showing the regatta on the web page.
                        </li>
                        <li>Added boat classes Soling, Lago 26, Kielzugvogel, PWA (Professional Windsurfers Association)
                        </li>
                    </ul>
                    <h2 class="articleSubheadline">June 2015</h2>
                    <ul class="bulletList">
                        <li>An event an now have a "Sailors' Info" URL configured. If provided, there will be a button
                            displayed on the event's web page that navigates to this link. It can be used, e.g., to link
                            to official documents such as the notice of race, sailing instructions, weather information
                            or similar.
                        </li>
                    </ul>
                    <h2 class="articleSubheadline">April 2015</h2>
                    <ul class="bulletList">
                        <li>Competitors can now have a flag image assigned. This image should ideally be
                            sized 18x11px. If such an image is assigned, it overrules the nationality flag.
                            Use this feature to provide club flags for sailing league events.
                        </li>
                    </ul>
                    <h2 class="articleSubheadline">February 2015</h2>
                    <ul class="bulletList">
                        <li>The Event panel now links the event name to the event page in the new design. The old "RegattaOverview"
                            link is now shown in the panel below, shown when selecting the event in the table above, called
                            "Event Overview."
                        </li>
                    </ul>
        
                    <h2 class="articleSubheadline">December 2014</h2>
                    <ul class="bulletList">
                        <li>We added user management. The /gwt/AdminConsole.html entry point for a fresh server set-up uses
                        admin/admin as username/password. You can change the password in the "Advanced &gt; User Management"
                        tab where also new users can be created. If you assign a use the role "admin" then the user will
                        be able to use the administration console. Stay tuned for a more sophisticated set of roles and
                        permissions to be added in the future.
                        </li>
                        <li>Reverse replication is now possible for selected events. When a replica instance receives a
                            modifying operation, such as a user logging in (creating a user session) or a wind fix being
                        entered through the Race Committee App, this change will be sent from the replica to the master
                        and from there be replicated to all other replicas attached.
                        </li>
                        <li>Starting a server with auto-replication enabled has been changed. The REPLICATE_ON_START environment
                            variable no longer is a Boolean value (True/False) but now has to list the replication services to be
                        replicated from the master. The default environments for replicas at
                        <a href="http://releases.sapsailing.com/environments">http://releases.sapsailing.com/environments</a>
                        show how this works.
                        </li>
                        <li>The "Connectors" category has a new tab in the administration console, entitled "Regatta Structure Import".
                            If your regatta management system happens to be <a href="http://manage2sail.com">Manage2Sail</a> 
                        you can enter an event ID and show the list of regattas, then set defaults for how they shall be
                        created in the SAP Sailing Analytics. This allows you to import and create many regattas at once,
                        saving the laborious effort of manually creating them. Obviously, this can come in handy at large
                        events with regattas on many course areas in several different boat classes.
                        </li>
                    </ul>
                    
                    <h2 class="articleSubheadline">July 2014</h2>
                    <ul class="bulletList">
                        <li>Replication has become much more robust and efficient. The initial load which used to be sent in a
                            single huge (although compressed) stream of data from the master to the replica(s) was hard to get
                            transmitted in the face of flaky and slow network connections. We've changed this: now the initial
                            load is transmitted as a sequence of messages using a message broker infrastructure. If a single
                            message doesn't arrive, it will be re-sent until it got through. The messages are buffered for several
                            minutes, so the initial load transmission can even survive and recover from severe network outages.<p>
                            
                            For the incremental replication process, we added compression, making the transmission more bandwidth-efficient
                            and therefore quicker and leaner. In addition, we've cleaned up the protocol a little, avoiding the
                            sending of redundant data, adding to the effects of compression. Replicating five live races with
                            approximately 40 to 50 competitors each, with four active wind measurement units each, requires approximately
                            30kB/s of network bandwidth between master and replica.
                        </li>
                        <li>Events now have lots of new attributes, particularly start/end date and multimedia content URLs</li>
                        
                        <li>Regattas can now be edited to <em>not</em> perform start time inference based on start mark passings.
                            Usually, when no start time is set by the race committee app or by the tracking provider or manually
                            through the administration console, the start time is inferred from the mark passings for the start
                            line. However, this can lead to unpleasant effects when the race committee aborts or postpones a race
                            and doesn't set a new start time for some period of time. When during this period one or more boats
                            cross the start line, a new start time would be inferred implicitly, showing scores in the leaderboard
                            and starting to compute all sorts of metrics. To avoid this, uncheck the checkbox
                            "Use start time inference from start mark passings" in the regatta create / edit dialog.</li>
                            
                        <li>When creating a regatta in the administration console, the regatta name is now taken from the create
                            dialog's "Name" field as-is and is no longer automatically extended by appending the boat class name
                            in parentheses to the base name. This is important to know if you so far have created several regattas
                            within the scope of the same event by simply providing the event name and the boat class name, relying
                            on the administration console to extend the regatta name by the boat class name because now with this
                            strategy your regattas would all be named the same. If you want to continue using some base name and
                            see the boat class name after the base name in parentheses you will now have to add that to the "Name"
                            field yourself, as in "Kieler Woche 2014 (470)". With this change, you can avoid having special
                            characters such as "/" in the regatta name which used to be a problem in particular for RESTful web services
                            that use the regatta name as a URL element. Boat classes such as "B/one" and "J/70" traditionally
                            had issues with this. Now, the regatta can simply be named "My Event (J70)" instead, and web service
                            access is hassle-free. The boat class can still be called "J/70" which can be useful if the result
                            management tool or the tracking partner spells it that way.</li>
                    </ul>
        
                    <h2 class="articleSubheadline">March 2014</h2>
                    <ul class="bulletList">
                        <li>XML export of leaderboards now also taking into account competitors that haven't sailed a race but got a score</li>
                    </ul>
        
                    <h2 class="articleSubheadline">February 2014</h2>
                    <ul class="bulletList">
                        <li>Series name can be edited</li>
                        <li>Now one can add a new series to an existing regatta</li>
                        <li>Introduced new series scheme where competitors are scored contigously over all fleets</li>
                    </ul>
                    <h2 class="articleSubheadline">January 2014</h2>
                    <ul class="bulletList">
                        <li>New version of TracTrac connector that fixes issues with concurrent loading of many races</li>
                        <li>Wind data can be imported from Expedition log files and from Igtimi WindBots</li>
                        <li>Competitors can be assigned fixed colors</li>
                        <li>Video files can be interactively linked to races</li>
                        <li>Admin Console consistently sorts alpha-numeric items such that numbers embedded in text are
                            sorted by their numeric values (Race 2 precedes Race 11)</li>
                        <li>AdminConsole has more consistent filter behavior as more columns are used for filtering;
                            some sorting options were added</li>
                        <li>Added a button to set the start time received of a tracked race. This time isn't persistent,
                            so it'll be forgotten after a server restart</li>
                        <li>Tracking a race with a wrong regatta is now forbidden</li>
                    </ul>
                </div>
            </div>
        </div>
    </div>
</body>
</html><|MERGE_RESOLUTION|>--- conflicted
+++ resolved
@@ -28,7 +28,6 @@
                 <li>When WindBots sent buffered data, e.g., from previous days, there was a possibility that
                     under some circumstances this data may have interfered with live data, leading, e.g.,
                     to "jumping" WindBot positions. This has now been fixed.<p>
-<<<<<<< HEAD
                 <li>Upgraded the TracAPI to version 5.0.0. This version now secures access to TracTrac events
                     with a new authentication and authorization scheme based on API tokens that are used
                     to authenticate users. TracTrac can then authorize those users for read or read/write
@@ -37,7 +36,6 @@
                     The API token also replaces the username/password authentication scheme for the update
                     back channel from which TracTrac can optionally receive updates coming from the Race
                     Manager app, such as race start times, race aborts, or course configurations.</li>
-=======
                 <li>For the following system properties, alternative environment variables have been introduced:
                     <ul>
                         <li><tt>AWS_S3_TEST_S3ACCESSID</tt> for <tt>aws.s3.test.s3AccessId</tt></li>
@@ -46,8 +44,7 @@
                         <li><tt>YOUTUBE_V3_API_KEY</tt> for <tt>youtube.api.key</tt></li>
                         <li><tt>GEONAMES_ORG_USERNAMES</tt> for <tt>geonames.org.usernames</tt></li>
                     </ul>   
-                    If the system property is set, it takes precedence over the environment variable.               
->>>>>>> 0d7ca546
+                    If the system property is set, it takes precedence over the environment variable.</li>
           </ul>
           <h2 class="articleSubheadline">September 2025</h2>
           <ul class="bulletList">
