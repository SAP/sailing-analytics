--- conflicted
+++ resolved
@@ -23,13 +23,11 @@
 				<div class="innerContent">
                     <h2 class="articleSubheadline">June 2019</h2>
                     <ul class="bulletList">
-<<<<<<< HEAD
+                        <li>Added new API endpoints for creating, reading, updating and deleting roles under /restsecurity/role.
+                        </li>
                         <li>A new set of API end points for managing user groups was added under /restsecurity/usergroup. 
                             The new end points support resolving, creation and deletion of user groups, as well as adding 
                             and removing users and roles to and from user groups.
-=======
-                        <li>Added new API endpoints for creating, reading, updating and deleting roles under /restsecurity/role.
->>>>>>> e3eb1db4
                         </li>
                     </ul>
                     <h2 class="articleSubheadline">May 2019</h2>
