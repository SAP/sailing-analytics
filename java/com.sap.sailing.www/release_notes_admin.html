<!DOCTYPE html>
<html>
<head>
	<link href="sailing-fontface-1.0.cache.css" media="screen" rel="stylesheet" title="Default stylesheet" type="text/css" />
	<link href="start.css" rel="stylesheet" type="text/css" />
	<link href="release_notes.css" rel="stylesheet" type="text/css" />
	<link rel="shortcut icon" type="image/x-icon" href="/sap.ico" />
	<title>SAP Sailing Analytics - Admin Console Release Notes</title>
</head>
<body>
	<div class="logoAndTitlePanel">
    	<a class="sapLogo" href="http://www.sap.com">
            <img class="sapLogoImage" src="/images/logo-small@2x.png" alt="SAP Website"/>
    	</a>
	<div class="sailingAnalyticsLabelPanel">
	<div class="sailingAnalyticsLabel">Sailing Analytics</div>
	</div>
    </div>
	<div class="yield_content">
		<div class="contentWrapper">
			<div class="mainContent">
				<h2 class="releaseHeadline">Release Notes - Administration Console</h2>
				<div class="innerContent">
    
                    <h2 class="articleSubheadline">November 2017</h2>
                    <ul class="bulletList">
                        <li>In addition to the "Set start time" dialog there's now a "Set finishing and end time dialog".
                            This dialog makes it possible to set the finishing as well as the end time in the RaceLog.
                            It is intended to be used in cases where a race wasn't correctly finished using the race management app.
<<<<<<< HEAD
                        </li> 
                        <li>An upgrade to TracAPI 3.8.0 is expected to have fixed the issue with static marks not providing
                            a position fix within a race's tracking time interval when the tracking start is set after the
                            static position was entered.
=======
                        </li>
                        <li>New GPS fix, wind and sensor data importers have been implemented: "Bravo" and "Expedition."
>>>>>>> 4960da3c
                        </li>
                    </ul>
    
                    <h2 class="articleSubheadline">September 2017</h2>
                    <ul class="bulletList">
                        <li>Authentication for Igtimi accounts is now possible with an OAuth process.
                            Instead of having to enter the username/password combination into the
                            administration console, a popup window will show an IFrame with Igtimi's
                            authentication form. Redirection goes to www.sapsailing.com, together with
                            a "state" URL parameter providing the base URL of the original server instance
                            requesting authentication. www.sapsailing.com will then redirect to that server,
                            removing the "state" parameter from the request and leaving only the "code"
                            parameter in the URL which the server ultimately receiving the redirected request
                            will use to obtain an access token and the Igtimi account details. For now, and
                            as a fallback, the old, non-OAuth process is still supported for a while, though
                            deprecated as of now.
                        </li> 
                        <li>In the process of supporting Igtimi OAuth authentication, new optional system properties for
                            the Igtimi connector have been introduced:
                            <ul>
                              <li><tt>igtimi.client.redirect.protocol</tt>: the redirection protocol, usually one of http or https</li>
                              <li><tt>igtimi.client.redirect.host</tt>: redirection host; defaults to www.sapsailing.com</li>
                              <li><tt>igtimi.client.redirect.port</tt>: redirection port; defaults to empty, using the default port for the protocol</li>
                            </ul>
                        </li>
                        <li>When using a TracTrac update URI, errors were possible due to the incorrect use of HTTP
                            instead of HTTPS as the URI/URL's protocol. The TracTrac server responds to an HTTP
                            request with a response code 302 (temporary redirect), but our TracTrac connector did
                            not handle this due to redirects that change protocols are not followed by default in
                            Java. This has now been changed, and although it is of course better to use the correct
                            protocol (HTTPS) right away, redirects will now be handled correctly, too.
                        </li>
                    </ul>

                    <h2 class="articleSubheadline">August 2017</h2>
                    <ul class="bulletList">
                        <li>An NMEA wind import feature is now available under "Tracked Races -- Wind." It can be
                            used to import .txt and .zip files containing data in NMEA-0183 format. The importer
                            recognizes wind data provided by MWD and MDA sentences but can also use apparent and true
                            wind readings from MWV sentences which are then combined with position, heading and motion data
                            to obtain a true wind speed and direction. ZIP files are searched for .txt files which
                            are then analyzed.
                        </li>
                        <li>A new scoring scheme "Low Point with Automatic RDG" is now available. It can help in league
                            set-ups where one possible definition for the score of a redress given can be to average the
                            scores of the competitor in all other flights scored, for past and coming races. This scoring
                            scheme will apply as a default score for an RDG this average. As usual, as soon as an explicit
                            score is provided for the race, the default calculation will no longer be applied.
                        </li> 
                    </ul>
    
                    <h2 class="articleSubheadline">July 2017</h2>
                    <ul class="bulletList">
                        <li>The sort order of Events/Leaderboards in event series in Home.html is now more consistent
                            by using the declared sort order in the respective LeaderboardGroup. In addition, the flag
                            "Display groups in reverse order" in the LeaderboardGroup dialog now affects all occurrences
                            of Events/Leaderboards in event series in Home.html. If the flag is not set, the order is
                            latest on top in vertical lists and latest right in horizontal lists. With this change,
                            the operator is now fully responsible for the sort order.
                        </li>
                    </ul>
    
                    <h2 class="articleSubheadline">May 2017</h2>
                    <ul class="bulletList">
                        <li>The logic of the "Control tracking from start and finish times" check box now behaves slightly
                            differently. As before, a default start of tracking time is derived from the race start time
                            (currently five minutes before race start). Likewise, a default end of tracking time is derived
                            from the race finish time (the time when the blue flag was lowered, or more technically,
                            when a FINISHED race state was set in the race log) which is currently two minutes after
                            the race has finished. However, previously, when deviating start of tracking or end of tracking times
                            were set through other channels, such as received from TracTrac or set explicitly through
                            the administration console, new events would have been written to the race log, fixing the
                            start of tracking / end of tracking times according to the derivation rules.<p>
                            This logic has caused undesired effects and has therefore been removed. For example, when
                            an end of tracking time has been set explicitly through the administration console then
                            it may have been overwritten by a new end-of-tracking-time event appended to the race log
                            when the race is loaded again. Similarly, when a new start time was provided, an explicitly
                            set start of tracking time would have been canceled. With the new behavior, explicit settings
                            of start/end of tracking will remain untouched.<p>
                            For "Smartphone Tracking" the check box therefore now mainly controls whether or not a start/end
                            of tracking time is written to the race log when the user starts/stops tracking for the first time
                            through the administration console: when the tracking times are to be controlled by the race's
                            start and finish times, simply starting / stopping to track a race with the smartphone connector won't
                            set the start / end of tracking times.<p>
                            For the TracTrac connector, when the check box is set, as before messages will go out to TracTrac
                            when the race start / finish times have changed. The feedback from TracTrac will adjust the
                            tracking times as received by the connector, but no race log entries for the tracking times
                            will be created anymore.</li>
                        <li>A new type of leaderboard has been introduced: a regatta leaderboard with competitor elimination.
                            Such a leaderboard creates a view onto a regular regatta leaderboard and allows the user to
                            eliminate a subset of the competitors from its display. The scores of all remaining competitors
                            are taken from the original regatta leaderboard without modification, including all
                            corrections, penalties and the discarding rule, including the live ranks. This means,
                            in particular, that the ranks shown for a race in such a leaderboard are not contiguous in
                            case there are eliminated competitors. The score sum for each competitor is computed as usual.
                            For the regatta rank, a contiguous count is applied. This way it is possible to create
                            a new ranking for only a subset of the competitors; a practice common for championships
                            that want to publish a separate youth leaderboard, e.g., for all competitors under a
                            certain age.</li>
                    </ul>

                    <h2 class="articleSubheadline">April 2017</h2>
                    <ul class="bulletList">
                        <li><code>/gwt/AutoPlay.html</code> can be fully parameterized. Previously, only few of the
                            available settings for Leaderboard and RaceBoard embedded into this view were effectively passed via URL
                            to the views. <code>/gwt/AutoPlay.html</code> is now based on the settings framework so that specific
                            URL parameters may have changed. Please recreate your bookmarks if you are affected by non-working parameters.
                        </li>
                        <li>The leaderboard configuration dialog in the admin console has been updated. Now it is possible to configure
                        a leaderboard with the whole range of settings it supports.
                        </li>
                    </ul>

                    <h2 class="articleSubheadline">April 2017</h2>
                    <ul class="bulletList">
                    	<li>Marks can now be given any valid CSS color. This will be considered also in the
                    	    SAP Race Management app where the mark will be shown in their actual color in
                    	    the "By Marks" course editor.
                    	</li>
                    	<li>Polar diagrams (also known as VPPs) will now be updated after importing wind.
                    	</li>
                    	<li>Competitors that the TracTrac connector declares as "non-competing" are consistently
                    	    ignored. This may include camera boats, jury boats and other moving objects that do
                    	    not represent competitor boats.
                    	</li>
                    	<li>Upgraded to TracAPI 3.6.3 which offers improvements regarding the identification of
                    	    marks and waypoints.
                    	</li>
                    	<li>A bug regarding the regatta filter setting for the tracked races list has been fixed.
                    	    The filter setting now survives a refresh cycle of the tracked races list.
                    	</li>
                    	<li>When using the TracTrac connector, identification of marks has slightly changed for
                    	    gates and lines. Before, the mark IDs were constructed based on the control point's
                    	    name. Now, the control point's ID plus a numeric suffic (1/2) is used instead,
                    	    providing uniqueness at the same scope that TracTrac provides uniqueness regarding
                    	    their control point IDs. 
                    	</li>
                    </ul>
                    <h2 class="articleSubheadline">March 2017</h2>
                    <ul class="bulletList">
                    	<li>A more compact internal storage format for GPS and Wind fixes is now being used. Instead of a full
                    	    64-bit "double" value for all components such at latitude, longitude, speed over ground or course over
                    	    ground, "smaller" data types such as "int" and "short" are now employed. The reduction of accuracy
                    	    that this brings about is negligible given the accuracy of the tracking systems used. For example,
                    	    the latitude values are encoded such that while covering the full range from -90° to +90°, the
                    	    resolution is at 4.6mm. Similarly, speeds are represented in their compact form in such a way
                    	    that speeds up to 500kts can be represented at a resolution of 0.015kts.
                    	</li>
                    	<li>When a race cannot be loaded successfully through the TracTrac connector, e.g., because its boat
                    	    class does not match the regatta's boat class, the tracker is now stopped, and a SEVERE log message
                    	    is written, giving the reason for the failure to load the race. This gives administrators an opportunity
                    	    to correct any errors in the underlying data and try again. Previously, tracking such a 
                    	    was not possible without a server re-start because the tracker continued to exist.
                    	</li>
                    	<li>The application's locale now switches based on the client's "Accept-Language" HTTP header field.
                    	    This means that the application as well as all its parts, including the administration console,
                    	    will show in the user's default language if supported, defaulting to English otherwise.
                    	</li>
                    </ul>
                    <h2 class="articleSubheadline">February 2017</h2>
                    <ul class="bulletList">
                    	<li>Wind data in GRIB format can now be imported in the "Wind" sub-tab of the "Tracked Races" tab
                    	    in the <tt>AdminConsole</tt>. When one or more races are being tracked, with a tracking time
                    	    interval that includes the time point(s) for which the GRIB data is valid, the wind data at
                    	    the resolution of the GRIB file is added as separate wind fixes with type "WEB" to the race(s)
                    	    selected, or to all races if no race is selected.<p>
                    	    Multiple GRIB files can be specified; this is even necessary if GRIB sources are being used where
                    	    the so-called "U" and "V" or "speed" and "direction" components, respectively, are provided in
                    	    separate files. The importer will merge the GRIB sources to produce wind readings with true
                    	    wind direction and true wind speed.
                    	    Note that large GRIB files can result in many wind fixes being added to the WEB source. Make sure
                    	    the GRIB files you use are adequate in resolution and region as well as adequate in time. Obtaining
                    	    a forecast 72h in the future makes little sense for an in-shore race starting in 30min.
                    	</li>
                    	<li>The REST service for wind (/sailingservice/api/v1/regattas/{regatta}/races/{race}/wind) now considers
                    	    the center of the course to calculate the COMBINED wind readings. Previously, all wind readings for the COMBINED
                    	    wind track as published through the REST API were equally considered, regardless of how far away a
                    	    wind sensor was from the course. Now, sensors closer to the course count more than those further away.
                    	    Furthermore, the time between two readings in the COMBINED wind track in the REST output has been
                    	    reduced from ten seconds to one second.
                    	</li>
                    </ul>
                    <h2 class="articleSubheadline">January 2017</h2>
                    <ul class="bulletList">
                    	<li>Filter boxes now support quoting phrases, such as <tt>"Race 2"</tt> to make them a single search term.
                    	    Previously, when entering <tt>Race 2</tt> this would match all lines containing <tt>Race</tt> as well
                    	    as all lines containing the digit <tt>2</tt>, such as it occurs in <tt>2015</tt> or <tt>2016</tt>.
                    	    Enclosing the phrase with double quotes as in <tt>"Race 2"</tt> will consider the full string in quotes
                    	    as a search term. In the unlikely case of searching for a double quote you can do that by prefixing
                    	    the double quote with a backslash character, as in <tt>\"</tt>.
                    	</li>
                    	<li>When changing the start/end of tracking times in the "Smartphone Tracking" tab, it is now possible
                    	    to "unset" one or both of these time stamps. Next to the date/time entry field these is now a
                    	    "Set" checkbox. When the date/time field is modified, the box is automatically checked because
                    	    it seems reasonable to assume that the user wants this change to be committed. When committing
                    	    an empty date/time field with the "Set" checkbox ticked, the <tt>null</tt> time stamp which
                    	    makes this an open tracking interval is committed and will override any inference that may be
                    	    made based on the race's start and finish time. When unchecking the "Set" checkbox, the previously
                    	    committed timestamp is revoked (regardless of the contents of the date/time field), allowing for
                    	    inference to take place if the regatta has been configured for tracking times inference.
                    	</li>
                    	<li>There is a new permission, <tt>DATA_MINING</tt>, which is now required in order to use the
                    	    <tt>/gwt/DataMining.html</tt> entry point and the related back-end service.
                    	</li>
                    	<li>Quoted filtering keywords may now contain leading and/or trailing space characters that are
                    	    considered when applying the filter. For example, if you have regatta names "Regatta I - 2017" and
                    	    "Regatta II - 2017" and you would like to filter for "Regatta I" then you now may enter the
                    	    search term "Regatta I " (with a trailing blank) which then will no longer match "Regatta II - 2017".
                    	</li> 
                    </ul>
                    <h2 class="articleSubheadline">December 2016</h2>
                    <ul class="bulletList">
			 <li>Partial replication is now possible. If the system property <tt>replicate.on.start</tt>
			     that controls automatic replication upon start-up provides only a partial comma-separated
			     list of replicables, the connection to the master server (configured by the other
			     replication-related system properties such as <tt>replicate.master.servlet.host</tt> etc.)
			     will be used to replicate only those replicables whose IDs are specified in
			     <tt>replicate.on.start</tt>. All other replicables will operate locally.
			     Usually, the <tt>replicate.on.start</tt> system property is controlled
			     by the environment variable <tt>REPLICATE_ON_START</tt> that is set in the <tt>env.sh</tt>
			     configuration file used during server startup and influenced by the server environments
			     from <a href="http://releases.sapsailing.com/environments">http://releases.sapsailing.com/environments</a>
			     and overridden by the user details provided to the instance through the AWS EC2 machinery.<p>
			     The Administration Console (<tt>/gwt/AdminConsole.html</tt> entry point) will now
			     show which replicables a replica replicates, both, on the replica's administration
			     console's "Replication" panel, as well as on the master's "Replication" panel, there
			     for each replica.<p>
			     The master will restrict broadcasting its operations to those replicables for which
			     at least one replica has subscribed. While the initial load is requested individually
			     for each replica and can therefore be tailored to the replicas requested, the operation
			     broadcast channel is not specific to any replica. It therefore contains the operations
			     of all replicables for which at least one replica has subscribed. Replicas receiving
			     operations for replicables for which they did not subscribe will simply drop those
			     operations (note, however, that the replica will still have to read the operations from the
			     channel before dropping; this way, registering a replica may have bandwidth effects for
			     other replicas). Similarly, "backward replication" from a replica to a master will only
			     take place for those replicables for which the replica has requested replication from (and
			     therefore also "to") the master.<p>
			     With this it is now possible to replicate only the Security Service, using ID
			     <tt>com.sap.sse.security.impl.SecurityServiceImpl</tt>, running all other replicables
			     in "master mode." This will let the instance share user, permission, role and session management
			     details with the instance from which the Security Service is being replicated while
			     having its own master objects for all other replicables, such as the sailing application
			     (RacingEventService),  mail service or the polar data service. Note that with this feature
			     the server replicating another instance's Security Service will grant the roles and permissions
			     to subjects authenticated against that replicated Security Service. For example, if a user
			     has been granted the <tt>admin</tt> role by that service then the user has that role also
			     in all other server instances replicating that Security Service. Therefore, use this feature
			     with extreme caution. Keep in mind that in the near future we will extend the permissions and
			     role concept by the possibility to restrict permissions and roles to "scopes" such as an
			     event or a regatta or an account. See also
			     <a href="https://bugzilla.sapsailing.com/bugzilla/show_bug.cgi?id=3504">https://bugzilla.sapsailing.com/bugzilla/show_bug.cgi?id=3504</a>.
			 </li>
			 <li>The server can now optionally restore all races it had tracked the last time. This is
			     similar to a web browser's capability to restore the tabs the user had open when the browser
			     was terminated or crashed. To enable this feature, use the system property
			     <tt>restore.tracked.races</tt>, using the command line option <tt>-Drestore.tracked.races=true</tt>.
			     So far, the default for this system property is <tt>false</tt>, so by default, when the property
			     is not provided at all on the command line then the tracked races loaded last won't be restored,
			     and the server will start out with an empty set of tracked races.<p>
			     Note that the wind tracking properties, as set when initially tracking the race, are also restored
			     to their last state. If a live race has last been tracked with live wind tracking, with wind directions
			     being corrected by the local magnetic declination, then upon server restore the same live tracking will
			     be started again, including live wind tracking with the same declination correction settings.<p>
			     When the "Stop Tracking" feature is used, implicitly tracking wind will be stopped in case live wind
			     tracking had previously been requested for that race. This change is also considered during the restore
			     process where such a race will no longer receive live wind tracking upon restoring it.<p>
			     When a tracked race is removed from the server then it will not be restored anymore upon the next
			     server restart with the restore option enabled. When an entire regatta with a number of tracked
			     races linked into it is removed then the tracked races are removed as well and will not be
			     restored upon server re-start.<p>
			     The restore progress can be monitored using the JConsole or any other JMX monitoring tool. In the
			     <tt>com.sap.sailing</tt> category you will find the <tt>RacingEventService</tt> object. Among its
			     attributes there are now the two new ones: <tt>NumberOfTrackedRacesToRestore</tt> and
			     <tt>NumberOfTrackedRacesRestored</tt>. See the following two screen shots:<p>
			     <img width="100%" src="images/JConsoleNumberOfTrackedRacesToRestore.png"><p>
			     <img width="100%" src="images/JConsoleNumberOfTrackedRacesRestored.png">
			 </li>
                    </ul>

                    <h2 class="articleSubheadline">November 2016</h2>
                    <ul class="bulletList">
			 <li>When launching a server, a system property <tt>polardata.source.url</tt> can
			     be provided in order to specify a server base URL from where to import polar
			     data into the upstarting server. Usually, this would be the "archive" server's
			     base URL, such as https://www.sapsailing.com. Note that the exporting server
			     needs to already support this feature and the importing and exporting server
			     should be at roughly the same version to ensure binary compatibility for the
			     polar sheet data.
			 </li>
			 <li>In the <em>Tracked Races / Competitors</em> tab there is now a new button "Import Competitor"
			     that opens a dialog for selecting an import source. The Manage2Sail source is configured through
			     the same URL as used for the result importer. Select the regatta from which you want to import,
			     then check for which competitors there are matching / similar existing competitors. Single
			     selection on the left lets you map to one of the matching existing competitors. Ultimately,
			     select those competitors (including those you mapped to existing ones) you want to import.
			     Optionally provide a search tag for them which will be added to the new and mapped-to
			     competitors for easy retrieval later when selecting competitors to add to a regatta
			     or race.
			 </li>
                    </ul>

                    <h2 class="articleSubheadline">October 2016</h2>
                    <ul class="bulletList">
			<li>A regatta now has an additional property: "Buoy zone radius in hull lengths." It
			    can be used to determine the radius of the zone around the marks in terms of
			    hull lengths. This sets the default for the race viewer (RaceBoard.html entry point)
			    based on the hull length as known from the boat class.</li>
			<li>When producing the QR code for the Race Management App's device configurations,
			    the access token parameter was not properly URL-encoded. In case the access token
			    contains a '+' character it is incorrectly decoded by the app, letting the authentication
			    fail. This issue has now been fixed in the AdminConsole, and the access token parameter is
			    now properly URL-encoded.</li>
			 <li>Tracked races can now also be filtered by the regatta to which they belong.
			     When selecting a regatta leaderboard, by default the table of tracked races will be
			     filtered by the regatta whose leaderboard was selected. The regatta filter can be
			     used in conjunction with the regular text filter field.
			 </li>
                    </ul>

                    <h2 class="articleSubheadline">September 2016</h2>
                    <ul class="bulletList">
			<li>When denoting a regatta for smartphone tracking, the "By Marks" course designer is
			    automatically selected if no active regatta configuration was set yet, or a warning
			    and question to the user is issued, strongly suggesting the use of the "By Marks" course
			    designer. Background: using the "By Name" course designer could accidentally delete a
			    valid course layout.
			</li>
			<li>Regattas now have an additional setting: "Control tracking from start and finish times."
			    With it, the start and finish times for a race as entered into the race log, e.g., through
			    the Race Management app, can be used by tracking connectors to control the tracking for
			    that race. So far, the TracTrac connector and the Smartphone connector have been
			    enabled. When a start time for a race
			    is received and the "Control..." flag is set, the tracking start time will be set to
			    five minutes before the race start time. Similarly, when the blue flag is lowered, signaling
			    that the race has finished, the tracking end time will be set to two minutes later.
			    This should make an operator's job easier when the race timing is maintained properly
			    through the race log, i.e., through the Race Management app.<p>
			    In turn, for the Smartphone tracking connector, start/end tracking times are recorded
			    automatically upon start and stop tracking actions only if the regatta is <em>not</em>
			    marked as "Control tracking from start and finish times." Background: with this it is
			    possible to start tracking for a number of races scheduled for a day and having the
			    Race Management app control the tracking times automatically.
			 </li>
			 <li>The "start of tracking" property on a tracked race now has to be set to a valid, non-empty value
			     in order for fixed to be accepted into the race. As before, an empty "end of tracking" value
			     means an open-ended interval, and fixes at or after the start of tracking time point will then
			     continue to be accepted.
			 </li>
			 <li>The device mappings dialog now shows the time point of the last fix received from each mapping
			     and has a convenient filter text box.
			 </li>
			 <li>Thread management has been improved. Fewer and more reasonably-designed thread pools
			     are now created, and thread priorities less than normal (for background operations) now
			     correctly map to operating system thread priorities, making foreground tasks more
			     responsive. The less excessive concurrency has furthermore healthy effects on memory
			     mamangement and garbage collection.
			 </li>
			 <li>Fixed a bug in the smart phone tracking course designer. When adding or removing marks
			     now, unsaved changes to the waypoints and control points tables are preserved.
			 </li>
                    </ul>

                    <h2 class="articleSubheadline">July 2016</h2>
                    <ul class="bulletList">
                        <li>According to some change in a tracked races lifecycle, fix-tracking no longer depends
                            on tracking races via racelog event but is bound to denotation only. So fix-tracking
                            via smartphone apps or uploading tracking files can also be used in combination with
                            e.g. TracTrac.
                        </li>
                        <li>Because fix-tracking is now more flexible (see above), it is no longer restricted to
                            GPS-fixes. 
                        </li>
                        <li>It is now possible to track fixes from Bravo foiling sensor devices, currently used in
                            Extreme Sailing Series events only. This kind of data can be uploaded via a new dialog
                            within the AdminConsole (Connectors > Smartphone Tracking)  
                        </li>
			<li>When a competitor is suppressed in a leaderboard, now the other competitors ranking
			    worse will be "promoted" by one rank per better suppressed competitor. This way, live
			    ranks will be correct if, e.g., a "Flexible Leaderboard" is used for a separate scoring
			    scheme for only a subset of the competitor.
			</li>
			<li>When entering a fixed position for a mark in the "Smartphone Tracking" environment it is
			    now possible to enter a time stamp for the fix. This way it is also possible to adjust
			    a mark's position to a fixed lat/lng for some time point in the past.
			</li>
			<li>A series within a regatta can now define a maximum number of discards applied in that
			    series. When combined with leaderboard-wide discards, generally discards can be distributed
			    across the leaderboard as needed, but restricted by the maximum specified for each series.
			    Leave the maximum empty to not provide any maximum. Setting to 0 will cause no scores to
			    be discarded in that series.
			</li>
			<li>An event now has a "Base URL" which should be used to enable useful e-mail notifications with
			    links embedded in them that lead to the correct server. If a notification is to contain
			    a link to a dedicated event server, the event cannot be reached through www.sapsailing.com,
			    and so if this generic link is used as a default, users will end up not finding the page
			    linked to by the notification.
			</li>
			<li>The checkboxes "Track Wind" and "Correct by Declination" are now switched on by default
			    for smartphone-tracked races
			</li>
                    </ul>
			
                    <h2 class="articleSubheadline">June 2016</h2>
                    <ul class="bulletList">
			<li>Some REST APIs have slightly changed. The /api/v1/leaderboards/{name} resource now
			    has the "netPoints" and "totalPoints" stuff right. The "netPoints" always refer to
			    scores which may be reduced due to discarding rules. Total points always refer to
			    the points before applying any discarding rules. Those numeric values for which so far
			    accidentally String types with double-quoted values were used have been changed to
			    numeric types, represented in the JSON documents without double quotes.
			</li>
			<li>It is now possible to use overlapping leaderboard groups in an event, such that one
			    leaderboard can be part of more than one leaderboard group of the event. This comes in
			    handy if there are different schemes by which the regattas or leaderboards may be grouped
			    and is particularly useful for large events for filtering the regattas in the event
			    overview. Please note that in case a leaderboard is part of a leaderboard group with
			    an overall leaderboard ("series scoring"), the leaderboard group with the overall
			    leaderboard must be provided as the first of the overlapping leaderboard groups in
			    the scope of the event.
			</li>
			<li>Earlier releases have introduced an issue with leaderboard configuration and with binding
			    tracked races to their leaderboard slots. When a filter is set for the tracked races list,
			    changing the leaderboard selection or changing the race column selection such that the
			    tracked race for a selected race column is not visible due to the filter, the connection
			    between the race column and the tracked race is removed.<p>
			    In order to reduce chances for failure, now at least changing the leaderboard selection
			    will de-select any selected race column, making sure that nothing needs to be selected
			    in the potentially filtered list of tracked races.<p>
			    However, trouble remains: changing the tracked races filter while having a race column
			    with a tracked race connected selected in the table on the left will unlink the race
			    column's tracked race. As a workaround, you'll have to either de-select the race column
			    in the left table before changing the filter, e.g., by Ctrl-clicking the race column
			    selected. Or you remove any filter text for the tracked races list before you change
			    the selection in the race column table. This will make sure that the race connected
			    to the race column that you may select next will be available for automatic selection.
			 </li>
                    </ul>

                    <h2 class="articleSubheadline">May 2016</h2>
                    <ul class="bulletList">
			<li>Smartphone tracking support has been improved. When starting to track a race that has no
			    start-of-tracking time set yet, the start-of-tracking time will be set to the time point
			    when tracking has been started. Similarly, when stopping tracking and no end-of-tracking
			    time is set for the race yet, the current time is set as the end-of-tracking time for
			    that race.
			</li>
			<li>Regatta structure import from Manage2Sail now takes the boat class name from the
			    regatta, not the division element, giving better results.
			</li>
                    </ul>

                    <h2 class="articleSubheadline">April 2016</h2>
                    <ul class="bulletList">
			<li>In the "Race Manager App" regatta configuration settings, a new preference
			    "Activate result entry" has been added. It can enable or diable result entry
			    during or after the finishing phase in the Race Manager app. With this, it is
			    possible to configure up-front whether a race officer is offered the possibility to manage
			    results directly from the Race Manager app. This should <em>not</em> be used if an
			    external, official regatta management system is being used to capture and manage
			    the official scores.
			</li>
                    </ul>

                    <h2 class="articleSubheadline">March 2016</h2>
                    <ul class="bulletList">
                        <li>For smartphone tracking, added shortcut to start/stop tracking of
                            race to each individual race (play/stop button in action column).
                        </li>
			<li>When starting/stopping to track a race using smartphone tracking the
			    tracking start/stop time is set to "now" if no time has previously been set.
			</li> 
                        <li>With the <b>MANAGE_MARK_POSITIONS</b> permission, users of the smartphone tracking feature can now
                            conveniently manipulate course mark positions from the <em>RaceBoard.html</em> entry point. When having
                            the permission, a new button "Edit Mark Positions" will be shown. Marks can then be selected from a
                            table, new fixes can be added and existing fixes can be moved. Note that the "Delete" menu item is
                            currently still disabled. Delete may be supported in future versions, though.
                        </li>
                        <li>The sailors info link is now also available for single regatta events in addition to multi regatta events that used to have this feature.
                            If a sailors info link is configured for events that are part of a series,
                            this isn't shown on the event page because the link to the series uses the same space in the UI and has higher priority.
                        </li>
                        <li>It's possible to configure language specific sailors info website links for events.
                            There is a default value that can be overwritten on a per locale base.
                            No sailors info link is shown for UI languages if there is neither a default link nor one for the specific locale,
                            even if there is one for another locale configured.
                        </li>
                        <li>The mechanism to handle RegattaOverview settings has been changed to a more generic approach.
                            This leads to slightly changed URL parameter names so that old bookmarks could be broken in a way
                            so that the actual shown set of races is different using the new version because the old parameters aren't correctly recognized.
                            All automatically generated links to this page in Home and AdminConsole have been updated to use the new parameter names.
                        </li>
                    </ul>
                    
                    <h2 class="articleSubheadline">February 2016</h2>
                    <ul class="bulletList">
		    	<li>Several improvements regarding the creation of race metadata (events, regatta, etc.) including:
			automatic creation of default series, dialog for creating a default leaderboard group
			</li>
                        <li>The RaceBoard URL Parameter "canReplayDuringLiveRaces" has been removed.
                            This parameter was used to allow users to trigger autoplay for live races on non-live points in time.
                            The permission "CAN_REPLAY_DURING_LIVE_RACES" and role "moderator" now grant this functionality to users.
                        </li>
                        <li>The "Manage Media" button in RegattaOverview is now bound to the Permission "MANAGE_MEDIA".
                            The Roles "eventmanager" and "mediaeditor" grant the "MANAGE_MEDIA" permission.
                        </li>
                        <li>The "Edit mark passings" button in RegattaOverview is now bound to the Permission "MANAGE_MARK_PASSINGS".
                            The Role "eventmanager" grants the "MANAGE_MARK_PASSINGS" permission.
                        </li>
                        <li>The user management page now provides a "Refresh" button to reload the user list.
                        </li>
                        <li>The user management page now also lists sailing roles and permissions in the respective suggest boxes.
                        </li>
                        <li>The "Edit Points" module is now bound to the Permission "MANAGE_LEADERBOARD_RESULTS".
                            The Role "eventmanager" grants the "MANAGE_LEADERBOARD_RESULTS" permission.
                        </li>
                        <li>There is now a UI element in the header of "Edit Points", "Admin Console" and "Races Overview" pages
                            that indicates the authentication and makes it possible to sign in/sign out without leaving the page.
                            The pages "Edit Points" and "Admin Console" will show a message instead of the page content
                            if you aren't autenticated or don't have the required permissions.
                        </li>
                    </ul>
                    
                    <h2 class="articleSubheadline">October 2015</h2>
                    <ul class="bulletList">
                        <li>The "RaceLog Tracking" panel was renamed to the more intuitive "Smartphone Tracking".
                        </li>
                        <li>Competitor and course information can now be copied independently from one race to another within a Smartphone-tracked leaderboard.
                        </li>
                    </ul>
		    <h2 class="articleSubheadline">November 2015</h2>
		    <ul class="bulletList">
                        <li>Adding a competitor to a leaderboard or a regatta pre-sets the competitor's boat class
                            according to the leaderboard's / regatta's boat class.
                        </li>
                        <li>When done with creating a regatta, the user can have the corresponding regatta leaderboard
                        	created with a simple click instead of having to navigate to the "Leaderboards" tab.
                        </li>
                        <li>Trim leaderboard and leaderboard group names during creation, removing leading and trailing
                            blanks. These names can occur in URLs, and trailing blanks in particular may be trimmed,
                            causing the objects to not be found.
                        </li>
                    </ul>
                    <h2 class="articleSubheadline">October 2015</h2>
                    <ul class="bulletList">
                        <li>The "RaceLog Tracking" panel was renamed to the more intuitive "Smartphone Tracking".
                        </li>
                        <li>Competitor and course information can now be copied independently from one race to another within a Smartphone-tracked leaderboard.
                        </li>
                    </ul>
					<h2 class="articleSubheadline">September 2015</h2>
					<ul class="bulletList">
					    <li>A new scoring scheme for elimination rounds has been added. It will first be used
					        at a major wind surfing event.
					    </li>
					    <li>The "Device Configuration" tab has been moved into a new top-level tab
					        "Race Committee App".
					    </li>
					    <li>Included magnetic declination data for 2016 already.
					    </li>
					    <li>Bug fix: in rare cases, adding several series to a regatta in one go swapped the order
					        of the series to be created. This has now been fixed.
					    </li>
					</ul>
					<h2 class="articleSubheadline">August 2015</h2>
					<ul class="bulletList">
					    <li>Race log tracking now allows administrators to set the start and end of tracking for a race.
					        Competitor and mark positions as well as wind data are filtered based on the start/end of tracking
					        intervals.
					    </li>
					    <li>Setting the boat class for a regatta and when creating a competitor has been unified and now
					        uses a suggest text box which makes suggestions based on all the boat classes known by the
					        application. In both cases can users now also enter a "free-form" boat class which is then
					        created by the server if not known yet. Note that for such boat classes no boat class icon
					        will be present when showing the regatta on the web page.
					    </li>
					    <li>Added boat classes Soling, Lago 26, Kielzugvogel, PWA (Professional Windsurfers Association)
					    </li>
					</ul>
					<h2 class="articleSubheadline">June 2015</h2>
					<ul class="bulletList">
					    <li>An event an now have a "Sailors' Info" URL configured. If provided, there will be a button
					        displayed on the event's web page that navigates to this link. It can be used, e.g., to link
					        to official documents such as the notice of race, sailing instructions, weather information
					        or similar.
					    </li>
					</ul>
					<h2 class="articleSubheadline">April 2015</h2>
					<ul class="bulletList">
					    <li>Competitors can now have a flag image assigned. This image should ideally be
					        sized 18x11px. If such an image is assigned, it overrules the nationality flag.
					        Use this feature to provide club flags for sailing league events.
					    </li>
					</ul>
					<h2 class="articleSubheadline">February 2015</h2>
					<ul class="bulletList">
					    <li>The Event panel now links the event name to the event page in the new design. The old "RegattaOverview"
					        link is now shown in the panel below, shown when selecting the event in the table above, called
					        "Event Overview."
					    </li>
					</ul>

					<h2 class="articleSubheadline">December 2014</h2>
					<ul class="bulletList">
					    <li>We added user management. The /gwt/AdminConsole.html entry point for a fresh server set-up uses
						admin/admin as username/password. You can change the password in the "Advanced &gt; User Management"
						tab where also new users can be created. If you assign a use the role "admin" then the user will
						be able to use the administration console. Stay tuned for a more sophisticated set of roles and
						permissions to be added in the future.
					    </li>
					    <li>Reverse replication is now possible for selected events. When a replica instance receives a
					        modifying operation, such as a user logging in (creating a user session) or a wind fix being
						entered through the Race Committee App, this change will be sent from the replica to the master
						and from there be replicated to all other replicas attached.
					    </li>
					    <li>Starting a server with auto-replication enabled has been changed. The REPLICATE_ON_START environment
					        variable no longer is a Boolean value (True/False) but now has to list the replication services to be
						replicated from the master. The default environments for replicas at
						<a href="http://releases.sapsailing.com/environments">http://releases.sapsailing.com/environments</a>
						show how this works.
					    </li>
					    <li>The "Connectors" category has a new tab in the administration console, entitled "Regatta Structure Import".
					        If your regatta management system happens to be <a href="http://manage2sail.com">Manage2Sail</a> 
						you can enter an event ID and show the list of regattas, then set defaults for how they shall be
						created in the SAP Sailing Analytics. This allows you to import and create many regattas at once,
						saving the laborious effort of manually creating them. Obviously, this can come in handy at large
						events with regattas on many course areas in several different boat classes.
					    </li>
					</ul>
					
					<h2 class="articleSubheadline">July 2014</h2>
					<ul class="bulletList">
					    <li>Replication has become much more robust and efficient. The initial load which used to be sent in a
					        single huge (although compressed) stream of data from the master to the replica(s) was hard to get
					        transmitted in the face of flaky and slow network connections. We've changed this: now the initial
					        load is transmitted as a sequence of messages using a message broker infrastructure. If a single
					        message doesn't arrive, it will be re-sent until it got through. The messages are buffered for several
					        minutes, so the initial load transmission can even survive and recover from severe network outages.<p>
					        
					        For the incremental replication process, we added compression, making the transmission more bandwidth-efficient
					        and therefore quicker and leaner. In addition, we've cleaned up the protocol a little, avoiding the
					        sending of redundant data, adding to the effects of compression. Replicating five live races with
					        approximately 40 to 50 competitors each, with four active wind measurement units each, requires approximately
					        30kB/s of network bandwidth between master and replica.
					    </li>
					    <li>Events now have lots of new attributes, particularly start/end date and multimedia content URLs</li>
					    
						<li>Regattas can now be edited to <em>not</em> perform start time inference based on start mark passings.
						    Usually, when no start time is set by the race committee app or by the tracking provider or manually
						    through the administration console, the start time is inferred from the mark passings for the start
						    line. However, this can lead to unpleasant effects when the race committee aborts or postpones a race
						    and doesn't set a new start time for some period of time. When during this period one or more boats
						    cross the start line, a new start time would be inferred implicitly, showing scores in the leaderboard
						    and starting to compute all sorts of metrics. To avoid this, uncheck the checkbox
						    "Use start time inference from start mark passings" in the regatta create / edit dialog.</li>
						    
						<li>When creating a regatta in the administration console, the regatta name is now taken from the create
						    dialog's "Name" field as-is and is no longer automatically extended by appending the boat class name
						    in parentheses to the base name. This is important to know if you so far have created several regattas
						    within the scope of the same event by simply providing the event name and the boat class name, relying
						    on the administration console to extend the regatta name by the boat class name because now with this
						    strategy your regattas would all be named the same. If you want to continue using some base name and
						    see the boat class name after the base name in parentheses you will now have to add that to the "Name"
						    field yourself, as in "Kieler Woche 2014 (470)". With this change, you can avoid having special
						    characters such as "/" in the regatta name which used to be a problem in particular for RESTful web services
						    that use the regatta name as a URL element. Boat classes such as "B/one" and "J/70" traditionally
						    had issues with this. Now, the regatta can simply be named "My Event (J70)" instead, and web service
						    access is hassle-free. The boat class can still be called "J/70" which can be useful if the result
						    management tool or the tracking partner spells it that way.</li>
					</ul>
					
					<h2 class="articleSubheadline">March 2014</h2>
					<ul class="bulletList">
						<li>XML export of leaderboards now also taking into account competitors that haven't sailed a race but got a score</li>
					</ul>
					
					<h2 class="articleSubheadline">February 2014</h2>
					<ul class="bulletList">
						<li>Series name can be edited</li>

						<li>Now one can add a new series to an existing regatta</li>

						<li>Introduced new series scheme where competitors are scored contigously over all fleets</li>
                    </ul>
					<h2 class="articleSubheadline">January 2014</h2>
					<ul class="bulletList">
						<li>New version of TracTrac connector that fixes issues with concurrent loading
					of many races</li>

						<li>Wind data can be imported from Expedition log files and from Igtimi WindBots</li>

						<li>Competitors can be assigned fixed colors</li>

						<li>Video files can be interactively linked to races</li>

						<li>Admin Console consistently sorts alpha-numeric items such that
					numbers embedded in text are sorted by their numeric values (Race 2
					precedes Race 11)</li>

						<li>AdminConsole has more consistent filter behavior as more columns are
					used for filtering; some sorting options were added</li>

						<li>Added a button to set the start time received of a tracked race. This time
						isn't persistent, so it'll be forgotten after a server restart</li>

						<li>Tracking a race with a wrong regatta is now forbidden</li>
					</ul>
				</div>
			</div>
	  </div>
		<div class="spaceBar"></div>
	</div>
</body>

</html><|MERGE_RESOLUTION|>--- conflicted
+++ resolved
@@ -27,15 +27,12 @@
                         <li>In addition to the "Set start time" dialog there's now a "Set finishing and end time dialog".
                             This dialog makes it possible to set the finishing as well as the end time in the RaceLog.
                             It is intended to be used in cases where a race wasn't correctly finished using the race management app.
-<<<<<<< HEAD
-                        </li> 
+                        </li>
+                        <li>New GPS fix, wind and sensor data importers have been implemented: "Bravo" and "Expedition."
+                        </li>
                         <li>An upgrade to TracAPI 3.8.0 is expected to have fixed the issue with static marks not providing
                             a position fix within a race's tracking time interval when the tracking start is set after the
                             static position was entered.
-=======
-                        </li>
-                        <li>New GPS fix, wind and sensor data importers have been implemented: "Bravo" and "Expedition."
->>>>>>> 4960da3c
                         </li>
                     </ul>
     
