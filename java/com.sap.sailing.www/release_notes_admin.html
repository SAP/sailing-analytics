<!DOCTYPE html>
<html>
<head>
    <link href="sailing-fontface-1.0.cache.css" media="screen" rel="stylesheet" title="Default stylesheet" type="text/css" />
    <link href="start.css" rel="stylesheet" type="text/css" />
    <link href="release_notes.css" rel="stylesheet" type="text/css" />
    <link rel="shortcut icon" type="image/x-icon" href="images/sap${whitelabeled}.ico"  selenium-id="shortcutIcon"/>
    <title>${SAP}Sailing Analytics - Admin Console Release Notes</title>
</head>
<body>
    <div class="logoAndTitlePanel">
        <script>
            if (!${debrandingActive}){
                document.write("<a class=\"sapLogo\" href=\"http://www.sap.com\"><img class=\"sapLogoImage\" src=\"/images/logo-small@2x.png\" alt=\"SAP Website\"/></a>\r\n");
            }
        </script>
    <div class="sailingAnalyticsLabelPanel">
    <div class="sailingAnalyticsLabel">Sailing Analytics</div>
    </div>
    </div>
    <div class="yield_content">
        <div class="contentWrapper">
            <div class="mainContent">
                <h2 class="releaseHeadline">Release Notes - Administration Console</h2>
                <div class="innerContent">
                    <h2 class="articleSubheadline">January 2021</h2>
                    <ul class="bulletList">
                        <li>A new competitor import plug-in is available now for YachtScoring (see <a href="https://www.yachtscoring.com/">https://www.yachtscoring.com/</a>).
                            You can simply enter your YachtScoring event ID (e.g., 13062 for the Bacardi Invitational Winter Series)
                            and start importing your entries from YachtScoring into the SAP Sailing Analytics.</li>
<<<<<<< HEAD
                        <li>The <tt>/gwt/status</tt> output now contains additional attributes describing the server name and more
                            details about the replication status.</li>
                        <li>The <tt>/sailingserver/api/v1/status</tt> servlet has been removed; should you have used it, please use
                            <tt>/gwt/status</tt> from now on.</li>
                    </ul>
=======
                        <li>The administration console has undergone
							some technical improvement. Panels including their code and data
							are loaded only when needed, significantly reducing initial code
							and data download. Furthermore, all panels can now be navigated
							to by a fragment identifier. Example: <a
							href="https://dev.sapsailing.com/gwt/AdminConsole.html#RegattasPlace:">https://dev.sapsailing.com/gwt/AdminConsole.html#RegattasPlace:</a>.
							These places become part of the browsing history, so the back/forward navigation in the browser is now
							aware of the click path and how it went through the panels which turns out to be particularly useful
							when leaving the AdminConsole through a link opening another URL in the same tab. Note, that furthermore
							it is now possible to construct AdminConsole links that have a filter and/or selection in place for the
							main table in the panel (should there be such a "main table"). Example:
							<a href="https://dev.sapsailing.com/gwt/AdminConsole.html#RegattasPlace:filter=Trave">https://dev.sapsailing.com/gwt/AdminConsole.html#RegattasPlace:filter=Trave</a>
							which shows only regattas containing the string "Trave", or
							<a href="https://dev.sapsailing.com/gwt/AdminConsole.html#LeaderboardGroupsPlace:select=0b7e71c5-f944-4650-bf09-f902ce76c3d3&filter=0b7e71c5-f944-4650-bf09-f902ce76c3d3">https://dev.sapsailing.com/gwt/AdminConsole.html#LeaderboardGroupsPlace:select=0b7e71c5-f944-4650-bf09-f902ce76c3d3&filter=0b7e71c5-f944-4650-bf09-f902ce76c3d3</a>
							which selects and filters for a single leaderboard group.
							</li>
					</ul>
>>>>>>> ca23c061
                    <h2 class="articleSubheadline">December 2020</h2>
                    <ul class="bulletList">
                        <li>On replicas, user group memberships did not always update correctly, due to a reference to a stale
                            user store received with the initial load when replication starts up. This problem has been fixed now.</li>
                        <li>Under "Race Manager App" the device configurations now offer additional options to pre-configure a device
                            for a particular event, a specific course area of the event, and an optional role/priority such as
                            "Officer on vessel" or "Shore control". The QR-code and link produced are in a new format that is
                            understood starting with Race Manager App version 1.4.91 and which supports installing the app
                            and still recognizing the configuration upon the first app start ("deep link support").</li>
                        <li>In the Master Data Import panel under the Advanced category we changed the default setting for
                            the checkbox that enables the transport of the tracking parameters required to track all races
                            imported on the importing server again. This includes, e.g., the TracTrac JSON URLs and all other
                            connectivity parameters. As an effect, by default after the Master Data Import completes, all
                            races of the event(s) imported will automatically be loaded on the importing side.</li>
                        <li>When changing competitor or boat ownerships from within a registration list at race or regatta
                            level and then saving the list again, due to a bug only the single record whose ownership data
                            was modified was still considered registered, and all other objects from the list got de-registered.
                            This has now been fixed.</li>
                    </ul>
                    <h2 class="articleSubheadline">November 2020</h2>
                    <ul class="bulletList">
                        <li>Anniversary calculation must now be turned on explicitly. Set system property <pre>-DAnniversaryRaceDeterminator.enabled=true</pre> at startup. Otherwise no anniversary is calculated.</li>
                        <li>REST endpoint /api/v1/trackedRaces/getRaces to retrieve list of races that are available on the requested server 
                        has been extended to filter returned list of races by given events. A inclusive/exclusive logic is available. 
                        Using HTTP is deprecated for this interface from now. Use HTTP POST instead.</li>
                    </ul>
                    <h2 class="articleSubheadline">October 2020</h2>
                    <ul class="bulletList">
                    	<li>Fixed a regression regarding the transmission of a time-on-time/time-on-distance ranking metric
                    	    configuration to a new replica server in the initial load.</li>
                    	<li>The "unlink" button in the competitor import dialog now shows again correctly.</li>
                    	<li>Competitors to be imported for which a competitor already exists with an equal ID are
                    	    now recognized as "similar" and suggested for mapping.</li>
                    	<li>Fixed bug that occurred when a pairing list was to be inserted into a regatta's series,
                    	    and another series existed whose races not yet had the flag set that allows per-race competitor
                    	    assignments.</li>
                    	<li>WindFinder has offered us a new spot collection <tt>new_york</tt> which is now listed in the corresponding
                    	    content assist in the Events editing dialog, tab "WindFinder".</li>
                    </ul>
                    <h2 class="articleSubheadline">September 2020</h2>
                    <ul class="bulletList">
                        <li>Due to loadbalancing request between master and replica all GET requests are routed to replicas. As API calls 
                            going to /api/v1/regattas/{regattaName}/tracking_devices need to be answered by master, HTTP Post is required from now.
                            Please update existing applications. Support for GET will be removed in the future.</li>
                        <li>GET request for /sailingserver/api/v1/tracking_devices/[deviceUUID] are removed. Please use POST instead.</li>
                        <li>Due to loadbalancing between master and replica all GET requests are routed to replicas. As API calls 
                            going to /sailingserver/api/v1/tracking_devices/[deviceUUID] need to be answered by master, HTTP POST is required from now.
                            Please update existing applications. As support for GET will be removed in the near future. 
                        </li>
                        <li>Master/replica loadbalancing introduced. GWT Async Services are now split between read and write operations. 
                            Requests being an HTTP POST or having the HTTP header X-SAPSSE-Forward-Request-To set to master will go to the master instance.
                        </li>
                        <li>In the /competitor/live API end point, if a gap to leader turns "infinite" because a VMG
                            goes down to 0.0kts, the API will now output a <tt>null</tt> value for <tt>gapToLeader-s</tt>
                            instead of throwing an exception.</li>
                        <li>When generating a pairing list for a league style event, competitor-to-number assignments
                            are now shuffled randomly before applying the numeric pairing list template to the competitor
                            list. This way, the same numeric pairing list table will generate different competitor pairings
                            each time applied.</li>
                        <li>The REST API end point for posting GPS fixes has changed its behavior and offers two new query parameters to control this
                            change. Maneuver changes are now only returned if the <tt>returnManeuverUpdate</tt> parameter is explicitly set to <tt>true</tt>.
                            Additionally, the client posting the fixes can use the <tt>returnLiveDelay</tt> boolean parameter to request the live delay
                            of each race the fixes were posted to. Clients may use this to adjust their sending delay and buffering behavior, e.g., as to
                            preserve energy and bandwidth in case the server-side live delay permits for more latency in data transmission.</li>
                        <li>A regression in the "Replication" panel has been fixed; it led to a growing empty space underneath the list
                            of replicas attached.</li>
                    </ul>
                    <h2 class="articleSubheadline">August 2020</h2>
                    <ul class="bulletList">
                        <li>Fixed a problem with "None" implied wind source selection for ORC PCS races.
                            It caused a serialization error of the race log, e.g., when requested by the
                            Race Manager App.</li>
                        <li>Added boat classes X-332, J/92, and J/92S.</li>
                        <li>SwissTiming races can now also be loaded from log files named <tt>{race-id}.log</tt> located
                            in the same folder as the JSON document holding the event information if the host name
                            in the connectivity information is left empty.</li>
                    </ul>
                    <h2 class="articleSubheadline">July 2020</h2>
                    <ul class="bulletList">
                        <li>Fixed a problem with cross-track error calculations in case no track can be found for a competitor</li>
                        <li>In the Competitor tables in AdminConsole, added the missing ToT handicap value column and made both,
                            the ToT and ToD column, sortable.</li>
                        <li>New menu entries in the header of the SAP Sailing home. Depending on the currently logged in users rights a link to the Administration Console and/or Data Mining is shown.
                         When logging into a server without administration rights the event management entry will point to the value configured with the system property com.sap.sailing.eventmanagement.url (default: https://my.sapsailing.com). </li>
                        <li>Fixed the passing through of a new mark's short name; so far, erroneously, the long name was stored
                            also as the short name when using the AdminConsole to create a new mark.</li>
                        <li>Added boat classes Spaekhugger, Scan Kap 99, and Dansk BB 10M.</li>
                        <li>Fixed an internal locking problem that led to errors when trying to revoke a regatta log event, such as when
                            removing a device mapping from a regatta.</li>
                        <li>The <tt>/sailingserver/api/v1/regattas/{regattaname}/competitors</tt> endpoint now tells the effective,
                            not the competitor-local handicap values which may have been adjusted at regatta level, overriding the
                            default values that the competitor object provides. Compare with
                            <tt>/sailingserver/api/v1/competitors/{competitorId}</tt>.</li>
                        <li>Fixed a problem with assigning existing competitors (with boats) to regattas that are
                            configured for competitors changing boats across races. Previously, competitors used
                            in regattas where competitors don't change boats were not selectable for regattas
                            where competitors <em>do</em> change boats. This is now changed such that competitors
                            with boat assignments can also be used (without their boat assignments) in regattas
                            where competitors change boats.</li>
                        <li>Added boat class "Wayfarer"</li>
                        <li>Fixed an issue with the <tt>/sailingserver/api/v1/boatclasses</tt> REST API which now delivers
                            all known boat classes, regardless of whether any polar data exists for them or not.</li>
                        <li>The file upload size limit was increased to a more contemporary 8GB.</li>
                        <li>Added a field <tt>courseAreaId</tt> to the REST API output for regattas which now tells
                            for each race in the regatta on which course area it saw its last start attempt.</li>
                        <li>When creating or editing an event, URLs entered without protocol will now automatically be
                            completed with "https://" as the protocol specification to avoid unnecessary errors.</li>
                        <li>Remote Server Instance management has been made more selective. So far, all public events
                            ("list on homepage == Yes") on a remote server were featured in the referencing server's
                            event list and stage, as well as in a search operation. Now, administrators can pick and choose
                            from the public event list on the remote server which ones to expose on the referencing side.
                            The list can be including or excluding. Existing remote server references are handled as having
                            and "excluding" with an empty list of events excluded, giving the classic behavior of drawing
                            from all events. When creating new remote references, from now on they will be created as
                            "including" starting out with an empty event list. The administrator hence has to pick events
                            to feature explicitly, and new events added on the remote side will no longer automatically show
                            on the referencing side. An "excluding" remote reference needs to be set up for this "legacy"
                            behavior.</li>
                        <li>Based on user input, the "selected" marker in rows supporting multiple selection now uses
                            a stronger "SAP Blue" color so that selected rows can be recognized even easier.</li>
                        <li>Passwords or secret access keys of file storage configuration are no longer displayed after submitting.</li>
                        <li>Added "aarhus" as new <a href="https://www.windfinder.com">WindFinder</a> spot collection.</li>
                    </ul>
                    <h2 class="articleSubheadline">June 2020</h2>
                    <ul class="bulletList">
                        <li>The REST endpoints <tt>/sailingserver/api/v1/competitors/{competitorId}</tt>,<br>
                            <tt>/sailingsserver/api/v1/leaderboards/{leaderboardName}/competitors/{competitorId}</tt>,<br>
                            <tt>/sailingserver/api/v1/regattas/{regattaname}/competitors</tt> and<br>
                            <tt>/sailingserver/api/v1/regattas/{regattaname}/entries</tt><br>
                            have been brought to the same set of comeptitor attributes in the JSON result object.<br>
                            For backward compatibility of the endpoints <tt>/sailingserver/api/v1/competitors/{competitorId}</tt> and
                            <tt>sailingsserver/api/v1/leaderboards/{leaderboardName}/competitors/{competitorId}</tt>
                            the JSON result object was extended by the attributes
                            <ul class="bulletList"><li><tt>color</tt> (replaced by <tt>displayColor</tt>)</li>
                            <li><tt>countryCode</tt> (replaced by <tt>nationalityISO2</tt>)</li>
                            <li><tt>flagImage</tt> (replaced by <tt>flagImageUri</tt>)</li>
                            <li><tt>teamImageUri</tt> (replaced by <tt>team/imageUri</tt>)</li>
                            </ul><br>
                            These attributes are deprecated and will be removed in one of the next releases.
                            For more information see the API documentation of <a target="_new" href="/sailingserver/webservices/api/v1/competitorGetDoc.html"><tt style="white-space: nowrap;">/sailingserver/api/v1/competitors/{competitorId}</tt></a>
                            and <a target="_new" href="/sailingserver/webservices/api/v1/leaderboardCompetitorGetDoc.html"><tt style="white-space: nowrap;">sailingsserver/api/v1/leaderboards/{leaderboardName}/competitors/{competitorId}</tt></a>
                        </li>
                        <li>The following REST endpoint URLs of the Usergroups-API and the Preferences-API have been replaced and are now deprecated. The deprecated URLs will be removed in
                            one of the next releases.
                        <table>
                            <tr><th>HTTP Method</th><th>Deprecated Endpoint URL</th><th>Replaced by URL</th><th></th></tr>
                            <tr><td>GET</td><td><tt>/sailingserver/api/v1/usergroups</tt></td><td><tt>/security/api/restsecurity/usergroup/list/groupsUserIsPartOf</tt></td><td><a target="_new" href="/security/webservices/api/usergroup.html"><tt style="white-space: nowrap;">see docs<tt></a></td></tr>
                            <tr><td>GET</td><td><tt>/sailingserver/api/v1/usergroups/readable</tt></td><td><tt>/security/api/restsecurity/usergroup/list/readable</tt></td><td><a target="_new" href="/security/webservices/api/usergroupsGetReadable.html"><tt style="white-space: nowrap;">see docs<tt></a></td></tr>
                            <tr><td>POST</td><td><tt>/sailingserver/api/v1/usergroups/setDefaultTenantForCurrentServerAndUser</tt></td><td><tt>/security/api/restsecurity/usergroup/setDefaultTenantForCurrentServerAndUser</tt></td><td><a target="_new" href="/security/webservices/api/usergroupsSetDefaultTenantForCurrentServerAndUser.html"><tt style="white-space: nowrap;">see docs<tt></a></td></tr>
                            <tr><td>POST</td><td><tt>/sailingserver/api/v1/usergroups/addAnyUserToGroup</tt></td><td><tt>/security/api/restsecurity/usergroup/addAnyUserToGroup</tt></td><td><a target="_new" href="https://www.sapsailing.com/security/webservices/api/usergroupsAddAnyUserToGroup.html"><tt style="white-space: nowrap;">see docs<tt></a></td></tr>
                            <tr><td>GET</td><td><tt>/sailingserver/api/v1/usergroups/{userGroupId}/roles</tt></td><td><tt>/security/api/restsecurity/usergroup/{groupId}</tt></td><td><a target="_new" href="/security/webservices/api/usergroup.html"><tt style="white-space: nowrap;">see docs<tt></a></td></tr>
                            <tr><td>DELETE</td><td><tt>/sailingserver/api/v1/usergroups/{userGroupId}/roles</tt></td><td><tt>/security/api/restsecurity/{groupId}/role/{roleId}</tt></td><td><a target="_new" href="/security/webservices/api/usergroup.html"><tt style="white-space: nowrap;">see docs<tt></a></td></tr>
                            <tr><td>PUT</td><td><tt>/sailingserver/api/v1/usergroups/{userGroupId}/roles</tt></td><td><tt>/security/api/restsecurity/usergroup/{groupId}/role/{roleId}</tt></td><td><a target="_new" href="/security/webservices/api/usergroup.html"><tt style="white-space: nowrap;">see docs<tt></a></td></tr>
                            <tr><td>GET</td><td><tt>/sailingserver/api/v1/preferences/{settings_key}</tt></td><td><tt>/security/api/restsecurity//preferences/{settings_key}</tt></td><td><a target="_new" href="/security/webservices/api/preferencesGet.html"><tt style="white-space: nowrap;">see docs<tt></a></td></tr>
                            <tr><td>PUT</td><td><tt>/sailingserver/api/v1/preferences/{settings_key}</tt></td><td><tt>/security/api/restsecurity//preferences/{settings_key}</tt></td><td><a target="_new" href="/security/webservices/api/preferencesPut.html"><tt style="white-space: nowrap;">see docs<tt></a></td></tr>
                            <tr><td>DELETE</td><td><tt>/sailingserver/api/v1/preferences/{settings_key}</tt></td><td><tt>/security/api/restsecurity/preferences/{settings_key}</tt></td><td><a target="_new" href="/security/webservices/api/preferencesDelete.html"><tt style="white-space: nowrap;">see docs<tt></a></td></tr>
                        </table>
                        </li>
                        <li>Fixed a regression with the <tt>/security/api/restsecurity/ownership</tt> and the
                            <tt>{regattaname}/races/{racename}/competitors/positions</tt> resource which produced empty
                            output documents.
                        </li>
                        <li>Fixed a concurrency/synchronization issue with the WindFinder connector</li>
                        <li>Fixed production of the "raceViewerUrl" attribute in the leaderboardgroups REST endpoint.</li>
                    </ul>
                    <h2 class="articleSubheadline">May 2020</h2>
                    <ul class="bulletList">
                        <li>There are new Java Management Beans (MX Beans) for the thread pool executors
                            that run various tasks inside the server. Find them at object name
                            <tt>com.sap.sse.ThreadPool.{thread-pool-name}</tt> with {thread-pool-name}
                            being something like "Default background executor" or "Default foreground executor".
                            Particularly attributes such as <tt>QueuedTasks</tt> and <tt>CompletedTaskCount</tt>
                            can help JMX clients such as JConsole to understand the state of the server.
                        </li>
                        <li>Leaderboards and regattas used to have a single "default" course area assignment. This caused
                            problems when particularly split-fleet regattas assigned their different fleets to different
                            course areas at the same time. See also
                            <a href="https://bugzilla.sapsailing.com/bugzilla/show_bug.cgi?id=3465">bug 3465</a>. Now it is
                            possible to select more than one course area from the enclosing event for a regatta and flexible
                            leaderboard. As an immediate effect, the SAP Sailing Race Manager app which uses the course area
                            as a filter for the regattas to display for an event can now see the same regatta on different devices
                            configured for different course areas. For example, if a regatta splits its Gold and Silver fleets
                            to race on course areas Delta and Echo, respectively, then now users of the SAP Sailing Race Manager app
                            will see this regatta when they are logged on to course area Delta or to course area Echo.
                        </li>
                        <li>When setting a start time for a race through the "Race Log," such as from the SAP Sailing Race
                            Manager app or, e.g., the AdminConsole.html start time setting feature, the course area on which the
                            start will happen can be captured in the log entry. If not provided, and if the regatta / leaderboard
                            to whose log the entry is added has exactly one course area configured then that will be the default
                            course area for the race. With this new feature is it possible to specify exactly on which course area
                            a race has started, even if the enclosing regatta uses multiple course areas, either over time or even
                            at the same time. The SAP Sailing Race Manager app now uses the course area to which the user logs on to
                            fill this new field in the start time log entries.
                        </li>
                        <li>An incompatible change has been applied to the JSON output format of the
                            <tt>sailingserver/api/v1/regattas/{regatta-name}</tt> end point. Instead of delivering
                            the ID of the single "default" course area in the field <tt>courseAreaId</tt> now a list
                            of such IDs is provided in the <tt>courseAreaIds</tt> field as an array that is always present
                            but may be empty.
                        </li>
                        <li>"Flexible" leaderboards can no longer be renamed. The background of this change is that renaming was
                            always flawed, particularly regarding the race logs attached to those leaderboards.
                        </li>
                        <li>The <tt>sailingserver/api/v1/events/createEvents</tt> REST endpoint now generates the event's default base URL
                            by guessing the protocol (http/https) from any port seen in the request's scheme-specific part, if any, defaulting
                            to https, assuming that even if the request arrives by HTTP it may likely have passed through an SSL-offloading
                            reverse proxy or load balancer. Use the <tt>baseurl</tt> form parameter for the request to set this explicitly.
                        </li>
                    </ul>
                    <h2 class="articleSubheadline">April 2020</h2>
                    <ul class="bulletList">
                        <li>There is a new switch for the TracTrac connector you can use to automatically receive
                            updates about official race status changes and competitor results from the TracTrac API.
                            Use this only if results qualified as "OFFICIAL" by the TracTrac API are truly validated
                            and you really want to automatically update your leaderboards from those results directly.
                            As a result, race log events will be created automatically, as if they had been produced
                            by the SAP Sailing Race Manager app.
                        </li>
                        <li>User name and password default to the current user for a master data import with blank 
                            user name and password fields. See detailed explanation in the Master Data Import tab in
                            the Advanced section.
                        </li>
                        <li>The master data import (MDI) can now optionally also import the connectivity information needed
                            to restore the tracked races attached to the structures imported. If this checkbox is selected,
                            connection records will be added to the respective connector's tab, and the tracking of the
                            races will be started automatically upon completing the data import. With the connection records
                            added it will also be possible to load those races again on the importing side even if they
                            are temporarily removed again or should fail to load.
                        </li>
                        <li>The <tt>TRACKED_RACE:EXPORT</tt> permission is now required on a tracked race in order to export
                            raw position data for competitors and marks, as well as for obtaining the detailed wind fixes through
                            the REST API.
                        </li>
                        <li>Good news for using the SAP Sailing Analytics with WindFinder support in the Caribbean and in particular
                            the British Virgin Islands (BVIs): "tortola" was added to the list of supported WindFinder spot collections.
                        </li>
                    </ul>
                    <h2 class="articleSubheadline">March 2020</h2>
                    <ul class="bulletList">
                    <li>White label: Removal of SAP logos and brand related text from home page and racing panels. Use system property <pre>-Dcom.sap.sse.debranding=true</pre>
                    </ul>
                    <ul class="bulletList">
                        <li>The visualization for ORC certificates has been much improved. It now shows all the
                            time allowances relevant for Performance Curve Scoring (PCS) and offers a link to the
                            official PDF version of the respective certificate, based on its reference number.
                        </li>
                        <li>Improved ESC/Enter key handling in user role/permission editing dialog</li>
                        <li>The "Replication" panel in the "Advanced" category now has improved information about the
                            replicables shown. An advanced replica information string may reveal more than just the address,
                            and the address is now resolved through any <tt>X-Forwarded-For</tt> header fields present
                            during replica registration, hence also working through load balancers and reverse proxies.
                        </li>
                        <li>Mark Properties positioning information can now also be removed from a Mark Properties object
                            again.
                        </li>
                    </ul>
                    <h2 class="articleSubheadline">February 2020</h2>
                    <ul class="bulletList">
                        <li>The "Local Server" tab now refreshes automatically when it comes into view.</li>
                        <li>There is a new system property <tt>repliate.restore.replicas</tt>. When it is set to <tt>true</tt>
                            (which is the default),
                            upon start-up the server instance will read the replica descriptors stored persistently when
                            a replica registers, assuming that those replicas are still alive and want to continue to
                            receive replication updates from this server. This way, replicas may not have to be
                            re-started or re-connected to the re-started master instance. Note, though, that
                            as the re-started master loads races, those loading activities will be broadcast
                            to all replicas which are likely to have all that information already. Use the flag, e.g.,
                            in the <tt>ADDITIONAL_JAVA_ARGS</tt> environment variable that the <tt>start</tt> script
                            will consider, as in<pre>
                              ADDITIONAL_JAVA_ARGS="${ADDITIONAL_JAVA_ARGS} -Drepliate.restore.replicas=true"
                            </pre></li>
                        <li>Replication from replica to master will now re-send upon HTTP status 404 which
                            may indicate a re-starting master where the health check hasn't properly disabled
                            forwarding requests to the instance.
                        </li>
                        <li>Replication operations that a replica needs to send back to the master instance are
                            now consistently sent in a background task, avoiding any hold-ups and latencies in
                            client / user interaction.
                        </li>
                    </ul>
                    <h2 class="articleSubheadline">January 2020</h2>
                    <ul class="bulletList">
                        <li>Overhaul of the Result Import URLs page to be more user friendly and to better fit in with
                        the other pages. The Manage2Sail and Yachtscoring importers now support entering an event id
                        instead of a full URL.
                        </li>
                        <li>Implemented API endpoints for configuring courses independently from regattas.
                            The model has been extended by the new domain types mark template, mark properties, mark role and course template.
                            <ul>
                                <li>A mark template defines the appearance of a mark in a regatta independent representation. Mark templates represent marks in the waypoint sequence of a course template.</li>
                                <li>Mark properties also define the appearance of a mark. Despite the appearance it may contain a reference to a tracking device or a fixed mark position. They can be used to represent a catalogue of resusable mark definitions to describe real world marks or to supply a box of tracking devices.</li>
                                <li>A course template can be used to create a course based on mark templates and a sequence of waypoints. The sequence of waypoints may contain a repeatable sub sequence of waypoints which will insert repeating mark sequences for the number of laps specified when creating a course.</li>
                                <li>A mark role defines the purpose of a mark used in the waypoint sequences of a regatta course or course template and allows to swap out marks or mark templates without changing the the effective waypoint sequence. Having this a course template and regatta course may define a compatible waypoint sequence while being based on different mark definitions.</li>
                            </ul>
                            <p>Dialogs to create mark roles, mark template, mark properties and course templates are provided in the admin console accessible 
                            by a new menu point "Course Creation". There is currently no dialog to create a course from a coursetemplate.</p>
                        </li>
                        <li>
                            <p>Added an API for course configurations as a general model that can be used to create a course or a course template 
                               by using mark templates, mark properties and freestyle defined mark configurations. It is possible
                               to create a course configuration out of an existing course and modify the course by updating the course configuration.</p> 
                        </li>
                    </ul>
                    <h2 class="articleSubheadline">November 2019</h2>
                    <ul class="bulletList">
                        <li>Added system property <tt>security.sharedAcrossSubdomainsOf</tt> which can be used to
                            configure the security service as shared across several subdomains of the parent
                            domain specified by the system property. Use, e.g., as in<pre>
                              -Dsecurity.sharedAcrossSubdomainsOf=sapsailing.com
                            </pre>
                        </li>
                        <li>Added system property <tt>security.baseUrlForCrossDomainStorage</tt> which can be used to
                            configure which origin's local storage is used, e.g., for storing settings and the time point
                            a user was seen last. Use, e.g., as in<pre>
                              -Dsecurity.baseUrlForCrossDomainStorage=https://www.sapsailing.com
                            </pre>
                            This allows the settings to be shared across different sub-domains. Note that the instance
                            of the SAP Sailing Analytics running at the base URL chosen needs to be configured to allow
                            requests from the domain hosting your instance of the application.<p>
                            The implementation includes an invisible <tt>iframe</tt> element in the page, loaded from the base URL provided
                            in the system property and then uses cross-window, cross-domain messaging between the application
                            and the <tt>iframe</tt> to request storage access and receive responses and storage events.
                        </li>
                        <li>Added system property <tt>gwt.acceptableCrossDomainStorageRequestOriginRegexp</tt> which can be used to
                            configure which origins are permitted to access the local storage in the server instance. For example,
                            to grant access to the local storage of www.sapsailing.com for all sub-domains of sapsailing.com including
                            sapsailing.com itself, specify
                            the following regular expression:<pre>
                              -Dgwt.acceptableCrossDomainStorageRequestOriginRegexp=https?://(.*\.)?sapsailing\.com$
                            </pre> or, for allowing for an optional port specification, it could be something like<pre>
                              -Dgwt.acceptableCrossDomainStorageRequestOriginRegexp=https?://(.*\.)?sapsailing\.com(:[0-9]*)?$
                            </pre>
                            To represent this in the <tt>env.sh</tt> configuration file for an instance, use, e.g., something like this:<pre>
                                ADDITIONAL_JAVA_ARGS="$ADDITIONAL_JAVA_ARGS -Dgwt.acceptableCrossDomainStorageRequestOriginRegexp=https?://(.*\\.)?sapsailing\\.com\$"
                            </pre>
                            Note the escaping of the backslashes and the $ sign with a preceding backslash character in this Bash
                            syntax.<p>
                            This allows the <tt>iframe</tt> embedded in other instances for cross-domain local storage access to
                            read from the local storage compartment for domain www.sapsailing.com (the example instance configured
                            by the system property shown above) if the other instance's origin ends on ".sapsailing.com".<p>
                            Note that the origin is presented as the scheme (e.g., "https://") plus the hostname, plus optionally
                            the colon-separated port, so you may be seeing something like "https://lyc.sapsailing.com" or
                            "http://127.0.0.1:8888".<p>
                            If the system property is not specified, no origin will be permitted to use this instance's local storage
                            through the cross-domain storage mechanism.
                        </li>
                    </ul>

                    <h2 class="articleSubheadline">October 2019</h2>
                    <ul class="bulletList">
                        <li>
                            The ORC Performance Curve (PCS) ranking metric is now implemented. Two flavors exist, one
                            as valid up until 2015 with ranking by implied wind and corrected times calculated
                            using a scratch boat's performance curve; and the current default one valid starting
                            from 2015, using each competitor's own performance curve to calculate the allowance
                            based on the greatest implied wind achieved in the race and then computing the
                            corrected time as the delta between time elapsed and individual allowance.<p>
                            In the Regattas/Regattas tab the boat certificates can be managed with a new action
                            button. Certificates can be uploaded, and certificates can be referenced by URL,
                            e.g., pointing to the ORC web site's certificate database. Then, the certificates
                            can be assigned to the boats one by one. Certifiate assignment can be overruled on
                            a per-race basis in the Leaderboards/Leaderboards tab.<p>
                            Furthermore, course definitions can be fixed for the ORC PCS rules; legs can be
                            defined to be "constructed course" or any of the pre-defined types (windward/leeward,
                            coastal long distance, non-spinnaker, and circular random). Tracking data can be used
                            to pre-fill leg distance and true wind angle. Desired total course distances can be spread
                            proportionally across the legs based on their estimated length. For more details
                            see <a href="https://wiki.sapsailing.com/wiki/howto/setup-orc-regatta">https://wiki.sapsailing.com/wiki/howto/setup-orc-regatta</a>.
                        </li>
                        <li>
                            Loading a race using the TracTrac connector used to determine the race's boat class
                            based on the boat class of the majority of the race's competitors. This approach leads
                            to trouble specifically for non-one-design regattas where different boats compete against
                            each other, and the regatta is modeled with a "boat class" representing the handicap
                            rule set, such as IRC, ORC, or similar. Now, the race boat class is inferred from the
                            regatta boat class in which the race is created. Only in case a default regatta needs
                            to be created, the old majority rule applies to determining the regatta's (and
                            consequently the race's) boat class.
                        </li>
                    </ul>
                    <h2 class="articleSubheadline">September 2019</h2>
                    <ul class="bulletList">
                        <li>
                            The RaceBoard timeslider has been adjusted to react to blue flag events. In particular the
                            timeslider will wait for a blue flag down event if a blue flag up event has occurred.
                        </li>
                    </ul>
            <h2 class="articleSubheadline">August 2019</h2>
                    <ul class="bulletList">
                        <li>New API endpoints were added to get the status of tracking devices. By now, just the last received GPS fix is returned in the status.
                            Under /sailingserver/api/v1/tracking_devices/[deviceUUID] the status of smartphone tracking devices can be read by using the device's UUID.
                            /sailingserver/api/v1/regattas/[regattaName]/tracking_devices the status for all tracking devices associated to a regatta is returned.
                            While the first requires the non public device UUID to be included in the request, the latter requires a user to have UPDATE permission for the regatta in question.
                        </li>
                        <li>Added a filter to hide all elements the current user is not allowed to edit. The filter can 
                            be applied for each table in the AdminConsole and is active per default.
                        </li>
                    </ul>

                    <h2 class="articleSubheadline">July 2019</h2>
                    <ul class="bulletList">
                        <li>Result and competitor import URLs are now only considered when the requesting user
                            has the permission to read that URL.</li>
                        <li>A new wind source that estimates true wind direction and speed from maneuvers is available.
                            It has been trained using machine learning techniques, based on approximately 12 million
                            maneuvers that the SAP Sailing Analytics have tracked and classified so far. It is intended
                            to serve as a fallback wind source in case the wind direction is not being made available
                            to a tracked race in any other way (entry through the Race Manager app, the web page or
                            estimated based on the first upwind leg's direction). Therefore, the confidence level has
                            been set fairly low, hence this wind source will always be outweighed by any real wind
                            sensor out on the course.<p>
                            
                            To make the wind source available in a server, the trained
                            maneuver classification models have to be available in the server's underlying database.
                            To achieve this,
                            the system property parameter <tt>-Dwindestimation.source.url=https://www.sapsailing.com</tt>
                            can be used to import the wind data from the archive server in case no local model
                            exists yet in the server's database. To force loading the data from another server,
                            regardless of whether a model exists in the local server's database, use
                            <tt>-Dwindestimation.source.always.url</tt>, respectively. Alternatively, the model data
                            can be obtained as a file from another server like this: <tt>curl -o windEstimationModels.dat https://www.sapsailing.com/windestimation/api/windestimation_data</tt>.
                            Alternatively, a recent copy is also maintained at <a href="http://static.sapsailing.com/windEstimationModels.dat">http://static.sapsailing.com/windEstimationModels.dat</a>.
                            The resulting file, <tt>windEstimationModels.dat</tt>, can then be uploaded to another server, like this:
                            <tt>curl -X POST -H "Content-Type: application/octet-stream" --data-binary @windEstimationModels.dat https://username:password@host.sapsailing.com/windestimation/api/windestimation_data</tt>
                            Note that user credentials need to be provided with the request. The user must have the permission
                            <tt>WIND_ESTIMATION_MODELS:UPDATE:&lt;server-name&gt;</tt> for the server to which the
                            model data is to be stored.<p>
                            
                            Subsequent server starts
                            won't need to load the remote model data again because it has been stored in the server's
                            database during the initial import. Replicas will receive the model data from their master.<p>
                            
                            For more details, in particular how to re-train the models, see also
                            <a href="https://wiki.sapsailing.com/wiki/howto/windestimation">https://wiki.sapsailing.com/wiki/howto/windestimation</a>.
                        </li>
                        <li>JMX metrics in Prometheus-ready form have been added for the leaderboard computation times. Metrics are offered
                            for each leaderboard in a server, as well as a summary averaging and counting all leaderboard accesses, each
                            in a short, medium and long time interval (e.g., 5, 30, and 60 seconds, respectively).<p>
                            
                            <img src="images/JConsoleLeaderboardComputationStats_Overall.png"><br>
                            Example of the overall leaderboard computation statistics<p>
                            <img src="images/JConsoleLeaderboardComputationStats_Specific.png"><br>
                            Example of the specific leaderboard computation statistics for one leaderboard<p>
                            
                            This can then also be used, e.g., to export these metrics to other tools, such as
                            Prometheus. See <a href="https://github.com/prometheus/jmx_exporter">here</a> for an exporter
                            that can be used to expose JMX data to Prometheus. If the Java VM running the SAP Sailing Analytics
                            server is invoked with a VM argument such as <tt>-javaagent:/path/to/jmx_prometheus_javaagent-0.12.0.jar=9000:/path/to/jmxPrometheusConfig.yaml</tt>
                            then an HTTP GET request to <tt>http://hostname:9000/</tt> will produce a document that contains
                            lines such as:<p>
                            <pre>
        com_sap_sailing_Leaderboard_ComputationTimeAverageMedium_averageComputeDurationInMillis{name="5O5-Worlds 2010 (5O5)",} -1.0
    com_sap_sailing_Leaderboard_ComputationTimeAverageMedium_numberOfComputations{name="5O5-Worlds 2010 (5O5)",} 0.0
    com_sap_sailing_Leaderboard_ComputationTimeAverageYoung_averageRangeInMillis{name="5O5-Worlds 2010 (5O5)",} 5000.0
    com_sap_sailing_Leaderboard_ComputationTimeAverageOld_averageComputeDurationInMillis{name="5O5-Worlds 2010 (5O5)",} 597.0
    com_sap_sailing_Leaderboard_DelayToLiveInMillis{name="5O5-Worlds 2010 (5O5)",} 20000.0
    com_sap_sailing_Leaderboard_ComputationTimeAverageYoung_numberOfComputations{name="5O5-Worlds 2010 (5O5)",} 0.0
    com_sap_sailing_Leaderboard_ComputationTimeAverageOld_numberOfComputations{name="5O5-Worlds 2010 (5O5)",} 1.0
    com_sap_sailing_Leaderboard_ComputationTimeAverageOld_averageRangeInMillis{name="5O5-Worlds 2010 (5O5)",} 60000.0
    com_sap_sailing_Leaderboard_ComputationTimeAverageYoung_averageComputeDurationInMillis{name="5O5-Worlds 2010 (5O5)",} -1.0
    com_sap_sailing_Leaderboard_NumberOfCompetitors{name="5O5-Worlds 2010 (5O5)",} 147.0
    com_sap_sailing_Leaderboard_NumberOfAllCompetitors{name="5O5-Worlds 2010 (5O5)",} 147.0
    com_sap_sailing_Leaderboard_ComputationTimeAverageMedium_averageRangeInMillis{name="5O5-Worlds 2010 (5O5)",} 30000.0
        ...
        com_sap_sailing_RacingEventService_LeaderboardComputationStatisticsYoung_averageComputeDurationInMillis 13.0
    com_sap_sailing_RacingEventService_LeaderboardComputationStatisticsMedium_averageComputeDurationInMillis 52.0
    com_sap_sailing_RacingEventService_LeaderboardComputationStatisticsYoung_numberOfComputations 5.0
    com_sap_sailing_RacingEventService_LeaderboardComputationStatisticsMedium_numberOfComputations 17.0
    com_sap_sailing_RacingEventService_LeaderboardComputationStatisticsYoung_averageRangeInMillis 30000.0
    com_sap_sailing_RacingEventService_LeaderboardComputationStatisticsMedium_averageRangeInMillis 60000.0
                            </pre>
                            Note that average durations of <tt>-1</tt> mean "no data" and should be ignored. The corresponding
                            <tt>numberOfComputations</tt> value will be <tt>0.0</tt> in those cases.
                            
                    </ul>
            
                    <h2 class="articleSubheadline">June 2019</h2>
                    <ul class="bulletList">
                        <li>Added new API endpoints for creating, reading, updating and deleting roles under /restsecurity/role.
                        </li>
                        <li>A new set of API end points for managing user groups was added under /restsecurity/usergroup. 
                            The new end points support resolving, creation and deletion of user groups, as well as adding 
                            and removing users and roles to and from user groups.
                        </li>
                        <li>The Device Configurations table for the Race Manager App now updates its underlying data
                            properly when a configuration is edited locally.
                        </li>
                        <li>Blue flag up/down times can be cleared in the AdminConsole now</li>
                        <li>Users can now create media tracks if they have the permissions based on the ownership that
                            will result from the creation process.</li>
                        <li>A couple of new API end points for managing tracked events were added under /api/v1/trackedevents/. 
                            The new end points support creation, reading, updating and deleting tracked events and their 
                            associated device-competitor/boat/mark elements for the current user.
                        </li>
                    </ul>

                    <h2 class="articleSubheadline">May 2019</h2>
                    <ul class="bulletList">
            <li>Ranks (finishing orders) entered by the Race Manager app user are no longer
                considered for handicap regattas. Only an explicit score will be accepted,
                or a finishing time can be provided which will then let the handicap ranking
                metric infer the correct rank from that.
            </li>
                    <li>Maneuver markers that appear when clicking on a boat while the RaceBoard is paused
                        were sometimes hard to click because they disappeared behind the boat's tail.
                        This behavior is now fixed.
                    </li>
                    <li>Fixed an issue with result import URL removal in case the URL erroneously contains
                        more than one space character.
                    </li>
                    <li>Fixed a problem with competitor import: competitors imported now correctly obtain
                        the current session's user as their owner, and the current session's user's
                        default creation group as their owning group.
                    </li>
                    <li>Fixed issues with Manage2Sail regatta structure import: Imports of regattas with
                        no "ClassName" property, such as handicap / Yardstick regattas, will now create
                        regattas with "?" as boat class name to avoid other problems; furthermore,
                        due to a permission check that was too restrictive, regattas to import could not
                        be seen unless the user had "super-admin" power.
                    </li>
                    <li>Introduced a new permission SERVER:CAN_EXPORT_MASTERDATA:&lt;server-name&gt;
                        which controls if a user is allowed to export masterdata used by the MDI.
                        In addition, the user still needs to be able to read the data to be imported.
                        On the importing server, the user needs to have the permission SERVER:CAN_IMPORT_MASTERDATA:&lt;server-name&gt;.
                    </li>
            </ul>
            
                    <h2 class="articleSubheadline">April 2019</h2>
                    <ul class="bulletList">
            <li>Filtering the leaderboard groups during a Master Data Import now also
                handles quoted strings correctly. With this, e.g., searching for a
                leaderboard group containing "Apr 2" in its name is doable.
            </li>
            <li>In AdminConsole.html all tables and lists are now filtered to only show domain objects readable by the current user.
                This means additional objects may exist on the server and can cause errors due to name conflicts.<br>
                To allow users to grant others permissions for their stuff, it is possible to manage permissions for users whose username is known without having a read permission for that user.
                In addition, users may be added to groups by only knowing their username.
            </li>
            <li>The permission system was extended to allow groups to directly grant roles to their users.
                In addition such a role can also be granted to all users (including anonymous ones).
                Roles associated to groups only grant permissions to domain objects owned by that group.<br>
                Example: By associating the <tt>sailing_viewer</tt> role to a group with "for all users" enabled, all objects owned by that group are publicly readable.
            </li>
            <li>When loading or tracking wind from Igtimi, only accounts readable by the current user will be used.
                On dedicated event servers, such an account should be owned by the server group.
                This ensures, that all server admins will consistently use this account while tracking races.
            </li>
            <li>Replication is now also secured by several actions of the SERVER security type.
                Due to permission checks on the master side, it is now necessary to provide credentials of a user that exists
                on the master server that is used when a replica contacts the master.
                This user at least needs to have the permission <tt>SERVER:REPLICATE:&amp;server-name&amp;</tt> granted on the master.<br>
                Server start scripts as well as the replication documentation have been updated to include details about configuring credentials for auto replication.
                Newly created servers should automatically contain adjusted versions of the relevant scripts.
                The configuration of existing servers needs to get updated accordingly. The environment variables considered by the
                start script are: <tt>REPLICATE_MASTER_USERNAME</tt> and <tt>REPLICATE_MASTER_PASSWORD</tt>, or alternatively,
                <tt>REPLICATE_MASTER_BEARER_TOKEN</tt> which can be obtained from the master server, e.g., by
                <tt>curl -d "username=myuser&amp;password=mysecretpassword" "https://master-server.sapsailing.com/security/api/restsecurity/access_token" | jq .access_token</tt>.
                These map to the system properties <tt>replicate.master.username</tt>, <tt>replicate.master.password</tt>, and
                <tt>replicate.master.bearer_token</tt>, respectively.
            </li>
                    </ul>
                    
                    <h2 class="articleSubheadline">March 2019</h2>
                    <ul class="bulletList">
            <li>By caching serialized results of leaderboard requests the server now requires
                significantly less CPU power during live situations. Instead of computing the
                serialized representation of a leaderboard again and again, the serialized version
                is maintained in the cache as long as the original object from which the serialized
                version was produced is referenced. This way, the cache cleans itself. It can be
                observed through JMX, e.g., using JConsole, by looking at the JMX bean
                <tt>com.sap.sse:type=GWTRPCSerializedResultCache_*</tt>.
            </li>
                    </ul>
                    
                    <h2 class="articleSubheadline">February 2019</h2>
                    <ul class="bulletList">
            <li>The pairing list construction supports a new parameter that can be used
                to balance fairness of boat assignment with the reduction of boat changes
                between flights. It can be set between 0 (focus on fair boat assignments;
                use this, e.g., if there are noticeable differences between the boats used
                to ensure a fair distribution) and the number of flights, e.g., 14 or 15 for
                a typical league set-up (focus on reducing the number of boat changes while
                sacrificing a bit of boat assignment fairness).
            </li>
            <li>The built-in mark passing calculator that is primarily used for smartphone
                tracking has been improved. In particular, it now recognizes trackers left behind,
                e.g., on a committee boat, and avoids performance issues incurred by these scenarios
                by filtering possible mark passing candidates using a bounding box-based approach:
                if a tracker hardly moves over some time, only the most promising candidates from
                that time interval are considered. This avoids compute time and memory issues
                seen in the past.
            </li>
            <li>When during a server re-start with the <tt>-Drestore.tracked.races=true</tt> parameter
                restoring a race fails with an exception, that race is now removed from the restore list,
                a corresponding <tt>SEVERE</tt> log entry is written, and the server will no longer try
                to restore that race upon future restarts. This way, races that have been removed at
                their source will not keep causing permanent restore trouble, and manual database
                intervention is no longer necessary.
            </li>
            <li>A new status REST endpoint has been added: <tt>/gwt/status</tt>. It combines the status
                checks of <tt>/sailingserver/api/v1/status</tt> and <tt>/replication/replication?action=STATUS</tt>,
                and because it is offered by the same module hosting the web UI of the server, its availability
                indicates that the corresponding module has started and has registered with the web server
                successfully. It reports a 200 HTTP response if itself and the status reports it syndicates
                report availability, a non-2XX status otherwise.
            </li>
                    </ul>

                    <h2 class="articleSubheadline">January 2019</h2>
                    <ul class="bulletList">
                        <li>Allow entering a priority for courses managed in the AdminConsole.
                            The new default priority now is 1. It used to be 0 which caused problems
                            because the Race Manager app's highest (logically) priority is 1 which
                            never took priority over the AdminConsole-provided prio-0 events.</li>
                        <li>User sessions are now stored durably in the database so that they can be
                            restored in case of a server re-start. Users therefore will no longer need
                            to sign in again only because a server was re-started.</li>
                        <li>New availability checks have been implemented. Two new REST endpoints are provided:
                            <ul>
                              <li>/sailingserver/api/v1/status reports the availability of the "Sailing" application</li>
                              <li>/replication/replication?action=STATUS reports the availability of the replication module,
                                  providing details about each replication-capable component and queue lengths</li>
                              <li>the "status" script in the server's working directory, next to the "start" and "stop"
                                  script, now provides output based on the status checks above, plus a check for a 2XX
                                  response code for /index.html. The exit code for the "status" script is now 1 in case
                                  of an error / lack of availability, and 0 if all checks passed and server looks
                                  available.</li>
                            </ul>
                        </li>
            <li>Upgraded the MongoDB driver to version 3.6.4. This allows you to specify the new
                retryWrites parameter, e.g., as in "mongodb://mongo0.internal.sapsailing.com/mydb?replicaSet=live&retryWrites=true".
                This will improve your system's behavior if you run with a MongoDB replica set and have to
                assume that at some point the PRIMARY MongoDB system may fail, with the remaining systems
                in the replica set voting for a new PRIMARY. Without retryWrites your system will bluntly
                fail, but with retryWrites, write operations will be re-tried once, with a timeout usually
                enough for the remaining replicas to agree on a new PRIMARY.
            </li>
                    </ul>

                    <h2 class="articleSubheadline">October 2018</h2>
                    <ul class="bulletList">
                        <li>Added progress indicator to device mappings panel for smartphone tracking.</li>
                    </ul>
                    
                    <h2 class="articleSubheadline">September 2018</h2>
                    <ul class="bulletList">
                        <li>Added automatic resizing when adding images to an event using the ImageDialog. 
                        It shows a check box if resizing is necessary, if you check it, the service will resize the image for you.</li>
                        <li>Now showing an error when trying to upload an image or video to an event and no working FileStorageService is registered.</li>
                    </ul>
                    
                    <h2 class="articleSubheadline">August 2018</h2>
                    <ul class="bulletList">
                        <li>The mark passing editor now uses a full date/time format for the mark passing time points.</li>
                        <li>The TracTrac connector panel no longer shows a password visibly but uses a password text field.</li>
                        <li>The SwissTiming connector can now handle an "Update URL" together with username/password access
                            credentials which are used, if present, to send feedback requests about start times, race status
                            and course changes to that URL.</li>
                    </ul>

                    <h2 class="articleSubheadline">July 2018</h2>
                    <ul class="bulletList">
                        <li>When adding a YouTube video for tracked races ("Manage Media" in <tt>RaceBoard.html</tt> or "Tracked Races > Audio & Video" in <tt>AdminConsole.html</tt>) the respective video metadata is now read using YouTube API v3.
                            This functionality used to work some years ago using API v2 but was broken since this API version was discontinued some time ago.
                            Due to limitations of the new API we can't read the start timepoint of videos by now. You still need to provide this value manually.</li>
                        <li>In the "Tracked races" tab, within the eponymous section of the AdminConsole, the "Set start
                            time received" dialog can be used to remove the currently set start time received, by simply
                            leaving the value empty and confirming the dialog.</li>
                        <li>Up to 15 discards can now be configured for series and leaderboards. This enables, e.g., "Wednesday Night" scenarios
                            where over the season, say, 20 races are run but due to changing participation only, say, the five best ones shall be scored.</li>
                        <li>There is a new scoring scheme available to be selected upon regatta creation.
                            The scoring scheme is named "Low Point System, First with two wins in medals is winner" and introduces the following specifics compared to the standard low point scheme:
                            <ul>
                                <li>Medal series does not feature doubling of points in the medal series by default.</li>
                                <li>A competitor having two wins in the medal series is treated as overall winner.
                                    If there is a carry forward column in the medal series, having one point there also counts as a win which means the best competitor in the qualification needs a win less than any other finalist to be the overall winner.</li>
                                <li>If the medal series isn't started yet or no competitor has collected two wins, scoring by points is used.
                                    This also applies if the regatta is aborted (e.g. due to weather conditions) before any competitor could win two races in the medal series.</li>
                                <li>If two competitors have the same amount of points in the medal series the tie breaking criteria is the carry forward column of the medal series.
                                    If there is no carry forward column in the medal series, the last medal race is used as tie breaking criteria.
                                    For any non-medal series, the standard low point rules apply.</li>
                            </ul>
                        </li>
                        <li>A TracAPI upgrade from version 3.10.1 to 3.11.0 unifies the handling of course updates and solves an issue
                            observed with updating mark passing instructions.</li>
                        <li>Bug fix for mark position editor, now providing consistent behavior during adding of new mark fixes</li>
                        <li>Data Mining now more aggressively terminates running queries if needed.</li>
                    </ul>

                    <h2 class="articleSubheadline">June 2018</h2>
                    <ul class="bulletList">
                        <li>Added the available WindFinder Spot Collections. The desired ones can be selected from the WindFinder Tab in the Event Dialog.</li>
                        <li>Added the ability to change the url of multiple Mediatracks with a common prefix at once.
                            This is useful e.g. for video migration scenarios when movin videaos from one server to another.
                            This can be done from the adminconsole->tracked races->audio & videos tab</li>
                        <li>In raceboard when you edit a video you do not need to explicitly press "Preview" before saving anymore.
                            Saving now implicitly applies the changes.</li>
                        <li>The URLs of our GWT services are extended to include a leaderboard name if a call is context sensitive to a specific leaderboard.
                            This does not affect the functionality of any service but allows us to setup load balancing with leaderboard specific routing.
                            The leaderboard names put into the URL are cleaned: Any character that isn't a latin upper/lowercase letter or digit is replaced with an underscore character.
                            Currently, the following leaderboard specific URLs are used:
                            <ul>
                                <li>/gwt/service/sailing/leaderboard/[CLEANED-LEADERBOARD-NAME]</li>
                                <li>/gwt/service/dispatch/leaderboard/[CLEANED-LEADERBOARD-NAME]</li>
                            </ul>
                            Be aware that request without leaderboard suffix may be sent from pages that do not show leaderboard specific contents.
                            Due to this it is required to define a fallback rule for any unqualified request.
                            </li>
                    </ul>

                    <h2 class="articleSubheadline">May 2018</h2>
                    <ul class="bulletList">
                        <li>Added the ability to add multiple mp4 videos as mediatracks at once via the new multi video dialog, located at trackedraces -> Audio & Video.
                            This features requires a webserver with index listing enabled. Additionally the dialog offers the ability to add the new mediatracks 
                            directly to all races overlapping the starttime and duration of the mediatrack.</li>
                        <li>On the "Edit mark positions" panel within RaceBoard, now a "Clear selection" button appears
                            when selecting a mark from the table, which provides an easier and more obvious way to
                            deselect all marks, what is needed in order to see the full course with all marks again.</li>
                        <li>The <tt>AutoPlay.html</tt> configuration "Sixty Inch" was improved for the usage with events that aren't part of an event series.
                            While no race is live or scheduled, only the overall leaderboard used to be shown.
                            In addition to this, also the regatta leaderboard is shown in an alternating order.
                            For non series events there is no overall leaderboard which means, that only the regatta leaderboard is shown.</li>
                    </ul>

                    <h2 class="articleSubheadline">April 2018</h2>
                    <ul class="bulletList">
                        <li>The import of additional expedition data was extended to read many additional measures.
                            These can be visualized in the leaderboard as well as the competitor charts in <tt>RaceBoard.html</tt>.
                            In addition, the leaderboard has been extended to provide bravo and expedition related measures consistently on race and leg level.
                            The respective settings dialogs were changed as well to only show specific options, if bravo or expedition tracks are available.
                            Any previously imported expedition tracks may be dropped and reimported to gain access to the newly introduced measures.</li>
                        <li>The settings dialog of the competitor charts in <tt>RaceBoard.html</tt> now provides the measures in alphabetical order (based on the current locale).
                            Expedition specific measures - if available - are shown at the end of the list.</li>
                        <li>The all in one expedition import has been extended to be able to import new competitor tracks or new races to an existing regatta.
                            Previously it was only possible to import a new event structure.</li>
                        <li>The Expedition log file import now prefers "GPS Time" for time stamping over "Utc" and over other date / time formats, making it
                            more consistent with the Expedition live connector which uses column 146 for time stamping which is GPS Time.</li>
                        <li>Two dimensional metrics can now be displayed by using a scatter plot presenter within the data mining tool.
                            Select a metric that returns a pair of numbers and choose "Average" or "Identity" as an aggregator.</li>
                        <li>Replication was made more robust for fixes that are delivered and applied asynchronously. If a race was removed
                            while still in tracking mode, fix-related operations may have been queued already on the replica when the
                            tracked race is removed. The pending GPS fix operations then would have clogged the executor threads until
                            the entire replica comes to a halt. With the change, race-related asynchronous operations will simply be
                            dropped when the race to which they pertain is not found on the replica.</li>
                        <li>When editing mark positions, all fixes are now displayed, including potential outliers.</li>
                    </ul>

                    <h2 class="articleSubheadline">March 2018</h2>
                    <ul class="bulletList">
                        <li>Boats are now separate entities. See the "Tracked Races / Boats" tab in the admin console.
                            When creating a regatta, you now need to specify whether in that regatta the competitors
                            may sail on changing boats ("Can boats of competitors change per race").
                            If boats can change, boat assignments need to be specified per
                            race. For the TracTrac connector this may happen as in the past, using the corresponding
                            metadata attributes (boatName, either one of boatId or boatUuid, and boatColor) on the
                            competitors in the race. For smartphone tracking, boats can be specified in the
                            "Connectors / Smartphone Tracking" tab by using the boat icon in the actions column of
                            the leaderboards table ("Boat Registrations"). This defines the boats from which you can
                            then select in the scope of each race of the regatta. When adding competitors to such
                            a race then you now have to assign boats from the boats list to each competitor before
                            you can confirm the competitor-to-race assignments.
                        </li>
                        <li>User, role and permission management has been extended. A new "tenant" concept
                            is now available. Users can belong to zero or more tenants and can have a default
                            tenant for a login session. Zero or more users can belong to a tenant. Objects have
                            a tenant owner and a user owner, similar to group and user ownerships of files in a
                            file system.<p>
                            By default, each user receives a default tenant that is named like the user, with "-tenant"
                            appended. This applies during user migration to this new version, as well as during
                            creation of new users. While a "default tenant" only specifies the tenant that objects
                            created by the user will have as their tenant owner, by default the user also "belongs"
                            to its default tenant (is part of that tenant's user group).<p>
                            Roles are now defined explicitly, in the "Roles" tab in the "Advanced" category.
                            A new server that is not sharing the security service with any other server will
                            start out with a few default role definitions, such as "admin" and "user". Roles imply permissions,
                            and the permissions they imply can be modeled in the "Roles" tab.<p>
                            Roles can be assigned to users in the UI-refurbished "User Management" tab in the
                            "Advanced" category. There is now a table with users that currently exist in the
                            system, with a pager and a filter box. Editing a user shows an edit dialog for that
                            user where roles and permissions can be added. Adding permissions works as usual.
                            However, when adding roles, qualifications for a tenant owner and a user owner
                            can be added using the following format for the role's name: &lt;rolename&gt;[:[&lt;tenantname&gt;][:[&lt;username&gt;]]].
                        </li>
                        <li>In addition to track competitors and marks using smartphone-tracking it is now possible to track boats.
                            This is e.g. useful for several national leagues where competitors are assigned dynamically to boats for each race.
                            In this case the competitors were used to bring a smartphone with them to the assigned boat.
                            With the recent changes regarding boat and competitor mapping per race, Smartphone-tracking is now enabled to dynamically track boat-mapped devices to the correct competitors in the context of a race.
                            There are two ways to add boats to be tracked to a regatta:
                            <ul>
                                <li>After adding a denotation to the racelog(s), add competitors to at least one race and ensure that the boats to be tracked are mapped to those</li>
                                <li>Register boats directly to the regatta</li>
                            </ul>
                            For available boats, you can now add mappings and generate a QR code in the corresponding dialog.
                            In addition, it is possible to upload tracking files and map them to boats.
                        </li>
                    </ul>

                    <h2 class="articleSubheadline">February 2018</h2>
                    <ul class="bulletList">
                        <li>Further improvements of maneuver detection algorithm were introduced. Mark Passing is no longer regarded as a separate maneuver type. Instead, it is regarded as a supplementary information which gets appended to a maneuver instance. Therefore, a new filtering dimension was added for maneuver data mining, which is boolean and is named as "Mark Passing".</li>
                        <li>Added leaderboard group name as a dimension to a leaderboard's context</li>
                        <li>Added True Wind Angle as a data mining statistic on GPS fixes</li>
                        <li>Time points for wind data related to individual fixes now uses the fixes' specific time points, not the wind at the middle of the leg</li>
                        <li>Finally, the data mining UI sorts wind strengths given in Beaufort according to their strengths, not their names</li>
                            For example, a simple role name such as "admin" will give an unqualified role to the user.
                            To constrain the "admin" role to objects whose tenant owner is the tenant "abc", use
                            "admin:abc" for the role. To assign the role "admin" so that it applies only to objects
                            owner by user "u938" use "admin::u938".<p>
                            Tenants can be managed in the "Tenant Management" tab in the "Advanced" category. Here,
                            tenants can be created, removed and the set of users belonging to each tenant can be
                            edited.<p>
                            During migration of an existing server to this new version, a new default tenant will be
                            created using the server's name. All existing objects will by default have this new default
                            tenant as their tenant owner, and no user owner. All existing role assignments will be migrated
                            such that all roles will have as tenant qualification the new default tenant. This way,
                            users will maintain the rights they were assigned through roles only for those objects
                            belonging to the server's new default tenant (by default all objects on that server).
                            Only when new objects are created with a different tenant then the role's permissions
                            won't apply because the roles were by default constrained to the server's default tenant.
                            This will allow us to consolidate, merge and join the security services of various servers
                            at a later point in time, ensuring that users will not obtain permissions for objects they
                            are not eligible for.
                        </li>
                    </ul>
                    
                    <h2 class="articleSubheadline">January 2018</h2>
                    <ul class="bulletList">
                        <li>The auto detection for the media add dialog was improved. It will now attempt to only load the parts of a video that are required to parse the tags. Additionally if the server cannot reach a video, the client (browser) will make an attempt to load the video. This allows to analyze locally hosted videos without the need to upload them.</li>
                        <li>In the raceboard the floating video box was improved, leading to a more solid resizing and moving behavior.</li>
                        <li>In the raceboard, the adding of videos has now an additional fallback startDate, if no startOfRace could be determined, and the file did not contain a proper creationtime tag, startOfTracking is used.</li>
                        <li>In the raceboard, the floating video box will now only display an edit button in the header, next to close and minimize. Upon clicking it, the box will expand and show the prior always shown editing buttons. This saves a lot of screenspace for logged in admin enabled users.</li>
                        <li>For smartphone tracked races it's now possible to slice a new race from an existing one in the RaceBoard.
                            As a user having sufficient permissions you need to select a specific time range in the competitor chart of a race.
                            This will make a new Button appear near to the settings button of the chart.
                            When you click this button you are being asked for a name of the new race.
                            A new race column is created in the same series the current race is associated to.
                            A new tracked race is then associated to the new column for the fleet of the current race.
                            This new race is being filled with the data from the current race for the selected time range.
                            After the slicing process is finished, a dialog will open providing a link to the RaceBoard for the newly added race.</li>
                    </ul>
    
                    <h2 class="articleSubheadline">December 2017</h2>
                    <ul class="bulletList">
                        <li>The date and time pickers have been replaced by more native browser elements,
                            ensuring that they work in all locales such as Japan where problems were reported
                            with the date/time pickers used in the Administration Console up to now.
                        </li>
                        <li>In the raceboard it is now possible to upload 360° videos in addition to the already supported video types. 
                        360° Videos must use MimeType mp4panorama, 2d mp4 videos must still use mimetype mp4, as in older releases. 
                        The dialog will try an auto-detection for the mimetype upon entering the link.
                        Additionally, for mp4 videos it is now possible to use the start time, written in the file, as
                        a start time preset for the mediatrack, simplifying the video linking.</li>
                        <li>In Home it is now also possible to use 360&deg; videos, for example as a highlight video</li>
                        <li>Various fix importers can now properly report errors and other states.</li>
                        <li>Pairing list generation is now supported. Add competitors to a regatta, then use the new
                            action icons in the Leaderboards/Leaderboards panel in the administration console to generate
                            a pairing list. The result can be exported as a CSV file compatible with the TracTrac Excel
                            spreadsheet for importing the pairing lists into their solution; printing is also enabled.
                            For smart phone tracking it is possible to fill the pairing list into the race logs in order
                            to record the competitor / boat assignments according to the pairing list. To allow for
                            contiguous race numbering, in this context a new feature was introduced that allows users
                            to pick a race name prefix during denoting all races of a regatta for smart phone tracking,
                            producing contiguously increasing race names/numbers (R1, R2, ..., R45).</li>
                    </ul>
    
                    <h2 class="articleSubheadline">November 2017</h2>
                    <ul class="bulletList">
                        <li>In addition to the "Set start time" dialog there's now a "Set finishing and end time dialog".
                            This dialog makes it possible to set the finishing as well as the end time in the RaceLog.
                            It is intended to be used in cases where a race wasn't correctly finished using the race management app.
                        </li>
                        <li>New GPS fix, wind and sensor data importers have been implemented: "Bravo" and "Expedition."
                        </li>
                        <li>An upgrade to TracAPI 3.8.0 is expected to have fixed the issue with static marks not providing
                            a position fix within a race's tracking time interval when the tracking start is set after the
                            static position was entered.
                        </li>
                    </ul>
    
                    <h2 class="articleSubheadline">September 2017</h2>
                    <ul class="bulletList">
                        <li>Authentication for Igtimi accounts is now possible with an OAuth process.
                            Instead of having to enter the username/password combination into the
                            administration console, a popup window will show an IFrame with Igtimi's
                            authentication form. Redirection goes to www.sapsailing.com, together with
                            a "state" URL parameter providing the base URL of the original server instance
                            requesting authentication. www.sapsailing.com will then redirect to that server,
                            removing the "state" parameter from the request and leaving only the "code"
                            parameter in the URL which the server ultimately receiving the redirected request
                            will use to obtain an access token and the Igtimi account details. For now, and
                            as a fallback, the old, non-OAuth process is still supported for a while, though
                            deprecated as of now.
                        </li> 
                        <li>In the process of supporting Igtimi OAuth authentication, new optional system properties for
                            the Igtimi connector have been introduced:
                            <ul>
                              <li><tt>igtimi.client.redirect.protocol</tt>: the redirection protocol, usually one of http or https</li>
                              <li><tt>igtimi.client.redirect.host</tt>: redirection host; defaults to www.sapsailing.com</li>
                              <li><tt>igtimi.client.redirect.port</tt>: redirection port; defaults to empty, using the default port for the protocol</li>
                            </ul>
                        </li>
                        <li>When using a TracTrac update URI, errors were possible due to the incorrect use of HTTP
                            instead of HTTPS as the URI/URL's protocol. The TracTrac server responds to an HTTP
                            request with a response code 302 (temporary redirect), but our TracTrac connector did
                            not handle this due to redirects that change protocols are not followed by default in
                            Java. This has now been changed, and although it is of course better to use the correct
                            protocol (HTTPS) right away, redirects will now be handled correctly, too.
                        </li>
                    </ul>

                    <h2 class="articleSubheadline">August 2017</h2>
                    <ul class="bulletList">
                        <li>An NMEA wind import feature is now available under "Tracked Races -- Wind." It can be
                            used to import .txt and .zip files containing data in NMEA-0183 format. The importer
                            recognizes wind data provided by MWD and MDA sentences but can also use apparent and true
                            wind readings from MWV sentences which are then combined with position, heading and motion data
                            to obtain a true wind speed and direction. ZIP files are searched for .txt files which
                            are then analyzed.
                        </li>
                        <li>A new scoring scheme "Low Point with Automatic RDG" is now available. It can help in league
                            set-ups where one possible definition for the score of a redress given can be to average the
                            scores of the competitor in all other flights scored, for past and coming races. This scoring
                            scheme will apply as a default score for an RDG this average. As usual, as soon as an explicit
                            score is provided for the race, the default calculation will no longer be applied.
                        </li> 
                    </ul>
    
                    <h2 class="articleSubheadline">July 2017</h2>
                    <ul class="bulletList">
                        <li>The sort order of Events/Leaderboards in event series in Home.html is now more consistent
                            by using the declared sort order in the respective LeaderboardGroup. In addition, the flag
                            "Display groups in reverse order" in the LeaderboardGroup dialog now affects all occurrences
                            of Events/Leaderboards in event series in Home.html. If the flag is not set, the order is
                            latest on top in vertical lists and latest right in horizontal lists. With this change,
                            the operator is now fully responsible for the sort order.
                        </li>
                    </ul>
    
                    <h2 class="articleSubheadline">May 2017</h2>
                    <ul class="bulletList">
                        <li>The logic of the "Control tracking from start and finish times" check box now behaves slightly
                            differently. As before, a default start of tracking time is derived from the race start time
                            (currently five minutes before race start). Likewise, a default end of tracking time is derived
                            from the race finish time (the time when the blue flag was lowered, or more technically,
                            when a FINISHED race state was set in the race log) which is currently two minutes after
                            the race has finished. However, previously, when deviating start of tracking or end of tracking times
                            were set through other channels, such as received from TracTrac or set explicitly through
                            the administration console, new events would have been written to the race log, fixing the
                            start of tracking / end of tracking times according to the derivation rules.<p>
                            This logic has caused undesired effects and has therefore been removed. For example, when
                            an end of tracking time has been set explicitly through the administration console then
                            it may have been overwritten by a new end-of-tracking-time event appended to the race log
                            when the race is loaded again. Similarly, when a new start time was provided, an explicitly
                            set start of tracking time would have been canceled. With the new behavior, explicit settings
                            of start/end of tracking will remain untouched.<p>
                            For "Smartphone Tracking" the check box therefore now mainly controls whether or not a start/end
                            of tracking time is written to the race log when the user starts/stops tracking for the first time
                            through the administration console: when the tracking times are to be controlled by the race's
                            start and finish times, simply starting / stopping to track a race with the smartphone connector won't
                            set the start / end of tracking times.<p>
                            For the TracTrac connector, when the check box is set, as before messages will go out to TracTrac
                            when the race start / finish times have changed. The feedback from TracTrac will adjust the
                            tracking times as received by the connector, but no race log entries for the tracking times
                            will be created anymore.</li>
                        <li>A new type of leaderboard has been introduced: a regatta leaderboard with competitor elimination.
                            Such a leaderboard creates a view onto a regular regatta leaderboard and allows the user to
                            eliminate a subset of the competitors from its display. The scores of all remaining competitors
                            are taken from the original regatta leaderboard without modification, including all
                            corrections, penalties and the discarding rule, including the live ranks. This means,
                            in particular, that the ranks shown for a race in such a leaderboard are not contiguous in
                            case there are eliminated competitors. The score sum for each competitor is computed as usual.
                            For the regatta rank, a contiguous count is applied. This way it is possible to create
                            a new ranking for only a subset of the competitors; a practice common for championships
                            that want to publish a separate youth leaderboard, e.g., for all competitors under a
                            certain age.</li>
                    </ul>

                    <h2 class="articleSubheadline">April 2017</h2>
                    <ul class="bulletList">
                        <li><code>/gwt/AutoPlay.html</code> can be fully parameterized. Previously, only few of the
                            available settings for Leaderboard and RaceBoard embedded into this view were effectively passed via URL
                            to the views. <code>/gwt/AutoPlay.html</code> is now based on the settings framework so that specific
                            URL parameters may have changed. Please recreate your bookmarks if you are affected by non-working parameters.
                        </li>
                        <li>The leaderboard configuration dialog in the admin console has been updated. Now it is possible to configure
                        a leaderboard with the whole range of settings it supports.
                        </li>
                    </ul>

                    <h2 class="articleSubheadline">April 2017</h2>
                    <ul class="bulletList">
                        <li>Marks can now be given any valid CSS color. This will be considered also in the
                            SAP Race Management app where the mark will be shown in their actual color in
                            the "By Marks" course editor.
                        </li>
                        <li>Polar diagrams (also known as VPPs) will now be updated after importing wind.
                        </li>
                        <li>Competitors that the TracTrac connector declares as "non-competing" are consistently
                            ignored. This may include camera boats, jury boats and other moving objects that do
                            not represent competitor boats.
                        </li>
                        <li>Upgraded to TracAPI 3.6.3 which offers improvements regarding the identification of
                            marks and waypoints.
                        </li>
                        <li>A bug regarding the regatta filter setting for the tracked races list has been fixed.
                            The filter setting now survives a refresh cycle of the tracked races list.
                        </li>
                        <li>When using the TracTrac connector, identification of marks has slightly changed for
                            gates and lines. Before, the mark IDs were constructed based on the control point's
                            name. Now, the control point's ID plus a numeric suffic (1/2) is used instead,
                            providing uniqueness at the same scope that TracTrac provides uniqueness regarding
                            their control point IDs. 
                        </li>
                    </ul>
                    <h2 class="articleSubheadline">March 2017</h2>
                    <ul class="bulletList">
                        <li>A more compact internal storage format for GPS and Wind fixes is now being used. Instead of a full
                            64-bit "double" value for all components such at latitude, longitude, speed over ground or course over
                            ground, "smaller" data types such as "int" and "short" are now employed. The reduction of accuracy
                            that this brings about is negligible given the accuracy of the tracking systems used. For example,
                            the latitude values are encoded such that while covering the full range from -90Â° to +90Â°, the
                            resolution is at 4.6mm. Similarly, speeds are represented in their compact form in such a way
                            that speeds up to 500kts can be represented at a resolution of 0.015kts.
                        </li>
                        <li>When a race cannot be loaded successfully through the TracTrac connector, e.g., because its boat
                            class does not match the regatta's boat class, the tracker is now stopped, and a SEVERE log message
                            is written, giving the reason for the failure to load the race. This gives administrators an opportunity
                            to correct any errors in the underlying data and try again. Previously, tracking such a 
                            was not possible without a server re-start because the tracker continued to exist.
                        </li>
                        <li>The application's locale now switches based on the client's "Accept-Language" HTTP header field.
                            This means that the application as well as all its parts, including the administration console,
                            will show in the user's default language if supported, defaulting to English otherwise.
                        </li>
                    </ul>
                    <h2 class="articleSubheadline">February 2017</h2>
                    <ul class="bulletList">
                        <li>Wind data in GRIB format can now be imported in the "Wind" sub-tab of the "Tracked Races" tab
                            in the <tt>AdminConsole</tt>. When one or more races are being tracked, with a tracking time
                            interval that includes the time point(s) for which the GRIB data is valid, the wind data at
                            the resolution of the GRIB file is added as separate wind fixes with type "WEB" to the race(s)
                            selected, or to all races if no race is selected.<p>
                            Multiple GRIB files can be specified; this is even necessary if GRIB sources are being used where
                            the so-called "U" and "V" or "speed" and "direction" components, respectively, are provided in
                            separate files. The importer will merge the GRIB sources to produce wind readings with true
                            wind direction and true wind speed.
                            Note that large GRIB files can result in many wind fixes being added to the WEB source. Make sure
                            the GRIB files you use are adequate in resolution and region as well as adequate in time. Obtaining
                            a forecast 72h in the future makes little sense for an in-shore race starting in 30min.
                        </li>
                        <li>The REST service for wind (/sailingservice/api/v1/regattas/{regatta}/races/{race}/wind) now considers
                            the center of the course to calculate the COMBINED wind readings. Previously, all wind readings for the COMBINED
                            wind track as published through the REST API were equally considered, regardless of how far away a
                            wind sensor was from the course. Now, sensors closer to the course count more than those further away.
                            Furthermore, the time between two readings in the COMBINED wind track in the REST output has been
                            reduced from ten seconds to one second.
                        </li>
                    </ul>
                    <h2 class="articleSubheadline">January 2017</h2>
                    <ul class="bulletList">
                        <li>Filter boxes now support quoting phrases, such as <tt>"Race 2"</tt> to make them a single search term.
                            Previously, when entering <tt>Race 2</tt> this would match all lines containing <tt>Race</tt> as well
                            as all lines containing the digit <tt>2</tt>, such as it occurs in <tt>2015</tt> or <tt>2016</tt>.
                            Enclosing the phrase with double quotes as in <tt>"Race 2"</tt> will consider the full string in quotes
                            as a search term. In the unlikely case of searching for a double quote you can do that by prefixing
                            the double quote with a backslash character, as in <tt>\"</tt>.
                        </li>
                        <li>When changing the start/end of tracking times in the "Smartphone Tracking" tab, it is now possible
                            to "unset" one or both of these time stamps. Next to the date/time entry field these is now a
                            "Set" checkbox. When the date/time field is modified, the box is automatically checked because
                            it seems reasonable to assume that the user wants this change to be committed. When committing
                            an empty date/time field with the "Set" checkbox ticked, the <tt>null</tt> time stamp which
                            makes this an open tracking interval is committed and will override any inference that may be
                            made based on the race's start and finish time. When unchecking the "Set" checkbox, the previously
                            committed timestamp is revoked (regardless of the contents of the date/time field), allowing for
                            inference to take place if the regatta has been configured for tracking times inference.
                        </li>
                        <li>There is a new permission, <tt>DATA_MINING</tt>, which is now required in order to use the
                            <tt>/gwt/DataMining.html</tt> entry point and the related back-end service.
                        </li>
                        <li>Quoted filtering keywords may now contain leading and/or trailing space characters that are
                            considered when applying the filter. For example, if you have regatta names "Regatta I - 2017" and
                            "Regatta II - 2017" and you would like to filter for "Regatta I" then you now may enter the
                            search term "Regatta I " (with a trailing blank) which then will no longer match "Regatta II - 2017".
                        </li> 
                    </ul>
                    <h2 class="articleSubheadline">December 2016</h2>
                    <ul class="bulletList">
             <li>Partial replication is now possible. If the system property <tt>replicate.on.start</tt>
                 that controls automatic replication upon start-up provides only a partial comma-separated
                 list of replicables, the connection to the master server (configured by the other
                 replication-related system properties such as <tt>replicate.master.servlet.host</tt> etc.)
                 will be used to replicate only those replicables whose IDs are specified in
                 <tt>replicate.on.start</tt>. All other replicables will operate locally.
                 Usually, the <tt>replicate.on.start</tt> system property is controlled
                 by the environment variable <tt>REPLICATE_ON_START</tt> that is set in the <tt>env.sh</tt>
                 configuration file used during server startup and influenced by the server environments
                 from <a href="http://releases.sapsailing.com/environments">http://releases.sapsailing.com/environments</a>
                 and overridden by the user details provided to the instance through the AWS EC2 machinery.<p>
                 The Administration Console (<tt>/gwt/AdminConsole.html</tt> entry point) will now
                 show which replicables a replica replicates, both, on the replica's administration
                 console's "Replication" panel, as well as on the master's "Replication" panel, there
                 for each replica.<p>
                 The master will restrict broadcasting its operations to those replicables for which
                 at least one replica has subscribed. While the initial load is requested individually
                 for each replica and can therefore be tailored to the replicas requested, the operation
                 broadcast channel is not specific to any replica. It therefore contains the operations
                 of all replicables for which at least one replica has subscribed. Replicas receiving
                 operations for replicables for which they did not subscribe will simply drop those
                 operations (note, however, that the replica will still have to read the operations from the
                 channel before dropping; this way, registering a replica may have bandwidth effects for
                 other replicas). Similarly, "backward replication" from a replica to a master will only
                 take place for those replicables for which the replica has requested replication from (and
                 therefore also "to") the master.<p>
                 With this it is now possible to replicate only the Security Service, using ID
                 <tt>com.sap.sse.security.impl.SecurityServiceImpl</tt>, running all other replicables
                 in "master mode." This will let the instance share user, permission, role and session management
                 details with the instance from which the Security Service is being replicated while
                 having its own master objects for all other replicables, such as the sailing application
                 (RacingEventService),  mail service or the polar data service. Note that with this feature
                 the server replicating another instance's Security Service will grant the roles and permissions
                 to subjects authenticated against that replicated Security Service. For example, if a user
                 has been granted the <tt>admin</tt> role by that service then the user has that role also
                 in all other server instances replicating that Security Service. Therefore, use this feature
                 with extreme caution. Keep in mind that in the near future we will extend the permissions and
                 role concept by the possibility to restrict permissions and roles to "scopes" such as an
                 event or a regatta or an account. See also
                 <a href="https://bugzilla.sapsailing.com/bugzilla/show_bug.cgi?id=3504">https://bugzilla.sapsailing.com/bugzilla/show_bug.cgi?id=3504</a>.
             </li>
             <li>The server can now optionally restore all races it had tracked the last time. This is
                 similar to a web browser's capability to restore the tabs the user had open when the browser
                 was terminated or crashed. To enable this feature, use the system property
                 <tt>restore.tracked.races</tt>, using the command line option <tt>-Drestore.tracked.races=true</tt>.
                 So far, the default for this system property is <tt>false</tt>, so by default, when the property
                 is not provided at all on the command line then the tracked races loaded last won't be restored,
                 and the server will start out with an empty set of tracked races.<p>
                 Note that the wind tracking properties, as set when initially tracking the race, are also restored
                 to their last state. If a live race has last been tracked with live wind tracking, with wind directions
                 being corrected by the local magnetic declination, then upon server restore the same live tracking will
                 be started again, including live wind tracking with the same declination correction settings.<p>
                 When the "Stop Tracking" feature is used, implicitly tracking wind will be stopped in case live wind
                 tracking had previously been requested for that race. This change is also considered during the restore
                 process where such a race will no longer receive live wind tracking upon restoring it.<p>
                 When a tracked race is removed from the server then it will not be restored anymore upon the next
                 server restart with the restore option enabled. When an entire regatta with a number of tracked
                 races linked into it is removed then the tracked races are removed as well and will not be
                 restored upon server re-start.<p>
                 The restore progress can be monitored using the JConsole or any other JMX monitoring tool. In the
                 <tt>com.sap.sailing</tt> category you will find the <tt>RacingEventService</tt> object. Among its
                 attributes there are now the two new ones: <tt>NumberOfTrackedRacesToRestore</tt> and
                 <tt>NumberOfTrackedRacesRestored</tt>. See the following two screen shots:<p>
                 <img width="100%" src="images/JConsoleNumberOfTrackedRacesToRestore.png"><p>
                 <img width="100%" src="images/JConsoleNumberOfTrackedRacesRestored.png">
             </li>
                    </ul>

                    <h2 class="articleSubheadline">November 2016</h2>
                    <ul class="bulletList">
             <li>When launching a server, a system property <tt>polardata.source.url</tt> can
                 be provided in order to specify a server base URL from where to import polar
                 data into the upstarting server. Usually, this would be the "archive" server's
                 base URL, such as https://www.sapsailing.com. Note that the exporting server
                 needs to already support this feature and the importing and exporting server
                 should be at roughly the same version to ensure binary compatibility for the
                 polar sheet data.
             </li>
             <li>In the <em>Tracked Races / Competitors</em> tab there is now a new button "Import Competitor"
                 that opens a dialog for selecting an import source. The Manage2Sail source is configured through
                 the same URL as used for the result importer. Select the regatta from which you want to import,
                 then check for which competitors there are matching / similar existing competitors. Single
                 selection on the left lets you map to one of the matching existing competitors. Ultimately,
                 select those competitors (including those you mapped to existing ones) you want to import.
                 Optionally provide a search tag for them which will be added to the new and mapped-to
                 competitors for easy retrieval later when selecting competitors to add to a regatta
                 or race.
             </li>
                    </ul>

                    <h2 class="articleSubheadline">October 2016</h2>
                    <ul class="bulletList">
            <li>A regatta now has an additional property: "Buoy zone radius in hull lengths." It
                can be used to determine the radius of the zone around the marks in terms of
                hull lengths. This sets the default for the race viewer (RaceBoard.html entry point)
                based on the hull length as known from the boat class.</li>
            <li>When producing the QR code for the Race Management App's device configurations,
                the access token parameter was not properly URL-encoded. In case the access token
                contains a '+' character it is incorrectly decoded by the app, letting the authentication
                fail. This issue has now been fixed in the AdminConsole, and the access token parameter is
                now properly URL-encoded.</li>
             <li>Tracked races can now also be filtered by the regatta to which they belong.
                 When selecting a regatta leaderboard, by default the table of tracked races will be
                 filtered by the regatta whose leaderboard was selected. The regatta filter can be
                 used in conjunction with the regular text filter field.
             </li>
                    </ul>

                    <h2 class="articleSubheadline">September 2016</h2>
                    <ul class="bulletList">
            <li>When denoting a regatta for smartphone tracking, the "By Marks" course designer is
                automatically selected if no active regatta configuration was set yet, or a warning
                and question to the user is issued, strongly suggesting the use of the "By Marks" course
                designer. Background: using the "By Name" course designer could accidentally delete a
                valid course layout.
            </li>
            <li>Regattas now have an additional setting: "Control tracking from start and finish times."
                With it, the start and finish times for a race as entered into the race log, e.g., through
                the Race Management app, can be used by tracking connectors to control the tracking for
                that race. So far, the TracTrac connector and the Smartphone connector have been
                enabled. When a start time for a race
                is received and the "Control..." flag is set, the tracking start time will be set to
                five minutes before the race start time. Similarly, when the blue flag is lowered, signaling
                that the race has finished, the tracking end time will be set to two minutes later.
                This should make an operator's job easier when the race timing is maintained properly
                through the race log, i.e., through the Race Management app.<p>
                In turn, for the Smartphone tracking connector, start/end tracking times are recorded
                automatically upon start and stop tracking actions only if the regatta is <em>not</em>
                marked as "Control tracking from start and finish times." Background: with this it is
                possible to start tracking for a number of races scheduled for a day and having the
                Race Management app control the tracking times automatically.
             </li>
             <li>The "start of tracking" property on a tracked race now has to be set to a valid, non-empty value
                 in order for fixed to be accepted into the race. As before, an empty "end of tracking" value
                 means an open-ended interval, and fixes at or after the start of tracking time point will then
                 continue to be accepted.
             </li>
             <li>The device mappings dialog now shows the time point of the last fix received from each mapping
                 and has a convenient filter text box.
             </li>
             <li>Thread management has been improved. Fewer and more reasonably-designed thread pools
                 are now created, and thread priorities less than normal (for background operations) now
                 correctly map to operating system thread priorities, making foreground tasks more
                 responsive. The less excessive concurrency has furthermore healthy effects on memory
                 mamangement and garbage collection.
             </li>
             <li>Fixed a bug in the smart phone tracking course designer. When adding or removing marks
                 now, unsaved changes to the waypoints and control points tables are preserved.
             </li>
                    </ul>

                    <h2 class="articleSubheadline">July 2016</h2>
                    <ul class="bulletList">
                        <li>According to some change in a tracked races lifecycle, fix-tracking no longer depends
                            on tracking races via racelog event but is bound to denotation only. So fix-tracking
                            via smartphone apps or uploading tracking files can also be used in combination with
                            e.g. TracTrac.
                        </li>
                        <li>Because fix-tracking is now more flexible (see above), it is no longer restricted to
                            GPS-fixes. 
                        </li>
                        <li>It is now possible to track fixes from Bravo foiling sensor devices, currently used in
                            Extreme Sailing Series events only. This kind of data can be uploaded via a new dialog
                            within the AdminConsole (Connectors > Smartphone Tracking)  
                        </li>
            <li>When a competitor is suppressed in a leaderboard, now the other competitors ranking
                worse will be "promoted" by one rank per better suppressed competitor. This way, live
                ranks will be correct if, e.g., a "Flexible Leaderboard" is used for a separate scoring
                scheme for only a subset of the competitor.
            </li>
            <li>When entering a fixed position for a mark in the "Smartphone Tracking" environment it is
                now possible to enter a time stamp for the fix. This way it is also possible to adjust
                a mark's position to a fixed lat/lng for some time point in the past.
            </li>
            <li>A series within a regatta can now define a maximum number of discards applied in that
                series. When combined with leaderboard-wide discards, generally discards can be distributed
                across the leaderboard as needed, but restricted by the maximum specified for each series.
                Leave the maximum empty to not provide any maximum. Setting to 0 will cause no scores to
                be discarded in that series.
            </li>
            <li>An event now has a "Base URL" which should be used to enable useful e-mail notifications with
                links embedded in them that lead to the correct server. If a notification is to contain
                a link to a dedicated event server, the event cannot be reached through www.sapsailing.com,
                and so if this generic link is used as a default, users will end up not finding the page
                linked to by the notification.
            </li>
            <li>The checkboxes "Track Wind" and "Correct by Declination" are now switched on by default
                for smartphone-tracked races
            </li>
                    </ul>

                    <h2 class="articleSubheadline">June 2016</h2>
                    <ul class="bulletList">
            <li>Some REST APIs have slightly changed. The /api/v1/leaderboards/{name} resource now
                has the "netPoints" and "totalPoints" stuff right. The "netPoints" always refer to
                scores which may be reduced due to discarding rules. Total points always refer to
                the points before applying any discarding rules. Those numeric values for which so far
                accidentally String types with double-quoted values were used have been changed to
                numeric types, represented in the JSON documents without double quotes.
            </li>
            <li>It is now possible to use overlapping leaderboard groups in an event, such that one
                leaderboard can be part of more than one leaderboard group of the event. This comes in
                handy if there are different schemes by which the regattas or leaderboards may be grouped
                and is particularly useful for large events for filtering the regattas in the event
                overview. Please note that in case a leaderboard is part of a leaderboard group with
                an overall leaderboard ("series scoring"), the leaderboard group with the overall
                leaderboard must be provided as the first of the overlapping leaderboard groups in
                the scope of the event.
            </li>
            <li>Earlier releases have introduced an issue with leaderboard configuration and with binding
                tracked races to their leaderboard slots. When a filter is set for the tracked races list,
                changing the leaderboard selection or changing the race column selection such that the
                tracked race for a selected race column is not visible due to the filter, the connection
                between the race column and the tracked race is removed.<p>
                In order to reduce chances for failure, now at least changing the leaderboard selection
                will de-select any selected race column, making sure that nothing needs to be selected
                in the potentially filtered list of tracked races.<p>
                However, trouble remains: changing the tracked races filter while having a race column
                with a tracked race connected selected in the table on the left will unlink the race
                column's tracked race. As a workaround, you'll have to either de-select the race column
                in the left table before changing the filter, e.g., by Ctrl-clicking the race column
                selected. Or you remove any filter text for the tracked races list before you change
                the selection in the race column table. This will make sure that the race connected
                to the race column that you may select next will be available for automatic selection.
             </li>
                    </ul>

                    <h2 class="articleSubheadline">May 2016</h2>
                    <ul class="bulletList">
            <li>Smartphone tracking support has been improved. When starting to track a race that has no
                start-of-tracking time set yet, the start-of-tracking time will be set to the time point
                when tracking has been started. Similarly, when stopping tracking and no end-of-tracking
                time is set for the race yet, the current time is set as the end-of-tracking time for
                that race.
            </li>
            <li>Regatta structure import from Manage2Sail now takes the boat class name from the
                regatta, not the division element, giving better results.
            </li>
                    </ul>

                    <h2 class="articleSubheadline">April 2016</h2>
                    <ul class="bulletList">
            <li>In the "Race Manager App" regatta configuration settings, a new preference
                "Activate result entry" has been added. It can enable or diable result entry
                during or after the finishing phase in the Race Manager app. With this, it is
                possible to configure up-front whether a race officer is offered the possibility to manage
                results directly from the Race Manager app. This should <em>not</em> be used if an
                external, official regatta management system is being used to capture and manage
                the official scores.
            </li>
                    </ul>

                    <h2 class="articleSubheadline">March 2016</h2>
                    <ul class="bulletList">
                        <li>For smartphone tracking, added shortcut to start/stop tracking of
                            race to each individual race (play/stop button in action column).
                        </li>
            <li>When starting/stopping to track a race using smartphone tracking the
                tracking start/stop time is set to "now" if no time has previously been set.
            </li> 
                        <li>With the <b>MANAGE_MARK_POSITIONS</b> permission, users of the smartphone tracking feature can now
                            conveniently manipulate course mark positions from the <em>RaceBoard.html</em> entry point. When having
                            the permission, a new button "Edit Mark Positions" will be shown. Marks can then be selected from a
                            table, new fixes can be added and existing fixes can be moved. Note that the "Delete" menu item is
                            currently still disabled. Delete may be supported in future versions, though.
                        </li>
                        <li>The sailors info link is now also available for single regatta events in addition to multi regatta events that used to have this feature.
                            If a sailors info link is configured for events that are part of a series,
                            this isn't shown on the event page because the link to the series uses the same space in the UI and has higher priority.
                        </li>
                        <li>It's possible to configure language specific sailors info website links for events.
                            There is a default value that can be overwritten on a per locale base.
                            No sailors info link is shown for UI languages if there is neither a default link nor one for the specific locale,
                            even if there is one for another locale configured.
                        </li>
                        <li>The mechanism to handle RegattaOverview settings has been changed to a more generic approach.
                            This leads to slightly changed URL parameter names so that old bookmarks could be broken in a way
                            so that the actual shown set of races is different using the new version because the old parameters aren't correctly recognized.
                            All automatically generated links to this page in Home and AdminConsole have been updated to use the new parameter names.
                        </li>
                    </ul>
                    
                    <h2 class="articleSubheadline">February 2016</h2>
                    <ul class="bulletList">
                <li>Several improvements regarding the creation of race metadata (events, regatta, etc.) including:
            automatic creation of default series, dialog for creating a default leaderboard group
            </li>
                        <li>The RaceBoard URL Parameter "canReplayDuringLiveRaces" has been removed.
                            This parameter was used to allow users to trigger autoplay for live races on non-live points in time.
                            The permission "CAN_REPLAY_DURING_LIVE_RACES" and role "moderator" now grant this functionality to users.
                        </li>
                        <li>The "Manage Media" button in RegattaOverview is now bound to the Permission "MANAGE_MEDIA".
                            The Roles "eventmanager" and "mediaeditor" grant the "MANAGE_MEDIA" permission.
                        </li>
                        <li>The "Edit mark passings" button in RegattaOverview is now bound to the Permission "MANAGE_MARK_PASSINGS".
                            The Role "eventmanager" grants the "MANAGE_MARK_PASSINGS" permission.
                        </li>
                        <li>The user management page now provides a "Refresh" button to reload the user list.
                        </li>
                        <li>The user management page now also lists sailing roles and permissions in the respective suggest boxes.
                        </li>
                        <li>The "Edit Points" module is now bound to the Permission "MANAGE_LEADERBOARD_RESULTS".
                            The Role "eventmanager" grants the "MANAGE_LEADERBOARD_RESULTS" permission.
                        </li>
                        <li>There is now a UI element in the header of "Edit Points", "Admin Console" and "Races Overview" pages
                            that indicates the authentication and makes it possible to sign in/sign out without leaving the page.
                            The pages "Edit Points" and "Admin Console" will show a message instead of the page content
                            if you aren't autenticated or don't have the required permissions.
                        </li>
                    </ul>
                    
                    <h2 class="articleSubheadline">October 2015</h2>
                    <ul class="bulletList">
                        <li>The "RaceLog Tracking" panel was renamed to the more intuitive "Smartphone Tracking".
                        </li>
                        <li>Competitor and course information can now be copied independently from one race to another within a Smartphone-tracked leaderboard.
                        </li>
                    </ul>
            <h2 class="articleSubheadline">November 2015</h2>
            <ul class="bulletList">
                        <li>Adding a competitor to a leaderboard or a regatta pre-sets the competitor's boat class
                            according to the leaderboard's / regatta's boat class.
                        </li>
                        <li>When done with creating a regatta, the user can have the corresponding regatta leaderboard
                            created with a simple click instead of having to navigate to the "Leaderboards" tab.
                        </li>
                        <li>Trim leaderboard and leaderboard group names during creation, removing leading and trailing
                            blanks. These names can occur in URLs, and trailing blanks in particular may be trimmed,
                            causing the objects to not be found.
                        </li>
                    </ul>
                    <h2 class="articleSubheadline">October 2015</h2>
                    <ul class="bulletList">
                        <li>The "RaceLog Tracking" panel was renamed to the more intuitive "Smartphone Tracking".
                        </li>
                        <li>Competitor and course information can now be copied independently from one race to another within a Smartphone-tracked leaderboard.
                        </li>
                    </ul>
                    <h2 class="articleSubheadline">September 2015</h2>
                    <ul class="bulletList">
                        <li>A new scoring scheme for elimination rounds has been added. It will first be used
                            at a major wind surfing event.
                        </li>
                        <li>The "Device Configuration" tab has been moved into a new top-level tab
                            "Race Committee App".
                        </li>
                        <li>Included magnetic declination data for 2016 already.
                        </li>
                        <li>Bug fix: in rare cases, adding several series to a regatta in one go swapped the order
                            of the series to be created. This has now been fixed.
                        </li>
                    </ul>
                    <h2 class="articleSubheadline">August 2015</h2>
                    <ul class="bulletList">
                        <li>Race log tracking now allows administrators to set the start and end of tracking for a race.
                            Competitor and mark positions as well as wind data are filtered based on the start/end of tracking
                            intervals.
                        </li>
                        <li>Setting the boat class for a regatta and when creating a competitor has been unified and now
                            uses a suggest text box which makes suggestions based on all the boat classes known by the
                            application. In both cases can users now also enter a "free-form" boat class which is then
                            created by the server if not known yet. Note that for such boat classes no boat class icon
                            will be present when showing the regatta on the web page.
                        </li>
                        <li>Added boat classes Soling, Lago 26, Kielzugvogel, PWA (Professional Windsurfers Association)
                        </li>
                    </ul>
                    <h2 class="articleSubheadline">June 2015</h2>
                    <ul class="bulletList">
                        <li>An event an now have a "Sailors' Info" URL configured. If provided, there will be a button
                            displayed on the event's web page that navigates to this link. It can be used, e.g., to link
                            to official documents such as the notice of race, sailing instructions, weather information
                            or similar.
                        </li>
                    </ul>
                    <h2 class="articleSubheadline">April 2015</h2>
                    <ul class="bulletList">
                        <li>Competitors can now have a flag image assigned. This image should ideally be
                            sized 18x11px. If such an image is assigned, it overrules the nationality flag.
                            Use this feature to provide club flags for sailing league events.
                        </li>
                    </ul>
                    <h2 class="articleSubheadline">February 2015</h2>
                    <ul class="bulletList">
                        <li>The Event panel now links the event name to the event page in the new design. The old "RegattaOverview"
                            link is now shown in the panel below, shown when selecting the event in the table above, called
                            "Event Overview."
                        </li>
                    </ul>

                    <h2 class="articleSubheadline">December 2014</h2>
                    <ul class="bulletList">
                        <li>We added user management. The /gwt/AdminConsole.html entry point for a fresh server set-up uses
                        admin/admin as username/password. You can change the password in the "Advanced &gt; User Management"
                        tab where also new users can be created. If you assign a use the role "admin" then the user will
                        be able to use the administration console. Stay tuned for a more sophisticated set of roles and
                        permissions to be added in the future.
                        </li>
                        <li>Reverse replication is now possible for selected events. When a replica instance receives a
                            modifying operation, such as a user logging in (creating a user session) or a wind fix being
                        entered through the Race Committee App, this change will be sent from the replica to the master
                        and from there be replicated to all other replicas attached.
                        </li>
                        <li>Starting a server with auto-replication enabled has been changed. The REPLICATE_ON_START environment
                            variable no longer is a Boolean value (True/False) but now has to list the replication services to be
                        replicated from the master. The default environments for replicas at
                        <a href="http://releases.sapsailing.com/environments">http://releases.sapsailing.com/environments</a>
                        show how this works.
                        </li>
                        <li>The "Connectors" category has a new tab in the administration console, entitled "Regatta Structure Import".
                            If your regatta management system happens to be <a href="http://manage2sail.com">Manage2Sail</a> 
                        you can enter an event ID and show the list of regattas, then set defaults for how they shall be
                        created in the SAP Sailing Analytics. This allows you to import and create many regattas at once,
                        saving the laborious effort of manually creating them. Obviously, this can come in handy at large
                        events with regattas on many course areas in several different boat classes.
                        </li>
                    </ul>
                    
                    <h2 class="articleSubheadline">July 2014</h2>
                    <ul class="bulletList">
                        <li>Replication has become much more robust and efficient. The initial load which used to be sent in a
                            single huge (although compressed) stream of data from the master to the replica(s) was hard to get
                            transmitted in the face of flaky and slow network connections. We've changed this: now the initial
                            load is transmitted as a sequence of messages using a message broker infrastructure. If a single
                            message doesn't arrive, it will be re-sent until it got through. The messages are buffered for several
                            minutes, so the initial load transmission can even survive and recover from severe network outages.<p>
                            
                            For the incremental replication process, we added compression, making the transmission more bandwidth-efficient
                            and therefore quicker and leaner. In addition, we've cleaned up the protocol a little, avoiding the
                            sending of redundant data, adding to the effects of compression. Replicating five live races with
                            approximately 40 to 50 competitors each, with four active wind measurement units each, requires approximately
                            30kB/s of network bandwidth between master and replica.
                        </li>
                        <li>Events now have lots of new attributes, particularly start/end date and multimedia content URLs</li>
                        
                        <li>Regattas can now be edited to <em>not</em> perform start time inference based on start mark passings.
                            Usually, when no start time is set by the race committee app or by the tracking provider or manually
                            through the administration console, the start time is inferred from the mark passings for the start
                            line. However, this can lead to unpleasant effects when the race committee aborts or postpones a race
                            and doesn't set a new start time for some period of time. When during this period one or more boats
                            cross the start line, a new start time would be inferred implicitly, showing scores in the leaderboard
                            and starting to compute all sorts of metrics. To avoid this, uncheck the checkbox
                            "Use start time inference from start mark passings" in the regatta create / edit dialog.</li>
                            
                        <li>When creating a regatta in the administration console, the regatta name is now taken from the create
                            dialog's "Name" field as-is and is no longer automatically extended by appending the boat class name
                            in parentheses to the base name. This is important to know if you so far have created several regattas
                            within the scope of the same event by simply providing the event name and the boat class name, relying
                            on the administration console to extend the regatta name by the boat class name because now with this
                            strategy your regattas would all be named the same. If you want to continue using some base name and
                            see the boat class name after the base name in parentheses you will now have to add that to the "Name"
                            field yourself, as in "Kieler Woche 2014 (470)". With this change, you can avoid having special
                            characters such as "/" in the regatta name which used to be a problem in particular for RESTful web services
                            that use the regatta name as a URL element. Boat classes such as "B/one" and "J/70" traditionally
                            had issues with this. Now, the regatta can simply be named "My Event (J70)" instead, and web service
                            access is hassle-free. The boat class can still be called "J/70" which can be useful if the result
                            management tool or the tracking partner spells it that way.</li>
                    </ul>

                    <h2 class="articleSubheadline">March 2014</h2>
                    <ul class="bulletList">
                        <li>XML export of leaderboards now also taking into account competitors that haven't sailed a race but got a score</li>
                    </ul>

                    <h2 class="articleSubheadline">February 2014</h2>
                    <ul class="bulletList">
                        <li>Series name can be edited</li>

                        <li>Now one can add a new series to an existing regatta</li>

                        <li>Introduced new series scheme where competitors are scored contigously over all fleets</li>
                    </ul>
                    <h2 class="articleSubheadline">January 2014</h2>
                    <ul class="bulletList">
                        <li>New version of TracTrac connector that fixes issues with concurrent loading
                    of many races</li>

                        <li>Wind data can be imported from Expedition log files and from Igtimi WindBots</li>

                        <li>Competitors can be assigned fixed colors</li>

                        <li>Video files can be interactively linked to races</li>

                        <li>Admin Console consistently sorts alpha-numeric items such that
                    numbers embedded in text are sorted by their numeric values (Race 2
                    precedes Race 11)</li>

                        <li>AdminConsole has more consistent filter behavior as more columns are
                    used for filtering; some sorting options were added</li>

                        <li>Added a button to set the start time received of a tracked race. This time
                        isn't persistent, so it'll be forgotten after a server restart</li>

                        <li>Tracking a race with a wrong regatta is now forbidden</li>
                    </ul>
                </div>
            </div>
      </div>
        <div class="spaceBar"></div>
    </div>
</body>

</html><|MERGE_RESOLUTION|>--- conflicted
+++ resolved
@@ -28,31 +28,27 @@
                         <li>A new competitor import plug-in is available now for YachtScoring (see <a href="https://www.yachtscoring.com/">https://www.yachtscoring.com/</a>).
                             You can simply enter your YachtScoring event ID (e.g., 13062 for the Bacardi Invitational Winter Series)
                             and start importing your entries from YachtScoring into the SAP Sailing Analytics.</li>
-<<<<<<< HEAD
                         <li>The <tt>/gwt/status</tt> output now contains additional attributes describing the server name and more
                             details about the replication status.</li>
                         <li>The <tt>/sailingserver/api/v1/status</tt> servlet has been removed; should you have used it, please use
                             <tt>/gwt/status</tt> from now on.</li>
-                    </ul>
-=======
                         <li>The administration console has undergone
-							some technical improvement. Panels including their code and data
-							are loaded only when needed, significantly reducing initial code
-							and data download. Furthermore, all panels can now be navigated
-							to by a fragment identifier. Example: <a
-							href="https://dev.sapsailing.com/gwt/AdminConsole.html#RegattasPlace:">https://dev.sapsailing.com/gwt/AdminConsole.html#RegattasPlace:</a>.
-							These places become part of the browsing history, so the back/forward navigation in the browser is now
-							aware of the click path and how it went through the panels which turns out to be particularly useful
-							when leaving the AdminConsole through a link opening another URL in the same tab. Note, that furthermore
-							it is now possible to construct AdminConsole links that have a filter and/or selection in place for the
-							main table in the panel (should there be such a "main table"). Example:
-							<a href="https://dev.sapsailing.com/gwt/AdminConsole.html#RegattasPlace:filter=Trave">https://dev.sapsailing.com/gwt/AdminConsole.html#RegattasPlace:filter=Trave</a>
-							which shows only regattas containing the string "Trave", or
-							<a href="https://dev.sapsailing.com/gwt/AdminConsole.html#LeaderboardGroupsPlace:select=0b7e71c5-f944-4650-bf09-f902ce76c3d3&filter=0b7e71c5-f944-4650-bf09-f902ce76c3d3">https://dev.sapsailing.com/gwt/AdminConsole.html#LeaderboardGroupsPlace:select=0b7e71c5-f944-4650-bf09-f902ce76c3d3&filter=0b7e71c5-f944-4650-bf09-f902ce76c3d3</a>
-							which selects and filters for a single leaderboard group.
-							</li>
-					</ul>
->>>>>>> ca23c061
+			some technical improvement. Panels including their code and data
+			are loaded only when needed, significantly reducing initial code
+			and data download. Furthermore, all panels can now be navigated
+			to by a fragment identifier. Example: <a
+			href="https://dev.sapsailing.com/gwt/AdminConsole.html#RegattasPlace:">https://dev.sapsailing.com/gwt/AdminConsole.html#RegattasPlace:</a>.
+			These places become part of the browsing history, so the back/forward navigation in the browser is now
+			aware of the click path and how it went through the panels which turns out to be particularly useful
+			when leaving the AdminConsole through a link opening another URL in the same tab. Note, that furthermore
+			it is now possible to construct AdminConsole links that have a filter and/or selection in place for the
+			main table in the panel (should there be such a "main table"). Example:
+			<a href="https://dev.sapsailing.com/gwt/AdminConsole.html#RegattasPlace:filter=Trave">https://dev.sapsailing.com/gwt/AdminConsole.html#RegattasPlace:filter=Trave</a>
+			which shows only regattas containing the string "Trave", or
+			<a href="https://dev.sapsailing.com/gwt/AdminConsole.html#LeaderboardGroupsPlace:select=0b7e71c5-f944-4650-bf09-f902ce76c3d3&filter=0b7e71c5-f944-4650-bf09-f902ce76c3d3">https://dev.sapsailing.com/gwt/AdminConsole.html#LeaderboardGroupsPlace:select=0b7e71c5-f944-4650-bf09-f902ce76c3d3&filter=0b7e71c5-f944-4650-bf09-f902ce76c3d3</a>
+			which selects and filters for a single leaderboard group.
+			</li>
+                    </ul>
                     <h2 class="articleSubheadline">December 2020</h2>
                     <ul class="bulletList">
                         <li>On replicas, user group memberships did not always update correctly, due to a reference to a stale
