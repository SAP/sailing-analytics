--- conflicted
+++ resolved
@@ -22,8 +22,6 @@
 			<div class="mainContent">
 				<h2 class="releaseHeadline">Release Notes - Administration Console</h2>
 				<div class="innerContent">
-<<<<<<< HEAD
-=======
                     <h2 class="articleSubheadline">March 2016</h2>
                     <ul class="bulletList">
                         <li>With the <b>MANAGE_MARK_POSITIONS</b> permission, users of the smartphone tracking feature can now
@@ -42,7 +40,6 @@
                             even if there is one for another locale configured.
                         </li>
                     </ul>
->>>>>>> fd589d46
                     <h2 class="articleSubheadline">February 2016</h2>
                     <ul class="bulletList">
 		    	<li>Several improvements regarding the creation of race metadata (events, regatta, etc.) including:
@@ -62,8 +59,6 @@
                         </li>
                         <li>The user management page now also lists sailing roles and permissions in the respective suggest boxes.
                         </li>
-<<<<<<< HEAD
-=======
                         <li>The "Edit Points" module is now bound to the Permission "MANAGE_LEADERBOARD_RESULTS".
                             The Role "eventmanager" grants the "MANAGE_LEADERBOARD_RESULTS" permission.
                         </li>
@@ -72,7 +67,6 @@
                             The pages "Edit Points" and "Admin Console" will show a message instead of the page content
                             if you aren't autenticated or don't have the required permissions.
                         </li>
->>>>>>> fd589d46
                     </ul>
                     <h2 class="articleSubheadline">October 2015</h2>
                     <ul class="bulletList">
