<!DOCTYPE html>
<html>
<head>
	<link href="sailing-fontface-1.0.cache.css" media="screen" rel="stylesheet" title="Default stylesheet" type="text/css" />
	<link href="start.css" rel="stylesheet" type="text/css" />
	<link href="release_notes.css" rel="stylesheet" type="text/css" />
	<link rel="shortcut icon" type="image/x-icon" href="/sap.ico" />
	<title>SAP Sailing Analytics - Admin Console Release Notes</title>
</head>
<body>
	<div class="logoAndTitlePanel">
    	<a class="sapLogo" href="http://www.sap.com">
            <img class="sapLogoImage" src="/images/logo-small@2x.png" alt="SAP Website"/>
    	</a>
	<div class="sailingAnalyticsLabelPanel">
	<div class="sailingAnalyticsLabel">Sailing Analytics</div>
	</div>
    </div>
	<div class="yield_content">
		<div class="contentWrapper">
			<div class="mainContent">
				<h2 class="releaseHeadline">Release Notes - Administration Console</h2>
				<div class="innerContent">
<<<<<<< HEAD
                    <h2 class="articleSubheadline">December 2019</h2>
                    <ul class="bulletList">
                        <li>Implemented API endpoints for configuring courses independently from regattas.
                            The model has been extended by the new domain types mark template, mark properties, mark role and course template.
                            <ul>
                                <li>A mark template defines the appearance of a mark in a regatta independent representation. Mark templates represent marks in the waypoint sequence of a course template.</li>
                                <li>Mark properties also define the appearance of a mark. Despite the appearance it may contain a reference to a tracking device or a fixed mark position. They can be used to represent a catalogue of resusable mark definitions to describe real world marks or to supply a box of tracking devices.</li>
                                <li>A course template can be used to create a course based on mark templates and a sequence of waypoints. The sequence of waypoints may contain a repeatable sub sequence of waypoints which will insert repeating mark sequences for the number of laps specified when creating a course.</li>
                                <li>A mark role defines the purpose of a mark used in the waypoint sequences of a regatta course or course template and allows to swap out marks or mark templates without changing the the effective waypoint sequence. Having this a course template and regatta course may define a compatible waypoint sequence while being based on different mark definitions.</li>
                            </ul>
                            <p>Dialogs to create mark roles, mark template, mark properties and course templates are provided in the admin console accessible 
                            by a new menu point "Course Creation". There is currently no dialog to create a course from a coursetemplate.</p>
                        </li>
                        <li>
                            <p>Added an API for course configurations as a general model that can be used to create a course or a course template 
                               by using mark templates, mark properties and freestyle defined mark configurations. It is possible
                               to create a course configuration out of an existing course and modify the course by updating the course configuration.</p> 
=======
                    <h2 class="articleSubheadline">January 2020</h2>
                    <ul class="bulletList">
                        <li>Overhaul of the Result Import URLs page to be more user friendly and to better fit in with
                        the other pages. The Manage2Sail and Yachtscoring importers now support entering an event id
                        instead of a full URL.
>>>>>>> 94fdf889
                        </li>
                    </ul>
                    <h2 class="articleSubheadline">November 2019</h2>
                    <ul class="bulletList">
                        <li>Added system property <tt>security.sharedAcrossSubdomains</tt> which can be used to
                            configure the security service as shared across several subdomains of the parent
                            domain specified by the system property. Use, e.g., as in<pre>
                              -Dsecurity.sharedAcrossSubdomainsOf=sapsailing.com
                            </pre>
                        </li>
                        <li>Added system property <tt>security.baseUrlForCrossDomainStorage</tt> which can be used to
                            configure which origin's local storage is used, e.g., for storing settings and the time point
                            a user was seen last. Use, e.g., as in<pre>
                              -Dsecurity.baseUrlForCrossDomainStorage=https://www.sapsailing.com
                            </pre>
                            This allows the settings to be shared across different sub-domains. Note that the instance
                            of the SAP Sailing Analytics running at the base URL chosen needs to be configured to allow
                            requests from the domain hosting your instance of the application.<p>
                            The implementation includes an invisible <tt>iframe</tt> element in the page, loaded from the base URL provided
                            in the system property and then uses cross-window, cross-domain messaging between the application
                            and the <tt>iframe</tt> to request storage access and receive responses and storage events.
                        </li>
                        <li>Added system property <tt>gwt.acceptableCrossDomainStorageRequestOriginRegexp</tt> which can be used to
                            configure which origins are permitted to access the local storage in the server instance. For example,
                            to grant access to the local storage of www.sapsailing.com for all sub-domains of sapsailing.com including
                            sapsailing.com itself, specify
                            the following regular expression:<pre>
                              -Dgwt.acceptableCrossDomainStorageRequestOriginRegexp=https?://(.*\.)?sapsailing\.com$
                            </pre> or, for allowing for an optional port specification, it could be something like<pre>
                              -Dgwt.acceptableCrossDomainStorageRequestOriginRegexp=https?://(.*\.)?sapsailing\.com(:[0-9]*)?$
                            </pre>
                            To represent this in the <tt>env.sh</tt> configuration file for an instance, use, e.g., something like this:<pre>
                                ADDITIONAL_JAVA_ARGS="$ADDITIONAL_JAVA_ARGS -Dgwt.acceptableCrossDomainStorageRequestOriginRegexp=https?://(.*\\.)?sapsailing\\.com\$"
                            </pre>
                            Note the escaping of the backslashes and the $ sign with a preceding backslash character in this Bash
                            syntax.<p>
                            This allows the <tt>iframe</tt> embedded in other instances for cross-domain local storage access to
                            read from the local storage compartment for domain www.sapsailing.com (the example instance configured
                            by the system property shown above) if the other instance's origin ends on ".sapsailing.com".<p>
                            Note that the origin is presented as the scheme (e.g., "https://") plus the hostname, plus optionally
                            the colon-separated port, so you may be seeing something like "https://lyc.sapsailing.com" or
                            "http://127.0.0.1:8888".<p>
                            If the system property is not specified, no origin will be permitted to use this instance's local storage
                            through the cross-domain storage mechanism.
                        </li>
                    </ul>

                    <h2 class="articleSubheadline">October 2019</h2>
                    <ul class="bulletList">
                        <li>
                            The ORC Performance Curve (PCS) ranking metric is now implemented. Two flavors exist, one
                            as valid up until 2015 with ranking by implied wind and corrected times calculated
                            using a scratch boat's performance curve; and the current default one valid starting
                            from 2015, using each competitor's own performance curve to calculate the allowance
                            based on the greatest implied wind achieved in the race and then computing the
                            corrected time as the delta between time elapsed and individual allowance.<p>
                            In the Regattas/Regattas tab the boat certificates can be managed with a new action
                            button. Certificates can be uploaded, and certificates can be referenced by URL,
                            e.g., pointing to the ORC web site's certificate database. Then, the certificates
                            can be assigned to the boats one by one. Certifiate assignment can be overruled on
                            a per-race basis in the Leaderboards/Leaderboards tab.<p>
                            Furthermore, course definitions can be fixed for the ORC PCS rules; legs can be
                            defined to be "constructed course" or any of the pre-defined types (windward/leeward,
                            coastal long distance, non-spinnaker, and circular random). Tracking data can be used
                            to pre-fill leg distance and true wind angle. Desired total course distances can be spread
                            proportionally across the legs based on their estimated length. For more details
                            see <a href="https://wiki.sapsailing.com/wiki/howto/setup-orc-regatta">https://wiki.sapsailing.com/wiki/howto/setup-orc-regatta</a>.
                        </li>
                        <li>
                        	Loading a race using the TracTrac connector used to determine the race's boat class
                        	based on the boat class of the majority of the race's competitors. This approach leads
                        	to trouble specifically for non-one-design regattas where different boats compete against
                        	each other, and the regatta is modeled with a "boat class" representing the handicap
                        	rule set, such as IRC, ORC, or similar. Now, the race boat class is inferred from the
                        	regatta boat class in which the race is created. Only in case a default regatta needs
                        	to be created, the old majority rule applies to determining the regatta's (and
                        	consequently the race's) boat class.
                        </li>
                    </ul>
                    <h2 class="articleSubheadline">September 2019</h2>
                    <ul class="bulletList">
                        <li>
                            The RaceBoard timeslider has been adjusted to react to blue flag events. In particular the
                            timeslider will wait for a blue flag down event if a blue flag up event has occurred.
                        </li>
                    </ul>
		    <h2 class="articleSubheadline">August 2019</h2>
                    <ul class="bulletList">
                        <li>New API endpoints were added to get the status of tracking devices. By now, just the last received GPS fix is returned in the status.
                            Under /sailingserver/api/v1/tracking_devices/[deviceUUID] the status of smartphone tracking devices can be read by using the device's UUID.
                            /sailingserver/api/v1/regattas/[regattaName]/tracking_devices the status for all tracking devices associated to a regatta is returned.
                            While the first requires the non public device UUID to be included in the request, the latter requires a user to have UPDATE permission for the regatta in question.
                        </li>
                        <li>Added a filter to hide all elements the current user is not allowed to edit. The filter can 
                            be applied for each table in the AdminConsole and is active per default.
                        </li>
                    </ul>

                    <h2 class="articleSubheadline">July 2019</h2>
                    <ul class="bulletList">
                        <li>Result and competitor import URLs are now only considered when the requesting user
                            has the permission to read that URL.</li>
                        <li>A new wind source that estimates true wind direction and speed from maneuvers is available.
                            It has been trained using machine learning techniques, based on approximately 12 million
                            maneuvers that the SAP Sailing Analytics have tracked and classified so far. It is intended
                            to serve as a fallback wind source in case the wind direction is not being made available
                            to a tracked race in any other way (entry through the Race Manager app, the web page or
                            estimated based on the first upwind leg's direction). Therefore, the confidence level has
                            been set fairly low, hence this wind source will always be outweighed by any real wind
                            sensor out on the course.<p>
                            
                            To make the wind source available in a server, the trained
                            maneuver classification models have to be available in the server's underlying database.
                            To achieve this,
                            the system property parameter <tt>-Dwindestimation.source.url=https://www.sapsailing.com</tt>
                            can be used to import the wind data from the archive server in case no local model
                            exists yet in the server's database. To force loading the data from another server,
                            regardless of whether a model exists in the local server's database, use
                            <tt>-Dwindestimation.source.always.url</tt>, respectively. Alternatively, the model data
                            can be obtained as a file from another server like this: <tt>curl -o windEstimationModels.dat https://www.sapsailing.com/windestimation/api/windestimation_data</tt>.
                            Alternatively, a recent copy is also maintained at <a href="http://static.sapsailing.com/windEstimationModels.dat">http://static.sapsailing.com/windEstimationModels.dat</a>.
                            The resulting file, <tt>windEstimationModels.dat</tt>, can then be uploaded to another server, like this:
                            <tt>curl -X POST -H "Content-Type: application/octet-stream" --data-binary @windEstimationModels.dat https://username:password@host.sapsailing.com/windestimation/api/windestimation_data</tt>
                            Note that user credentials need to be provided with the request. The user must have the permission
                            <tt>WIND_ESTIMATION_MODELS:UPDATE:&lt;server-name&gt;</tt> for the server to which the
                            model data is to be stored.<p>
                            
                            Subsequent server starts
                            won't need to load the remote model data again because it has been stored in the server's
                            database during the initial import. Replicas will receive the model data from their master.<p>
                            
                            For more details, in particular how to re-train the models, see also
                            <a href="https://wiki.sapsailing.com/wiki/howto/windestimation">https://wiki.sapsailing.com/wiki/howto/windestimation</a>.
                        </li>
                        <li>JMX metrics in Prometheus-ready form have been added for the leaderboard computation times. Metrics are offered
                            for each leaderboard in a server, as well as a summary averaging and counting all leaderboard accesses, each
                            in a short, medium and long time interval (e.g., 5, 30, and 60 seconds, respectively).<p>
                            
                            <img src="images/JConsoleLeaderboardComputationStats_Overall.png"><br>
                            Example of the overall leaderboard computation statistics<p>
                            <img src="images/JConsoleLeaderboardComputationStats_Specific.png"><br>
                            Example of the specific leaderboard computation statistics for one leaderboard<p>
                            
                            This can then also be used, e.g., to export these metrics to other tools, such as
                            Prometheus. See <a href="https://github.com/prometheus/jmx_exporter">here</a> for an exporter
                            that can be used to expose JMX data to Prometheus. If the Java VM running the SAP Sailing Analytics
                            server is invoked with a VM argument such as <tt>-javaagent:/path/to/jmx_prometheus_javaagent-0.12.0.jar=9000:/path/to/jmxPrometheusConfig.yaml</tt>
                            then an HTTP GET request to <tt>http://hostname:9000/</tt> will produce a document that contains
                            lines such as:<p>
                            <pre>
        com_sap_sailing_Leaderboard_ComputationTimeAverageMedium_averageComputeDurationInMillis{name="5O5-Worlds 2010 (5O5)",} -1.0
	com_sap_sailing_Leaderboard_ComputationTimeAverageMedium_numberOfComputations{name="5O5-Worlds 2010 (5O5)",} 0.0
	com_sap_sailing_Leaderboard_ComputationTimeAverageYoung_averageRangeInMillis{name="5O5-Worlds 2010 (5O5)",} 5000.0
	com_sap_sailing_Leaderboard_ComputationTimeAverageOld_averageComputeDurationInMillis{name="5O5-Worlds 2010 (5O5)",} 597.0
	com_sap_sailing_Leaderboard_DelayToLiveInMillis{name="5O5-Worlds 2010 (5O5)",} 20000.0
	com_sap_sailing_Leaderboard_ComputationTimeAverageYoung_numberOfComputations{name="5O5-Worlds 2010 (5O5)",} 0.0
	com_sap_sailing_Leaderboard_ComputationTimeAverageOld_numberOfComputations{name="5O5-Worlds 2010 (5O5)",} 1.0
	com_sap_sailing_Leaderboard_ComputationTimeAverageOld_averageRangeInMillis{name="5O5-Worlds 2010 (5O5)",} 60000.0
	com_sap_sailing_Leaderboard_ComputationTimeAverageYoung_averageComputeDurationInMillis{name="5O5-Worlds 2010 (5O5)",} -1.0
	com_sap_sailing_Leaderboard_NumberOfCompetitors{name="5O5-Worlds 2010 (5O5)",} 147.0
	com_sap_sailing_Leaderboard_NumberOfAllCompetitors{name="5O5-Worlds 2010 (5O5)",} 147.0
	com_sap_sailing_Leaderboard_ComputationTimeAverageMedium_averageRangeInMillis{name="5O5-Worlds 2010 (5O5)",} 30000.0
        ...
        com_sap_sailing_RacingEventService_LeaderboardComputationStatisticsYoung_averageComputeDurationInMillis 13.0
	com_sap_sailing_RacingEventService_LeaderboardComputationStatisticsMedium_averageComputeDurationInMillis 52.0
	com_sap_sailing_RacingEventService_LeaderboardComputationStatisticsYoung_numberOfComputations 5.0
	com_sap_sailing_RacingEventService_LeaderboardComputationStatisticsMedium_numberOfComputations 17.0
	com_sap_sailing_RacingEventService_LeaderboardComputationStatisticsYoung_averageRangeInMillis 30000.0
	com_sap_sailing_RacingEventService_LeaderboardComputationStatisticsMedium_averageRangeInMillis 60000.0
                            </pre>
                            Note that average durations of <tt>-1</tt> mean "no data" and should be ignored. The corresponding
                            <tt>numberOfComputations</tt> value will be <tt>0.0</tt> in those cases.
                            
                    </ul>
		    
                    <h2 class="articleSubheadline">June 2019</h2>
                    <ul class="bulletList">
                        <li>Added new API endpoints for creating, reading, updating and deleting roles under /restsecurity/role.
                        </li>
                        <li>A new set of API end points for managing user groups was added under /restsecurity/usergroup. 
                            The new end points support resolving, creation and deletion of user groups, as well as adding 
                            and removing users and roles to and from user groups.
                        </li>
                        <li>The Device Configurations table for the Race Manager App now updates its underlying data
                            properly when a configuration is edited locally.
                        </li>
                        <li>Blue flag up/down times can be cleared in the AdminConsole now</li>
                        <li>Users can now create media tracks if they have the permissions based on the ownership that
                            will result from the creation process.</li>
                        <li>A couple of new API end points for managing tracked events were added under /api/v1/trackedevents/. 
                            The new end points support creation, reading, updating and deleting tracked events and their 
                            associated device-competitor/boat/mark elements for the current user.
                        </li>
                    </ul>

                    <h2 class="articleSubheadline">May 2019</h2>
                    <ul class="bulletList">
			<li>Ranks (finishing orders) entered by the Race Manager app user are no longer
			    considered for handicap regattas. Only an explicit score will be accepted,
			    or a finishing time can be provided which will then let the handicap ranking
			    metric infer the correct rank from that.
			</li>
	                <li>Maneuver markers that appear when clicking on a boat while the RaceBoard is paused
	                    were sometimes hard to click because they disappeared behind the boat's tail.
	                    This behavior is now fixed.
	                </li>
	                <li>Fixed an issue with result import URL removal in case the URL erroneously contains
	                    more than one space character.
	                </li>
	                <li>Fixed a problem with competitor import: competitors imported now correctly obtain
	                    the current session's user as their owner, and the current session's user's
	                    default creation group as their owning group.
	                </li>
	                <li>Fixed issues with Manage2Sail regatta structure import: Imports of regattas with
	                    no "ClassName" property, such as handicap / Yardstick regattas, will now create
	                    regattas with "?" as boat class name to avoid other problems; furthermore,
	                    due to a permission check that was too restrictive, regattas to import could not
	                    be seen unless the user had "super-admin" power.
	                </li>
	                <li>Introduced a new permission SERVER:CAN_EXPORT_MASTERDATA:&lt;server-name&gt;
                        which controls if a user is allowed to export masterdata used by the MDI.
                        In addition, the user still needs to be able to read the data to be imported.
                        On the importing server, the user needs to have the permission SERVER:CAN_IMPORT_MASTERDATA:&lt;server-name&gt;.
	                </li>
		    </ul>
		    
                    <h2 class="articleSubheadline">April 2019</h2>
                    <ul class="bulletList">
			<li>Filtering the leaderboard groups during a Master Data Import now also
			    handles quoted strings correctly. With this, e.g., searching for a
			    leaderboard group containing "Apr 2" in its name is doable.
			</li>
			<li>In AdminConsole.html all tables and lists are now filtered to only show domain objects readable by the current user.
                This means additional objects may exist on the server and can cause errors due to name conflicts.<br>
                To allow users to grant others permissions for their stuff, it is possible to manage permissions for users whose username is known without having a read permission for that user.
                In addition, users may be added to groups by only knowing their username.
			</li>
			<li>The permission system was extended to allow groups to directly grant roles to their users.
                In addition such a role can also be granted to all users (including anonymous ones).
                Roles associated to groups only grant permissions to domain objects owned by that group.<br>
                Example: By associating the <tt>sailing_viewer</tt> role to a group with "for all users" enabled, all objects owned by that group are publicly readable.
			</li>
			<li>When loading or tracking wind from Igtimi, only accounts readable by the current user will be used.
                On dedicated event servers, such an account should be owned by the server group.
                This ensures, that all server admins will consistently use this account while tracking races.
			</li>
			<li>Replication is now also secured by several actions of the SERVER security type.
                Due to permission checks on the master side, it is now necessary to provide credentials of a user that exists
                on the master server that is used when a replica contacts the master.
                This user at least needs to have the permission <tt>SERVER:REPLICATE:&amp;server-name&amp;</tt> granted on the master.<br>
                Server start scripts as well as the replication documentation have been updated to include details about configuring credentials for auto replication.
                Newly created servers should automatically contain adjusted versions of the relevant scripts.
                The configuration of existing servers needs to get updated accordingly. The environment variables considered by the
                start script are: <tt>REPLICATE_MASTER_USERNAME</tt> and <tt>REPLICATE_MASTER_PASSWORD</tt>, or alternatively,
                <tt>REPLICATE_MASTER_BEARER_TOKEN</tt> which can be obtained from the master server, e.g., by
                <tt>curl -d "username=myuser&amp;password=mysecretpassword" "https://master-server.sapsailing.com/security/api/restsecurity/access_token" | jq .access_token</tt>.
                These map to the system properties <tt>replicate.master.username</tt>, <tt>replicate.master.password</tt>, and
                <tt>replicate.master.bearer_token</tt>, respectively.
			</li>
                    </ul>
                    
                    <h2 class="articleSubheadline">March 2019</h2>
                    <ul class="bulletList">
			<li>By caching serialized results of leaderboard requests the server now requires
			    significantly less CPU power during live situations. Instead of computing the
			    serialized representation of a leaderboard again and again, the serialized version
			    is maintained in the cache as long as the original object from which the serialized
			    version was produced is referenced. This way, the cache cleans itself. It can be
			    observed through JMX, e.g., using JConsole, by looking at the JMX bean
			    <tt>com.sap.sse:type=GWTRPCSerializedResultCache_*</tt>.
			</li>
                    </ul>
                    
                    <h2 class="articleSubheadline">February 2019</h2>
                    <ul class="bulletList">
			<li>The pairing list construction supports a new parameter that can be used
			    to balance fairness of boat assignment with the reduction of boat changes
			    between flights. It can be set between 0 (focus on fair boat assignments;
			    use this, e.g., if there are noticeable differences between the boats used
			    to ensure a fair distribution) and the number of flights, e.g., 14 or 15 for
			    a typical league set-up (focus on reducing the number of boat changes while
			    sacrificing a bit of boat assignment fairness).
			</li>
			<li>The built-in mark passing calculator that is primarily used for smartphone
			    tracking has been improved. In particular, it now recognizes trackers left behind,
			    e.g., on a committee boat, and avoids performance issues incurred by these scenarios
			    by filtering possible mark passing candidates using a bounding box-based approach:
			    if a tracker hardly moves over some time, only the most promising candidates from
			    that time interval are considered. This avoids compute time and memory issues
			    seen in the past.
			</li>
			<li>When during a server re-start with the <tt>-Drestore.tracked.races=true</tt> parameter
			    restoring a race fails with an exception, that race is now removed from the restore list,
			    a corresponding <tt>SEVERE</tt> log entry is written, and the server will no longer try
			    to restore that race upon future restarts. This way, races that have been removed at
			    their source will not keep causing permanent restore trouble, and manual database
			    intervention is no longer necessary.
			</li>
			<li>A new status REST endpoint has been added: <tt>/gwt/status</tt>. It combines the status
			    checks of <tt>/sailingserver/api/v1/status</tt> and <tt>/replication/replication?action=STATUS</tt>,
			    and because it is offered by the same module hosting the web UI of the server, its availability
			    indicates that the corresponding module has started and has registered with the web server
			    successfully. It reports a 200 HTTP response if itself and the status reports it syndicates
			    report availability, a non-2XX status otherwise.
			</li>
                    </ul>

                    <h2 class="articleSubheadline">January 2019</h2>
                    <ul class="bulletList">
                        <li>Allow entering a priority for courses managed in the AdminConsole.
                            The new default priority now is 1. It used to be 0 which caused problems
                            because the Race Manager app's highest (logically) priority is 1 which
                            never took priority over the AdminConsole-provided prio-0 events.</li>
                        <li>User sessions are now stored durably in the database so that they can be
                            restored in case of a server re-start. Users therefore will no longer need
                            to sign in again only because a server was re-started.</li>
                        <li>New availability checks have been implemented. Two new REST endpoints are provided:
                            <ul>
                              <li>/sailingserver/api/v1/status reports the availability of the "Sailing" application</li>
                              <li>/replication/replication?action=STATUS reports the availability of the replication module,
                                  providing details about each replication-capable component and queue lengths</li>
                              <li>the "status" script in the server's working directory, next to the "start" and "stop"
                                  script, now provides output based on the status checks above, plus a check for a 2XX
                                  response code for /index.html. The exit code for the "status" script is now 1 in case
                                  of an error / lack of availability, and 0 if all checks passed and server looks
                                  available.</li>
                            </ul>
                        </li>
			<li>Upgraded the MongoDB driver to version 3.6.4. This allows you to specify the new
			    retryWrites parameter, e.g., as in "mongodb://mongo0.internal.sapsailing.com/mydb?replicaSet=live&retryWrites=true".
			    This will improve your system's behavior if you run with a MongoDB replica set and have to
			    assume that at some point the PRIMARY MongoDB system may fail, with the remaining systems
			    in the replica set voting for a new PRIMARY. Without retryWrites your system will bluntly
			    fail, but with retryWrites, write operations will be re-tried once, with a timeout usually
			    enough for the remaining replicas to agree on a new PRIMARY.
			</li>
                    </ul>

                    <h2 class="articleSubheadline">October 2018</h2>
                    <ul class="bulletList">
                        <li>Added progress indicator to device mappings panel for smartphone tracking.</li>
                    </ul>
                    
                    <h2 class="articleSubheadline">September 2018</h2>
                    <ul class="bulletList">
                        <li>Added automatic resizing when adding images to an event using the ImageDialog. 
                        It shows a check box if resizing is necessary, if you check it, the service will resize the image for you.</li>
                        <li>Now showing an error when trying to upload an image or video to an event and no working FileStorageService is registered.</li>
                    </ul>
                    
                    <h2 class="articleSubheadline">August 2018</h2>
                    <ul class="bulletList">
                        <li>The mark passing editor now uses a full date/time format for the mark passing time points.</li>
                        <li>The TracTrac connector panel no longer shows a password visibly but uses a password text field.</li>
                        <li>The SwissTiming connector can now handle an "Update URL" together with username/password access
                            credentials which are used, if present, to send feedback requests about start times, race status
                            and course changes to that URL.</li>
                    </ul>

                    <h2 class="articleSubheadline">July 2018</h2>
                    <ul class="bulletList">
                        <li>When adding a YouTube video for tracked races ("Manage Media" in <tt>RaceBoard.html</tt> or "Tracked Races > Audio & Video" in <tt>AdminConsole.html</tt>) the respective video metadata is now read using YouTube API v3.
                            This functionality used to work some years ago using API v2 but was broken since this API version was discontinued some time ago.
                            Due to limitations of the new API we can't read the start timepoint of videos by now. You still need to provide this value manually.</li>
                        <li>In the "Tracked races" tab, within the eponymous section of the AdminConsole, the "Set start
                            time received" dialog can be used to remove the currently set start time received, by simply
                            leaving the value empty and confirming the dialog.</li>
                        <li>Up to 15 discards can now be configured for series and leaderboards. This enables, e.g., "Wednesday Night" scenarios
                            where over the season, say, 20 races are run but due to changing participation only, say, the five best ones shall be scored.</li>
                        <li>There is a new scoring scheme available to be selected upon regatta creation.
                            The scoring scheme is named "Low Point System, First with two wins in medals is winner" and introduces the following specifics compared to the standard low point scheme:
                            <ul>
                                <li>Medal series does not feature doubling of points in the medal series by default.</li>
                                <li>A competitor having two wins in the medal series is treated as overall winner.
                                    If there is a carry forward column in the medal series, having one point there also counts as a win which means the best competitor in the qualification needs a win less than any other finalist to be the overall winner.</li>
                                <li>If the medal series isn't started yet or no competitor has collected two wins, scoring by points is used.
                                    This also applies if the regatta is aborted (e.g. due to weather conditions) before any competitor could win two races in the medal series.</li>
                                <li>If two competitors have the same amount of points in the medal series the tie breaking criteria is the carry forward column of the medal series.
                                    If there is no carry forward column in the medal series, the last medal race is used as tie breaking criteria.
                                    For any non-medal series, the standard low point rules apply.</li>
                            </ul>
                        </li>
                        <li>A TracAPI upgrade from version 3.10.1 to 3.11.0 unifies the handling of course updates and solves an issue
                            observed with updating mark passing instructions.</li>
                        <li>Bug fix for mark position editor, now providing consistent behavior during adding of new mark fixes</li>
                        <li>Data Mining now more aggressively terminates running queries if needed.</li>
                    </ul>

                    <h2 class="articleSubheadline">June 2018</h2>
                    <ul class="bulletList">
                        <li>Added the available WindFinder Spot Collections. The desired ones can be selected from the WindFinder Tab in the Event Dialog.</li>
                        <li>Added the ability to change the url of multiple Mediatracks with a common prefix at once.
                            This is useful e.g. for video migration scenarios when movin videaos from one server to another.
                            This can be done from the adminconsole->tracked races->audio & videos tab</li>
                        <li>In raceboard when you edit a video you do not need to explicitly press "Preview" before saving anymore.
                            Saving now implicitly applies the changes.</li>
                        <li>The URLs of our GWT services are extended to include a leaderboard name if a call is context sensitive to a specific leaderboard.
                            This does not affect the functionality of any service but allows us to setup load balancing with leaderboard specific routing.
                            The leaderboard names put into the URL are cleaned: Any character that isn't a latin upper/lowercase letter or digit is replaced with an underscore character.
                            Currently, the following leaderboard specific URLs are used:
                            <ul>
                                <li>/gwt/service/sailing/leaderboard/[CLEANED-LEADERBOARD-NAME]</li>
                                <li>/gwt/service/dispatch/leaderboard/[CLEANED-LEADERBOARD-NAME]</li>
                            </ul>
                            Be aware that request without leaderboard suffix may be sent from pages that do not show leaderboard specific contents.
                            Due to this it is required to define a fallback rule for any unqualified request.
                            </li>
                    </ul>

                    <h2 class="articleSubheadline">May 2018</h2>
                    <ul class="bulletList">
                        <li>Added the ability to add multiple mp4 videos as mediatracks at once via the new multi video dialog, located at trackedraces -> Audio & Video.
                            This features requires a webserver with index listing enabled. Additionally the dialog offers the ability to add the new mediatracks 
                            directly to all races overlapping the starttime and duration of the mediatrack.</li>
                        <li>On the "Edit mark positions" panel within RaceBoard, now a "Clear selection" button appears
                            when selecting a mark from the table, which provides an easier and more obvious way to
                            deselect all marks, what is needed in order to see the full course with all marks again.</li>
                        <li>The <tt>AutoPlay.html</tt> configuration "Sixty Inch" was improved for the usage with events that aren't part of an event series.
                            While no race is live or scheduled, only the overall leaderboard used to be shown.
                            In addition to this, also the regatta leaderboard is shown in an alternating order.
                            For non series events there is no overall leaderboard which means, that only the regatta leaderboard is shown.</li>
                    </ul>

                    <h2 class="articleSubheadline">April 2018</h2>
                    <ul class="bulletList">
                        <li>The import of additional expedition data was extended to read many additional measures.
                            These can be visualized in the leaderboard as well as the competitor charts in <tt>RaceBoard.html</tt>.
                            In addition, the leaderboard has been extended to provide bravo and expedition related measures consistently on race and leg level.
                            The respective settings dialogs were changed as well to only show specific options, if bravo or expedition tracks are available.
                            Any previously imported expedition tracks may be dropped and reimported to gain access to the newly introduced measures.</li>
                        <li>The settings dialog of the competitor charts in <tt>RaceBoard.html</tt> now provides the measures in alphabetical order (based on the current locale).
                            Expedition specific measures - if available - are shown at the end of the list.</li>
                        <li>The all in one expedition import has been extended to be able to import new competitor tracks or new races to an existing regatta.
                            Previously it was only possible to import a new event structure.</li>
                        <li>The Expedition log file import now prefers "GPS Time" for time stamping over "Utc" and over other date / time formats, making it
                            more consistent with the Expedition live connector which uses column 146 for time stamping which is GPS Time.</li>
                        <li>Two dimensional metrics can now be displayed by using a scatter plot presenter within the data mining tool.
                            Select a metric that returns a pair of numbers and choose "Average" or "Identity" as an aggregator.</li>
                        <li>Replication was made more robust for fixes that are delivered and applied asynchronously. If a race was removed
                            while still in tracking mode, fix-related operations may have been queued already on the replica when the
                            tracked race is removed. The pending GPS fix operations then would have clogged the executor threads until
                            the entire replica comes to a halt. With the change, race-related asynchronous operations will simply be
                            dropped when the race to which they pertain is not found on the replica.</li>
                        <li>When editing mark positions, all fixes are now displayed, including potential outliers.</li>
                    </ul>

                    <h2 class="articleSubheadline">March 2018</h2>
                    <ul class="bulletList">
                        <li>Boats are now separate entities. See the "Tracked Races / Boats" tab in the admin console.
                            When creating a regatta, you now need to specify whether in that regatta the competitors
                            may sail on changing boats ("Can boats of competitors change per race").
                            If boats can change, boat assignments need to be specified per
                            race. For the TracTrac connector this may happen as in the past, using the corresponding
                            metadata attributes (boatName, either one of boatId or boatUuid, and boatColor) on the
                            competitors in the race. For smartphone tracking, boats can be specified in the
                            "Connectors / Smartphone Tracking" tab by using the boat icon in the actions column of
                            the leaderboards table ("Boat Registrations"). This defines the boats from which you can
                            then select in the scope of each race of the regatta. When adding competitors to such
                            a race then you now have to assign boats from the boats list to each competitor before
                            you can confirm the competitor-to-race assignments.
                        </li>
                        <li>User, role and permission management has been extended. A new "tenant" concept
                            is now available. Users can belong to zero or more tenants and can have a default
                            tenant for a login session. Zero or more users can belong to a tenant. Objects have
                            a tenant owner and a user owner, similar to group and user ownerships of files in a
                            file system.<p>
                            By default, each user receives a default tenant that is named like the user, with "-tenant"
                            appended. This applies during user migration to this new version, as well as during
                            creation of new users. While a "default tenant" only specifies the tenant that objects
                            created by the user will have as their tenant owner, by default the user also "belongs"
                            to its default tenant (is part of that tenant's user group).<p>
                            Roles are now defined explicitly, in the "Roles" tab in the "Advanced" category.
                            A new server that is not sharing the security service with any other server will
                            start out with a few default role definitions, such as "admin" and "user". Roles imply permissions,
                            and the permissions they imply can be modeled in the "Roles" tab.<p>
                            Roles can be assigned to users in the UI-refurbished "User Management" tab in the
                            "Advanced" category. There is now a table with users that currently exist in the
                            system, with a pager and a filter box. Editing a user shows an edit dialog for that
                            user where roles and permissions can be added. Adding permissions works as usual.
                            However, when adding roles, qualifications for a tenant owner and a user owner
                            can be added using the following format for the role's name: &lt;rolename&gt;[:[&lt;tenantname&gt;][:[&lt;username&gt;]]].
                        </li>
                        <li>In addition to track competitors and marks using smartphone-tracking it is now possible to track boats.
                            This is e.g. useful for several national leagues where competitors are assigned dynamically to boats for each race.
                            In this case the competitors were used to bring a smartphone with them to the assigned boat.
                            With the recent changes regarding boat and competitor mapping per race, Smartphone-tracking is now enabled to dynamically track boat-mapped devices to the correct competitors in the context of a race.
                            There are two ways to add boats to be tracked to a regatta:
                            <ul>
                                <li>After adding a denotation to the racelog(s), add competitors to at least one race and ensure that the boats to be tracked are mapped to those</li>
                                <li>Register boats directly to the regatta</li>
                            </ul>
                            For available boats, you can now add mappings and generate a QR code in the corresponding dialog.
                            In addition, it is possible to upload tracking files and map them to boats.
                        </li>
                    </ul>

                    <h2 class="articleSubheadline">February 2018</h2>
                    <ul class="bulletList">
                        <li>Further improvements of maneuver detection algorithm were introduced. Mark Passing is no longer regarded as a separate maneuver type. Instead, it is regarded as a supplementary information which gets appended to a maneuver instance. Therefore, a new filtering dimension was added for maneuver data mining, which is boolean and is named as "Mark Passing".</li>
                        <li>Added leaderboard group name as a dimension to a leaderboard's context</li>
                        <li>Added True Wind Angle as a data mining statistic on GPS fixes</li>
                        <li>Time points for wind data related to individual fixes now uses the fixes' specific time points, not the wind at the middle of the leg</li>
                        <li>Finally, the data mining UI sorts wind strengths given in Beaufort according to their strengths, not their names</li>
                            For example, a simple role name such as "admin" will give an unqualified role to the user.
                            To constrain the "admin" role to objects whose tenant owner is the tenant "abc", use
                            "admin:abc" for the role. To assign the role "admin" so that it applies only to objects
                            owner by user "u938" use "admin::u938".<p>
                            Tenants can be managed in the "Tenant Management" tab in the "Advanced" category. Here,
                            tenants can be created, removed and the set of users belonging to each tenant can be
                            edited.<p>
                            During migration of an existing server to this new version, a new default tenant will be
                            created using the server's name. All existing objects will by default have this new default
                            tenant as their tenant owner, and no user owner. All existing role assignments will be migrated
                            such that all roles will have as tenant qualification the new default tenant. This way,
                            users will maintain the rights they were assigned through roles only for those objects
                            belonging to the server's new default tenant (by default all objects on that server).
                            Only when new objects are created with a different tenant then the role's permissions
                            won't apply because the roles were by default constrained to the server's default tenant.
                            This will allow us to consolidate, merge and join the security services of various servers
                            at a later point in time, ensuring that users will not obtain permissions for objects they
                            are not eligible for.
                        </li>
                    </ul>
                    
                    <h2 class="articleSubheadline">January 2018</h2>
                    <ul class="bulletList">
                        <li>The auto detection for the media add dialog was improved. It will now attempt to only load the parts of a video that are required to parse the tags. Additionally if the server cannot reach a video, the client (browser) will make an attempt to load the video. This allows to analyze locally hosted videos without the need to upload them.</li>
                        <li>In the raceboard the floating video box was improved, leading to a more solid resizing and moving behavior.</li>
                        <li>In the raceboard, the adding of videos has now an additional fallback startDate, if no startOfRace could be determined, and the file did not contain a proper creationtime tag, startOfTracking is used.</li>
                        <li>In the raceboard, the floating video box will now only display an edit button in the header, next to close and minimize. Upon clicking it, the box will expand and show the prior always shown editing buttons. This saves a lot of screenspace for logged in admin enabled users.</li>
                        <li>For smartphone tracked races it's now possible to slice a new race from an existing one in the RaceBoard.
                            As a user having sufficient permissions you need to select a specific time range in the competitor chart of a race.
                            This will make a new Button appear near to the settings button of the chart.
                            When you click this button you are being asked for a name of the new race.
                            A new race column is created in the same series the current race is associated to.
                            A new tracked race is then associated to the new column for the fleet of the current race.
                            This new race is being filled with the data from the current race for the selected time range.
                            After the slicing process is finished, a dialog will open providing a link to the RaceBoard for the newly added race.</li>
                    </ul>
    
                    <h2 class="articleSubheadline">December 2017</h2>
                    <ul class="bulletList">
                        <li>The date and time pickers have been replaced by more native browser elements,
                            ensuring that they work in all locales such as Japan where problems were reported
                            with the date/time pickers used in the Administration Console up to now.
                        </li>
                        <li>In the raceboard it is now possible to upload 360° videos in addition to the already supported video types. 
                        360° Videos must use MimeType mp4panorama, 2d mp4 videos must still use mimetype mp4, as in older releases. 
                        The dialog will try an auto-detection for the mimetype upon entering the link.
                        Additionally, for mp4 videos it is now possible to use the start time, written in the file, as
                        a start time preset for the mediatrack, simplifying the video linking.</li>
                        <li>In Home it is now also possible to use 360&deg; videos, for example as a highlight video</li>
                        <li>Various fix importers can now properly report errors and other states.</li>
                        <li>Pairing list generation is now supported. Add competitors to a regatta, then use the new
                            action icons in the Leaderboards/Leaderboards panel in the administration console to generate
                            a pairing list. The result can be exported as a CSV file compatible with the TracTrac Excel
                            spreadsheet for importing the pairing lists into their solution; printing is also enabled.
                            For smart phone tracking it is possible to fill the pairing list into the race logs in order
                            to record the competitor / boat assignments according to the pairing list. To allow for
                            contiguous race numbering, in this context a new feature was introduced that allows users
                            to pick a race name prefix during denoting all races of a regatta for smart phone tracking,
                            producing contiguously increasing race names/numbers (R1, R2, ..., R45).</li>
                    </ul>
    
                    <h2 class="articleSubheadline">November 2017</h2>
                    <ul class="bulletList">
                        <li>In addition to the "Set start time" dialog there's now a "Set finishing and end time dialog".
                            This dialog makes it possible to set the finishing as well as the end time in the RaceLog.
                            It is intended to be used in cases where a race wasn't correctly finished using the race management app.
                        </li>
                        <li>New GPS fix, wind and sensor data importers have been implemented: "Bravo" and "Expedition."
                        </li>
                        <li>An upgrade to TracAPI 3.8.0 is expected to have fixed the issue with static marks not providing
                            a position fix within a race's tracking time interval when the tracking start is set after the
                            static position was entered.
                        </li>
                    </ul>
    
                    <h2 class="articleSubheadline">September 2017</h2>
                    <ul class="bulletList">
                        <li>Authentication for Igtimi accounts is now possible with an OAuth process.
                            Instead of having to enter the username/password combination into the
                            administration console, a popup window will show an IFrame with Igtimi's
                            authentication form. Redirection goes to www.sapsailing.com, together with
                            a "state" URL parameter providing the base URL of the original server instance
                            requesting authentication. www.sapsailing.com will then redirect to that server,
                            removing the "state" parameter from the request and leaving only the "code"
                            parameter in the URL which the server ultimately receiving the redirected request
                            will use to obtain an access token and the Igtimi account details. For now, and
                            as a fallback, the old, non-OAuth process is still supported for a while, though
                            deprecated as of now.
                        </li> 
                        <li>In the process of supporting Igtimi OAuth authentication, new optional system properties for
                            the Igtimi connector have been introduced:
                            <ul>
                              <li><tt>igtimi.client.redirect.protocol</tt>: the redirection protocol, usually one of http or https</li>
                              <li><tt>igtimi.client.redirect.host</tt>: redirection host; defaults to www.sapsailing.com</li>
                              <li><tt>igtimi.client.redirect.port</tt>: redirection port; defaults to empty, using the default port for the protocol</li>
                            </ul>
                        </li>
                        <li>When using a TracTrac update URI, errors were possible due to the incorrect use of HTTP
                            instead of HTTPS as the URI/URL's protocol. The TracTrac server responds to an HTTP
                            request with a response code 302 (temporary redirect), but our TracTrac connector did
                            not handle this due to redirects that change protocols are not followed by default in
                            Java. This has now been changed, and although it is of course better to use the correct
                            protocol (HTTPS) right away, redirects will now be handled correctly, too.
                        </li>
                    </ul>

                    <h2 class="articleSubheadline">August 2017</h2>
                    <ul class="bulletList">
                        <li>An NMEA wind import feature is now available under "Tracked Races -- Wind." It can be
                            used to import .txt and .zip files containing data in NMEA-0183 format. The importer
                            recognizes wind data provided by MWD and MDA sentences but can also use apparent and true
                            wind readings from MWV sentences which are then combined with position, heading and motion data
                            to obtain a true wind speed and direction. ZIP files are searched for .txt files which
                            are then analyzed.
                        </li>
                        <li>A new scoring scheme "Low Point with Automatic RDG" is now available. It can help in league
                            set-ups where one possible definition for the score of a redress given can be to average the
                            scores of the competitor in all other flights scored, for past and coming races. This scoring
                            scheme will apply as a default score for an RDG this average. As usual, as soon as an explicit
                            score is provided for the race, the default calculation will no longer be applied.
                        </li> 
                    </ul>
    
                    <h2 class="articleSubheadline">July 2017</h2>
                    <ul class="bulletList">
                        <li>The sort order of Events/Leaderboards in event series in Home.html is now more consistent
                            by using the declared sort order in the respective LeaderboardGroup. In addition, the flag
                            "Display groups in reverse order" in the LeaderboardGroup dialog now affects all occurrences
                            of Events/Leaderboards in event series in Home.html. If the flag is not set, the order is
                            latest on top in vertical lists and latest right in horizontal lists. With this change,
                            the operator is now fully responsible for the sort order.
                        </li>
                    </ul>
    
                    <h2 class="articleSubheadline">May 2017</h2>
                    <ul class="bulletList">
                        <li>The logic of the "Control tracking from start and finish times" check box now behaves slightly
                            differently. As before, a default start of tracking time is derived from the race start time
                            (currently five minutes before race start). Likewise, a default end of tracking time is derived
                            from the race finish time (the time when the blue flag was lowered, or more technically,
                            when a FINISHED race state was set in the race log) which is currently two minutes after
                            the race has finished. However, previously, when deviating start of tracking or end of tracking times
                            were set through other channels, such as received from TracTrac or set explicitly through
                            the administration console, new events would have been written to the race log, fixing the
                            start of tracking / end of tracking times according to the derivation rules.<p>
                            This logic has caused undesired effects and has therefore been removed. For example, when
                            an end of tracking time has been set explicitly through the administration console then
                            it may have been overwritten by a new end-of-tracking-time event appended to the race log
                            when the race is loaded again. Similarly, when a new start time was provided, an explicitly
                            set start of tracking time would have been canceled. With the new behavior, explicit settings
                            of start/end of tracking will remain untouched.<p>
                            For "Smartphone Tracking" the check box therefore now mainly controls whether or not a start/end
                            of tracking time is written to the race log when the user starts/stops tracking for the first time
                            through the administration console: when the tracking times are to be controlled by the race's
                            start and finish times, simply starting / stopping to track a race with the smartphone connector won't
                            set the start / end of tracking times.<p>
                            For the TracTrac connector, when the check box is set, as before messages will go out to TracTrac
                            when the race start / finish times have changed. The feedback from TracTrac will adjust the
                            tracking times as received by the connector, but no race log entries for the tracking times
                            will be created anymore.</li>
                        <li>A new type of leaderboard has been introduced: a regatta leaderboard with competitor elimination.
                            Such a leaderboard creates a view onto a regular regatta leaderboard and allows the user to
                            eliminate a subset of the competitors from its display. The scores of all remaining competitors
                            are taken from the original regatta leaderboard without modification, including all
                            corrections, penalties and the discarding rule, including the live ranks. This means,
                            in particular, that the ranks shown for a race in such a leaderboard are not contiguous in
                            case there are eliminated competitors. The score sum for each competitor is computed as usual.
                            For the regatta rank, a contiguous count is applied. This way it is possible to create
                            a new ranking for only a subset of the competitors; a practice common for championships
                            that want to publish a separate youth leaderboard, e.g., for all competitors under a
                            certain age.</li>
                    </ul>

                    <h2 class="articleSubheadline">April 2017</h2>
                    <ul class="bulletList">
                        <li><code>/gwt/AutoPlay.html</code> can be fully parameterized. Previously, only few of the
                            available settings for Leaderboard and RaceBoard embedded into this view were effectively passed via URL
                            to the views. <code>/gwt/AutoPlay.html</code> is now based on the settings framework so that specific
                            URL parameters may have changed. Please recreate your bookmarks if you are affected by non-working parameters.
                        </li>
                        <li>The leaderboard configuration dialog in the admin console has been updated. Now it is possible to configure
                        a leaderboard with the whole range of settings it supports.
                        </li>
                    </ul>

                    <h2 class="articleSubheadline">April 2017</h2>
                    <ul class="bulletList">
                    	<li>Marks can now be given any valid CSS color. This will be considered also in the
                    	    SAP Race Management app where the mark will be shown in their actual color in
                    	    the "By Marks" course editor.
                    	</li>
                    	<li>Polar diagrams (also known as VPPs) will now be updated after importing wind.
                    	</li>
                    	<li>Competitors that the TracTrac connector declares as "non-competing" are consistently
                    	    ignored. This may include camera boats, jury boats and other moving objects that do
                    	    not represent competitor boats.
                    	</li>
                    	<li>Upgraded to TracAPI 3.6.3 which offers improvements regarding the identification of
                    	    marks and waypoints.
                    	</li>
                    	<li>A bug regarding the regatta filter setting for the tracked races list has been fixed.
                    	    The filter setting now survives a refresh cycle of the tracked races list.
                    	</li>
                    	<li>When using the TracTrac connector, identification of marks has slightly changed for
                    	    gates and lines. Before, the mark IDs were constructed based on the control point's
                    	    name. Now, the control point's ID plus a numeric suffic (1/2) is used instead,
                    	    providing uniqueness at the same scope that TracTrac provides uniqueness regarding
                    	    their control point IDs. 
                    	</li>
                    </ul>
                    <h2 class="articleSubheadline">March 2017</h2>
                    <ul class="bulletList">
                    	<li>A more compact internal storage format for GPS and Wind fixes is now being used. Instead of a full
                    	    64-bit "double" value for all components such at latitude, longitude, speed over ground or course over
                    	    ground, "smaller" data types such as "int" and "short" are now employed. The reduction of accuracy
                    	    that this brings about is negligible given the accuracy of the tracking systems used. For example,
                    	    the latitude values are encoded such that while covering the full range from -90Â° to +90Â°, the
                    	    resolution is at 4.6mm. Similarly, speeds are represented in their compact form in such a way
                    	    that speeds up to 500kts can be represented at a resolution of 0.015kts.
                    	</li>
                    	<li>When a race cannot be loaded successfully through the TracTrac connector, e.g., because its boat
                    	    class does not match the regatta's boat class, the tracker is now stopped, and a SEVERE log message
                    	    is written, giving the reason for the failure to load the race. This gives administrators an opportunity
                    	    to correct any errors in the underlying data and try again. Previously, tracking such a 
                    	    was not possible without a server re-start because the tracker continued to exist.
                    	</li>
                    	<li>The application's locale now switches based on the client's "Accept-Language" HTTP header field.
                    	    This means that the application as well as all its parts, including the administration console,
                    	    will show in the user's default language if supported, defaulting to English otherwise.
                    	</li>
                    </ul>
                    <h2 class="articleSubheadline">February 2017</h2>
                    <ul class="bulletList">
                    	<li>Wind data in GRIB format can now be imported in the "Wind" sub-tab of the "Tracked Races" tab
                    	    in the <tt>AdminConsole</tt>. When one or more races are being tracked, with a tracking time
                    	    interval that includes the time point(s) for which the GRIB data is valid, the wind data at
                    	    the resolution of the GRIB file is added as separate wind fixes with type "WEB" to the race(s)
                    	    selected, or to all races if no race is selected.<p>
                    	    Multiple GRIB files can be specified; this is even necessary if GRIB sources are being used where
                    	    the so-called "U" and "V" or "speed" and "direction" components, respectively, are provided in
                    	    separate files. The importer will merge the GRIB sources to produce wind readings with true
                    	    wind direction and true wind speed.
                    	    Note that large GRIB files can result in many wind fixes being added to the WEB source. Make sure
                    	    the GRIB files you use are adequate in resolution and region as well as adequate in time. Obtaining
                    	    a forecast 72h in the future makes little sense for an in-shore race starting in 30min.
                    	</li>
                    	<li>The REST service for wind (/sailingservice/api/v1/regattas/{regatta}/races/{race}/wind) now considers
                    	    the center of the course to calculate the COMBINED wind readings. Previously, all wind readings for the COMBINED
                    	    wind track as published through the REST API were equally considered, regardless of how far away a
                    	    wind sensor was from the course. Now, sensors closer to the course count more than those further away.
                    	    Furthermore, the time between two readings in the COMBINED wind track in the REST output has been
                    	    reduced from ten seconds to one second.
                    	</li>
                    </ul>
                    <h2 class="articleSubheadline">January 2017</h2>
                    <ul class="bulletList">
                    	<li>Filter boxes now support quoting phrases, such as <tt>"Race 2"</tt> to make them a single search term.
                    	    Previously, when entering <tt>Race 2</tt> this would match all lines containing <tt>Race</tt> as well
                    	    as all lines containing the digit <tt>2</tt>, such as it occurs in <tt>2015</tt> or <tt>2016</tt>.
                    	    Enclosing the phrase with double quotes as in <tt>"Race 2"</tt> will consider the full string in quotes
                    	    as a search term. In the unlikely case of searching for a double quote you can do that by prefixing
                    	    the double quote with a backslash character, as in <tt>\"</tt>.
                    	</li>
                    	<li>When changing the start/end of tracking times in the "Smartphone Tracking" tab, it is now possible
                    	    to "unset" one or both of these time stamps. Next to the date/time entry field these is now a
                    	    "Set" checkbox. When the date/time field is modified, the box is automatically checked because
                    	    it seems reasonable to assume that the user wants this change to be committed. When committing
                    	    an empty date/time field with the "Set" checkbox ticked, the <tt>null</tt> time stamp which
                    	    makes this an open tracking interval is committed and will override any inference that may be
                    	    made based on the race's start and finish time. When unchecking the "Set" checkbox, the previously
                    	    committed timestamp is revoked (regardless of the contents of the date/time field), allowing for
                    	    inference to take place if the regatta has been configured for tracking times inference.
                    	</li>
                    	<li>There is a new permission, <tt>DATA_MINING</tt>, which is now required in order to use the
                    	    <tt>/gwt/DataMining.html</tt> entry point and the related back-end service.
                    	</li>
                    	<li>Quoted filtering keywords may now contain leading and/or trailing space characters that are
                    	    considered when applying the filter. For example, if you have regatta names "Regatta I - 2017" and
                    	    "Regatta II - 2017" and you would like to filter for "Regatta I" then you now may enter the
                    	    search term "Regatta I " (with a trailing blank) which then will no longer match "Regatta II - 2017".
                    	</li> 
                    </ul>
                    <h2 class="articleSubheadline">December 2016</h2>
                    <ul class="bulletList">
			 <li>Partial replication is now possible. If the system property <tt>replicate.on.start</tt>
			     that controls automatic replication upon start-up provides only a partial comma-separated
			     list of replicables, the connection to the master server (configured by the other
			     replication-related system properties such as <tt>replicate.master.servlet.host</tt> etc.)
			     will be used to replicate only those replicables whose IDs are specified in
			     <tt>replicate.on.start</tt>. All other replicables will operate locally.
			     Usually, the <tt>replicate.on.start</tt> system property is controlled
			     by the environment variable <tt>REPLICATE_ON_START</tt> that is set in the <tt>env.sh</tt>
			     configuration file used during server startup and influenced by the server environments
			     from <a href="http://releases.sapsailing.com/environments">http://releases.sapsailing.com/environments</a>
			     and overridden by the user details provided to the instance through the AWS EC2 machinery.<p>
			     The Administration Console (<tt>/gwt/AdminConsole.html</tt> entry point) will now
			     show which replicables a replica replicates, both, on the replica's administration
			     console's "Replication" panel, as well as on the master's "Replication" panel, there
			     for each replica.<p>
			     The master will restrict broadcasting its operations to those replicables for which
			     at least one replica has subscribed. While the initial load is requested individually
			     for each replica and can therefore be tailored to the replicas requested, the operation
			     broadcast channel is not specific to any replica. It therefore contains the operations
			     of all replicables for which at least one replica has subscribed. Replicas receiving
			     operations for replicables for which they did not subscribe will simply drop those
			     operations (note, however, that the replica will still have to read the operations from the
			     channel before dropping; this way, registering a replica may have bandwidth effects for
			     other replicas). Similarly, "backward replication" from a replica to a master will only
			     take place for those replicables for which the replica has requested replication from (and
			     therefore also "to") the master.<p>
			     With this it is now possible to replicate only the Security Service, using ID
			     <tt>com.sap.sse.security.impl.SecurityServiceImpl</tt>, running all other replicables
			     in "master mode." This will let the instance share user, permission, role and session management
			     details with the instance from which the Security Service is being replicated while
			     having its own master objects for all other replicables, such as the sailing application
			     (RacingEventService),  mail service or the polar data service. Note that with this feature
			     the server replicating another instance's Security Service will grant the roles and permissions
			     to subjects authenticated against that replicated Security Service. For example, if a user
			     has been granted the <tt>admin</tt> role by that service then the user has that role also
			     in all other server instances replicating that Security Service. Therefore, use this feature
			     with extreme caution. Keep in mind that in the near future we will extend the permissions and
			     role concept by the possibility to restrict permissions and roles to "scopes" such as an
			     event or a regatta or an account. See also
			     <a href="https://bugzilla.sapsailing.com/bugzilla/show_bug.cgi?id=3504">https://bugzilla.sapsailing.com/bugzilla/show_bug.cgi?id=3504</a>.
			 </li>
			 <li>The server can now optionally restore all races it had tracked the last time. This is
			     similar to a web browser's capability to restore the tabs the user had open when the browser
			     was terminated or crashed. To enable this feature, use the system property
			     <tt>restore.tracked.races</tt>, using the command line option <tt>-Drestore.tracked.races=true</tt>.
			     So far, the default for this system property is <tt>false</tt>, so by default, when the property
			     is not provided at all on the command line then the tracked races loaded last won't be restored,
			     and the server will start out with an empty set of tracked races.<p>
			     Note that the wind tracking properties, as set when initially tracking the race, are also restored
			     to their last state. If a live race has last been tracked with live wind tracking, with wind directions
			     being corrected by the local magnetic declination, then upon server restore the same live tracking will
			     be started again, including live wind tracking with the same declination correction settings.<p>
			     When the "Stop Tracking" feature is used, implicitly tracking wind will be stopped in case live wind
			     tracking had previously been requested for that race. This change is also considered during the restore
			     process where such a race will no longer receive live wind tracking upon restoring it.<p>
			     When a tracked race is removed from the server then it will not be restored anymore upon the next
			     server restart with the restore option enabled. When an entire regatta with a number of tracked
			     races linked into it is removed then the tracked races are removed as well and will not be
			     restored upon server re-start.<p>
			     The restore progress can be monitored using the JConsole or any other JMX monitoring tool. In the
			     <tt>com.sap.sailing</tt> category you will find the <tt>RacingEventService</tt> object. Among its
			     attributes there are now the two new ones: <tt>NumberOfTrackedRacesToRestore</tt> and
			     <tt>NumberOfTrackedRacesRestored</tt>. See the following two screen shots:<p>
			     <img width="100%" src="images/JConsoleNumberOfTrackedRacesToRestore.png"><p>
			     <img width="100%" src="images/JConsoleNumberOfTrackedRacesRestored.png">
			 </li>
                    </ul>

                    <h2 class="articleSubheadline">November 2016</h2>
                    <ul class="bulletList">
			 <li>When launching a server, a system property <tt>polardata.source.url</tt> can
			     be provided in order to specify a server base URL from where to import polar
			     data into the upstarting server. Usually, this would be the "archive" server's
			     base URL, such as https://www.sapsailing.com. Note that the exporting server
			     needs to already support this feature and the importing and exporting server
			     should be at roughly the same version to ensure binary compatibility for the
			     polar sheet data.
			 </li>
			 <li>In the <em>Tracked Races / Competitors</em> tab there is now a new button "Import Competitor"
			     that opens a dialog for selecting an import source. The Manage2Sail source is configured through
			     the same URL as used for the result importer. Select the regatta from which you want to import,
			     then check for which competitors there are matching / similar existing competitors. Single
			     selection on the left lets you map to one of the matching existing competitors. Ultimately,
			     select those competitors (including those you mapped to existing ones) you want to import.
			     Optionally provide a search tag for them which will be added to the new and mapped-to
			     competitors for easy retrieval later when selecting competitors to add to a regatta
			     or race.
			 </li>
                    </ul>

                    <h2 class="articleSubheadline">October 2016</h2>
                    <ul class="bulletList">
			<li>A regatta now has an additional property: "Buoy zone radius in hull lengths." It
			    can be used to determine the radius of the zone around the marks in terms of
			    hull lengths. This sets the default for the race viewer (RaceBoard.html entry point)
			    based on the hull length as known from the boat class.</li>
			<li>When producing the QR code for the Race Management App's device configurations,
			    the access token parameter was not properly URL-encoded. In case the access token
			    contains a '+' character it is incorrectly decoded by the app, letting the authentication
			    fail. This issue has now been fixed in the AdminConsole, and the access token parameter is
			    now properly URL-encoded.</li>
			 <li>Tracked races can now also be filtered by the regatta to which they belong.
			     When selecting a regatta leaderboard, by default the table of tracked races will be
			     filtered by the regatta whose leaderboard was selected. The regatta filter can be
			     used in conjunction with the regular text filter field.
			 </li>
                    </ul>

                    <h2 class="articleSubheadline">September 2016</h2>
                    <ul class="bulletList">
			<li>When denoting a regatta for smartphone tracking, the "By Marks" course designer is
			    automatically selected if no active regatta configuration was set yet, or a warning
			    and question to the user is issued, strongly suggesting the use of the "By Marks" course
			    designer. Background: using the "By Name" course designer could accidentally delete a
			    valid course layout.
			</li>
			<li>Regattas now have an additional setting: "Control tracking from start and finish times."
			    With it, the start and finish times for a race as entered into the race log, e.g., through
			    the Race Management app, can be used by tracking connectors to control the tracking for
			    that race. So far, the TracTrac connector and the Smartphone connector have been
			    enabled. When a start time for a race
			    is received and the "Control..." flag is set, the tracking start time will be set to
			    five minutes before the race start time. Similarly, when the blue flag is lowered, signaling
			    that the race has finished, the tracking end time will be set to two minutes later.
			    This should make an operator's job easier when the race timing is maintained properly
			    through the race log, i.e., through the Race Management app.<p>
			    In turn, for the Smartphone tracking connector, start/end tracking times are recorded
			    automatically upon start and stop tracking actions only if the regatta is <em>not</em>
			    marked as "Control tracking from start and finish times." Background: with this it is
			    possible to start tracking for a number of races scheduled for a day and having the
			    Race Management app control the tracking times automatically.
			 </li>
			 <li>The "start of tracking" property on a tracked race now has to be set to a valid, non-empty value
			     in order for fixed to be accepted into the race. As before, an empty "end of tracking" value
			     means an open-ended interval, and fixes at or after the start of tracking time point will then
			     continue to be accepted.
			 </li>
			 <li>The device mappings dialog now shows the time point of the last fix received from each mapping
			     and has a convenient filter text box.
			 </li>
			 <li>Thread management has been improved. Fewer and more reasonably-designed thread pools
			     are now created, and thread priorities less than normal (for background operations) now
			     correctly map to operating system thread priorities, making foreground tasks more
			     responsive. The less excessive concurrency has furthermore healthy effects on memory
			     mamangement and garbage collection.
			 </li>
			 <li>Fixed a bug in the smart phone tracking course designer. When adding or removing marks
			     now, unsaved changes to the waypoints and control points tables are preserved.
			 </li>
                    </ul>

                    <h2 class="articleSubheadline">July 2016</h2>
                    <ul class="bulletList">
                        <li>According to some change in a tracked races lifecycle, fix-tracking no longer depends
                            on tracking races via racelog event but is bound to denotation only. So fix-tracking
                            via smartphone apps or uploading tracking files can also be used in combination with
                            e.g. TracTrac.
                        </li>
                        <li>Because fix-tracking is now more flexible (see above), it is no longer restricted to
                            GPS-fixes. 
                        </li>
                        <li>It is now possible to track fixes from Bravo foiling sensor devices, currently used in
                            Extreme Sailing Series events only. This kind of data can be uploaded via a new dialog
                            within the AdminConsole (Connectors > Smartphone Tracking)  
                        </li>
			<li>When a competitor is suppressed in a leaderboard, now the other competitors ranking
			    worse will be "promoted" by one rank per better suppressed competitor. This way, live
			    ranks will be correct if, e.g., a "Flexible Leaderboard" is used for a separate scoring
			    scheme for only a subset of the competitor.
			</li>
			<li>When entering a fixed position for a mark in the "Smartphone Tracking" environment it is
			    now possible to enter a time stamp for the fix. This way it is also possible to adjust
			    a mark's position to a fixed lat/lng for some time point in the past.
			</li>
			<li>A series within a regatta can now define a maximum number of discards applied in that
			    series. When combined with leaderboard-wide discards, generally discards can be distributed
			    across the leaderboard as needed, but restricted by the maximum specified for each series.
			    Leave the maximum empty to not provide any maximum. Setting to 0 will cause no scores to
			    be discarded in that series.
			</li>
			<li>An event now has a "Base URL" which should be used to enable useful e-mail notifications with
			    links embedded in them that lead to the correct server. If a notification is to contain
			    a link to a dedicated event server, the event cannot be reached through www.sapsailing.com,
			    and so if this generic link is used as a default, users will end up not finding the page
			    linked to by the notification.
			</li>
			<li>The checkboxes "Track Wind" and "Correct by Declination" are now switched on by default
			    for smartphone-tracked races
			</li>
                    </ul>
			
                    <h2 class="articleSubheadline">June 2016</h2>
                    <ul class="bulletList">
			<li>Some REST APIs have slightly changed. The /api/v1/leaderboards/{name} resource now
			    has the "netPoints" and "totalPoints" stuff right. The "netPoints" always refer to
			    scores which may be reduced due to discarding rules. Total points always refer to
			    the points before applying any discarding rules. Those numeric values for which so far
			    accidentally String types with double-quoted values were used have been changed to
			    numeric types, represented in the JSON documents without double quotes.
			</li>
			<li>It is now possible to use overlapping leaderboard groups in an event, such that one
			    leaderboard can be part of more than one leaderboard group of the event. This comes in
			    handy if there are different schemes by which the regattas or leaderboards may be grouped
			    and is particularly useful for large events for filtering the regattas in the event
			    overview. Please note that in case a leaderboard is part of a leaderboard group with
			    an overall leaderboard ("series scoring"), the leaderboard group with the overall
			    leaderboard must be provided as the first of the overlapping leaderboard groups in
			    the scope of the event.
			</li>
			<li>Earlier releases have introduced an issue with leaderboard configuration and with binding
			    tracked races to their leaderboard slots. When a filter is set for the tracked races list,
			    changing the leaderboard selection or changing the race column selection such that the
			    tracked race for a selected race column is not visible due to the filter, the connection
			    between the race column and the tracked race is removed.<p>
			    In order to reduce chances for failure, now at least changing the leaderboard selection
			    will de-select any selected race column, making sure that nothing needs to be selected
			    in the potentially filtered list of tracked races.<p>
			    However, trouble remains: changing the tracked races filter while having a race column
			    with a tracked race connected selected in the table on the left will unlink the race
			    column's tracked race. As a workaround, you'll have to either de-select the race column
			    in the left table before changing the filter, e.g., by Ctrl-clicking the race column
			    selected. Or you remove any filter text for the tracked races list before you change
			    the selection in the race column table. This will make sure that the race connected
			    to the race column that you may select next will be available for automatic selection.
			 </li>
                    </ul>

                    <h2 class="articleSubheadline">May 2016</h2>
                    <ul class="bulletList">
			<li>Smartphone tracking support has been improved. When starting to track a race that has no
			    start-of-tracking time set yet, the start-of-tracking time will be set to the time point
			    when tracking has been started. Similarly, when stopping tracking and no end-of-tracking
			    time is set for the race yet, the current time is set as the end-of-tracking time for
			    that race.
			</li>
			<li>Regatta structure import from Manage2Sail now takes the boat class name from the
			    regatta, not the division element, giving better results.
			</li>
                    </ul>

                    <h2 class="articleSubheadline">April 2016</h2>
                    <ul class="bulletList">
			<li>In the "Race Manager App" regatta configuration settings, a new preference
			    "Activate result entry" has been added. It can enable or diable result entry
			    during or after the finishing phase in the Race Manager app. With this, it is
			    possible to configure up-front whether a race officer is offered the possibility to manage
			    results directly from the Race Manager app. This should <em>not</em> be used if an
			    external, official regatta management system is being used to capture and manage
			    the official scores.
			</li>
                    </ul>

                    <h2 class="articleSubheadline">March 2016</h2>
                    <ul class="bulletList">
                        <li>For smartphone tracking, added shortcut to start/stop tracking of
                            race to each individual race (play/stop button in action column).
                        </li>
			<li>When starting/stopping to track a race using smartphone tracking the
			    tracking start/stop time is set to "now" if no time has previously been set.
			</li> 
                        <li>With the <b>MANAGE_MARK_POSITIONS</b> permission, users of the smartphone tracking feature can now
                            conveniently manipulate course mark positions from the <em>RaceBoard.html</em> entry point. When having
                            the permission, a new button "Edit Mark Positions" will be shown. Marks can then be selected from a
                            table, new fixes can be added and existing fixes can be moved. Note that the "Delete" menu item is
                            currently still disabled. Delete may be supported in future versions, though.
                        </li>
                        <li>The sailors info link is now also available for single regatta events in addition to multi regatta events that used to have this feature.
                            If a sailors info link is configured for events that are part of a series,
                            this isn't shown on the event page because the link to the series uses the same space in the UI and has higher priority.
                        </li>
                        <li>It's possible to configure language specific sailors info website links for events.
                            There is a default value that can be overwritten on a per locale base.
                            No sailors info link is shown for UI languages if there is neither a default link nor one for the specific locale,
                            even if there is one for another locale configured.
                        </li>
                        <li>The mechanism to handle RegattaOverview settings has been changed to a more generic approach.
                            This leads to slightly changed URL parameter names so that old bookmarks could be broken in a way
                            so that the actual shown set of races is different using the new version because the old parameters aren't correctly recognized.
                            All automatically generated links to this page in Home and AdminConsole have been updated to use the new parameter names.
                        </li>
                    </ul>
                    
                    <h2 class="articleSubheadline">February 2016</h2>
                    <ul class="bulletList">
		    	<li>Several improvements regarding the creation of race metadata (events, regatta, etc.) including:
			automatic creation of default series, dialog for creating a default leaderboard group
			</li>
                        <li>The RaceBoard URL Parameter "canReplayDuringLiveRaces" has been removed.
                            This parameter was used to allow users to trigger autoplay for live races on non-live points in time.
                            The permission "CAN_REPLAY_DURING_LIVE_RACES" and role "moderator" now grant this functionality to users.
                        </li>
                        <li>The "Manage Media" button in RegattaOverview is now bound to the Permission "MANAGE_MEDIA".
                            The Roles "eventmanager" and "mediaeditor" grant the "MANAGE_MEDIA" permission.
                        </li>
                        <li>The "Edit mark passings" button in RegattaOverview is now bound to the Permission "MANAGE_MARK_PASSINGS".
                            The Role "eventmanager" grants the "MANAGE_MARK_PASSINGS" permission.
                        </li>
                        <li>The user management page now provides a "Refresh" button to reload the user list.
                        </li>
                        <li>The user management page now also lists sailing roles and permissions in the respective suggest boxes.
                        </li>
                        <li>The "Edit Points" module is now bound to the Permission "MANAGE_LEADERBOARD_RESULTS".
                            The Role "eventmanager" grants the "MANAGE_LEADERBOARD_RESULTS" permission.
                        </li>
                        <li>There is now a UI element in the header of "Edit Points", "Admin Console" and "Races Overview" pages
                            that indicates the authentication and makes it possible to sign in/sign out without leaving the page.
                            The pages "Edit Points" and "Admin Console" will show a message instead of the page content
                            if you aren't autenticated or don't have the required permissions.
                        </li>
                    </ul>
                    
                    <h2 class="articleSubheadline">October 2015</h2>
                    <ul class="bulletList">
                        <li>The "RaceLog Tracking" panel was renamed to the more intuitive "Smartphone Tracking".
                        </li>
                        <li>Competitor and course information can now be copied independently from one race to another within a Smartphone-tracked leaderboard.
                        </li>
                    </ul>
		    <h2 class="articleSubheadline">November 2015</h2>
		    <ul class="bulletList">
                        <li>Adding a competitor to a leaderboard or a regatta pre-sets the competitor's boat class
                            according to the leaderboard's / regatta's boat class.
                        </li>
                        <li>When done with creating a regatta, the user can have the corresponding regatta leaderboard
                        	created with a simple click instead of having to navigate to the "Leaderboards" tab.
                        </li>
                        <li>Trim leaderboard and leaderboard group names during creation, removing leading and trailing
                            blanks. These names can occur in URLs, and trailing blanks in particular may be trimmed,
                            causing the objects to not be found.
                        </li>
                    </ul>
                    <h2 class="articleSubheadline">October 2015</h2>
                    <ul class="bulletList">
                        <li>The "RaceLog Tracking" panel was renamed to the more intuitive "Smartphone Tracking".
                        </li>
                        <li>Competitor and course information can now be copied independently from one race to another within a Smartphone-tracked leaderboard.
                        </li>
                    </ul>
					<h2 class="articleSubheadline">September 2015</h2>
					<ul class="bulletList">
					    <li>A new scoring scheme for elimination rounds has been added. It will first be used
					        at a major wind surfing event.
					    </li>
					    <li>The "Device Configuration" tab has been moved into a new top-level tab
					        "Race Committee App".
					    </li>
					    <li>Included magnetic declination data for 2016 already.
					    </li>
					    <li>Bug fix: in rare cases, adding several series to a regatta in one go swapped the order
					        of the series to be created. This has now been fixed.
					    </li>
					</ul>
					<h2 class="articleSubheadline">August 2015</h2>
					<ul class="bulletList">
					    <li>Race log tracking now allows administrators to set the start and end of tracking for a race.
					        Competitor and mark positions as well as wind data are filtered based on the start/end of tracking
					        intervals.
					    </li>
					    <li>Setting the boat class for a regatta and when creating a competitor has been unified and now
					        uses a suggest text box which makes suggestions based on all the boat classes known by the
					        application. In both cases can users now also enter a "free-form" boat class which is then
					        created by the server if not known yet. Note that for such boat classes no boat class icon
					        will be present when showing the regatta on the web page.
					    </li>
					    <li>Added boat classes Soling, Lago 26, Kielzugvogel, PWA (Professional Windsurfers Association)
					    </li>
					</ul>
					<h2 class="articleSubheadline">June 2015</h2>
					<ul class="bulletList">
					    <li>An event an now have a "Sailors' Info" URL configured. If provided, there will be a button
					        displayed on the event's web page that navigates to this link. It can be used, e.g., to link
					        to official documents such as the notice of race, sailing instructions, weather information
					        or similar.
					    </li>
					</ul>
					<h2 class="articleSubheadline">April 2015</h2>
					<ul class="bulletList">
					    <li>Competitors can now have a flag image assigned. This image should ideally be
					        sized 18x11px. If such an image is assigned, it overrules the nationality flag.
					        Use this feature to provide club flags for sailing league events.
					    </li>
					</ul>
					<h2 class="articleSubheadline">February 2015</h2>
					<ul class="bulletList">
					    <li>The Event panel now links the event name to the event page in the new design. The old "RegattaOverview"
					        link is now shown in the panel below, shown when selecting the event in the table above, called
					        "Event Overview."
					    </li>
					</ul>

					<h2 class="articleSubheadline">December 2014</h2>
					<ul class="bulletList">
					    <li>We added user management. The /gwt/AdminConsole.html entry point for a fresh server set-up uses
						admin/admin as username/password. You can change the password in the "Advanced &gt; User Management"
						tab where also new users can be created. If you assign a use the role "admin" then the user will
						be able to use the administration console. Stay tuned for a more sophisticated set of roles and
						permissions to be added in the future.
					    </li>
					    <li>Reverse replication is now possible for selected events. When a replica instance receives a
					        modifying operation, such as a user logging in (creating a user session) or a wind fix being
						entered through the Race Committee App, this change will be sent from the replica to the master
						and from there be replicated to all other replicas attached.
					    </li>
					    <li>Starting a server with auto-replication enabled has been changed. The REPLICATE_ON_START environment
					        variable no longer is a Boolean value (True/False) but now has to list the replication services to be
						replicated from the master. The default environments for replicas at
						<a href="http://releases.sapsailing.com/environments">http://releases.sapsailing.com/environments</a>
						show how this works.
					    </li>
					    <li>The "Connectors" category has a new tab in the administration console, entitled "Regatta Structure Import".
					        If your regatta management system happens to be <a href="http://manage2sail.com">Manage2Sail</a> 
						you can enter an event ID and show the list of regattas, then set defaults for how they shall be
						created in the SAP Sailing Analytics. This allows you to import and create many regattas at once,
						saving the laborious effort of manually creating them. Obviously, this can come in handy at large
						events with regattas on many course areas in several different boat classes.
					    </li>
					</ul>
					
					<h2 class="articleSubheadline">July 2014</h2>
					<ul class="bulletList">
					    <li>Replication has become much more robust and efficient. The initial load which used to be sent in a
					        single huge (although compressed) stream of data from the master to the replica(s) was hard to get
					        transmitted in the face of flaky and slow network connections. We've changed this: now the initial
					        load is transmitted as a sequence of messages using a message broker infrastructure. If a single
					        message doesn't arrive, it will be re-sent until it got through. The messages are buffered for several
					        minutes, so the initial load transmission can even survive and recover from severe network outages.<p>
					        
					        For the incremental replication process, we added compression, making the transmission more bandwidth-efficient
					        and therefore quicker and leaner. In addition, we've cleaned up the protocol a little, avoiding the
					        sending of redundant data, adding to the effects of compression. Replicating five live races with
					        approximately 40 to 50 competitors each, with four active wind measurement units each, requires approximately
					        30kB/s of network bandwidth between master and replica.
					    </li>
					    <li>Events now have lots of new attributes, particularly start/end date and multimedia content URLs</li>
					    
						<li>Regattas can now be edited to <em>not</em> perform start time inference based on start mark passings.
						    Usually, when no start time is set by the race committee app or by the tracking provider or manually
						    through the administration console, the start time is inferred from the mark passings for the start
						    line. However, this can lead to unpleasant effects when the race committee aborts or postpones a race
						    and doesn't set a new start time for some period of time. When during this period one or more boats
						    cross the start line, a new start time would be inferred implicitly, showing scores in the leaderboard
						    and starting to compute all sorts of metrics. To avoid this, uncheck the checkbox
						    "Use start time inference from start mark passings" in the regatta create / edit dialog.</li>
						    
						<li>When creating a regatta in the administration console, the regatta name is now taken from the create
						    dialog's "Name" field as-is and is no longer automatically extended by appending the boat class name
						    in parentheses to the base name. This is important to know if you so far have created several regattas
						    within the scope of the same event by simply providing the event name and the boat class name, relying
						    on the administration console to extend the regatta name by the boat class name because now with this
						    strategy your regattas would all be named the same. If you want to continue using some base name and
						    see the boat class name after the base name in parentheses you will now have to add that to the "Name"
						    field yourself, as in "Kieler Woche 2014 (470)". With this change, you can avoid having special
						    characters such as "/" in the regatta name which used to be a problem in particular for RESTful web services
						    that use the regatta name as a URL element. Boat classes such as "B/one" and "J/70" traditionally
						    had issues with this. Now, the regatta can simply be named "My Event (J70)" instead, and web service
						    access is hassle-free. The boat class can still be called "J/70" which can be useful if the result
						    management tool or the tracking partner spells it that way.</li>
					</ul>
					
					<h2 class="articleSubheadline">March 2014</h2>
					<ul class="bulletList">
						<li>XML export of leaderboards now also taking into account competitors that haven't sailed a race but got a score</li>
					</ul>
					
					<h2 class="articleSubheadline">February 2014</h2>
					<ul class="bulletList">
						<li>Series name can be edited</li>

						<li>Now one can add a new series to an existing regatta</li>

						<li>Introduced new series scheme where competitors are scored contigously over all fleets</li>
                    </ul>
					<h2 class="articleSubheadline">January 2014</h2>
					<ul class="bulletList">
						<li>New version of TracTrac connector that fixes issues with concurrent loading
					of many races</li>

						<li>Wind data can be imported from Expedition log files and from Igtimi WindBots</li>

						<li>Competitors can be assigned fixed colors</li>

						<li>Video files can be interactively linked to races</li>

						<li>Admin Console consistently sorts alpha-numeric items such that
					numbers embedded in text are sorted by their numeric values (Race 2
					precedes Race 11)</li>

						<li>AdminConsole has more consistent filter behavior as more columns are
					used for filtering; some sorting options were added</li>

						<li>Added a button to set the start time received of a tracked race. This time
						isn't persistent, so it'll be forgotten after a server restart</li>

						<li>Tracking a race with a wrong regatta is now forbidden</li>
					</ul>
				</div>
			</div>
	  </div>
		<div class="spaceBar"></div>
	</div>
</body>

</html><|MERGE_RESOLUTION|>--- conflicted
+++ resolved
@@ -21,9 +21,12 @@
 			<div class="mainContent">
 				<h2 class="releaseHeadline">Release Notes - Administration Console</h2>
 				<div class="innerContent">
-<<<<<<< HEAD
-                    <h2 class="articleSubheadline">December 2019</h2>
-                    <ul class="bulletList">
+                    <h2 class="articleSubheadline">January 2020</h2>
+                    <ul class="bulletList">
+                        <li>Overhaul of the Result Import URLs page to be more user friendly and to better fit in with
+                        the other pages. The Manage2Sail and Yachtscoring importers now support entering an event id
+                        instead of a full URL.
+                        </li>
                         <li>Implemented API endpoints for configuring courses independently from regattas.
                             The model has been extended by the new domain types mark template, mark properties, mark role and course template.
                             <ul>
@@ -39,13 +42,6 @@
                             <p>Added an API for course configurations as a general model that can be used to create a course or a course template 
                                by using mark templates, mark properties and freestyle defined mark configurations. It is possible
                                to create a course configuration out of an existing course and modify the course by updating the course configuration.</p> 
-=======
-                    <h2 class="articleSubheadline">January 2020</h2>
-                    <ul class="bulletList">
-                        <li>Overhaul of the Result Import URLs page to be more user friendly and to better fit in with
-                        the other pages. The Manage2Sail and Yachtscoring importers now support entering an event id
-                        instead of a full URL.
->>>>>>> 94fdf889
                         </li>
                     </ul>
                     <h2 class="articleSubheadline">November 2019</h2>
