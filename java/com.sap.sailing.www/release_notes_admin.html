<!DOCTYPE html>
<html>
<head>
	<link href="sailing-fontface-1.0.cache.css" media="screen" rel="stylesheet" title="Default stylesheet" type="text/css" />
	<link href="start.css" rel="stylesheet" type="text/css" />
	<link href="release_notes.css" rel="stylesheet" type="text/css" />
	<link rel="shortcut icon" type="image/x-icon" href="/sap.ico" />
	<title>SAP Sailing Analytics - Admin Console Release Notes</title>
</head>
<body>
	<div class="logoAndTitlePanel">
    	<a class="sapLogo" href="http://www.sap.com">
            <img class="sapLogoImage" src="/images/logo-small@2x.png" alt="SAP Website"/>
    	</a>
	<div class="sailingAnalyticsLabelPanel">
	<div class="sailingAnalyticsLabel">Sailing Analytics</div>
	</div>
    </div>
	<div class="yield_content">
		<div class="contentWrapper">
			<div class="mainContent">
				<h2 class="releaseHeadline">Release Notes - Administration Console</h2>
				<div class="innerContent">
                    <h2 class="articleSubheadline">June 2019</h2>
                    <ul class="bulletList">
                        <li>Added new API endpoints for creating, reading, updating and deleting roles under /restsecurity/role.
                        </li>
                        <li>A new set of API end points for managing user groups was added under /restsecurity/usergroup. 
                            The new end points support resolving, creation and deletion of user groups, as well as adding 
                            and removing users and roles to and from user groups.
                        </li>
<<<<<<< HEAD
                        <li>A couple of new API end points for managing tracked events were added under /api/v1/trackedevents/. 
                            The new end points support creation, reading, updating and deleting tracked events and their 
                            associated device-competitor/boat/mark elements for the current user.
                        </li>
=======
                        <li>The Device Configurations table for the Race Manager App now updates its underlying data
                            properly when a configuration is edited locally.
                        </li>
                        <li>Blue flag up/down times can be cleared in the AdminConsole now</li>
                        <li>Users can now create media tracks if they have the permissions based on the ownership that
                            will result from the creation process.</li>
>>>>>>> 90bc8d0a
                    </ul>
                    <h2 class="articleSubheadline">May 2019</h2>
                    <ul class="bulletList">
			<li>Ranks (finishing orders) entered by the Race Manager app user are no longer
			    considered for handicap regattas. Only an explicit score will be accepted,
			    or a finishing time can be provided which will then let the handicap ranking
			    metric infer the correct rank from that.
			</li>
	                <li>Maneuver markers that appear when clicking on a boat while the RaceBoard is paused
	                    were sometimes hard to click because they disappeared behind the boat's tail.
	                    This behavior is now fixed.
	                </li>
	                <li>Fixed an issue with result import URL removal in case the URL erroneously contains
	                    more than one space character.
	                </li>
	                <li>Fixed a problem with competitor import: competitors imported now correctly obtain
	                    the current session's user as their owner, and the current session's user's
	                    default creation group as their owning group.
	                </li>
	                <li>Fixed issues with Manage2Sail regatta structure import: Imports of regattas with
	                    no "ClassName" property, such as handicap / Yardstick regattas, will now create
	                    regattas with "?" as boat class name to avoid other problems; furthermore,
	                    due to a permission check that was too restrictive, regattas to import could not
	                    be seen unless the user had "super-admin" power.
	                </li>
	                <li>Introduced a new permission SERVER:CAN_EXPORT_MASTERDATA:&lt;server-name&gt;
                        which controls if a user is allowed to export masterdata used by the MDI.
                        In addition, the user still needs to be able to read the data to be imported.
                        On the importing server, the user needs to have the permission SERVER:CAN_IMPORT_MASTERDATA:&lt;server-name&gt;.
	                </li>
		    </ul>
		    
                    <h2 class="articleSubheadline">April 2019</h2>
                    <ul class="bulletList">
			<li>Filtering the leaderboard groups during a Master Data Import now also
			    handles quoted strings correctly. With this, e.g., searching for a
			    leaderboard group containing "Apr 2" in its name is doable.
			</li>
			<li>In AdminConsole.html all tables and lists are now filtered to only show domain objects readable by the current user.
                This means additional objects may exist on the server and can cause errors due to name conflicts.<br>
                To allow users to grant others permissions for their stuff, it is possible to manage permissions for users whose username is known without having a read permission for that user.
                In addition, users may be added to groups by only knowing their username.
			</li>
			<li>The permission system was extended to allow groups to directly grant roles to their users.
                In addition such a role can also be granted to all users (including anonymous ones).
                Roles associated to groups only grant permissions to domain objects owned by that group.<br>
                Example: By associating the <tt>sailing_viewer</tt> role to a group with "for all users" enabled, all objects owned by that group are publicly readable.
			</li>
			<li>When loading or tracking wind from Igtimi, only accounts readable by the current user will be used.
                On dedicated event servers, such an account should be owned by the server group.
                This ensures, that all server admins will consistently use this account while tracking races.
			</li>
			<li>Replication is now also secured by several actions of the SERVER security type.
                Due to permission checks on the master side, it is now necessary to provide credentials of a user that exists
                on the master server that is used when a replica contacts the master.
                This user at least needs to have the permission <tt>SERVER:REPLICATE:&amp;server-name&amp;</tt> granted on the master.<br>
                Server start scripts as well as the replication documentation have been updated to include details about configuring credentials for auto replication.
                Newly created servers should automatically contain adjusted versions of the relevant scripts.
                The configuration of existing servers needs to get updated accordingly. The environment variables considered by the
                start script are: <tt>REPLICATE_MASTER_USERNAME</tt> and <tt>REPLICATE_MASTER_PASSWORD</tt>, or alternatively,
                <tt>REPLICATE_MASTER_BEARER_TOKEN</tt> which can be obtained from the master server, e.g., by
                <tt>curl -d "username=myuser&amp;password=mysecretpassword" "https://master-server.sapsailing.com/security/api/restsecurity/access_token" | jq .access_token</tt>.
                These map to the system properties <tt>replicate.master.username</tt>, <tt>replicate.master.password</tt>, and
                <tt>replicate.master.bearer_token</tt>, respectively.
			</li>
                    </ul>
                    
                    <h2 class="articleSubheadline">March 2019</h2>
                    <ul class="bulletList">
			<li>By caching serialized results of leaderboard requests the server now requires
			    significantly less CPU power during live situations. Instead of computing the
			    serialized representation of a leaderboard again and again, the serialized version
			    is maintained in the cache as long as the original object from which the serialized
			    version was produced is referenced. This way, the cache cleans itself. It can be
			    observed through JMX, e.g., using JConsole, by looking at the JMX bean
			    <tt>com.sap.sse:type=GWTRPCSerializedResultCache_*</tt>.
			</li>
                    </ul>
                    
                    <h2 class="articleSubheadline">February 2019</h2>
                    <ul class="bulletList">
			<li>The pairing list construction supports a new parameter that can be used
			    to balance fairness of boat assignment with the reduction of boat changes
			    between flights. It can be set between 0 (focus on fair boat assignments;
			    use this, e.g., if there are noticeable differences between the boats used
			    to ensure a fair distribution) and the number of flights, e.g., 14 or 15 for
			    a typical league set-up (focus on reducing the number of boat changes while
			    sacrificing a bit of boat assignment fairness).
			</li>
			<li>The built-in mark passing calculator that is primarily used for smartphone
			    tracking has been improved. In particular, it now recognizes trackers left behind,
			    e.g., on a committee boat, and avoids performance issues incurred by these scenarios
			    by filtering possible mark passing candidates using a bounding box-based approach:
			    if a tracker hardly moves over some time, only the most promising candidates from
			    that time interval are considered. This avoids compute time and memory issues
			    seen in the past.
			</li>
			<li>When during a server re-start with the <tt>-Drestore.tracked.races=true</tt> parameter
			    restoring a race fails with an exception, that race is now removed from the restore list,
			    a corresponding <tt>SEVERE</tt> log entry is written, and the server will no longer try
			    to restore that race upon future restarts. This way, races that have been removed at
			    their source will not keep causing permanent restore trouble, and manual database
			    intervention is no longer necessary.
			</li>
			<li>A new status REST endpoint has been added: <tt>/gwt/status</tt>. It combines the status
			    checks of <tt>/sailingserver/api/v1/status</tt> and <tt>/replication/replication?action=STATUS</tt>,
			    and because it is offered by the same module hosting the web UI of the server, its availability
			    indicates that the corresponding module has started and has registered with the web server
			    successfully. It reports a 200 HTTP response if itself and the status reports it syndicates
			    report availability, a non-2XX status otherwise.
			</li>
                    </ul>

                    <h2 class="articleSubheadline">January 2019</h2>
                    <ul class="bulletList">
                        <li>Allow entering a priority for courses managed in the AdminConsole.
                            The new default priority now is 1. It used to be 0 which caused problems
                            because the Race Manager app's highest (logically) priority is 1 which
                            never took priority over the AdminConsole-provided prio-0 events.</li>
                        <li>User sessions are now stored durably in the database so that they can be
                            restored in case of a server re-start. Users therefore will no longer need
                            to sign in again only because a server was re-started.</li>
                        <li>New availability checks have been implemented. Two new REST endpoints are provided:
                            <ul>
                              <li>/sailingserver/api/v1/status reports the availability of the "Sailing" application</li>
                              <li>/replication/replication?action=STATUS reports the availability of the replication module,
                                  providing details about each replication-capable component and queue lengths</li>
                              <li>the "status" script in the server's working directory, next to the "start" and "stop"
                                  script, now provides output based on the status checks above, plus a check for a 2XX
                                  response code for /index.html. The exit code for the "status" script is now 1 in case
                                  of an error / lack of availability, and 0 if all checks passed and server looks
                                  available.</li>
                            </ul>
                        </li>
			<li>Upgraded the MongoDB driver to version 3.6.4. This allows you to specify the new
			    retryWrites parameter, e.g., as in "mongodb://mongo0.internal.sapsailing.com/mydb?replicaSet=live&retryWrites=true".
			    This will improve your system's behavior if you run with a MongoDB replica set and have to
			    assume that at some point the PRIMARY MongoDB system may fail, with the remaining systems
			    in the replica set voting for a new PRIMARY. Without retryWrites your system will bluntly
			    fail, but with retryWrites, write operations will be re-tried once, with a timeout usually
			    enough for the remaining replicas to agree on a new PRIMARY.
			</li>
                    </ul>

                    <h2 class="articleSubheadline">October 2018</h2>
                    <ul class="bulletList">
                        <li>Added progress indicator to device mappings panel for smartphone tracking.</li>
                    </ul>
                    
                    <h2 class="articleSubheadline">September 2018</h2>
                    <ul class="bulletList">
                        <li>Added automatic resizing when adding images to an event using the ImageDialog. 
                        It shows a check box if resizing is necessary, if you check it, the service will resize the image for you.</li>
                        <li>Now showing an error when trying to upload an image or video to an event and no working FileStorageService is registered.</li>
                    </ul>
                    
                    <h2 class="articleSubheadline">August 2018</h2>
                    <ul class="bulletList">
                        <li>The mark passing editor now uses a full date/time format for the mark passing time points.</li>
                        <li>The TracTrac connector panel no longer shows a password visibly but uses a password text field.</li>
                        <li>The SwissTiming connector can now handle an "Update URL" together with username/password access
                            credentials which are used, if present, to send feedback requests about start times, race status
                            and course changes to that URL.</li>
                    </ul>

                    <h2 class="articleSubheadline">July 2018</h2>
                    <ul class="bulletList">
                        <li>When adding a YouTube video for tracked races ("Manage Media" in <tt>RaceBoard.html</tt> or "Tracked Races > Audio & Video" in <tt>AdminConsole.html</tt>) the respective video metadata is now read using YouTube API v3.
                            This functionality used to work some years ago using API v2 but was broken since this API version was discontinued some time ago.
                            Due to limitations of the new API we can't read the start timepoint of videos by now. You still need to provide this value manually.</li>
                        <li>In the "Tracked races" tab, within the eponymous section of the AdminConsole, the "Set start
                            time received" dialog can be used to remove the currently set start time received, by simply
                            leaving the value empty and confirming the dialog.</li>
                        <li>Up to 15 discards can now be configured for series and leaderboards. This enables, e.g., "Wednesday Night" scenarios
                            where over the season, say, 20 races are run but due to changing participation only, say, the five best ones shall be scored.</li>
                        <li>There is a new scoring scheme available to be selected upon regatta creation.
                            The scoring scheme is named "Low Point System, First with two wins in medals is winner" and introduces the following specifics compared to the standard low point scheme:
                            <ul>
                                <li>Medal series does not feature doubling of points in the medal series by default.</li>
                                <li>A competitor having two wins in the medal series is treated as overall winner.
                                    If there is a carry forward column in the medal series, having one point there also counts as a win which means the best competitor in the qualification needs a win less than any other finalist to be the overall winner.</li>
                                <li>If the medal series isn't started yet or no competitor has collected two wins, scoring by points is used.
                                    This also applies if the regatta is aborted (e.g. due to weather conditions) before any competitor could win two races in the medal series.</li>
                                <li>If two competitors have the same amount of points in the medal series the tie breaking criteria is the carry forward column of the medal series.
                                    If there is no carry forward column in the medal series, the last medal race is used as tie breaking criteria.
                                    For any non-medal series, the standard low point rules apply.</li>
                            </ul>
                        </li>
                        <li>A TracAPI upgrade from version 3.10.1 to 3.11.0 unifies the handling of course updates and solves an issue
                            observed with updating mark passing instructions.</li>
                        <li>Bug fix for mark position editor, now providing consistent behavior during adding of new mark fixes</li>
                        <li>Data Mining now more aggressively terminates running queries if needed.</li>
                    </ul>

                    <h2 class="articleSubheadline">June 2018</h2>
                    <ul class="bulletList">
                        <li>Added the available WindFinder Spot Collections. The desired ones can be selected from the WindFinder Tab in the Event Dialog.</li>
                        <li>Added the ability to change the url of multiple Mediatracks with a common prefix at once.
                            This is useful e.g. for video migration scenarios when movin videaos from one server to another.
                            This can be done from the adminconsole->tracked races->audio & videos tab</li>
                        <li>In raceboard when you edit a video you do not need to explicitly press "Preview" before saving anymore.
                            Saving now implicitly applies the changes.</li>
                        <li>The URLs of our GWT services are extended to include a leaderboard name if a call is context sensitive to a specific leaderboard.
                            This does not affect the functionality of any service but allows us to setup load balancing with leaderboard specific routing.
                            The leaderboard names put into the URL are cleaned: Any character that isn't a latin upper/lowercase letter or digit is replaced with an underscore character.
                            Currently, the following leaderboard specific URLs are used:
                            <ul>
                                <li>/gwt/service/sailing/leaderboard/[CLEANED-LEADERBOARD-NAME]</li>
                                <li>/gwt/service/dispatch/leaderboard/[CLEANED-LEADERBOARD-NAME]</li>
                            </ul>
                            Be aware that request without leaderboard suffix may be sent from pages that do not show leaderboard specific contents.
                            Due to this it is required to define a fallback rule for any unqualified request.
                            </li>
                    </ul>

                    <h2 class="articleSubheadline">May 2018</h2>
                    <ul class="bulletList">
                        <li>Added the ability to add multiple mp4 videos as mediatracks at once via the new multi video dialog, located at trackedraces -> Audio & Video.
                            This features requires a webserver with index listing enabled. Additionally the dialog offers the ability to add the new mediatracks 
                            directly to all races overlapping the starttime and duration of the mediatrack.</li>
                        <li>On the "Edit mark positions" panel within RaceBoard, now a "Clear selection" button appears
                            when selecting a mark from the table, which provides an easier and more obvious way to
                            deselect all marks, what is needed in order to see the full course with all marks again.</li>
                        <li>The <tt>AutoPlay.html</tt> configuration "Sixty Inch" was improved for the usage with events that aren't part of an event series.
                            While no race is live or scheduled, only the overall leaderboard used to be shown.
                            In addition to this, also the regatta leaderboard is shown in an alternating order.
                            For non series events there is no overall leaderboard which means, that only the regatta leaderboard is shown.</li>
                    </ul>

                    <h2 class="articleSubheadline">April 2018</h2>
                    <ul class="bulletList">
                        <li>The import of additional expedition data was extended to read many additional measures.
                            These can be visualized in the leaderboard as well as the competitor charts in <tt>RaceBoard.html</tt>.
                            In addition, the leaderboard has been extended to provide bravo and expedition related measures consistently on race and leg level.
                            The respective settings dialogs were changed as well to only show specific options, if bravo or expedition tracks are available.
                            Any previously imported expedition tracks may be dropped and reimported to gain access to the newly introduced measures.</li>
                        <li>The settings dialog of the competitor charts in <tt>RaceBoard.html</tt> now provides the measures in alphabetical order (based on the current locale).
                            Expedition specific measures - if available - are shown at the end of the list.</li>
                        <li>The all in one expedition import has been extended to be able to import new competitor tracks or new races to an existing regatta.
                            Previously it was only possible to import a new event structure.</li>
                        <li>The Expedition log file import now prefers "GPS Time" for time stamping over "Utc" and over other date / time formats, making it
                            more consistent with the Expedition live connector which uses column 146 for time stamping which is GPS Time.</li>
                        <li>Two dimensional metrics can now be displayed by using a scatter plot presenter within the data mining tool.
                            Select a metric that returns a pair of numbers and choose "Average" or "Identity" as an aggregator.</li>
                        <li>Replication was made more robust for fixes that are delivered and applied asynchronously. If a race was removed
                            while still in tracking mode, fix-related operations may have been queued already on the replica when the
                            tracked race is removed. The pending GPS fix operations then would have clogged the executor threads until
                            the entire replica comes to a halt. With the change, race-related asynchronous operations will simply be
                            dropped when the race to which they pertain is not found on the replica.</li>
                        <li>When editing mark positions, all fixes are now displayed, including potential outliers.</li>
                    </ul>

                    <h2 class="articleSubheadline">March 2018</h2>
                    <ul class="bulletList">
                        <li>Boats are now separate entities. See the "Tracked Races / Boats" tab in the admin console.
                            When creating a regatta, you now need to specify whether in that regatta the competitors
                            may sail on changing boats ("Can boats of competitors change per race").
                            If boats can change, boat assignments need to be specified per
                            race. For the TracTrac connector this may happen as in the past, using the corresponding
                            metadata attributes (boatName, either one of boatId or boatUuid, and boatColor) on the
                            competitors in the race. For smartphone tracking, boats can be specified in the
                            "Connectors / Smartphone Tracking" tab by using the boat icon in the actions column of
                            the leaderboards table ("Boat Registrations"). This defines the boats from which you can
                            then select in the scope of each race of the regatta. When adding competitors to such
                            a race then you now have to assign boats from the boats list to each competitor before
                            you can confirm the competitor-to-race assignments.
                        </li>
                        <li>User, role and permission management has been extended. A new "tenant" concept
                            is now available. Users can belong to zero or more tenants and can have a default
                            tenant for a login session. Zero or more users can belong to a tenant. Objects have
                            a tenant owner and a user owner, similar to group and user ownerships of files in a
                            file system.<p>
                            By default, each user receives a default tenant that is named like the user, with "-tenant"
                            appended. This applies during user migration to this new version, as well as during
                            creation of new users. While a "default tenant" only specifies the tenant that objects
                            created by the user will have as their tenant owner, by default the user also "belongs"
                            to its default tenant (is part of that tenant's user group).<p>
                            Roles are now defined explicitly, in the "Roles" tab in the "Advanced" category.
                            A new server that is not sharing the security service with any other server will
                            start out with a few default role definitions, such as "admin" and "user". Roles imply permissions,
                            and the permissions they imply can be modeled in the "Roles" tab.<p>
                            Roles can be assigned to users in the UI-refurbished "User Management" tab in the
                            "Advanced" category. There is now a table with users that currently exist in the
                            system, with a pager and a filter box. Editing a user shows an edit dialog for that
                            user where roles and permissions can be added. Adding permissions works as usual.
                            However, when adding roles, qualifications for a tenant owner and a user owner
                            can be added using the following format for the role's name: &lt;rolename&gt;[:[&lt;tenantname&gt;][:[&lt;username&gt;]]].
                        </li>
                        <li>In addition to track competitors and marks using smartphone-tracking it is now possible to track boats.
                            This is e.g. useful for several national leagues where competitors are assigned dynamically to boats for each race.
                            In this case the competitors were used to bring a smartphone with them to the assigned boat.
                            With the recent changes regarding boat and competitor mapping per race, Smartphone-tracking is now enabled to dynamically track boat-mapped devices to the correct competitors in the context of a race.
                            There are two ways to add boats to be tracked to a regatta:
                            <ul>
                                <li>After adding a denotation to the racelog(s), add competitors to at least one race and ensure that the boats to be tracked are mapped to those</li>
                                <li>Register boats directly to the regatta</li>
                            </ul>
                            For available boats, you can now add mappings and generate a QR code in the corresponding dialog.
                            In addition, it is possible to upload tracking files and map them to boats.
                        </li>
                    </ul>

                    <h2 class="articleSubheadline">February 2018</h2>
                    <ul class="bulletList">
                        <li>Further improvements of maneuver detection algorithm were introduced. Mark Passing is no longer regarded as a separate maneuver type. Instead, it is regarded as a supplementary information which gets appended to a maneuver instance. Therefore, a new filtering dimension was added for maneuver data mining, which is boolean and is named as "Mark Passing".</li>
                        <li>Added leaderboard group name as a dimension to a leaderboard's context</li>
                        <li>Added True Wind Angle as a data mining statistic on GPS fixes</li>
                        <li>Time points for wind data related to individual fixes now uses the fixes' specific time points, not the wind at the middle of the leg</li>
                        <li>Finally, the data mining UI sorts wind strengths given in Beaufort according to their strengths, not their names</li>
                            For example, a simple role name such as "admin" will give an unqualified role to the user.
                            To constrain the "admin" role to objects whose tenant owner is the tenant "abc", use
                            "admin:abc" for the role. To assign the role "admin" so that it applies only to objects
                            owner by user "u938" use "admin::u938".<p>
                            Tenants can be managed in the "Tenant Management" tab in the "Advanced" category. Here,
                            tenants can be created, removed and the set of users belonging to each tenant can be
                            edited.<p>
                            During migration of an existing server to this new version, a new default tenant will be
                            created using the server's name. All existing objects will by default have this new default
                            tenant as their tenant owner, and no user owner. All existing role assignments will be migrated
                            such that all roles will have as tenant qualification the new default tenant. This way,
                            users will maintain the rights they were assigned through roles only for those objects
                            belonging to the server's new default tenant (by default all objects on that server).
                            Only when new objects are created with a different tenant then the role's permissions
                            won't apply because the roles were by default constrained to the server's default tenant.
                            This will allow us to consolidate, merge and join the security services of various servers
                            at a later point in time, ensuring that users will not obtain permissions for objects they
                            are not eligible for.
                        </li>
                    </ul>
                    
                    <h2 class="articleSubheadline">January 2018</h2>
                    <ul class="bulletList">
                        <li>The auto detection for the media add dialog was improved. It will now attempt to only load the parts of a video that are required to parse the tags. Additionally if the server cannot reach a video, the client (browser) will make an attempt to load the video. This allows to analyze locally hosted videos without the need to upload them.</li>
                        <li>In the raceboard the floating video box was improved, leading to a more solid resizing and moving behavior.</li>
                        <li>In the raceboard, the adding of videos has now an additional fallback startDate, if no startOfRace could be determined, and the file did not contain a proper creationtime tag, startOfTracking is used.</li>
                        <li>In the raceboard, the floating video box will now only display an edit button in the header, next to close and minimize. Upon clicking it, the box will expand and show the prior always shown editing buttons. This saves a lot of screenspace for logged in admin enabled users.</li>
                        <li>For smartphone tracked races it's now possible to slice a new race from an existing one in the RaceBoard.
                            As a user having sufficient permissions you need to select a specific time range in the competitor chart of a race.
                            This will make a new Button appear near to the settings button of the chart.
                            When you click this button you are being asked for a name of the new race.
                            A new race column is created in the same series the current race is associated to.
                            A new tracked race is then associated to the new column for the fleet of the current race.
                            This new race is being filled with the data from the current race for the selected time range.
                            After the slicing process is finished, a dialog will open providing a link to the RaceBoard for the newly added race.</li>
                    </ul>
    
                    <h2 class="articleSubheadline">December 2017</h2>
                    <ul class="bulletList">
                        <li>The date and time pickers have been replaced by more native browser elements,
                            ensuring that they work in all locales such as Japan where problems were reported
                            with the date/time pickers used in the Administration Console up to now.
                        </li>
                        <li>In the raceboard it is now possible to upload 360° videos in addition to the already supported video types. 
                        360° Videos must use MimeType mp4panorama, 2d mp4 videos must still use mimetype mp4, as in older releases. 
                        The dialog will try an auto-detection for the mimetype upon entering the link.
                        Additionally, for mp4 videos it is now possible to use the start time, written in the file, as
                        a start time preset for the mediatrack, simplifying the video linking.</li>
                        <li>In Home it is now also possible to use 360&deg; videos, for example as a highlight video</li>
                        <li>Various fix importers can now properly report errors and other states.</li>
                        <li>Pairing list generation is now supported. Add competitors to a regatta, then use the new
                            action icons in the Leaderboards/Leaderboards panel in the administration console to generate
                            a pairing list. The result can be exported as a CSV file compatible with the TracTrac Excel
                            spreadsheet for importing the pairing lists into their solution; printing is also enabled.
                            For smart phone tracking it is possible to fill the pairing list into the race logs in order
                            to record the competitor / boat assignments according to the pairing list. To allow for
                            contiguous race numbering, in this context a new feature was introduced that allows users
                            to pick a race name prefix during denoting all races of a regatta for smart phone tracking,
                            producing contiguously increasing race names/numbers (R1, R2, ..., R45).</li>
                    </ul>
    
                    <h2 class="articleSubheadline">November 2017</h2>
                    <ul class="bulletList">
                        <li>In addition to the "Set start time" dialog there's now a "Set finishing and end time dialog".
                            This dialog makes it possible to set the finishing as well as the end time in the RaceLog.
                            It is intended to be used in cases where a race wasn't correctly finished using the race management app.
                        </li>
                        <li>New GPS fix, wind and sensor data importers have been implemented: "Bravo" and "Expedition."
                        </li>
                        <li>An upgrade to TracAPI 3.8.0 is expected to have fixed the issue with static marks not providing
                            a position fix within a race's tracking time interval when the tracking start is set after the
                            static position was entered.
                        </li>
                    </ul>
    
                    <h2 class="articleSubheadline">September 2017</h2>
                    <ul class="bulletList">
                        <li>Authentication for Igtimi accounts is now possible with an OAuth process.
                            Instead of having to enter the username/password combination into the
                            administration console, a popup window will show an IFrame with Igtimi's
                            authentication form. Redirection goes to www.sapsailing.com, together with
                            a "state" URL parameter providing the base URL of the original server instance
                            requesting authentication. www.sapsailing.com will then redirect to that server,
                            removing the "state" parameter from the request and leaving only the "code"
                            parameter in the URL which the server ultimately receiving the redirected request
                            will use to obtain an access token and the Igtimi account details. For now, and
                            as a fallback, the old, non-OAuth process is still supported for a while, though
                            deprecated as of now.
                        </li> 
                        <li>In the process of supporting Igtimi OAuth authentication, new optional system properties for
                            the Igtimi connector have been introduced:
                            <ul>
                              <li><tt>igtimi.client.redirect.protocol</tt>: the redirection protocol, usually one of http or https</li>
                              <li><tt>igtimi.client.redirect.host</tt>: redirection host; defaults to www.sapsailing.com</li>
                              <li><tt>igtimi.client.redirect.port</tt>: redirection port; defaults to empty, using the default port for the protocol</li>
                            </ul>
                        </li>
                        <li>When using a TracTrac update URI, errors were possible due to the incorrect use of HTTP
                            instead of HTTPS as the URI/URL's protocol. The TracTrac server responds to an HTTP
                            request with a response code 302 (temporary redirect), but our TracTrac connector did
                            not handle this due to redirects that change protocols are not followed by default in
                            Java. This has now been changed, and although it is of course better to use the correct
                            protocol (HTTPS) right away, redirects will now be handled correctly, too.
                        </li>
                    </ul>

                    <h2 class="articleSubheadline">August 2017</h2>
                    <ul class="bulletList">
                        <li>An NMEA wind import feature is now available under "Tracked Races -- Wind." It can be
                            used to import .txt and .zip files containing data in NMEA-0183 format. The importer
                            recognizes wind data provided by MWD and MDA sentences but can also use apparent and true
                            wind readings from MWV sentences which are then combined with position, heading and motion data
                            to obtain a true wind speed and direction. ZIP files are searched for .txt files which
                            are then analyzed.
                        </li>
                        <li>A new scoring scheme "Low Point with Automatic RDG" is now available. It can help in league
                            set-ups where one possible definition for the score of a redress given can be to average the
                            scores of the competitor in all other flights scored, for past and coming races. This scoring
                            scheme will apply as a default score for an RDG this average. As usual, as soon as an explicit
                            score is provided for the race, the default calculation will no longer be applied.
                        </li> 
                    </ul>
    
                    <h2 class="articleSubheadline">July 2017</h2>
                    <ul class="bulletList">
                        <li>The sort order of Events/Leaderboards in event series in Home.html is now more consistent
                            by using the declared sort order in the respective LeaderboardGroup. In addition, the flag
                            "Display groups in reverse order" in the LeaderboardGroup dialog now affects all occurrences
                            of Events/Leaderboards in event series in Home.html. If the flag is not set, the order is
                            latest on top in vertical lists and latest right in horizontal lists. With this change,
                            the operator is now fully responsible for the sort order.
                        </li>
                    </ul>
    
                    <h2 class="articleSubheadline">May 2017</h2>
                    <ul class="bulletList">
                        <li>The logic of the "Control tracking from start and finish times" check box now behaves slightly
                            differently. As before, a default start of tracking time is derived from the race start time
                            (currently five minutes before race start). Likewise, a default end of tracking time is derived
                            from the race finish time (the time when the blue flag was lowered, or more technically,
                            when a FINISHED race state was set in the race log) which is currently two minutes after
                            the race has finished. However, previously, when deviating start of tracking or end of tracking times
                            were set through other channels, such as received from TracTrac or set explicitly through
                            the administration console, new events would have been written to the race log, fixing the
                            start of tracking / end of tracking times according to the derivation rules.<p>
                            This logic has caused undesired effects and has therefore been removed. For example, when
                            an end of tracking time has been set explicitly through the administration console then
                            it may have been overwritten by a new end-of-tracking-time event appended to the race log
                            when the race is loaded again. Similarly, when a new start time was provided, an explicitly
                            set start of tracking time would have been canceled. With the new behavior, explicit settings
                            of start/end of tracking will remain untouched.<p>
                            For "Smartphone Tracking" the check box therefore now mainly controls whether or not a start/end
                            of tracking time is written to the race log when the user starts/stops tracking for the first time
                            through the administration console: when the tracking times are to be controlled by the race's
                            start and finish times, simply starting / stopping to track a race with the smartphone connector won't
                            set the start / end of tracking times.<p>
                            For the TracTrac connector, when the check box is set, as before messages will go out to TracTrac
                            when the race start / finish times have changed. The feedback from TracTrac will adjust the
                            tracking times as received by the connector, but no race log entries for the tracking times
                            will be created anymore.</li>
                        <li>A new type of leaderboard has been introduced: a regatta leaderboard with competitor elimination.
                            Such a leaderboard creates a view onto a regular regatta leaderboard and allows the user to
                            eliminate a subset of the competitors from its display. The scores of all remaining competitors
                            are taken from the original regatta leaderboard without modification, including all
                            corrections, penalties and the discarding rule, including the live ranks. This means,
                            in particular, that the ranks shown for a race in such a leaderboard are not contiguous in
                            case there are eliminated competitors. The score sum for each competitor is computed as usual.
                            For the regatta rank, a contiguous count is applied. This way it is possible to create
                            a new ranking for only a subset of the competitors; a practice common for championships
                            that want to publish a separate youth leaderboard, e.g., for all competitors under a
                            certain age.</li>
                    </ul>

                    <h2 class="articleSubheadline">April 2017</h2>
                    <ul class="bulletList">
                        <li><code>/gwt/AutoPlay.html</code> can be fully parameterized. Previously, only few of the
                            available settings for Leaderboard and RaceBoard embedded into this view were effectively passed via URL
                            to the views. <code>/gwt/AutoPlay.html</code> is now based on the settings framework so that specific
                            URL parameters may have changed. Please recreate your bookmarks if you are affected by non-working parameters.
                        </li>
                        <li>The leaderboard configuration dialog in the admin console has been updated. Now it is possible to configure
                        a leaderboard with the whole range of settings it supports.
                        </li>
                    </ul>

                    <h2 class="articleSubheadline">April 2017</h2>
                    <ul class="bulletList">
                    	<li>Marks can now be given any valid CSS color. This will be considered also in the
                    	    SAP Race Management app where the mark will be shown in their actual color in
                    	    the "By Marks" course editor.
                    	</li>
                    	<li>Polar diagrams (also known as VPPs) will now be updated after importing wind.
                    	</li>
                    	<li>Competitors that the TracTrac connector declares as "non-competing" are consistently
                    	    ignored. This may include camera boats, jury boats and other moving objects that do
                    	    not represent competitor boats.
                    	</li>
                    	<li>Upgraded to TracAPI 3.6.3 which offers improvements regarding the identification of
                    	    marks and waypoints.
                    	</li>
                    	<li>A bug regarding the regatta filter setting for the tracked races list has been fixed.
                    	    The filter setting now survives a refresh cycle of the tracked races list.
                    	</li>
                    	<li>When using the TracTrac connector, identification of marks has slightly changed for
                    	    gates and lines. Before, the mark IDs were constructed based on the control point's
                    	    name. Now, the control point's ID plus a numeric suffic (1/2) is used instead,
                    	    providing uniqueness at the same scope that TracTrac provides uniqueness regarding
                    	    their control point IDs. 
                    	</li>
                    </ul>
                    <h2 class="articleSubheadline">March 2017</h2>
                    <ul class="bulletList">
                    	<li>A more compact internal storage format for GPS and Wind fixes is now being used. Instead of a full
                    	    64-bit "double" value for all components such at latitude, longitude, speed over ground or course over
                    	    ground, "smaller" data types such as "int" and "short" are now employed. The reduction of accuracy
                    	    that this brings about is negligible given the accuracy of the tracking systems used. For example,
                    	    the latitude values are encoded such that while covering the full range from -90Â° to +90Â°, the
                    	    resolution is at 4.6mm. Similarly, speeds are represented in their compact form in such a way
                    	    that speeds up to 500kts can be represented at a resolution of 0.015kts.
                    	</li>
                    	<li>When a race cannot be loaded successfully through the TracTrac connector, e.g., because its boat
                    	    class does not match the regatta's boat class, the tracker is now stopped, and a SEVERE log message
                    	    is written, giving the reason for the failure to load the race. This gives administrators an opportunity
                    	    to correct any errors in the underlying data and try again. Previously, tracking such a 
                    	    was not possible without a server re-start because the tracker continued to exist.
                    	</li>
                    	<li>The application's locale now switches based on the client's "Accept-Language" HTTP header field.
                    	    This means that the application as well as all its parts, including the administration console,
                    	    will show in the user's default language if supported, defaulting to English otherwise.
                    	</li>
                    </ul>
                    <h2 class="articleSubheadline">February 2017</h2>
                    <ul class="bulletList">
                    	<li>Wind data in GRIB format can now be imported in the "Wind" sub-tab of the "Tracked Races" tab
                    	    in the <tt>AdminConsole</tt>. When one or more races are being tracked, with a tracking time
                    	    interval that includes the time point(s) for which the GRIB data is valid, the wind data at
                    	    the resolution of the GRIB file is added as separate wind fixes with type "WEB" to the race(s)
                    	    selected, or to all races if no race is selected.<p>
                    	    Multiple GRIB files can be specified; this is even necessary if GRIB sources are being used where
                    	    the so-called "U" and "V" or "speed" and "direction" components, respectively, are provided in
                    	    separate files. The importer will merge the GRIB sources to produce wind readings with true
                    	    wind direction and true wind speed.
                    	    Note that large GRIB files can result in many wind fixes being added to the WEB source. Make sure
                    	    the GRIB files you use are adequate in resolution and region as well as adequate in time. Obtaining
                    	    a forecast 72h in the future makes little sense for an in-shore race starting in 30min.
                    	</li>
                    	<li>The REST service for wind (/sailingservice/api/v1/regattas/{regatta}/races/{race}/wind) now considers
                    	    the center of the course to calculate the COMBINED wind readings. Previously, all wind readings for the COMBINED
                    	    wind track as published through the REST API were equally considered, regardless of how far away a
                    	    wind sensor was from the course. Now, sensors closer to the course count more than those further away.
                    	    Furthermore, the time between two readings in the COMBINED wind track in the REST output has been
                    	    reduced from ten seconds to one second.
                    	</li>
                    </ul>
                    <h2 class="articleSubheadline">January 2017</h2>
                    <ul class="bulletList">
                    	<li>Filter boxes now support quoting phrases, such as <tt>"Race 2"</tt> to make them a single search term.
                    	    Previously, when entering <tt>Race 2</tt> this would match all lines containing <tt>Race</tt> as well
                    	    as all lines containing the digit <tt>2</tt>, such as it occurs in <tt>2015</tt> or <tt>2016</tt>.
                    	    Enclosing the phrase with double quotes as in <tt>"Race 2"</tt> will consider the full string in quotes
                    	    as a search term. In the unlikely case of searching for a double quote you can do that by prefixing
                    	    the double quote with a backslash character, as in <tt>\"</tt>.
                    	</li>
                    	<li>When changing the start/end of tracking times in the "Smartphone Tracking" tab, it is now possible
                    	    to "unset" one or both of these time stamps. Next to the date/time entry field these is now a
                    	    "Set" checkbox. When the date/time field is modified, the box is automatically checked because
                    	    it seems reasonable to assume that the user wants this change to be committed. When committing
                    	    an empty date/time field with the "Set" checkbox ticked, the <tt>null</tt> time stamp which
                    	    makes this an open tracking interval is committed and will override any inference that may be
                    	    made based on the race's start and finish time. When unchecking the "Set" checkbox, the previously
                    	    committed timestamp is revoked (regardless of the contents of the date/time field), allowing for
                    	    inference to take place if the regatta has been configured for tracking times inference.
                    	</li>
                    	<li>There is a new permission, <tt>DATA_MINING</tt>, which is now required in order to use the
                    	    <tt>/gwt/DataMining.html</tt> entry point and the related back-end service.
                    	</li>
                    	<li>Quoted filtering keywords may now contain leading and/or trailing space characters that are
                    	    considered when applying the filter. For example, if you have regatta names "Regatta I - 2017" and
                    	    "Regatta II - 2017" and you would like to filter for "Regatta I" then you now may enter the
                    	    search term "Regatta I " (with a trailing blank) which then will no longer match "Regatta II - 2017".
                    	</li> 
                    </ul>
                    <h2 class="articleSubheadline">December 2016</h2>
                    <ul class="bulletList">
			 <li>Partial replication is now possible. If the system property <tt>replicate.on.start</tt>
			     that controls automatic replication upon start-up provides only a partial comma-separated
			     list of replicables, the connection to the master server (configured by the other
			     replication-related system properties such as <tt>replicate.master.servlet.host</tt> etc.)
			     will be used to replicate only those replicables whose IDs are specified in
			     <tt>replicate.on.start</tt>. All other replicables will operate locally.
			     Usually, the <tt>replicate.on.start</tt> system property is controlled
			     by the environment variable <tt>REPLICATE_ON_START</tt> that is set in the <tt>env.sh</tt>
			     configuration file used during server startup and influenced by the server environments
			     from <a href="http://releases.sapsailing.com/environments">http://releases.sapsailing.com/environments</a>
			     and overridden by the user details provided to the instance through the AWS EC2 machinery.<p>
			     The Administration Console (<tt>/gwt/AdminConsole.html</tt> entry point) will now
			     show which replicables a replica replicates, both, on the replica's administration
			     console's "Replication" panel, as well as on the master's "Replication" panel, there
			     for each replica.<p>
			     The master will restrict broadcasting its operations to those replicables for which
			     at least one replica has subscribed. While the initial load is requested individually
			     for each replica and can therefore be tailored to the replicas requested, the operation
			     broadcast channel is not specific to any replica. It therefore contains the operations
			     of all replicables for which at least one replica has subscribed. Replicas receiving
			     operations for replicables for which they did not subscribe will simply drop those
			     operations (note, however, that the replica will still have to read the operations from the
			     channel before dropping; this way, registering a replica may have bandwidth effects for
			     other replicas). Similarly, "backward replication" from a replica to a master will only
			     take place for those replicables for which the replica has requested replication from (and
			     therefore also "to") the master.<p>
			     With this it is now possible to replicate only the Security Service, using ID
			     <tt>com.sap.sse.security.impl.SecurityServiceImpl</tt>, running all other replicables
			     in "master mode." This will let the instance share user, permission, role and session management
			     details with the instance from which the Security Service is being replicated while
			     having its own master objects for all other replicables, such as the sailing application
			     (RacingEventService),  mail service or the polar data service. Note that with this feature
			     the server replicating another instance's Security Service will grant the roles and permissions
			     to subjects authenticated against that replicated Security Service. For example, if a user
			     has been granted the <tt>admin</tt> role by that service then the user has that role also
			     in all other server instances replicating that Security Service. Therefore, use this feature
			     with extreme caution. Keep in mind that in the near future we will extend the permissions and
			     role concept by the possibility to restrict permissions and roles to "scopes" such as an
			     event or a regatta or an account. See also
			     <a href="https://bugzilla.sapsailing.com/bugzilla/show_bug.cgi?id=3504">https://bugzilla.sapsailing.com/bugzilla/show_bug.cgi?id=3504</a>.
			 </li>
			 <li>The server can now optionally restore all races it had tracked the last time. This is
			     similar to a web browser's capability to restore the tabs the user had open when the browser
			     was terminated or crashed. To enable this feature, use the system property
			     <tt>restore.tracked.races</tt>, using the command line option <tt>-Drestore.tracked.races=true</tt>.
			     So far, the default for this system property is <tt>false</tt>, so by default, when the property
			     is not provided at all on the command line then the tracked races loaded last won't be restored,
			     and the server will start out with an empty set of tracked races.<p>
			     Note that the wind tracking properties, as set when initially tracking the race, are also restored
			     to their last state. If a live race has last been tracked with live wind tracking, with wind directions
			     being corrected by the local magnetic declination, then upon server restore the same live tracking will
			     be started again, including live wind tracking with the same declination correction settings.<p>
			     When the "Stop Tracking" feature is used, implicitly tracking wind will be stopped in case live wind
			     tracking had previously been requested for that race. This change is also considered during the restore
			     process where such a race will no longer receive live wind tracking upon restoring it.<p>
			     When a tracked race is removed from the server then it will not be restored anymore upon the next
			     server restart with the restore option enabled. When an entire regatta with a number of tracked
			     races linked into it is removed then the tracked races are removed as well and will not be
			     restored upon server re-start.<p>
			     The restore progress can be monitored using the JConsole or any other JMX monitoring tool. In the
			     <tt>com.sap.sailing</tt> category you will find the <tt>RacingEventService</tt> object. Among its
			     attributes there are now the two new ones: <tt>NumberOfTrackedRacesToRestore</tt> and
			     <tt>NumberOfTrackedRacesRestored</tt>. See the following two screen shots:<p>
			     <img width="100%" src="images/JConsoleNumberOfTrackedRacesToRestore.png"><p>
			     <img width="100%" src="images/JConsoleNumberOfTrackedRacesRestored.png">
			 </li>
                    </ul>

                    <h2 class="articleSubheadline">November 2016</h2>
                    <ul class="bulletList">
			 <li>When launching a server, a system property <tt>polardata.source.url</tt> can
			     be provided in order to specify a server base URL from where to import polar
			     data into the upstarting server. Usually, this would be the "archive" server's
			     base URL, such as https://www.sapsailing.com. Note that the exporting server
			     needs to already support this feature and the importing and exporting server
			     should be at roughly the same version to ensure binary compatibility for the
			     polar sheet data.
			 </li>
			 <li>In the <em>Tracked Races / Competitors</em> tab there is now a new button "Import Competitor"
			     that opens a dialog for selecting an import source. The Manage2Sail source is configured through
			     the same URL as used for the result importer. Select the regatta from which you want to import,
			     then check for which competitors there are matching / similar existing competitors. Single
			     selection on the left lets you map to one of the matching existing competitors. Ultimately,
			     select those competitors (including those you mapped to existing ones) you want to import.
			     Optionally provide a search tag for them which will be added to the new and mapped-to
			     competitors for easy retrieval later when selecting competitors to add to a regatta
			     or race.
			 </li>
                    </ul>

                    <h2 class="articleSubheadline">October 2016</h2>
                    <ul class="bulletList">
			<li>A regatta now has an additional property: "Buoy zone radius in hull lengths." It
			    can be used to determine the radius of the zone around the marks in terms of
			    hull lengths. This sets the default for the race viewer (RaceBoard.html entry point)
			    based on the hull length as known from the boat class.</li>
			<li>When producing the QR code for the Race Management App's device configurations,
			    the access token parameter was not properly URL-encoded. In case the access token
			    contains a '+' character it is incorrectly decoded by the app, letting the authentication
			    fail. This issue has now been fixed in the AdminConsole, and the access token parameter is
			    now properly URL-encoded.</li>
			 <li>Tracked races can now also be filtered by the regatta to which they belong.
			     When selecting a regatta leaderboard, by default the table of tracked races will be
			     filtered by the regatta whose leaderboard was selected. The regatta filter can be
			     used in conjunction with the regular text filter field.
			 </li>
                    </ul>

                    <h2 class="articleSubheadline">September 2016</h2>
                    <ul class="bulletList">
			<li>When denoting a regatta for smartphone tracking, the "By Marks" course designer is
			    automatically selected if no active regatta configuration was set yet, or a warning
			    and question to the user is issued, strongly suggesting the use of the "By Marks" course
			    designer. Background: using the "By Name" course designer could accidentally delete a
			    valid course layout.
			</li>
			<li>Regattas now have an additional setting: "Control tracking from start and finish times."
			    With it, the start and finish times for a race as entered into the race log, e.g., through
			    the Race Management app, can be used by tracking connectors to control the tracking for
			    that race. So far, the TracTrac connector and the Smartphone connector have been
			    enabled. When a start time for a race
			    is received and the "Control..." flag is set, the tracking start time will be set to
			    five minutes before the race start time. Similarly, when the blue flag is lowered, signaling
			    that the race has finished, the tracking end time will be set to two minutes later.
			    This should make an operator's job easier when the race timing is maintained properly
			    through the race log, i.e., through the Race Management app.<p>
			    In turn, for the Smartphone tracking connector, start/end tracking times are recorded
			    automatically upon start and stop tracking actions only if the regatta is <em>not</em>
			    marked as "Control tracking from start and finish times." Background: with this it is
			    possible to start tracking for a number of races scheduled for a day and having the
			    Race Management app control the tracking times automatically.
			 </li>
			 <li>The "start of tracking" property on a tracked race now has to be set to a valid, non-empty value
			     in order for fixed to be accepted into the race. As before, an empty "end of tracking" value
			     means an open-ended interval, and fixes at or after the start of tracking time point will then
			     continue to be accepted.
			 </li>
			 <li>The device mappings dialog now shows the time point of the last fix received from each mapping
			     and has a convenient filter text box.
			 </li>
			 <li>Thread management has been improved. Fewer and more reasonably-designed thread pools
			     are now created, and thread priorities less than normal (for background operations) now
			     correctly map to operating system thread priorities, making foreground tasks more
			     responsive. The less excessive concurrency has furthermore healthy effects on memory
			     mamangement and garbage collection.
			 </li>
			 <li>Fixed a bug in the smart phone tracking course designer. When adding or removing marks
			     now, unsaved changes to the waypoints and control points tables are preserved.
			 </li>
                    </ul>

                    <h2 class="articleSubheadline">July 2016</h2>
                    <ul class="bulletList">
                        <li>According to some change in a tracked races lifecycle, fix-tracking no longer depends
                            on tracking races via racelog event but is bound to denotation only. So fix-tracking
                            via smartphone apps or uploading tracking files can also be used in combination with
                            e.g. TracTrac.
                        </li>
                        <li>Because fix-tracking is now more flexible (see above), it is no longer restricted to
                            GPS-fixes. 
                        </li>
                        <li>It is now possible to track fixes from Bravo foiling sensor devices, currently used in
                            Extreme Sailing Series events only. This kind of data can be uploaded via a new dialog
                            within the AdminConsole (Connectors > Smartphone Tracking)  
                        </li>
			<li>When a competitor is suppressed in a leaderboard, now the other competitors ranking
			    worse will be "promoted" by one rank per better suppressed competitor. This way, live
			    ranks will be correct if, e.g., a "Flexible Leaderboard" is used for a separate scoring
			    scheme for only a subset of the competitor.
			</li>
			<li>When entering a fixed position for a mark in the "Smartphone Tracking" environment it is
			    now possible to enter a time stamp for the fix. This way it is also possible to adjust
			    a mark's position to a fixed lat/lng for some time point in the past.
			</li>
			<li>A series within a regatta can now define a maximum number of discards applied in that
			    series. When combined with leaderboard-wide discards, generally discards can be distributed
			    across the leaderboard as needed, but restricted by the maximum specified for each series.
			    Leave the maximum empty to not provide any maximum. Setting to 0 will cause no scores to
			    be discarded in that series.
			</li>
			<li>An event now has a "Base URL" which should be used to enable useful e-mail notifications with
			    links embedded in them that lead to the correct server. If a notification is to contain
			    a link to a dedicated event server, the event cannot be reached through www.sapsailing.com,
			    and so if this generic link is used as a default, users will end up not finding the page
			    linked to by the notification.
			</li>
			<li>The checkboxes "Track Wind" and "Correct by Declination" are now switched on by default
			    for smartphone-tracked races
			</li>
                    </ul>
			
                    <h2 class="articleSubheadline">June 2016</h2>
                    <ul class="bulletList">
			<li>Some REST APIs have slightly changed. The /api/v1/leaderboards/{name} resource now
			    has the "netPoints" and "totalPoints" stuff right. The "netPoints" always refer to
			    scores which may be reduced due to discarding rules. Total points always refer to
			    the points before applying any discarding rules. Those numeric values for which so far
			    accidentally String types with double-quoted values were used have been changed to
			    numeric types, represented in the JSON documents without double quotes.
			</li>
			<li>It is now possible to use overlapping leaderboard groups in an event, such that one
			    leaderboard can be part of more than one leaderboard group of the event. This comes in
			    handy if there are different schemes by which the regattas or leaderboards may be grouped
			    and is particularly useful for large events for filtering the regattas in the event
			    overview. Please note that in case a leaderboard is part of a leaderboard group with
			    an overall leaderboard ("series scoring"), the leaderboard group with the overall
			    leaderboard must be provided as the first of the overlapping leaderboard groups in
			    the scope of the event.
			</li>
			<li>Earlier releases have introduced an issue with leaderboard configuration and with binding
			    tracked races to their leaderboard slots. When a filter is set for the tracked races list,
			    changing the leaderboard selection or changing the race column selection such that the
			    tracked race for a selected race column is not visible due to the filter, the connection
			    between the race column and the tracked race is removed.<p>
			    In order to reduce chances for failure, now at least changing the leaderboard selection
			    will de-select any selected race column, making sure that nothing needs to be selected
			    in the potentially filtered list of tracked races.<p>
			    However, trouble remains: changing the tracked races filter while having a race column
			    with a tracked race connected selected in the table on the left will unlink the race
			    column's tracked race. As a workaround, you'll have to either de-select the race column
			    in the left table before changing the filter, e.g., by Ctrl-clicking the race column
			    selected. Or you remove any filter text for the tracked races list before you change
			    the selection in the race column table. This will make sure that the race connected
			    to the race column that you may select next will be available for automatic selection.
			 </li>
                    </ul>

                    <h2 class="articleSubheadline">May 2016</h2>
                    <ul class="bulletList">
			<li>Smartphone tracking support has been improved. When starting to track a race that has no
			    start-of-tracking time set yet, the start-of-tracking time will be set to the time point
			    when tracking has been started. Similarly, when stopping tracking and no end-of-tracking
			    time is set for the race yet, the current time is set as the end-of-tracking time for
			    that race.
			</li>
			<li>Regatta structure import from Manage2Sail now takes the boat class name from the
			    regatta, not the division element, giving better results.
			</li>
                    </ul>

                    <h2 class="articleSubheadline">April 2016</h2>
                    <ul class="bulletList">
			<li>In the "Race Manager App" regatta configuration settings, a new preference
			    "Activate result entry" has been added. It can enable or diable result entry
			    during or after the finishing phase in the Race Manager app. With this, it is
			    possible to configure up-front whether a race officer is offered the possibility to manage
			    results directly from the Race Manager app. This should <em>not</em> be used if an
			    external, official regatta management system is being used to capture and manage
			    the official scores.
			</li>
                    </ul>

                    <h2 class="articleSubheadline">March 2016</h2>
                    <ul class="bulletList">
                        <li>For smartphone tracking, added shortcut to start/stop tracking of
                            race to each individual race (play/stop button in action column).
                        </li>
			<li>When starting/stopping to track a race using smartphone tracking the
			    tracking start/stop time is set to "now" if no time has previously been set.
			</li> 
                        <li>With the <b>MANAGE_MARK_POSITIONS</b> permission, users of the smartphone tracking feature can now
                            conveniently manipulate course mark positions from the <em>RaceBoard.html</em> entry point. When having
                            the permission, a new button "Edit Mark Positions" will be shown. Marks can then be selected from a
                            table, new fixes can be added and existing fixes can be moved. Note that the "Delete" menu item is
                            currently still disabled. Delete may be supported in future versions, though.
                        </li>
                        <li>The sailors info link is now also available for single regatta events in addition to multi regatta events that used to have this feature.
                            If a sailors info link is configured for events that are part of a series,
                            this isn't shown on the event page because the link to the series uses the same space in the UI and has higher priority.
                        </li>
                        <li>It's possible to configure language specific sailors info website links for events.
                            There is a default value that can be overwritten on a per locale base.
                            No sailors info link is shown for UI languages if there is neither a default link nor one for the specific locale,
                            even if there is one for another locale configured.
                        </li>
                        <li>The mechanism to handle RegattaOverview settings has been changed to a more generic approach.
                            This leads to slightly changed URL parameter names so that old bookmarks could be broken in a way
                            so that the actual shown set of races is different using the new version because the old parameters aren't correctly recognized.
                            All automatically generated links to this page in Home and AdminConsole have been updated to use the new parameter names.
                        </li>
                    </ul>
                    
                    <h2 class="articleSubheadline">February 2016</h2>
                    <ul class="bulletList">
		    	<li>Several improvements regarding the creation of race metadata (events, regatta, etc.) including:
			automatic creation of default series, dialog for creating a default leaderboard group
			</li>
                        <li>The RaceBoard URL Parameter "canReplayDuringLiveRaces" has been removed.
                            This parameter was used to allow users to trigger autoplay for live races on non-live points in time.
                            The permission "CAN_REPLAY_DURING_LIVE_RACES" and role "moderator" now grant this functionality to users.
                        </li>
                        <li>The "Manage Media" button in RegattaOverview is now bound to the Permission "MANAGE_MEDIA".
                            The Roles "eventmanager" and "mediaeditor" grant the "MANAGE_MEDIA" permission.
                        </li>
                        <li>The "Edit mark passings" button in RegattaOverview is now bound to the Permission "MANAGE_MARK_PASSINGS".
                            The Role "eventmanager" grants the "MANAGE_MARK_PASSINGS" permission.
                        </li>
                        <li>The user management page now provides a "Refresh" button to reload the user list.
                        </li>
                        <li>The user management page now also lists sailing roles and permissions in the respective suggest boxes.
                        </li>
                        <li>The "Edit Points" module is now bound to the Permission "MANAGE_LEADERBOARD_RESULTS".
                            The Role "eventmanager" grants the "MANAGE_LEADERBOARD_RESULTS" permission.
                        </li>
                        <li>There is now a UI element in the header of "Edit Points", "Admin Console" and "Races Overview" pages
                            that indicates the authentication and makes it possible to sign in/sign out without leaving the page.
                            The pages "Edit Points" and "Admin Console" will show a message instead of the page content
                            if you aren't autenticated or don't have the required permissions.
                        </li>
                    </ul>
                    
                    <h2 class="articleSubheadline">October 2015</h2>
                    <ul class="bulletList">
                        <li>The "RaceLog Tracking" panel was renamed to the more intuitive "Smartphone Tracking".
                        </li>
                        <li>Competitor and course information can now be copied independently from one race to another within a Smartphone-tracked leaderboard.
                        </li>
                    </ul>
		    <h2 class="articleSubheadline">November 2015</h2>
		    <ul class="bulletList">
                        <li>Adding a competitor to a leaderboard or a regatta pre-sets the competitor's boat class
                            according to the leaderboard's / regatta's boat class.
                        </li>
                        <li>When done with creating a regatta, the user can have the corresponding regatta leaderboard
                        	created with a simple click instead of having to navigate to the "Leaderboards" tab.
                        </li>
                        <li>Trim leaderboard and leaderboard group names during creation, removing leading and trailing
                            blanks. These names can occur in URLs, and trailing blanks in particular may be trimmed,
                            causing the objects to not be found.
                        </li>
                    </ul>
                    <h2 class="articleSubheadline">October 2015</h2>
                    <ul class="bulletList">
                        <li>The "RaceLog Tracking" panel was renamed to the more intuitive "Smartphone Tracking".
                        </li>
                        <li>Competitor and course information can now be copied independently from one race to another within a Smartphone-tracked leaderboard.
                        </li>
                    </ul>
					<h2 class="articleSubheadline">September 2015</h2>
					<ul class="bulletList">
					    <li>A new scoring scheme for elimination rounds has been added. It will first be used
					        at a major wind surfing event.
					    </li>
					    <li>The "Device Configuration" tab has been moved into a new top-level tab
					        "Race Committee App".
					    </li>
					    <li>Included magnetic declination data for 2016 already.
					    </li>
					    <li>Bug fix: in rare cases, adding several series to a regatta in one go swapped the order
					        of the series to be created. This has now been fixed.
					    </li>
					</ul>
					<h2 class="articleSubheadline">August 2015</h2>
					<ul class="bulletList">
					    <li>Race log tracking now allows administrators to set the start and end of tracking for a race.
					        Competitor and mark positions as well as wind data are filtered based on the start/end of tracking
					        intervals.
					    </li>
					    <li>Setting the boat class for a regatta and when creating a competitor has been unified and now
					        uses a suggest text box which makes suggestions based on all the boat classes known by the
					        application. In both cases can users now also enter a "free-form" boat class which is then
					        created by the server if not known yet. Note that for such boat classes no boat class icon
					        will be present when showing the regatta on the web page.
					    </li>
					    <li>Added boat classes Soling, Lago 26, Kielzugvogel, PWA (Professional Windsurfers Association)
					    </li>
					</ul>
					<h2 class="articleSubheadline">June 2015</h2>
					<ul class="bulletList">
					    <li>An event an now have a "Sailors' Info" URL configured. If provided, there will be a button
					        displayed on the event's web page that navigates to this link. It can be used, e.g., to link
					        to official documents such as the notice of race, sailing instructions, weather information
					        or similar.
					    </li>
					</ul>
					<h2 class="articleSubheadline">April 2015</h2>
					<ul class="bulletList">
					    <li>Competitors can now have a flag image assigned. This image should ideally be
					        sized 18x11px. If such an image is assigned, it overrules the nationality flag.
					        Use this feature to provide club flags for sailing league events.
					    </li>
					</ul>
					<h2 class="articleSubheadline">February 2015</h2>
					<ul class="bulletList">
					    <li>The Event panel now links the event name to the event page in the new design. The old "RegattaOverview"
					        link is now shown in the panel below, shown when selecting the event in the table above, called
					        "Event Overview."
					    </li>
					</ul>

					<h2 class="articleSubheadline">December 2014</h2>
					<ul class="bulletList">
					    <li>We added user management. The /gwt/AdminConsole.html entry point for a fresh server set-up uses
						admin/admin as username/password. You can change the password in the "Advanced &gt; User Management"
						tab where also new users can be created. If you assign a use the role "admin" then the user will
						be able to use the administration console. Stay tuned for a more sophisticated set of roles and
						permissions to be added in the future.
					    </li>
					    <li>Reverse replication is now possible for selected events. When a replica instance receives a
					        modifying operation, such as a user logging in (creating a user session) or a wind fix being
						entered through the Race Committee App, this change will be sent from the replica to the master
						and from there be replicated to all other replicas attached.
					    </li>
					    <li>Starting a server with auto-replication enabled has been changed. The REPLICATE_ON_START environment
					        variable no longer is a Boolean value (True/False) but now has to list the replication services to be
						replicated from the master. The default environments for replicas at
						<a href="http://releases.sapsailing.com/environments">http://releases.sapsailing.com/environments</a>
						show how this works.
					    </li>
					    <li>The "Connectors" category has a new tab in the administration console, entitled "Regatta Structure Import".
					        If your regatta management system happens to be <a href="http://manage2sail.com">Manage2Sail</a> 
						you can enter an event ID and show the list of regattas, then set defaults for how they shall be
						created in the SAP Sailing Analytics. This allows you to import and create many regattas at once,
						saving the laborious effort of manually creating them. Obviously, this can come in handy at large
						events with regattas on many course areas in several different boat classes.
					    </li>
					</ul>
					
					<h2 class="articleSubheadline">July 2014</h2>
					<ul class="bulletList">
					    <li>Replication has become much more robust and efficient. The initial load which used to be sent in a
					        single huge (although compressed) stream of data from the master to the replica(s) was hard to get
					        transmitted in the face of flaky and slow network connections. We've changed this: now the initial
					        load is transmitted as a sequence of messages using a message broker infrastructure. If a single
					        message doesn't arrive, it will be re-sent until it got through. The messages are buffered for several
					        minutes, so the initial load transmission can even survive and recover from severe network outages.<p>
					        
					        For the incremental replication process, we added compression, making the transmission more bandwidth-efficient
					        and therefore quicker and leaner. In addition, we've cleaned up the protocol a little, avoiding the
					        sending of redundant data, adding to the effects of compression. Replicating five live races with
					        approximately 40 to 50 competitors each, with four active wind measurement units each, requires approximately
					        30kB/s of network bandwidth between master and replica.
					    </li>
					    <li>Events now have lots of new attributes, particularly start/end date and multimedia content URLs</li>
					    
						<li>Regattas can now be edited to <em>not</em> perform start time inference based on start mark passings.
						    Usually, when no start time is set by the race committee app or by the tracking provider or manually
						    through the administration console, the start time is inferred from the mark passings for the start
						    line. However, this can lead to unpleasant effects when the race committee aborts or postpones a race
						    and doesn't set a new start time for some period of time. When during this period one or more boats
						    cross the start line, a new start time would be inferred implicitly, showing scores in the leaderboard
						    and starting to compute all sorts of metrics. To avoid this, uncheck the checkbox
						    "Use start time inference from start mark passings" in the regatta create / edit dialog.</li>
						    
						<li>When creating a regatta in the administration console, the regatta name is now taken from the create
						    dialog's "Name" field as-is and is no longer automatically extended by appending the boat class name
						    in parentheses to the base name. This is important to know if you so far have created several regattas
						    within the scope of the same event by simply providing the event name and the boat class name, relying
						    on the administration console to extend the regatta name by the boat class name because now with this
						    strategy your regattas would all be named the same. If you want to continue using some base name and
						    see the boat class name after the base name in parentheses you will now have to add that to the "Name"
						    field yourself, as in "Kieler Woche 2014 (470)". With this change, you can avoid having special
						    characters such as "/" in the regatta name which used to be a problem in particular for RESTful web services
						    that use the regatta name as a URL element. Boat classes such as "B/one" and "J/70" traditionally
						    had issues with this. Now, the regatta can simply be named "My Event (J70)" instead, and web service
						    access is hassle-free. The boat class can still be called "J/70" which can be useful if the result
						    management tool or the tracking partner spells it that way.</li>
					</ul>
					
					<h2 class="articleSubheadline">March 2014</h2>
					<ul class="bulletList">
						<li>XML export of leaderboards now also taking into account competitors that haven't sailed a race but got a score</li>
					</ul>
					
					<h2 class="articleSubheadline">February 2014</h2>
					<ul class="bulletList">
						<li>Series name can be edited</li>

						<li>Now one can add a new series to an existing regatta</li>

						<li>Introduced new series scheme where competitors are scored contigously over all fleets</li>
                    </ul>
					<h2 class="articleSubheadline">January 2014</h2>
					<ul class="bulletList">
						<li>New version of TracTrac connector that fixes issues with concurrent loading
					of many races</li>

						<li>Wind data can be imported from Expedition log files and from Igtimi WindBots</li>

						<li>Competitors can be assigned fixed colors</li>

						<li>Video files can be interactively linked to races</li>

						<li>Admin Console consistently sorts alpha-numeric items such that
					numbers embedded in text are sorted by their numeric values (Race 2
					precedes Race 11)</li>

						<li>AdminConsole has more consistent filter behavior as more columns are
					used for filtering; some sorting options were added</li>

						<li>Added a button to set the start time received of a tracked race. This time
						isn't persistent, so it'll be forgotten after a server restart</li>

						<li>Tracking a race with a wrong regatta is now forbidden</li>
					</ul>
				</div>
			</div>
	  </div>
		<div class="spaceBar"></div>
	</div>
</body>

</html><|MERGE_RESOLUTION|>--- conflicted
+++ resolved
@@ -29,19 +29,16 @@
                             The new end points support resolving, creation and deletion of user groups, as well as adding 
                             and removing users and roles to and from user groups.
                         </li>
-<<<<<<< HEAD
+                        <li>The Device Configurations table for the Race Manager App now updates its underlying data
+                            properly when a configuration is edited locally.
+                        </li>
+                        <li>Blue flag up/down times can be cleared in the AdminConsole now</li>
+                        <li>Users can now create media tracks if they have the permissions based on the ownership that
+                            will result from the creation process.</li>
                         <li>A couple of new API end points for managing tracked events were added under /api/v1/trackedevents/. 
                             The new end points support creation, reading, updating and deleting tracked events and their 
                             associated device-competitor/boat/mark elements for the current user.
                         </li>
-=======
-                        <li>The Device Configurations table for the Race Manager App now updates its underlying data
-                            properly when a configuration is edited locally.
-                        </li>
-                        <li>Blue flag up/down times can be cleared in the AdminConsole now</li>
-                        <li>Users can now create media tracks if they have the permissions based on the ownership that
-                            will result from the creation process.</li>
->>>>>>> 90bc8d0a
                     </ul>
                     <h2 class="articleSubheadline">May 2019</h2>
                     <ul class="bulletList">
