<!DOCTYPE html>
<html>
<head>
    <link href="sailing-fontface-1.0.cache.css" media="screen" rel="stylesheet" title="Default stylesheet" type="text/css" />
    <link href="start.css" rel="stylesheet" type="text/css" />
    <link href="release_notes.css" rel="stylesheet" type="text/css" />
    <link rel="shortcut icon" type="image/x-icon" href="images/sap${applicationScope['clientConfigurationContext.whitelabeled']}.ico"  selenium-id="shortcutIcon"/>
    <title>${applicationScope['clientConfigurationContext.SAP']}Sailing Analytics - Admin Console Release Notes</title>
</head>
<body>
    <div class="logoAndTitlePanel">
        <script>
            if (!${applicationScope['clientConfigurationContext.debrandingActive']}){
                document.write("<a class=\"sapLogo\" href=\"http://www.sap.com\"><img class=\"sapLogoImage\" src=\"/images/logo-small@2x.png\" alt=\"SAP Website\"/></a>\r\n");
            }
        </script>
        <div class="sailingAnalyticsLabelPanel">
            <div class="sailingAnalyticsLabel">Sailing Analytics</div>
        </div>
    </div>
    <div class="yield_content">
        <div class="contentWrapper">
            <div class="mainContent">
                <h2 class="releaseHeadline">Release Notes - Administration Console</h2>
                <div class="innerContent">
                    <h2 class="articleSubheadline">May 2021</h2>
                    <ul class="bulletList">
                        <li>Added the RS21 boat class including logo, hull length and visualization type as a pre-defined boat class.</li>
<<<<<<< HEAD
                        <li>Fixed an error regarding removing of non-transitive roles.</li>
                        <li>Fixed problem with changing the ownership hierarchy of event series that have a leaderboard group
                            with an overall leaderboard.</li>
=======
                        <li>Bugfix: When selecting "ORC Performance Curve (&gt;>=2015, leader as baseline)" the certificate management button
                            was missing in the Regatta panel in the AdminConsole. This has now been fixed.</li>
                        <li>Bugfix: When an incomplete ORC certificate that is missing allowances for certain pre-configured
			    course types, such as "non-Spinnaker," then loading those certificates after a server re-start
			    failed. This problem has now been fixed, and such missing allowances will be represented as 0.0s values.</li>
>>>>>>> 2766e91f
                    </ul>
                    <h2 class="articleSubheadline">April 2021</h2>
                    <ul class="bulletList">
                        <li>The <tt>/sailingserver/api/v1/wind/putWind</tt> method now has a missing null check in case
                            there are untracked regattas in the scope analyzed for races that would accept wind fixed.</li>
                        <li>Importing of results where sail numbers have leading or trailing space/blank characters works now.</li>
                        <li>Image URLs used for events must not use the insecure HTTP protocol anymore; they have to use HTTPS now,
                            meaning they should start with "http://".</li>
                        <li>Fixed a problem with API access to seasonal/overall leaderboards regarding reporting "official" status.
                            Clients received an error message when querying seasonal leaderboards. This is now solved.</li>
                        <li>Fixed a regression regarding user e-mail validation, introduced when AdminConsole started supporting place / panel identification through
                            URL fragments (such as https://www.sapsailing.com/gwt/AdminConsole.html?locale=es#UserManagementPlace:).
                            The problem was caused by the fragment (#UserManagementPlace:) preceding what was supposed to be the URL
                            parameters identifying the user and validation code. As a result, a user trying to validate an e-mail
                            address would have seen an error message informing about a "null" user that couldn't be found.</li>
                        <li>The "Refresh" button in the Leaderboards/Leaderboards panel now also appears if the user does not
                            have permissions to create a new leaderboard.</li>
                    </ul>
                    <h2 class="articleSubheadline">March 2021</h2>
                    <ul class="bulletList">
                        <li>When importing ORC certificates that provide 0.0s as allowance anywhere in the polar which cannot reasonably be represented
                            in the internal format which is speed-based, those certificates can now at least be read successfully. The speeds will
                            internally be set to "infinity" for those values for consistency.</li>
                        <li>ORC Certificates provided in JSON format that lack allowances in certain categories, such as <tt>NonSpinnaker</tt>,
                            or that lack a valid specification of their <tt>Family</tt> can now still be searched and imported.</li>
                    </ul>
                    <h2 class="articleSubheadline">February 2021</h2>
                    <ul class="bulletList">
                        <li>The <tt>/sailingserver/windStatus</tt> servlet now shows more detailed information about the Igtimi fixes received and processed
                            into a Wind fix.</li>
                    </ul>
                    <h2 class="articleSubheadline">January 2021</h2>
                    <ul class="bulletList">
                        <li>A new competitor import plug-in is available now for YachtScoring (see <a href="https://www.yachtscoring.com/">https://www.yachtscoring.com/</a>).
                            You can simply enter your YachtScoring event ID (e.g., 13062 for the Bacardi Invitational Winter Series)
                            and start importing your entries from YachtScoring into the SAP Sailing Analytics.</li>
                        <li>The <tt>/gwt/status</tt> output now contains additional attributes describing the server name and more
                            details about the replication status.</li>
                        <li>The <tt>/sailingserver/api/v1/status</tt> servlet has been removed; should you have used it, please use
                            <tt>/gwt/status</tt> from now on.</li>
                        <li>The administration console has undergone
                            some technical improvement. Panels including their code and data
                            are loaded only when needed, significantly reducing initial code
                            and data download. Furthermore, all panels can now be navigated
                            to by a fragment identifier. Example: <a
                            href="https://dev.sapsailing.com/gwt/AdminConsole.html#RegattasPlace:">https://dev.sapsailing.com/gwt/AdminConsole.html#RegattasPlace:</a>.
                            These places become part of the browsing history, so the back/forward navigation in the browser is now
                            aware of the click path and how it went through the panels which turns out to be particularly useful
                            when leaving the AdminConsole through a link opening another URL in the same tab.</li>
                        <li>It is now possible to construct AdminConsole links that have a filter and/or selection in place for the
                            main table in the panel (should there be such a "main table"). Example:
                            <a href="https://dev.sapsailing.com/gwt/AdminConsole.html#RegattasPlace:filter=Trave">https://dev.sapsailing.com/gwt/AdminConsole.html#RegattasPlace:filter=Trave</a>
                            which shows only regattas containing the string "Trave", or
                            <a href="https://dev.sapsailing.com/gwt/AdminConsole.html#LeaderboardGroupsPlace:select=0b7e71c5-f944-4650-bf09-f902ce76c3d3&filter=0b7e71c5-f944-4650-bf09-f902ce76c3d3">https://dev.sapsailing.com/gwt/AdminConsole.html#LeaderboardGroupsPlace:select=0b7e71c5-f944-4650-bf09-f902ce76c3d3&filter=0b7e71c5-f944-4650-bf09-f902ce76c3d3</a>
                            which selects and filters for a single leaderboard group.
                            The <tt>selectExact</tt> parameter will usually select fewer line items than the <tt>select</tt> parameter because it tries to match its value with the whole column value:
                            <a href="https://dev.sapsailing.com/gwt/AdminConsole.html#RegattasPlace:selectExact=Worlds">https://dev.sapsailing.com/gwt/AdminConsole.html#RegattasPlace:selectExact=Worlds</a>. 
                            If <tt>filter</tt> and <tt>select</tt> parameter values are the same, you can replace it with the <tt>filterAndSelect</tt> parameter:
                            <a href="https://dev.sapsailing.com/gwt/AdminConsole.html#RegattasPlace:filterAndSelect=Trave">https://dev.sapsailing.com/gwt/AdminConsole.html#RegattasPlace:filterAndSelect=Trave</a>. 
                            You can combine all the <tt>filter</tt> and <tt>select</tt> parameters by using the ampersand-character. Example: 
                            <a href="https://dev.sapsailing.com/gwt/AdminConsole.html#RegattasPlace:filter=Trave&selectExact=Worlds">https://dev.sapsailing.com/gwt/AdminConsole.html#RegattasPlace:filter=Trave&selectExact=Worlds</a>. 
                            Use URL-encoding for special characters in the parameter values. See class <tt>FilterAndSelectParameters</tt> for a full documentation of the filter and select-parameters.
                         </li>
                         <li>When editing a user's permissions, the suggest box now shows the complete set of permissions.</li>
                    </ul>
                    <h2 class="articleSubheadline">December 2020</h2>
                    <ul class="bulletList">
                        <li>On replicas, user group memberships did not always update correctly, due to a reference to a stale
                            user store received with the initial load when replication starts up. This problem has been fixed now.</li>
                        <li>Under "Race Manager App" the device configurations now offer additional options to pre-configure a device
                            for a particular event, a specific course area of the event, and an optional role/priority such as
                            "Officer on vessel" or "Shore control". The QR-code and link produced are in a new format that is
                            understood starting with Race Manager App version 1.4.91 and which supports installing the app
                            and still recognizing the configuration upon the first app start ("deep link support").</li>
                        <li>In the Master Data Import panel under the Advanced category we changed the default setting for
                            the checkbox that enables the transport of the tracking parameters required to track all races
                            imported on the importing server again. This includes, e.g., the TracTrac JSON URLs and all other
                            connectivity parameters. As an effect, by default after the Master Data Import completes, all
                            races of the event(s) imported will automatically be loaded on the importing side.</li>
                        <li>When changing competitor or boat ownerships from within a registration list at race or regatta
                            level and then saving the list again, due to a bug only the single record whose ownership data
                            was modified was still considered registered, and all other objects from the list got de-registered.
                            This has now been fixed.</li>
                    </ul>
                    <h2 class="articleSubheadline">November 2020</h2>
                    <ul class="bulletList">
                        <li>Anniversary calculation must now be turned on explicitly. Set system property <pre>-DAnniversaryRaceDeterminator.enabled=true</pre> at startup. Otherwise no anniversary is calculated.</li>
                        <li>REST endpoint /api/v1/trackedRaces/getRaces to retrieve list of races that are available on the requested server 
                        has been extended to filter returned list of races by given events. A inclusive/exclusive logic is available. 
                        Using HTTP is deprecated for this interface from now. Use HTTP POST instead.</li>
                    </ul>
                    <h2 class="articleSubheadline">October 2020</h2>
                    <ul class="bulletList">
                        <li>Fixed a regression regarding the transmission of a time-on-time/time-on-distance ranking metric
                            configuration to a new replica server in the initial load.</li>
                        <li>The "unlink" button in the competitor import dialog now shows again correctly.</li>
                        <li>Competitors to be imported for which a competitor already exists with an equal ID are
                            now recognized as "similar" and suggested for mapping.</li>
                        <li>Fixed bug that occurred when a pairing list was to be inserted into a regatta's series,
                            and another series existed whose races not yet had the flag set that allows per-race competitor
                            assignments.</li>
                        <li>WindFinder has offered us a new spot collection <tt>new_york</tt> which is now listed in the corresponding
                            content assist in the Events editing dialog, tab "WindFinder".</li>
                    </ul>
                    <h2 class="articleSubheadline">September 2020</h2>
                    <ul class="bulletList">
                        <li>Due to loadbalancing request between master and replica all GET requests are routed to replicas. As API calls 
                            going to /api/v1/regattas/{regattaName}/tracking_devices need to be answered by master, HTTP Post is required from now.
                            Please update existing applications. Support for GET will be removed in the future.</li>
                        <li>GET request for /sailingserver/api/v1/tracking_devices/[deviceUUID] are removed. Please use POST instead.</li>
                        <li>Due to loadbalancing between master and replica all GET requests are routed to replicas. As API calls 
                            going to /sailingserver/api/v1/tracking_devices/[deviceUUID] need to be answered by master, HTTP POST is required from now.
                            Please update existing applications. As support for GET will be removed in the near future. 
                        </li>
                        <li>Master/replica loadbalancing introduced. GWT Async Services are now split between read and write operations. 
                            Requests being an HTTP POST or having the HTTP header X-SAPSSE-Forward-Request-To set to master will go to the master instance.
                        </li>
                        <li>In the /competitor/live API end point, if a gap to leader turns "infinite" because a VMG
                            goes down to 0.0kts, the API will now output a <tt>null</tt> value for <tt>gapToLeader-s</tt>
                            instead of throwing an exception.</li>
                        <li>When generating a pairing list for a league style event, competitor-to-number assignments
                            are now shuffled randomly before applying the numeric pairing list template to the competitor
                            list. This way, the same numeric pairing list table will generate different competitor pairings
                            each time applied.</li>
                        <li>The REST API end point for posting GPS fixes has changed its behavior and offers two new query parameters to control this
                            change. Maneuver changes are now only returned if the <tt>returnManeuverUpdate</tt> parameter is explicitly set to <tt>true</tt>.
                            Additionally, the client posting the fixes can use the <tt>returnLiveDelay</tt> boolean parameter to request the live delay
                            of each race the fixes were posted to. Clients may use this to adjust their sending delay and buffering behavior, e.g., as to
                            preserve energy and bandwidth in case the server-side live delay permits for more latency in data transmission.</li>
                        <li>A regression in the "Replication" panel has been fixed; it led to a growing empty space underneath the list
                            of replicas attached.</li>
                    </ul>
                    <h2 class="articleSubheadline">August 2020</h2>
                    <ul class="bulletList">
                        <li>Fixed a problem with "None" implied wind source selection for ORC PCS races.
                            It caused a serialization error of the race log, e.g., when requested by the
                            Race Manager App.</li>
                        <li>Added boat classes X-332, J/92, and J/92S.</li>
                        <li>SwissTiming races can now also be loaded from log files named <tt>{race-id}.log</tt> located
                            in the same folder as the JSON document holding the event information if the host name
                            in the connectivity information is left empty.</li>
                    </ul>
                    <h2 class="articleSubheadline">July 2020</h2>
                    <ul class="bulletList">
                        <li>Fixed a problem with cross-track error calculations in case no track can be found for a competitor</li>
                        <li>In the Competitor tables in AdminConsole, added the missing ToT handicap value column and made both,
                            the ToT and ToD column, sortable.</li>
                        <li>New menu entries in the header of the SAP Sailing home. Depending on the currently logged in users rights a link to the Administration Console and/or Data Mining is shown.
                         When logging into a server without administration rights the event management entry will point to the value configured with the system property com.sap.sailing.eventmanagement.url (default: https://my.sapsailing.com). </li>
                        <li>Fixed the passing through of a new mark's short name; so far, erroneously, the long name was stored
                            also as the short name when using the AdminConsole to create a new mark.</li>
                        <li>Added boat classes Spaekhugger, Scan Kap 99, and Dansk BB 10M.</li>
                        <li>Fixed an internal locking problem that led to errors when trying to revoke a regatta log event, such as when
                            removing a device mapping from a regatta.</li>
                        <li>The <tt>/sailingserver/api/v1/regattas/{regattaname}/competitors</tt> endpoint now tells the effective,
                            not the competitor-local handicap values which may have been adjusted at regatta level, overriding the
                            default values that the competitor object provides. Compare with
                            <tt>/sailingserver/api/v1/competitors/{competitorId}</tt>.</li>
                        <li>Fixed a problem with assigning existing competitors (with boats) to regattas that are
                            configured for competitors changing boats across races. Previously, competitors used
                            in regattas where competitors don't change boats were not selectable for regattas
                            where competitors <em>do</em> change boats. This is now changed such that competitors
                            with boat assignments can also be used (without their boat assignments) in regattas
                            where competitors change boats.</li>
                        <li>Added boat class "Wayfarer"</li>
                        <li>Fixed an issue with the <tt>/sailingserver/api/v1/boatclasses</tt> REST API which now delivers
                            all known boat classes, regardless of whether any polar data exists for them or not.</li>
                        <li>The file upload size limit was increased to a more contemporary 8GB.</li>
                        <li>Added a field <tt>courseAreaId</tt> to the REST API output for regattas which now tells
                            for each race in the regatta on which course area it saw its last start attempt.</li>
                        <li>When creating or editing an event, URLs entered without protocol will now automatically be
                            completed with "https://" as the protocol specification to avoid unnecessary errors.</li>
                        <li>Remote Server Instance management has been made more selective. So far, all public events
                            ("list on homepage == Yes") on a remote server were featured in the referencing server's
                            event list and stage, as well as in a search operation. Now, administrators can pick and choose
                            from the public event list on the remote server which ones to expose on the referencing side.
                            The list can be including or excluding. Existing remote server references are handled as having
                            and "excluding" with an empty list of events excluded, giving the classic behavior of drawing
                            from all events. When creating new remote references, from now on they will be created as
                            "including" starting out with an empty event list. The administrator hence has to pick events
                            to feature explicitly, and new events added on the remote side will no longer automatically show
                            on the referencing side. An "excluding" remote reference needs to be set up for this "legacy"
                            behavior.</li>
                        <li>Based on user input, the "selected" marker in rows supporting multiple selection now uses
                            a stronger "SAP Blue" color so that selected rows can be recognized even easier.</li>
                        <li>Passwords or secret access keys of file storage configuration are no longer displayed after submitting.</li>
                        <li>Added "aarhus" as new <a href="https://www.windfinder.com">WindFinder</a> spot collection.</li>
                    </ul>
                    <h2 class="articleSubheadline">June 2020</h2>
                    <ul class="bulletList">
                        <li>The REST endpoints <tt>/sailingserver/api/v1/competitors/{competitorId}</tt>,<br>
                            <tt>/sailingsserver/api/v1/leaderboards/{leaderboardName}/competitors/{competitorId}</tt>,<br>
                            <tt>/sailingserver/api/v1/regattas/{regattaname}/competitors</tt> and<br>
                            <tt>/sailingserver/api/v1/regattas/{regattaname}/entries</tt><br>
                            have been brought to the same set of comeptitor attributes in the JSON result object.<br>
                            For backward compatibility of the endpoints <tt>/sailingserver/api/v1/competitors/{competitorId}</tt> and
                            <tt>sailingsserver/api/v1/leaderboards/{leaderboardName}/competitors/{competitorId}</tt>
                            the JSON result object was extended by the attributes
                            <ul class="bulletList"><li><tt>color</tt> (replaced by <tt>displayColor</tt>)</li>
                            <li><tt>countryCode</tt> (replaced by <tt>nationalityISO2</tt>)</li>
                            <li><tt>flagImage</tt> (replaced by <tt>flagImageUri</tt>)</li>
                            <li><tt>teamImageUri</tt> (replaced by <tt>team/imageUri</tt>)</li>
                            </ul><br>
                            These attributes are deprecated and will be removed in one of the next releases.
                            For more information see the API documentation of <a target="_new" href="/sailingserver/webservices/api/v1/competitorGetDoc.html"><tt style="white-space: nowrap;">/sailingserver/api/v1/competitors/{competitorId}</tt></a>
                            and <a target="_new" href="/sailingserver/webservices/api/v1/leaderboardCompetitorGetDoc.html"><tt style="white-space: nowrap;">sailingsserver/api/v1/leaderboards/{leaderboardName}/competitors/{competitorId}</tt></a>
                        </li>
                        <li>The following REST endpoint URLs of the Usergroups-API and the Preferences-API have been replaced and are now deprecated. The deprecated URLs will be removed in
                            one of the next releases.
                        <table>
                            <tr><th>HTTP Method</th><th>Deprecated Endpoint URL</th><th>Replaced by URL</th><th></th></tr>
                            <tr><td>GET</td><td><tt>/sailingserver/api/v1/usergroups</tt></td><td><tt>/security/api/restsecurity/usergroup/list/groupsUserIsPartOf</tt></td><td><a target="_new" href="/security/webservices/api/usergroup.html"><tt style="white-space: nowrap;">see docs<tt></a></td></tr>
                            <tr><td>GET</td><td><tt>/sailingserver/api/v1/usergroups/readable</tt></td><td><tt>/security/api/restsecurity/usergroup/list/readable</tt></td><td><a target="_new" href="/security/webservices/api/usergroupsGetReadable.html"><tt style="white-space: nowrap;">see docs<tt></a></td></tr>
                            <tr><td>POST</td><td><tt>/sailingserver/api/v1/usergroups/setDefaultTenantForCurrentServerAndUser</tt></td><td><tt>/security/api/restsecurity/usergroup/setDefaultTenantForCurrentServerAndUser</tt></td><td><a target="_new" href="/security/webservices/api/usergroupsSetDefaultTenantForCurrentServerAndUser.html"><tt style="white-space: nowrap;">see docs<tt></a></td></tr>
                            <tr><td>POST</td><td><tt>/sailingserver/api/v1/usergroups/addAnyUserToGroup</tt></td><td><tt>/security/api/restsecurity/usergroup/addAnyUserToGroup</tt></td><td><a target="_new" href="https://www.sapsailing.com/security/webservices/api/usergroupsAddAnyUserToGroup.html"><tt style="white-space: nowrap;">see docs<tt></a></td></tr>
                            <tr><td>GET</td><td><tt>/sailingserver/api/v1/usergroups/{userGroupId}/roles</tt></td><td><tt>/security/api/restsecurity/usergroup/{groupId}</tt></td><td><a target="_new" href="/security/webservices/api/usergroup.html"><tt style="white-space: nowrap;">see docs<tt></a></td></tr>
                            <tr><td>DELETE</td><td><tt>/sailingserver/api/v1/usergroups/{userGroupId}/roles</tt></td><td><tt>/security/api/restsecurity/{groupId}/role/{roleId}</tt></td><td><a target="_new" href="/security/webservices/api/usergroup.html"><tt style="white-space: nowrap;">see docs<tt></a></td></tr>
                            <tr><td>PUT</td><td><tt>/sailingserver/api/v1/usergroups/{userGroupId}/roles</tt></td><td><tt>/security/api/restsecurity/usergroup/{groupId}/role/{roleId}</tt></td><td><a target="_new" href="/security/webservices/api/usergroup.html"><tt style="white-space: nowrap;">see docs<tt></a></td></tr>
                            <tr><td>GET</td><td><tt>/sailingserver/api/v1/preferences/{settings_key}</tt></td><td><tt>/security/api/restsecurity//preferences/{settings_key}</tt></td><td><a target="_new" href="/security/webservices/api/preferencesGet.html"><tt style="white-space: nowrap;">see docs<tt></a></td></tr>
                            <tr><td>PUT</td><td><tt>/sailingserver/api/v1/preferences/{settings_key}</tt></td><td><tt>/security/api/restsecurity//preferences/{settings_key}</tt></td><td><a target="_new" href="/security/webservices/api/preferencesPut.html"><tt style="white-space: nowrap;">see docs<tt></a></td></tr>
                            <tr><td>DELETE</td><td><tt>/sailingserver/api/v1/preferences/{settings_key}</tt></td><td><tt>/security/api/restsecurity/preferences/{settings_key}</tt></td><td><a target="_new" href="/security/webservices/api/preferencesDelete.html"><tt style="white-space: nowrap;">see docs<tt></a></td></tr>
                        </table>
                        </li>
                        <li>Fixed a regression with the <tt>/security/api/restsecurity/ownership</tt> and the
                            <tt>{regattaname}/races/{racename}/competitors/positions</tt> resource which produced empty
                            output documents.
                        </li>
                        <li>Fixed a concurrency/synchronization issue with the WindFinder connector</li>
                        <li>Fixed production of the "raceViewerUrl" attribute in the leaderboardgroups REST endpoint.</li>
                    </ul>
                    <h2 class="articleSubheadline">May 2020</h2>
                    <ul class="bulletList">
                        <li>There are new Java Management Beans (MX Beans) for the thread pool executors
                            that run various tasks inside the server. Find them at object name
                            <tt>com.sap.sse.ThreadPool.{thread-pool-name}</tt> with {thread-pool-name}
                            being something like "Default background executor" or "Default foreground executor".
                            Particularly attributes such as <tt>QueuedTasks</tt> and <tt>CompletedTaskCount</tt>
                            can help JMX clients such as JConsole to understand the state of the server.
                        </li>
                        <li>Leaderboards and regattas used to have a single "default" course area assignment. This caused
                            problems when particularly split-fleet regattas assigned their different fleets to different
                            course areas at the same time. See also
                            <a href="https://bugzilla.sapsailing.com/bugzilla/show_bug.cgi?id=3465">bug 3465</a>. Now it is
                            possible to select more than one course area from the enclosing event for a regatta and flexible
                            leaderboard. As an immediate effect, the SAP Sailing Race Manager app which uses the course area
                            as a filter for the regattas to display for an event can now see the same regatta on different devices
                            configured for different course areas. For example, if a regatta splits its Gold and Silver fleets
                            to race on course areas Delta and Echo, respectively, then now users of the SAP Sailing Race Manager app
                            will see this regatta when they are logged on to course area Delta or to course area Echo.
                        </li>
                        <li>When setting a start time for a race through the "Race Log," such as from the SAP Sailing Race
                            Manager app or, e.g., the AdminConsole.html start time setting feature, the course area on which the
                            start will happen can be captured in the log entry. If not provided, and if the regatta / leaderboard
                            to whose log the entry is added has exactly one course area configured then that will be the default
                            course area for the race. With this new feature is it possible to specify exactly on which course area
                            a race has started, even if the enclosing regatta uses multiple course areas, either over time or even
                            at the same time. The SAP Sailing Race Manager app now uses the course area to which the user logs on to
                            fill this new field in the start time log entries.
                        </li>
                        <li>An incompatible change has been applied to the JSON output format of the
                            <tt>sailingserver/api/v1/regattas/{regatta-name}</tt> end point. Instead of delivering
                            the ID of the single "default" course area in the field <tt>courseAreaId</tt> now a list
                            of such IDs is provided in the <tt>courseAreaIds</tt> field as an array that is always present
                            but may be empty.
                        </li>
                        <li>"Flexible" leaderboards can no longer be renamed. The background of this change is that renaming was
                            always flawed, particularly regarding the race logs attached to those leaderboards.
                        </li>
                        <li>The <tt>sailingserver/api/v1/events/createEvents</tt> REST endpoint now generates the event's default base URL
                            by guessing the protocol (http/https) from any port seen in the request's scheme-specific part, if any, defaulting
                            to https, assuming that even if the request arrives by HTTP it may likely have passed through an SSL-offloading
                            reverse proxy or load balancer. Use the <tt>baseurl</tt> form parameter for the request to set this explicitly.
                        </li>
                    </ul>
                    <h2 class="articleSubheadline">April 2020</h2>
                    <ul class="bulletList">
                        <li>There is a new switch for the TracTrac connector you can use to automatically receive
                            updates about official race status changes and competitor results from the TracTrac API.
                            Use this only if results qualified as "OFFICIAL" by the TracTrac API are truly validated
                            and you really want to automatically update your leaderboards from those results directly.
                            As a result, race log events will be created automatically, as if they had been produced
                            by the SAP Sailing Race Manager app.
                        </li>
                        <li>User name and password default to the current user for a master data import with blank 
                            user name and password fields. See detailed explanation in the Master Data Import tab in
                            the Advanced section.
                        </li>
                        <li>The master data import (MDI) can now optionally also import the connectivity information needed
                            to restore the tracked races attached to the structures imported. If this checkbox is selected,
                            connection records will be added to the respective connector's tab, and the tracking of the
                            races will be started automatically upon completing the data import. With the connection records
                            added it will also be possible to load those races again on the importing side even if they
                            are temporarily removed again or should fail to load.
                        </li>
                        <li>The <tt>TRACKED_RACE:EXPORT</tt> permission is now required on a tracked race in order to export
                            raw position data for competitors and marks, as well as for obtaining the detailed wind fixes through
                            the REST API.
                        </li>
                        <li>Good news for using the SAP Sailing Analytics with WindFinder support in the Caribbean and in particular
                            the British Virgin Islands (BVIs): "tortola" was added to the list of supported WindFinder spot collections.
                        </li>
                    </ul>
                    <h2 class="articleSubheadline">March 2020</h2>
                    <ul class="bulletList">
                    <li>White label: Removal of SAP logos and brand related text from home page and racing panels. Use system property <pre>-Dcom.sap.sse.debranding=true</pre>
                    </ul>
                    <ul class="bulletList">
                        <li>The visualization for ORC certificates has been much improved. It now shows all the
                            time allowances relevant for Performance Curve Scoring (PCS) and offers a link to the
                            official PDF version of the respective certificate, based on its reference number.
                        </li>
                        <li>Improved ESC/Enter key handling in user role/permission editing dialog</li>
                        <li>The "Replication" panel in the "Advanced" category now has improved information about the
                            replicables shown. An advanced replica information string may reveal more than just the address,
                            and the address is now resolved through any <tt>X-Forwarded-For</tt> header fields present
                            during replica registration, hence also working through load balancers and reverse proxies.
                        </li>
                        <li>Mark Properties positioning information can now also be removed from a Mark Properties object
                            again.
                        </li>
                    </ul>
                    <h2 class="articleSubheadline">February 2020</h2>
                    <ul class="bulletList">
                        <li>The "Local Server" tab now refreshes automatically when it comes into view.</li>
                        <li>There is a new system property <tt>repliate.restore.replicas</tt>. When it is set to <tt>true</tt>
                            (which is the default),
                            upon start-up the server instance will read the replica descriptors stored persistently when
                            a replica registers, assuming that those replicas are still alive and want to continue to
                            receive replication updates from this server. This way, replicas may not have to be
                            re-started or re-connected to the re-started master instance. Note, though, that
                            as the re-started master loads races, those loading activities will be broadcast
                            to all replicas which are likely to have all that information already. Use the flag, e.g.,
                            in the <tt>ADDITIONAL_JAVA_ARGS</tt> environment variable that the <tt>start</tt> script
                            will consider, as in<pre>
                              ADDITIONAL_JAVA_ARGS="${ADDITIONAL_JAVA_ARGS} -Drepliate.restore.replicas=true"
                            </pre></li>
                        <li>Replication from replica to master will now re-send upon HTTP status 404 which
                            may indicate a re-starting master where the health check hasn't properly disabled
                            forwarding requests to the instance.
                        </li>
                        <li>Replication operations that a replica needs to send back to the master instance are
                            now consistently sent in a background task, avoiding any hold-ups and latencies in
                            client / user interaction.
                        </li>
                    </ul>
                    <h2 class="articleSubheadline">January 2020</h2>
                    <ul class="bulletList">
                        <li>Overhaul of the Result Import URLs page to be more user friendly and to better fit in with
                        the other pages. The Manage2Sail and Yachtscoring importers now support entering an event id
                        instead of a full URL.
                        </li>
                        <li>Implemented API endpoints for configuring courses independently from regattas.
                            The model has been extended by the new domain types mark template, mark properties, mark role and course template.
                            <ul>
                                <li>A mark template defines the appearance of a mark in a regatta independent representation. Mark templates represent marks in the waypoint sequence of a course template.</li>
                                <li>Mark properties also define the appearance of a mark. Despite the appearance it may contain a reference to a tracking device or a fixed mark position. They can be used to represent a catalogue of resusable mark definitions to describe real world marks or to supply a box of tracking devices.</li>
                                <li>A course template can be used to create a course based on mark templates and a sequence of waypoints. The sequence of waypoints may contain a repeatable sub sequence of waypoints which will insert repeating mark sequences for the number of laps specified when creating a course.</li>
                                <li>A mark role defines the purpose of a mark used in the waypoint sequences of a regatta course or course template and allows to swap out marks or mark templates without changing the the effective waypoint sequence. Having this a course template and regatta course may define a compatible waypoint sequence while being based on different mark definitions.</li>
                            </ul>
                            <p>Dialogs to create mark roles, mark template, mark properties and course templates are provided in the admin console accessible 
                            by a new menu point "Course Creation". There is currently no dialog to create a course from a coursetemplate.</p>
                        </li>
                        <li>
                            <p>Added an API for course configurations as a general model that can be used to create a course or a course template 
                               by using mark templates, mark properties and freestyle defined mark configurations. It is possible
                               to create a course configuration out of an existing course and modify the course by updating the course configuration.</p> 
                        </li>
                    </ul>
                    <h2 class="articleSubheadline">November 2019</h2>
                    <ul class="bulletList">
                        <li>Added system property <tt>security.sharedAcrossSubdomainsOf</tt> which can be used to
                            configure the security service as shared across several subdomains of the parent
                            domain specified by the system property. Use, e.g., as in<pre>
                              -Dsecurity.sharedAcrossSubdomainsOf=sapsailing.com
                            </pre>
                        </li>
                        <li>Added system property <tt>security.baseUrlForCrossDomainStorage</tt> which can be used to
                            configure which origin's local storage is used, e.g., for storing settings and the time point
                            a user was seen last. Use, e.g., as in<pre>
                              -Dsecurity.baseUrlForCrossDomainStorage=https://www.sapsailing.com
                            </pre>
                            This allows the settings to be shared across different sub-domains. Note that the instance
                            of the SAP Sailing Analytics running at the base URL chosen needs to be configured to allow
                            requests from the domain hosting your instance of the application.<p>
                            The implementation includes an invisible <tt>iframe</tt> element in the page, loaded from the base URL provided
                            in the system property and then uses cross-window, cross-domain messaging between the application
                            and the <tt>iframe</tt> to request storage access and receive responses and storage events.
                        </li>
                        <li>Added system property <tt>gwt.acceptableCrossDomainStorageRequestOriginRegexp</tt> which can be used to
                            configure which origins are permitted to access the local storage in the server instance. For example,
                            to grant access to the local storage of www.sapsailing.com for all sub-domains of sapsailing.com including
                            sapsailing.com itself, specify
                            the following regular expression:<pre>
                              -Dgwt.acceptableCrossDomainStorageRequestOriginRegexp=https?://(.*\.)?sapsailing\.com$
                            </pre> or, for allowing for an optional port specification, it could be something like<pre>
                              -Dgwt.acceptableCrossDomainStorageRequestOriginRegexp=https?://(.*\.)?sapsailing\.com(:[0-9]*)?$
                            </pre>
                            To represent this in the <tt>env.sh</tt> configuration file for an instance, use, e.g., something like this:<pre>
                                ADDITIONAL_JAVA_ARGS="$ADDITIONAL_JAVA_ARGS -Dgwt.acceptableCrossDomainStorageRequestOriginRegexp=https?://(.*\\.)?sapsailing\\.com\$"
                            </pre>
                            Note the escaping of the backslashes and the $ sign with a preceding backslash character in this Bash
                            syntax.<p>
                            This allows the <tt>iframe</tt> embedded in other instances for cross-domain local storage access to
                            read from the local storage compartment for domain www.sapsailing.com (the example instance configured
                            by the system property shown above) if the other instance's origin ends on ".sapsailing.com".<p>
                            Note that the origin is presented as the scheme (e.g., "https://") plus the hostname, plus optionally
                            the colon-separated port, so you may be seeing something like "https://lyc.sapsailing.com" or
                            "http://127.0.0.1:8888".<p>
                            If the system property is not specified, no origin will be permitted to use this instance's local storage
                            through the cross-domain storage mechanism.
                        </li>
                    </ul>
        
                    <h2 class="articleSubheadline">October 2019</h2>
                    <ul class="bulletList">
                        <li>
                            The ORC Performance Curve (PCS) ranking metric is now implemented. Two flavors exist, one
                            as valid up until 2015 with ranking by implied wind and corrected times calculated
                            using a scratch boat's performance curve; and the current default one valid starting
                            from 2015, using each competitor's own performance curve to calculate the allowance
                            based on the greatest implied wind achieved in the race and then computing the
                            corrected time as the delta between time elapsed and individual allowance.<p>
                            In the Regattas/Regattas tab the boat certificates can be managed with a new action
                            button. Certificates can be uploaded, and certificates can be referenced by URL,
                            e.g., pointing to the ORC web site's certificate database. Then, the certificates
                            can be assigned to the boats one by one. Certifiate assignment can be overruled on
                            a per-race basis in the Leaderboards/Leaderboards tab.<p>
                            Furthermore, course definitions can be fixed for the ORC PCS rules; legs can be
                            defined to be "constructed course" or any of the pre-defined types (windward/leeward,
                            coastal long distance, non-spinnaker, and circular random). Tracking data can be used
                            to pre-fill leg distance and true wind angle. Desired total course distances can be spread
                            proportionally across the legs based on their estimated length. For more details
                            see <a href="https://wiki.sapsailing.com/wiki/howto/setup-orc-regatta">https://wiki.sapsailing.com/wiki/howto/setup-orc-regatta</a>.
                        </li>
                        <li>
                            Loading a race using the TracTrac connector used to determine the race's boat class
                            based on the boat class of the majority of the race's competitors. This approach leads
                            to trouble specifically for non-one-design regattas where different boats compete against
                            each other, and the regatta is modeled with a "boat class" representing the handicap
                            rule set, such as IRC, ORC, or similar. Now, the race boat class is inferred from the
                            regatta boat class in which the race is created. Only in case a default regatta needs
                            to be created, the old majority rule applies to determining the regatta's (and
                            consequently the race's) boat class.
                        </li>
                    </ul>
                    <h2 class="articleSubheadline">September 2019</h2>
                    <ul class="bulletList">
                        <li>
                            The RaceBoard timeslider has been adjusted to react to blue flag events. In particular the
                            timeslider will wait for a blue flag down event if a blue flag up event has occurred.
                        </li>
                    </ul>
                    <h2 class="articleSubheadline">August 2019</h2>
                    <ul class="bulletList">
                        <li>New API endpoints were added to get the status of tracking devices. By now, just the last received GPS fix is returned in the status.
                            Under /sailingserver/api/v1/tracking_devices/[deviceUUID] the status of smartphone tracking devices can be read by using the device's UUID.
                            /sailingserver/api/v1/regattas/[regattaName]/tracking_devices the status for all tracking devices associated to a regatta is returned.
                            While the first requires the non public device UUID to be included in the request, the latter requires a user to have UPDATE permission for the regatta in question.
                        </li>
                        <li>Added a filter to hide all elements the current user is not allowed to edit. The filter can 
                            be applied for each table in the AdminConsole and is active per default.
                        </li>
                    </ul>
        
                    <h2 class="articleSubheadline">July 2019</h2>
                    <ul class="bulletList">
                        <li>Result and competitor import URLs are now only considered when the requesting user
                            has the permission to read that URL.</li>
                        <li>A new wind source that estimates true wind direction and speed from maneuvers is available.
                            It has been trained using machine learning techniques, based on approximately 12 million
                            maneuvers that the SAP Sailing Analytics have tracked and classified so far. It is intended
                            to serve as a fallback wind source in case the wind direction is not being made available
                            to a tracked race in any other way (entry through the Race Manager app, the web page or
                            estimated based on the first upwind leg's direction). Therefore, the confidence level has
                            been set fairly low, hence this wind source will always be outweighed by any real wind
                            sensor out on the course.<p>
                            
                            To make the wind source available in a server, the trained
                            maneuver classification models have to be available in the server's underlying database.
                            To achieve this,
                            the system property parameter <tt>-Dwindestimation.source.url=https://www.sapsailing.com</tt>
                            can be used to import the wind data from the archive server in case no local model
                            exists yet in the server's database. To force loading the data from another server,
                            regardless of whether a model exists in the local server's database, use
                            <tt>-Dwindestimation.source.always.url</tt>, respectively. Alternatively, the model data
                            can be obtained as a file from another server like this: <tt>curl -o windEstimationModels.dat https://www.sapsailing.com/windestimation/api/windestimation_data</tt>.
                            Alternatively, a recent copy is also maintained at <a href="http://static.sapsailing.com/windEstimationModels.dat">http://static.sapsailing.com/windEstimationModels.dat</a>.
                            The resulting file, <tt>windEstimationModels.dat</tt>, can then be uploaded to another server, like this:
                            <tt>curl -X POST -H "Content-Type: application/octet-stream" --data-binary @windEstimationModels.dat https://username:password@host.sapsailing.com/windestimation/api/windestimation_data</tt>
                            Note that user credentials need to be provided with the request. The user must have the permission
                            <tt>WIND_ESTIMATION_MODELS:UPDATE:&lt;server-name&gt;</tt> for the server to which the
                            model data is to be stored.<p>
                            
                            Subsequent server starts
                            won't need to load the remote model data again because it has been stored in the server's
                            database during the initial import. Replicas will receive the model data from their master.<p>
                            
                            For more details, in particular how to re-train the models, see also
                            <a href="https://wiki.sapsailing.com/wiki/howto/windestimation">https://wiki.sapsailing.com/wiki/howto/windestimation</a>.
                        </li>
                        <li>JMX metrics in Prometheus-ready form have been added for the leaderboard computation times. Metrics are offered
                            for each leaderboard in a server, as well as a summary averaging and counting all leaderboard accesses, each
                            in a short, medium and long time interval (e.g., 5, 30, and 60 seconds, respectively).<p>
                            
                            <img src="images/JConsoleLeaderboardComputationStats_Overall.png"><br>
                            Example of the overall leaderboard computation statistics<p>
                            <img src="images/JConsoleLeaderboardComputationStats_Specific.png"><br>
                            Example of the specific leaderboard computation statistics for one leaderboard<p>
                            
                            This can then also be used, e.g., to export these metrics to other tools, such as
                            Prometheus. See <a href="https://github.com/prometheus/jmx_exporter">here</a> for an exporter
                            that can be used to expose JMX data to Prometheus. If the Java VM running the SAP Sailing Analytics
                            server is invoked with a VM argument such as <tt>-javaagent:/path/to/jmx_prometheus_javaagent-0.12.0.jar=9000:/path/to/jmxPrometheusConfig.yaml</tt>
                            then an HTTP GET request to <tt>http://hostname:9000/</tt> will produce a document that contains
                            lines such as:<p>
                            <pre>
                            com_sap_sailing_Leaderboard_ComputationTimeAverageMedium_averageComputeDurationInMillis{name="5O5-Worlds 2010 (5O5)",} -1.0
                            com_sap_sailing_Leaderboard_ComputationTimeAverageMedium_numberOfComputations{name="5O5-Worlds 2010 (5O5)",} 0.0
                            com_sap_sailing_Leaderboard_ComputationTimeAverageYoung_averageRangeInMillis{name="5O5-Worlds 2010 (5O5)",} 5000.0
                            com_sap_sailing_Leaderboard_ComputationTimeAverageOld_averageComputeDurationInMillis{name="5O5-Worlds 2010 (5O5)",} 597.0
                            com_sap_sailing_Leaderboard_DelayToLiveInMillis{name="5O5-Worlds 2010 (5O5)",} 20000.0
                            com_sap_sailing_Leaderboard_ComputationTimeAverageYoung_numberOfComputations{name="5O5-Worlds 2010 (5O5)",} 0.0
                            com_sap_sailing_Leaderboard_ComputationTimeAverageOld_numberOfComputations{name="5O5-Worlds 2010 (5O5)",} 1.0
                            com_sap_sailing_Leaderboard_ComputationTimeAverageOld_averageRangeInMillis{name="5O5-Worlds 2010 (5O5)",} 60000.0
                            com_sap_sailing_Leaderboard_ComputationTimeAverageYoung_averageComputeDurationInMillis{name="5O5-Worlds 2010 (5O5)",} -1.0
                            com_sap_sailing_Leaderboard_NumberOfCompetitors{name="5O5-Worlds 2010 (5O5)",} 147.0
                            com_sap_sailing_Leaderboard_NumberOfAllCompetitors{name="5O5-Worlds 2010 (5O5)",} 147.0
                            com_sap_sailing_Leaderboard_ComputationTimeAverageMedium_averageRangeInMillis{name="5O5-Worlds 2010 (5O5)",} 30000.0
                                ...
                                com_sap_sailing_RacingEventService_LeaderboardComputationStatisticsYoung_averageComputeDurationInMillis 13.0
                            com_sap_sailing_RacingEventService_LeaderboardComputationStatisticsMedium_averageComputeDurationInMillis 52.0
                            com_sap_sailing_RacingEventService_LeaderboardComputationStatisticsYoung_numberOfComputations 5.0
                            com_sap_sailing_RacingEventService_LeaderboardComputationStatisticsMedium_numberOfComputations 17.0
                            com_sap_sailing_RacingEventService_LeaderboardComputationStatisticsYoung_averageRangeInMillis 30000.0
                            com_sap_sailing_RacingEventService_LeaderboardComputationStatisticsMedium_averageRangeInMillis 60000.0
                            </pre>
                            Note that average durations of <tt>-1</tt> mean "no data" and should be ignored. The corresponding
                            <tt>numberOfComputations</tt> value will be <tt>0.0</tt> in those cases.
                            
                    </ul>
            
                    <h2 class="articleSubheadline">June 2019</h2>
                    <ul class="bulletList">
                        <li>Added new API endpoints for creating, reading, updating and deleting roles under /restsecurity/role.
                        </li>
                        <li>A new set of API end points for managing user groups was added under /restsecurity/usergroup. 
                            The new end points support resolving, creation and deletion of user groups, as well as adding 
                            and removing users and roles to and from user groups.
                        </li>
                        <li>The Device Configurations table for the Race Manager App now updates its underlying data
                            properly when a configuration is edited locally.
                        </li>
                        <li>Blue flag up/down times can be cleared in the AdminConsole now</li>
                        <li>Users can now create media tracks if they have the permissions based on the ownership that
                            will result from the creation process.</li>
                        <li>A couple of new API end points for managing tracked events were added under /api/v1/trackedevents/. 
                            The new end points support creation, reading, updating and deleting tracked events and their 
                            associated device-competitor/boat/mark elements for the current user.
                        </li>
                    </ul>
        
                    <h2 class="articleSubheadline">May 2019</h2>
                    <ul class="bulletList">
                        <li>Ranks (finishing orders) entered by the Race Manager app user are no longer
                            considered for handicap regattas. Only an explicit score will be accepted,
                            or a finishing time can be provided which will then let the handicap ranking
                            metric infer the correct rank from that.
                        </li>
                        <li>Maneuver markers that appear when clicking on a boat while the RaceBoard is paused
                            were sometimes hard to click because they disappeared behind the boat's tail.
                            This behavior is now fixed.
                        </li>
                        <li>Fixed an issue with result import URL removal in case the URL erroneously contains
                            more than one space character.
                        </li>
                        <li>Fixed a problem with competitor import: competitors imported now correctly obtain
                            the current session's user as their owner, and the current session's user's
                            default creation group as their owning group.
                        </li>
                        <li>Fixed issues with Manage2Sail regatta structure import: Imports of regattas with
                            no "ClassName" property, such as handicap / Yardstick regattas, will now create
                            regattas with "?" as boat class name to avoid other problems; furthermore,
                            due to a permission check that was too restrictive, regattas to import could not
                            be seen unless the user had "super-admin" power.
                        </li>
                        <li>Introduced a new permission SERVER:CAN_EXPORT_MASTERDATA:&lt;server-name&gt;
                            which controls if a user is allowed to export masterdata used by the MDI.
                            In addition, the user still needs to be able to read the data to be imported.
                            On the importing server, the user needs to have the permission SERVER:CAN_IMPORT_MASTERDATA:&lt;server-name&gt;.
                        </li>
                    </ul>
                    
                    <h2 class="articleSubheadline">April 2019</h2>
                    <ul class="bulletList">
                        <li>Filtering the leaderboard groups during a Master Data Import now also
                            handles quoted strings correctly. With this, e.g., searching for a
                            leaderboard group containing "Apr 2" in its name is doable.
                        </li>
                        <li>In AdminConsole.html all tables and lists are now filtered to only show domain objects readable by the current user.
                            This means additional objects may exist on the server and can cause errors due to name conflicts.<br>
                            To allow users to grant others permissions for their stuff, it is possible to manage permissions for users whose username is known without having a read permission for that user.
                            In addition, users may be added to groups by only knowing their username.
                        </li>
                        <li>The permission system was extended to allow groups to directly grant roles to their users.
                            In addition such a role can also be granted to all users (including anonymous ones).
                            Roles associated to groups only grant permissions to domain objects owned by that group.<br>
                            Example: By associating the <tt>sailing_viewer</tt> role to a group with "for all users" enabled, all objects owned by that group are publicly readable.
                        </li>
                        <li>When loading or tracking wind from Igtimi, only accounts readable by the current user will be used.
                            On dedicated event servers, such an account should be owned by the server group.
                            This ensures, that all server admins will consistently use this account while tracking races.
                        </li>
                        <li>Replication is now also secured by several actions of the SERVER security type.
                            Due to permission checks on the master side, it is now necessary to provide credentials of a user that exists
                            on the master server that is used when a replica contacts the master.
                            This user at least needs to have the permission <tt>SERVER:REPLICATE:&amp;server-name&amp;</tt> granted on the master.<br>
                            Server start scripts as well as the replication documentation have been updated to include details about configuring credentials for auto replication.
                            Newly created servers should automatically contain adjusted versions of the relevant scripts.
                            The configuration of existing servers needs to get updated accordingly. The environment variables considered by the
                            start script are: <tt>REPLICATE_MASTER_USERNAME</tt> and <tt>REPLICATE_MASTER_PASSWORD</tt>, or alternatively,
                            <tt>REPLICATE_MASTER_BEARER_TOKEN</tt> which can be obtained from the master server, e.g., by
                            <tt>curl -d "username=myuser&amp;password=mysecretpassword" "https://master-server.sapsailing.com/security/api/restsecurity/access_token" | jq .access_token</tt>.
                            These map to the system properties <tt>replicate.master.username</tt>, <tt>replicate.master.password</tt>, and
                            <tt>replicate.master.bearer_token</tt>, respectively.
                        </li>
                    </ul>
                    
                    <h2 class="articleSubheadline">March 2019</h2>
                    <ul class="bulletList">
                        <li>By caching serialized results of leaderboard requests the server now requires
                            significantly less CPU power during live situations. Instead of computing the
                            serialized representation of a leaderboard again and again, the serialized version
                            is maintained in the cache as long as the original object from which the serialized
                            version was produced is referenced. This way, the cache cleans itself. It can be
                            observed through JMX, e.g., using JConsole, by looking at the JMX bean
                            <tt>com.sap.sse:type=GWTRPCSerializedResultCache_*</tt>.
                        </li>
                    </ul>
                    
                    <h2 class="articleSubheadline">February 2019</h2>
                    <ul class="bulletList">
                        <li>The pairing list construction supports a new parameter that can be used
                            to balance fairness of boat assignment with the reduction of boat changes
                            between flights. It can be set between 0 (focus on fair boat assignments;
                            use this, e.g., if there are noticeable differences between the boats used
                            to ensure a fair distribution) and the number of flights, e.g., 14 or 15 for
                            a typical league set-up (focus on reducing the number of boat changes while
                            sacrificing a bit of boat assignment fairness).
                        </li>
                        <li>The built-in mark passing calculator that is primarily used for smartphone
                            tracking has been improved. In particular, it now recognizes trackers left behind,
                            e.g., on a committee boat, and avoids performance issues incurred by these scenarios
                            by filtering possible mark passing candidates using a bounding box-based approach:
                            if a tracker hardly moves over some time, only the most promising candidates from
                            that time interval are considered. This avoids compute time and memory issues
                            seen in the past.
                        </li>
                        <li>When during a server re-start with the <tt>-Drestore.tracked.races=true</tt> parameter
                            restoring a race fails with an exception, that race is now removed from the restore list,
                            a corresponding <tt>SEVERE</tt> log entry is written, and the server will no longer try
                            to restore that race upon future restarts. This way, races that have been removed at
                            their source will not keep causing permanent restore trouble, and manual database
                            intervention is no longer necessary.
                        </li>
                        <li>A new status REST endpoint has been added: <tt>/gwt/status</tt>. It combines the status
                            checks of <tt>/sailingserver/api/v1/status</tt> and <tt>/replication/replication?action=STATUS</tt>,
                            and because it is offered by the same module hosting the web UI of the server, its availability
                            indicates that the corresponding module has started and has registered with the web server
                            successfully. It reports a 200 HTTP response if itself and the status reports it syndicates
                            report availability, a non-2XX status otherwise.
                        </li>
                    </ul>
        
                    <h2 class="articleSubheadline">January 2019</h2>
                    <ul class="bulletList">
                        <li>Allow entering a priority for courses managed in the AdminConsole.
                            The new default priority now is 1. It used to be 0 which caused problems
                            because the Race Manager app's highest (logically) priority is 1 which
                            never took priority over the AdminConsole-provided prio-0 events.</li>
                        <li>User sessions are now stored durably in the database so that they can be
                            restored in case of a server re-start. Users therefore will no longer need
                            to sign in again only because a server was re-started.</li>
                        <li>New availability checks have been implemented. Two new REST endpoints are provided:
                            <ul>
                              <li>/sailingserver/api/v1/status reports the availability of the "Sailing" application</li>
                              <li>/replication/replication?action=STATUS reports the availability of the replication module,
                                  providing details about each replication-capable component and queue lengths</li>
                              <li>the "status" script in the server's working directory, next to the "start" and "stop"
                                  script, now provides output based on the status checks above, plus a check for a 2XX
                                  response code for /index.html. The exit code for the "status" script is now 1 in case
                                  of an error / lack of availability, and 0 if all checks passed and server looks
                                  available.</li>
                            </ul>
                        </li>
                        <li>Upgraded the MongoDB driver to version 3.6.4. This allows you to specify the new
                            retryWrites parameter, e.g., as in "mongodb://mongo0.internal.sapsailing.com/mydb?replicaSet=live&retryWrites=true".
                            This will improve your system's behavior if you run with a MongoDB replica set and have to
                            assume that at some point the PRIMARY MongoDB system may fail, with the remaining systems
                            in the replica set voting for a new PRIMARY. Without retryWrites your system will bluntly
                            fail, but with retryWrites, write operations will be re-tried once, with a timeout usually
                            enough for the remaining replicas to agree on a new PRIMARY.
                        </li>
                    </ul>
        
                    <h2 class="articleSubheadline">October 2018</h2>
                    <ul class="bulletList">
                        <li>Added progress indicator to device mappings panel for smartphone tracking.</li>
                    </ul>
                    
                    <h2 class="articleSubheadline">September 2018</h2>
                    <ul class="bulletList">
                        <li>Added automatic resizing when adding images to an event using the ImageDialog. 
                        It shows a check box if resizing is necessary, if you check it, the service will resize the image for you.</li>
                        <li>Now showing an error when trying to upload an image or video to an event and no working FileStorageService is registered.</li>
                    </ul>
                    
                    <h2 class="articleSubheadline">August 2018</h2>
                    <ul class="bulletList">
                        <li>The mark passing editor now uses a full date/time format for the mark passing time points.</li>
                        <li>The TracTrac connector panel no longer shows a password visibly but uses a password text field.</li>
                        <li>The SwissTiming connector can now handle an "Update URL" together with username/password access
                            credentials which are used, if present, to send feedback requests about start times, race status
                            and course changes to that URL.</li>
                    </ul>
        
                    <h2 class="articleSubheadline">July 2018</h2>
                    <ul class="bulletList">
                        <li>When adding a YouTube video for tracked races ("Manage Media" in <tt>RaceBoard.html</tt> or "Tracked Races > Audio & Video" in <tt>AdminConsole.html</tt>) the respective video metadata is now read using YouTube API v3.
                            This functionality used to work some years ago using API v2 but was broken since this API version was discontinued some time ago.
                            Due to limitations of the new API we can't read the start timepoint of videos by now. You still need to provide this value manually.</li>
                        <li>In the "Tracked races" tab, within the eponymous section of the AdminConsole, the "Set start
                            time received" dialog can be used to remove the currently set start time received, by simply
                            leaving the value empty and confirming the dialog.</li>
                        <li>Up to 15 discards can now be configured for series and leaderboards. This enables, e.g., "Wednesday Night" scenarios
                            where over the season, say, 20 races are run but due to changing participation only, say, the five best ones shall be scored.</li>
                        <li>There is a new scoring scheme available to be selected upon regatta creation.
                            The scoring scheme is named "Low Point System, First with two wins in medals is winner" and introduces the following specifics compared to the standard low point scheme:
                            <ul>
                                <li>Medal series does not feature doubling of points in the medal series by default.</li>
                                <li>A competitor having two wins in the medal series is treated as overall winner.
                                    If there is a carry forward column in the medal series, having one point there also counts as a win which means the best competitor in the qualification needs a win less than any other finalist to be the overall winner.</li>
                                <li>If the medal series isn't started yet or no competitor has collected two wins, scoring by points is used.
                                    This also applies if the regatta is aborted (e.g. due to weather conditions) before any competitor could win two races in the medal series.</li>
                                <li>If two competitors have the same amount of points in the medal series the tie breaking criteria is the carry forward column of the medal series.
                                    If there is no carry forward column in the medal series, the last medal race is used as tie breaking criteria.
                                    For any non-medal series, the standard low point rules apply.</li>
                            </ul>
                        </li>
                        <li>A TracAPI upgrade from version 3.10.1 to 3.11.0 unifies the handling of course updates and solves an issue
                            observed with updating mark passing instructions.</li>
                        <li>Bug fix for mark position editor, now providing consistent behavior during adding of new mark fixes</li>
                        <li>Data Mining now more aggressively terminates running queries if needed.</li>
                    </ul>
        
                    <h2 class="articleSubheadline">June 2018</h2>
                    <ul class="bulletList">
                        <li>Added the available WindFinder Spot Collections. The desired ones can be selected from the WindFinder Tab in the Event Dialog.</li>
                        <li>Added the ability to change the url of multiple Mediatracks with a common prefix at once.
                            This is useful e.g. for video migration scenarios when movin videaos from one server to another.
                            This can be done from the adminconsole->tracked races->audio & videos tab</li>
                        <li>In raceboard when you edit a video you do not need to explicitly press "Preview" before saving anymore.
                            Saving now implicitly applies the changes.</li>
                        <li>The URLs of our GWT services are extended to include a leaderboard name if a call is context sensitive to a specific leaderboard.
                            This does not affect the functionality of any service but allows us to setup load balancing with leaderboard specific routing.
                            The leaderboard names put into the URL are cleaned: Any character that isn't a latin upper/lowercase letter or digit is replaced with an underscore character.
                            Currently, the following leaderboard specific URLs are used:
                            <ul>
                                <li>/gwt/service/sailing/leaderboard/[CLEANED-LEADERBOARD-NAME]</li>
                                <li>/gwt/service/dispatch/leaderboard/[CLEANED-LEADERBOARD-NAME]</li>
                            </ul>
                            Be aware that request without leaderboard suffix may be sent from pages that do not show leaderboard specific contents.
                            Due to this it is required to define a fallback rule for any unqualified request.
                            </li>
                    </ul>
        
                    <h2 class="articleSubheadline">May 2018</h2>
                    <ul class="bulletList">
                        <li>Added the ability to add multiple mp4 videos as mediatracks at once via the new multi video dialog, located at trackedraces -> Audio & Video.
                            This features requires a webserver with index listing enabled. Additionally the dialog offers the ability to add the new mediatracks 
                            directly to all races overlapping the starttime and duration of the mediatrack.</li>
                        <li>On the "Edit mark positions" panel within RaceBoard, now a "Clear selection" button appears
                            when selecting a mark from the table, which provides an easier and more obvious way to
                            deselect all marks, what is needed in order to see the full course with all marks again.</li>
                        <li>The <tt>AutoPlay.html</tt> configuration "Sixty Inch" was improved for the usage with events that aren't part of an event series.
                            While no race is live or scheduled, only the overall leaderboard used to be shown.
                            In addition to this, also the regatta leaderboard is shown in an alternating order.
                            For non series events there is no overall leaderboard which means, that only the regatta leaderboard is shown.</li>
                    </ul>
        
                    <h2 class="articleSubheadline">April 2018</h2>
                    <ul class="bulletList">
                        <li>The import of additional expedition data was extended to read many additional measures.
                            These can be visualized in the leaderboard as well as the competitor charts in <tt>RaceBoard.html</tt>.
                            In addition, the leaderboard has been extended to provide bravo and expedition related measures consistently on race and leg level.
                            The respective settings dialogs were changed as well to only show specific options, if bravo or expedition tracks are available.
                            Any previously imported expedition tracks may be dropped and reimported to gain access to the newly introduced measures.</li>
                        <li>The settings dialog of the competitor charts in <tt>RaceBoard.html</tt> now provides the measures in alphabetical order (based on the current locale).
                            Expedition specific measures - if available - are shown at the end of the list.</li>
                        <li>The all in one expedition import has been extended to be able to import new competitor tracks or new races to an existing regatta.
                            Previously it was only possible to import a new event structure.</li>
                        <li>The Expedition log file import now prefers "GPS Time" for time stamping over "Utc" and over other date / time formats, making it
                            more consistent with the Expedition live connector which uses column 146 for time stamping which is GPS Time.</li>
                        <li>Two dimensional metrics can now be displayed by using a scatter plot presenter within the data mining tool.
                            Select a metric that returns a pair of numbers and choose "Average" or "Identity" as an aggregator.</li>
                        <li>Replication was made more robust for fixes that are delivered and applied asynchronously. If a race was removed
                            while still in tracking mode, fix-related operations may have been queued already on the replica when the
                            tracked race is removed. The pending GPS fix operations then would have clogged the executor threads until
                            the entire replica comes to a halt. With the change, race-related asynchronous operations will simply be
                            dropped when the race to which they pertain is not found on the replica.</li>
                        <li>When editing mark positions, all fixes are now displayed, including potential outliers.</li>
                    </ul>
        
                    <h2 class="articleSubheadline">March 2018</h2>
                    <ul class="bulletList">
                        <li>Boats are now separate entities. See the "Tracked Races / Boats" tab in the admin console.
                            When creating a regatta, you now need to specify whether in that regatta the competitors
                            may sail on changing boats ("Can boats of competitors change per race").
                            If boats can change, boat assignments need to be specified per
                            race. For the TracTrac connector this may happen as in the past, using the corresponding
                            metadata attributes (boatName, either one of boatId or boatUuid, and boatColor) on the
                            competitors in the race. For smartphone tracking, boats can be specified in the
                            "Connectors / Smartphone Tracking" tab by using the boat icon in the actions column of
                            the leaderboards table ("Boat Registrations"). This defines the boats from which you can
                            then select in the scope of each race of the regatta. When adding competitors to such
                            a race then you now have to assign boats from the boats list to each competitor before
                            you can confirm the competitor-to-race assignments.
                        </li>
                        <li>User, role and permission management has been extended. A new "tenant" concept
                            is now available. Users can belong to zero or more tenants and can have a default
                            tenant for a login session. Zero or more users can belong to a tenant. Objects have
                            a tenant owner and a user owner, similar to group and user ownerships of files in a
                            file system.<p>
                            By default, each user receives a default tenant that is named like the user, with "-tenant"
                            appended. This applies during user migration to this new version, as well as during
                            creation of new users. While a "default tenant" only specifies the tenant that objects
                            created by the user will have as their tenant owner, by default the user also "belongs"
                            to its default tenant (is part of that tenant's user group).<p>
                            Roles are now defined explicitly, in the "Roles" tab in the "Advanced" category.
                            A new server that is not sharing the security service with any other server will
                            start out with a few default role definitions, such as "admin" and "user". Roles imply permissions,
                            and the permissions they imply can be modeled in the "Roles" tab.<p>
                            Roles can be assigned to users in the UI-refurbished "User Management" tab in the
                            "Advanced" category. There is now a table with users that currently exist in the
                            system, with a pager and a filter box. Editing a user shows an edit dialog for that
                            user where roles and permissions can be added. Adding permissions works as usual.
                            However, when adding roles, qualifications for a tenant owner and a user owner
                            can be added using the following format for the role's name: &lt;rolename&gt;[:[&lt;tenantname&gt;][:[&lt;username&gt;]]].
                        </li>
                        <li>In addition to track competitors and marks using smartphone-tracking it is now possible to track boats.
                            This is e.g. useful for several national leagues where competitors are assigned dynamically to boats for each race.
                            In this case the competitors were used to bring a smartphone with them to the assigned boat.
                            With the recent changes regarding boat and competitor mapping per race, Smartphone-tracking is now enabled to dynamically track boat-mapped devices to the correct competitors in the context of a race.
                            There are two ways to add boats to be tracked to a regatta:
                            <ul>
                                <li>After adding a denotation to the racelog(s), add competitors to at least one race and ensure that the boats to be tracked are mapped to those</li>
                                <li>Register boats directly to the regatta</li>
                            </ul>
                            For available boats, you can now add mappings and generate a QR code in the corresponding dialog.
                            In addition, it is possible to upload tracking files and map them to boats.
                        </li>
                    </ul>
        
                    <h2 class="articleSubheadline">February 2018</h2>
                    <ul class="bulletList">
                        <li>Further improvements of maneuver detection algorithm were introduced. Mark Passing is no longer regarded as a separate maneuver type. Instead, it is regarded as a supplementary information which gets appended to a maneuver instance. Therefore, a new filtering dimension was added for maneuver data mining, which is boolean and is named as "Mark Passing".</li>
                        <li>Added leaderboard group name as a dimension to a leaderboard's context</li>
                        <li>Added True Wind Angle as a data mining statistic on GPS fixes</li>
                        <li>Time points for wind data related to individual fixes now uses the fixes' specific time points, not the wind at the middle of the leg</li>
                        <li>Finally, the data mining UI sorts wind strengths given in Beaufort according to their strengths, not their names</li>
                            For example, a simple role name such as "admin" will give an unqualified role to the user.
                            To constrain the "admin" role to objects whose tenant owner is the tenant "abc", use
                            "admin:abc" for the role. To assign the role "admin" so that it applies only to objects
                            owner by user "u938" use "admin::u938".<p>
                            Tenants can be managed in the "Tenant Management" tab in the "Advanced" category. Here,
                            tenants can be created, removed and the set of users belonging to each tenant can be
                            edited.<p>
                            During migration of an existing server to this new version, a new default tenant will be
                            created using the server's name. All existing objects will by default have this new default
                            tenant as their tenant owner, and no user owner. All existing role assignments will be migrated
                            such that all roles will have as tenant qualification the new default tenant. This way,
                            users will maintain the rights they were assigned through roles only for those objects
                            belonging to the server's new default tenant (by default all objects on that server).
                            Only when new objects are created with a different tenant then the role's permissions
                            won't apply because the roles were by default constrained to the server's default tenant.
                            This will allow us to consolidate, merge and join the security services of various servers
                            at a later point in time, ensuring that users will not obtain permissions for objects they
                            are not eligible for.
                        </li>
                    </ul>
                    
                    <h2 class="articleSubheadline">January 2018</h2>
                    <ul class="bulletList">
                        <li>The auto detection for the media add dialog was improved. It will now attempt to only load the parts of a video that are required to parse the tags. Additionally if the server cannot reach a video, the client (browser) will make an attempt to load the video. This allows to analyze locally hosted videos without the need to upload them.</li>
                        <li>In the raceboard the floating video box was improved, leading to a more solid resizing and moving behavior.</li>
                        <li>In the raceboard, the adding of videos has now an additional fallback startDate, if no startOfRace could be determined, and the file did not contain a proper creationtime tag, startOfTracking is used.</li>
                        <li>In the raceboard, the floating video box will now only display an edit button in the header, next to close and minimize. Upon clicking it, the box will expand and show the prior always shown editing buttons. This saves a lot of screenspace for logged in admin enabled users.</li>
                        <li>For smartphone tracked races it's now possible to slice a new race from an existing one in the RaceBoard.
                            As a user having sufficient permissions you need to select a specific time range in the competitor chart of a race.
                            This will make a new Button appear near to the settings button of the chart.
                            When you click this button you are being asked for a name of the new race.
                            A new race column is created in the same series the current race is associated to.
                            A new tracked race is then associated to the new column for the fleet of the current race.
                            This new race is being filled with the data from the current race for the selected time range.
                            After the slicing process is finished, a dialog will open providing a link to the RaceBoard for the newly added race.</li>
                    </ul>
        
                    <h2 class="articleSubheadline">December 2017</h2>
                    <ul class="bulletList">
                        <li>The date and time pickers have been replaced by more native browser elements,
                            ensuring that they work in all locales such as Japan where problems were reported
                            with the date/time pickers used in the Administration Console up to now.
                        </li>
                        <li>In the raceboard it is now possible to upload 360Â° videos in addition to the already supported video types. 
                        360Â° Videos must use MimeType mp4panorama, 2d mp4 videos must still use mimetype mp4, as in older releases. 
                        The dialog will try an auto-detection for the mimetype upon entering the link.
                        Additionally, for mp4 videos it is now possible to use the start time, written in the file, as
                        a start time preset for the mediatrack, simplifying the video linking.</li>
                        <li>In Home it is now also possible to use 360&deg; videos, for example as a highlight video</li>
                        <li>Various fix importers can now properly report errors and other states.</li>
                        <li>Pairing list generation is now supported. Add competitors to a regatta, then use the new
                            action icons in the Leaderboards/Leaderboards panel in the administration console to generate
                            a pairing list. The result can be exported as a CSV file compatible with the TracTrac Excel
                            spreadsheet for importing the pairing lists into their solution; printing is also enabled.
                            For smart phone tracking it is possible to fill the pairing list into the race logs in order
                            to record the competitor / boat assignments according to the pairing list. To allow for
                            contiguous race numbering, in this context a new feature was introduced that allows users
                            to pick a race name prefix during denoting all races of a regatta for smart phone tracking,
                            producing contiguously increasing race names/numbers (R1, R2, ..., R45).</li>
                    </ul>
        
                    <h2 class="articleSubheadline">November 2017</h2>
                    <ul class="bulletList">
                        <li>In addition to the "Set start time" dialog there's now a "Set finishing and end time dialog".
                            This dialog makes it possible to set the finishing as well as the end time in the RaceLog.
                            It is intended to be used in cases where a race wasn't correctly finished using the race management app.
                        </li>
                        <li>New GPS fix, wind and sensor data importers have been implemented: "Bravo" and "Expedition."
                        </li>
                        <li>An upgrade to TracAPI 3.8.0 is expected to have fixed the issue with static marks not providing
                            a position fix within a race's tracking time interval when the tracking start is set after the
                            static position was entered.
                        </li>
                    </ul>
        
                    <h2 class="articleSubheadline">September 2017</h2>
                    <ul class="bulletList">
                        <li>Authentication for Igtimi accounts is now possible with an OAuth process.
                            Instead of having to enter the username/password combination into the
                            administration console, a popup window will show an IFrame with Igtimi's
                            authentication form. Redirection goes to www.sapsailing.com, together with
                            a "state" URL parameter providing the base URL of the original server instance
                            requesting authentication. www.sapsailing.com will then redirect to that server,
                            removing the "state" parameter from the request and leaving only the "code"
                            parameter in the URL which the server ultimately receiving the redirected request
                            will use to obtain an access token and the Igtimi account details. For now, and
                            as a fallback, the old, non-OAuth process is still supported for a while, though
                            deprecated as of now.
                        </li> 
                        <li>In the process of supporting Igtimi OAuth authentication, new optional system properties for
                            the Igtimi connector have been introduced:
                            <ul>
                              <li><tt>igtimi.client.redirect.protocol</tt>: the redirection protocol, usually one of http or https</li>
                              <li><tt>igtimi.client.redirect.host</tt>: redirection host; defaults to www.sapsailing.com</li>
                              <li><tt>igtimi.client.redirect.port</tt>: redirection port; defaults to empty, using the default port for the protocol</li>
                            </ul>
                        </li>
                        <li>When using a TracTrac update URI, errors were possible due to the incorrect use of HTTP
                            instead of HTTPS as the URI/URL's protocol. The TracTrac server responds to an HTTP
                            request with a response code 302 (temporary redirect), but our TracTrac connector did
                            not handle this due to redirects that change protocols are not followed by default in
                            Java. This has now been changed, and although it is of course better to use the correct
                            protocol (HTTPS) right away, redirects will now be handled correctly, too.
                        </li>
                    </ul>
        
                    <h2 class="articleSubheadline">August 2017</h2>
                    <ul class="bulletList">
                        <li>An NMEA wind import feature is now available under "Tracked Races -- Wind." It can be
                            used to import .txt and .zip files containing data in NMEA-0183 format. The importer
                            recognizes wind data provided by MWD and MDA sentences but can also use apparent and true
                            wind readings from MWV sentences which are then combined with position, heading and motion data
                            to obtain a true wind speed and direction. ZIP files are searched for .txt files which
                            are then analyzed.
                        </li>
                        <li>A new scoring scheme "Low Point with Automatic RDG" is now available. It can help in league
                            set-ups where one possible definition for the score of a redress given can be to average the
                            scores of the competitor in all other flights scored, for past and coming races. This scoring
                            scheme will apply as a default score for an RDG this average. As usual, as soon as an explicit
                            score is provided for the race, the default calculation will no longer be applied.
                        </li> 
                    </ul>
        
                    <h2 class="articleSubheadline">July 2017</h2>
                    <ul class="bulletList">
                        <li>The sort order of Events/Leaderboards in event series in Home.html is now more consistent
                            by using the declared sort order in the respective LeaderboardGroup. In addition, the flag
                            "Display groups in reverse order" in the LeaderboardGroup dialog now affects all occurrences
                            of Events/Leaderboards in event series in Home.html. If the flag is not set, the order is
                            latest on top in vertical lists and latest right in horizontal lists. With this change,
                            the operator is now fully responsible for the sort order.
                        </li>
                    </ul>
        
                    <h2 class="articleSubheadline">May 2017</h2>
                    <ul class="bulletList">
                        <li>The logic of the "Control tracking from start and finish times" check box now behaves slightly
                            differently. As before, a default start of tracking time is derived from the race start time
                            (currently five minutes before race start). Likewise, a default end of tracking time is derived
                            from the race finish time (the time when the blue flag was lowered, or more technically,
                            when a FINISHED race state was set in the race log) which is currently two minutes after
                            the race has finished. However, previously, when deviating start of tracking or end of tracking times
                            were set through other channels, such as received from TracTrac or set explicitly through
                            the administration console, new events would have been written to the race log, fixing the
                            start of tracking / end of tracking times according to the derivation rules.<p>
                            This logic has caused undesired effects and has therefore been removed. For example, when
                            an end of tracking time has been set explicitly through the administration console then
                            it may have been overwritten by a new end-of-tracking-time event appended to the race log
                            when the race is loaded again. Similarly, when a new start time was provided, an explicitly
                            set start of tracking time would have been canceled. With the new behavior, explicit settings
                            of start/end of tracking will remain untouched.<p>
                            For "Smartphone Tracking" the check box therefore now mainly controls whether or not a start/end
                            of tracking time is written to the race log when the user starts/stops tracking for the first time
                            through the administration console: when the tracking times are to be controlled by the race's
                            start and finish times, simply starting / stopping to track a race with the smartphone connector won't
                            set the start / end of tracking times.<p>
                            For the TracTrac connector, when the check box is set, as before messages will go out to TracTrac
                            when the race start / finish times have changed. The feedback from TracTrac will adjust the
                            tracking times as received by the connector, but no race log entries for the tracking times
                            will be created anymore.</li>
                        <li>A new type of leaderboard has been introduced: a regatta leaderboard with competitor elimination.
                            Such a leaderboard creates a view onto a regular regatta leaderboard and allows the user to
                            eliminate a subset of the competitors from its display. The scores of all remaining competitors
                            are taken from the original regatta leaderboard without modification, including all
                            corrections, penalties and the discarding rule, including the live ranks. This means,
                            in particular, that the ranks shown for a race in such a leaderboard are not contiguous in
                            case there are eliminated competitors. The score sum for each competitor is computed as usual.
                            For the regatta rank, a contiguous count is applied. This way it is possible to create
                            a new ranking for only a subset of the competitors; a practice common for championships
                            that want to publish a separate youth leaderboard, e.g., for all competitors under a
                            certain age.</li>
                    </ul>
        
                    <h2 class="articleSubheadline">April 2017</h2>
                    <ul class="bulletList">
                        <li><code>/gwt/AutoPlay.html</code> can be fully parameterized. Previously, only few of the
                            available settings for Leaderboard and RaceBoard embedded into this view were effectively passed via URL
                            to the views. <code>/gwt/AutoPlay.html</code> is now based on the settings framework so that specific
                            URL parameters may have changed. Please recreate your bookmarks if you are affected by non-working parameters.
                        </li>
                        <li>The leaderboard configuration dialog in the admin console has been updated. Now it is possible to configure
                        a leaderboard with the whole range of settings it supports.
                        </li>
                    </ul>
        
                    <h2 class="articleSubheadline">April 2017</h2>
                    <ul class="bulletList">
                        <li>Marks can now be given any valid CSS color. This will be considered also in the
                            SAP Race Management app where the mark will be shown in their actual color in
                            the "By Marks" course editor.
                        </li>
                        <li>Polar diagrams (also known as VPPs) will now be updated after importing wind.
                        </li>
                        <li>Competitors that the TracTrac connector declares as "non-competing" are consistently
                            ignored. This may include camera boats, jury boats and other moving objects that do
                            not represent competitor boats.
                        </li>
                        <li>Upgraded to TracAPI 3.6.3 which offers improvements regarding the identification of
                            marks and waypoints.
                        </li>
                        <li>A bug regarding the regatta filter setting for the tracked races list has been fixed.
                            The filter setting now survives a refresh cycle of the tracked races list.
                        </li>
                        <li>When using the TracTrac connector, identification of marks has slightly changed for
                            gates and lines. Before, the mark IDs were constructed based on the control point's
                            name. Now, the control point's ID plus a numeric suffic (1/2) is used instead,
                            providing uniqueness at the same scope that TracTrac provides uniqueness regarding
                            their control point IDs. 
                        </li>
                    </ul>
                    <h2 class="articleSubheadline">March 2017</h2>
                    <ul class="bulletList">
                        <li>A more compact internal storage format for GPS and Wind fixes is now being used. Instead of a full
                            64-bit "double" value for all components such at latitude, longitude, speed over ground or course over
                            ground, "smaller" data types such as "int" and "short" are now employed. The reduction of accuracy
                            that this brings about is negligible given the accuracy of the tracking systems used. For example,
                            the latitude values are encoded such that while covering the full range from -90Ã‚Â° to +90Ã‚Â°, the
                            resolution is at 4.6mm. Similarly, speeds are represented in their compact form in such a way
                            that speeds up to 500kts can be represented at a resolution of 0.015kts.
                        </li>
                        <li>When a race cannot be loaded successfully through the TracTrac connector, e.g., because its boat
                            class does not match the regatta's boat class, the tracker is now stopped, and a SEVERE log message
                            is written, giving the reason for the failure to load the race. This gives administrators an opportunity
                            to correct any errors in the underlying data and try again. Previously, tracking such a 
                            was not possible without a server re-start because the tracker continued to exist.
                        </li>
                        <li>The application's locale now switches based on the client's "Accept-Language" HTTP header field.
                            This means that the application as well as all its parts, including the administration console,
                            will show in the user's default language if supported, defaulting to English otherwise.
                        </li>
                    </ul>
                    <h2 class="articleSubheadline">February 2017</h2>
                    <ul class="bulletList">
                        <li>Wind data in GRIB format can now be imported in the "Wind" sub-tab of the "Tracked Races" tab
                            in the <tt>AdminConsole</tt>. When one or more races are being tracked, with a tracking time
                            interval that includes the time point(s) for which the GRIB data is valid, the wind data at
                            the resolution of the GRIB file is added as separate wind fixes with type "WEB" to the race(s)
                            selected, or to all races if no race is selected.<p>
                            Multiple GRIB files can be specified; this is even necessary if GRIB sources are being used where
                            the so-called "U" and "V" or "speed" and "direction" components, respectively, are provided in
                            separate files. The importer will merge the GRIB sources to produce wind readings with true
                            wind direction and true wind speed.
                            Note that large GRIB files can result in many wind fixes being added to the WEB source. Make sure
                            the GRIB files you use are adequate in resolution and region as well as adequate in time. Obtaining
                            a forecast 72h in the future makes little sense for an in-shore race starting in 30min.
                        </li>
                        <li>The REST service for wind (/sailingservice/api/v1/regattas/{regatta}/races/{race}/wind) now considers
                            the center of the course to calculate the COMBINED wind readings. Previously, all wind readings for the COMBINED
                            wind track as published through the REST API were equally considered, regardless of how far away a
                            wind sensor was from the course. Now, sensors closer to the course count more than those further away.
                            Furthermore, the time between two readings in the COMBINED wind track in the REST output has been
                            reduced from ten seconds to one second.
                        </li>
                    </ul>
                    <h2 class="articleSubheadline">January 2017</h2>
                    <ul class="bulletList">
                        <li>Filter boxes now support quoting phrases, such as <tt>"Race 2"</tt> to make them a single search term.
                            Previously, when entering <tt>Race 2</tt> this would match all lines containing <tt>Race</tt> as well
                            as all lines containing the digit <tt>2</tt>, such as it occurs in <tt>2015</tt> or <tt>2016</tt>.
                            Enclosing the phrase with double quotes as in <tt>"Race 2"</tt> will consider the full string in quotes
                            as a search term. In the unlikely case of searching for a double quote you can do that by prefixing
                            the double quote with a backslash character, as in <tt>\"</tt>.
                        </li>
                        <li>When changing the start/end of tracking times in the "Smartphone Tracking" tab, it is now possible
                            to "unset" one or both of these time stamps. Next to the date/time entry field these is now a
                            "Set" checkbox. When the date/time field is modified, the box is automatically checked because
                            it seems reasonable to assume that the user wants this change to be committed. When committing
                            an empty date/time field with the "Set" checkbox ticked, the <tt>null</tt> time stamp which
                            makes this an open tracking interval is committed and will override any inference that may be
                            made based on the race's start and finish time. When unchecking the "Set" checkbox, the previously
                            committed timestamp is revoked (regardless of the contents of the date/time field), allowing for
                            inference to take place if the regatta has been configured for tracking times inference.
                        </li>
                        <li>There is a new permission, <tt>DATA_MINING</tt>, which is now required in order to use the
                            <tt>/gwt/DataMining.html</tt> entry point and the related back-end service.
                        </li>
                        <li>Quoted filtering keywords may now contain leading and/or trailing space characters that are
                            considered when applying the filter. For example, if you have regatta names "Regatta I - 2017" and
                            "Regatta II - 2017" and you would like to filter for "Regatta I" then you now may enter the
                            search term "Regatta I " (with a trailing blank) which then will no longer match "Regatta II - 2017".
                        </li> 
                    </ul>
                    <h2 class="articleSubheadline">December 2016</h2>
                    <ul class="bulletList">
                        <li>Partial replication is now possible. If the system property <tt>replicate.on.start</tt>
                            that controls automatic replication upon start-up provides only a partial comma-separated
                            list of replicables, the connection to the master server (configured by the other
                            replication-related system properties such as <tt>replicate.master.servlet.host</tt> etc.)
                            will be used to replicate only those replicables whose IDs are specified in
                            <tt>replicate.on.start</tt>. All other replicables will operate locally.
                            Usually, the <tt>replicate.on.start</tt> system property is controlled
                            by the environment variable <tt>REPLICATE_ON_START</tt> that is set in the <tt>env.sh</tt>
                            configuration file used during server startup and influenced by the server environments
                            from <a href="http://releases.sapsailing.com/environments">http://releases.sapsailing.com/environments</a>
                            and overridden by the user details provided to the instance through the AWS EC2 machinery.<p>
                            The Administration Console (<tt>/gwt/AdminConsole.html</tt> entry point) will now
                            show which replicables a replica replicates, both, on the replica's administration
                            console's "Replication" panel, as well as on the master's "Replication" panel, there
                            for each replica.<p>
                            The master will restrict broadcasting its operations to those replicables for which
                            at least one replica has subscribed. While the initial load is requested individually
                            for each replica and can therefore be tailored to the replicas requested, the operation
                            broadcast channel is not specific to any replica. It therefore contains the operations
                            of all replicables for which at least one replica has subscribed. Replicas receiving
                            operations for replicables for which they did not subscribe will simply drop those
                            operations (note, however, that the replica will still have to read the operations from the
                            channel before dropping; this way, registering a replica may have bandwidth effects for
                            other replicas). Similarly, "backward replication" from a replica to a master will only
                            take place for those replicables for which the replica has requested replication from (and
                            therefore also "to") the master.<p>
                            With this it is now possible to replicate only the Security Service, using ID
                            <tt>com.sap.sse.security.impl.SecurityServiceImpl</tt>, running all other replicables
                            in "master mode." This will let the instance share user, permission, role and session management
                            details with the instance from which the Security Service is being replicated while
                            having its own master objects for all other replicables, such as the sailing application
                            (RacingEventService),  mail service or the polar data service. Note that with this feature
                            the server replicating another instance's Security Service will grant the roles and permissions
                            to subjects authenticated against that replicated Security Service. For example, if a user
                            has been granted the <tt>admin</tt> role by that service then the user has that role also
                            in all other server instances replicating that Security Service. Therefore, use this feature
                            with extreme caution. Keep in mind that in the near future we will extend the permissions and
                            role concept by the possibility to restrict permissions and roles to "scopes" such as an
                            event or a regatta or an account. See also
                            <a href="https://bugzilla.sapsailing.com/bugzilla/show_bug.cgi?id=3504">https://bugzilla.sapsailing.com/bugzilla/show_bug.cgi?id=3504</a>.
                        </li>
                        <li>The server can now optionally restore all races it had tracked the last time. This is
                            similar to a web browser's capability to restore the tabs the user had open when the browser
                            was terminated or crashed. To enable this feature, use the system property
                            <tt>restore.tracked.races</tt>, using the command line option <tt>-Drestore.tracked.races=true</tt>.
                            So far, the default for this system property is <tt>false</tt>, so by default, when the property
                            is not provided at all on the command line then the tracked races loaded last won't be restored,
                            and the server will start out with an empty set of tracked races.<p>
                            Note that the wind tracking properties, as set when initially tracking the race, are also restored
                            to their last state. If a live race has last been tracked with live wind tracking, with wind directions
                            being corrected by the local magnetic declination, then upon server restore the same live tracking will
                            be started again, including live wind tracking with the same declination correction settings.<p>
                            When the "Stop Tracking" feature is used, implicitly tracking wind will be stopped in case live wind
                            tracking had previously been requested for that race. This change is also considered during the restore
                            process where such a race will no longer receive live wind tracking upon restoring it.<p>
                            When a tracked race is removed from the server then it will not be restored anymore upon the next
                            server restart with the restore option enabled. When an entire regatta with a number of tracked
                            races linked into it is removed then the tracked races are removed as well and will not be
                            restored upon server re-start.<p>
                            The restore progress can be monitored using the JConsole or any other JMX monitoring tool. In the
                            <tt>com.sap.sailing</tt> category you will find the <tt>RacingEventService</tt> object. Among its
                            attributes there are now the two new ones: <tt>NumberOfTrackedRacesToRestore</tt> and
                            <tt>NumberOfTrackedRacesRestored</tt>. See the following two screen shots:<p>
                            <img width="100%" src="images/JConsoleNumberOfTrackedRacesToRestore.png"><p>
                            <img width="100%" src="images/JConsoleNumberOfTrackedRacesRestored.png">
                        </li>
                    </ul>
        
                    <h2 class="articleSubheadline">November 2016</h2>
                    <ul class="bulletList">
                        <li>When launching a server, a system property <tt>polardata.source.url</tt> can
                            be provided in order to specify a server base URL from where to import polar
                            data into the upstarting server. Usually, this would be the "archive" server's
                            base URL, such as https://www.sapsailing.com. Note that the exporting server
                            needs to already support this feature and the importing and exporting server
                            should be at roughly the same version to ensure binary compatibility for the
                            polar sheet data.
                        </li>
                        <li>In the <em>Tracked Races / Competitors</em> tab there is now a new button "Import Competitor"
                            that opens a dialog for selecting an import source. The Manage2Sail source is configured through
                            the same URL as used for the result importer. Select the regatta from which you want to import,
                            then check for which competitors there are matching / similar existing competitors. Single
                            selection on the left lets you map to one of the matching existing competitors. Ultimately,
                            select those competitors (including those you mapped to existing ones) you want to import.
                            Optionally provide a search tag for them which will be added to the new and mapped-to
                            competitors for easy retrieval later when selecting competitors to add to a regatta
                            or race.
                        </li>
                    </ul>
        
                    <h2 class="articleSubheadline">October 2016</h2>
                    <ul class="bulletList">
                        <li>A regatta now has an additional property: "Buoy zone radius in hull lengths." It
                            can be used to determine the radius of the zone around the marks in terms of
                            hull lengths. This sets the default for the race viewer (RaceBoard.html entry point)
                            based on the hull length as known from the boat class.</li>
                        <li>When producing the QR code for the Race Management App's device configurations,
                            the access token parameter was not properly URL-encoded. In case the access token
                            contains a '+' character it is incorrectly decoded by the app, letting the authentication
                            fail. This issue has now been fixed in the AdminConsole, and the access token parameter is
                            now properly URL-encoded.</li>
                         <li>Tracked races can now also be filtered by the regatta to which they belong.
                             When selecting a regatta leaderboard, by default the table of tracked races will be
                             filtered by the regatta whose leaderboard was selected. The regatta filter can be
                             used in conjunction with the regular text filter field.
                         </li>
                    </ul>
        
                    <h2 class="articleSubheadline">September 2016</h2>
                    <ul class="bulletList">
                       <li>When denoting a regatta for smartphone tracking, the "By Marks" course designer is
                           automatically selected if no active regatta configuration was set yet, or a warning
                           and question to the user is issued, strongly suggesting the use of the "By Marks" course
                           designer. Background: using the "By Name" course designer could accidentally delete a
                           valid course layout.
                       </li>
                       <li>Regattas now have an additional setting: "Control tracking from start and finish times."
                           With it, the start and finish times for a race as entered into the race log, e.g., through
                           the Race Management app, can be used by tracking connectors to control the tracking for
                           that race. So far, the TracTrac connector and the Smartphone connector have been
                           enabled. When a start time for a race
                           is received and the "Control..." flag is set, the tracking start time will be set to
                           five minutes before the race start time. Similarly, when the blue flag is lowered, signaling
                           that the race has finished, the tracking end time will be set to two minutes later.
                           This should make an operator's job easier when the race timing is maintained properly
                           through the race log, i.e., through the Race Management app.<p>
                           In turn, for the Smartphone tracking connector, start/end tracking times are recorded
                           automatically upon start and stop tracking actions only if the regatta is <em>not</em>
                           marked as "Control tracking from start and finish times." Background: with this it is
                           possible to start tracking for a number of races scheduled for a day and having the
                           Race Management app control the tracking times automatically.
                        </li>
                        <li>The "start of tracking" property on a tracked race now has to be set to a valid, non-empty value
                            in order for fixed to be accepted into the race. As before, an empty "end of tracking" value
                            means an open-ended interval, and fixes at or after the start of tracking time point will then
                            continue to be accepted.
                        </li>
                        <li>The device mappings dialog now shows the time point of the last fix received from each mapping
                            and has a convenient filter text box.
                        </li>
                        <li>Thread management has been improved. Fewer and more reasonably-designed thread pools
                            are now created, and thread priorities less than normal (for background operations) now
                            correctly map to operating system thread priorities, making foreground tasks more
                            responsive. The less excessive concurrency has furthermore healthy effects on memory
                            mamangement and garbage collection.
                        </li>
                        <li>Fixed a bug in the smart phone tracking course designer. When adding or removing marks
                            now, unsaved changes to the waypoints and control points tables are preserved.
                        </li>
                    </ul>
        
                    <h2 class="articleSubheadline">July 2016</h2>
                    <ul class="bulletList">
                        <li>According to some change in a tracked races lifecycle, fix-tracking no longer depends
                            on tracking races via racelog event but is bound to denotation only. So fix-tracking
                            via smartphone apps or uploading tracking files can also be used in combination with
                            e.g. TracTrac.
                        </li>
                        <li>Because fix-tracking is now more flexible (see above), it is no longer restricted to
                            GPS-fixes. 
                        </li>
                        <li>It is now possible to track fixes from Bravo foiling sensor devices, currently used in
                            Extreme Sailing Series events only. This kind of data can be uploaded via a new dialog
                            within the AdminConsole (Connectors > Smartphone Tracking)  
                        </li>
                        <li>When a competitor is suppressed in a leaderboard, now the other competitors ranking
                            worse will be "promoted" by one rank per better suppressed competitor. This way, live
                            ranks will be correct if, e.g., a "Flexible Leaderboard" is used for a separate scoring
                            scheme for only a subset of the competitor.
                        </li>
                        <li>When entering a fixed position for a mark in the "Smartphone Tracking" environment it is
                            now possible to enter a time stamp for the fix. This way it is also possible to adjust
                            a mark's position to a fixed lat/lng for some time point in the past.
                        </li>
                        <li>A series within a regatta can now define a maximum number of discards applied in that
                            series. When combined with leaderboard-wide discards, generally discards can be distributed
                            across the leaderboard as needed, but restricted by the maximum specified for each series.
                            Leave the maximum empty to not provide any maximum. Setting to 0 will cause no scores to
                            be discarded in that series.
                        </li>
                        <li>An event now has a "Base URL" which should be used to enable useful e-mail notifications with
                            links embedded in them that lead to the correct server. If a notification is to contain
                            a link to a dedicated event server, the event cannot be reached through www.sapsailing.com,
                            and so if this generic link is used as a default, users will end up not finding the page
                            linked to by the notification.
                        </li>
                        <li>The checkboxes "Track Wind" and "Correct by Declination" are now switched on by default
                            for smartphone-tracked races
                        </li>
                    </ul>
        
                    <h2 class="articleSubheadline">June 2016</h2>
                    <ul class="bulletList">
                       <li>Some REST APIs have slightly changed. The /api/v1/leaderboards/{name} resource now
                           has the "netPoints" and "totalPoints" stuff right. The "netPoints" always refer to
                           scores which may be reduced due to discarding rules. Total points always refer to
                           the points before applying any discarding rules. Those numeric values for which so far
                           accidentally String types with double-quoted values were used have been changed to
                           numeric types, represented in the JSON documents without double quotes.
                       </li>
                       <li>It is now possible to use overlapping leaderboard groups in an event, such that one
                           leaderboard can be part of more than one leaderboard group of the event. This comes in
                           handy if there are different schemes by which the regattas or leaderboards may be grouped
                           and is particularly useful for large events for filtering the regattas in the event
                           overview. Please note that in case a leaderboard is part of a leaderboard group with
                           an overall leaderboard ("series scoring"), the leaderboard group with the overall
                           leaderboard must be provided as the first of the overlapping leaderboard groups in
                           the scope of the event.
                       </li>
                       <li>Earlier releases have introduced an issue with leaderboard configuration and with binding
                           tracked races to their leaderboard slots. When a filter is set for the tracked races list,
                           changing the leaderboard selection or changing the race column selection such that the
                           tracked race for a selected race column is not visible due to the filter, the connection
                           between the race column and the tracked race is removed.<p>
                           In order to reduce chances for failure, now at least changing the leaderboard selection
                           will de-select any selected race column, making sure that nothing needs to be selected
                           in the potentially filtered list of tracked races.<p>
                           However, trouble remains: changing the tracked races filter while having a race column
                           with a tracked race connected selected in the table on the left will unlink the race
                           column's tracked race. As a workaround, you'll have to either de-select the race column
                           in the left table before changing the filter, e.g., by Ctrl-clicking the race column
                           selected. Or you remove any filter text for the tracked races list before you change
                           the selection in the race column table. This will make sure that the race connected
                           to the race column that you may select next will be available for automatic selection.
                        </li>
                    </ul>
        
                    <h2 class="articleSubheadline">May 2016</h2>
                    <ul class="bulletList">
                        <li>Smartphone tracking support has been improved. When starting to track a race that has no
                            start-of-tracking time set yet, the start-of-tracking time will be set to the time point
                            when tracking has been started. Similarly, when stopping tracking and no end-of-tracking
                            time is set for the race yet, the current time is set as the end-of-tracking time for
                            that race.
                        </li>
                        <li>Regatta structure import from Manage2Sail now takes the boat class name from the
                            regatta, not the division element, giving better results.
                        </li>
                    </ul>
        
                    <h2 class="articleSubheadline">April 2016</h2>
                    <ul class="bulletList">
                        <li>In the "Race Manager App" regatta configuration settings, a new preference
                            "Activate result entry" has been added. It can enable or diable result entry
                            during or after the finishing phase in the Race Manager app. With this, it is
                            possible to configure up-front whether a race officer is offered the possibility to manage
                            results directly from the Race Manager app. This should <em>not</em> be used if an
                            external, official regatta management system is being used to capture and manage
                            the official scores.
                        </li>
                    </ul>
        
                    <h2 class="articleSubheadline">March 2016</h2>
                    <ul class="bulletList">
                        <li>For smartphone tracking, added shortcut to start/stop tracking of
                            race to each individual race (play/stop button in action column).
                        </li>
                        <li>When starting/stopping to track a race using smartphone tracking the
                            tracking start/stop time is set to "now" if no time has previously been set.
                        </li> 
                        <li>With the <b>MANAGE_MARK_POSITIONS</b> permission, users of the smartphone tracking feature can now
                            conveniently manipulate course mark positions from the <em>RaceBoard.html</em> entry point. When having
                            the permission, a new button "Edit Mark Positions" will be shown. Marks can then be selected from a
                            table, new fixes can be added and existing fixes can be moved. Note that the "Delete" menu item is
                            currently still disabled. Delete may be supported in future versions, though.
                        </li>
                        <li>The sailors info link is now also available for single regatta events in addition to multi regatta events that used to have this feature.
                            If a sailors info link is configured for events that are part of a series,
                            this isn't shown on the event page because the link to the series uses the same space in the UI and has higher priority.
                        </li>
                        <li>It's possible to configure language specific sailors info website links for events.
                            There is a default value that can be overwritten on a per locale base.
                            No sailors info link is shown for UI languages if there is neither a default link nor one for the specific locale,
                            even if there is one for another locale configured.
                        </li>
                        <li>The mechanism to handle RegattaOverview settings has been changed to a more generic approach.
                            This leads to slightly changed URL parameter names so that old bookmarks could be broken in a way
                            so that the actual shown set of races is different using the new version because the old parameters aren't correctly recognized.
                            All automatically generated links to this page in Home and AdminConsole have been updated to use the new parameter names.
                        </li>
                    </ul>
                    
                    <h2 class="articleSubheadline">February 2016</h2>
                    <ul class="bulletList">
                        <li>Several improvements regarding the creation of race metadata (events, regatta, etc.) including:
                            automatic creation of default series, dialog for creating a default leaderboard group
                        </li>
                        <li>The RaceBoard URL Parameter "canReplayDuringLiveRaces" has been removed.
                            This parameter was used to allow users to trigger autoplay for live races on non-live points in time.
                            The permission "CAN_REPLAY_DURING_LIVE_RACES" and role "moderator" now grant this functionality to users.
                        </li>
                        <li>The "Manage Media" button in RegattaOverview is now bound to the Permission "MANAGE_MEDIA".
                            The Roles "eventmanager" and "mediaeditor" grant the "MANAGE_MEDIA" permission.
                        </li>
                        <li>The "Edit mark passings" button in RegattaOverview is now bound to the Permission "MANAGE_MARK_PASSINGS".
                            The Role "eventmanager" grants the "MANAGE_MARK_PASSINGS" permission.
                        </li>
                        <li>The user management page now provides a "Refresh" button to reload the user list.
                        </li>
                        <li>The user management page now also lists sailing roles and permissions in the respective suggest boxes.
                        </li>
                        <li>The "Edit Points" module is now bound to the Permission "MANAGE_LEADERBOARD_RESULTS".
                            The Role "eventmanager" grants the "MANAGE_LEADERBOARD_RESULTS" permission.
                        </li>
                        <li>There is now a UI element in the header of "Edit Points", "Admin Console" and "Races Overview" pages
                            that indicates the authentication and makes it possible to sign in/sign out without leaving the page.
                            The pages "Edit Points" and "Admin Console" will show a message instead of the page content
                            if you aren't autenticated or don't have the required permissions.
                        </li>
                    </ul>
                    
                    <h2 class="articleSubheadline">October 2015</h2>
                    <ul class="bulletList">
                        <li>The "RaceLog Tracking" panel was renamed to the more intuitive "Smartphone Tracking".
                        </li>
                        <li>Competitor and course information can now be copied independently from one race to another within a Smartphone-tracked leaderboard.
                        </li>
                    </ul>
                    <h2 class="articleSubheadline">November 2015</h2>
                    <ul class="bulletList">
                        <li>Adding a competitor to a leaderboard or a regatta pre-sets the competitor's boat class
                            according to the leaderboard's / regatta's boat class.
                        </li>
                        <li>When done with creating a regatta, the user can have the corresponding regatta leaderboard
                            created with a simple click instead of having to navigate to the "Leaderboards" tab.
                        </li>
                        <li>Trim leaderboard and leaderboard group names during creation, removing leading and trailing
                            blanks. These names can occur in URLs, and trailing blanks in particular may be trimmed,
                            causing the objects to not be found.
                        </li>
                    </ul>
                    <h2 class="articleSubheadline">October 2015</h2>
                    <ul class="bulletList">
                        <li>The "RaceLog Tracking" panel was renamed to the more intuitive "Smartphone Tracking".
                        </li>
                        <li>Competitor and course information can now be copied independently from one race to another within a Smartphone-tracked leaderboard.
                        </li>
                    </ul>
                    <h2 class="articleSubheadline">September 2015</h2>
                    <ul class="bulletList">
                        <li>A new scoring scheme for elimination rounds has been added. It will first be used
                            at a major wind surfing event.
                        </li>
                        <li>The "Device Configuration" tab has been moved into a new top-level tab
                            "Race Committee App".
                        </li>
                        <li>Included magnetic declination data for 2016 already.
                        </li>
                        <li>Bug fix: in rare cases, adding several series to a regatta in one go swapped the order
                            of the series to be created. This has now been fixed.
                        </li>
                    </ul>
                    <h2 class="articleSubheadline">August 2015</h2>
                    <ul class="bulletList">
                        <li>Race log tracking now allows administrators to set the start and end of tracking for a race.
                            Competitor and mark positions as well as wind data are filtered based on the start/end of tracking
                            intervals.
                        </li>
                        <li>Setting the boat class for a regatta and when creating a competitor has been unified and now
                            uses a suggest text box which makes suggestions based on all the boat classes known by the
                            application. In both cases can users now also enter a "free-form" boat class which is then
                            created by the server if not known yet. Note that for such boat classes no boat class icon
                            will be present when showing the regatta on the web page.
                        </li>
                        <li>Added boat classes Soling, Lago 26, Kielzugvogel, PWA (Professional Windsurfers Association)
                        </li>
                    </ul>
                    <h2 class="articleSubheadline">June 2015</h2>
                    <ul class="bulletList">
                        <li>An event an now have a "Sailors' Info" URL configured. If provided, there will be a button
                            displayed on the event's web page that navigates to this link. It can be used, e.g., to link
                            to official documents such as the notice of race, sailing instructions, weather information
                            or similar.
                        </li>
                    </ul>
                    <h2 class="articleSubheadline">April 2015</h2>
                    <ul class="bulletList">
                        <li>Competitors can now have a flag image assigned. This image should ideally be
                            sized 18x11px. If such an image is assigned, it overrules the nationality flag.
                            Use this feature to provide club flags for sailing league events.
                        </li>
                    </ul>
                    <h2 class="articleSubheadline">February 2015</h2>
                    <ul class="bulletList">
                        <li>The Event panel now links the event name to the event page in the new design. The old "RegattaOverview"
                            link is now shown in the panel below, shown when selecting the event in the table above, called
                            "Event Overview."
                        </li>
                    </ul>
        
                    <h2 class="articleSubheadline">December 2014</h2>
                    <ul class="bulletList">
                        <li>We added user management. The /gwt/AdminConsole.html entry point for a fresh server set-up uses
                        admin/admin as username/password. You can change the password in the "Advanced &gt; User Management"
                        tab where also new users can be created. If you assign a use the role "admin" then the user will
                        be able to use the administration console. Stay tuned for a more sophisticated set of roles and
                        permissions to be added in the future.
                        </li>
                        <li>Reverse replication is now possible for selected events. When a replica instance receives a
                            modifying operation, such as a user logging in (creating a user session) or a wind fix being
                        entered through the Race Committee App, this change will be sent from the replica to the master
                        and from there be replicated to all other replicas attached.
                        </li>
                        <li>Starting a server with auto-replication enabled has been changed. The REPLICATE_ON_START environment
                            variable no longer is a Boolean value (True/False) but now has to list the replication services to be
                        replicated from the master. The default environments for replicas at
                        <a href="http://releases.sapsailing.com/environments">http://releases.sapsailing.com/environments</a>
                        show how this works.
                        </li>
                        <li>The "Connectors" category has a new tab in the administration console, entitled "Regatta Structure Import".
                            If your regatta management system happens to be <a href="http://manage2sail.com">Manage2Sail</a> 
                        you can enter an event ID and show the list of regattas, then set defaults for how they shall be
                        created in the SAP Sailing Analytics. This allows you to import and create many regattas at once,
                        saving the laborious effort of manually creating them. Obviously, this can come in handy at large
                        events with regattas on many course areas in several different boat classes.
                        </li>
                    </ul>
                    
                    <h2 class="articleSubheadline">July 2014</h2>
                    <ul class="bulletList">
                        <li>Replication has become much more robust and efficient. The initial load which used to be sent in a
                            single huge (although compressed) stream of data from the master to the replica(s) was hard to get
                            transmitted in the face of flaky and slow network connections. We've changed this: now the initial
                            load is transmitted as a sequence of messages using a message broker infrastructure. If a single
                            message doesn't arrive, it will be re-sent until it got through. The messages are buffered for several
                            minutes, so the initial load transmission can even survive and recover from severe network outages.<p>
                            
                            For the incremental replication process, we added compression, making the transmission more bandwidth-efficient
                            and therefore quicker and leaner. In addition, we've cleaned up the protocol a little, avoiding the
                            sending of redundant data, adding to the effects of compression. Replicating five live races with
                            approximately 40 to 50 competitors each, with four active wind measurement units each, requires approximately
                            30kB/s of network bandwidth between master and replica.
                        </li>
                        <li>Events now have lots of new attributes, particularly start/end date and multimedia content URLs</li>
                        
                        <li>Regattas can now be edited to <em>not</em> perform start time inference based on start mark passings.
                            Usually, when no start time is set by the race committee app or by the tracking provider or manually
                            through the administration console, the start time is inferred from the mark passings for the start
                            line. However, this can lead to unpleasant effects when the race committee aborts or postpones a race
                            and doesn't set a new start time for some period of time. When during this period one or more boats
                            cross the start line, a new start time would be inferred implicitly, showing scores in the leaderboard
                            and starting to compute all sorts of metrics. To avoid this, uncheck the checkbox
                            "Use start time inference from start mark passings" in the regatta create / edit dialog.</li>
                            
                        <li>When creating a regatta in the administration console, the regatta name is now taken from the create
                            dialog's "Name" field as-is and is no longer automatically extended by appending the boat class name
                            in parentheses to the base name. This is important to know if you so far have created several regattas
                            within the scope of the same event by simply providing the event name and the boat class name, relying
                            on the administration console to extend the regatta name by the boat class name because now with this
                            strategy your regattas would all be named the same. If you want to continue using some base name and
                            see the boat class name after the base name in parentheses you will now have to add that to the "Name"
                            field yourself, as in "Kieler Woche 2014 (470)". With this change, you can avoid having special
                            characters such as "/" in the regatta name which used to be a problem in particular for RESTful web services
                            that use the regatta name as a URL element. Boat classes such as "B/one" and "J/70" traditionally
                            had issues with this. Now, the regatta can simply be named "My Event (J70)" instead, and web service
                            access is hassle-free. The boat class can still be called "J/70" which can be useful if the result
                            management tool or the tracking partner spells it that way.</li>
                    </ul>
        
                    <h2 class="articleSubheadline">March 2014</h2>
                    <ul class="bulletList">
                        <li>XML export of leaderboards now also taking into account competitors that haven't sailed a race but got a score</li>
                    </ul>
        
                    <h2 class="articleSubheadline">February 2014</h2>
                    <ul class="bulletList">
                        <li>Series name can be edited</li>
                        <li>Now one can add a new series to an existing regatta</li>
                        <li>Introduced new series scheme where competitors are scored contigously over all fleets</li>
                    </ul>
                    <h2 class="articleSubheadline">January 2014</h2>
                    <ul class="bulletList">
                        <li>New version of TracTrac connector that fixes issues with concurrent loading of many races</li>
                        <li>Wind data can be imported from Expedition log files and from Igtimi WindBots</li>
                        <li>Competitors can be assigned fixed colors</li>
                        <li>Video files can be interactively linked to races</li>
                        <li>Admin Console consistently sorts alpha-numeric items such that numbers embedded in text are
                            sorted by their numeric values (Race 2 precedes Race 11)</li>
                        <li>AdminConsole has more consistent filter behavior as more columns are used for filtering;
                            some sorting options were added</li>
                        <li>Added a button to set the start time received of a tracked race. This time isn't persistent,
                            so it'll be forgotten after a server restart</li>
                        <li>Tracking a race with a wrong regatta is now forbidden</li>
                    </ul>
                </div>
            </div>
        </div>
    </div>
</body>
</html><|MERGE_RESOLUTION|>--- conflicted
+++ resolved
@@ -26,17 +26,14 @@
                     <h2 class="articleSubheadline">May 2021</h2>
                     <ul class="bulletList">
                         <li>Added the RS21 boat class including logo, hull length and visualization type as a pre-defined boat class.</li>
-<<<<<<< HEAD
                         <li>Fixed an error regarding removing of non-transitive roles.</li>
                         <li>Fixed problem with changing the ownership hierarchy of event series that have a leaderboard group
                             with an overall leaderboard.</li>
-=======
                         <li>Bugfix: When selecting "ORC Performance Curve (&gt;>=2015, leader as baseline)" the certificate management button
                             was missing in the Regatta panel in the AdminConsole. This has now been fixed.</li>
                         <li>Bugfix: When an incomplete ORC certificate that is missing allowances for certain pre-configured
 			    course types, such as "non-Spinnaker," then loading those certificates after a server re-start
 			    failed. This problem has now been fixed, and such missing allowances will be represented as 0.0s values.</li>
->>>>>>> 2766e91f
                     </ul>
                     <h2 class="articleSubheadline">April 2021</h2>
                     <ul class="bulletList">
