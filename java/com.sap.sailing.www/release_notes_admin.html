--- conflicted
+++ resolved
@@ -28,18 +28,15 @@
                         <li>In the /competitor/live API end point, if a gap to leader turns "infinite" because a VMG
                             goes down to 0.0kts, the API will now output a <tt>null</tt> value for <tt>gapToLeader-s</tt>
                             instead of throwing an exception.</li>
-<<<<<<< HEAD
+                        <li>When generating a pairing list for a league style event, competitor-to-number assignments
+                            are now shuffled randomly before applying the numeric pairing list template to the competitor
+                            list. This way, the same numeric pairing list table will generate different competitor pairings
+                            each time applied.</li>
                         <li>The REST API end point for posting GPS fixes has changed its behavior and offers two new query parameters to control this
                             change. Maneuver changes are now only returned if the <tt>returnManeuverUpdate</tt> parameter is explicitly set to <tt>true</tt>.
                             Additionally, the client posting the fixes can use the <tt>returnLiveDelay</tt> boolean parameter to request the live delay
                             of each race the fixes were posted to. Clients may use this to adjust their sending delay and buffering behavior, e.g., as to
                             preserve energy and bandwidth in case the server-side live delay permits for more latency in data transmission.</li>
-=======
-                        <li>When generating a pairing list for a league style event, competitor-to-number assignments
-                            are now shuffled randomly before applying the numeric pairing list template to the competitor
-                            list. This way, the same numeric pairing list table will generate different competitor pairings
-                            each time applied.</li>
->>>>>>> c856bbe1
                     </ul>
                     <h2 class="articleSubheadline">August 2020</h2>
                     <ul class="bulletList">
