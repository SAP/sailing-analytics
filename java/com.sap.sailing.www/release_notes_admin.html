--- conflicted
+++ resolved
@@ -27,15 +27,12 @@
                             time allowances relevant for Performance Curve Scoring (PCS) and offers a link to the
                             official PDF version of the respective certificate, based on its reference number.
                         </li>
-<<<<<<< HEAD
+                        <li>Improved ESC/Enter key handling in user role/permission editing dialog</li>
                         <li>The "Replication" panel in the "Advanced" category now has improved information about the
                             replicables shown. An advanced replica information string may reveal more than just the address,
                             and the address is now resolved through any <tt>X-Forwarded-For</tt> header fields present
                             during replica registration, hence also working through load balancers and reverse proxies.
                         </li>
-=======
-                        <li>Improved ESC/Enter key handling in user role/permission editing dialog</li>
->>>>>>> 54c59509
                     </ul>
                     <h2 class="articleSubheadline">February 2020</h2>
                     <ul class="bulletList">
