<!DOCTYPE html>
<html>
<head>
    <link href="sailing-fontface-1.0.cache.css" media="screen" rel="stylesheet" title="Default stylesheet" type="text/css" />
    <link href="start.css" rel="stylesheet" type="text/css" />
    <link href="release_notes.css" rel="stylesheet" type="text/css" />
    <link rel="shortcut icon" type="image/x-icon" href="images/sap${applicationScope['clientConfigurationContext.whitelabeled']}.ico"  selenium-id="shortcutIcon"/>
    <title>${applicationScope['clientConfigurationContext.SAP']}Sailing Analytics - Admin Console Release Notes</title>
</head>
<body>
    <div class="logoAndTitlePanel">
        <script>
            if (!${applicationScope['clientConfigurationContext.debrandingActive']}){
                document.write("<a class=\"sapLogo\" href=\"https://www.sap.com?campaigncode=CRM-XH21-OSP-Sailing\"><img class=\"sapLogoImage\" src=\"/images/logo-small@2x.png\" alt=\"SAP Website\"/></a>\r\n");
            }
        </script>
        <div class="sailingAnalyticsLabelPanel">
            <div class="sailingAnalyticsLabel">Sailing Analytics</div>
        </div>
    </div>
    <div class="yield_content">
        <div class="contentWrapper">
            <div class="mainContent">
                <h2 class="releaseHeadline">Release Notes - Administration Console</h2>
                <div class="innerContent">
                    <h2 class="articleSubheadline">July 2021</h2>
                    <ul class="bulletList">
<<<<<<< HEAD
			<li></li>
=======
			<li>Creating and editing a Regatta object now uses the already loaded Events with their course areas
			    to offer the event and course area selection in the Regatta dialog. This accelerates opening
			    the dialog significantly, especially when used on a server with many events, such as the archive
			    server or any public server such as my.sapsailing.com.</li>
>>>>>>> eddd8d0c
                    </ul>
                    <h2 class="articleSubheadline">June 2021</h2>
                    <ul class="bulletList">
                        <li>Infer a tracking start/end time from race start/end time only if the regatta is marked accordingly.</li>
                        <li>Bugfix in landscape management: when upgrading a replica set whose SERVER_NAME property does
			                not equal the hostname used to address it, the temporary replica was trying to replicate
			                from {SERVER_NAME}.sapsailing.com instead of {hostname}.sapsailing.com.</li>
			<li>GRIB file import in the "Tracked Races / Wind" panel now turns each position into a separate wind source,
			    leading to better visual interpolation in streamlet display on map.</li>
			<li>The de-selection of wind sources for particular races in the tab "Tracked Races / Wind" is now stored persistently.
			    This way, the de-selection survives re-loading of the race as well as re-starting or upgrading a server.</li>
                    </ul>
                    <h2 class="articleSubheadline">May 2021</h2>
                    <ul class="bulletList">
                        <li>Added the RS21 boat class including logo, hull length and visualization type as a pre-defined boat class.</li>
                        <li>Fixed an error regarding removing of non-transitive roles.</li>
                        <li>Fixed problem with changing the ownership hierarchy of event series that have a leaderboard group
                            with an overall leaderboard.</li>
                        <li>Bugfix: When selecting "ORC Performance Curve (&gt;>=2015, leader as baseline)" the certificate management button
                            was missing in the Regatta panel in the AdminConsole. This has now been fixed.</li>
                        <li>Bugfix: When an incomplete ORC certificate that is missing allowances for certain pre-configured
			    course types, such as "non-Spinnaker," then loading those certificates after a server re-start
			    failed. This problem has now been fixed, and such missing allowances will be represented as 0.0s values.</li>
			<li>Bugfix: ORC leg parameters editor reported tracked TWA flipped by 180°.</li>
			<li>Added "sanfrancisco" as a new WindFinder spot collection, covering several stations around the San Francisco Bay</li>
			<li>Bugfix for a regression: Updating the TracTrac live delay stopped working when no "official result reconciliation"
			    was selected.</li>
                    </ul>
                    <h2 class="articleSubheadline">April 2021</h2>
                    <ul class="bulletList">
                        <li>The <tt>/sailingserver/api/v1/wind/putWind</tt> method now has a missing null check in case
                            there are untracked regattas in the scope analyzed for races that would accept wind fixed.</li>
                        <li>Importing of results where sail numbers have leading or trailing space/blank characters works now.</li>
                        <li>Image URLs used for events must not use the insecure HTTP protocol anymore; they have to use HTTPS now,
                            meaning they should start with "http://".</li>
                        <li>Fixed a problem with API access to seasonal/overall leaderboards regarding reporting "official" status.
                            Clients received an error message when querying seasonal leaderboards. This is now solved.</li>
                        <li>Fixed a regression regarding user e-mail validation, introduced when AdminConsole started supporting place / panel identification through
                            URL fragments (such as https://www.sapsailing.com/gwt/AdminConsole.html?locale=es#UserManagementPlace:).
                            The problem was caused by the fragment (#UserManagementPlace:) preceding what was supposed to be the URL
                            parameters identifying the user and validation code. As a result, a user trying to validate an e-mail
                            address would have seen an error message informing about a "null" user that couldn't be found.</li>
                        <li>The "Refresh" button in the Leaderboards/Leaderboards panel now also appears if the user does not
                            have permissions to create a new leaderboard.</li>
                    </ul>
                    <h2 class="articleSubheadline">March 2021</h2>
                    <ul class="bulletList">
                        <li>When importing ORC certificates that provide 0.0s as allowance anywhere in the polar which cannot reasonably be represented
                            in the internal format which is speed-based, those certificates can now at least be read successfully. The speeds will
                            internally be set to "infinity" for those values for consistency.</li>
                        <li>ORC Certificates provided in JSON format that lack allowances in certain categories, such as <tt>NonSpinnaker</tt>,
                            or that lack a valid specification of their <tt>Family</tt> can now still be searched and imported.</li>
                    </ul>
                    <h2 class="articleSubheadline">February 2021</h2>
                    <ul class="bulletList">
                        <li>The <tt>/sailingserver/windStatus</tt> servlet now shows more detailed information about the Igtimi fixes received and processed
                            into a Wind fix.</li>
                    </ul>
                    <h2 class="articleSubheadline">January 2021</h2>
                    <ul class="bulletList">
                        <li>A new competitor import plug-in is available now for YachtScoring (see <a href="https://www.yachtscoring.com/">https://www.yachtscoring.com/</a>).
                            You can simply enter your YachtScoring event ID (e.g., 13062 for the Bacardi Invitational Winter Series)
                            and start importing your entries from YachtScoring into the SAP Sailing Analytics.</li>
                        <li>The <tt>/gwt/status</tt> output now contains additional attributes describing the server name and more
                            details about the replication status.</li>
                        <li>The <tt>/sailingserver/api/v1/status</tt> servlet has been removed; should you have used it, please use
                            <tt>/gwt/status</tt> from now on.</li>
                        <li>The administration console has undergone
                            some technical improvement. Panels including their code and data
                            are loaded only when needed, significantly reducing initial code
                            and data download. Furthermore, all panels can now be navigated
                            to by a fragment identifier. Example: <a
                            href="https://dev.sapsailing.com/gwt/AdminConsole.html#RegattasPlace:">https://dev.sapsailing.com/gwt/AdminConsole.html#RegattasPlace:</a>.
                            These places become part of the browsing history, so the back/forward navigation in the browser is now
                            aware of the click path and how it went through the panels which turns out to be particularly useful
                            when leaving the AdminConsole through a link opening another URL in the same tab.</li>
                        <li>It is now possible to construct AdminConsole links that have a filter and/or selection in place for the
                            main table in the panel (should there be such a "main table"). Example:
                            <a href="https://dev.sapsailing.com/gwt/AdminConsole.html#RegattasPlace:filter=Trave">https://dev.sapsailing.com/gwt/AdminConsole.html#RegattasPlace:filter=Trave</a>
                            which shows only regattas containing the string "Trave", or
                            <a href="https://dev.sapsailing.com/gwt/AdminConsole.html#LeaderboardGroupsPlace:select=0b7e71c5-f944-4650-bf09-f902ce76c3d3&filter=0b7e71c5-f944-4650-bf09-f902ce76c3d3">https://dev.sapsailing.com/gwt/AdminConsole.html#LeaderboardGroupsPlace:select=0b7e71c5-f944-4650-bf09-f902ce76c3d3&filter=0b7e71c5-f944-4650-bf09-f902ce76c3d3</a>
                            which selects and filters for a single leaderboard group.
                            The <tt>selectExact</tt> parameter will usually select fewer line items than the <tt>select</tt> parameter because it tries to match its value with the whole column value:
                            <a href="https://dev.sapsailing.com/gwt/AdminConsole.html#RegattasPlace:selectExact=Worlds">https://dev.sapsailing.com/gwt/AdminConsole.html#RegattasPlace:selectExact=Worlds</a>. 
                            If <tt>filter</tt> and <tt>select</tt> parameter values are the same, you can replace it with the <tt>filterAndSelect</tt> parameter:
                            <a href="https://dev.sapsailing.com/gwt/AdminConsole.html#RegattasPlace:filterAndSelect=Trave">https://dev.sapsailing.com/gwt/AdminConsole.html#RegattasPlace:filterAndSelect=Trave</a>. 
                            You can combine all the <tt>filter</tt> and <tt>select</tt> parameters by using the ampersand-character. Example: 
                            <a href="https://dev.sapsailing.com/gwt/AdminConsole.html#RegattasPlace:filter=Trave&selectExact=Worlds">https://dev.sapsailing.com/gwt/AdminConsole.html#RegattasPlace:filter=Trave&selectExact=Worlds</a>. 
                            Use URL-encoding for special characters in the parameter values. See class <tt>FilterAndSelectParameters</tt> for a full documentation of the filter and select-parameters.
                         </li>
                         <li>When editing a user's permissions, the suggest box now shows the complete set of permissions.</li>
                    </ul>
                    <h2 class="articleSubheadline">December 2020</h2>
                    <ul class="bulletList">
                        <li>On replicas, user group memberships did not always update correctly, due to a reference to a stale
                            user store received with the initial load when replication starts up. This problem has been fixed now.</li>
                        <li>Under "Race Manager App" the device configurations now offer additional options to pre-configure a device
                            for a particular event, a specific course area of the event, and an optional role/priority such as
                            "Officer on vessel" or "Shore control". The QR-code and link produced are in a new format that is
                            understood starting with Race Manager App version 1.4.91 and which supports installing the app
                            and still recognizing the configuration upon the first app start ("deep link support").</li>
                        <li>In the Master Data Import panel under the Advanced category we changed the default setting for
                            the checkbox that enables the transport of the tracking parameters required to track all races
                            imported on the importing server again. This includes, e.g., the TracTrac JSON URLs and all other
                            connectivity parameters. As an effect, by default after the Master Data Import completes, all
                            races of the event(s) imported will automatically be loaded on the importing side.</li>
                        <li>When changing competitor or boat ownerships from within a registration list at race or regatta
                            level and then saving the list again, due to a bug only the single record whose ownership data
                            was modified was still considered registered, and all other objects from the list got de-registered.
                            This has now been fixed.</li>
                    </ul>
                    <h2 class="articleSubheadline">November 2020</h2>
                    <ul class="bulletList">
                        <li>Anniversary calculation must now be turned on explicitly. Set system property <pre>-DAnniversaryRaceDeterminator.enabled=true</pre> at startup. Otherwise no anniversary is calculated.</li>
                        <li>REST endpoint /api/v1/trackedRaces/getRaces to retrieve list of races that are available on the requested server 
                        has been extended to filter returned list of races by given events. A inclusive/exclusive logic is available. 
                        Using HTTP is deprecated for this interface from now. Use HTTP POST instead.</li>
                    </ul>
                    <h2 class="articleSubheadline">October 2020</h2>
                    <ul class="bulletList">
                        <li>Fixed a regression regarding the transmission of a time-on-time/time-on-distance ranking metric
                            configuration to a new replica server in the initial load.</li>
                        <li>The "unlink" button in the competitor import dialog now shows again correctly.</li>
                        <li>Competitors to be imported for which a competitor already exists with an equal ID are
                            now recognized as "similar" and suggested for mapping.</li>
                        <li>Fixed bug that occurred when a pairing list was to be inserted into a regatta's series,
                            and another series existed whose races not yet had the flag set that allows per-race competitor
                            assignments.</li>
                        <li>WindFinder has offered us a new spot collection <tt>new_york</tt> which is now listed in the corresponding
                            content assist in the Events editing dialog, tab "WindFinder".</li>
                    </ul>
                    <h2 class="articleSubheadline">September 2020</h2>
                    <ul class="bulletList">
                        <li>Due to loadbalancing request between master and replica all GET requests are routed to replicas. As API calls 
                            going to /api/v1/regattas/{regattaName}/tracking_devices need to be answered by master, HTTP Post is required from now.
                            Please update existing applications. Support for GET will be removed in the future.</li>
                        <li>GET request for /sailingserver/api/v1/tracking_devices/[deviceUUID] are removed. Please use POST instead.</li>
                        <li>Due to loadbalancing between master and replica all GET requests are routed to replicas. As API calls 
                            going to /sailingserver/api/v1/tracking_devices/[deviceUUID] need to be answered by master, HTTP POST is required from now.
                            Please update existing applications. As support for GET will be removed in the near future. 
                        </li>
                        <li>Master/replica loadbalancing introduced. GWT Async Services are now split between read and write operations. 
                            Requests being an HTTP POST or having the HTTP header X-SAPSSE-Forward-Request-To set to master will go to the master instance.
                        </li>
                        <li>In the /competitor/live API end point, if a gap to leader turns "infinite" because a VMG
                            goes down to 0.0kts, the API will now output a <tt>null</tt> value for <tt>gapToLeader-s</tt>
                            instead of throwing an exception.</li>
                        <li>When generating a pairing list for a league style event, competitor-to-number assignments
                            are now shuffled randomly before applying the numeric pairing list template to the competitor
                            list. This way, the same numeric pairing list table will generate different competitor pairings
                            each time applied.</li>
                        <li>The REST API end point for posting GPS fixes has changed its behavior and offers two new query parameters to control this
                            change. Maneuver changes are now only returned if the <tt>returnManeuverUpdate</tt> parameter is explicitly set to <tt>true</tt>.
                            Additionally, the client posting the fixes can use the <tt>returnLiveDelay</tt> boolean parameter to request the live delay
                            of each race the fixes were posted to. Clients may use this to adjust their sending delay and buffering behavior, e.g., as to
                            preserve energy and bandwidth in case the server-side live delay permits for more latency in data transmission.</li>
                        <li>A regression in the "Replication" panel has been fixed; it led to a growing empty space underneath the list
                            of replicas attached.</li>
                    </ul>
                    <h2 class="articleSubheadline">August 2020</h2>
                    <ul class="bulletList">
                        <li>Fixed a problem with "None" implied wind source selection for ORC PCS races.
                            It caused a serialization error of the race log, e.g., when requested by the
                            Race Manager App.</li>
                        <li>Added boat classes X-332, J/92, and J/92S.</li>
                        <li>SwissTiming races can now also be loaded from log files named <tt>{race-id}.log</tt> located
                            in the same folder as the JSON document holding the event information if the host name
                            in the connectivity information is left empty.</li>
                    </ul>
                    <h2 class="articleSubheadline">July 2020</h2>
                    <ul class="bulletList">
                        <li>Fixed a problem with cross-track error calculations in case no track can be found for a competitor</li>
                        <li>In the Competitor tables in AdminConsole, added the missing ToT handicap value column and made both,
                            the ToT and ToD column, sortable.</li>
                        <li>New menu entries in the header of the SAP Sailing home. Depending on the currently logged in users rights a link to the Administration Console and/or Data Mining is shown.
                         When logging into a server without administration rights the event management entry will point to the value configured with the system property com.sap.sailing.eventmanagement.url (default: https://my.sapsailing.com). </li>
                        <li>Fixed the passing through of a new mark's short name; so far, erroneously, the long name was stored
                            also as the short name when using the AdminConsole to create a new mark.</li>
                        <li>Added boat classes Spaekhugger, Scan Kap 99, and Dansk BB 10M.</li>
                        <li>Fixed an internal locking problem that led to errors when trying to revoke a regatta log event, such as when
                            removing a device mapping from a regatta.</li>
                        <li>The <tt>/sailingserver/api/v1/regattas/{regattaname}/competitors</tt> endpoint now tells the effective,
                            not the competitor-local handicap values which may have been adjusted at regatta level, overriding the
                            default values that the competitor object provides. Compare with
                            <tt>/sailingserver/api/v1/competitors/{competitorId}</tt>.</li>
                        <li>Fixed a problem with assigning existing competitors (with boats) to regattas that are
                            configured for competitors changing boats across races. Previously, competitors used
                            in regattas where competitors don't change boats were not selectable for regattas
                            where competitors <em>do</em> change boats. This is now changed such that competitors
                            with boat assignments can also be used (without their boat assignments) in regattas
                            where competitors change boats.</li>
                        <li>Added boat class "Wayfarer"</li>
                        <li>Fixed an issue with the <tt>/sailingserver/api/v1/boatclasses</tt> REST API which now delivers
                            all known boat classes, regardless of whether any polar data exists for them or not.</li>
                        <li>The file upload size limit was increased to a more contemporary 8GB.</li>
                        <li>Added a field <tt>courseAreaId</tt> to the REST API output for regattas which now tells
                            for each race in the regatta on which course area it saw its last start attempt.</li>
                        <li>When creating or editing an event, URLs entered without protocol will now automatically be
                            completed with "https://" as the protocol specification to avoid unnecessary errors.</li>
                        <li>Remote Server Instance management has been made more selective. So far, all public events
                            ("list on homepage == Yes") on a remote server were featured in the referencing server's
                            event list and stage, as well as in a search operation. Now, administrators can pick and choose
                            from the public event list on the remote server which ones to expose on the referencing side.
                            The list can be including or excluding. Existing remote server references are handled as having
                            and "excluding" with an empty list of events excluded, giving the classic behavior of drawing
                            from all events. When creating new remote references, from now on they will be created as
                            "including" starting out with an empty event list. The administrator hence has to pick events
                            to feature explicitly, and new events added on the remote side will no longer automatically show
                            on the referencing side. An "excluding" remote reference needs to be set up for this "legacy"
                            behavior.</li>
                        <li>Based on user input, the "selected" marker in rows supporting multiple selection now uses
                            a stronger "SAP Blue" color so that selected rows can be recognized even easier.</li>
                        <li>Passwords or secret access keys of file storage configuration are no longer displayed after submitting.</li>
                        <li>Added "aarhus" as new <a href="https://www.windfinder.com">WindFinder</a> spot collection.</li>
                    </ul>
                    <h2 class="articleSubheadline">June 2020</h2>
                    <ul class="bulletList">
                        <li>The REST endpoints <tt>/sailingserver/api/v1/competitors/{competitorId}</tt>,<br>
                            <tt>/sailingsserver/api/v1/leaderboards/{leaderboardName}/competitors/{competitorId}</tt>,<br>
                            <tt>/sailingserver/api/v1/regattas/{regattaname}/competitors</tt> and<br>
                            <tt>/sailingserver/api/v1/regattas/{regattaname}/entries</tt><br>
                            have been brought to the same set of comeptitor attributes in the JSON result object.<br>
                            For backward compatibility of the endpoints <tt>/sailingserver/api/v1/competitors/{competitorId}</tt> and
                            <tt>sailingsserver/api/v1/leaderboards/{leaderboardName}/competitors/{competitorId}</tt>
                            the JSON result object was extended by the attributes
                            <ul class="bulletList"><li><tt>color</tt> (replaced by <tt>displayColor</tt>)</li>
                            <li><tt>countryCode</tt> (replaced by <tt>nationalityISO2</tt>)</li>
                            <li><tt>flagImage</tt> (replaced by <tt>flagImageUri</tt>)</li>
                            <li><tt>teamImageUri</tt> (replaced by <tt>team/imageUri</tt>)</li>
                            </ul><br>
                            These attributes are deprecated and will be removed in one of the next releases.
                            For more information see the API documentation of <a target="_new" href="/sailingserver/webservices/api/v1/competitorGetDoc.html"><tt style="white-space: nowrap;">/sailingserver/api/v1/competitors/{competitorId}</tt></a>
                            and <a target="_new" href="/sailingserver/webservices/api/v1/leaderboardCompetitorGetDoc.html"><tt style="white-space: nowrap;">sailingsserver/api/v1/leaderboards/{leaderboardName}/competitors/{competitorId}</tt></a>
                        </li>
                        <li>The following REST endpoint URLs of the Usergroups-API and the Preferences-API have been replaced and are now deprecated. The deprecated URLs will be removed in
                            one of the next releases.
                        <table>
                            <tr><th>HTTP Method</th><th>Deprecated Endpoint URL</th><th>Replaced by URL</th><th></th></tr>
                            <tr><td>GET</td><td><tt>/sailingserver/api/v1/usergroups</tt></td><td><tt>/security/api/restsecurity/usergroup/list/groupsUserIsPartOf</tt></td><td><a target="_new" href="/security/webservices/api/usergroup.html"><tt style="white-space: nowrap;">see docs<tt></a></td></tr>
                            <tr><td>GET</td><td><tt>/sailingserver/api/v1/usergroups/readable</tt></td><td><tt>/security/api/restsecurity/usergroup/list/readable</tt></td><td><a target="_new" href="/security/webservices/api/usergroupsGetReadable.html"><tt style="white-space: nowrap;">see docs<tt></a></td></tr>
                            <tr><td>POST</td><td><tt>/sailingserver/api/v1/usergroups/setDefaultTenantForCurrentServerAndUser</tt></td><td><tt>/security/api/restsecurity/usergroup/setDefaultTenantForCurrentServerAndUser</tt></td><td><a target="_new" href="/security/webservices/api/usergroupsSetDefaultTenantForCurrentServerAndUser.html"><tt style="white-space: nowrap;">see docs<tt></a></td></tr>
                            <tr><td>POST</td><td><tt>/sailingserver/api/v1/usergroups/addAnyUserToGroup</tt></td><td><tt>/security/api/restsecurity/usergroup/addAnyUserToGroup</tt></td><td><a target="_new" href="https://www.sapsailing.com/security/webservices/api/usergroupsAddAnyUserToGroup.html"><tt style="white-space: nowrap;">see docs<tt></a></td></tr>
                            <tr><td>GET</td><td><tt>/sailingserver/api/v1/usergroups/{userGroupId}/roles</tt></td><td><tt>/security/api/restsecurity/usergroup/{groupId}</tt></td><td><a target="_new" href="/security/webservices/api/usergroup.html"><tt style="white-space: nowrap;">see docs<tt></a></td></tr>
                            <tr><td>DELETE</td><td><tt>/sailingserver/api/v1/usergroups/{userGroupId}/roles</tt></td><td><tt>/security/api/restsecurity/{groupId}/role/{roleId}</tt></td><td><a target="_new" href="/security/webservices/api/usergroup.html"><tt style="white-space: nowrap;">see docs<tt></a></td></tr>
                            <tr><td>PUT</td><td><tt>/sailingserver/api/v1/usergroups/{userGroupId}/roles</tt></td><td><tt>/security/api/restsecurity/usergroup/{groupId}/role/{roleId}</tt></td><td><a target="_new" href="/security/webservices/api/usergroup.html"><tt style="white-space: nowrap;">see docs<tt></a></td></tr>
                            <tr><td>GET</td><td><tt>/sailingserver/api/v1/preferences/{settings_key}</tt></td><td><tt>/security/api/restsecurity//preferences/{settings_key}</tt></td><td><a target="_new" href="/security/webservices/api/preferencesGet.html"><tt style="white-space: nowrap;">see docs<tt></a></td></tr>
                            <tr><td>PUT</td><td><tt>/sailingserver/api/v1/preferences/{settings_key}</tt></td><td><tt>/security/api/restsecurity//preferences/{settings_key}</tt></td><td><a target="_new" href="/security/webservices/api/preferencesPut.html"><tt style="white-space: nowrap;">see docs<tt></a></td></tr>
                            <tr><td>DELETE</td><td><tt>/sailingserver/api/v1/preferences/{settings_key}</tt></td><td><tt>/security/api/restsecurity/preferences/{settings_key}</tt></td><td><a target="_new" href="/security/webservices/api/preferencesDelete.html"><tt style="white-space: nowrap;">see docs<tt></a></td></tr>
                        </table>
                        </li>
                        <li>Fixed a regression with the <tt>/security/api/restsecurity/ownership</tt> and the
                            <tt>{regattaname}/races/{racename}/competitors/positions</tt> resource which produced empty
                            output documents.
                        </li>
                        <li>Fixed a concurrency/synchronization issue with the WindFinder connector</li>
                        <li>Fixed production of the "raceViewerUrl" attribute in the leaderboardgroups REST endpoint.</li>
                    </ul>
                    <h2 class="articleSubheadline">May 2020</h2>
                    <ul class="bulletList">
                        <li>There are new Java Management Beans (MX Beans) for the thread pool executors
                            that run various tasks inside the server. Find them at object name
                            <tt>com.sap.sse.ThreadPool.{thread-pool-name}</tt> with {thread-pool-name}
                            being something like "Default background executor" or "Default foreground executor".
                            Particularly attributes such as <tt>QueuedTasks</tt> and <tt>CompletedTaskCount</tt>
                            can help JMX clients such as JConsole to understand the state of the server.
                        </li>
                        <li>Leaderboards and regattas used to have a single "default" course area assignment. This caused
                            problems when particularly split-fleet regattas assigned their different fleets to different
                            course areas at the same time. See also
                            <a href="https://bugzilla.sapsailing.com/bugzilla/show_bug.cgi?id=3465">bug 3465</a>. Now it is
                            possible to select more than one course area from the enclosing event for a regatta and flexible
                            leaderboard. As an immediate effect, the SAP Sailing Race Manager app which uses the course area
                            as a filter for the regattas to display for an event can now see the same regatta on different devices
                            configured for different course areas. For example, if a regatta splits its Gold and Silver fleets
                            to race on course areas Delta and Echo, respectively, then now users of the SAP Sailing Race Manager app
                            will see this regatta when they are logged on to course area Delta or to course area Echo.
                        </li>
                        <li>When setting a start time for a race through the "Race Log," such as from the SAP Sailing Race
                            Manager app or, e.g., the AdminConsole.html start time setting feature, the course area on which the
                            start will happen can be captured in the log entry. If not provided, and if the regatta / leaderboard
                            to whose log the entry is added has exactly one course area configured then that will be the default
                            course area for the race. With this new feature is it possible to specify exactly on which course area
                            a race has started, even if the enclosing regatta uses multiple course areas, either over time or even
                            at the same time. The SAP Sailing Race Manager app now uses the course area to which the user logs on to
                            fill this new field in the start time log entries.
                        </li>
                        <li>An incompatible change has been applied to the JSON output format of the
                            <tt>sailingserver/api/v1/regattas/{regatta-name}</tt> end point. Instead of delivering
                            the ID of the single "default" course area in the field <tt>courseAreaId</tt> now a list
                            of such IDs is provided in the <tt>courseAreaIds</tt> field as an array that is always present
                            but may be empty.
                        </li>
                        <li>"Flexible" leaderboards can no longer be renamed. The background of this change is that renaming was
                            always flawed, particularly regarding the race logs attached to those leaderboards.
                        </li>
                        <li>The <tt>sailingserver/api/v1/events/createEvents</tt> REST endpoint now generates the event's default base URL
                            by guessing the protocol (http/https) from any port seen in the request's scheme-specific part, if any, defaulting
                            to https, assuming that even if the request arrives by HTTP it may likely have passed through an SSL-offloading
                            reverse proxy or load balancer. Use the <tt>baseurl</tt> form parameter for the request to set this explicitly.
                        </li>
                    </ul>
                    <h2 class="articleSubheadline">April 2020</h2>
                    <ul class="bulletList">
                        <li>There is a new switch for the TracTrac connector you can use to automatically receive
                            updates about official race status changes and competitor results from the TracTrac API.
                            Use this only if results qualified as "OFFICIAL" by the TracTrac API are truly validated
                            and you really want to automatically update your leaderboards from those results directly.
                            As a result, race log events will be created automatically, as if they had been produced
                            by the SAP Sailing Race Manager app.
                        </li>
                        <li>User name and password default to the current user for a master data import with blank 
                            user name and password fields. See detailed explanation in the Master Data Import tab in
                            the Advanced section.
                        </li>
                        <li>The master data import (MDI) can now optionally also import the connectivity information needed
                            to restore the tracked races attached to the structures imported. If this checkbox is selected,
                            connection records will be added to the respective connector's tab, and the tracking of the
                            races will be started automatically upon completing the data import. With the connection records
                            added it will also be possible to load those races again on the importing side even if they
                            are temporarily removed again or should fail to load.
                        </li>
                        <li>The <tt>TRACKED_RACE:EXPORT</tt> permission is now required on a tracked race in order to export
                            raw position data for competitors and marks, as well as for obtaining the detailed wind fixes through
                            the REST API.
                        </li>
                        <li>Good news for using the SAP Sailing Analytics with WindFinder support in the Caribbean and in particular
                            the British Virgin Islands (BVIs): "tortola" was added to the list of supported WindFinder spot collections.
                        </li>
                    </ul>
                    <h2 class="articleSubheadline">March 2020</h2>
                    <ul class="bulletList">
                    <li>White label: Removal of SAP logos and brand related text from home page and racing panels. Use system property <pre>-Dcom.sap.sse.debranding=true</pre>
                    </ul>
                    <ul class="bulletList">
                        <li>The visualization for ORC certificates has been much improved. It now shows all the
                            time allowances relevant for Performance Curve Scoring (PCS) and offers a link to the
                            official PDF version of the respective certificate, based on its reference number.
                        </li>
                        <li>Improved ESC/Enter key handling in user role/permission editing dialog</li>
                        <li>The "Replication" panel in the "Advanced" category now has improved information about the
                            replicables shown. An advanced replica information string may reveal more than just the address,
                            and the address is now resolved through any <tt>X-Forwarded-For</tt> header fields present
                            during replica registration, hence also working through load balancers and reverse proxies.
                        </li>
                        <li>Mark Properties positioning information can now also be removed from a Mark Properties object
                            again.
                        </li>
                    </ul>
                    <h2 class="articleSubheadline">February 2020</h2>
                    <ul class="bulletList">
                        <li>The "Local Server" tab now refreshes automatically when it comes into view.</li>
                        <li>There is a new system property <tt>repliate.restore.replicas</tt>. When it is set to <tt>true</tt>
                            (which is the default),
                            upon start-up the server instance will read the replica descriptors stored persistently when
                            a replica registers, assuming that those replicas are still alive and want to continue to
                            receive replication updates from this server. This way, replicas may not have to be
                            re-started or re-connected to the re-started master instance. Note, though, that
                            as the re-started master loads races, those loading activities will be broadcast
                            to all replicas which are likely to have all that information already. Use the flag, e.g.,
                            in the <tt>ADDITIONAL_JAVA_ARGS</tt> environment variable that the <tt>start</tt> script
                            will consider, as in<pre>
                              ADDITIONAL_JAVA_ARGS="${ADDITIONAL_JAVA_ARGS} -Drepliate.restore.replicas=true"
                            </pre></li>
                        <li>Replication from replica to master will now re-send upon HTTP status 404 which
                            may indicate a re-starting master where the health check hasn't properly disabled
                            forwarding requests to the instance.
                        </li>
                        <li>Replication operations that a replica needs to send back to the master instance are
                            now consistently sent in a background task, avoiding any hold-ups and latencies in
                            client / user interaction.
                        </li>
                    </ul>
                    <h2 class="articleSubheadline">January 2020</h2>
                    <ul class="bulletList">
                        <li>Overhaul of the Result Import URLs page to be more user friendly and to better fit in with
                        the other pages. The Manage2Sail and Yachtscoring importers now support entering an event id
                        instead of a full URL.
                        </li>
                        <li>Implemented API endpoints for configuring courses independently from regattas.
                            The model has been extended by the new domain types mark template, mark properties, mark role and course template.
                            <ul>
                                <li>A mark template defines the appearance of a mark in a regatta independent representation. Mark templates represent marks in the waypoint sequence of a course template.</li>
                                <li>Mark properties also define the appearance of a mark. Despite the appearance it may contain a reference to a tracking device or a fixed mark position. They can be used to represent a catalogue of resusable mark definitions to describe real world marks or to supply a box of tracking devices.</li>
                                <li>A course template can be used to create a course based on mark templates and a sequence of waypoints. The sequence of waypoints may contain a repeatable sub sequence of waypoints which will insert repeating mark sequences for the number of laps specified when creating a course.</li>
                                <li>A mark role defines the purpose of a mark used in the waypoint sequences of a regatta course or course template and allows to swap out marks or mark templates without changing the the effective waypoint sequence. Having this a course template and regatta course may define a compatible waypoint sequence while being based on different mark definitions.</li>
                            </ul>
                            <p>Dialogs to create mark roles, mark template, mark properties and course templates are provided in the admin console accessible 
                            by a new menu point "Course Creation". There is currently no dialog to create a course from a coursetemplate.</p>
                        </li>
                        <li>
                            <p>Added an API for course configurations as a general model that can be used to create a course or a course template 
                               by using mark templates, mark properties and freestyle defined mark configurations. It is possible
                               to create a course configuration out of an existing course and modify the course by updating the course configuration.</p> 
                        </li>
                    </ul>
                    <h2 class="articleSubheadline">November 2019</h2>
                    <ul class="bulletList">
                        <li>Added system property <tt>security.sharedAcrossSubdomainsOf</tt> which can be used to
                            configure the security service as shared across several subdomains of the parent
                            domain specified by the system property. Use, e.g., as in<pre>
                              -Dsecurity.sharedAcrossSubdomainsOf=sapsailing.com
                            </pre>
                        </li>
                        <li>Added system property <tt>security.baseUrlForCrossDomainStorage</tt> which can be used to
                            configure which origin's local storage is used, e.g., for storing settings and the time point
                            a user was seen last. Use, e.g., as in<pre>
                              -Dsecurity.baseUrlForCrossDomainStorage=https://www.sapsailing.com
                            </pre>
                            This allows the settings to be shared across different sub-domains. Note that the instance
                            of the SAP Sailing Analytics running at the base URL chosen needs to be configured to allow
                            requests from the domain hosting your instance of the application.<p>
                            The implementation includes an invisible <tt>iframe</tt> element in the page, loaded from the base URL provided
                            in the system property and then uses cross-window, cross-domain messaging between the application
                            and the <tt>iframe</tt> to request storage access and receive responses and storage events.
                        </li>
                        <li>Added system property <tt>gwt.acceptableCrossDomainStorageRequestOriginRegexp</tt> which can be used to
                            configure which origins are permitted to access the local storage in the server instance. For example,
                            to grant access to the local storage of www.sapsailing.com for all sub-domains of sapsailing.com including
                            sapsailing.com itself, specify
                            the following regular expression:<pre>
                              -Dgwt.acceptableCrossDomainStorageRequestOriginRegexp=https?://(.*\.)?sapsailing\.com$
                            </pre> or, for allowing for an optional port specification, it could be something like<pre>
                              -Dgwt.acceptableCrossDomainStorageRequestOriginRegexp=https?://(.*\.)?sapsailing\.com(:[0-9]*)?$
                            </pre>
                            To represent this in the <tt>env.sh</tt> configuration file for an instance, use, e.g., something like this:<pre>
                                ADDITIONAL_JAVA_ARGS="$ADDITIONAL_JAVA_ARGS -Dgwt.acceptableCrossDomainStorageRequestOriginRegexp=https?://(.*\\.)?sapsailing\\.com\$"
                            </pre>
                            Note the escaping of the backslashes and the $ sign with a preceding backslash character in this Bash
                            syntax.<p>
                            This allows the <tt>iframe</tt> embedded in other instances for cross-domain local storage access to
                            read from the local storage compartment for domain www.sapsailing.com (the example instance configured
                            by the system property shown above) if the other instance's origin ends on ".sapsailing.com".<p>
                            Note that the origin is presented as the scheme (e.g., "https://") plus the hostname, plus optionally
                            the colon-separated port, so you may be seeing something like "https://lyc.sapsailing.com" or
                            "http://127.0.0.1:8888".<p>
                            If the system property is not specified, no origin will be permitted to use this instance's local storage
                            through the cross-domain storage mechanism.
                        </li>
                    </ul>
        
                    <h2 class="articleSubheadline">October 2019</h2>
                    <ul class="bulletList">
                        <li>
                            The ORC Performance Curve (PCS) ranking metric is now implemented. Two flavors exist, one
                            as valid up until 2015 with ranking by implied wind and corrected times calculated
                            using a scratch boat's performance curve; and the current default one valid starting
                            from 2015, using each competitor's own performance curve to calculate the allowance
                            based on the greatest implied wind achieved in the race and then computing the
                            corrected time as the delta between time elapsed and individual allowance.<p>
                            In the Regattas/Regattas tab the boat certificates can be managed with a new action
                            button. Certificates can be uploaded, and certificates can be referenced by URL,
                            e.g., pointing to the ORC web site's certificate database. Then, the certificates
                            can be assigned to the boats one by one. Certifiate assignment can be overruled on
                            a per-race basis in the Leaderboards/Leaderboards tab.<p>
                            Furthermore, course definitions can be fixed for the ORC PCS rules; legs can be
                            defined to be "constructed course" or any of the pre-defined types (windward/leeward,
                            coastal long distance, non-spinnaker, and circular random). Tracking data can be used
                            to pre-fill leg distance and true wind angle. Desired total course distances can be spread
                            proportionally across the legs based on their estimated length. For more details
                            see <a href="https://wiki.sapsailing.com/wiki/howto/setup-orc-regatta">https://wiki.sapsailing.com/wiki/howto/setup-orc-regatta</a>.
                        </li>
                        <li>
                            Loading a race using the TracTrac connector used to determine the race's boat class
                            based on the boat class of the majority of the race's competitors. This approach leads
                            to trouble specifically for non-one-design regattas where different boats compete against
                            each other, and the regatta is modeled with a "boat class" representing the handicap
                            rule set, such as IRC, ORC, or similar. Now, the race boat class is inferred from the
                            regatta boat class in which the race is created. Only in case a default regatta needs
                            to be created, the old majority rule applies to determining the regatta's (and
                            consequently the race's) boat class.
                        </li>
                    </ul>
                    <h2 class="articleSubheadline">September 2019</h2>
                    <ul class="bulletList">
                        <li>
                            The RaceBoard timeslider has been adjusted to react to blue flag events. In particular the
                            timeslider will wait for a blue flag down event if a blue flag up event has occurred.
                        </li>
                    </ul>
                    <h2 class="articleSubheadline">August 2019</h2>
                    <ul class="bulletList">
                        <li>New API endpoints were added to get the status of tracking devices. By now, just the last received GPS fix is returned in the status.
                            Under /sailingserver/api/v1/tracking_devices/[deviceUUID] the status of smartphone tracking devices can be read by using the device's UUID.
                            /sailingserver/api/v1/regattas/[regattaName]/tracking_devices the status for all tracking devices associated to a regatta is returned.
                            While the first requires the non public device UUID to be included in the request, the latter requires a user to have UPDATE permission for the regatta in question.
                        </li>
                        <li>Added a filter to hide all elements the current user is not allowed to edit. The filter can 
                            be applied for each table in the AdminConsole and is active per default.
                        </li>
                    </ul>
        
                    <h2 class="articleSubheadline">July 2019</h2>
                    <ul class="bulletList">
                        <li>Result and competitor import URLs are now only considered when the requesting user
                            has the permission to read that URL.</li>
                        <li>A new wind source that estimates true wind direction and speed from maneuvers is available.
                            It has been trained using machine learning techniques, based on approximately 12 million
                            maneuvers that the SAP Sailing Analytics have tracked and classified so far. It is intended
                            to serve as a fallback wind source in case the wind direction is not being made available
                            to a tracked race in any other way (entry through the Race Manager app, the web page or
                            estimated based on the first upwind leg's direction). Therefore, the confidence level has
                            been set fairly low, hence this wind source will always be outweighed by any real wind
                            sensor out on the course.<p>
                            
                            To make the wind source available in a server, the trained
                            maneuver classification models have to be available in the server's underlying database.
                            To achieve this,
                            the system property parameter <tt>-Dwindestimation.source.url=https://www.sapsailing.com</tt>
                            can be used to import the wind data from the archive server in case no local model
                            exists yet in the server's database. To force loading the data from another server,
                            regardless of whether a model exists in the local server's database, use
                            <tt>-Dwindestimation.source.always.url</tt>, respectively. Alternatively, the model data
                            can be obtained as a file from another server like this: <tt>curl -o windEstimationModels.dat https://www.sapsailing.com/windestimation/api/windestimation_data</tt>.
                            Alternatively, a recent copy is also maintained at <a href="http://static.sapsailing.com/windEstimationModels.dat">http://static.sapsailing.com/windEstimationModels.dat</a>.
                            The resulting file, <tt>windEstimationModels.dat</tt>, can then be uploaded to another server, like this:
                            <tt>curl -X POST -H "Content-Type: application/octet-stream" --data-binary @windEstimationModels.dat https://username:password@host.sapsailing.com/windestimation/api/windestimation_data</tt>
                            Note that user credentials need to be provided with the request. The user must have the permission
                            <tt>WIND_ESTIMATION_MODELS:UPDATE:&lt;server-name&gt;</tt> for the server to which the
                            model data is to be stored.<p>
                            
                            Subsequent server starts
                            won't need to load the remote model data again because it has been stored in the server's
                            database during the initial import. Replicas will receive the model data from their master.<p>
                            
                            For more details, in particular how to re-train the models, see also
                            <a href="https://wiki.sapsailing.com/wiki/howto/windestimation">https://wiki.sapsailing.com/wiki/howto/windestimation</a>.
                        </li>
                        <li>JMX metrics in Prometheus-ready form have been added for the leaderboard computation times. Metrics are offered
                            for each leaderboard in a server, as well as a summary averaging and counting all leaderboard accesses, each
                            in a short, medium and long time interval (e.g., 5, 30, and 60 seconds, respectively).<p>
                            
                            <img src="images/JConsoleLeaderboardComputationStats_Overall.png"><br>
                            Example of the overall leaderboard computation statistics<p>
                            <img src="images/JConsoleLeaderboardComputationStats_Specific.png"><br>
                            Example of the specific leaderboard computation statistics for one leaderboard<p>
                            
                            This can then also be used, e.g., to export these metrics to other tools, such as
                            Prometheus. See <a href="https://github.com/prometheus/jmx_exporter">here</a> for an exporter
                            that can be used to expose JMX data to Prometheus. If the Java VM running the SAP Sailing Analytics
                            server is invoked with a VM argument such as <tt>-javaagent:/path/to/jmx_prometheus_javaagent-0.12.0.jar=9000:/path/to/jmxPrometheusConfig.yaml</tt>
                            then an HTTP GET request to <tt>http://hostname:9000/</tt> will produce a document that contains
                            lines such as:<p>
                            <pre>
                            com_sap_sailing_Leaderboard_ComputationTimeAverageMedium_averageComputeDurationInMillis{name="5O5-Worlds 2010 (5O5)",} -1.0
                            com_sap_sailing_Leaderboard_ComputationTimeAverageMedium_numberOfComputations{name="5O5-Worlds 2010 (5O5)",} 0.0
                            com_sap_sailing_Leaderboard_ComputationTimeAverageYoung_averageRangeInMillis{name="5O5-Worlds 2010 (5O5)",} 5000.0
                            com_sap_sailing_Leaderboard_ComputationTimeAverageOld_averageComputeDurationInMillis{name="5O5-Worlds 2010 (5O5)",} 597.0
                            com_sap_sailing_Leaderboard_DelayToLiveInMillis{name="5O5-Worlds 2010 (5O5)",} 20000.0
                            com_sap_sailing_Leaderboard_ComputationTimeAverageYoung_numberOfComputations{name="5O5-Worlds 2010 (5O5)",} 0.0
                            com_sap_sailing_Leaderboard_ComputationTimeAverageOld_numberOfComputations{name="5O5-Worlds 2010 (5O5)",} 1.0
                            com_sap_sailing_Leaderboard_ComputationTimeAverageOld_averageRangeInMillis{name="5O5-Worlds 2010 (5O5)",} 60000.0
                            com_sap_sailing_Leaderboard_ComputationTimeAverageYoung_averageComputeDurationInMillis{name="5O5-Worlds 2010 (5O5)",} -1.0
                            com_sap_sailing_Leaderboard_NumberOfCompetitors{name="5O5-Worlds 2010 (5O5)",} 147.0
                            com_sap_sailing_Leaderboard_NumberOfAllCompetitors{name="5O5-Worlds 2010 (5O5)",} 147.0
                            com_sap_sailing_Leaderboard_ComputationTimeAverageMedium_averageRangeInMillis{name="5O5-Worlds 2010 (5O5)",} 30000.0
                                ...
                                com_sap_sailing_RacingEventService_LeaderboardComputationStatisticsYoung_averageComputeDurationInMillis 13.0
                            com_sap_sailing_RacingEventService_LeaderboardComputationStatisticsMedium_averageComputeDurationInMillis 52.0
                            com_sap_sailing_RacingEventService_LeaderboardComputationStatisticsYoung_numberOfComputations 5.0
                            com_sap_sailing_RacingEventService_LeaderboardComputationStatisticsMedium_numberOfComputations 17.0
                            com_sap_sailing_RacingEventService_LeaderboardComputationStatisticsYoung_averageRangeInMillis 30000.0
                            com_sap_sailing_RacingEventService_LeaderboardComputationStatisticsMedium_averageRangeInMillis 60000.0
                            </pre>
                            Note that average durations of <tt>-1</tt> mean "no data" and should be ignored. The corresponding
                            <tt>numberOfComputations</tt> value will be <tt>0.0</tt> in those cases.
                            
                    </ul>
            
                    <h2 class="articleSubheadline">June 2019</h2>
                    <ul class="bulletList">
                        <li>Added new API endpoints for creating, reading, updating and deleting roles under /restsecurity/role.
                        </li>
                        <li>A new set of API end points for managing user groups was added under /restsecurity/usergroup. 
                            The new end points support resolving, creation and deletion of user groups, as well as adding 
                            and removing users and roles to and from user groups.
                        </li>
                        <li>The Device Configurations table for the Race Manager App now updates its underlying data
                            properly when a configuration is edited locally.
                        </li>
                        <li>Blue flag up/down times can be cleared in the AdminConsole now</li>
                        <li>Users can now create media tracks if they have the permissions based on the ownership that
                            will result from the creation process.</li>
                        <li>A couple of new API end points for managing tracked events were added under /api/v1/trackedevents/. 
                            The new end points support creation, reading, updating and deleting tracked events and their 
                            associated device-competitor/boat/mark elements for the current user.
                        </li>
                    </ul>
        
                    <h2 class="articleSubheadline">May 2019</h2>
                    <ul class="bulletList">
                        <li>Ranks (finishing orders) entered by the Race Manager app user are no longer
                            considered for handicap regattas. Only an explicit score will be accepted,
                            or a finishing time can be provided which will then let the handicap ranking
                            metric infer the correct rank from that.
                        </li>
                        <li>Maneuver markers that appear when clicking on a boat while the RaceBoard is paused
                            were sometimes hard to click because they disappeared behind the boat's tail.
                            This behavior is now fixed.
                        </li>
                        <li>Fixed an issue with result import URL removal in case the URL erroneously contains
                            more than one space character.
                        </li>
                        <li>Fixed a problem with competitor import: competitors imported now correctly obtain
                            the current session's user as their owner, and the current session's user's
                            default creation group as their owning group.
                        </li>
                        <li>Fixed issues with Manage2Sail regatta structure import: Imports of regattas with
                            no "ClassName" property, such as handicap / Yardstick regattas, will now create
                            regattas with "?" as boat class name to avoid other problems; furthermore,
                            due to a permission check that was too restrictive, regattas to import could not
                            be seen unless the user had "super-admin" power.
                        </li>
                        <li>Introduced a new permission SERVER:CAN_EXPORT_MASTERDATA:&lt;server-name&gt;
                            which controls if a user is allowed to export masterdata used by the MDI.
                            In addition, the user still needs to be able to read the data to be imported.
                            On the importing server, the user needs to have the permission SERVER:CAN_IMPORT_MASTERDATA:&lt;server-name&gt;.
                        </li>
                    </ul>
                    
                    <h2 class="articleSubheadline">April 2019</h2>
                    <ul class="bulletList">
                        <li>Filtering the leaderboard groups during a Master Data Import now also
                            handles quoted strings correctly. With this, e.g., searching for a
                            leaderboard group containing "Apr 2" in its name is doable.
                        </li>
                        <li>In AdminConsole.html all tables and lists are now filtered to only show domain objects readable by the current user.
                            This means additional objects may exist on the server and can cause errors due to name conflicts.<br>
                            To allow users to grant others permissions for their stuff, it is possible to manage permissions for users whose username is known without having a read permission for that user.
                            In addition, users may be added to groups by only knowing their username.
                        </li>
                        <li>The permission system was extended to allow groups to directly grant roles to their users.
                            In addition such a role can also be granted to all users (including anonymous ones).
                            Roles associated to groups only grant permissions to domain objects owned by that group.<br>
                            Example: By associating the <tt>sailing_viewer</tt> role to a group with "for all users" enabled, all objects owned by that group are publicly readable.
                        </li>
                        <li>When loading or tracking wind from Igtimi, only accounts readable by the current user will be used.
                            On dedicated event servers, such an account should be owned by the server group.
                            This ensures, that all server admins will consistently use this account while tracking races.
                        </li>
                        <li>Replication is now also secured by several actions of the SERVER security type.
                            Due to permission checks on the master side, it is now necessary to provide credentials of a user that exists
                            on the master server that is used when a replica contacts the master.
                            This user at least needs to have the permission <tt>SERVER:REPLICATE:&amp;server-name&amp;</tt> granted on the master.<br>
                            Server start scripts as well as the replication documentation have been updated to include details about configuring credentials for auto replication.
                            Newly created servers should automatically contain adjusted versions of the relevant scripts.
                            The configuration of existing servers needs to get updated accordingly. The environment variables considered by the
                            start script are: <tt>REPLICATE_MASTER_USERNAME</tt> and <tt>REPLICATE_MASTER_PASSWORD</tt>, or alternatively,
                            <tt>REPLICATE_MASTER_BEARER_TOKEN</tt> which can be obtained from the master server, e.g., by
                            <tt>curl -d "username=myuser&amp;password=mysecretpassword" "https://master-server.sapsailing.com/security/api/restsecurity/access_token" | jq .access_token</tt>.
                            These map to the system properties <tt>replicate.master.username</tt>, <tt>replicate.master.password</tt>, and
                            <tt>replicate.master.bearer_token</tt>, respectively.
                        </li>
                    </ul>
                    
                    <h2 class="articleSubheadline">March 2019</h2>
                    <ul class="bulletList">
                        <li>By caching serialized results of leaderboard requests the server now requires
                            significantly less CPU power during live situations. Instead of computing the
                            serialized representation of a leaderboard again and again, the serialized version
                            is maintained in the cache as long as the original object from which the serialized
                            version was produced is referenced. This way, the cache cleans itself. It can be
                            observed through JMX, e.g., using JConsole, by looking at the JMX bean
                            <tt>com.sap.sse:type=GWTRPCSerializedResultCache_*</tt>.
                        </li>
                    </ul>
                    
                    <h2 class="articleSubheadline">February 2019</h2>
                    <ul class="bulletList">
                        <li>The pairing list construction supports a new parameter that can be used
                            to balance fairness of boat assignment with the reduction of boat changes
                            between flights. It can be set between 0 (focus on fair boat assignments;
                            use this, e.g., if there are noticeable differences between the boats used
                            to ensure a fair distribution) and the number of flights, e.g., 14 or 15 for
                            a typical league set-up (focus on reducing the number of boat changes while
                            sacrificing a bit of boat assignment fairness).
                        </li>
                        <li>The built-in mark passing calculator that is primarily used for smartphone
                            tracking has been improved. In particular, it now recognizes trackers left behind,
                            e.g., on a committee boat, and avoids performance issues incurred by these scenarios
                            by filtering possible mark passing candidates using a bounding box-based approach:
                            if a tracker hardly moves over some time, only the most promising candidates from
                            that time interval are considered. This avoids compute time and memory issues
                            seen in the past.
                        </li>
                        <li>When during a server re-start with the <tt>-Drestore.tracked.races=true</tt> parameter
                            restoring a race fails with an exception, that race is now removed from the restore list,
                            a corresponding <tt>SEVERE</tt> log entry is written, and the server will no longer try
                            to restore that race upon future restarts. This way, races that have been removed at
                            their source will not keep causing permanent restore trouble, and manual database
                            intervention is no longer necessary.
                        </li>
                        <li>A new status REST endpoint has been added: <tt>/gwt/status</tt>. It combines the status
                            checks of <tt>/sailingserver/api/v1/status</tt> and <tt>/replication/replication?action=STATUS</tt>,
                            and because it is offered by the same module hosting the web UI of the server, its availability
                            indicates that the corresponding module has started and has registered with the web server
                            successfully. It reports a 200 HTTP response if itself and the status reports it syndicates
                            report availability, a non-2XX status otherwise.
                        </li>
                    </ul>
        
                    <h2 class="articleSubheadline">January 2019</h2>
                    <ul class="bulletList">
                        <li>Allow entering a priority for courses managed in the AdminConsole.
                            The new default priority now is 1. It used to be 0 which caused problems
                            because the Race Manager app's highest (logically) priority is 1 which
                            never took priority over the AdminConsole-provided prio-0 events.</li>
                        <li>User sessions are now stored durably in the database so that they can be
                            restored in case of a server re-start. Users therefore will no longer need
                            to sign in again only because a server was re-started.</li>
                        <li>New availability checks have been implemented. Two new REST endpoints are provided:
                            <ul>
                              <li>/sailingserver/api/v1/status reports the availability of the "Sailing" application</li>
                              <li>/replication/replication?action=STATUS reports the availability of the replication module,
                                  providing details about each replication-capable component and queue lengths</li>
                              <li>the "status" script in the server's working directory, next to the "start" and "stop"
                                  script, now provides output based on the status checks above, plus a check for a 2XX
                                  response code for /index.html. The exit code for the "status" script is now 1 in case
                                  of an error / lack of availability, and 0 if all checks passed and server looks
                                  available.</li>
                            </ul>
                        </li>
                        <li>Upgraded the MongoDB driver to version 3.6.4. This allows you to specify the new
                            retryWrites parameter, e.g., as in "mongodb://mongo0.internal.sapsailing.com/mydb?replicaSet=live&retryWrites=true".
                            This will improve your system's behavior if you run with a MongoDB replica set and have to
                            assume that at some point the PRIMARY MongoDB system may fail, with the remaining systems
                            in the replica set voting for a new PRIMARY. Without retryWrites your system will bluntly
                            fail, but with retryWrites, write operations will be re-tried once, with a timeout usually
                            enough for the remaining replicas to agree on a new PRIMARY.
                        </li>
                    </ul>
        
                    <h2 class="articleSubheadline">October 2018</h2>
                    <ul class="bulletList">
                        <li>Added progress indicator to device mappings panel for smartphone tracking.</li>
                    </ul>
                    
                    <h2 class="articleSubheadline">September 2018</h2>
                    <ul class="bulletList">
                        <li>Added automatic resizing when adding images to an event using the ImageDialog. 
                        It shows a check box if resizing is necessary, if you check it, the service will resize the image for you.</li>
                        <li>Now showing an error when trying to upload an image or video to an event and no working FileStorageService is registered.</li>
                    </ul>
                    
                    <h2 class="articleSubheadline">August 2018</h2>
                    <ul class="bulletList">
                        <li>The mark passing editor now uses a full date/time format for the mark passing time points.</li>
                        <li>The TracTrac connector panel no longer shows a password visibly but uses a password text field.</li>
                        <li>The SwissTiming connector can now handle an "Update URL" together with username/password access
                            credentials which are used, if present, to send feedback requests about start times, race status
                            and course changes to that URL.</li>
                    </ul>
        
                    <h2 class="articleSubheadline">July 2018</h2>
                    <ul class="bulletList">
                        <li>When adding a YouTube video for tracked races ("Manage Media" in <tt>RaceBoard.html</tt> or "Tracked Races > Audio & Video" in <tt>AdminConsole.html</tt>) the respective video metadata is now read using YouTube API v3.
                            This functionality used to work some years ago using API v2 but was broken since this API version was discontinued some time ago.
                            Due to limitations of the new API we can't read the start timepoint of videos by now. You still need to provide this value manually.</li>
                        <li>In the "Tracked races" tab, within the eponymous section of the AdminConsole, the "Set start
                            time received" dialog can be used to remove the currently set start time received, by simply
                            leaving the value empty and confirming the dialog.</li>
                        <li>Up to 15 discards can now be configured for series and leaderboards. This enables, e.g., "Wednesday Night" scenarios
                            where over the season, say, 20 races are run but due to changing participation only, say, the five best ones shall be scored.</li>
                        <li>There is a new scoring scheme available to be selected upon regatta creation.
                            The scoring scheme is named "Low Point System, First with two wins in medals is winner" and introduces the following specifics compared to the standard low point scheme:
                            <ul>
                                <li>Medal series does not feature doubling of points in the medal series by default.</li>
                                <li>A competitor having two wins in the medal series is treated as overall winner.
                                    If there is a carry forward column in the medal series, having one point there also counts as a win which means the best competitor in the qualification needs a win less than any other finalist to be the overall winner.</li>
                                <li>If the medal series isn't started yet or no competitor has collected two wins, scoring by points is used.
                                    This also applies if the regatta is aborted (e.g. due to weather conditions) before any competitor could win two races in the medal series.</li>
                                <li>If two competitors have the same amount of points in the medal series the tie breaking criteria is the carry forward column of the medal series.
                                    If there is no carry forward column in the medal series, the last medal race is used as tie breaking criteria.
                                    For any non-medal series, the standard low point rules apply.</li>
                            </ul>
                        </li>
                        <li>A TracAPI upgrade from version 3.10.1 to 3.11.0 unifies the handling of course updates and solves an issue
                            observed with updating mark passing instructions.</li>
                        <li>Bug fix for mark position editor, now providing consistent behavior during adding of new mark fixes</li>
                        <li>Data Mining now more aggressively terminates running queries if needed.</li>
                    </ul>
        
                    <h2 class="articleSubheadline">June 2018</h2>
                    <ul class="bulletList">
                        <li>Added the available WindFinder Spot Collections. The desired ones can be selected from the WindFinder Tab in the Event Dialog.</li>
                        <li>Added the ability to change the url of multiple Mediatracks with a common prefix at once.
                            This is useful e.g. for video migration scenarios when movin videaos from one server to another.
                            This can be done from the adminconsole->tracked races->audio & videos tab</li>
                        <li>In raceboard when you edit a video you do not need to explicitly press "Preview" before saving anymore.
                            Saving now implicitly applies the changes.</li>
                        <li>The URLs of our GWT services are extended to include a leaderboard name if a call is context sensitive to a specific leaderboard.
                            This does not affect the functionality of any service but allows us to setup load balancing with leaderboard specific routing.
                            The leaderboard names put into the URL are cleaned: Any character that isn't a latin upper/lowercase letter or digit is replaced with an underscore character.
                            Currently, the following leaderboard specific URLs are used:
                            <ul>
                                <li>/gwt/service/sailing/leaderboard/[CLEANED-LEADERBOARD-NAME]</li>
                                <li>/gwt/service/dispatch/leaderboard/[CLEANED-LEADERBOARD-NAME]</li>
                            </ul>
                            Be aware that request without leaderboard suffix may be sent from pages that do not show leaderboard specific contents.
                            Due to this it is required to define a fallback rule for any unqualified request.
                            </li>
                    </ul>
        
                    <h2 class="articleSubheadline">May 2018</h2>
                    <ul class="bulletList">
                        <li>Added the ability to add multiple mp4 videos as mediatracks at once via the new multi video dialog, located at trackedraces -> Audio & Video.
                            This features requires a webserver with index listing enabled. Additionally the dialog offers the ability to add the new mediatracks 
                            directly to all races overlapping the starttime and duration of the mediatrack.</li>
                        <li>On the "Edit mark positions" panel within RaceBoard, now a "Clear selection" button appears
                            when selecting a mark from the table, which provides an easier and more obvious way to
                            deselect all marks, what is needed in order to see the full course with all marks again.</li>
                        <li>The <tt>AutoPlay.html</tt> configuration "Sixty Inch" was improved for the usage with events that aren't part of an event series.
                            While no race is live or scheduled, only the overall leaderboard used to be shown.
                            In addition to this, also the regatta leaderboard is shown in an alternating order.
                            For non series events there is no overall leaderboard which means, that only the regatta leaderboard is shown.</li>
                    </ul>
        
                    <h2 class="articleSubheadline">April 2018</h2>
                    <ul class="bulletList">
                        <li>The import of additional expedition data was extended to read many additional measures.
                            These can be visualized in the leaderboard as well as the competitor charts in <tt>RaceBoard.html</tt>.
                            In addition, the leaderboard has been extended to provide bravo and expedition related measures consistently on race and leg level.
                            The respective settings dialogs were changed as well to only show specific options, if bravo or expedition tracks are available.
                            Any previously imported expedition tracks may be dropped and reimported to gain access to the newly introduced measures.</li>
                        <li>The settings dialog of the competitor charts in <tt>RaceBoard.html</tt> now provides the measures in alphabetical order (based on the current locale).
                            Expedition specific measures - if available - are shown at the end of the list.</li>
                        <li>The all in one expedition import has been extended to be able to import new competitor tracks or new races to an existing regatta.
                            Previously it was only possible to import a new event structure.</li>
                        <li>The Expedition log file import now prefers "GPS Time" for time stamping over "Utc" and over other date / time formats, making it
                            more consistent with the Expedition live connector which uses column 146 for time stamping which is GPS Time.</li>
                        <li>Two dimensional metrics can now be displayed by using a scatter plot presenter within the data mining tool.
                            Select a metric that returns a pair of numbers and choose "Average" or "Identity" as an aggregator.</li>
                        <li>Replication was made more robust for fixes that are delivered and applied asynchronously. If a race was removed
                            while still in tracking mode, fix-related operations may have been queued already on the replica when the
                            tracked race is removed. The pending GPS fix operations then would have clogged the executor threads until
                            the entire replica comes to a halt. With the change, race-related asynchronous operations will simply be
                            dropped when the race to which they pertain is not found on the replica.</li>
                        <li>When editing mark positions, all fixes are now displayed, including potential outliers.</li>
                    </ul>
        
                    <h2 class="articleSubheadline">March 2018</h2>
                    <ul class="bulletList">
                        <li>Boats are now separate entities. See the "Tracked Races / Boats" tab in the admin console.
                            When creating a regatta, you now need to specify whether in that regatta the competitors
                            may sail on changing boats ("Can boats of competitors change per race").
                            If boats can change, boat assignments need to be specified per
                            race. For the TracTrac connector this may happen as in the past, using the corresponding
                            metadata attributes (boatName, either one of boatId or boatUuid, and boatColor) on the
                            competitors in the race. For smartphone tracking, boats can be specified in the
                            "Connectors / Smartphone Tracking" tab by using the boat icon in the actions column of
                            the leaderboards table ("Boat Registrations"). This defines the boats from which you can
                            then select in the scope of each race of the regatta. When adding competitors to such
                            a race then you now have to assign boats from the boats list to each competitor before
                            you can confirm the competitor-to-race assignments.
                        </li>
                        <li>User, role and permission management has been extended. A new "tenant" concept
                            is now available. Users can belong to zero or more tenants and can have a default
                            tenant for a login session. Zero or more users can belong to a tenant. Objects have
                            a tenant owner and a user owner, similar to group and user ownerships of files in a
                            file system.<p>
                            By default, each user receives a default tenant that is named like the user, with "-tenant"
                            appended. This applies during user migration to this new version, as well as during
                            creation of new users. While a "default tenant" only specifies the tenant that objects
                            created by the user will have as their tenant owner, by default the user also "belongs"
                            to its default tenant (is part of that tenant's user group).<p>
                            Roles are now defined explicitly, in the "Roles" tab in the "Advanced" category.
                            A new server that is not sharing the security service with any other server will
                            start out with a few default role definitions, such as "admin" and "user". Roles imply permissions,
                            and the permissions they imply can be modeled in the "Roles" tab.<p>
                            Roles can be assigned to users in the UI-refurbished "User Management" tab in the
                            "Advanced" category. There is now a table with users that currently exist in the
                            system, with a pager and a filter box. Editing a user shows an edit dialog for that
                            user where roles and permissions can be added. Adding permissions works as usual.
                            However, when adding roles, qualifications for a tenant owner and a user owner
                            can be added using the following format for the role's name: &lt;rolename&gt;[:[&lt;tenantname&gt;][:[&lt;username&gt;]]].
                        </li>
                        <li>In addition to track competitors and marks using smartphone-tracking it is now possible to track boats.
                            This is e.g. useful for several national leagues where competitors are assigned dynamically to boats for each race.
                            In this case the competitors were used to bring a smartphone with them to the assigned boat.
                            With the recent changes regarding boat and competitor mapping per race, Smartphone-tracking is now enabled to dynamically track boat-mapped devices to the correct competitors in the context of a race.
                            There are two ways to add boats to be tracked to a regatta:
                            <ul>
                                <li>After adding a denotation to the racelog(s), add competitors to at least one race and ensure that the boats to be tracked are mapped to those</li>
                                <li>Register boats directly to the regatta</li>
                            </ul>
                            For available boats, you can now add mappings and generate a QR code in the corresponding dialog.
                            In addition, it is possible to upload tracking files and map them to boats.
                        </li>
                    </ul>
        
                    <h2 class="articleSubheadline">February 2018</h2>
                    <ul class="bulletList">
                        <li>Further improvements of maneuver detection algorithm were introduced. Mark Passing is no longer regarded as a separate maneuver type. Instead, it is regarded as a supplementary information which gets appended to a maneuver instance. Therefore, a new filtering dimension was added for maneuver data mining, which is boolean and is named as "Mark Passing".</li>
                        <li>Added leaderboard group name as a dimension to a leaderboard's context</li>
                        <li>Added True Wind Angle as a data mining statistic on GPS fixes</li>
                        <li>Time points for wind data related to individual fixes now uses the fixes' specific time points, not the wind at the middle of the leg</li>
                        <li>Finally, the data mining UI sorts wind strengths given in Beaufort according to their strengths, not their names</li>
                            For example, a simple role name such as "admin" will give an unqualified role to the user.
                            To constrain the "admin" role to objects whose tenant owner is the tenant "abc", use
                            "admin:abc" for the role. To assign the role "admin" so that it applies only to objects
                            owner by user "u938" use "admin::u938".<p>
                            Tenants can be managed in the "Tenant Management" tab in the "Advanced" category. Here,
                            tenants can be created, removed and the set of users belonging to each tenant can be
                            edited.<p>
                            During migration of an existing server to this new version, a new default tenant will be
                            created using the server's name. All existing objects will by default have this new default
                            tenant as their tenant owner, and no user owner. All existing role assignments will be migrated
                            such that all roles will have as tenant qualification the new default tenant. This way,
                            users will maintain the rights they were assigned through roles only for those objects
                            belonging to the server's new default tenant (by default all objects on that server).
                            Only when new objects are created with a different tenant then the role's permissions
                            won't apply because the roles were by default constrained to the server's default tenant.
                            This will allow us to consolidate, merge and join the security services of various servers
                            at a later point in time, ensuring that users will not obtain permissions for objects they
                            are not eligible for.
                        </li>
                    </ul>
                    
                    <h2 class="articleSubheadline">January 2018</h2>
                    <ul class="bulletList">
                        <li>The auto detection for the media add dialog was improved. It will now attempt to only load the parts of a video that are required to parse the tags. Additionally if the server cannot reach a video, the client (browser) will make an attempt to load the video. This allows to analyze locally hosted videos without the need to upload them.</li>
                        <li>In the raceboard the floating video box was improved, leading to a more solid resizing and moving behavior.</li>
                        <li>In the raceboard, the adding of videos has now an additional fallback startDate, if no startOfRace could be determined, and the file did not contain a proper creationtime tag, startOfTracking is used.</li>
                        <li>In the raceboard, the floating video box will now only display an edit button in the header, next to close and minimize. Upon clicking it, the box will expand and show the prior always shown editing buttons. This saves a lot of screenspace for logged in admin enabled users.</li>
                        <li>For smartphone tracked races it's now possible to slice a new race from an existing one in the RaceBoard.
                            As a user having sufficient permissions you need to select a specific time range in the competitor chart of a race.
                            This will make a new Button appear near to the settings button of the chart.
                            When you click this button you are being asked for a name of the new race.
                            A new race column is created in the same series the current race is associated to.
                            A new tracked race is then associated to the new column for the fleet of the current race.
                            This new race is being filled with the data from the current race for the selected time range.
                            After the slicing process is finished, a dialog will open providing a link to the RaceBoard for the newly added race.</li>
                    </ul>
        
                    <h2 class="articleSubheadline">December 2017</h2>
                    <ul class="bulletList">
                        <li>The date and time pickers have been replaced by more native browser elements,
                            ensuring that they work in all locales such as Japan where problems were reported
                            with the date/time pickers used in the Administration Console up to now.
                        </li>
                        <li>In the raceboard it is now possible to upload 360Â° videos in addition to the already supported video types. 
                        360Â° Videos must use MimeType mp4panorama, 2d mp4 videos must still use mimetype mp4, as in older releases. 
                        The dialog will try an auto-detection for the mimetype upon entering the link.
                        Additionally, for mp4 videos it is now possible to use the start time, written in the file, as
                        a start time preset for the mediatrack, simplifying the video linking.</li>
                        <li>In Home it is now also possible to use 360&deg; videos, for example as a highlight video</li>
                        <li>Various fix importers can now properly report errors and other states.</li>
                        <li>Pairing list generation is now supported. Add competitors to a regatta, then use the new
                            action icons in the Leaderboards/Leaderboards panel in the administration console to generate
                            a pairing list. The result can be exported as a CSV file compatible with the TracTrac Excel
                            spreadsheet for importing the pairing lists into their solution; printing is also enabled.
                            For smart phone tracking it is possible to fill the pairing list into the race logs in order
                            to record the competitor / boat assignments according to the pairing list. To allow for
                            contiguous race numbering, in this context a new feature was introduced that allows users
                            to pick a race name prefix during denoting all races of a regatta for smart phone tracking,
                            producing contiguously increasing race names/numbers (R1, R2, ..., R45).</li>
                    </ul>
        
                    <h2 class="articleSubheadline">November 2017</h2>
                    <ul class="bulletList">
                        <li>In addition to the "Set start time" dialog there's now a "Set finishing and end time dialog".
                            This dialog makes it possible to set the finishing as well as the end time in the RaceLog.
                            It is intended to be used in cases where a race wasn't correctly finished using the race management app.
                        </li>
                        <li>New GPS fix, wind and sensor data importers have been implemented: "Bravo" and "Expedition."
                        </li>
                        <li>An upgrade to TracAPI 3.8.0 is expected to have fixed the issue with static marks not providing
                            a position fix within a race's tracking time interval when the tracking start is set after the
                            static position was entered.
                        </li>
                    </ul>
        
                    <h2 class="articleSubheadline">September 2017</h2>
                    <ul class="bulletList">
                        <li>Authentication for Igtimi accounts is now possible with an OAuth process.
                            Instead of having to enter the username/password combination into the
                            administration console, a popup window will show an IFrame with Igtimi's
                            authentication form. Redirection goes to www.sapsailing.com, together with
                            a "state" URL parameter providing the base URL of the original server instance
                            requesting authentication. www.sapsailing.com will then redirect to that server,
                            removing the "state" parameter from the request and leaving only the "code"
                            parameter in the URL which the server ultimately receiving the redirected request
                            will use to obtain an access token and the Igtimi account details. For now, and
                            as a fallback, the old, non-OAuth process is still supported for a while, though
                            deprecated as of now.
                        </li> 
                        <li>In the process of supporting Igtimi OAuth authentication, new optional system properties for
                            the Igtimi connector have been introduced:
                            <ul>
                              <li><tt>igtimi.client.redirect.protocol</tt>: the redirection protocol, usually one of http or https</li>
                              <li><tt>igtimi.client.redirect.host</tt>: redirection host; defaults to www.sapsailing.com</li>
                              <li><tt>igtimi.client.redirect.port</tt>: redirection port; defaults to empty, using the default port for the protocol</li>
                            </ul>
                        </li>
                        <li>When using a TracTrac update URI, errors were possible due to the incorrect use of HTTP
                            instead of HTTPS as the URI/URL's protocol. The TracTrac server responds to an HTTP
                            request with a response code 302 (temporary redirect), but our TracTrac connector did
                            not handle this due to redirects that change protocols are not followed by default in
                            Java. This has now been changed, and although it is of course better to use the correct
                            protocol (HTTPS) right away, redirects will now be handled correctly, too.
                        </li>
                    </ul>
        
                    <h2 class="articleSubheadline">August 2017</h2>
                    <ul class="bulletList">
                        <li>An NMEA wind import feature is now available under "Tracked Races -- Wind." It can be
                            used to import .txt and .zip files containing data in NMEA-0183 format. The importer
                            recognizes wind data provided by MWD and MDA sentences but can also use apparent and true
                            wind readings from MWV sentences which are then combined with position, heading and motion data
                            to obtain a true wind speed and direction. ZIP files are searched for .txt files which
                            are then analyzed.
                        </li>
                        <li>A new scoring scheme "Low Point with Automatic RDG" is now available. It can help in league
                            set-ups where one possible definition for the score of a redress given can be to average the
                            scores of the competitor in all other flights scored, for past and coming races. This scoring
                            scheme will apply as a default score for an RDG this average. As usual, as soon as an explicit
                            score is provided for the race, the default calculation will no longer be applied.
                        </li> 
                    </ul>
        
                    <h2 class="articleSubheadline">July 2017</h2>
                    <ul class="bulletList">
                        <li>The sort order of Events/Leaderboards in event series in Home.html is now more consistent
                            by using the declared sort order in the respective LeaderboardGroup. In addition, the flag
                            "Display groups in reverse order" in the LeaderboardGroup dialog now affects all occurrences
                            of Events/Leaderboards in event series in Home.html. If the flag is not set, the order is
                            latest on top in vertical lists and latest right in horizontal lists. With this change,
                            the operator is now fully responsible for the sort order.
                        </li>
                    </ul>
        
                    <h2 class="articleSubheadline">May 2017</h2>
                    <ul class="bulletList">
                        <li>The logic of the "Control tracking from start and finish times" check box now behaves slightly
                            differently. As before, a default start of tracking time is derived from the race start time
                            (currently five minutes before race start). Likewise, a default end of tracking time is derived
                            from the race finish time (the time when the blue flag was lowered, or more technically,
                            when a FINISHED race state was set in the race log) which is currently two minutes after
                            the race has finished. However, previously, when deviating start of tracking or end of tracking times
                            were set through other channels, such as received from TracTrac or set explicitly through
                            the administration console, new events would have been written to the race log, fixing the
                            start of tracking / end of tracking times according to the derivation rules.<p>
                            This logic has caused undesired effects and has therefore been removed. For example, when
                            an end of tracking time has been set explicitly through the administration console then
                            it may have been overwritten by a new end-of-tracking-time event appended to the race log
                            when the race is loaded again. Similarly, when a new start time was provided, an explicitly
                            set start of tracking time would have been canceled. With the new behavior, explicit settings
                            of start/end of tracking will remain untouched.<p>
                            For "Smartphone Tracking" the check box therefore now mainly controls whether or not a start/end
                            of tracking time is written to the race log when the user starts/stops tracking for the first time
                            through the administration console: when the tracking times are to be controlled by the race's
                            start and finish times, simply starting / stopping to track a race with the smartphone connector won't
                            set the start / end of tracking times.<p>
                            For the TracTrac connector, when the check box is set, as before messages will go out to TracTrac
                            when the race start / finish times have changed. The feedback from TracTrac will adjust the
                            tracking times as received by the connector, but no race log entries for the tracking times
                            will be created anymore.</li>
                        <li>A new type of leaderboard has been introduced: a regatta leaderboard with competitor elimination.
                            Such a leaderboard creates a view onto a regular regatta leaderboard and allows the user to
                            eliminate a subset of the competitors from its display. The scores of all remaining competitors
                            are taken from the original regatta leaderboard without modification, including all
                            corrections, penalties and the discarding rule, including the live ranks. This means,
                            in particular, that the ranks shown for a race in such a leaderboard are not contiguous in
                            case there are eliminated competitors. The score sum for each competitor is computed as usual.
                            For the regatta rank, a contiguous count is applied. This way it is possible to create
                            a new ranking for only a subset of the competitors; a practice common for championships
                            that want to publish a separate youth leaderboard, e.g., for all competitors under a
                            certain age.</li>
                    </ul>
        
                    <h2 class="articleSubheadline">April 2017</h2>
                    <ul class="bulletList">
                        <li><code>/gwt/AutoPlay.html</code> can be fully parameterized. Previously, only few of the
                            available settings for Leaderboard and RaceBoard embedded into this view were effectively passed via URL
                            to the views. <code>/gwt/AutoPlay.html</code> is now based on the settings framework so that specific
                            URL parameters may have changed. Please recreate your bookmarks if you are affected by non-working parameters.
                        </li>
                        <li>The leaderboard configuration dialog in the admin console has been updated. Now it is possible to configure
                        a leaderboard with the whole range of settings it supports.
                        </li>
                    </ul>
        
                    <h2 class="articleSubheadline">April 2017</h2>
                    <ul class="bulletList">
                        <li>Marks can now be given any valid CSS color. This will be considered also in the
                            SAP Race Management app where the mark will be shown in their actual color in
                            the "By Marks" course editor.
                        </li>
                        <li>Polar diagrams (also known as VPPs) will now be updated after importing wind.
                        </li>
                        <li>Competitors that the TracTrac connector declares as "non-competing" are consistently
                            ignored. This may include camera boats, jury boats and other moving objects that do
                            not represent competitor boats.
                        </li>
                        <li>Upgraded to TracAPI 3.6.3 which offers improvements regarding the identification of
                            marks and waypoints.
                        </li>
                        <li>A bug regarding the regatta filter setting for the tracked races list has been fixed.
                            The filter setting now survives a refresh cycle of the tracked races list.
                        </li>
                        <li>When using the TracTrac connector, identification of marks has slightly changed for
                            gates and lines. Before, the mark IDs were constructed based on the control point's
                            name. Now, the control point's ID plus a numeric suffic (1/2) is used instead,
                            providing uniqueness at the same scope that TracTrac provides uniqueness regarding
                            their control point IDs. 
                        </li>
                    </ul>
                    <h2 class="articleSubheadline">March 2017</h2>
                    <ul class="bulletList">
                        <li>A more compact internal storage format for GPS and Wind fixes is now being used. Instead of a full
                            64-bit "double" value for all components such at latitude, longitude, speed over ground or course over
                            ground, "smaller" data types such as "int" and "short" are now employed. The reduction of accuracy
                            that this brings about is negligible given the accuracy of the tracking systems used. For example,
                            the latitude values are encoded such that while covering the full range from -90Ã‚Â° to +90Ã‚Â°, the
                            resolution is at 4.6mm. Similarly, speeds are represented in their compact form in such a way
                            that speeds up to 500kts can be represented at a resolution of 0.015kts.
                        </li>
                        <li>When a race cannot be loaded successfully through the TracTrac connector, e.g., because its boat
                            class does not match the regatta's boat class, the tracker is now stopped, and a SEVERE log message
                            is written, giving the reason for the failure to load the race. This gives administrators an opportunity
                            to correct any errors in the underlying data and try again. Previously, tracking such a 
                            was not possible without a server re-start because the tracker continued to exist.
                        </li>
                        <li>The application's locale now switches based on the client's "Accept-Language" HTTP header field.
                            This means that the application as well as all its parts, including the administration console,
                            will show in the user's default language if supported, defaulting to English otherwise.
                        </li>
                    </ul>
                    <h2 class="articleSubheadline">February 2017</h2>
                    <ul class="bulletList">
                        <li>Wind data in GRIB format can now be imported in the "Wind" sub-tab of the "Tracked Races" tab
                            in the <tt>AdminConsole</tt>. When one or more races are being tracked, with a tracking time
                            interval that includes the time point(s) for which the GRIB data is valid, the wind data at
                            the resolution of the GRIB file is added as separate wind fixes with type "WEB" to the race(s)
                            selected, or to all races if no race is selected.<p>
                            Multiple GRIB files can be specified; this is even necessary if GRIB sources are being used where
                            the so-called "U" and "V" or "speed" and "direction" components, respectively, are provided in
                            separate files. The importer will merge the GRIB sources to produce wind readings with true
                            wind direction and true wind speed.
                            Note that large GRIB files can result in many wind fixes being added to the WEB source. Make sure
                            the GRIB files you use are adequate in resolution and region as well as adequate in time. Obtaining
                            a forecast 72h in the future makes little sense for an in-shore race starting in 30min.
                        </li>
                        <li>The REST service for wind (/sailingservice/api/v1/regattas/{regatta}/races/{race}/wind) now considers
                            the center of the course to calculate the COMBINED wind readings. Previously, all wind readings for the COMBINED
                            wind track as published through the REST API were equally considered, regardless of how far away a
                            wind sensor was from the course. Now, sensors closer to the course count more than those further away.
                            Furthermore, the time between two readings in the COMBINED wind track in the REST output has been
                            reduced from ten seconds to one second.
                        </li>
                    </ul>
                    <h2 class="articleSubheadline">January 2017</h2>
                    <ul class="bulletList">
                        <li>Filter boxes now support quoting phrases, such as <tt>"Race 2"</tt> to make them a single search term.
                            Previously, when entering <tt>Race 2</tt> this would match all lines containing <tt>Race</tt> as well
                            as all lines containing the digit <tt>2</tt>, such as it occurs in <tt>2015</tt> or <tt>2016</tt>.
                            Enclosing the phrase with double quotes as in <tt>"Race 2"</tt> will consider the full string in quotes
                            as a search term. In the unlikely case of searching for a double quote you can do that by prefixing
                            the double quote with a backslash character, as in <tt>\"</tt>.
                        </li>
                        <li>When changing the start/end of tracking times in the "Smartphone Tracking" tab, it is now possible
                            to "unset" one or both of these time stamps. Next to the date/time entry field these is now a
                            "Set" checkbox. When the date/time field is modified, the box is automatically checked because
                            it seems reasonable to assume that the user wants this change to be committed. When committing
                            an empty date/time field with the "Set" checkbox ticked, the <tt>null</tt> time stamp which
                            makes this an open tracking interval is committed and will override any inference that may be
                            made based on the race's start and finish time. When unchecking the "Set" checkbox, the previously
                            committed timestamp is revoked (regardless of the contents of the date/time field), allowing for
                            inference to take place if the regatta has been configured for tracking times inference.
                        </li>
                        <li>There is a new permission, <tt>DATA_MINING</tt>, which is now required in order to use the
                            <tt>/gwt/DataMining.html</tt> entry point and the related back-end service.
                        </li>
                        <li>Quoted filtering keywords may now contain leading and/or trailing space characters that are
                            considered when applying the filter. For example, if you have regatta names "Regatta I - 2017" and
                            "Regatta II - 2017" and you would like to filter for "Regatta I" then you now may enter the
                            search term "Regatta I " (with a trailing blank) which then will no longer match "Regatta II - 2017".
                        </li> 
                    </ul>
                    <h2 class="articleSubheadline">December 2016</h2>
                    <ul class="bulletList">
                        <li>Partial replication is now possible. If the system property <tt>replicate.on.start</tt>
                            that controls automatic replication upon start-up provides only a partial comma-separated
                            list of replicables, the connection to the master server (configured by the other
                            replication-related system properties such as <tt>replicate.master.servlet.host</tt> etc.)
                            will be used to replicate only those replicables whose IDs are specified in
                            <tt>replicate.on.start</tt>. All other replicables will operate locally.
                            Usually, the <tt>replicate.on.start</tt> system property is controlled
                            by the environment variable <tt>REPLICATE_ON_START</tt> that is set in the <tt>env.sh</tt>
                            configuration file used during server startup and influenced by the server environments
                            from <a href="http://releases.sapsailing.com/environments">http://releases.sapsailing.com/environments</a>
                            and overridden by the user details provided to the instance through the AWS EC2 machinery.<p>
                            The Administration Console (<tt>/gwt/AdminConsole.html</tt> entry point) will now
                            show which replicables a replica replicates, both, on the replica's administration
                            console's "Replication" panel, as well as on the master's "Replication" panel, there
                            for each replica.<p>
                            The master will restrict broadcasting its operations to those replicables for which
                            at least one replica has subscribed. While the initial load is requested individually
                            for each replica and can therefore be tailored to the replicas requested, the operation
                            broadcast channel is not specific to any replica. It therefore contains the operations
                            of all replicables for which at least one replica has subscribed. Replicas receiving
                            operations for replicables for which they did not subscribe will simply drop those
                            operations (note, however, that the replica will still have to read the operations from the
                            channel before dropping; this way, registering a replica may have bandwidth effects for
                            other replicas). Similarly, "backward replication" from a replica to a master will only
                            take place for those replicables for which the replica has requested replication from (and
                            therefore also "to") the master.<p>
                            With this it is now possible to replicate only the Security Service, using ID
                            <tt>com.sap.sse.security.impl.SecurityServiceImpl</tt>, running all other replicables
                            in "master mode." This will let the instance share user, permission, role and session management
                            details with the instance from which the Security Service is being replicated while
                            having its own master objects for all other replicables, such as the sailing application
                            (RacingEventService),  mail service or the polar data service. Note that with this feature
                            the server replicating another instance's Security Service will grant the roles and permissions
                            to subjects authenticated against that replicated Security Service. For example, if a user
                            has been granted the <tt>admin</tt> role by that service then the user has that role also
                            in all other server instances replicating that Security Service. Therefore, use this feature
                            with extreme caution. Keep in mind that in the near future we will extend the permissions and
                            role concept by the possibility to restrict permissions and roles to "scopes" such as an
                            event or a regatta or an account. See also
                            <a href="https://bugzilla.sapsailing.com/bugzilla/show_bug.cgi?id=3504">https://bugzilla.sapsailing.com/bugzilla/show_bug.cgi?id=3504</a>.
                        </li>
                        <li>The server can now optionally restore all races it had tracked the last time. This is
                            similar to a web browser's capability to restore the tabs the user had open when the browser
                            was terminated or crashed. To enable this feature, use the system property
                            <tt>restore.tracked.races</tt>, using the command line option <tt>-Drestore.tracked.races=true</tt>.
                            So far, the default for this system property is <tt>false</tt>, so by default, when the property
                            is not provided at all on the command line then the tracked races loaded last won't be restored,
                            and the server will start out with an empty set of tracked races.<p>
                            Note that the wind tracking properties, as set when initially tracking the race, are also restored
                            to their last state. If a live race has last been tracked with live wind tracking, with wind directions
                            being corrected by the local magnetic declination, then upon server restore the same live tracking will
                            be started again, including live wind tracking with the same declination correction settings.<p>
                            When the "Stop Tracking" feature is used, implicitly tracking wind will be stopped in case live wind
                            tracking had previously been requested for that race. This change is also considered during the restore
                            process where such a race will no longer receive live wind tracking upon restoring it.<p>
                            When a tracked race is removed from the server then it will not be restored anymore upon the next
                            server restart with the restore option enabled. When an entire regatta with a number of tracked
                            races linked into it is removed then the tracked races are removed as well and will not be
                            restored upon server re-start.<p>
                            The restore progress can be monitored using the JConsole or any other JMX monitoring tool. In the
                            <tt>com.sap.sailing</tt> category you will find the <tt>RacingEventService</tt> object. Among its
                            attributes there are now the two new ones: <tt>NumberOfTrackedRacesToRestore</tt> and
                            <tt>NumberOfTrackedRacesRestored</tt>. See the following two screen shots:<p>
                            <img width="100%" src="images/JConsoleNumberOfTrackedRacesToRestore.png"><p>
                            <img width="100%" src="images/JConsoleNumberOfTrackedRacesRestored.png">
                        </li>
                    </ul>
        
                    <h2 class="articleSubheadline">November 2016</h2>
                    <ul class="bulletList">
                        <li>When launching a server, a system property <tt>polardata.source.url</tt> can
                            be provided in order to specify a server base URL from where to import polar
                            data into the upstarting server. Usually, this would be the "archive" server's
                            base URL, such as https://www.sapsailing.com. Note that the exporting server
                            needs to already support this feature and the importing and exporting server
                            should be at roughly the same version to ensure binary compatibility for the
                            polar sheet data.
                        </li>
                        <li>In the <em>Tracked Races / Competitors</em> tab there is now a new button "Import Competitor"
                            that opens a dialog for selecting an import source. The Manage2Sail source is configured through
                            the same URL as used for the result importer. Select the regatta from which you want to import,
                            then check for which competitors there are matching / similar existing competitors. Single
                            selection on the left lets you map to one of the matching existing competitors. Ultimately,
                            select those competitors (including those you mapped to existing ones) you want to import.
                            Optionally provide a search tag for them which will be added to the new and mapped-to
                            competitors for easy retrieval later when selecting competitors to add to a regatta
                            or race.
                        </li>
                    </ul>
        
                    <h2 class="articleSubheadline">October 2016</h2>
                    <ul class="bulletList">
                        <li>A regatta now has an additional property: "Buoy zone radius in hull lengths." It
                            can be used to determine the radius of the zone around the marks in terms of
                            hull lengths. This sets the default for the race viewer (RaceBoard.html entry point)
                            based on the hull length as known from the boat class.</li>
                        <li>When producing the QR code for the Race Management App's device configurations,
                            the access token parameter was not properly URL-encoded. In case the access token
                            contains a '+' character it is incorrectly decoded by the app, letting the authentication
                            fail. This issue has now been fixed in the AdminConsole, and the access token parameter is
                            now properly URL-encoded.</li>
                         <li>Tracked races can now also be filtered by the regatta to which they belong.
                             When selecting a regatta leaderboard, by default the table of tracked races will be
                             filtered by the regatta whose leaderboard was selected. The regatta filter can be
                             used in conjunction with the regular text filter field.
                         </li>
                    </ul>
        
                    <h2 class="articleSubheadline">September 2016</h2>
                    <ul class="bulletList">
                       <li>When denoting a regatta for smartphone tracking, the "By Marks" course designer is
                           automatically selected if no active regatta configuration was set yet, or a warning
                           and question to the user is issued, strongly suggesting the use of the "By Marks" course
                           designer. Background: using the "By Name" course designer could accidentally delete a
                           valid course layout.
                       </li>
                       <li>Regattas now have an additional setting: "Control tracking from start and finish times."
                           With it, the start and finish times for a race as entered into the race log, e.g., through
                           the Race Management app, can be used by tracking connectors to control the tracking for
                           that race. So far, the TracTrac connector and the Smartphone connector have been
                           enabled. When a start time for a race
                           is received and the "Control..." flag is set, the tracking start time will be set to
                           five minutes before the race start time. Similarly, when the blue flag is lowered, signaling
                           that the race has finished, the tracking end time will be set to two minutes later.
                           This should make an operator's job easier when the race timing is maintained properly
                           through the race log, i.e., through the Race Management app.<p>
                           In turn, for the Smartphone tracking connector, start/end tracking times are recorded
                           automatically upon start and stop tracking actions only if the regatta is <em>not</em>
                           marked as "Control tracking from start and finish times." Background: with this it is
                           possible to start tracking for a number of races scheduled for a day and having the
                           Race Management app control the tracking times automatically.
                        </li>
                        <li>The "start of tracking" property on a tracked race now has to be set to a valid, non-empty value
                            in order for fixed to be accepted into the race. As before, an empty "end of tracking" value
                            means an open-ended interval, and fixes at or after the start of tracking time point will then
                            continue to be accepted.
                        </li>
                        <li>The device mappings dialog now shows the time point of the last fix received from each mapping
                            and has a convenient filter text box.
                        </li>
                        <li>Thread management has been improved. Fewer and more reasonably-designed thread pools
                            are now created, and thread priorities less than normal (for background operations) now
                            correctly map to operating system thread priorities, making foreground tasks more
                            responsive. The less excessive concurrency has furthermore healthy effects on memory
                            mamangement and garbage collection.
                        </li>
                        <li>Fixed a bug in the smart phone tracking course designer. When adding or removing marks
                            now, unsaved changes to the waypoints and control points tables are preserved.
                        </li>
                    </ul>
        
                    <h2 class="articleSubheadline">July 2016</h2>
                    <ul class="bulletList">
                        <li>According to some change in a tracked races lifecycle, fix-tracking no longer depends
                            on tracking races via racelog event but is bound to denotation only. So fix-tracking
                            via smartphone apps or uploading tracking files can also be used in combination with
                            e.g. TracTrac.
                        </li>
                        <li>Because fix-tracking is now more flexible (see above), it is no longer restricted to
                            GPS-fixes. 
                        </li>
                        <li>It is now possible to track fixes from Bravo foiling sensor devices, currently used in
                            Extreme Sailing Series events only. This kind of data can be uploaded via a new dialog
                            within the AdminConsole (Connectors > Smartphone Tracking)  
                        </li>
                        <li>When a competitor is suppressed in a leaderboard, now the other competitors ranking
                            worse will be "promoted" by one rank per better suppressed competitor. This way, live
                            ranks will be correct if, e.g., a "Flexible Leaderboard" is used for a separate scoring
                            scheme for only a subset of the competitor.
                        </li>
                        <li>When entering a fixed position for a mark in the "Smartphone Tracking" environment it is
                            now possible to enter a time stamp for the fix. This way it is also possible to adjust
                            a mark's position to a fixed lat/lng for some time point in the past.
                        </li>
                        <li>A series within a regatta can now define a maximum number of discards applied in that
                            series. When combined with leaderboard-wide discards, generally discards can be distributed
                            across the leaderboard as needed, but restricted by the maximum specified for each series.
                            Leave the maximum empty to not provide any maximum. Setting to 0 will cause no scores to
                            be discarded in that series.
                        </li>
                        <li>An event now has a "Base URL" which should be used to enable useful e-mail notifications with
                            links embedded in them that lead to the correct server. If a notification is to contain
                            a link to a dedicated event server, the event cannot be reached through www.sapsailing.com,
                            and so if this generic link is used as a default, users will end up not finding the page
                            linked to by the notification.
                        </li>
                        <li>The checkboxes "Track Wind" and "Correct by Declination" are now switched on by default
                            for smartphone-tracked races
                        </li>
                    </ul>
        
                    <h2 class="articleSubheadline">June 2016</h2>
                    <ul class="bulletList">
                       <li>Some REST APIs have slightly changed. The /api/v1/leaderboards/{name} resource now
                           has the "netPoints" and "totalPoints" stuff right. The "netPoints" always refer to
                           scores which may be reduced due to discarding rules. Total points always refer to
                           the points before applying any discarding rules. Those numeric values for which so far
                           accidentally String types with double-quoted values were used have been changed to
                           numeric types, represented in the JSON documents without double quotes.
                       </li>
                       <li>It is now possible to use overlapping leaderboard groups in an event, such that one
                           leaderboard can be part of more than one leaderboard group of the event. This comes in
                           handy if there are different schemes by which the regattas or leaderboards may be grouped
                           and is particularly useful for large events for filtering the regattas in the event
                           overview. Please note that in case a leaderboard is part of a leaderboard group with
                           an overall leaderboard ("series scoring"), the leaderboard group with the overall
                           leaderboard must be provided as the first of the overlapping leaderboard groups in
                           the scope of the event.
                       </li>
                       <li>Earlier releases have introduced an issue with leaderboard configuration and with binding
                           tracked races to their leaderboard slots. When a filter is set for the tracked races list,
                           changing the leaderboard selection or changing the race column selection such that the
                           tracked race for a selected race column is not visible due to the filter, the connection
                           between the race column and the tracked race is removed.<p>
                           In order to reduce chances for failure, now at least changing the leaderboard selection
                           will de-select any selected race column, making sure that nothing needs to be selected
                           in the potentially filtered list of tracked races.<p>
                           However, trouble remains: changing the tracked races filter while having a race column
                           with a tracked race connected selected in the table on the left will unlink the race
                           column's tracked race. As a workaround, you'll have to either de-select the race column
                           in the left table before changing the filter, e.g., by Ctrl-clicking the race column
                           selected. Or you remove any filter text for the tracked races list before you change
                           the selection in the race column table. This will make sure that the race connected
                           to the race column that you may select next will be available for automatic selection.
                        </li>
                    </ul>
        
                    <h2 class="articleSubheadline">May 2016</h2>
                    <ul class="bulletList">
                        <li>Smartphone tracking support has been improved. When starting to track a race that has no
                            start-of-tracking time set yet, the start-of-tracking time will be set to the time point
                            when tracking has been started. Similarly, when stopping tracking and no end-of-tracking
                            time is set for the race yet, the current time is set as the end-of-tracking time for
                            that race.
                        </li>
                        <li>Regatta structure import from Manage2Sail now takes the boat class name from the
                            regatta, not the division element, giving better results.
                        </li>
                    </ul>
        
                    <h2 class="articleSubheadline">April 2016</h2>
                    <ul class="bulletList">
                        <li>In the "Race Manager App" regatta configuration settings, a new preference
                            "Activate result entry" has been added. It can enable or diable result entry
                            during or after the finishing phase in the Race Manager app. With this, it is
                            possible to configure up-front whether a race officer is offered the possibility to manage
                            results directly from the Race Manager app. This should <em>not</em> be used if an
                            external, official regatta management system is being used to capture and manage
                            the official scores.
                        </li>
                    </ul>
        
                    <h2 class="articleSubheadline">March 2016</h2>
                    <ul class="bulletList">
                        <li>For smartphone tracking, added shortcut to start/stop tracking of
                            race to each individual race (play/stop button in action column).
                        </li>
                        <li>When starting/stopping to track a race using smartphone tracking the
                            tracking start/stop time is set to "now" if no time has previously been set.
                        </li> 
                        <li>With the <b>MANAGE_MARK_POSITIONS</b> permission, users of the smartphone tracking feature can now
                            conveniently manipulate course mark positions from the <em>RaceBoard.html</em> entry point. When having
                            the permission, a new button "Edit Mark Positions" will be shown. Marks can then be selected from a
                            table, new fixes can be added and existing fixes can be moved. Note that the "Delete" menu item is
                            currently still disabled. Delete may be supported in future versions, though.
                        </li>
                        <li>The sailors info link is now also available for single regatta events in addition to multi regatta events that used to have this feature.
                            If a sailors info link is configured for events that are part of a series,
                            this isn't shown on the event page because the link to the series uses the same space in the UI and has higher priority.
                        </li>
                        <li>It's possible to configure language specific sailors info website links for events.
                            There is a default value that can be overwritten on a per locale base.
                            No sailors info link is shown for UI languages if there is neither a default link nor one for the specific locale,
                            even if there is one for another locale configured.
                        </li>
                        <li>The mechanism to handle RegattaOverview settings has been changed to a more generic approach.
                            This leads to slightly changed URL parameter names so that old bookmarks could be broken in a way
                            so that the actual shown set of races is different using the new version because the old parameters aren't correctly recognized.
                            All automatically generated links to this page in Home and AdminConsole have been updated to use the new parameter names.
                        </li>
                    </ul>
                    
                    <h2 class="articleSubheadline">February 2016</h2>
                    <ul class="bulletList">
                        <li>Several improvements regarding the creation of race metadata (events, regatta, etc.) including:
                            automatic creation of default series, dialog for creating a default leaderboard group
                        </li>
                        <li>The RaceBoard URL Parameter "canReplayDuringLiveRaces" has been removed.
                            This parameter was used to allow users to trigger autoplay for live races on non-live points in time.
                            The permission "CAN_REPLAY_DURING_LIVE_RACES" and role "moderator" now grant this functionality to users.
                        </li>
                        <li>The "Manage Media" button in RegattaOverview is now bound to the Permission "MANAGE_MEDIA".
                            The Roles "eventmanager" and "mediaeditor" grant the "MANAGE_MEDIA" permission.
                        </li>
                        <li>The "Edit mark passings" button in RegattaOverview is now bound to the Permission "MANAGE_MARK_PASSINGS".
                            The Role "eventmanager" grants the "MANAGE_MARK_PASSINGS" permission.
                        </li>
                        <li>The user management page now provides a "Refresh" button to reload the user list.
                        </li>
                        <li>The user management page now also lists sailing roles and permissions in the respective suggest boxes.
                        </li>
                        <li>The "Edit Points" module is now bound to the Permission "MANAGE_LEADERBOARD_RESULTS".
                            The Role "eventmanager" grants the "MANAGE_LEADERBOARD_RESULTS" permission.
                        </li>
                        <li>There is now a UI element in the header of "Edit Points", "Admin Console" and "Races Overview" pages
                            that indicates the authentication and makes it possible to sign in/sign out without leaving the page.
                            The pages "Edit Points" and "Admin Console" will show a message instead of the page content
                            if you aren't autenticated or don't have the required permissions.
                        </li>
                    </ul>
                    
                    <h2 class="articleSubheadline">October 2015</h2>
                    <ul class="bulletList">
                        <li>The "RaceLog Tracking" panel was renamed to the more intuitive "Smartphone Tracking".
                        </li>
                        <li>Competitor and course information can now be copied independently from one race to another within a Smartphone-tracked leaderboard.
                        </li>
                    </ul>
                    <h2 class="articleSubheadline">November 2015</h2>
                    <ul class="bulletList">
                        <li>Adding a competitor to a leaderboard or a regatta pre-sets the competitor's boat class
                            according to the leaderboard's / regatta's boat class.
                        </li>
                        <li>When done with creating a regatta, the user can have the corresponding regatta leaderboard
                            created with a simple click instead of having to navigate to the "Leaderboards" tab.
                        </li>
                        <li>Trim leaderboard and leaderboard group names during creation, removing leading and trailing
                            blanks. These names can occur in URLs, and trailing blanks in particular may be trimmed,
                            causing the objects to not be found.
                        </li>
                    </ul>
                    <h2 class="articleSubheadline">October 2015</h2>
                    <ul class="bulletList">
                        <li>The "RaceLog Tracking" panel was renamed to the more intuitive "Smartphone Tracking".
                        </li>
                        <li>Competitor and course information can now be copied independently from one race to another within a Smartphone-tracked leaderboard.
                        </li>
                    </ul>
                    <h2 class="articleSubheadline">September 2015</h2>
                    <ul class="bulletList">
                        <li>A new scoring scheme for elimination rounds has been added. It will first be used
                            at a major wind surfing event.
                        </li>
                        <li>The "Device Configuration" tab has been moved into a new top-level tab
                            "Race Committee App".
                        </li>
                        <li>Included magnetic declination data for 2016 already.
                        </li>
                        <li>Bug fix: in rare cases, adding several series to a regatta in one go swapped the order
                            of the series to be created. This has now been fixed.
                        </li>
                    </ul>
                    <h2 class="articleSubheadline">August 2015</h2>
                    <ul class="bulletList">
                        <li>Race log tracking now allows administrators to set the start and end of tracking for a race.
                            Competitor and mark positions as well as wind data are filtered based on the start/end of tracking
                            intervals.
                        </li>
                        <li>Setting the boat class for a regatta and when creating a competitor has been unified and now
                            uses a suggest text box which makes suggestions based on all the boat classes known by the
                            application. In both cases can users now also enter a "free-form" boat class which is then
                            created by the server if not known yet. Note that for such boat classes no boat class icon
                            will be present when showing the regatta on the web page.
                        </li>
                        <li>Added boat classes Soling, Lago 26, Kielzugvogel, PWA (Professional Windsurfers Association)
                        </li>
                    </ul>
                    <h2 class="articleSubheadline">June 2015</h2>
                    <ul class="bulletList">
                        <li>An event an now have a "Sailors' Info" URL configured. If provided, there will be a button
                            displayed on the event's web page that navigates to this link. It can be used, e.g., to link
                            to official documents such as the notice of race, sailing instructions, weather information
                            or similar.
                        </li>
                    </ul>
                    <h2 class="articleSubheadline">April 2015</h2>
                    <ul class="bulletList">
                        <li>Competitors can now have a flag image assigned. This image should ideally be
                            sized 18x11px. If such an image is assigned, it overrules the nationality flag.
                            Use this feature to provide club flags for sailing league events.
                        </li>
                    </ul>
                    <h2 class="articleSubheadline">February 2015</h2>
                    <ul class="bulletList">
                        <li>The Event panel now links the event name to the event page in the new design. The old "RegattaOverview"
                            link is now shown in the panel below, shown when selecting the event in the table above, called
                            "Event Overview."
                        </li>
                    </ul>
        
                    <h2 class="articleSubheadline">December 2014</h2>
                    <ul class="bulletList">
                        <li>We added user management. The /gwt/AdminConsole.html entry point for a fresh server set-up uses
                        admin/admin as username/password. You can change the password in the "Advanced &gt; User Management"
                        tab where also new users can be created. If you assign a use the role "admin" then the user will
                        be able to use the administration console. Stay tuned for a more sophisticated set of roles and
                        permissions to be added in the future.
                        </li>
                        <li>Reverse replication is now possible for selected events. When a replica instance receives a
                            modifying operation, such as a user logging in (creating a user session) or a wind fix being
                        entered through the Race Committee App, this change will be sent from the replica to the master
                        and from there be replicated to all other replicas attached.
                        </li>
                        <li>Starting a server with auto-replication enabled has been changed. The REPLICATE_ON_START environment
                            variable no longer is a Boolean value (True/False) but now has to list the replication services to be
                        replicated from the master. The default environments for replicas at
                        <a href="http://releases.sapsailing.com/environments">http://releases.sapsailing.com/environments</a>
                        show how this works.
                        </li>
                        <li>The "Connectors" category has a new tab in the administration console, entitled "Regatta Structure Import".
                            If your regatta management system happens to be <a href="http://manage2sail.com">Manage2Sail</a> 
                        you can enter an event ID and show the list of regattas, then set defaults for how they shall be
                        created in the SAP Sailing Analytics. This allows you to import and create many regattas at once,
                        saving the laborious effort of manually creating them. Obviously, this can come in handy at large
                        events with regattas on many course areas in several different boat classes.
                        </li>
                    </ul>
                    
                    <h2 class="articleSubheadline">July 2014</h2>
                    <ul class="bulletList">
                        <li>Replication has become much more robust and efficient. The initial load which used to be sent in a
                            single huge (although compressed) stream of data from the master to the replica(s) was hard to get
                            transmitted in the face of flaky and slow network connections. We've changed this: now the initial
                            load is transmitted as a sequence of messages using a message broker infrastructure. If a single
                            message doesn't arrive, it will be re-sent until it got through. The messages are buffered for several
                            minutes, so the initial load transmission can even survive and recover from severe network outages.<p>
                            
                            For the incremental replication process, we added compression, making the transmission more bandwidth-efficient
                            and therefore quicker and leaner. In addition, we've cleaned up the protocol a little, avoiding the
                            sending of redundant data, adding to the effects of compression. Replicating five live races with
                            approximately 40 to 50 competitors each, with four active wind measurement units each, requires approximately
                            30kB/s of network bandwidth between master and replica.
                        </li>
                        <li>Events now have lots of new attributes, particularly start/end date and multimedia content URLs</li>
                        
                        <li>Regattas can now be edited to <em>not</em> perform start time inference based on start mark passings.
                            Usually, when no start time is set by the race committee app or by the tracking provider or manually
                            through the administration console, the start time is inferred from the mark passings for the start
                            line. However, this can lead to unpleasant effects when the race committee aborts or postpones a race
                            and doesn't set a new start time for some period of time. When during this period one or more boats
                            cross the start line, a new start time would be inferred implicitly, showing scores in the leaderboard
                            and starting to compute all sorts of metrics. To avoid this, uncheck the checkbox
                            "Use start time inference from start mark passings" in the regatta create / edit dialog.</li>
                            
                        <li>When creating a regatta in the administration console, the regatta name is now taken from the create
                            dialog's "Name" field as-is and is no longer automatically extended by appending the boat class name
                            in parentheses to the base name. This is important to know if you so far have created several regattas
                            within the scope of the same event by simply providing the event name and the boat class name, relying
                            on the administration console to extend the regatta name by the boat class name because now with this
                            strategy your regattas would all be named the same. If you want to continue using some base name and
                            see the boat class name after the base name in parentheses you will now have to add that to the "Name"
                            field yourself, as in "Kieler Woche 2014 (470)". With this change, you can avoid having special
                            characters such as "/" in the regatta name which used to be a problem in particular for RESTful web services
                            that use the regatta name as a URL element. Boat classes such as "B/one" and "J/70" traditionally
                            had issues with this. Now, the regatta can simply be named "My Event (J70)" instead, and web service
                            access is hassle-free. The boat class can still be called "J/70" which can be useful if the result
                            management tool or the tracking partner spells it that way.</li>
                    </ul>
        
                    <h2 class="articleSubheadline">March 2014</h2>
                    <ul class="bulletList">
                        <li>XML export of leaderboards now also taking into account competitors that haven't sailed a race but got a score</li>
                    </ul>
        
                    <h2 class="articleSubheadline">February 2014</h2>
                    <ul class="bulletList">
                        <li>Series name can be edited</li>
                        <li>Now one can add a new series to an existing regatta</li>
                        <li>Introduced new series scheme where competitors are scored contigously over all fleets</li>
                    </ul>
                    <h2 class="articleSubheadline">January 2014</h2>
                    <ul class="bulletList">
                        <li>New version of TracTrac connector that fixes issues with concurrent loading of many races</li>
                        <li>Wind data can be imported from Expedition log files and from Igtimi WindBots</li>
                        <li>Competitors can be assigned fixed colors</li>
                        <li>Video files can be interactively linked to races</li>
                        <li>Admin Console consistently sorts alpha-numeric items such that numbers embedded in text are
                            sorted by their numeric values (Race 2 precedes Race 11)</li>
                        <li>AdminConsole has more consistent filter behavior as more columns are used for filtering;
                            some sorting options were added</li>
                        <li>Added a button to set the start time received of a tracked race. This time isn't persistent,
                            so it'll be forgotten after a server restart</li>
                        <li>Tracking a race with a wrong regatta is now forbidden</li>
                    </ul>
                </div>
            </div>
        </div>
    </div>
</body>
</html><|MERGE_RESOLUTION|>--- conflicted
+++ resolved
@@ -25,14 +25,10 @@
                 <div class="innerContent">
                     <h2 class="articleSubheadline">July 2021</h2>
                     <ul class="bulletList">
-<<<<<<< HEAD
-			<li></li>
-=======
 			<li>Creating and editing a Regatta object now uses the already loaded Events with their course areas
 			    to offer the event and course area selection in the Regatta dialog. This accelerates opening
 			    the dialog significantly, especially when used on a server with many events, such as the archive
 			    server or any public server such as my.sapsailing.com.</li>
->>>>>>> eddd8d0c
                     </ul>
                     <h2 class="articleSubheadline">June 2021</h2>
                     <ul class="bulletList">
