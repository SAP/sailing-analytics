<!DOCTYPE html>
<html>
<head>
    <link href="sailing-fontface-1.0.cache.css" media="screen" rel="stylesheet" title="Default stylesheet" type="text/css" />
    <link href="start.css" rel="stylesheet" type="text/css" />
    <link href="release_notes.css" rel="stylesheet" type="text/css" />
    <link rel="shortcut icon" type="image/x-icon" href="images/sap${applicationScope['clientConfigurationContext.whitelabeled']}.ico"  selenium-id="shortcutIcon"/>
    <title>${applicationScope['clientConfigurationContext.SAP']}Sailing Analytics - Admin Console Release Notes</title>
</head>
<body>
    <div class="logoAndTitlePanel">
        <script>
            if (!${applicationScope['clientConfigurationContext.debrandingActive']}){
                document.write("<a class=\"sapLogo\" href=\"https://www.sap.com?campaigncode=CRM-XH21-OSP-Sailing\"><img class=\"sapLogoImage\" src=\"/images/logo-small@2x.png\" alt=\"SAP Website\"/></a>\r\n");
            }
        </script>
        <div class="sailingAnalyticsLabelPanel">
            <div class="sailingAnalyticsLabel">Sailing Analytics</div>
        </div>
    </div>
    <div class="yield_content">
        <div class="contentWrapper">
            <div class="mainContent">
                <h2 class="releaseHeadline">Release Notes - Administration Console</h2>
                <div class="innerContent">
          <h2 class="articleSubheadline">May 2025</h2>
          <ul class="bulletList">
                <li>The Riot server listening for WindBot data now properly implements connection closing upon not having
                    received device heartbeat messages for more than 30s.</li>
<<<<<<< HEAD
                <li>Users can now file take-down requests for media assets displayed on the web site. This includes
                    event stage/logo/teaser/gallery images and videos, as well as competitor images and competitor flags.
                    For all these assets, a little semi-transparent three-dots button is displayed in the top-left
                    corner of the image/video tile. When a logged-in user with a validated e-mail address clicks the
                    button, a popup dialog allows for additional input and submitting of the take-down request, which
                    will lead to an e-mail being sent to support@sapsailing.com.</li>
=======
                <li>Fixed parsing of X-Forwarded-For header, now reporting the correct client IP in case of multiple proxies along the way.</li>
                <li>Improved logging in case operations received from replicas are being applied. The log entry now shows the name of the server
                    where the operation originated from.</li>
>>>>>>> 8a1f8f1d
          </ul>
          <h2 class="articleSubheadline">March 2025</h2>
          <ul class="bulletList">
                <li>We included a new AI Agent, based on <a href="https://help.sap.com/docs/sap-ai-core/sap-ai-core-service-guide/what-is-sap-ai-core">SAP AI Core</a>,
                    that helps commenting races, live and replay. To configure the agent,
                    the administration console has a new "AI Agent" tab. It shows whether credentials for the
                    underlying AI Core service have been provided, allows users to provide these,
                    shows which language model is currently selected for producing the comments
                    and displays the list of events, allowing the user to select for which of those
                    the AI Agent shall be activated to produce comments. The comments will be produced
                    when certain events in those races are discovered, such as a start or a certain
                    share of competitors having rounded a mark. This also means that races already
                    loaded will not have their existing data commented on. But (re-)loading races
                    as well as live races into selected events will add those comments, visible in
                    the "Tags" side bar in the race viewer.<p>
                    Two optional system properties can be used to control the AI Agent:
                    <ul>
                    <li><tt>sap.aicore.credentials</tt>: if provided, its value is expected to be a JSON document with AI Core
                        credentials, as you would get from viewing your credentials of you AI Core instance in SAP BTP Cockpit;
                        if not provided, credentials may still be provided through the Admin Console later.</li>
                    <li><tt>sap.sailing.aiagent.modelname</tt>: if provided, selected a language model name to use; a model
                        deployment by that name must be available in the AI Core account for which the credentials are valid.
                        If not provided, or if no model deployment by that name can be found, a default model is used
                        (currently gpt-4o-mini). Note that the model you choose this way needs to comply with the <tt>openai</tt>
                        API for <tt>chat-completions</tt> in order to be used in this context.</li>
                    </ul>
                </li>
                <li>The Administration Console now allows you to configure trusted origins / domains for using Cross-Origin Resource Sharing
                    (CORS) and hence access, in particular, REST API resources from the server or replica set you are administering, as well as
                    the possibility to embed pages from that server or replica set in some other page's &lt;iframe&gt; HTML element,
                    controlled through the <tt>Content-Security-Policy</tt> header field and its <tt>frame-ancestors</tt> directive.
                    Both, wildcard or explicit sets of origins in the form of <tt>https://www.example.org</tt> can be specified.
                    CORS restrictions map to corresponding values of the <tt>Access-Control-Allow-Origin</tt> HTTP response header field.
                    You can find these new options <a href="/gwt/AdminConsole.html#LocalServerPlace:">here in the Advanced / Local Server</a>
                    panel of the Administration Console.<p>
                    Note that the settings you make there are specific to the replica set / server name of the environment you're
                    administering.<p>
                    Also note that with the introduction of these configuration options, there are new, secure defaults. CORS
                    requests are now by default allowed only from the same origin as the REST request goes to, and frame embedding
                    is by default disabled. Should you have a scenario in which you have embedded Sailing Analytics pages in your
                    web site using an &lt;iframe&gt; and would like to continue doing this, please get in touch
                    (<a href="mailto:support@sapsailing.com">support@sapsailing.com</a>).<p>
                    Note that this additional configuration data changes the format of the Security Service's initial load
                    for replication incompatibly. A synchronized roll-out approach is required, upgrading primary/master
                    nodes before upgrading their replica(s).</li>
                <li>File uploads now not only require an authenticated user to have object creation permissions on the
                    target server, but additionally the user's e-mail address now must have been validated successfully.</li>
                <li>New passwords now need to have a higher minimum complexity than before.</li>
                <li>There is a new system property <tt>geonames.org.usernames</tt> that can be used to provide one or more
                    (comma-separated) user names for the <a href="https://geonames.org">geonames.org</a> service that we
                    use to map coordinates to venue names and to determine time zones for races as used, e.g., in
                    data mining.</li>
          </ul>
          <h2 class="articleSubheadline">February 2025</h2>
          <ul class="bulletList">
                <li>In the <a href="/gwt/AdminConsole.html#SmartphoneTrackingPlace:">admin console's</a>
                    Smartphone Tracking panel, when importing data from files to create new device mappings
                    there is now a "Vakaros" / "VAKAROS_EXTENDED" menu entry when using "Import fixes"
                    or "Import additional sensor data," respectively. With these, files obtained from
                    Vakaros devices can be imported with their time stamps, GPS information (lat/lon,
                    COG, SOG) and, when available, from the "additional" sensor data heel, pitch,
                    and the two special values load_GDF1 and load_GDF2, which we map to the
                    forestay load and the kicker tension values, respectively.</li>
                <li>When upgrading an application replica set through the Landscape Management panel,
                    other target groups such as those from an NLB will be considered correctly for adding
                    and removing temporary upgrade replicas and the primary/master node.</li>
                <li>Added a result importer for the typical Sailwave HTML output, such as
                    <a href="https://www.rhkyc.org.hk/storage/app/media/Sailing/result/HONG-KONG-RACE-WEEK/2025/ILCA4.htm">https://www.rhkyc.org.hk/storage/app/media/Sailing/result/HONG-KONG-RACE-WEEK/2025/ILCA4.htm</a>.
                    You can add these types of URLs now in the <a href="/gwt/AdminConsole.html#ResultImportUrlsPlace:">Result import URLs</a> tab
                    of the Connectors category in the administration console.</li>
          </ul>
          <h2 class="articleSubheadline">January 2025</h2>
          <ul class="bulletList">
                <li>When exporting wind from the Admin Console's Tracked Races / Tracked Races panel,
                    the wind data is represented as "fixes" where COG and SOG correspond to TWD and TWS,
                    as usual. Now, however, not only the <tt>COMBINED</tt> wind track is exported, but
                    all detailed tracks of type <tt>EXPEDITION</tt>, <tt>WEB</tt>, <tt>WINDFINDER</tt>,
                    and <tt>RACECOMMITTEE</tt>. The respective object names are constructed from the
                    wind source types and IDs, e.g., <tt>"EXPEDITION (DC-FE-AAHJ)"</tt> and can be
                    imported again in the Tracked Races / Wind panel now (see "Routeconverter"-based
                    wind import).</li>
                <li>Fixed wind import from ZIP files exported by the Sailing Analytics. So far, file extensions
                    of the files wrapped in the ZIP file were checked to be ".txt" which therefore ignored the
                    .gpx, .kml, etc. file types that we normally export ourselves.</li>
          </ul>
          <h2 class="articleSubheadline">December 2024</h2>
          <ul class="bulletList">
                <li>The Igtimi WindBot connector has been re-designed. This became necessary because
                    Riedel Communications GmbH deprecated and then stopped their "Riot" back-end
                    which so far allowed WindBot and YachtBot devices to register, send their data to and provide
                    client applications access to live and historic WindBot data.<p>
                    The new architecture features a built-in "Riot" server replacement in every
                    Sailing Analytics server. It can be configured using the <tt>igtimi.riot.port</tt>
                    system property, which is controlled through the <tt>IGTIMI_RIOT_PORT</tt>
                    environment variable set for the <tt>start</tt> script. When left empty,
                    the Riot server will listen on a random port unused so far. This port can
                    be obtained using the <tt>/igtimi/api/v1/server</tt> REST GET method, found
                    in the <tt>port</tt> attribute of the JSON document responded with.
                    The built-in Riot server is replicated by default, and devices and data access
                    windows are kept synchronized between primary and replicas. Dedicated instances
                    may be set up with the only purpose of acting as a highly-available Riot server
                    farm. Messages sent to one of the instances in the replica set will make it to
                    all instances in the replica set and will eventually get stored persistently in
                    the primary's database.
                    <p>
                    Devices can be configured to send to that port, directly to the server's IP
                    address with the specific port, or, e.g., through a network load balancer
                    such as the Amazon Web Services (AWS) NLB, allowing for multiple servers
                    such as a primary/master and one or more replicas to be registered for
                    high availability. With an AWS NLB it is important to configure the target group
                    such that the client IP address is preserved, so the server knows where to send
                    responses and commands to.
                    <p>
                    Instead of managing Igtimi "Accounts" there now is a system property <tt>igtimi.base.url</tt>
                    that defines the base URL of the Riot service to which the Sailing Analytics server will
                    connect for live and stored WindBot data. The new environment variable <tt>IGTIMI_BASE_URL</tt>
                    is mapped to the <tt>igtimi.base.url</tt> property in the start scripts.
                    The property defaults to <tt>https://wind.sapsailing.com</tt>.
                    By default, authentication for the remote service is handled using the local user's bearer token
                    of the user tracking or owning the race for which wind data is requested. The <tt>igtimi.bearer.token</tt>
                    system property can be used as an override, e.g., in case the local Sailing Analytics server
                    does not share the security service with the replica set running the Riot service. The corresponding
                    environment variable is <tt>IGTIMI_BEARER_TOKEN</tt>. With this,
                    the <tt>igtimi.client.id</tt> and <tt>igtimi.client.secret</tt> system properties, as well as
                    their environment variable counterparts <tt>IGTIMI_CLIENT_ID</tt> and <tt>IGTIMI_CLIENT_SECRET</tt>,
                    respectively, are no longer used.
                    <p>
                    The new version of the Igtimi Devices panel in the Admin Console (see
                    <tt>/gwt/AdminConsole.html#IgtimiDevicesPlace:</tt>) now shows the devices
                    and their sharing to clients through so-called "Data Access Windows." The
                    device entities are created automatically when messages are received.
                    Data Access Windows (DAWs), however, need to be created manually in order to share
                    the content delivered by the devices with authenticated users. You can use
                    the DAWs' ownership and access control list (ACL) settings and grant users
                    explicit permissions to individual DAWs. Click on the "Change Ownership" action icon
                    to see the key of a DAW in case you want to use it in an individual permission
                    that you grant to a user.
                    <p>
                    There is a REST API that mimics the old Riot REST API to a certain degree.
                    Sailing Analytics users and operators typically don't work with this API directly.
                    Yet, the API is exposed under <tt>/igtimi/api/v1</tt> and has end points for
                    managing devices and DAWs, retrieving data recorded from the devices,
                    as well as for finding out the web socket server end
                    point for connecting to live data and connecting to it,
                    and the above-mentioned method for finding
                    out the Riot server socket's listening port.
                    <p>
                    The protocol used for transmitting device data to REST API clients has changed in
                    so far that the device message payloads are no longer sent as JSON objects; instead,
                    the original Protocol Buffer (protobuf) binary messages are encoded using Base64
                    and transmitted as an array of such Base64 strings.
                    </li>
          </ul>
          <h2 class="articleSubheadline">November 2024</h2>
          <ul class="bulletList">
                <li>The system property for removing the SAP branding from the solution has changed its default. It used
                    to default to <tt>false</tt>, meaning that by default the entire solution shows SAP's branding.
                    Prior to publishing the repository under an open-source license we'd like to make clear that only
                    SAP-reviewed versions such as from <a href="https://github.com/SAP/sailing-analytics">https://github.com/SAP/sailing-analytics</a>
                    are supposed to show this branding. Any other fork must not, and the regular rules for the use of
                    the SAP trademark apply. See also <a href="https://brand.sap.com">brand.sap.com</a>.
                    Therefore, we change the default value of this property to <tt>true</tt>.</li>
          </ul>
          <h2 class="articleSubheadline">September 2024</h2>
          <ul class="bulletList">
            <li>When removing the denotation for smartphone tracking from a race, tracking of that race will
                now be stopped and the tracked race will be removed. This ensures consistency when later
                the denotation should be added again.</li>
            <li>A file importer for the Queclink GL300 format (see, e.g.,
                <a target="_" href="https://static.sapsailing.com/GL300%20@Track%20Air%20Interface%20Protocol_R13.03.pdf">here</a>)
                has been added. This way, you can now create a "smartphone-tracked" race and import a file that contains
                messages recorded from GL300 devices. Those messages look like this:
                <pre>
                  +BUFF:GTFRI,301201,860599002480051,,0,0,4,1,,,,-2.872803,52.161116,20240710154359,,,,,,1,,,,-2.872803,52.161116,20240710154404,,,,,,1,,,,-2.872803,52.161116,20240710154409,,,,,,1,,,,-2.872803,52.161116,20240710154414,,,,,,60,,21B0$
                </pre>
                The importer naturally supports out of order delivery. The position-related data doesn't have to be
                ordered by increasing time stamps. This way, you can also activate buffering in your GL300 such that
                when the tracker comes online again, live data transmission takes precedence over transmitting the
                data buffered.</li>
          </ul>
          <h2 class="articleSubheadline">August 2024</h2>
          <ul class="bulletList">
            <li>When importing race results for race columns with column factors different from 1.0,
                score difference highlighting now properly considers those column factors. This
                should help in particular when importing medal race scores which by default are
                doubled.</li>
            <li>Inserting wind data into the database on the importing side of a "Master Data Import"
                is now quicker, using mass insert instead of inserting the wind fixes one by one.</li>
            <li>Added Zoom8 as new pre-defined boat class.</li>
            <li>Switched from Launch Configurations to Launch Templates for AWS landscape automation.
                When this release is deployed, you will only be able to fully manage application
                replica sets based on Launch Templates. Those still based on Launch Configurations
                then need to be migrated manually in the AWS EC2 Console before you can manage
                those replica sets again with this release.</li>
          </ul>
          <h2 class="articleSubheadline">July 2024</h2>
          <ul class="bulletList">
            <li>A regatta's end date is now considered for deciding whether to display the regatta as still
                "in progress." A regatta will be shown as "finished" now even if not all its races (as may occur
                particlarly in split-fleet scenarios) have been completed, as soon as the regatta's end date
                has passed.</li>
            <li>Upgraded TracAPI to version 3.15.13, resolving issues with deadlocks based on HTTP ports
                being blocked.</li>
          </ul>
          <h2 class="articleSubheadline">June 2024</h2>
          <ul class="bulletList">
            <li>Upgraded to TracAPI 3.15.8, supporting more TracTrac invalid result markers (IRMs),
                in particular DCT, DNE, and RCT.</li>
            <li>For raw data output of wind sensor and object positions, where permitted, use seven instead of
                six decimal places in lat/lng output to increase resolution to approximately 1cm.</li>
            <li>Fixed concurrency issue with subscription webhook callbacks which in rare cases led
                expiring subscriptions or failing payments to not properly revoke user permissions.</li>
            <li>When archiving a replica set, any remote reference pointing to it from the archive running
                at <tt>www.sapsailing.com</tt> is being removed. Now, the same reference will also be removed
                from the failover archive at <tt>archive-failover.sapsailing.com</tt> to reduce inconsistency
                and a circular reference structure in case we need to switch to the failover.</li>
            <li>Upgraded to TracAPI 3.15.9, filtering mark positions by course area on the server side now and
                offering the client archived MTB files instead of live DB access where available.</li>
            <li>Upgraded to TracAPI 3.15.10, fixing a bug introduced by TracAPI 3.15.9 regarding locally
                overriding the so-called "stored data URI"</li>
            <li>Added class "Wingfoil"</li>
            <li>TracAPI 3.15.12 fixes the MTB file reader that was not releasing all the resources once
                the reading process was over.</li>
            <li>Added class "RS Vareo"</li>
            <li>Fixed Czech translation for the headerLogo of the web interface: 'Sailing Analytics' is now
                used instead of czech phrase.</li>
          </ul>
          <h2 class="articleSubheadline">May 2024</h2>
          <ul class="bulletList">
            <li>Reading the wind estimation data from a server during start-up, using the
                <tt>windestimation.source.url</tt> system property, now requires authentication.
                The <tt>java/target/start</tt> script now reads the <tt>WINDESTIMATION_BEARER_TOKEN</tt>
                variable and passes it as the <tt>windestimation.source.bearertoken</tt> system property
                to the application. The user authenticated by that token must have the
                <tt>WIND_ESTIMATION_MODELS:READ</tt> permission for the server identified by the
                URL provided in the <tt>windestimation.source.url</tt> property, for example
                <tt>WIND_ESTIMATION_MODELS:READ:ARCHIVE</tt> if the URL is <tt>https://sapsailing.com</tt></li>
            <li>Reading the polar data from a server during start-up, using the
                <tt>polardata.source.url</tt> system property, now requires authentication.
                The <tt>java/target/start</tt> script now reads the <tt>POLAR_DATA_BEARER_TOKEN</tt>
                variable and passes it as the <tt>polardata.source.bearertoken</tt> system property
                to the application. The user authenticated by that token must have the
                <tt>POLAR_DATA:READ</tt> permission for the server identified by the
                URL provided in the <tt>polardata.source.url</tt> property, for example
                <tt>POLAR_DATA:READ:ARCHIVE</tt> if the URL is <tt>https://sapsailing.com</tt></li>
          </ul>
          <h2 class="articleSubheadline">April 2024</h2>
          <ul class="bulletList">
            <li>The TracTrac connector now pools and re-uses event subscriber threads for live connections
                for the same event with equal stored and live URIs. This helps reduce the number of threads
                running in the system and is "friendlier" on the TracTrac infrastructure regarding the
                number of concurrent connections the system needs to manage.</li>
            <li>During live TracTrac connections, mark positions are now filtered by the race's course area if
                both, mark and race, specify one. This way, redundant and excessive mark fixes can be avoided,
                don't consume extra memory and don't waste replication bandwidth. See also
                <a href="https://bugzilla.sapsailing.com/bugzilla/show_bug.cgi?id=5919">bug 5919</a>.</li>
            <li>Fixed file upload for Chrome browsers after Chrome made an incompatible change, appending
                a combination of <tt>&lt;div&gt;</tt> tags after the already <tt>&lt;pre&gt;</tt>-enclosed
                form submission completion payload.</li>
            <li>The TracTrac connector will no longer disconnect from a race when it is abandoned. It is now
                assumed the race will be re-sailed, and so the connector will keep tracking the race.</li>
            <li>Fixed handling of <tt>null</tt> values in "compareservers" end point.</li>
            <li>Upgraded to TracAPI 3.15.7, fixing an issue with static mark positions not transmitted during live races.</li>
            <li>The LOW_POINT_WITH_ELIMINATING_MEDAL_SERIES_PROMOTING_ONE_TO_FINAL_AND_TWO_TO_SEMIFINAL scoring scheme,
                as used typically for iQFOil formats with quarter/semi/grand finals, now does no longer require explicit
                column factors of 1.0 for those medal-series race columns. The medal series-based doubling is deactivated
                now for this scoring scheme. Should you have relied on this scheme doubling your medal series scores,
                you now have to adjust the column factors for those race columns to 2.0 explicitly.</li>
          </ul>
          <h2 class="articleSubheadline">March 2024</h2>
          <ul class="bulletList">
            <li>Support the "AIN" IOC code for "ATHLÈTE INDIVIDUEL NEUTRE" with its special flag.</li>
            <li>Bug fix: in landscape automation, when moving all process instances away from a node to other nodes,
                in-place replica re-starts were erroneously performed using the "root" user instead of the
                "sailing" user. Not only were the processes running with the wrong user; this would also
                create folders with incorrect ownerships which then were no longer writeable for the "sailing"
                user which later led to problems with re-starting those processes, such as after a version
                upgrade.</li>
            <li>For new stand-alone instances, the new default type suggested is c5.2xlarge which is less expensive with
                similar characteristics as the previous default c4.2xlarge.</li>
          </ul>
          <h2 class="articleSubheadline">February 2024</h2>
          <ul class="bulletList">
            <li>The TracTrac API now offers <tt>STP</tt> and <tt>SCP</tt> as new race competitor status values
                that we now map to our corresponding "IRM" / penalty codes.</li>
            <li>A bug in the way mark passing calculation results were stored persistently lead to some races
                "losing" their mark passings when the server was re-started. This bug is fixed now.</li>
            <li>Upgraded embedded Jetty web server from 9.4.44 to 9.4.54. See
                <a href="https://nvd.nist.gov/vuln/detail/CVE-2024-22201">CVE-2024-22201</a> and
                <a href="https://github.com/jetty/jetty.project/issues/11256">Jetty issue #11256</a>.</li>
          </ul>
          <h2 class="articleSubheadline">January 2024</h2>
          <ul class="bulletList">
            <li>When launching a new application replica set in a region, the choice of the default RabbitMQ
                server now depends on the region: in our "default" region "eu-west-1", RabbitMQ is identified
                by the DNS-mapped host name "rabbit.internal.sapsailing.com". Elsewhere, the RabbitMQ server
                in the region is explored using the RabbitMQEndpoint tag. If not found, again
                "rabbit.internal.sapsailing.com" will be used, assuming there may be a VPC peering across
                regions.</li>
          </ul>
          <h2 class="articleSubheadline">October 2023</h2>
          <ul class="bulletList">
            <li>TracTrac and YellowBrick passwords are no longer sent back to the client; there were ways to discover
                those passwords from the password fields by tweaking with the browser's debug tools. When leaving
                the password field empty during updating a connectivity record, the password will simply be left
                unchanged.</li>
            <li>The TracTrac "Update URI" is now discovered from the new field <tt>server_update_uri</tt> in the
                JSON document describing an event. This way, users don't need to enter it unless they want to
                override the default with some special value. It is therefore now usually sufficient
                to enter a user name and password combination in order to activate these updates that are sent
                back to the TracTrac server.</li>
          </ul>
          <h2 class="articleSubheadline">August 2023</h2>
          <ul class="bulletList">
            <li>Added a new racing procedure <tt>SWC_4MIN</tt> for kites and windsurfers with a shortened four-minute
                start sequence with green flag for one minute after start.</li>
            <li>The layout regression in leaderboard configuration panels ("Leaderboards / Leaderboards" and
                "Connectors / Smartphone Tracking") has been fixed. The help text has moved above the two
                caption boxes, and action icon columns for the two bottom tables now resize in lock-step,
                letting the rows of the two adjacent tables typically have similar, if not the same, height.</li>
            <li>Course areas can now optionally be specified with a center point and radius for display on the map.</li>
            <li>Bug fix: when allowing for competitor updates in combination with the TracTrac connector, the updates
                were not applied properly to the Competitor records in case of a "league" setup where competitors
                can change their boats in the context of their regatta.</li>
            <li>Macao and Faroe three-letter IOC / Noational Paralympic Committee codes according to
                <a href="https://en.wikipedia.org/wiki/List_of_IOC_country_codes">https://en.wikipedia.org/wiki/List_of_IOC_country_codes</a>
                are now supported (MAC and FRO, respectively).</li>
            <li>Added "303" as alias name for the "Hansa 303" class</li>
            <li>Added "RS Venture" boat class with icon</li>
            <li>The race logs for leaderboards to which the logged-in user has READ permission are now visible under
                <a href="/gwt/AdminConsole.html#LeaderboardsPlace:">/gwt/AdminConsole.html#LeaderboardsPlace:</a>.</li>
            <li>The TracTrac connector will now ignore mark positions from marks tagged with a course area that is different
                from the non-empty course area with which the race is tagged (if any). If either the mark or the race or neither
                are tagged with a course area on TracTrac's side the mark position will be processed.</li>
            <li>Auto-Scaling Groups created by landscape management now have monitoring enabled by default.</li>
            <li>Bug fix: selecting more than one shard for removal in the Landscape Management panel now works properly and
                removes all shards selected, not only the first.</li>
            <li>Tracked races without start time are now sorted towards the "later" end of the list.</li>
          </ul>
          <h2 class="articleSubheadline">July 2023</h2>
          <ul class="bulletList">
            <li>Score updates received through the race log, e.g., from the SAP Sailing Race Manager app or from the
                SwissTiming tablets through a TracTrac race connection, will update a leaderboard's "last update"
                time point only if it is newer than the already existing latest score correction time point.
                This way, if updates are received out of order it will be the latest update defining the
                last score correction time point.</li>
            <li>Bugfix: when computing a leaderboard's live delay, not the last race with a valid start time but the
                "rightmost" race connected to a column in the leaderboard was considered. For example, when the current
                live race "R3" has a live delay of 2s and there is another race "R4" already connected to the leaderboard
                with a live delay of 30s then the live delay for the leaderboard will end up being considered to be 30s,
                not 2s. This is now fixed.</li>
            <li>The <tt>/sailingserver/windStatus</tt> page now also shows battery levels if received.</li>
            <li>Tolerate TracTrac competitor status and result updates for unknown competitors (e.g., hidden ones such
                as jury boats that are tracked). This avoid issues with making race results official, too.</li>
            <li>"IQF" is now an alias name for "iQFOil"</li>
            <li>Introduced "SCA" as a new invalid result marker (IRM). When used together with the scoring scheme "LowPointWithAutomaticRDG",
                a default score is computed based on average of the competitor's scores in all races prior to the one for
                which the SCA has been given. This implements RRS A9b.</li>
            <li>Introduced a new scoring scheme: "Low point system; Medal races as quarter final, semi final and grand final."
                It is well-suited for the iQFOil format as seen in the years 2022/2023. Model each of the Quarter Final,
                Semi Final, and Grand Final as a separate "Medal Series" with one race each. The scoring scheme understands
                that the best competitor of the opening series advances to the last medal series (e.g., "Grand Final"), and
                the second and third of the Opening Series advance straight to the Semi Final (last-but-one medal series).</li>
            <li>The invalid result markers (IRMs) <tt>SCP</tt>, <tt>STP</tt>, <tt>DPI</tt>, and <tt>RDG</tt> can now consider
                optional incremental score corrections which are added to the points determined based on the competitor's rank
                in the race and the scoring scheme that applied to the race. For example, a <tt>DPI</tt> penalty with <tt>+2.5</tt>
                points may now be specified which applied during tracking the race. Absolute score corrections will be considered
                for these IRMs at the end of the race, regardless the incremental score correction. Note that the increments
                are subject to any column factors being applied; this may contradict an event's rules that may state that certain
                penalties, such as <tt>STP</tt> are <em>not</em> subject to doubling for a medal race. In such cases, specify half
                the penalty when editing the increment. Specifying and incremental penalties can be done on the <tt>/gwt/LeaderboardEdit.html</tt>
                reachable from the administration console's Leaderboards/Leaderboards tab (red dice symbol). They are displayed there
                in brackets behind the score and an optional IRM code, as in "17 DPI [+1.5]". Clearing the corresponding field
                in the editing popup dialog removes the incremental scoring offset, just like clearing the IRM code drop-down
                or the absolute score correction removes the values there, respectively.</li>
          </ul>
          <h2 class="articleSubheadline">June 2023</h2>
          <ul class="bulletList">
            <li>When importing results, sorting of the result documents has been improved. The drop-down now puts those
                result documents at the top that have the relatively longest match of their class name with the regatta's
                class name, also now considering all alias names for the class known to the system. For equally likely
                matches the newer result document is preferred. The score importer used last is remembered in the
                user preferences now and suggested by default. The most likely result document from that "default"
                score provider is suggested for import if the boat class name has sufficient overlap with the leaderboard's
                boat class name.</li>
            <li>In the Admin Console Regattas section, the table now features a course area column. This was previously shown
                in the Leaderboards table only. 
            <li>Handling an error condition more "gracefully:" when in the "Low Point, First to Win Three Races in Final" a competitor
                was assigned a number of carried wins, but that competitor then did not compete in either of the semi-final fleets, an internal
                error would keep the entire leaderboard from displaying. This is now ameliorated by logging a warning and sorting
                such a competitor as "worse" than others with equal points/wins.</li>
            <li>When archiving a DNS-mapped replica set, the load balancer rules were removed only after even the master process
                was stopped. Furthermore, all replicas were stopped even if the master was not part of the public target group, before
                the load balancer rules were changed. This led to the unfortunate situation that
                the reverse-proxy rule that was already active would not get triggered until the load balancer rules
                for the replica set were finally removed, letting users receive error 500 status codes.
                Now, the master is first added to the public target group if it wasn't already a part of it, then all replicas are stopped,
                then the load balancer rules are removed, and then the master is stopped. This will increase availability, particularly
                during a replica set archiving process.</li>
            <li>In the landscape management panel it is now also possible to provide an already existing AWS session token together with
                access key and secret for logging in. This can help, e.g., when a corporate standard requires signing in with non-IAM
                roles or accounts where the typical IAM MFA login is not supported. See your <tt>~/.aws/credentials</tt> file for a possible
                session token and see, for example, the <tt>aadawscli</tt> tool for producing such session credentials from an Azure
                Active Directory authentication scheme.</li>
            <li>Igtimi wind import now will trigger un-archiving of archived wind data. From the Igtimi web site: "All resources stored on the
                Igtimi servers will be archived if they are older than 6 months and have not been accessed for 4 months. When data is archived
                it is flagged as''“is_archived = true''". Note that when you hit archived data, while unarchiving is triggered, it will happen
                in the background and take up to a few minutes. You will then have to try again to actually receive the unarchived data.</li>
          </ul>
          <h2 class="articleSubheadline">May 2023</h2>
          <ul class="bulletList">
            <li>When a user with landscape management permissions creates a new application replica set, e.g., for a new event and the user group created
                for the new server ("...-server") is also new then the user creating it will now automatically be assigned the role <tt>server_admin</tt>
                qualified for the new "...-server" group
                which will allow him / her to manage all technical aspects of the server. The role is assigned "transitively" so that the user may pass
                it on to other delegate users. This complements the transitive assignment of the <tt>user</tt> role qualified for the new "...-server"
                group which the user creating a group has always received, also before this update. See
                <a href="https://wiki.sapsailing.com/wiki/info/security/permission-concept">https://wiki.sapsailing.com/wiki/info/security/permission-concept</a>
                for more details.</li>
            <li>When removing a replica set, now the selection in the table showing the MongoDB endpoints is honored: when a selection has been made there,
                after successfully removing the replica set, its master database will be moved to the MongoDB endpoint selected and will, after successful
                comparison with the original, be removed from its original location. Likewise, a new parameter is available for the corresponding
                REST API endpoint for removing replica sets.</li>
            <li>An STP or SCP scoring code ("Standard Penalty" / "Scoring Penalty") now by default adds 1.0 to the competitor's score as calculated based on the ranking.
                The STP / SCP code is shown already with the beginning of the race, but any official scoring result entered after the race will be
                used during replay only once the competitor has finished the race. For the medal stages of the new Formula Kite scoring
                (Low Point, First to Win Three Races, both, the A8.1 and A8.2 variants) an STP / SCP will add 1.1 to the competitor's score.</li>
            <li>The "Low Point, First to Win Three Races" scoring schemes, which rank competitors in the medal series based on the number of
                "races won" now count a win if the competitor has achieved the lowest score in that race. This changes the previous rule where
                the competitor needed to score 1.0 points in order to be called the "winner" of that race. In particular, with this change
                a competitor with, say, 2.0 points can be the "winner" of the race in case the competitor finishing first took a standard
                penalty (STP) or scoring penalty (SCP) which adds 1.1 points to the 1.0 point awarded for finishing first, so a total of 2.1 points, thus worse
                than the 2.0 points of the competitor finishing second. Should there still be a tie on points, the finishing order is
                used to break that tie.</li>
          </ul>
          <h2 class="articleSubheadline">April 2023</h2>
          <ul class="bulletList">
            <li>Added boat classes "IMOCA", "VO65" and "VO60"</li>
            <li>Implemented a new scoring scheme that ignores A8.1 tie-breaking and only uses A8.2 (last race,
                second-to-last, etc.)</li>
            <li>Implemented a new scoring scheme that supports the Formula Kite medal series format but
                ignores A8.1 tie-breaking and only uses A8.2 (last race, second-to-last, etc.)</li>
          </ul>
          <h2 class="articleSubheadline">March 2023</h2>
          <ul class="bulletList">
            <li>Users with administrative permissions on a server replica set will now be notified by e-mail about important
                events affecting the replica set, such as when the primary server instance is upgraded or moved and hence
                the replica set temporarily cannot accept write requests, or when the replica set is being archived and
                hence no other archiving should be run at the same time and the replica set being archived should not be
                modified during the archiving process. The <tt>SERVER</tt> permissions checked are <tt>CAN_IMPORT_MASTERDATA</tt>
                and <tt>CAN_EXPORT_MASTERDATA</tt> for the archiving process, and <tt>CONFIGURE_LOCAL_SERVER</tt> in case of
                the primary server becoming unavailable. E-Mail is sent only to addresses that were previously validated
                successfully.
            </li>
            <li>The landscape management panel in the administration console now offers a new action to move all application
                processes away from a server instance to a new one of which the user can determine the instance type.
                This is helpful, e.g., when a shared instance has an outdated image / installation, requires kernel updates
                or other things that at least would require a re-boot. Instead, moving to a new instance which is launched
                off the latest default image gives a fresh platform to launch the application processes on.
            </li>
            <li>The list of Amazon Machine Images in the landscape management panel now shows the AMI ID as a link that
                will open an AWS console, showing the instances launched off that AMI. This way it becomes easy to see
                which instances are using which of the managed AMIs.
            </li>
            <li>SSH keys produced with new versions of OpenSSH as well as the highly secure ED25519 keys are now supported
                for AWS landscape management. This removes the requirement to convert new OpenSSH keys to PEM format before
                starting to work with them.
            </li>
            <li>For the DNS name resulting from a new replica set name and an optional domain name or the default domain name
                (<tt>sapsailing.com</tt>) it is now checked that this name is not taken yet. An error message will be shown
                otherwise.
            </li>
            <li>Sorting of replica-set table by name is now case-insensitive.</li>
            <li>Bug fix: when working cross-region with the Landscape panel, temporary upgrade replicas were identified
                trying to obtain their host name from their IP address. When this is attempted, however, for an IP address
                identifying a host in one region and the host name is determined from within another region then the
                internal DNS name chosen is that of the other region and therefore incorrect. Instead, now the IP address's
                numeric representation is used instead.</li>
            <li>The scoring scheme "Low Point System, First with three wins in medals is winner" has been adjusted to meet the
                Olympic requirements; see official ORIS document OG2024_SAL_ORIS_R8_V1.2_20230330.pdf. It should be used as follows:
                An opening series, optionally split into qualification and final series in case the fleet is split, is followed
                by two medal series: one for the semi-final, and another for the grand final. Both of these medal series should
                start with a carry-forward which will be interpreted by the scoring scheme as the "number of wins carried forward."
                These carried wins need to be entered manually into the leaderboard (two wins for the best-seeded, one for the
                second-best seeded competitor for each fleet in those medal series). The semi-final series should consist of
                two fleets (A/B, equal rank 0) and will need seven race columns in addition to the carry-forward column because
                four competitors will race for the first to take three wins (defined as score 1.0 by the document), with a total
                of three carried wins may take six races at most, but due to a  standard penalty (STP) no competitor may score a
                win in the first race of a semi-final fleet.<p>
                The grand-finalists also race for the first to take three wins (including the carried-forward wins). They are
                ranked by wins, then by the last race rank, then by the second-to-last race rank and so on, up to the first
                grand-final race, and then by the opening series rank. Likewise, the semi-finalists will be ranked in their
                respective semi-final fleet. For their overall rank of the competitors ranking 2nd to 4th in their semi-final
                the two equally-ranked competitors from fleets A and B will be compared based on their opening series rank.</li>
          </ul>
          <h2 class="articleSubheadline">February 2023</h2>
          <ul class="bulletList">
            <li>Added ability to upload multiple video or image files of an event at once. It also includes some optimizations and bug fixes.
            </li>
          </ul>
          <h2 class="articleSubheadline">January 2023</h2>
          <ul class="bulletList">
            <li>Support for managing sharded replication in the "Landscape" panel of the "Advanced" category in the
                <a href="https://www.sapsailing.com/gwt/AdminConsole.html#LandscapeManagementPlace:">admin console</a>),
                offered as a new icon in the "Action" column of the replica sets table: in the new dialog that pops
                up you can create and remove so-called "shards" to which you can assign zero or more leaderboards
                offered by that replica set. Each shard gets its own auto-scaling group and target group in addition to the regular
                auto-scaling group / target group pair used for the public target group. By default a minimum of two instances
                are required by each shard to ensure availability. They are created with the same launch template
                used by the replica set's regular public target group. When a shard's instances are healthy,
                rules are managed in the replica set's load balancer to route traffic regarding the leaderboards
                selected for the shard to the shard's target group. This reduces traffic on the default public
                target group, and the instances of the shard can focus on the sub-set of leaderboards configured
                instead of having to compute all leaderboards in parallel. This helps reduce the leaderboard
                re-calculation times for live events with parallel live races in several classes and tens of
                competitors per leaderboard.
            </li>
            <li>Introduced new permission <tt>EVENT:UPLOAD_MEDIA</tt>. With this special permission, a user who does
                not have the full <tt>EVENT:UPDATE</tt> permission can still add (not remove or edit) media to an
                event, in particular images and videos. In our production environment the role <tt>event_manager</tt>
                grants this permission now, too, so users having that role can grant <tt>EVENT:UPLOAD_MEDIA</tt>
                to other users or the general public at their likings.
            </li>
          </ul>
          <h2 class="articleSubheadline">December 2022</h2>
          <ul class="bulletList">
            <li>Added Czech language support</li>
            <li>Imported magnetic declination tables for 2023 from NOAA</li>
          </ul>
          <h2 class="articleSubheadline">November 2022</h2>
          <ul class="bulletList">
            <li>Bug fix: when archiving a replica set, waiting for the MongoDB hash computation to complete
                now will no longer fail with a <tt>CancellationException</tt>.</li>
            <li>The landscape management panel shows a more logical structure and validates the SSH key's
                passphrase before using it in interacting with systems.</li>
            <li>Column for auto-scaling group's AMI ID in landscape management panel is now searchable and
                sortable.</li>
            <li>New scoring scheme for the 2024 Olympic Kite format, called
                "Low Point System, First with three wins in medals is winner": it uses regular low point
                scoring for the opening series (anything up to and excluding any medal series race) with
                the usual RRS A8.1 tie breaking; for any subsequent sequence of medal series the scheme
                counts the wins, and a non-discardable carry column starting a medal series is taken to
                mean "wins carried into that series," not points. A competitor is said to have "won" a
                race if no other competitor scored better in that race, including any penalty points or
                other score corrections. Should this definition apply to more than one competitor, e.g.,
                because all competitors got disqualified, were OCS or DNF, or because the first to cross
                the finish line received an STP of one point and hence scores equal to the competitor
                crossing the finish line in second position, then a winner is picked randomly. To decide
                a winner in this case, a manual score correction in favor of the desired winner is required.<p>
                In the net points sum column, the leaderboard will show wins, not points,
                for competitors who sailed in the medal series. Tie breaking for medal series competitors
                is first by the index of the medal series competed in (finalists rank better than semi-finalists
                who did not sail in the final); second by the number of wins; third by the score obtained
                in the competitors last medal race; and fourth by the rank obtained in the opening series.</li>
          </ul>
          <h2 class="articleSubheadline">October 2022</h2>
          <ul class="bulletList">
            <li>Bug fix: when moving replicas from dedicated to shared instances, now their memory configuration
                (absolute or relative) is propagated into their configuration correctly.</li>
            <li>User groups can now also be filtered by their ID.</li>
            <li>The user group and user owners in the "Local Server" tab are now clickable and navigate to the
                User Group Management and User Management tabs, respectively.</li>
            <li>Mostly transparent to the end user, we have introduced a new version of the protocol used to
                transmit data from the server to browser clients. With this new version, even large data sets
                will be streamed with constant memory footprint and with less CPU load, making a clogging of
                a server less likely even if several users make requests that solicit large responses.</li>
          </ul>
          <h2 class="articleSubheadline">September 2022</h2>
          <ul class="bulletList">
            <li>Series within a regatta now support a configuration option that, regardless a race column factor,
                keeps the 1.0 score as 1.0, scaling the other scores accordingly. For example, the scores 1, 2, 3, ...
                with a column factor of 2 would then be mapped to 1, 3, 5, ... Use this, e.g., to model iQFOil
                slalom races with heat split where the general opening series does not use split fleets.</li>
            <li>A new leaderboard type is now available which can refer to another leaderboard for tie-breaking.
                An example could be the Formula Kite rules where the high-point medal stage leaderboard is required
                to use the low-point opening series leaderboard for tie-breaking under certain circumstances.
                New scoring schemes may follow that use this new construct.</li>
            <li>A new scoring scheme "High Point System, Match Racing, Tie-Break Based on other Leaderboard" is now
                available which uses the new type of leaderboard which can reference another leaderboard for tie-breaking.
                Note that when choosing this scoring scheme for any leaderboard but one that references a tie-breaking
                leaderboard, the tie-breaking leaderboard functionality will simply be ignored, making it equivalent
                in behavior to the simpler "High Point System, Match Racing" scoring scheme. It does not by default double
                scores in medal race columns. Instead of a regular RRS A8.1 score comparison based on sorting all
                scores, this scoring scheme uses the last race's finishing order for tie breaking before resorting
                to the other leaderboard referenced.</li>
            <li>Added boat classes "Beneteau First 35" and "Beneteau First 45" with their class logos.</li>
            <li>Setting a race's finishing/finished time now also updates a tracked race's "newest event" time point,
                helping with cache invalidation and getting used when determining a leaderboard's fall-back time point
                when requesting it for the "live" time point.</li>
          </ul>
          <h2 class="articleSubheadline">July 2022</h2>
          <ul class="bulletList">
            <li>New load balancers that are created on demand now use the SSL policy "ELBSecurityPolicy-FS-1-2-Res-2019-08"
                to disable TLS 1.1 for new load balancers. It has already been disabled manually for all existing ones.</li>
            <li>In the Landscape management panel, replica set actions for the local ("active") replica set through which
                the action is triggered are disabled in case they could lead to the replica set's master process being
                stopped, moved, or re-started because this could interrupt the transaction while being processed,
                with undefined results.</li>
          </ul>
          <h2 class="articleSubheadline">June 2022</h2>
          <ul class="bulletList">
            <li>Bug fix: when only the maximum number of discards of a series was changed, the leaderboard caches were not
                properly invalidated, hence results wouldn't have been recalculated up to the next "real" change.</li>
            <li>Replication performance has been updated. Less metadata overhead, parallel serialization for asynchronous
                operations on the master node, and a versioned, yet backward-compatible protocol help to avoid congestion
                situations when, e.g., re-loading races on a master node during live operations with several replicas attached.</li>
          </ul>
          <h2 class="articleSubheadline">May 2022</h2>
          <ul class="bulletList">
            <li>To configure remote server references, instead of the <tt>SERVER:UPDATE</tt> permission users
                now need the more specific <tt>SERVER:CONFIGURE_REMOTE_INSTANCES</tt> permission.</li>
            <li>Running subscription updates is now avoided on replica servers.</li> 
            <li>Added the penalty code (IRM) "NSC" to the XRR schema, e.g., for allowing it to be imported
                from XRR sources such as Manage2Sail.</li>
            <li>Bug fix: when renaming a series while adding/removing columns to/from it, the model, especially
                on a replica, could become inconsistent due to operations interleaving. This is now run in
                sequential order, avoiding the undesired interleaving.</li>
            <li>Added WASZP boat class</li>
          </ul>
          <h2 class="articleSubheadline">April 2022</h2>
          <ul class="bulletList">
            <li>Note: the new "paywall" has been activated. There is a new role called "premium" that
                paying users can obtain. In case you have security super-powers you can add this role
                to an event's user group and imply it to all its users if you want to relieve this event
                from the restrictions of the paywall. Other than that we hope for your understanding
                regarding the introduction of this subscription-based model as it helps us to keep the
                SAP Sailing Analytics alive and available to you.</li>
            <li>The page used to edit leaderboard scores now shows the name or display name of the
                leaderboard in the header.</li>
            <li>Errors during reading the wind estimation and maneuver classification models now lead to an
                attempt to import them again from the URL specified for this purpose.</li>
            <li>Loading a race with replicas attached now achieves higher throughput on the replicas while
                inserting wind/mark/competitor fixes into the tracked race. This has been achieved by keying
                the replication operations based on their lock contention and parallelizing only those that
                do not compete for the same locks.</li>
            <li>A WindFinder spot collection "lago_maggiore" has been added.</li>
            <li>A competitor's e-mail address field can now contain a comma-separated list of e-mail addresses.
                Invitations will then be sent to all of those e-mail addresses. Note that if multiple devices
                accept such a single invitation that was sent to multiple addresses then users must make sure
                that no more than one device is actively tracking at any time. Otherwise, jumping tracks can
                be the result.</li>
            <li>Avoid a deadlock that could occur for ORC Performance Curve Scoring based on implied wind only
                (the pre-2015 rules).</li> 
            <li>When denoting a split-fleet regatta for smartphone tracking, races in colunms with more than one
                fleet will now automatically be marked to define their own set of competitors.</li>
            <li>The leg data for ORC Performance Curve Scoring in the "constructed course" variant can now also be
                captured as TWD and leg direction, calculating the leg's TWA from these.</li>
          </ul>
          <h2 class="articleSubheadline">March 2022</h2>
          <ul class="bulletList">
            <li>The REST API calls for <tt>/sailingserver/api/v1/regattas/{regatta}/races/{race}/...</tt> that
                export raw data now look for an HTTP request header field <tt>secondaryuserbearertoken</tt>
                and if present, use its value to authenticate a user that then must have the <tt>TRACKED_RACE:EXPORT</tt>
                permission for the race requested. Still, the regular ("primary") subject used to authenticate the
                request must have the <tt>REGATTA:READ</tt> and the <tt>TRACKED_RACE:READ</tt> permission
                for the respective entities.</li>
            <li>A new result importer for use with <a href="https://www.sailti.com">sailti.com</a> has been added.</li>
          </ul>
          <h2 class="articleSubheadline">February 2022</h2>
          <ul class="bulletList">
            <li>The policy for selecting replication instances can now be switched for running replica sets.
                Users now have the possibility to switch from a replica running on a shared instance to
                the use of dedicated replica instances, fully managed by the auto-scaling group. Conversely,
                a replica set using only fully-managed dedicated replica instances can be switched (back)
                to a more cost-efficient, yet still highly available replica running on a shared instance
                if workload does not require additional replicas launched by the auto-scaling group.</li>
            <li>A replica set's master process can now be moved to a different instance. Users can choose
                between moving to a shared or a dedicated instance. With this, a replica set that started
                out in an inexpensive shared set-up can me modified so that it uses a dedicated master instance.
                Furthermore, with this a scale-up and scale-down for the instance hosting the master process
                is now supported.</li>
            <li>Added a Remove button for application replica sets that is mutli-selection aware.</li>
            <li>The instance type of the replicas managed by a replica set's auto-scaling group can now be
                modified, and one by one, the replicas in the set managed by the auto-scaling group will
                be migrated to the new instance type, always keeping at least as many replicas available
                as there were when the action was started. Available as action icon and as multi selection-aware
                action button.</li>
          </ul>
          <h2 class="articleSubheadline">January 2022</h2>
          <ul class="bulletList">
            <li>Landscape management now offers to upgrade auto-scaling groups after an AMI update.</li>
            <li>Replica sets can now also be managed on shared instances. This goes for new master processes which
                can be deployed into the instance hosting another replica set's master process, or into a new
                instance prepared for being shared. Alternatively to having the auto-scaling group provide a
                dedicated first replica to increase availability, users can now choose to have a replica be deployed
                to a shared instance that runs in an availability zone different from that of the one hosting the
                replica set's master process. If no such shared instance with the port required by the new
                replica set available, a new one is created in an availability zone other than the one hosting
                this replica set's master process, and the first replica is deployed onto that.<p>
                With these steps, operators are now able to set up new replica sets using only shared
                instances when starting. While auto-scaling replicas will still be launched into new
                dedicated instances when the workload requires it, small-scale set-ups with low workloads
                can now be mapped very cost-effectively.</li>
          </ul>
          <h2 class="articleSubheadline">December 2021</h2>
          <ul class="bulletList">
            <li>The import of data from another server ("Advanced - Master Data Import") now waits for tracked races
                to have finished loading when tracking the races imported has been requested. In this case, the
                sub-progress of that step is determined by the share of races that already have finished loading.</li>
          </ul>
          <h2 class="articleSubheadline">October 2021</h2>
          <ul class="bulletList">
			<li>Added "Elan 350" boat class</li>
			<li>Added "IRC" as a class</li>
			<li>Fixed issue with mixed-up boat ID and competitor ID during competitor import</li>
			<li>A new experimental connector for YellowBrick is now provided. Provide a "race URL" such
			    as "rmsr2021" to start tracking a race. It is advisable to import competitors up-front.
			    A CSV file, as exported, e.g., from Excel, that has the column headers
			    <ul>
			      <li>Race Name</li>
			      <li>Sail Number</li>
			      <li>Model</li>
			      <li>loa</li>
			      <li>Entrant</li>
			      <li>Country</li>
			      <li>Skipper</li>
			      <li>cat-IRC</li>
			      <li>IRC</li>
			      <li>MOCRA</li>
			      <li>DH</li>
			      <li>ORC only</li>
			      <li>YellowBrick Name</li>
			      <li>Competitor ID</li>
			    </ul>
			    will be parsed properly. The "YellowBrick Name" column must contain the name
			    exactly as it appears in the YellowBrick API for the boat. The "Competitor ID"
			    column must be constructed as "YB-{raceURL}-{YellowBrick Name}". For example,
			    if your race URL is "rmsr2021" and a competitor has the YellowBrick Name "BAIT" then
			    the "Competitor ID" must be "YB-rmsr2021-BAIT".<p>
			    The IRC column holds the handicap ToT / TMF / TCC value (e.g., 1.013) The "cat-IRC"
			    is a category / classification, such as "Class 5" which will show in the competitor
			    import as a suggestion for the fleet name. MOCRA, DH, and ORC only are columns which
			    may be empty or have any non-empty string such as "x", indicating that the competitor
			    is competing in the MOCRA, Double-Handed, and/or ORC class. If the "cat-IRC" is "undefined"
			    then "ORC only" competitors will have "ORC" suggested as the race name and fleet name.<p>
			    The connector will ask for new positions every minute which is safely below the request
			    quota of once every five seconds set by YellowBrick. If the newest fix is more than 24h
			    old, the tracker stops requesting new positions automatically.
			</li>
			<li>It is now possible to copy course marks, course definitions and marks' tracking device
			    associations from one regatta to another. Use the "Copy Course and Competitors" action icon
			    in the "Connectors - Smartphone Tracking" race column list bottom left.</li>
                    </ul>
          <h2 class="articleSubheadline">September 2021</h2>
          <ul class="bulletList">
			<li>Let Igtimi connections that search devices while holding locks time out after 10s.
			    This avoids rare deadlock issues in case the Igtimi servers may not deliver an answer.</li>
			<li>Landscape management now offers an implementation for archiving an application replica set.</li>
          </ul>
          <h2 class="articleSubheadline">August 2021</h2>
          <ul class="bulletList">
			<li>Added boat classes iQFOil Men/Women/Youth</li>
          </ul>
          <h2 class="articleSubheadline">July 2021</h2>
          <ul class="bulletList">
			<li>Creating and editing a Regatta object now uses the already loaded Events with their course areas
			    to offer the event and course area selection in the Regatta dialog. This accelerates opening
			    the dialog significantly, especially when used on a server with many events, such as the archive
			    server or any public server such as my.sapsailing.com.</li>
			<li>Fixed a problem with Manage2Sail competitor import which had been introduced when the YachtScoring
			    competitor import had been added.</li>
			<li>In order to restrict an overwhelming and uselessly long list of objects to select from, object lists
			    are now reduced in several more places, based on permissions. For example, a user will only be offered
			    those Leaderboard Groups for selection in the Event create/edit dialog that the user has the
			    <tt>UPDATE</tt> permission for. Likewise, the events providing the course areas to select from
			    are restricted when creating/editing a Regatta or a Flexible Leaderboard and when setting up a
			    Race Manager App device configuration. The same applies to the
			    list of events shown in the select box in the Manage2Sail Regatta Structure Import panel. Also,
			    the leaderboards table in the "Leaderboards / Leaderboard groups" panel now has a filter checkbox
			    that by default displays only those leaderboards that the user has the <tt>UPDATE</tt> permission
			    for.</li>
			<li>A problem with uninitialized race timings may have led to endless loops trying to identify a valid
			    time range for wind sampling. This has been fixed now.</li>
			<li>A Slovenian translation of the user interface has been added.</li>
		        <li>The IOC code for "Russian Olympic Committee" is now available under the "ROC" abbreviation.</li>
		        <li>Empty Igtimi WindBot messages, such as a COG message with no payload, no longer causes an uncaught
		            exception but is now handled properly and logged accordingly. Other fixes in the same message now
		            are processed as they should.</li>
		        <li>After Igtimi changed their WebSocket implementation, we had to lower the heartbeat sending interval
		            from 120s to 15s which now avoids connection interrupts.</li>
		        <li>The <tt>/sailingserver/api/v2/leaderboards/{leaderboard-name}</tt> API now also delivers the
		            <tt>currentSpeedOverGround-kts</tt> field if the competitor is not yet in the race.</li>
		        <li>The <tt>/sailingserver/api/v1/regattas/{regattaName}/races/{raceName}/markpassings</tt> API method
		            has been extended to also deliver the "raw" passing order (which can vary from the tracked rank, e.g.,
		            because a handicap ranking metric is in use), as well as a hypothetical score that one gets by passing
		            the passing order through the scoring scheme and applying penalties or score corrections. Furthermore,
		            the IRM/MaxPointsReason is output. See
		            <a href="/sailingserver/webservices/api/v1/raceMarkPassingsGetDoc.html">/sailingserver/webservices/api/v1/raceMarkPassingsGetDoc.html</a>
		            for more details.</li>
                    </ul>
                    <h2 class="articleSubheadline">June 2021</h2>
                    <ul class="bulletList">
                        <li>Infer a tracking start/end time from race start/end time only if the regatta is marked accordingly.</li>
                        <li>Bugfix in landscape management: when upgrading a replica set whose SERVER_NAME property does
			                not equal the hostname used to address it, the temporary replica was trying to replicate
			                from {SERVER_NAME}.sapsailing.com instead of {hostname}.sapsailing.com.</li>
			<li>GRIB file import in the "Tracked Races / Wind" panel now turns each position into a separate wind source,
			    leading to better visual interpolation in streamlet display on map.</li>
			<li>The de-selection of wind sources for particular races in the tab "Tracked Races / Wind" is now stored persistently.
			    This way, the de-selection survives re-loading of the race as well as re-starting or upgrading a server.</li>
                    </ul>
                    <h2 class="articleSubheadline">May 2021</h2>
                    <ul class="bulletList">
                        <li>Added the RS21 boat class including logo, hull length and visualization type as a pre-defined boat class.</li>
                        <li>Fixed an error regarding removing of non-transitive roles.</li>
                        <li>Fixed problem with changing the ownership hierarchy of event series that have a leaderboard group
                            with an overall leaderboard.</li>
                        <li>Bugfix: When selecting "ORC Performance Curve (&gt;>=2015, leader as baseline)" the certificate management button
                            was missing in the Regatta panel in the AdminConsole. This has now been fixed.</li>
                        <li>Bugfix: When an incomplete ORC certificate that is missing allowances for certain pre-configured
			    course types, such as "non-Spinnaker," then loading those certificates after a server re-start
			    failed. This problem has now been fixed, and such missing allowances will be represented as 0.0s values.</li>
			<li>Bugfix: ORC leg parameters editor reported tracked TWA flipped by 180°.</li>
			<li>Added "sanfrancisco" as a new WindFinder spot collection, covering several stations around the San Francisco Bay</li>
			<li>Bugfix for a regression: Updating the TracTrac live delay stopped working when no "official result reconciliation"
			    was selected.</li>
                    </ul>
                    <h2 class="articleSubheadline">April 2021</h2>
                    <ul class="bulletList">
                        <li>The <tt>/sailingserver/api/v1/wind/putWind</tt> method now has a missing null check in case
                            there are untracked regattas in the scope analyzed for races that would accept wind fixed.</li>
                        <li>Importing of results where sail numbers have leading or trailing space/blank characters works now.</li>
                        <li>Image URLs used for events must not use the insecure HTTP protocol anymore; they have to use HTTPS now,
                            meaning they should start with "http://".</li>
                        <li>Fixed a problem with API access to seasonal/overall leaderboards regarding reporting "official" status.
                            Clients received an error message when querying seasonal leaderboards. This is now solved.</li>
                        <li>Fixed a regression regarding user e-mail validation, introduced when AdminConsole started supporting place / panel identification through
                            URL fragments (such as https://www.sapsailing.com/gwt/AdminConsole.html?locale=es#UserManagementPlace:).
                            The problem was caused by the fragment (#UserManagementPlace:) preceding what was supposed to be the URL
                            parameters identifying the user and validation code. As a result, a user trying to validate an e-mail
                            address would have seen an error message informing about a "null" user that couldn't be found.</li>
                        <li>The "Refresh" button in the Leaderboards/Leaderboards panel now also appears if the user does not
                            have permissions to create a new leaderboard.</li>
                    </ul>
                    <h2 class="articleSubheadline">March 2021</h2>
                    <ul class="bulletList">
                        <li>When importing ORC certificates that provide 0.0s as allowance anywhere in the polar which cannot reasonably be represented
                            in the internal format which is speed-based, those certificates can now at least be read successfully. The speeds will
                            internally be set to "infinity" for those values for consistency.</li>
                        <li>ORC Certificates provided in JSON format that lack allowances in certain categories, such as <tt>NonSpinnaker</tt>,
                            or that lack a valid specification of their <tt>Family</tt> can now still be searched and imported.</li>
                    </ul>
                    <h2 class="articleSubheadline">February 2021</h2>
                    <ul class="bulletList">
                        <li>The <tt>/sailingserver/windStatus</tt> servlet now shows more detailed information about the Igtimi fixes received and processed
                            into a Wind fix.</li>
                    </ul>
                    <h2 class="articleSubheadline">January 2021</h2>
                    <ul class="bulletList">
                        <li>A new competitor import plug-in is available now for YachtScoring (see <a href="https://www.yachtscoring.com/">https://www.yachtscoring.com/</a>).
                            You can simply enter your YachtScoring event ID (e.g., 13062 for the Bacardi Invitational Winter Series)
                            and start importing your entries from YachtScoring into the SAP Sailing Analytics.</li>
                        <li>The <tt>/gwt/status</tt> output now contains additional attributes describing the server name and more
                            details about the replication status.</li>
                        <li>The <tt>/sailingserver/api/v1/status</tt> servlet has been removed; should you have used it, please use
                            <tt>/gwt/status</tt> from now on.</li>
                        <li>The administration console has undergone
                            some technical improvement. Panels including their code and data
                            are loaded only when needed, significantly reducing initial code
                            and data download. Furthermore, all panels can now be navigated
                            to by a fragment identifier. Example: <a
                            href="https://dev.sapsailing.com/gwt/AdminConsole.html#RegattasPlace:">https://dev.sapsailing.com/gwt/AdminConsole.html#RegattasPlace:</a>.
                            These places become part of the browsing history, so the back/forward navigation in the browser is now
                            aware of the click path and how it went through the panels which turns out to be particularly useful
                            when leaving the AdminConsole through a link opening another URL in the same tab.</li>
                        <li>It is now possible to construct AdminConsole links that have a filter and/or selection in place for the
                            main table in the panel (should there be such a "main table"). Example:
                            <a href="https://dev.sapsailing.com/gwt/AdminConsole.html#RegattasPlace:filter=Trave">https://dev.sapsailing.com/gwt/AdminConsole.html#RegattasPlace:filter=Trave</a>
                            which shows only regattas containing the string "Trave", or
                            <a href="https://dev.sapsailing.com/gwt/AdminConsole.html#LeaderboardGroupsPlace:select=0b7e71c5-f944-4650-bf09-f902ce76c3d3&filter=0b7e71c5-f944-4650-bf09-f902ce76c3d3">https://dev.sapsailing.com/gwt/AdminConsole.html#LeaderboardGroupsPlace:select=0b7e71c5-f944-4650-bf09-f902ce76c3d3&filter=0b7e71c5-f944-4650-bf09-f902ce76c3d3</a>
                            which selects and filters for a single leaderboard group.
                            The <tt>selectExact</tt> parameter will usually select fewer line items than the <tt>select</tt> parameter because it tries to match its value with the whole column value:
                            <a href="https://dev.sapsailing.com/gwt/AdminConsole.html#RegattasPlace:selectExact=Worlds">https://dev.sapsailing.com/gwt/AdminConsole.html#RegattasPlace:selectExact=Worlds</a>. 
                            If <tt>filter</tt> and <tt>select</tt> parameter values are the same, you can replace it with the <tt>filterAndSelect</tt> parameter:
                            <a href="https://dev.sapsailing.com/gwt/AdminConsole.html#RegattasPlace:filterAndSelect=Trave">https://dev.sapsailing.com/gwt/AdminConsole.html#RegattasPlace:filterAndSelect=Trave</a>. 
                            You can combine all the <tt>filter</tt> and <tt>select</tt> parameters by using the ampersand-character. Example: 
                            <a href="https://dev.sapsailing.com/gwt/AdminConsole.html#RegattasPlace:filter=Trave&selectExact=Worlds">https://dev.sapsailing.com/gwt/AdminConsole.html#RegattasPlace:filter=Trave&selectExact=Worlds</a>. 
                            Use URL-encoding for special characters in the parameter values. See class <tt>FilterAndSelectParameters</tt> for a full documentation of the filter and select-parameters.
                         </li>
                         <li>When editing a user's permissions, the suggest box now shows the complete set of permissions.</li>
                    </ul>
                    <h2 class="articleSubheadline">December 2020</h2>
                    <ul class="bulletList">
                        <li>On replicas, user group memberships did not always update correctly, due to a reference to a stale
                            user store received with the initial load when replication starts up. This problem has been fixed now.</li>
                        <li>Under "Race Manager App" the device configurations now offer additional options to pre-configure a device
                            for a particular event, a specific course area of the event, and an optional role/priority such as
                            "Officer on vessel" or "Shore control". The QR-code and link produced are in a new format that is
                            understood starting with Race Manager App version 1.4.91 and which supports installing the app
                            and still recognizing the configuration upon the first app start ("deep link support").</li>
                        <li>In the Master Data Import panel under the Advanced category we changed the default setting for
                            the checkbox that enables the transport of the tracking parameters required to track all races
                            imported on the importing server again. This includes, e.g., the TracTrac JSON URLs and all other
                            connectivity parameters. As an effect, by default after the Master Data Import completes, all
                            races of the event(s) imported will automatically be loaded on the importing side.</li>
                        <li>When changing competitor or boat ownerships from within a registration list at race or regatta
                            level and then saving the list again, due to a bug only the single record whose ownership data
                            was modified was still considered registered, and all other objects from the list got de-registered.
                            This has now been fixed.</li>
                    </ul>
                    <h2 class="articleSubheadline">November 2020</h2>
                    <ul class="bulletList">
                        <li>Anniversary calculation must now be turned on explicitly. Set system property <pre>-DAnniversaryRaceDeterminator.enabled=true</pre> at startup. Otherwise no anniversary is calculated.</li>
                        <li>REST endpoint /api/v1/trackedRaces/getRaces to retrieve list of races that are available on the requested server 
                        has been extended to filter returned list of races by given events. A inclusive/exclusive logic is available. 
                        Using HTTP is deprecated for this interface from now. Use HTTP POST instead.</li>
                    </ul>
                    <h2 class="articleSubheadline">October 2020</h2>
                    <ul class="bulletList">
                        <li>Fixed a regression regarding the transmission of a time-on-time/time-on-distance ranking metric
                            configuration to a new replica server in the initial load.</li>
                        <li>The "unlink" button in the competitor import dialog now shows again correctly.</li>
                        <li>Competitors to be imported for which a competitor already exists with an equal ID are
                            now recognized as "similar" and suggested for mapping.</li>
                        <li>Fixed bug that occurred when a pairing list was to be inserted into a regatta's series,
                            and another series existed whose races not yet had the flag set that allows per-race competitor
                            assignments.</li>
                        <li>WindFinder has offered us a new spot collection <tt>new_york</tt> which is now listed in the corresponding
                            content assist in the Events editing dialog, tab "WindFinder".</li>
                    </ul>
                    <h2 class="articleSubheadline">September 2020</h2>
                    <ul class="bulletList">
                        <li>Due to loadbalancing request between master and replica all GET requests are routed to replicas. As API calls 
                            going to /api/v1/regattas/{regattaName}/tracking_devices need to be answered by master, HTTP Post is required from now.
                            Please update existing applications. Support for GET will be removed in the future.</li>
                        <li>GET request for /sailingserver/api/v1/tracking_devices/[deviceUUID] are removed. Please use POST instead.</li>
                        <li>Due to loadbalancing between master and replica all GET requests are routed to replicas. As API calls 
                            going to /sailingserver/api/v1/tracking_devices/[deviceUUID] need to be answered by master, HTTP POST is required from now.
                            Please update existing applications. As support for GET will be removed in the near future. 
                        </li>
                        <li>Master/replica loadbalancing introduced. GWT Async Services are now split between read and write operations. 
                            Requests being an HTTP POST or having the HTTP header X-SAPSSE-Forward-Request-To set to master will go to the master instance.
                        </li>
                        <li>In the /competitor/live API end point, if a gap to leader turns "infinite" because a VMG
                            goes down to 0.0kts, the API will now output a <tt>null</tt> value for <tt>gapToLeader-s</tt>
                            instead of throwing an exception.</li>
                        <li>When generating a pairing list for a league style event, competitor-to-number assignments
                            are now shuffled randomly before applying the numeric pairing list template to the competitor
                            list. This way, the same numeric pairing list table will generate different competitor pairings
                            each time applied.</li>
                        <li>The REST API end point for posting GPS fixes has changed its behavior and offers two new query parameters to control this
                            change. Maneuver changes are now only returned if the <tt>returnManeuverUpdate</tt> parameter is explicitly set to <tt>true</tt>.
                            Additionally, the client posting the fixes can use the <tt>returnLiveDelay</tt> boolean parameter to request the live delay
                            of each race the fixes were posted to. Clients may use this to adjust their sending delay and buffering behavior, e.g., as to
                            preserve energy and bandwidth in case the server-side live delay permits for more latency in data transmission.</li>
                        <li>A regression in the "Replication" panel has been fixed; it led to a growing empty space underneath the list
                            of replicas attached.</li>
                    </ul>
                    <h2 class="articleSubheadline">August 2020</h2>
                    <ul class="bulletList">
                        <li>Fixed a problem with "None" implied wind source selection for ORC PCS races.
                            It caused a serialization error of the race log, e.g., when requested by the
                            Race Manager App.</li>
                        <li>Added boat classes X-332, J/92, and J/92S.</li>
                        <li>SwissTiming races can now also be loaded from log files named <tt>{race-id}.log</tt> located
                            in the same folder as the JSON document holding the event information if the host name
                            in the connectivity information is left empty.</li>
                    </ul>
                    <h2 class="articleSubheadline">July 2020</h2>
                    <ul class="bulletList">
                        <li>Fixed a problem with cross-track error calculations in case no track can be found for a competitor</li>
                        <li>In the Competitor tables in AdminConsole, added the missing ToT handicap value column and made both,
                            the ToT and ToD column, sortable.</li>
                        <li>New menu entries in the header of the SAP Sailing home. Depending on the currently logged in users rights a link to the Administration Console and/or Data Mining is shown.
                         When logging into a server without administration rights the event management entry will point to the value configured with the system property com.sap.sailing.eventmanagement.url (default: https://my.sapsailing.com). </li>
                        <li>Fixed the passing through of a new mark's short name; so far, erroneously, the long name was stored
                            also as the short name when using the AdminConsole to create a new mark.</li>
                        <li>Added boat classes Spaekhugger, Scan Kap 99, and Dansk BB 10M.</li>
                        <li>Fixed an internal locking problem that led to errors when trying to revoke a regatta log event, such as when
                            removing a device mapping from a regatta.</li>
                        <li>The <tt>/sailingserver/api/v1/regattas/{regattaname}/competitors</tt> endpoint now tells the effective,
                            not the competitor-local handicap values which may have been adjusted at regatta level, overriding the
                            default values that the competitor object provides. Compare with
                            <tt>/sailingserver/api/v1/competitors/{competitorId}</tt>.</li>
                        <li>Fixed a problem with assigning existing competitors (with boats) to regattas that are
                            configured for competitors changing boats across races. Previously, competitors used
                            in regattas where competitors don't change boats were not selectable for regattas
                            where competitors <em>do</em> change boats. This is now changed such that competitors
                            with boat assignments can also be used (without their boat assignments) in regattas
                            where competitors change boats.</li>
                        <li>Added boat class "Wayfarer"</li>
                        <li>Fixed an issue with the <tt>/sailingserver/api/v1/boatclasses</tt> REST API which now delivers
                            all known boat classes, regardless of whether any polar data exists for them or not.</li>
                        <li>The file upload size limit was increased to a more contemporary 8GB.</li>
                        <li>Added a field <tt>courseAreaId</tt> to the REST API output for regattas which now tells
                            for each race in the regatta on which course area it saw its last start attempt.</li>
                        <li>When creating or editing an event, URLs entered without protocol will now automatically be
                            completed with "https://" as the protocol specification to avoid unnecessary errors.</li>
                        <li>Remote Server Instance management has been made more selective. So far, all public events
                            ("list on homepage == Yes") on a remote server were featured in the referencing server's
                            event list and stage, as well as in a search operation. Now, administrators can pick and choose
                            from the public event list on the remote server which ones to expose on the referencing side.
                            The list can be including or excluding. Existing remote server references are handled as having
                            and "excluding" with an empty list of events excluded, giving the classic behavior of drawing
                            from all events. When creating new remote references, from now on they will be created as
                            "including" starting out with an empty event list. The administrator hence has to pick events
                            to feature explicitly, and new events added on the remote side will no longer automatically show
                            on the referencing side. An "excluding" remote reference needs to be set up for this "legacy"
                            behavior.</li>
                        <li>Based on user input, the "selected" marker in rows supporting multiple selection now uses
                            a stronger "SAP Blue" color so that selected rows can be recognized even easier.</li>
                        <li>Passwords or secret access keys of file storage configuration are no longer displayed after submitting.</li>
                        <li>Added "aarhus" as new <a href="https://www.windfinder.com">WindFinder</a> spot collection.</li>
                    </ul>
                    <h2 class="articleSubheadline">June 2020</h2>
                    <ul class="bulletList">
                        <li>The REST endpoints <tt>/sailingserver/api/v1/competitors/{competitorId}</tt>,<br>
                            <tt>/sailingsserver/api/v1/leaderboards/{leaderboardName}/competitors/{competitorId}</tt>,<br>
                            <tt>/sailingserver/api/v1/regattas/{regattaname}/competitors</tt> and<br>
                            <tt>/sailingserver/api/v1/regattas/{regattaname}/entries</tt><br>
                            have been brought to the same set of comeptitor attributes in the JSON result object.<br>
                            For backward compatibility of the endpoints <tt>/sailingserver/api/v1/competitors/{competitorId}</tt> and
                            <tt>sailingsserver/api/v1/leaderboards/{leaderboardName}/competitors/{competitorId}</tt>
                            the JSON result object was extended by the attributes
                            <ul class="bulletList"><li><tt>color</tt> (replaced by <tt>displayColor</tt>)</li>
                            <li><tt>countryCode</tt> (replaced by <tt>nationalityISO2</tt>)</li>
                            <li><tt>flagImage</tt> (replaced by <tt>flagImageUri</tt>)</li>
                            <li><tt>teamImageUri</tt> (replaced by <tt>team/imageUri</tt>)</li>
                            </ul><br>
                            These attributes are deprecated and will be removed in one of the next releases.
                            For more information see the API documentation of <a target="_new" href="/sailingserver/webservices/api/v1/competitorGetDoc.html"><tt style="white-space: nowrap;">/sailingserver/api/v1/competitors/{competitorId}</tt></a>
                            and <a target="_new" href="/sailingserver/webservices/api/v1/leaderboardCompetitorGetDoc.html"><tt style="white-space: nowrap;">sailingsserver/api/v1/leaderboards/{leaderboardName}/competitors/{competitorId}</tt></a>
                        </li>
                        <li>The following REST endpoint URLs of the Usergroups-API and the Preferences-API have been replaced and are now deprecated. The deprecated URLs will be removed in
                            one of the next releases.
                        <table>
                            <tr><th>HTTP Method</th><th>Deprecated Endpoint URL</th><th>Replaced by URL</th><th></th></tr>
                            <tr><td>GET</td><td><tt>/sailingserver/api/v1/usergroups</tt></td><td><tt>/security/api/restsecurity/usergroup/list/groupsUserIsPartOf</tt></td><td><a target="_new" href="/security/webservices/api/usergroup.html"><tt style="white-space: nowrap;">see docs<tt></a></td></tr>
                            <tr><td>GET</td><td><tt>/sailingserver/api/v1/usergroups/readable</tt></td><td><tt>/security/api/restsecurity/usergroup/list/readable</tt></td><td><a target="_new" href="/security/webservices/api/usergroupsGetReadable.html"><tt style="white-space: nowrap;">see docs<tt></a></td></tr>
                            <tr><td>POST</td><td><tt>/sailingserver/api/v1/usergroups/setDefaultTenantForCurrentServerAndUser</tt></td><td><tt>/security/api/restsecurity/usergroup/setDefaultTenantForCurrentServerAndUser</tt></td><td><a target="_new" href="/security/webservices/api/usergroupsSetDefaultTenantForCurrentServerAndUser.html"><tt style="white-space: nowrap;">see docs<tt></a></td></tr>
                            <tr><td>POST</td><td><tt>/sailingserver/api/v1/usergroups/addAnyUserToGroup</tt></td><td><tt>/security/api/restsecurity/usergroup/addAnyUserToGroup</tt></td><td><a target="_new" href="https://www.sapsailing.com/security/webservices/api/usergroupsAddAnyUserToGroup.html"><tt style="white-space: nowrap;">see docs<tt></a></td></tr>
                            <tr><td>GET</td><td><tt>/sailingserver/api/v1/usergroups/{userGroupId}/roles</tt></td><td><tt>/security/api/restsecurity/usergroup/{groupId}</tt></td><td><a target="_new" href="/security/webservices/api/usergroup.html"><tt style="white-space: nowrap;">see docs<tt></a></td></tr>
                            <tr><td>DELETE</td><td><tt>/sailingserver/api/v1/usergroups/{userGroupId}/roles</tt></td><td><tt>/security/api/restsecurity/{groupId}/role/{roleId}</tt></td><td><a target="_new" href="/security/webservices/api/usergroup.html"><tt style="white-space: nowrap;">see docs<tt></a></td></tr>
                            <tr><td>PUT</td><td><tt>/sailingserver/api/v1/usergroups/{userGroupId}/roles</tt></td><td><tt>/security/api/restsecurity/usergroup/{groupId}/role/{roleId}</tt></td><td><a target="_new" href="/security/webservices/api/usergroup.html"><tt style="white-space: nowrap;">see docs<tt></a></td></tr>
                            <tr><td>GET</td><td><tt>/sailingserver/api/v1/preferences/{settings_key}</tt></td><td><tt>/security/api/restsecurity//preferences/{settings_key}</tt></td><td><a target="_new" href="/security/webservices/api/preferencesGet.html"><tt style="white-space: nowrap;">see docs<tt></a></td></tr>
                            <tr><td>PUT</td><td><tt>/sailingserver/api/v1/preferences/{settings_key}</tt></td><td><tt>/security/api/restsecurity//preferences/{settings_key}</tt></td><td><a target="_new" href="/security/webservices/api/preferencesPut.html"><tt style="white-space: nowrap;">see docs<tt></a></td></tr>
                            <tr><td>DELETE</td><td><tt>/sailingserver/api/v1/preferences/{settings_key}</tt></td><td><tt>/security/api/restsecurity/preferences/{settings_key}</tt></td><td><a target="_new" href="/security/webservices/api/preferencesDelete.html"><tt style="white-space: nowrap;">see docs<tt></a></td></tr>
                        </table>
                        </li>
                        <li>Fixed a regression with the <tt>/security/api/restsecurity/ownership</tt> and the
                            <tt>{regattaname}/races/{racename}/competitors/positions</tt> resource which produced empty
                            output documents.
                        </li>
                        <li>Fixed a concurrency/synchronization issue with the WindFinder connector</li>
                        <li>Fixed production of the "raceViewerUrl" attribute in the leaderboardgroups REST endpoint.</li>
                    </ul>
                    <h2 class="articleSubheadline">May 2020</h2>
                    <ul class="bulletList">
                        <li>There are new Java Management Beans (MX Beans) for the thread pool executors
                            that run various tasks inside the server. Find them at object name
                            <tt>com.sap.sse.ThreadPool.{thread-pool-name}</tt> with {thread-pool-name}
                            being something like "Default background executor" or "Default foreground executor".
                            Particularly attributes such as <tt>QueuedTasks</tt> and <tt>CompletedTaskCount</tt>
                            can help JMX clients such as JConsole to understand the state of the server.
                        </li>
                        <li>Leaderboards and regattas used to have a single "default" course area assignment. This caused
                            problems when particularly split-fleet regattas assigned their different fleets to different
                            course areas at the same time. See also
                            <a href="https://bugzilla.sapsailing.com/bugzilla/show_bug.cgi?id=3465">bug 3465</a>. Now it is
                            possible to select more than one course area from the enclosing event for a regatta and flexible
                            leaderboard. As an immediate effect, the SAP Sailing Race Manager app which uses the course area
                            as a filter for the regattas to display for an event can now see the same regatta on different devices
                            configured for different course areas. For example, if a regatta splits its Gold and Silver fleets
                            to race on course areas Delta and Echo, respectively, then now users of the SAP Sailing Race Manager app
                            will see this regatta when they are logged on to course area Delta or to course area Echo.
                        </li>
                        <li>When setting a start time for a race through the "Race Log," such as from the SAP Sailing Race
                            Manager app or, e.g., the AdminConsole.html start time setting feature, the course area on which the
                            start will happen can be captured in the log entry. If not provided, and if the regatta / leaderboard
                            to whose log the entry is added has exactly one course area configured then that will be the default
                            course area for the race. With this new feature is it possible to specify exactly on which course area
                            a race has started, even if the enclosing regatta uses multiple course areas, either over time or even
                            at the same time. The SAP Sailing Race Manager app now uses the course area to which the user logs on to
                            fill this new field in the start time log entries.
                        </li>
                        <li>An incompatible change has been applied to the JSON output format of the
                            <tt>sailingserver/api/v1/regattas/{regatta-name}</tt> end point. Instead of delivering
                            the ID of the single "default" course area in the field <tt>courseAreaId</tt> now a list
                            of such IDs is provided in the <tt>courseAreaIds</tt> field as an array that is always present
                            but may be empty.
                        </li>
                        <li>"Flexible" leaderboards can no longer be renamed. The background of this change is that renaming was
                            always flawed, particularly regarding the race logs attached to those leaderboards.
                        </li>
                        <li>The <tt>sailingserver/api/v1/events/createEvents</tt> REST endpoint now generates the event's default base URL
                            by guessing the protocol (http/https) from any port seen in the request's scheme-specific part, if any, defaulting
                            to https, assuming that even if the request arrives by HTTP it may likely have passed through an SSL-offloading
                            reverse proxy or load balancer. Use the <tt>baseurl</tt> form parameter for the request to set this explicitly.
                        </li>
                    </ul>
                    <h2 class="articleSubheadline">April 2020</h2>
                    <ul class="bulletList">
                        <li>There is a new switch for the TracTrac connector you can use to automatically receive
                            updates about official race status changes and competitor results from the TracTrac API.
                            Use this only if results qualified as "OFFICIAL" by the TracTrac API are truly validated
                            and you really want to automatically update your leaderboards from those results directly.
                            As a result, race log events will be created automatically, as if they had been produced
                            by the SAP Sailing Race Manager app.
                        </li>
                        <li>User name and password default to the current user for a master data import with blank 
                            user name and password fields. See detailed explanation in the Master Data Import tab in
                            the Advanced section.
                        </li>
                        <li>The master data import (MDI) can now optionally also import the connectivity information needed
                            to restore the tracked races attached to the structures imported. If this checkbox is selected,
                            connection records will be added to the respective connector's tab, and the tracking of the
                            races will be started automatically upon completing the data import. With the connection records
                            added it will also be possible to load those races again on the importing side even if they
                            are temporarily removed again or should fail to load.
                        </li>
                        <li>The <tt>TRACKED_RACE:EXPORT</tt> permission is now required on a tracked race in order to export
                            raw position data for competitors and marks, as well as for obtaining the detailed wind fixes through
                            the REST API.
                        </li>
                        <li>Good news for using the SAP Sailing Analytics with WindFinder support in the Caribbean and in particular
                            the British Virgin Islands (BVIs): "tortola" was added to the list of supported WindFinder spot collections.
                        </li>
                    </ul>
                    <h2 class="articleSubheadline">March 2020</h2>
                    <ul class="bulletList">
                    <li>White label: Removal of SAP logos and brand related text from home page and racing panels. Use system property <pre>-Dcom.sap.sse.debranding=true</pre>
                    </ul>
                    <ul class="bulletList">
                        <li>The visualization for ORC certificates has been much improved. It now shows all the
                            time allowances relevant for Performance Curve Scoring (PCS) and offers a link to the
                            official PDF version of the respective certificate, based on its reference number.
                        </li>
                        <li>Improved ESC/Enter key handling in user role/permission editing dialog</li>
                        <li>The "Replication" panel in the "Advanced" category now has improved information about the
                            replicables shown. An advanced replica information string may reveal more than just the address,
                            and the address is now resolved through any <tt>X-Forwarded-For</tt> header fields present
                            during replica registration, hence also working through load balancers and reverse proxies.
                        </li>
                        <li>Mark Properties positioning information can now also be removed from a Mark Properties object
                            again.
                        </li>
                    </ul>
                    <h2 class="articleSubheadline">February 2020</h2>
                    <ul class="bulletList">
                        <li>The "Local Server" tab now refreshes automatically when it comes into view.</li>
                        <li>There is a new system property <tt>repliate.restore.replicas</tt>. When it is set to <tt>true</tt>
                            (which is the default),
                            upon start-up the server instance will read the replica descriptors stored persistently when
                            a replica registers, assuming that those replicas are still alive and want to continue to
                            receive replication updates from this server. This way, replicas may not have to be
                            re-started or re-connected to the re-started master instance. Note, though, that
                            as the re-started master loads races, those loading activities will be broadcast
                            to all replicas which are likely to have all that information already. Use the flag, e.g.,
                            in the <tt>ADDITIONAL_JAVA_ARGS</tt> environment variable that the <tt>start</tt> script
                            will consider, as in<pre>
                              ADDITIONAL_JAVA_ARGS="${ADDITIONAL_JAVA_ARGS} -Drepliate.restore.replicas=true"
                            </pre></li>
                        <li>Replication from replica to master will now re-send upon HTTP status 404 which
                            may indicate a re-starting master where the health check hasn't properly disabled
                            forwarding requests to the instance.
                        </li>
                        <li>Replication operations that a replica needs to send back to the master instance are
                            now consistently sent in a background task, avoiding any hold-ups and latencies in
                            client / user interaction.
                        </li>
                    </ul>
                    <h2 class="articleSubheadline">January 2020</h2>
                    <ul class="bulletList">
                        <li>Overhaul of the Result Import URLs page to be more user friendly and to better fit in with
                        the other pages. The Manage2Sail and Yachtscoring importers now support entering an event id
                        instead of a full URL.
                        </li>
                        <li>Implemented API endpoints for configuring courses independently from regattas.
                            The model has been extended by the new domain types mark template, mark properties, mark role and course template.
                            <ul>
                                <li>A mark template defines the appearance of a mark in a regatta independent representation. Mark templates represent marks in the waypoint sequence of a course template.</li>
                                <li>Mark properties also define the appearance of a mark. Despite the appearance it may contain a reference to a tracking device or a fixed mark position. They can be used to represent a catalogue of resusable mark definitions to describe real world marks or to supply a box of tracking devices.</li>
                                <li>A course template can be used to create a course based on mark templates and a sequence of waypoints. The sequence of waypoints may contain a repeatable sub sequence of waypoints which will insert repeating mark sequences for the number of laps specified when creating a course.</li>
                                <li>A mark role defines the purpose of a mark used in the waypoint sequences of a regatta course or course template and allows to swap out marks or mark templates without changing the the effective waypoint sequence. Having this a course template and regatta course may define a compatible waypoint sequence while being based on different mark definitions.</li>
                            </ul>
                            <p>Dialogs to create mark roles, mark template, mark properties and course templates are provided in the admin console accessible 
                            by a new menu point "Course Creation". There is currently no dialog to create a course from a coursetemplate.</p>
                        </li>
                        <li>
                            <p>Added an API for course configurations as a general model that can be used to create a course or a course template 
                               by using mark templates, mark properties and freestyle defined mark configurations. It is possible
                               to create a course configuration out of an existing course and modify the course by updating the course configuration.</p> 
                        </li>
                    </ul>
                    <h2 class="articleSubheadline">November 2019</h2>
                    <ul class="bulletList">
                        <li>Added system property <tt>security.sharedAcrossSubdomainsOf</tt> which can be used to
                            configure the security service as shared across several subdomains of the parent
                            domain specified by the system property. Use, e.g., as in<pre>
                              -Dsecurity.sharedAcrossSubdomainsOf=sapsailing.com
                            </pre>
                        </li>
                        <li>Added system property <tt>security.baseUrlForCrossDomainStorage</tt> which can be used to
                            configure which origin's local storage is used, e.g., for storing settings and the time point
                            a user was seen last. Use, e.g., as in<pre>
                              -Dsecurity.baseUrlForCrossDomainStorage=https://www.sapsailing.com
                            </pre>
                            This allows the settings to be shared across different sub-domains. Note that the instance
                            of the SAP Sailing Analytics running at the base URL chosen needs to be configured to allow
                            requests from the domain hosting your instance of the application.<p>
                            The implementation includes an invisible <tt>iframe</tt> element in the page, loaded from the base URL provided
                            in the system property and then uses cross-window, cross-domain messaging between the application
                            and the <tt>iframe</tt> to request storage access and receive responses and storage events.
                        </li>
                        <li>Added system property <tt>gwt.acceptableCrossDomainStorageRequestOriginRegexp</tt> which can be used to
                            configure which origins are permitted to access the local storage in the server instance. For example,
                            to grant access to the local storage of www.sapsailing.com for all sub-domains of sapsailing.com including
                            sapsailing.com itself, specify
                            the following regular expression:<pre>
                              -Dgwt.acceptableCrossDomainStorageRequestOriginRegexp=https?://(.*\.)?sapsailing\.com$
                            </pre> or, for allowing for an optional port specification, it could be something like<pre>
                              -Dgwt.acceptableCrossDomainStorageRequestOriginRegexp=https?://(.*\.)?sapsailing\.com(:[0-9]*)?$
                            </pre>
                            To represent this in the <tt>env.sh</tt> configuration file for an instance, use, e.g., something like this:<pre>
                                ADDITIONAL_JAVA_ARGS="$ADDITIONAL_JAVA_ARGS -Dgwt.acceptableCrossDomainStorageRequestOriginRegexp=https?://(.*\\.)?sapsailing\\.com\$"
                            </pre>
                            Note the escaping of the backslashes and the $ sign with a preceding backslash character in this Bash
                            syntax.<p>
                            This allows the <tt>iframe</tt> embedded in other instances for cross-domain local storage access to
                            read from the local storage compartment for domain www.sapsailing.com (the example instance configured
                            by the system property shown above) if the other instance's origin ends on ".sapsailing.com".<p>
                            Note that the origin is presented as the scheme (e.g., "https://") plus the hostname, plus optionally
                            the colon-separated port, so you may be seeing something like "https://lyc.sapsailing.com" or
                            "http://127.0.0.1:8888".<p>
                            If the system property is not specified, no origin will be permitted to use this instance's local storage
                            through the cross-domain storage mechanism.
                        </li>
                    </ul>
        
                    <h2 class="articleSubheadline">October 2019</h2>
                    <ul class="bulletList">
                        <li>
                            The ORC Performance Curve (PCS) ranking metric is now implemented. Two flavors exist, one
                            as valid up until 2015 with ranking by implied wind and corrected times calculated
                            using a scratch boat's performance curve; and the current default one valid starting
                            from 2015, using each competitor's own performance curve to calculate the allowance
                            based on the greatest implied wind achieved in the race and then computing the
                            corrected time as the delta between time elapsed and individual allowance.<p>
                            In the Regattas/Regattas tab the boat certificates can be managed with a new action
                            button. Certificates can be uploaded, and certificates can be referenced by URL,
                            e.g., pointing to the ORC web site's certificate database. Then, the certificates
                            can be assigned to the boats one by one. Certifiate assignment can be overruled on
                            a per-race basis in the Leaderboards/Leaderboards tab.<p>
                            Furthermore, course definitions can be fixed for the ORC PCS rules; legs can be
                            defined to be "constructed course" or any of the pre-defined types (windward/leeward,
                            coastal long distance, non-spinnaker, and circular random). Tracking data can be used
                            to pre-fill leg distance and true wind angle. Desired total course distances can be spread
                            proportionally across the legs based on their estimated length. For more details
                            see <a href="https://wiki.sapsailing.com/wiki/howto/setup-orc-regatta">https://wiki.sapsailing.com/wiki/howto/setup-orc-regatta</a>.
                        </li>
                        <li>
                            Loading a race using the TracTrac connector used to determine the race's boat class
                            based on the boat class of the majority of the race's competitors. This approach leads
                            to trouble specifically for non-one-design regattas where different boats compete against
                            each other, and the regatta is modeled with a "boat class" representing the handicap
                            rule set, such as IRC, ORC, or similar. Now, the race boat class is inferred from the
                            regatta boat class in which the race is created. Only in case a default regatta needs
                            to be created, the old majority rule applies to determining the regatta's (and
                            consequently the race's) boat class.
                        </li>
                    </ul>
                    <h2 class="articleSubheadline">September 2019</h2>
                    <ul class="bulletList">
                        <li>
                            The RaceBoard timeslider has been adjusted to react to blue flag events. In particular the
                            timeslider will wait for a blue flag down event if a blue flag up event has occurred.
                        </li>
                    </ul>
                    <h2 class="articleSubheadline">August 2019</h2>
                    <ul class="bulletList">
                        <li>New API endpoints were added to get the status of tracking devices. By now, just the last received GPS fix is returned in the status.
                            Under /sailingserver/api/v1/tracking_devices/[deviceUUID] the status of smartphone tracking devices can be read by using the device's UUID.
                            /sailingserver/api/v1/regattas/[regattaName]/tracking_devices the status for all tracking devices associated to a regatta is returned.
                            While the first requires the non public device UUID to be included in the request, the latter requires a user to have UPDATE permission for the regatta in question.
                        </li>
                        <li>Added a filter to hide all elements the current user is not allowed to edit. The filter can 
                            be applied for each table in the AdminConsole and is active per default.
                        </li>
                    </ul>
        
                    <h2 class="articleSubheadline">July 2019</h2>
                    <ul class="bulletList">
                        <li>Result and competitor import URLs are now only considered when the requesting user
                            has the permission to read that URL.</li>
                        <li>A new wind source that estimates true wind direction and speed from maneuvers is available.
                            It has been trained using machine learning techniques, based on approximately 12 million
                            maneuvers that the SAP Sailing Analytics have tracked and classified so far. It is intended
                            to serve as a fallback wind source in case the wind direction is not being made available
                            to a tracked race in any other way (entry through the Race Manager app, the web page or
                            estimated based on the first upwind leg's direction). Therefore, the confidence level has
                            been set fairly low, hence this wind source will always be outweighed by any real wind
                            sensor out on the course.<p>
                            
                            To make the wind source available in a server, the trained
                            maneuver classification models have to be available in the server's underlying database.
                            To achieve this,
                            the system property parameter <tt>-Dwindestimation.source.url=https://www.sapsailing.com</tt>
                            can be used to import the wind data from the archive server in case no local model
                            exists yet in the server's database. To force loading the data from another server,
                            regardless of whether a model exists in the local server's database, use
                            <tt>-Dwindestimation.source.always.url</tt>, respectively. Alternatively, the model data
                            can be obtained as a file from another server like this: <tt>curl -o windEstimationModels.dat https://www.sapsailing.com/windestimation/api/windestimation_data</tt>.
                            Alternatively, a recent copy is also maintained at <a href="http://static.sapsailing.com/windEstimationModels.dat">http://static.sapsailing.com/windEstimationModels.dat</a>.
                            The resulting file, <tt>windEstimationModels.dat</tt>, can then be uploaded to another server, like this:
                            <tt>curl -X POST -H "Content-Type: application/octet-stream" --data-binary @windEstimationModels.dat https://username:password@host.sapsailing.com/windestimation/api/windestimation_data</tt>
                            Note that user credentials need to be provided with the request. The user must have the permission
                            <tt>WIND_ESTIMATION_MODELS:UPDATE:&lt;server-name&gt;</tt> for the server to which the
                            model data is to be stored.<p>
                            
                            Subsequent server starts
                            won't need to load the remote model data again because it has been stored in the server's
                            database during the initial import. Replicas will receive the model data from their master.<p>
                            
                            For more details, in particular how to re-train the models, see also
                            <a href="https://wiki.sapsailing.com/wiki/howto/windestimation">https://wiki.sapsailing.com/wiki/howto/windestimation</a>.
                        </li>
                        <li>JMX metrics in Prometheus-ready form have been added for the leaderboard computation times. Metrics are offered
                            for each leaderboard in a server, as well as a summary averaging and counting all leaderboard accesses, each
                            in a short, medium and long time interval (e.g., 5, 30, and 60 seconds, respectively).<p>
                            
                            <img src="images/JConsoleLeaderboardComputationStats_Overall.png"><br>
                            Example of the overall leaderboard computation statistics<p>
                            <img src="images/JConsoleLeaderboardComputationStats_Specific.png"><br>
                            Example of the specific leaderboard computation statistics for one leaderboard<p>
                            
                            This can then also be used, e.g., to export these metrics to other tools, such as
                            Prometheus. See <a href="https://github.com/prometheus/jmx_exporter">here</a> for an exporter
                            that can be used to expose JMX data to Prometheus. If the Java VM running the SAP Sailing Analytics
                            server is invoked with a VM argument such as <tt>-javaagent:/path/to/jmx_prometheus_javaagent-0.12.0.jar=9000:/path/to/jmxPrometheusConfig.yaml</tt>
                            then an HTTP GET request to <tt>http://hostname:9000/</tt> will produce a document that contains
                            lines such as:<p>
                            <pre>
                            com_sap_sailing_Leaderboard_ComputationTimeAverageMedium_averageComputeDurationInMillis{name="5O5-Worlds 2010 (5O5)",} -1.0
                            com_sap_sailing_Leaderboard_ComputationTimeAverageMedium_numberOfComputations{name="5O5-Worlds 2010 (5O5)",} 0.0
                            com_sap_sailing_Leaderboard_ComputationTimeAverageYoung_averageRangeInMillis{name="5O5-Worlds 2010 (5O5)",} 5000.0
                            com_sap_sailing_Leaderboard_ComputationTimeAverageOld_averageComputeDurationInMillis{name="5O5-Worlds 2010 (5O5)",} 597.0
                            com_sap_sailing_Leaderboard_DelayToLiveInMillis{name="5O5-Worlds 2010 (5O5)",} 20000.0
                            com_sap_sailing_Leaderboard_ComputationTimeAverageYoung_numberOfComputations{name="5O5-Worlds 2010 (5O5)",} 0.0
                            com_sap_sailing_Leaderboard_ComputationTimeAverageOld_numberOfComputations{name="5O5-Worlds 2010 (5O5)",} 1.0
                            com_sap_sailing_Leaderboard_ComputationTimeAverageOld_averageRangeInMillis{name="5O5-Worlds 2010 (5O5)",} 60000.0
                            com_sap_sailing_Leaderboard_ComputationTimeAverageYoung_averageComputeDurationInMillis{name="5O5-Worlds 2010 (5O5)",} -1.0
                            com_sap_sailing_Leaderboard_NumberOfCompetitors{name="5O5-Worlds 2010 (5O5)",} 147.0
                            com_sap_sailing_Leaderboard_NumberOfAllCompetitors{name="5O5-Worlds 2010 (5O5)",} 147.0
                            com_sap_sailing_Leaderboard_ComputationTimeAverageMedium_averageRangeInMillis{name="5O5-Worlds 2010 (5O5)",} 30000.0
                            ...
                            com_sap_sailing_RacingEventService_LeaderboardComputationStatisticsYoung_averageComputeDurationInMillis 13.0
                            com_sap_sailing_RacingEventService_LeaderboardComputationStatisticsMedium_averageComputeDurationInMillis 52.0
                            com_sap_sailing_RacingEventService_LeaderboardComputationStatisticsYoung_numberOfComputations 5.0
                            com_sap_sailing_RacingEventService_LeaderboardComputationStatisticsMedium_numberOfComputations 17.0
                            com_sap_sailing_RacingEventService_LeaderboardComputationStatisticsYoung_averageRangeInMillis 30000.0
                            com_sap_sailing_RacingEventService_LeaderboardComputationStatisticsMedium_averageRangeInMillis 60000.0
                            </pre>
                            Note that average durations of <tt>-1</tt> mean "no data" and should be ignored. The corresponding
                            <tt>numberOfComputations</tt> value will be <tt>0.0</tt> in those cases.
                            
                    </ul>
            
                    <h2 class="articleSubheadline">June 2019</h2>
                    <ul class="bulletList">
                        <li>Added new API endpoints for creating, reading, updating and deleting roles under /restsecurity/role.
                        </li>
                        <li>A new set of API end points for managing user groups was added under /restsecurity/usergroup. 
                            The new end points support resolving, creation and deletion of user groups, as well as adding 
                            and removing users and roles to and from user groups.
                        </li>
                        <li>The Device Configurations table for the Race Manager App now updates its underlying data
                            properly when a configuration is edited locally.
                        </li>
                        <li>Blue flag up/down times can be cleared in the AdminConsole now</li>
                        <li>Users can now create media tracks if they have the permissions based on the ownership that
                            will result from the creation process.</li>
                        <li>A couple of new API end points for managing tracked events were added under /api/v1/trackedevents/. 
                            The new end points support creation, reading, updating and deleting tracked events and their 
                            associated device-competitor/boat/mark elements for the current user.
                        </li>
                    </ul>
        
                    <h2 class="articleSubheadline">May 2019</h2>
                    <ul class="bulletList">
                        <li>Ranks (finishing orders) entered by the Race Manager app user are no longer
                            considered for handicap regattas. Only an explicit score will be accepted,
                            or a finishing time can be provided which will then let the handicap ranking
                            metric infer the correct rank from that.
                        </li>
                        <li>Maneuver markers that appear when clicking on a boat while the RaceBoard is paused
                            were sometimes hard to click because they disappeared behind the boat's tail.
                            This behavior is now fixed.
                        </li>
                        <li>Fixed an issue with result import URL removal in case the URL erroneously contains
                            more than one space character.
                        </li>
                        <li>Fixed a problem with competitor import: competitors imported now correctly obtain
                            the current session's user as their owner, and the current session's user's
                            default creation group as their owning group.
                        </li>
                        <li>Fixed issues with Manage2Sail regatta structure import: Imports of regattas with
                            no "ClassName" property, such as handicap / Yardstick regattas, will now create
                            regattas with "?" as boat class name to avoid other problems; furthermore,
                            due to a permission check that was too restrictive, regattas to import could not
                            be seen unless the user had "super-admin" power.
                        </li>
                        <li>Introduced a new permission SERVER:CAN_EXPORT_MASTERDATA:&lt;server-name&gt;
                            which controls if a user is allowed to export masterdata used by the MDI.
                            In addition, the user still needs to be able to read the data to be imported.
                            On the importing server, the user needs to have the permission SERVER:CAN_IMPORT_MASTERDATA:&lt;server-name&gt;.
                        </li>
                    </ul>
                    
                    <h2 class="articleSubheadline">April 2019</h2>
                    <ul class="bulletList">
                        <li>Filtering the leaderboard groups during a Master Data Import now also
                            handles quoted strings correctly. With this, e.g., searching for a
                            leaderboard group containing "Apr 2" in its name is doable.
                        </li>
                        <li>In AdminConsole.html all tables and lists are now filtered to only show domain objects readable by the current user.
                            This means additional objects may exist on the server and can cause errors due to name conflicts.<br>
                            To allow users to grant others permissions for their stuff, it is possible to manage permissions for users whose username is known without having a read permission for that user.
                            In addition, users may be added to groups by only knowing their username.
                        </li>
                        <li>The permission system was extended to allow groups to directly grant roles to their users.
                            In addition such a role can also be granted to all users (including anonymous ones).
                            Roles associated to groups only grant permissions to domain objects owned by that group.<br>
                            Example: By associating the <tt>sailing_viewer</tt> role to a group with "for all users" enabled, all objects owned by that group are publicly readable.
                        </li>
                        <li>When loading or tracking wind from Igtimi, only accounts readable by the current user will be used.
                            On dedicated event servers, such an account should be owned by the server group.
                            This ensures, that all server admins will consistently use this account while tracking races.
                        </li>
                        <li>Replication is now also secured by several actions of the SERVER security type.
                            Due to permission checks on the master side, it is now necessary to provide credentials of a user that exists
                            on the master server that is used when a replica contacts the master.
                            This user at least needs to have the permission <tt>SERVER:REPLICATE:&amp;server-name&amp;</tt> granted on the master.<br>
                            Server start scripts as well as the replication documentation have been updated to include details about configuring credentials for auto replication.
                            Newly created servers should automatically contain adjusted versions of the relevant scripts.
                            The configuration of existing servers needs to get updated accordingly. The environment variables considered by the
                            start script are: <tt>REPLICATE_MASTER_USERNAME</tt> and <tt>REPLICATE_MASTER_PASSWORD</tt>, or alternatively,
                            <tt>REPLICATE_MASTER_BEARER_TOKEN</tt> which can be obtained from the master server, e.g., by
                            <tt>curl -d "username=myuser&amp;password=mysecretpassword" "https://master-server.sapsailing.com/security/api/restsecurity/access_token" | jq .access_token</tt>.
                            These map to the system properties <tt>replicate.master.username</tt>, <tt>replicate.master.password</tt>, and
                            <tt>replicate.master.bearer_token</tt>, respectively.
                        </li>
                    </ul>
                    
                    <h2 class="articleSubheadline">March 2019</h2>
                    <ul class="bulletList">
                        <li>By caching serialized results of leaderboard requests the server now requires
                            significantly less CPU power during live situations. Instead of computing the
                            serialized representation of a leaderboard again and again, the serialized version
                            is maintained in the cache as long as the original object from which the serialized
                            version was produced is referenced. This way, the cache cleans itself. It can be
                            observed through JMX, e.g., using JConsole, by looking at the JMX bean
                            <tt>com.sap.sse:type=GWTRPCSerializedResultCache_*</tt>.
                        </li>
                    </ul>
                    
                    <h2 class="articleSubheadline">February 2019</h2>
                    <ul class="bulletList">
                        <li>The pairing list construction supports a new parameter that can be used
                            to balance fairness of boat assignment with the reduction of boat changes
                            between flights. It can be set between 0 (focus on fair boat assignments;
                            use this, e.g., if there are noticeable differences between the boats used
                            to ensure a fair distribution) and the number of flights, e.g., 14 or 15 for
                            a typical league set-up (focus on reducing the number of boat changes while
                            sacrificing a bit of boat assignment fairness).
                        </li>
                        <li>The built-in mark passing calculator that is primarily used for smartphone
                            tracking has been improved. In particular, it now recognizes trackers left behind,
                            e.g., on a committee boat, and avoids performance issues incurred by these scenarios
                            by filtering possible mark passing candidates using a bounding box-based approach:
                            if a tracker hardly moves over some time, only the most promising candidates from
                            that time interval are considered. This avoids compute time and memory issues
                            seen in the past.
                        </li>
                        <li>When during a server re-start with the <tt>-Drestore.tracked.races=true</tt> parameter
                            restoring a race fails with an exception, that race is now removed from the restore list,
                            a corresponding <tt>SEVERE</tt> log entry is written, and the server will no longer try
                            to restore that race upon future restarts. This way, races that have been removed at
                            their source will not keep causing permanent restore trouble, and manual database
                            intervention is no longer necessary.
                        </li>
                        <li>A new status REST endpoint has been added: <tt>/gwt/status</tt>. It combines the status
                            checks of <tt>/sailingserver/api/v1/status</tt> and <tt>/replication/replication?action=STATUS</tt>,
                            and because it is offered by the same module hosting the web UI of the server, its availability
                            indicates that the corresponding module has started and has registered with the web server
                            successfully. It reports a 200 HTTP response if itself and the status reports it syndicates
                            report availability, a non-2XX status otherwise.
                        </li>
                    </ul>
        
                    <h2 class="articleSubheadline">January 2019</h2>
                    <ul class="bulletList">
                        <li>Allow entering a priority for courses managed in the AdminConsole.
                            The new default priority now is 1. It used to be 0 which caused problems
                            because the Race Manager app's highest (logically) priority is 1 which
                            never took priority over the AdminConsole-provided prio-0 events.</li>
                        <li>User sessions are now stored durably in the database so that they can be
                            restored in case of a server re-start. Users therefore will no longer need
                            to sign in again only because a server was re-started.</li>
                        <li>New availability checks have been implemented. Two new REST endpoints are provided:
                            <ul>
                              <li>/sailingserver/api/v1/status reports the availability of the "Sailing" application</li>
                              <li>/replication/replication?action=STATUS reports the availability of the replication module,
                                  providing details about each replication-capable component and queue lengths</li>
                              <li>the "status" script in the server's working directory, next to the "start" and "stop"
                                  script, now provides output based on the status checks above, plus a check for a 2XX
                                  response code for /index.html. The exit code for the "status" script is now 1 in case
                                  of an error / lack of availability, and 0 if all checks passed and server looks
                                  available.</li>
                            </ul>
                        </li>
                        <li>Upgraded the MongoDB driver to version 3.6.4. This allows you to specify the new
                            retryWrites parameter, e.g., as in "mongodb://mongo0.internal.sapsailing.com/mydb?replicaSet=live&retryWrites=true".
                            This will improve your system's behavior if you run with a MongoDB replica set and have to
                            assume that at some point the PRIMARY MongoDB system may fail, with the remaining systems
                            in the replica set voting for a new PRIMARY. Without retryWrites your system will bluntly
                            fail, but with retryWrites, write operations will be re-tried once, with a timeout usually
                            enough for the remaining replicas to agree on a new PRIMARY.
                        </li>
                    </ul>
        
                    <h2 class="articleSubheadline">October 2018</h2>
                    <ul class="bulletList">
                        <li>Added progress indicator to device mappings panel for smartphone tracking.</li>
                    </ul>
                    
                    <h2 class="articleSubheadline">September 2018</h2>
                    <ul class="bulletList">
                        <li>Added automatic resizing when adding images to an event using the ImageDialog. 
                        It shows a check box if resizing is necessary, if you check it, the service will resize the image for you.</li>
                        <li>Now showing an error when trying to upload an image or video to an event and no working FileStorageService is registered.</li>
                    </ul>
                    
                    <h2 class="articleSubheadline">August 2018</h2>
                    <ul class="bulletList">
                        <li>The mark passing editor now uses a full date/time format for the mark passing time points.</li>
                        <li>The TracTrac connector panel no longer shows a password visibly but uses a password text field.</li>
                        <li>The SwissTiming connector can now handle an "Update URL" together with username/password access
                            credentials which are used, if present, to send feedback requests about start times, race status
                            and course changes to that URL.</li>
                    </ul>
        
                    <h2 class="articleSubheadline">July 2018</h2>
                    <ul class="bulletList">
                        <li>When adding a YouTube video for tracked races ("Manage Media" in <tt>RaceBoard.html</tt> or "Tracked Races > Audio & Video" in <tt>AdminConsole.html</tt>) the respective video metadata is now read using YouTube API v3.
                            This functionality used to work some years ago using API v2 but was broken since this API version was discontinued some time ago.
                            Due to limitations of the new API we can't read the start timepoint of videos by now. You still need to provide this value manually.</li>
                        <li>In the "Tracked races" tab, within the eponymous section of the AdminConsole, the "Set start
                            time received" dialog can be used to remove the currently set start time received, by simply
                            leaving the value empty and confirming the dialog.</li>
                        <li>Up to 15 discards can now be configured for series and leaderboards. This enables, e.g., "Wednesday Night" scenarios
                            where over the season, say, 20 races are run but due to changing participation only, say, the five best ones shall be scored.</li>
                        <li>There is a new scoring scheme available to be selected upon regatta creation.
                            The scoring scheme is named "Low Point System, First with two wins in medals is winner" and introduces the following specifics compared to the standard low point scheme:
                            <ul>
                                <li>Medal series does not feature doubling of points in the medal series by default.</li>
                                <li>A competitor having two wins in the medal series is treated as overall winner.
                                    If there is a carry forward column in the medal series, having one point there also counts as a win which means the best competitor in the qualification needs a win less than any other finalist to be the overall winner.</li>
                                <li>If the medal series isn't started yet or no competitor has collected two wins, scoring by points is used.
                                    This also applies if the regatta is aborted (e.g. due to weather conditions) before any competitor could win two races in the medal series.</li>
                                <li>If two competitors have the same amount of points in the medal series the tie breaking criteria is the carry forward column of the medal series.
                                    If there is no carry forward column in the medal series, the last medal race is used as tie breaking criteria.
                                    For any non-medal series, the standard low point rules apply.</li>
                            </ul>
                        </li>
                        <li>A TracAPI upgrade from version 3.10.1 to 3.11.0 unifies the handling of course updates and solves an issue
                            observed with updating mark passing instructions.</li>
                        <li>Bug fix for mark position editor, now providing consistent behavior during adding of new mark fixes</li>
                        <li>Data Mining now more aggressively terminates running queries if needed.</li>
                    </ul>
        
                    <h2 class="articleSubheadline">June 2018</h2>
                    <ul class="bulletList">
                        <li>Added the available WindFinder Spot Collections. The desired ones can be selected from the WindFinder Tab in the Event Dialog.</li>
                        <li>Added the ability to change the url of multiple Mediatracks with a common prefix at once.
                            This is useful e.g. for video migration scenarios when movin videaos from one server to another.
                            This can be done from the adminconsole->tracked races->audio & videos tab</li>
                        <li>In raceboard when you edit a video you do not need to explicitly press "Preview" before saving anymore.
                            Saving now implicitly applies the changes.</li>
                        <li>The URLs of our GWT services are extended to include a leaderboard name if a call is context sensitive to a specific leaderboard.
                            This does not affect the functionality of any service but allows us to setup load balancing with leaderboard specific routing.
                            The leaderboard names put into the URL are cleaned: Any character that isn't a latin upper/lowercase letter or digit is replaced with an underscore character.
                            Currently, the following leaderboard specific URLs are used:
                            <ul>
                                <li>/gwt/service/sailing/leaderboard/[CLEANED-LEADERBOARD-NAME]</li>
                                <li>/gwt/service/dispatch/leaderboard/[CLEANED-LEADERBOARD-NAME]</li>
                            </ul>
                            Be aware that request without leaderboard suffix may be sent from pages that do not show leaderboard specific contents.
                            Due to this it is required to define a fallback rule for any unqualified request.
                            </li>
                    </ul>
        
                    <h2 class="articleSubheadline">May 2018</h2>
                    <ul class="bulletList">
                        <li>Added the ability to add multiple mp4 videos as mediatracks at once via the new multi video dialog, located at trackedraces -> Audio & Video.
                            This features requires a webserver with index listing enabled. Additionally the dialog offers the ability to add the new mediatracks 
                            directly to all races overlapping the starttime and duration of the mediatrack.</li>
                        <li>On the "Edit mark positions" panel within RaceBoard, now a "Clear selection" button appears
                            when selecting a mark from the table, which provides an easier and more obvious way to
                            deselect all marks, what is needed in order to see the full course with all marks again.</li>
                        <li>The <tt>AutoPlay.html</tt> configuration "Sixty Inch" was improved for the usage with events that aren't part of an event series.
                            While no race is live or scheduled, only the overall leaderboard used to be shown.
                            In addition to this, also the regatta leaderboard is shown in an alternating order.
                            For non series events there is no overall leaderboard which means, that only the regatta leaderboard is shown.</li>
                    </ul>
        
                    <h2 class="articleSubheadline">April 2018</h2>
                    <ul class="bulletList">
                        <li>The import of additional expedition data was extended to read many additional measures.
                            These can be visualized in the leaderboard as well as the competitor charts in <tt>RaceBoard.html</tt>.
                            In addition, the leaderboard has been extended to provide bravo and expedition related measures consistently on race and leg level.
                            The respective settings dialogs were changed as well to only show specific options, if bravo or expedition tracks are available.
                            Any previously imported expedition tracks may be dropped and reimported to gain access to the newly introduced measures.</li>
                        <li>The settings dialog of the competitor charts in <tt>RaceBoard.html</tt> now provides the measures in alphabetical order (based on the current locale).
                            Expedition specific measures - if available - are shown at the end of the list.</li>
                        <li>The all in one expedition import has been extended to be able to import new competitor tracks or new races to an existing regatta.
                            Previously it was only possible to import a new event structure.</li>
                        <li>The Expedition log file import now prefers "GPS Time" for time stamping over "Utc" and over other date / time formats, making it
                            more consistent with the Expedition live connector which uses column 146 for time stamping which is GPS Time.</li>
                        <li>Two dimensional metrics can now be displayed by using a scatter plot presenter within the data mining tool.
                            Select a metric that returns a pair of numbers and choose "Average" or "Identity" as an aggregator.</li>
                        <li>Replication was made more robust for fixes that are delivered and applied asynchronously. If a race was removed
                            while still in tracking mode, fix-related operations may have been queued already on the replica when the
                            tracked race is removed. The pending GPS fix operations then would have clogged the executor threads until
                            the entire replica comes to a halt. With the change, race-related asynchronous operations will simply be
                            dropped when the race to which they pertain is not found on the replica.</li>
                        <li>When editing mark positions, all fixes are now displayed, including potential outliers.</li>
                    </ul>
        
                    <h2 class="articleSubheadline">March 2018</h2>
                    <ul class="bulletList">
                        <li>Boats are now separate entities. See the "Tracked Races / Boats" tab in the admin console.
                            When creating a regatta, you now need to specify whether in that regatta the competitors
                            may sail on changing boats ("Can boats of competitors change per race").
                            If boats can change, boat assignments need to be specified per
                            race. For the TracTrac connector this may happen as in the past, using the corresponding
                            metadata attributes (boatName, either one of boatId or boatUuid, and boatColor) on the
                            competitors in the race. For smartphone tracking, boats can be specified in the
                            "Connectors / Smartphone Tracking" tab by using the boat icon in the actions column of
                            the leaderboards table ("Boat Registrations"). This defines the boats from which you can
                            then select in the scope of each race of the regatta. When adding competitors to such
                            a race then you now have to assign boats from the boats list to each competitor before
                            you can confirm the competitor-to-race assignments.
                        </li>
                        <li>User, role and permission management has been extended. A new "tenant" concept
                            is now available. Users can belong to zero or more tenants and can have a default
                            tenant for a login session. Zero or more users can belong to a tenant. Objects have
                            a tenant owner and a user owner, similar to group and user ownerships of files in a
                            file system.<p>
                            By default, each user receives a default tenant that is named like the user, with "-tenant"
                            appended. This applies during user migration to this new version, as well as during
                            creation of new users. While a "default tenant" only specifies the tenant that objects
                            created by the user will have as their tenant owner, by default the user also "belongs"
                            to its default tenant (is part of that tenant's user group).<p>
                            Roles are now defined explicitly, in the "Roles" tab in the "Advanced" category.
                            A new server that is not sharing the security service with any other server will
                            start out with a few default role definitions, such as "admin" and "user". Roles imply permissions,
                            and the permissions they imply can be modeled in the "Roles" tab.<p>
                            Roles can be assigned to users in the UI-refurbished "User Management" tab in the
                            "Advanced" category. There is now a table with users that currently exist in the
                            system, with a pager and a filter box. Editing a user shows an edit dialog for that
                            user where roles and permissions can be added. Adding permissions works as usual.
                            However, when adding roles, qualifications for a tenant owner and a user owner
                            can be added using the following format for the role's name: &lt;rolename&gt;[:[&lt;tenantname&gt;][:[&lt;username&gt;]]].
                        </li>
                        <li>In addition to track competitors and marks using smartphone-tracking it is now possible to track boats.
                            This is e.g. useful for several national leagues where competitors are assigned dynamically to boats for each race.
                            In this case the competitors were used to bring a smartphone with them to the assigned boat.
                            With the recent changes regarding boat and competitor mapping per race, Smartphone-tracking is now enabled to dynamically track boat-mapped devices to the correct competitors in the context of a race.
                            There are two ways to add boats to be tracked to a regatta:
                            <ul>
                                <li>After adding a denotation to the racelog(s), add competitors to at least one race and ensure that the boats to be tracked are mapped to those</li>
                                <li>Register boats directly to the regatta</li>
                            </ul>
                            For available boats, you can now add mappings and generate a QR code in the corresponding dialog.
                            In addition, it is possible to upload tracking files and map them to boats.
                        </li>
                    </ul>
        
                    <h2 class="articleSubheadline">February 2018</h2>
                    <ul class="bulletList">
                        <li>Further improvements of maneuver detection algorithm were introduced. Mark Passing is no longer regarded as a separate maneuver type. Instead, it is regarded as a supplementary information which gets appended to a maneuver instance. Therefore, a new filtering dimension was added for maneuver data mining, which is boolean and is named as "Mark Passing".</li>
                        <li>Added leaderboard group name as a dimension to a leaderboard's context</li>
                        <li>Added True Wind Angle as a data mining statistic on GPS fixes</li>
                        <li>Time points for wind data related to individual fixes now uses the fixes' specific time points, not the wind at the middle of the leg</li>
                        <li>Finally, the data mining UI sorts wind strengths given in Beaufort according to their strengths, not their names</li>
                            For example, a simple role name such as "admin" will give an unqualified role to the user.
                            To constrain the "admin" role to objects whose tenant owner is the tenant "abc", use
                            "admin:abc" for the role. To assign the role "admin" so that it applies only to objects
                            owner by user "u938" use "admin::u938".<p>
                            Tenants can be managed in the "Tenant Management" tab in the "Advanced" category. Here,
                            tenants can be created, removed and the set of users belonging to each tenant can be
                            edited.<p>
                            During migration of an existing server to this new version, a new default tenant will be
                            created using the server's name. All existing objects will by default have this new default
                            tenant as their tenant owner, and no user owner. All existing role assignments will be migrated
                            such that all roles will have as tenant qualification the new default tenant. This way,
                            users will maintain the rights they were assigned through roles only for those objects
                            belonging to the server's new default tenant (by default all objects on that server).
                            Only when new objects are created with a different tenant then the role's permissions
                            won't apply because the roles were by default constrained to the server's default tenant.
                            This will allow us to consolidate, merge and join the security services of various servers
                            at a later point in time, ensuring that users will not obtain permissions for objects they
                            are not eligible for.
                        </li>
                    </ul>
                    
                    <h2 class="articleSubheadline">January 2018</h2>
                    <ul class="bulletList">
                        <li>The auto detection for the media add dialog was improved. It will now attempt to only load the parts of a video that are required to parse the tags. Additionally if the server cannot reach a video, the client (browser) will make an attempt to load the video. This allows to analyze locally hosted videos without the need to upload them.</li>
                        <li>In the raceboard the floating video box was improved, leading to a more solid resizing and moving behavior.</li>
                        <li>In the raceboard, the adding of videos has now an additional fallback startDate, if no startOfRace could be determined, and the file did not contain a proper creationtime tag, startOfTracking is used.</li>
                        <li>In the raceboard, the floating video box will now only display an edit button in the header, next to close and minimize. Upon clicking it, the box will expand and show the prior always shown editing buttons. This saves a lot of screenspace for logged in admin enabled users.</li>
                        <li>For smartphone tracked races it's now possible to slice a new race from an existing one in the RaceBoard.
                            As a user having sufficient permissions you need to select a specific time range in the competitor chart of a race.
                            This will make a new Button appear near to the settings button of the chart.
                            When you click this button you are being asked for a name of the new race.
                            A new race column is created in the same series the current race is associated to.
                            A new tracked race is then associated to the new column for the fleet of the current race.
                            This new race is being filled with the data from the current race for the selected time range.
                            After the slicing process is finished, a dialog will open providing a link to the RaceBoard for the newly added race.</li>
                    </ul>
        
                    <h2 class="articleSubheadline">December 2017</h2>
                    <ul class="bulletList">
                        <li>The date and time pickers have been replaced by more native browser elements,
                            ensuring that they work in all locales such as Japan where problems were reported
                            with the date/time pickers used in the Administration Console up to now.
                        </li>
                        <li>In the raceboard it is now possible to upload 360Â° videos in addition to the already supported video types. 
                        360Â° Videos must use MimeType mp4panorama, 2d mp4 videos must still use mimetype mp4, as in older releases. 
                        The dialog will try an auto-detection for the mimetype upon entering the link.
                        Additionally, for mp4 videos it is now possible to use the start time, written in the file, as
                        a start time preset for the mediatrack, simplifying the video linking.</li>
                        <li>In Home it is now also possible to use 360&deg; videos, for example as a highlight video</li>
                        <li>Various fix importers can now properly report errors and other states.</li>
                        <li>Pairing list generation is now supported. Add competitors to a regatta, then use the new
                            action icons in the Leaderboards/Leaderboards panel in the administration console to generate
                            a pairing list. The result can be exported as a CSV file compatible with the TracTrac Excel
                            spreadsheet for importing the pairing lists into their solution; printing is also enabled.
                            For smart phone tracking it is possible to fill the pairing list into the race logs in order
                            to record the competitor / boat assignments according to the pairing list. To allow for
                            contiguous race numbering, in this context a new feature was introduced that allows users
                            to pick a race name prefix during denoting all races of a regatta for smart phone tracking,
                            producing contiguously increasing race names/numbers (R1, R2, ..., R45).</li>
                    </ul>
        
                    <h2 class="articleSubheadline">November 2017</h2>
                    <ul class="bulletList">
                        <li>In addition to the "Set start time" dialog there's now a "Set finishing and end time dialog".
                            This dialog makes it possible to set the finishing as well as the end time in the RaceLog.
                            It is intended to be used in cases where a race wasn't correctly finished using the race management app.
                        </li>
                        <li>New GPS fix, wind and sensor data importers have been implemented: "Bravo" and "Expedition."
                        </li>
                        <li>An upgrade to TracAPI 3.8.0 is expected to have fixed the issue with static marks not providing
                            a position fix within a race's tracking time interval when the tracking start is set after the
                            static position was entered.
                        </li>
                    </ul>
        
                    <h2 class="articleSubheadline">September 2017</h2>
                    <ul class="bulletList">
                        <li>Authentication for Igtimi accounts is now possible with an OAuth process.
                            Instead of having to enter the username/password combination into the
                            administration console, a popup window will show an IFrame with Igtimi's
                            authentication form. Redirection goes to www.sapsailing.com, together with
                            a "state" URL parameter providing the base URL of the original server instance
                            requesting authentication. www.sapsailing.com will then redirect to that server,
                            removing the "state" parameter from the request and leaving only the "code"
                            parameter in the URL which the server ultimately receiving the redirected request
                            will use to obtain an access token and the Igtimi account details. For now, and
                            as a fallback, the old, non-OAuth process is still supported for a while, though
                            deprecated as of now.
                        </li> 
                        <li>In the process of supporting Igtimi OAuth authentication, new optional system properties for
                            the Igtimi connector have been introduced:
                            <ul>
                              <li><tt>igtimi.client.redirect.protocol</tt>: the redirection protocol, usually one of http or https</li>
                              <li><tt>igtimi.client.redirect.host</tt>: redirection host; defaults to www.sapsailing.com</li>
                              <li><tt>igtimi.client.redirect.port</tt>: redirection port; defaults to empty, using the default port for the protocol</li>
                            </ul>
                        </li>
                        <li>When using a TracTrac update URI, errors were possible due to the incorrect use of HTTP
                            instead of HTTPS as the URI/URL's protocol. The TracTrac server responds to an HTTP
                            request with a response code 302 (temporary redirect), but our TracTrac connector did
                            not handle this due to redirects that change protocols are not followed by default in
                            Java. This has now been changed, and although it is of course better to use the correct
                            protocol (HTTPS) right away, redirects will now be handled correctly, too.
                        </li>
                    </ul>
        
                    <h2 class="articleSubheadline">August 2017</h2>
                    <ul class="bulletList">
                        <li>An NMEA wind import feature is now available under "Tracked Races -- Wind." It can be
                            used to import .txt and .zip files containing data in NMEA-0183 format. The importer
                            recognizes wind data provided by MWD and MDA sentences but can also use apparent and true
                            wind readings from MWV sentences which are then combined with position, heading and motion data
                            to obtain a true wind speed and direction. ZIP files are searched for .txt files which
                            are then analyzed.
                        </li>
                        <li>A new scoring scheme "Low Point with Automatic RDG" is now available. It can help in league
                            set-ups where one possible definition for the score of a redress given can be to average the
                            scores of the competitor in all other flights scored, for past and coming races. This scoring
                            scheme will apply as a default score for an RDG this average. As usual, as soon as an explicit
                            score is provided for the race, the default calculation will no longer be applied.
                        </li> 
                    </ul>
        
                    <h2 class="articleSubheadline">July 2017</h2>
                    <ul class="bulletList">
                        <li>The sort order of Events/Leaderboards in event series in Home.html is now more consistent
                            by using the declared sort order in the respective LeaderboardGroup. In addition, the flag
                            "Display groups in reverse order" in the LeaderboardGroup dialog now affects all occurrences
                            of Events/Leaderboards in event series in Home.html. If the flag is not set, the order is
                            latest on top in vertical lists and latest right in horizontal lists. With this change,
                            the operator is now fully responsible for the sort order.
                        </li>
                    </ul>
        
                    <h2 class="articleSubheadline">May 2017</h2>
                    <ul class="bulletList">
                        <li>The logic of the "Control tracking from start and finish times" check box now behaves slightly
                            differently. As before, a default start of tracking time is derived from the race start time
                            (currently five minutes before race start). Likewise, a default end of tracking time is derived
                            from the race finish time (the time when the blue flag was lowered, or more technically,
                            when a FINISHED race state was set in the race log) which is currently two minutes after
                            the race has finished. However, previously, when deviating start of tracking or end of tracking times
                            were set through other channels, such as received from TracTrac or set explicitly through
                            the administration console, new events would have been written to the race log, fixing the
                            start of tracking / end of tracking times according to the derivation rules.<p>
                            This logic has caused undesired effects and has therefore been removed. For example, when
                            an end of tracking time has been set explicitly through the administration console then
                            it may have been overwritten by a new end-of-tracking-time event appended to the race log
                            when the race is loaded again. Similarly, when a new start time was provided, an explicitly
                            set start of tracking time would have been canceled. With the new behavior, explicit settings
                            of start/end of tracking will remain untouched.<p>
                            For "Smartphone Tracking" the check box therefore now mainly controls whether or not a start/end
                            of tracking time is written to the race log when the user starts/stops tracking for the first time
                            through the administration console: when the tracking times are to be controlled by the race's
                            start and finish times, simply starting / stopping to track a race with the smartphone connector won't
                            set the start / end of tracking times.<p>
                            For the TracTrac connector, when the check box is set, as before messages will go out to TracTrac
                            when the race start / finish times have changed. The feedback from TracTrac will adjust the
                            tracking times as received by the connector, but no race log entries for the tracking times
                            will be created anymore.</li>
                        <li>A new type of leaderboard has been introduced: a regatta leaderboard with competitor elimination.
                            Such a leaderboard creates a view onto a regular regatta leaderboard and allows the user to
                            eliminate a subset of the competitors from its display. The scores of all remaining competitors
                            are taken from the original regatta leaderboard without modification, including all
                            corrections, penalties and the discarding rule, including the live ranks. This means,
                            in particular, that the ranks shown for a race in such a leaderboard are not contiguous in
                            case there are eliminated competitors. The score sum for each competitor is computed as usual.
                            For the regatta rank, a contiguous count is applied. This way it is possible to create
                            a new ranking for only a subset of the competitors; a practice common for championships
                            that want to publish a separate youth leaderboard, e.g., for all competitors under a
                            certain age.</li>
                    </ul>
        
                    <h2 class="articleSubheadline">April 2017</h2>
                    <ul class="bulletList">
                        <li><code>/gwt/AutoPlay.html</code> can be fully parameterized. Previously, only few of the
                            available settings for Leaderboard and RaceBoard embedded into this view were effectively passed via URL
                            to the views. <code>/gwt/AutoPlay.html</code> is now based on the settings framework so that specific
                            URL parameters may have changed. Please recreate your bookmarks if you are affected by non-working parameters.
                        </li>
                        <li>The leaderboard configuration dialog in the admin console has been updated. Now it is possible to configure
                        a leaderboard with the whole range of settings it supports.
                        </li>
                    </ul>
        
                    <h2 class="articleSubheadline">April 2017</h2>
                    <ul class="bulletList">
                        <li>Marks can now be given any valid CSS color. This will be considered also in the
                            SAP Race Management app where the mark will be shown in their actual color in
                            the "By Marks" course editor.
                        </li>
                        <li>Polar diagrams (also known as VPPs) will now be updated after importing wind.
                        </li>
                        <li>Competitors that the TracTrac connector declares as "non-competing" are consistently
                            ignored. This may include camera boats, jury boats and other moving objects that do
                            not represent competitor boats.
                        </li>
                        <li>Upgraded to TracAPI 3.6.3 which offers improvements regarding the identification of
                            marks and waypoints.
                        </li>
                        <li>A bug regarding the regatta filter setting for the tracked races list has been fixed.
                            The filter setting now survives a refresh cycle of the tracked races list.
                        </li>
                        <li>When using the TracTrac connector, identification of marks has slightly changed for
                            gates and lines. Before, the mark IDs were constructed based on the control point's
                            name. Now, the control point's ID plus a numeric suffic (1/2) is used instead,
                            providing uniqueness at the same scope that TracTrac provides uniqueness regarding
                            their control point IDs. 
                        </li>
                    </ul>
                    <h2 class="articleSubheadline">March 2017</h2>
                    <ul class="bulletList">
                        <li>A more compact internal storage format for GPS and Wind fixes is now being used. Instead of a full
                            64-bit "double" value for all components such at latitude, longitude, speed over ground or course over
                            ground, "smaller" data types such as "int" and "short" are now employed. The reduction of accuracy
                            that this brings about is negligible given the accuracy of the tracking systems used. For example,
                            the latitude values are encoded such that while covering the full range from -90Ã‚Â° to +90Ã‚Â°, the
                            resolution is at 4.6mm. Similarly, speeds are represented in their compact form in such a way
                            that speeds up to 500kts can be represented at a resolution of 0.015kts.
                        </li>
                        <li>When a race cannot be loaded successfully through the TracTrac connector, e.g., because its boat
                            class does not match the regatta's boat class, the tracker is now stopped, and a SEVERE log message
                            is written, giving the reason for the failure to load the race. This gives administrators an opportunity
                            to correct any errors in the underlying data and try again. Previously, tracking such a 
                            was not possible without a server re-start because the tracker continued to exist.
                        </li>
                        <li>The application's locale now switches based on the client's "Accept-Language" HTTP header field.
                            This means that the application as well as all its parts, including the administration console,
                            will show in the user's default language if supported, defaulting to English otherwise.
                        </li>
                    </ul>
                    <h2 class="articleSubheadline">February 2017</h2>
                    <ul class="bulletList">
                        <li>Wind data in GRIB format can now be imported in the "Wind" sub-tab of the "Tracked Races" tab
                            in the <tt>AdminConsole</tt>. When one or more races are being tracked, with a tracking time
                            interval that includes the time point(s) for which the GRIB data is valid, the wind data at
                            the resolution of the GRIB file is added as separate wind fixes with type "WEB" to the race(s)
                            selected, or to all races if no race is selected.<p>
                            Multiple GRIB files can be specified; this is even necessary if GRIB sources are being used where
                            the so-called "U" and "V" or "speed" and "direction" components, respectively, are provided in
                            separate files. The importer will merge the GRIB sources to produce wind readings with true
                            wind direction and true wind speed.
                            Note that large GRIB files can result in many wind fixes being added to the WEB source. Make sure
                            the GRIB files you use are adequate in resolution and region as well as adequate in time. Obtaining
                            a forecast 72h in the future makes little sense for an in-shore race starting in 30min.
                        </li>
                        <li>The REST service for wind (/sailingservice/api/v1/regattas/{regatta}/races/{race}/wind) now considers
                            the center of the course to calculate the COMBINED wind readings. Previously, all wind readings for the COMBINED
                            wind track as published through the REST API were equally considered, regardless of how far away a
                            wind sensor was from the course. Now, sensors closer to the course count more than those further away.
                            Furthermore, the time between two readings in the COMBINED wind track in the REST output has been
                            reduced from ten seconds to one second.
                        </li>
                    </ul>
                    <h2 class="articleSubheadline">January 2017</h2>
                    <ul class="bulletList">
                        <li>Filter boxes now support quoting phrases, such as <tt>"Race 2"</tt> to make them a single search term.
                            Previously, when entering <tt>Race 2</tt> this would match all lines containing <tt>Race</tt> as well
                            as all lines containing the digit <tt>2</tt>, such as it occurs in <tt>2015</tt> or <tt>2016</tt>.
                            Enclosing the phrase with double quotes as in <tt>"Race 2"</tt> will consider the full string in quotes
                            as a search term. In the unlikely case of searching for a double quote you can do that by prefixing
                            the double quote with a backslash character, as in <tt>\"</tt>.
                        </li>
                        <li>When changing the start/end of tracking times in the "Smartphone Tracking" tab, it is now possible
                            to "unset" one or both of these time stamps. Next to the date/time entry field these is now a
                            "Set" checkbox. When the date/time field is modified, the box is automatically checked because
                            it seems reasonable to assume that the user wants this change to be committed. When committing
                            an empty date/time field with the "Set" checkbox ticked, the <tt>null</tt> time stamp which
                            makes this an open tracking interval is committed and will override any inference that may be
                            made based on the race's start and finish time. When unchecking the "Set" checkbox, the previously
                            committed timestamp is revoked (regardless of the contents of the date/time field), allowing for
                            inference to take place if the regatta has been configured for tracking times inference.
                        </li>
                        <li>There is a new permission, <tt>DATA_MINING</tt>, which is now required in order to use the
                            <tt>/gwt/DataMining.html</tt> entry point and the related back-end service.
                        </li>
                        <li>Quoted filtering keywords may now contain leading and/or trailing space characters that are
                            considered when applying the filter. For example, if you have regatta names "Regatta I - 2017" and
                            "Regatta II - 2017" and you would like to filter for "Regatta I" then you now may enter the
                            search term "Regatta I " (with a trailing blank) which then will no longer match "Regatta II - 2017".
                        </li> 
                    </ul>
                    <h2 class="articleSubheadline">December 2016</h2>
                    <ul class="bulletList">
                        <li>Partial replication is now possible. If the system property <tt>replicate.on.start</tt>
                            that controls automatic replication upon start-up provides only a partial comma-separated
                            list of replicables, the connection to the master server (configured by the other
                            replication-related system properties such as <tt>replicate.master.servlet.host</tt> etc.)
                            will be used to replicate only those replicables whose IDs are specified in
                            <tt>replicate.on.start</tt>. All other replicables will operate locally.
                            Usually, the <tt>replicate.on.start</tt> system property is controlled
                            by the environment variable <tt>REPLICATE_ON_START</tt> that is set in the <tt>env.sh</tt>
                            configuration file used during server startup and influenced by the server environments
                            from <a href="http://releases.sapsailing.com/environments">http://releases.sapsailing.com/environments</a>
                            and overridden by the user details provided to the instance through the AWS EC2 machinery.<p>
                            The Administration Console (<tt>/gwt/AdminConsole.html</tt> entry point) will now
                            show which replicables a replica replicates, both, on the replica's administration
                            console's "Replication" panel, as well as on the master's "Replication" panel, there
                            for each replica.<p>
                            The master will restrict broadcasting its operations to those replicables for which
                            at least one replica has subscribed. While the initial load is requested individually
                            for each replica and can therefore be tailored to the replicas requested, the operation
                            broadcast channel is not specific to any replica. It therefore contains the operations
                            of all replicables for which at least one replica has subscribed. Replicas receiving
                            operations for replicables for which they did not subscribe will simply drop those
                            operations (note, however, that the replica will still have to read the operations from the
                            channel before dropping; this way, registering a replica may have bandwidth effects for
                            other replicas). Similarly, "backward replication" from a replica to a master will only
                            take place for those replicables for which the replica has requested replication from (and
                            therefore also "to") the master.<p>
                            With this it is now possible to replicate only the Security Service, using ID
                            <tt>com.sap.sse.security.impl.SecurityServiceImpl</tt>, running all other replicables
                            in "master mode." This will let the instance share user, permission, role and session management
                            details with the instance from which the Security Service is being replicated while
                            having its own master objects for all other replicables, such as the sailing application
                            (RacingEventService),  mail service or the polar data service. Note that with this feature
                            the server replicating another instance's Security Service will grant the roles and permissions
                            to subjects authenticated against that replicated Security Service. For example, if a user
                            has been granted the <tt>admin</tt> role by that service then the user has that role also
                            in all other server instances replicating that Security Service. Therefore, use this feature
                            with extreme caution. Keep in mind that in the near future we will extend the permissions and
                            role concept by the possibility to restrict permissions and roles to "scopes" such as an
                            event or a regatta or an account. See also
                            <a href="https://bugzilla.sapsailing.com/bugzilla/show_bug.cgi?id=3504">https://bugzilla.sapsailing.com/bugzilla/show_bug.cgi?id=3504</a>.
                        </li>
                        <li>The server can now optionally restore all races it had tracked the last time. This is
                            similar to a web browser's capability to restore the tabs the user had open when the browser
                            was terminated or crashed. To enable this feature, use the system property
                            <tt>restore.tracked.races</tt>, using the command line option <tt>-Drestore.tracked.races=true</tt>.
                            So far, the default for this system property is <tt>false</tt>, so by default, when the property
                            is not provided at all on the command line then the tracked races loaded last won't be restored,
                            and the server will start out with an empty set of tracked races.<p>
                            Note that the wind tracking properties, as set when initially tracking the race, are also restored
                            to their last state. If a live race has last been tracked with live wind tracking, with wind directions
                            being corrected by the local magnetic declination, then upon server restore the same live tracking will
                            be started again, including live wind tracking with the same declination correction settings.<p>
                            When the "Stop Tracking" feature is used, implicitly tracking wind will be stopped in case live wind
                            tracking had previously been requested for that race. This change is also considered during the restore
                            process where such a race will no longer receive live wind tracking upon restoring it.<p>
                            When a tracked race is removed from the server then it will not be restored anymore upon the next
                            server restart with the restore option enabled. When an entire regatta with a number of tracked
                            races linked into it is removed then the tracked races are removed as well and will not be
                            restored upon server re-start.<p>
                            The restore progress can be monitored using the JConsole or any other JMX monitoring tool. In the
                            <tt>com.sap.sailing</tt> category you will find the <tt>RacingEventService</tt> object. Among its
                            attributes there are now the two new ones: <tt>NumberOfTrackedRacesToRestore</tt> and
                            <tt>NumberOfTrackedRacesRestored</tt>. See the following two screen shots:<p>
                            <img width="100%" src="images/JConsoleNumberOfTrackedRacesToRestore.png"><p>
                            <img width="100%" src="images/JConsoleNumberOfTrackedRacesRestored.png">
                        </li>
                    </ul>
        
                    <h2 class="articleSubheadline">November 2016</h2>
                    <ul class="bulletList">
                        <li>When launching a server, a system property <tt>polardata.source.url</tt> can
                            be provided in order to specify a server base URL from where to import polar
                            data into the upstarting server. Usually, this would be the "archive" server's
                            base URL, such as https://www.sapsailing.com. Note that the exporting server
                            needs to already support this feature and the importing and exporting server
                            should be at roughly the same version to ensure binary compatibility for the
                            polar sheet data.
                        </li>
                        <li>In the <em>Tracked Races / Competitors</em> tab there is now a new button "Import Competitor"
                            that opens a dialog for selecting an import source. The Manage2Sail source is configured through
                            the same URL as used for the result importer. Select the regatta from which you want to import,
                            then check for which competitors there are matching / similar existing competitors. Single
                            selection on the left lets you map to one of the matching existing competitors. Ultimately,
                            select those competitors (including those you mapped to existing ones) you want to import.
                            Optionally provide a search tag for them which will be added to the new and mapped-to
                            competitors for easy retrieval later when selecting competitors to add to a regatta
                            or race.
                        </li>
                    </ul>
        
                    <h2 class="articleSubheadline">October 2016</h2>
                    <ul class="bulletList">
                        <li>A regatta now has an additional property: "Buoy zone radius in hull lengths." It
                            can be used to determine the radius of the zone around the marks in terms of
                            hull lengths. This sets the default for the race viewer (RaceBoard.html entry point)
                            based on the hull length as known from the boat class.</li>
                        <li>When producing the QR code for the Race Management App's device configurations,
                            the access token parameter was not properly URL-encoded. In case the access token
                            contains a '+' character it is incorrectly decoded by the app, letting the authentication
                            fail. This issue has now been fixed in the AdminConsole, and the access token parameter is
                            now properly URL-encoded.</li>
                         <li>Tracked races can now also be filtered by the regatta to which they belong.
                             When selecting a regatta leaderboard, by default the table of tracked races will be
                             filtered by the regatta whose leaderboard was selected. The regatta filter can be
                             used in conjunction with the regular text filter field.
                         </li>
                    </ul>
        
                    <h2 class="articleSubheadline">September 2016</h2>
                    <ul class="bulletList">
                       <li>When denoting a regatta for smartphone tracking, the "By Marks" course designer is
                           automatically selected if no active regatta configuration was set yet, or a warning
                           and question to the user is issued, strongly suggesting the use of the "By Marks" course
                           designer. Background: using the "By Name" course designer could accidentally delete a
                           valid course layout.
                       </li>
                       <li>Regattas now have an additional setting: "Control tracking from start and finish times."
                           With it, the start and finish times for a race as entered into the race log, e.g., through
                           the Race Management app, can be used by tracking connectors to control the tracking for
                           that race. So far, the TracTrac connector and the Smartphone connector have been
                           enabled. When a start time for a race
                           is received and the "Control..." flag is set, the tracking start time will be set to
                           five minutes before the race start time. Similarly, when the blue flag is lowered, signaling
                           that the race has finished, the tracking end time will be set to two minutes later.
                           This should make an operator's job easier when the race timing is maintained properly
                           through the race log, i.e., through the Race Management app.<p>
                           In turn, for the Smartphone tracking connector, start/end tracking times are recorded
                           automatically upon start and stop tracking actions only if the regatta is <em>not</em>
                           marked as "Control tracking from start and finish times." Background: with this it is
                           possible to start tracking for a number of races scheduled for a day and having the
                           Race Management app control the tracking times automatically.
                        </li>
                        <li>The "start of tracking" property on a tracked race now has to be set to a valid, non-empty value
                            in order for fixed to be accepted into the race. As before, an empty "end of tracking" value
                            means an open-ended interval, and fixes at or after the start of tracking time point will then
                            continue to be accepted.
                        </li>
                        <li>The device mappings dialog now shows the time point of the last fix received from each mapping
                            and has a convenient filter text box.
                        </li>
                        <li>Thread management has been improved. Fewer and more reasonably-designed thread pools
                            are now created, and thread priorities less than normal (for background operations) now
                            correctly map to operating system thread priorities, making foreground tasks more
                            responsive. The less excessive concurrency has furthermore healthy effects on memory
                            mamangement and garbage collection.
                        </li>
                        <li>Fixed a bug in the smart phone tracking course designer. When adding or removing marks
                            now, unsaved changes to the waypoints and control points tables are preserved.
                        </li>
                    </ul>
        
                    <h2 class="articleSubheadline">July 2016</h2>
                    <ul class="bulletList">
                        <li>According to some change in a tracked races lifecycle, fix-tracking no longer depends
                            on tracking races via racelog event but is bound to denotation only. So fix-tracking
                            via smartphone apps or uploading tracking files can also be used in combination with
                            e.g. TracTrac.
                        </li>
                        <li>Because fix-tracking is now more flexible (see above), it is no longer restricted to
                            GPS-fixes. 
                        </li>
                        <li>It is now possible to track fixes from Bravo foiling sensor devices, currently used in
                            Extreme Sailing Series events only. This kind of data can be uploaded via a new dialog
                            within the AdminConsole (Connectors > Smartphone Tracking)  
                        </li>
                        <li>When a competitor is suppressed in a leaderboard, now the other competitors ranking
                            worse will be "promoted" by one rank per better suppressed competitor. This way, live
                            ranks will be correct if, e.g., a "Flexible Leaderboard" is used for a separate scoring
                            scheme for only a subset of the competitor.
                        </li>
                        <li>When entering a fixed position for a mark in the "Smartphone Tracking" environment it is
                            now possible to enter a time stamp for the fix. This way it is also possible to adjust
                            a mark's position to a fixed lat/lng for some time point in the past.
                        </li>
                        <li>A series within a regatta can now define a maximum number of discards applied in that
                            series. When combined with leaderboard-wide discards, generally discards can be distributed
                            across the leaderboard as needed, but restricted by the maximum specified for each series.
                            Leave the maximum empty to not provide any maximum. Setting to 0 will cause no scores to
                            be discarded in that series.
                        </li>
                        <li>An event now has a "Base URL" which should be used to enable useful e-mail notifications with
                            links embedded in them that lead to the correct server. If a notification is to contain
                            a link to a dedicated event server, the event cannot be reached through www.sapsailing.com,
                            and so if this generic link is used as a default, users will end up not finding the page
                            linked to by the notification.
                        </li>
                        <li>The checkboxes "Track Wind" and "Correct by Declination" are now switched on by default
                            for smartphone-tracked races
                        </li>
                    </ul>
        
                    <h2 class="articleSubheadline">June 2016</h2>
                    <ul class="bulletList">
                       <li>Some REST APIs have slightly changed. The /api/v1/leaderboards/{name} resource now
                           has the "netPoints" and "totalPoints" stuff right. The "netPoints" always refer to
                           scores which may be reduced due to discarding rules. Total points always refer to
                           the points before applying any discarding rules. Those numeric values for which so far
                           accidentally String types with double-quoted values were used have been changed to
                           numeric types, represented in the JSON documents without double quotes.
                       </li>
                       <li>It is now possible to use overlapping leaderboard groups in an event, such that one
                           leaderboard can be part of more than one leaderboard group of the event. This comes in
                           handy if there are different schemes by which the regattas or leaderboards may be grouped
                           and is particularly useful for large events for filtering the regattas in the event
                           overview. Please note that in case a leaderboard is part of a leaderboard group with
                           an overall leaderboard ("series scoring"), the leaderboard group with the overall
                           leaderboard must be provided as the first of the overlapping leaderboard groups in
                           the scope of the event.
                       </li>
                       <li>Earlier releases have introduced an issue with leaderboard configuration and with binding
                           tracked races to their leaderboard slots. When a filter is set for the tracked races list,
                           changing the leaderboard selection or changing the race column selection such that the
                           tracked race for a selected race column is not visible due to the filter, the connection
                           between the race column and the tracked race is removed.<p>
                           In order to reduce chances for failure, now at least changing the leaderboard selection
                           will de-select any selected race column, making sure that nothing needs to be selected
                           in the potentially filtered list of tracked races.<p>
                           However, trouble remains: changing the tracked races filter while having a race column
                           with a tracked race connected selected in the table on the left will unlink the race
                           column's tracked race. As a workaround, you'll have to either de-select the race column
                           in the left table before changing the filter, e.g., by Ctrl-clicking the race column
                           selected. Or you remove any filter text for the tracked races list before you change
                           the selection in the race column table. This will make sure that the race connected
                           to the race column that you may select next will be available for automatic selection.
                        </li>
                    </ul>
        
                    <h2 class="articleSubheadline">May 2016</h2>
                    <ul class="bulletList">
                        <li>Smartphone tracking support has been improved. When starting to track a race that has no
                            start-of-tracking time set yet, the start-of-tracking time will be set to the time point
                            when tracking has been started. Similarly, when stopping tracking and no end-of-tracking
                            time is set for the race yet, the current time is set as the end-of-tracking time for
                            that race.
                        </li>
                        <li>Regatta structure import from Manage2Sail now takes the boat class name from the
                            regatta, not the division element, giving better results.
                        </li>
                    </ul>
        
                    <h2 class="articleSubheadline">April 2016</h2>
                    <ul class="bulletList">
                        <li>In the "Race Manager App" regatta configuration settings, a new preference
                            "Activate result entry" has been added. It can enable or diable result entry
                            during or after the finishing phase in the Race Manager app. With this, it is
                            possible to configure up-front whether a race officer is offered the possibility to manage
                            results directly from the Race Manager app. This should <em>not</em> be used if an
                            external, official regatta management system is being used to capture and manage
                            the official scores.
                        </li>
                    </ul>
        
                    <h2 class="articleSubheadline">March 2016</h2>
                    <ul class="bulletList">
                        <li>For smartphone tracking, added shortcut to start/stop tracking of
                            race to each individual race (play/stop button in action column).
                        </li>
                        <li>When starting/stopping to track a race using smartphone tracking the
                            tracking start/stop time is set to "now" if no time has previously been set.
                        </li> 
                        <li>With the <b>MANAGE_MARK_POSITIONS</b> permission, users of the smartphone tracking feature can now
                            conveniently manipulate course mark positions from the <em>RaceBoard.html</em> entry point. When having
                            the permission, a new button "Edit Mark Positions" will be shown. Marks can then be selected from a
                            table, new fixes can be added and existing fixes can be moved. Note that the "Delete" menu item is
                            currently still disabled. Delete may be supported in future versions, though.
                        </li>
                        <li>The sailors info link is now also available for single regatta events in addition to multi regatta events that used to have this feature.
                            If a sailors info link is configured for events that are part of a series,
                            this isn't shown on the event page because the link to the series uses the same space in the UI and has higher priority.
                        </li>
                        <li>It's possible to configure language specific sailors info website links for events.
                            There is a default value that can be overwritten on a per locale base.
                            No sailors info link is shown for UI languages if there is neither a default link nor one for the specific locale,
                            even if there is one for another locale configured.
                        </li>
                        <li>The mechanism to handle RegattaOverview settings has been changed to a more generic approach.
                            This leads to slightly changed URL parameter names so that old bookmarks could be broken in a way
                            so that the actual shown set of races is different using the new version because the old parameters aren't correctly recognized.
                            All automatically generated links to this page in Home and AdminConsole have been updated to use the new parameter names.
                        </li>
                    </ul>
                    
                    <h2 class="articleSubheadline">February 2016</h2>
                    <ul class="bulletList">
                        <li>Several improvements regarding the creation of race metadata (events, regatta, etc.) including:
                            automatic creation of default series, dialog for creating a default leaderboard group
                        </li>
                        <li>The RaceBoard URL Parameter "canReplayDuringLiveRaces" has been removed.
                            This parameter was used to allow users to trigger autoplay for live races on non-live points in time.
                            The permission "CAN_REPLAY_DURING_LIVE_RACES" and role "moderator" now grant this functionality to users.
                        </li>
                        <li>The "Manage Media" button in RegattaOverview is now bound to the Permission "MANAGE_MEDIA".
                            The Roles "eventmanager" and "mediaeditor" grant the "MANAGE_MEDIA" permission.
                        </li>
                        <li>The "Edit mark passings" button in RegattaOverview is now bound to the Permission "MANAGE_MARK_PASSINGS".
                            The Role "eventmanager" grants the "MANAGE_MARK_PASSINGS" permission.
                        </li>
                        <li>The user management page now provides a "Refresh" button to reload the user list.
                        </li>
                        <li>The user management page now also lists sailing roles and permissions in the respective suggest boxes.
                        </li>
                        <li>The "Edit Points" module is now bound to the Permission "MANAGE_LEADERBOARD_RESULTS".
                            The Role "eventmanager" grants the "MANAGE_LEADERBOARD_RESULTS" permission.
                        </li>
                        <li>There is now a UI element in the header of "Edit Points", "Admin Console" and "Races Overview" pages
                            that indicates the authentication and makes it possible to sign in/sign out without leaving the page.
                            The pages "Edit Points" and "Admin Console" will show a message instead of the page content
                            if you aren't autenticated or don't have the required permissions.
                        </li>
                    </ul>
                    
                    <h2 class="articleSubheadline">October 2015</h2>
                    <ul class="bulletList">
                        <li>The "RaceLog Tracking" panel was renamed to the more intuitive "Smartphone Tracking".
                        </li>
                        <li>Competitor and course information can now be copied independently from one race to another within a Smartphone-tracked leaderboard.
                        </li>
                    </ul>
                    <h2 class="articleSubheadline">November 2015</h2>
                    <ul class="bulletList">
                        <li>Adding a competitor to a leaderboard or a regatta pre-sets the competitor's boat class
                            according to the leaderboard's / regatta's boat class.
                        </li>
                        <li>When done with creating a regatta, the user can have the corresponding regatta leaderboard
                            created with a simple click instead of having to navigate to the "Leaderboards" tab.
                        </li>
                        <li>Trim leaderboard and leaderboard group names during creation, removing leading and trailing
                            blanks. These names can occur in URLs, and trailing blanks in particular may be trimmed,
                            causing the objects to not be found.
                        </li>
                    </ul>
                    <h2 class="articleSubheadline">October 2015</h2>
                    <ul class="bulletList">
                        <li>The "RaceLog Tracking" panel was renamed to the more intuitive "Smartphone Tracking".
                        </li>
                        <li>Competitor and course information can now be copied independently from one race to another within a Smartphone-tracked leaderboard.
                        </li>
                    </ul>
                    <h2 class="articleSubheadline">September 2015</h2>
                    <ul class="bulletList">
                        <li>A new scoring scheme for elimination rounds has been added. It will first be used
                            at a major wind surfing event.
                        </li>
                        <li>The "Device Configuration" tab has been moved into a new top-level tab
                            "Race Committee App".
                        </li>
                        <li>Included magnetic declination data for 2016 already.
                        </li>
                        <li>Bug fix: in rare cases, adding several series to a regatta in one go swapped the order
                            of the series to be created. This has now been fixed.
                        </li>
                    </ul>
                    <h2 class="articleSubheadline">August 2015</h2>
                    <ul class="bulletList">
                        <li>Race log tracking now allows administrators to set the start and end of tracking for a race.
                            Competitor and mark positions as well as wind data are filtered based on the start/end of tracking
                            intervals.
                        </li>
                        <li>Setting the boat class for a regatta and when creating a competitor has been unified and now
                            uses a suggest text box which makes suggestions based on all the boat classes known by the
                            application. In both cases can users now also enter a "free-form" boat class which is then
                            created by the server if not known yet. Note that for such boat classes no boat class icon
                            will be present when showing the regatta on the web page.
                        </li>
                        <li>Added boat classes Soling, Lago 26, Kielzugvogel, PWA (Professional Windsurfers Association)
                        </li>
                    </ul>
                    <h2 class="articleSubheadline">June 2015</h2>
                    <ul class="bulletList">
                        <li>An event an now have a "Sailors' Info" URL configured. If provided, there will be a button
                            displayed on the event's web page that navigates to this link. It can be used, e.g., to link
                            to official documents such as the notice of race, sailing instructions, weather information
                            or similar.
                        </li>
                    </ul>
                    <h2 class="articleSubheadline">April 2015</h2>
                    <ul class="bulletList">
                        <li>Competitors can now have a flag image assigned. This image should ideally be
                            sized 18x11px. If such an image is assigned, it overrules the nationality flag.
                            Use this feature to provide club flags for sailing league events.
                        </li>
                    </ul>
                    <h2 class="articleSubheadline">February 2015</h2>
                    <ul class="bulletList">
                        <li>The Event panel now links the event name to the event page in the new design. The old "RegattaOverview"
                            link is now shown in the panel below, shown when selecting the event in the table above, called
                            "Event Overview."
                        </li>
                    </ul>
        
                    <h2 class="articleSubheadline">December 2014</h2>
                    <ul class="bulletList">
                        <li>We added user management. The /gwt/AdminConsole.html entry point for a fresh server set-up uses
                        admin/admin as username/password. You can change the password in the "Advanced &gt; User Management"
                        tab where also new users can be created. If you assign a use the role "admin" then the user will
                        be able to use the administration console. Stay tuned for a more sophisticated set of roles and
                        permissions to be added in the future.
                        </li>
                        <li>Reverse replication is now possible for selected events. When a replica instance receives a
                            modifying operation, such as a user logging in (creating a user session) or a wind fix being
                        entered through the Race Committee App, this change will be sent from the replica to the master
                        and from there be replicated to all other replicas attached.
                        </li>
                        <li>Starting a server with auto-replication enabled has been changed. The REPLICATE_ON_START environment
                            variable no longer is a Boolean value (True/False) but now has to list the replication services to be
                        replicated from the master. The default environments for replicas at
                        <a href="http://releases.sapsailing.com/environments">http://releases.sapsailing.com/environments</a>
                        show how this works.
                        </li>
                        <li>The "Connectors" category has a new tab in the administration console, entitled "Regatta Structure Import".
                            If your regatta management system happens to be <a href="http://manage2sail.com">Manage2Sail</a> 
                        you can enter an event ID and show the list of regattas, then set defaults for how they shall be
                        created in the SAP Sailing Analytics. This allows you to import and create many regattas at once,
                        saving the laborious effort of manually creating them. Obviously, this can come in handy at large
                        events with regattas on many course areas in several different boat classes.
                        </li>
                    </ul>
                    
                    <h2 class="articleSubheadline">July 2014</h2>
                    <ul class="bulletList">
                        <li>Replication has become much more robust and efficient. The initial load which used to be sent in a
                            single huge (although compressed) stream of data from the master to the replica(s) was hard to get
                            transmitted in the face of flaky and slow network connections. We've changed this: now the initial
                            load is transmitted as a sequence of messages using a message broker infrastructure. If a single
                            message doesn't arrive, it will be re-sent until it got through. The messages are buffered for several
                            minutes, so the initial load transmission can even survive and recover from severe network outages.<p>
                            
                            For the incremental replication process, we added compression, making the transmission more bandwidth-efficient
                            and therefore quicker and leaner. In addition, we've cleaned up the protocol a little, avoiding the
                            sending of redundant data, adding to the effects of compression. Replicating five live races with
                            approximately 40 to 50 competitors each, with four active wind measurement units each, requires approximately
                            30kB/s of network bandwidth between master and replica.
                        </li>
                        <li>Events now have lots of new attributes, particularly start/end date and multimedia content URLs</li>
                        
                        <li>Regattas can now be edited to <em>not</em> perform start time inference based on start mark passings.
                            Usually, when no start time is set by the race committee app or by the tracking provider or manually
                            through the administration console, the start time is inferred from the mark passings for the start
                            line. However, this can lead to unpleasant effects when the race committee aborts or postpones a race
                            and doesn't set a new start time for some period of time. When during this period one or more boats
                            cross the start line, a new start time would be inferred implicitly, showing scores in the leaderboard
                            and starting to compute all sorts of metrics. To avoid this, uncheck the checkbox
                            "Use start time inference from start mark passings" in the regatta create / edit dialog.</li>
                            
                        <li>When creating a regatta in the administration console, the regatta name is now taken from the create
                            dialog's "Name" field as-is and is no longer automatically extended by appending the boat class name
                            in parentheses to the base name. This is important to know if you so far have created several regattas
                            within the scope of the same event by simply providing the event name and the boat class name, relying
                            on the administration console to extend the regatta name by the boat class name because now with this
                            strategy your regattas would all be named the same. If you want to continue using some base name and
                            see the boat class name after the base name in parentheses you will now have to add that to the "Name"
                            field yourself, as in "Kieler Woche 2014 (470)". With this change, you can avoid having special
                            characters such as "/" in the regatta name which used to be a problem in particular for RESTful web services
                            that use the regatta name as a URL element. Boat classes such as "B/one" and "J/70" traditionally
                            had issues with this. Now, the regatta can simply be named "My Event (J70)" instead, and web service
                            access is hassle-free. The boat class can still be called "J/70" which can be useful if the result
                            management tool or the tracking partner spells it that way.</li>
                    </ul>
        
                    <h2 class="articleSubheadline">March 2014</h2>
                    <ul class="bulletList">
                        <li>XML export of leaderboards now also taking into account competitors that haven't sailed a race but got a score</li>
                    </ul>
        
                    <h2 class="articleSubheadline">February 2014</h2>
                    <ul class="bulletList">
                        <li>Series name can be edited</li>
                        <li>Now one can add a new series to an existing regatta</li>
                        <li>Introduced new series scheme where competitors are scored contigously over all fleets</li>
                    </ul>
                    <h2 class="articleSubheadline">January 2014</h2>
                    <ul class="bulletList">
                        <li>New version of TracTrac connector that fixes issues with concurrent loading of many races</li>
                        <li>Wind data can be imported from Expedition log files and from Igtimi WindBots</li>
                        <li>Competitors can be assigned fixed colors</li>
                        <li>Video files can be interactively linked to races</li>
                        <li>Admin Console consistently sorts alpha-numeric items such that numbers embedded in text are
                            sorted by their numeric values (Race 2 precedes Race 11)</li>
                        <li>AdminConsole has more consistent filter behavior as more columns are used for filtering;
                            some sorting options were added</li>
                        <li>Added a button to set the start time received of a tracked race. This time isn't persistent,
                            so it'll be forgotten after a server restart</li>
                        <li>Tracking a race with a wrong regatta is now forbidden</li>
                    </ul>
                </div>
            </div>
        </div>
    </div>
</body>
</html><|MERGE_RESOLUTION|>--- conflicted
+++ resolved
@@ -27,18 +27,15 @@
           <ul class="bulletList">
                 <li>The Riot server listening for WindBot data now properly implements connection closing upon not having
                     received device heartbeat messages for more than 30s.</li>
-<<<<<<< HEAD
                 <li>Users can now file take-down requests for media assets displayed on the web site. This includes
                     event stage/logo/teaser/gallery images and videos, as well as competitor images and competitor flags.
                     For all these assets, a little semi-transparent three-dots button is displayed in the top-left
                     corner of the image/video tile. When a logged-in user with a validated e-mail address clicks the
                     button, a popup dialog allows for additional input and submitting of the take-down request, which
                     will lead to an e-mail being sent to support@sapsailing.com.</li>
-=======
                 <li>Fixed parsing of X-Forwarded-For header, now reporting the correct client IP in case of multiple proxies along the way.</li>
                 <li>Improved logging in case operations received from replicas are being applied. The log entry now shows the name of the server
                     where the operation originated from.</li>
->>>>>>> 8a1f8f1d
           </ul>
           <h2 class="articleSubheadline">March 2025</h2>
           <ul class="bulletList">
