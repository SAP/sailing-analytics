--- conflicted
+++ resolved
@@ -1,22 +1,10 @@
-<<<<<<< HEAD
-bin.includes = META-INF/,\
-               WEB-INF/web.xml,\
-               index.html,\
-               sap.ico,\
-               images/,\
-               main.css,\
-               webfonts/,\
-               fontface.css,\
-               licenses/
-=======
-bin.includes = META-INF/,\
-               WEB-INF/web.xml,\
-               index.html,\
-               sap.ico,\
-               images/,\
-               main.css,\
-               webfonts/,\
-               fontface.css,\
-               SAP.html,\
-               STG.html
->>>>>>> 8609ff84
+bin.includes = META-INF/,\
+               WEB-INF/web.xml,\
+               index.html,\
+               sap.ico,\
+               images/,\
+               main.css,\
+               webfonts/,\
+               fontface.css,\
+               SAP.html,\
+               STG.html