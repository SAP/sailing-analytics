--- conflicted
+++ resolved
@@ -1,185 +1,92 @@
-<<<<<<< HEAD
-@import url(fontface.css);
-
-body {
-  font-family: 'UbuntuRegular';
-  margin: 0;
-  padding: 0;
-  background: url(images/splash-screen-compressed-02.png) center top no-repeat #ebebec;
-  }
-  
-
-.LogoAndTitlePanel {
-	height: 68px;
-	font-family: Arial, Verdana, sans-serif;
-	position: fixed;
-	width: 100%;
-	top: 0;
-	background-image: url(images/white_gradient_header.png), url(images/header_bg_modern.png);
-	background-position: center top, 0 0;
-	background-repeat: no-repeat, repeat-x;
-	box-shadow: 0 0 20px #858585;
-	-moz-box-shadow: 0 0 20px #858585;
-	-webkit-box-shadow: 0 0 20px #858585;
-}
-
-.LogoAndTitlePanel:after {
-	content: " ";
-	display: block;
-	height: 0;
-	clear: both;
-	visibility: hidden;
-}
-
-.RaceBoardHeaderPanel {
-	margin: 0 12px 14px 12px;
-}
-
-.sapLogo {
-	float: left;
-	margin: 13px 0 0 12px;
-}
-
-.sailingAnalyticsLabelPanel {
-	margin: 10px 0 0 0;
-}
-
-.sailingAnalyticsLabel {
-	float: left;
-	color: #fff;
-	font-size: 14px;
-	font-weight: bold;
-	margin: 15px 0 0 0;
-}
-
-.chooseModule {
-  margin: 0 auto;
-  width: 580px;
-  margin-top: 600px;
-}
-
-.chooseModule ul {
-  list-style: none;
-}
-
-.chooseModule ul li {
-  float: left;
-  margin: 0 10px 0 0;
-}
-
-.chooseModule a {
-  background: url(images/btn-cta-orangeleft.png) center top repeat-x;
-  padding: 5px;
-  color: #fff;
-  -webkit-border-radius: 4px;
--moz-border-radius: 4px;
-border-radius: 4px;
-}
-
-.chooseModule a:hover {
-  background: url(images/btn-cta-orangeleft.png) center -30px repeat-x;
-  color: #fff;
-}
-
-a {
-  color:#A1A1A1;
-  text-decoration: none;
-}
-
-a:hover {
-  text-decoration: none;
-}
-=======
-@import url(fontface.css);
-
-body {
-  font-family: 'UbuntuRegular';
-  margin: 0;
-  padding: 0 0 50px 0;
-  background: url(images/splash-screen-compressed-03.png) center top no-repeat #ebebec;
-  }
-  
-
-.LogoAndTitlePanel {
-	height: 68px;
-	font-family: Arial, Verdana, sans-serif;
-	position: fixed;
-	width: 100%;
-	top: 0;
-	background-image: url(images/white_gradient_header.png), url(images/header_bg_modern.png);
-	background-position: center top, 0 0;
-	background-repeat: no-repeat, repeat-x;
-	box-shadow: 0 0 20px #858585;
-	-moz-box-shadow: 0 0 20px #858585;
-	-webkit-box-shadow: 0 0 20px #858585;
-}
-
-.LogoAndTitlePanel:after {
-	content: " ";
-	display: block;
-	height: 0;
-	clear: both;
-	visibility: hidden;
-}
-
-.RaceBoardHeaderPanel {
-	margin: 0 12px 14px 12px;
-}
-
-.sapLogo {
-	float: left;
-	margin: 13px 0 0 12px;
-}
-
-.sailingAnalyticsLabelPanel {
-	margin: 10px 0 0 0;
-}
-
-.sailingAnalyticsLabel {
-	float: left;
-	color: #fff;
-	font-size: 14px;
-	font-weight: bold;
-	margin: 15px 0 0 0;
-}
-
-.chooseModule, .table {
-  margin: 0 auto;
-  display: table;
-  margin-top: 600px;
-}
-
-.chooseModule ul {
-  list-style: none;
-	min-width: 545px;
-}
-
-.chooseModule ul li {
-  /*float: left;*/
-  display: inline;
-  margin: 0 10px 0 0;
-}
-
-.chooseModule a {
-  background: url(images/btn-cta-orangeleft.png) center top repeat-x;
-  padding: 5px;
-  color: #fff;
-  -webkit-border-radius: 4px;
--moz-border-radius: 4px;
-border-radius: 4px;
-}
-
-.chooseModule a:hover {
-  background: url(images/btn-cta-orangeleft.png) center -30px repeat-x;
-  color: #fff;
-}
-
-a {
-  color:#A1A1A1;
-  text-decoration: none;
-}
-
-a:hover {
-  text-decoration: none;
-}
->>>>>>> f4bd9ac1
+@import url(fontface.css);
+
+body {
+  font-family: 'UbuntuRegular';
+  margin: 0;
+  padding: 0 0 50px 0;
+  background: url(images/splash-screen-compressed-03.png) center top no-repeat #ebebec;
+  }
+  
+
+.LogoAndTitlePanel {
+	height: 68px;
+	font-family: Arial, Verdana, sans-serif;
+	position: fixed;
+	width: 100%;
+	top: 0;
+	background-image: url(images/white_gradient_header.png), url(images/header_bg_modern.png);
+	background-position: center top, 0 0;
+	background-repeat: no-repeat, repeat-x;
+	box-shadow: 0 0 20px #858585;
+	-moz-box-shadow: 0 0 20px #858585;
+	-webkit-box-shadow: 0 0 20px #858585;
+}
+
+.LogoAndTitlePanel:after {
+	content: " ";
+	display: block;
+	height: 0;
+	clear: both;
+	visibility: hidden;
+}
+
+.RaceBoardHeaderPanel {
+	margin: 0 12px 14px 12px;
+}
+
+.sapLogo {
+	float: left;
+	margin: 13px 0 0 12px;
+}
+
+.sailingAnalyticsLabelPanel {
+	margin: 10px 0 0 0;
+}
+
+.sailingAnalyticsLabel {
+	float: left;
+	color: #fff;
+	font-size: 14px;
+	font-weight: bold;
+	margin: 15px 0 0 0;
+}
+
+.chooseModule, .table {
+  margin: 0 auto;
+  display: table;
+  margin-top: 600px;
+}
+
+.chooseModule ul {
+  list-style: none;
+	min-width: 545px;
+}
+
+.chooseModule ul li {
+  /*float: left;*/
+  display: inline;
+  margin: 0 10px 0 0;
+}
+
+.chooseModule a {
+  background: url(images/btn-cta-orangeleft.png) center top repeat-x;
+  padding: 5px;
+  color: #fff;
+  -webkit-border-radius: 4px;
+-moz-border-radius: 4px;
+border-radius: 4px;
+}
+
+.chooseModule a:hover {
+  background: url(images/btn-cta-orangeleft.png) center -30px repeat-x;
+  color: #fff;
+}
+
+a {
+  color:#A1A1A1;
+  text-decoration: none;
+}
+
+a:hover {
+  text-decoration: none;
+}