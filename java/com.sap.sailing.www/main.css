--- conflicted
+++ resolved
@@ -1,305 +1,210 @@
-<<<<<<< HEAD
-@import url(fontface.css);
-
-body {
-  font-family: 'UbuntuRegular';
-  margin: 0;
-  padding: 0 0 50px 0;
-  background: url(images/splash-screen-compressed-03.png) center top no-repeat #ebebec;
-  }
-  
-
-.LogoAndTitlePanel {
-	height: 68px;
-	font-family: Arial, Verdana, sans-serif;
-	position: fixed;
-	width: 100%;
-	top: 0;
-	background-image: url(images/white_gradient_header.png), url(images/header_bg_modern.png);
-	background-position: center top, 0 0;
-	background-repeat: no-repeat, repeat-x;
-	box-shadow: 0 0 20px #858585;
-	-moz-box-shadow: 0 0 20px #858585;
-	-webkit-box-shadow: 0 0 20px #858585;
-}
-
-.LogoAndTitlePanel:after {
-	content: " ";
-	display: block;
-	height: 0;
-	clear: both;
-	visibility: hidden;
-}
-
-.RaceBoardHeaderPanel {
-	margin: 0 12px 14px 12px;
-}
-
-.sapLogo {
-	float: left;
-	margin: 13px 0 0 12px;
-}
-
-.sailingAnalyticsLabelPanel {
-	margin: 10px 0 0 0;
-}
-
-.sailingAnalyticsLabel {
-	float: left;
-	color: #fff;
-	font-size: 14px;
-	font-weight: bold;
-	margin: 15px 0 0 0;
-}
-
-.chooseModule, .table {
-  margin: 0 auto;
-  display: table;
-  margin-top: 600px;
-}
-
-.chooseModule ul {
-  list-style: none;
-	min-width: 545px;
-}
-
-.chooseModule ul li {
-  /*float: left;*/
-  display: inline;
-  margin: 0 10px 0 0;
-}
-
-.chooseModule a {
-  background: url(images/btn-cta-orangeleft.png) center top repeat-x;
-  padding: 5px;
-  color: #fff;
-  -webkit-border-radius: 4px;
--moz-border-radius: 4px;
-border-radius: 4px;
-}
-
-.chooseModule a:hover {
-  background: url(images/btn-cta-orangeleft.png) center -30px repeat-x;
-  color: #fff;
-}
-
-a {
-  color:#A1A1A1;
-  text-decoration: none;
-}
-
-a:hover {
-  text-decoration: none;
-}
-=======
-/* line 2, _reset.sass */
-html, body, div, span, applet, object, iframe,
-h1, h2, h3, h4, h5, h6, p, blockquote, pre,
-a, abbr, acronym, address, big, cite, code,
-del, dfn, em, img, ins, kbd, q, s, samp,
-small, strike, strong, sub, sup, tt, var,
-b, u, i, center,
-dl, dt, dd, ol, ul, li,
-fieldset, form, label, legend,
-table, caption, tbody, tfoot, thead, tr, th, td,
-article, aside, canvas, details, embed,
-figure, figcaption, footer, header, hgroup,
-menu, nav, output, ruby, section, summary,
-time, mark, audio, video {
-  margin: 0;
-  padding: 0;
-  border: 0;
-  font-size: 100%;
-  font: inherit;
-  vertical-align: baseline; }
-
-/* HTML5 display-role reset for older browsers */
-/* line 23, _reset.sass */
-article, aside, details, figcaption, figure,
-footer, header, hgroup, menu, nav, section {
-  display: block; }
-
-/* line 27, _reset.sass */
-body {
-  line-height: 1; }
-
-/* line 30, _reset.sass */
-ol, ul {
-  list-style: none; }
-
-/* line 33, _reset.sass */
-blockquote, q {
-  quotes: none; }
-
-/* line 36, _reset.sass */
-blockquote:before, blockquote:after,
-q:before, q:after {
-  content: "";
-  content: none; }
-
-/* line 41, _reset.sass */
-table {
-  border-collapse: collapse;
-  border-spacing: 0; }
-
-/* line 7, site.css.sass */
-html {
-  height: 100%; }
-
-/* line 10, site.css.sass */
-body {
-  height: 100%;
-  color: #222222;
-  font-size: 14px;
-  font-family: OpenSansRegular, Arial, Verdana, sans-serif;
-  font-weight: normal;
-  background-image: url(../images/bg-image.jpg);
-  background-attachment: fixed;
-  background-color: #222222;
-  background-position: 50% 0%;
-  background-repeat: no-repeat no-repeat;
-  margin: 0px;
-  padding: 0px;
-  line-height: 18px; }
-
-/* line 27, site.css.sass */
-ul {
-  font-size: 12px;
-  padding-left: 0px;
-  margin-bottom: 25px;
-  margin-left: 30px; }
-
-/* line 34, site.css.sass */
-a {
-  text-decoration: none;
-  color: #0066b3; }
-  /* line 38, site.css.sass */
-  a:hover {
-    text-decoration: underline; }
-
-/* line 42, site.css.sass */
-#yield_content {
-  width: 950px;
-  margin: 0 auto;
-  min-height: 100%; }
-  /* line 47, site.css.sass */
-  #yield_content #pageHeadline {
-    color: white;
-    margin: 0 0 10px 0;
-    font-size: 18px; }
-  /* line 53, site.css.sass */
-  #yield_content #keyVisual {
-    height: 240px;
-    position: relative;
-    background: white; }
-    /* line 58, site.css.sass */
-    #yield_content #keyVisual #infoBox {
-      width: 502px;
-      height: 80px;
-      background: #999999;
-      position: absolute;
-      right: 0;
-      bottom: 0;
-      padding: 10px; }
-      /* line 67, site.css.sass */
-      #yield_content #keyVisual #infoBox p {
-        color: white;
-        font-size: 12px; }
-  /* line 72, site.css.sass */
-  #yield_content #mainContent {
-    padding: 0 10px 10px 10px;
-    background: white; }
-    /* line 79, site.css.sass */
-    #yield_content #mainContent .innerContent .timeBar {
-      background: url(../images/timeBar-bg.png) 0 0 repeat-y; }
-      /* line 82, site.css.sass */
-      #yield_content #mainContent .innerContent .timeBar .raceSection {
-        margin: 0 0 20px 0;
-        *display: inline-block; }
-        /* line 3, _helpers.sass */
-        #yield_content #mainContent .innerContent .timeBar .raceSection:after {
-          content: " ";
-          display: block;
-          height: 0;
-          clear: both;
-          visibility: hidden; }
-        /* line 85, site.css.sass */
-        #yield_content #mainContent .innerContent .timeBar .raceSection .date {
-          font-family: OpenSansRegular, Arial, Verdana, sans-serif;
-          font-size: 12px;
-          margin-left: 35px; }
-        /* line 91, site.css.sass */
-        #yield_content #mainContent .innerContent .timeBar .raceSection .raceTimepoint {
-          background: url(../images/raceTimepoint-bg.png) left top no-repeat;
-          width: 29px;
-          height: 54px;
-          float: left;
-          margin: -16px 0 0 -5px; }
-        /* line 97, site.css.sass */
-        #yield_content #mainContent .innerContent .timeBar .raceSection .racePanel {
-          background: url(../images/racePanel-bg.png) left bottom repeat-x #fcb913;
-          width: 169px;
-          min-height: 36px;
-          margin: 2px 10px 0 -5px;
-          float: left;
-          padding: 6px 0 6px 13px; }
-          /* line 104, site.css.sass */
-          #yield_content #mainContent .innerContent .timeBar .raceSection .racePanel .raceName {
-            font-size: 12px;
-            font-family: OpenSansBold, Arial, Verdana, sans-serif;
-            color: white; }
-          /* line 109, site.css.sass */
-          #yield_content #mainContent .innerContent .timeBar .raceSection .racePanel .raceLocation {
-            font-size: 12px;
-            font-family: OpenSansRegular, Arial, Verdana, sans-serif;
-            color: white; }
-      /* line 114, site.css.sass */
-      #yield_content #mainContent .innerContent .timeBar .raceDescription {
-        padding: 4px;
-        font-family: OpenSansRegular, Arial, Verdana, sans-serif;
-        font-size: 12px;
-        font-color: #222222; }
-    /* line 121, site.css.sass */
-    #yield_content #mainContent .articleHeadline {
-      font-size: 18px;
-      font-family: OpenSansBold, Arial, Verdana, sans-serif;
-      color: #222222;
-      border-bottom: 2px solid #222222;
-      clear: both;
-      padding: 0 0 5px;
-      margin: 0 0 15px; }
-    /* line 131, site.css.sass */
-    #yield_content #mainContent .articleSubheadline {
-      font-size: 14px;
-      font-family: OpenSansBold, Arial, Verdana, sans-serif;
-      color: #222222;
-      margin: 0 0 6px 0; }
-    /* line 138, site.css.sass */
-    #yield_content #mainContent h4 {
-      margin: 0 0 10px;
-      font-size: 12px;
-      font-family: OpenSansBold, Arial, Verdana, sans-serif; }
-  /* line 144, site.css.sass */
-  #yield_content #spaceBar {
-    height: 80px; }
-
-/* line 148, site.css.sass */
-#footer {
-  color: white;
-  width: 940px;
-  height: 20px;
-  margin: -40px auto 0 auto;
-  background: url(../images/bkg-footer1.png);
-  padding: 10px;
-  font-size: 11px; }
-  /* line 157, site.css.sass */
-  #footer a {
-    color: white;
-    font-size: 11px; }
-  /* line 162, site.css.sass */
-  #footer .regularNav {
-    margin: 0; }
-    /* line 164, site.css.sass */
-    #footer .regularNav li {
-      display: inline; }
->>>>>>> 8609ff84
+/* line 2, _reset.sass */
+html, body, div, span, applet, object, iframe,
+h1, h2, h3, h4, h5, h6, p, blockquote, pre,
+a, abbr, acronym, address, big, cite, code,
+del, dfn, em, img, ins, kbd, q, s, samp,
+small, strike, strong, sub, sup, tt, var,
+b, u, i, center,
+dl, dt, dd, ol, ul, li,
+fieldset, form, label, legend,
+table, caption, tbody, tfoot, thead, tr, th, td,
+article, aside, canvas, details, embed,
+figure, figcaption, footer, header, hgroup,
+menu, nav, output, ruby, section, summary,
+time, mark, audio, video {
+  margin: 0;
+  padding: 0;
+  border: 0;
+  font-size: 100%;
+  font: inherit;
+  vertical-align: baseline; }
+
+/* HTML5 display-role reset for older browsers */
+/* line 23, _reset.sass */
+article, aside, details, figcaption, figure,
+footer, header, hgroup, menu, nav, section {
+  display: block; }
+
+/* line 27, _reset.sass */
+body {
+  line-height: 1; }
+
+/* line 30, _reset.sass */
+ol, ul {
+  list-style: none; }
+
+/* line 33, _reset.sass */
+blockquote, q {
+  quotes: none; }
+
+/* line 36, _reset.sass */
+blockquote:before, blockquote:after,
+q:before, q:after {
+  content: "";
+  content: none; }
+
+/* line 41, _reset.sass */
+table {
+  border-collapse: collapse;
+  border-spacing: 0; }
+
+/* line 7, site.css.sass */
+html {
+  height: 100%; }
+
+/* line 10, site.css.sass */
+body {
+  height: 100%;
+  color: #222222;
+  font-size: 14px;
+  font-family: OpenSansRegular, Arial, Verdana, sans-serif;
+  font-weight: normal;
+  background-image: url(../images/bg-image.jpg);
+  background-attachment: fixed;
+  background-color: #222222;
+  background-position: 50% 0%;
+  background-repeat: no-repeat no-repeat;
+  margin: 0px;
+  padding: 0px;
+  line-height: 18px; }
+
+/* line 27, site.css.sass */
+ul {
+  font-size: 12px;
+  padding-left: 0px;
+  margin-bottom: 25px;
+  margin-left: 30px; }
+
+/* line 34, site.css.sass */
+a {
+  text-decoration: none;
+  color: #0066b3; }
+  /* line 38, site.css.sass */
+  a:hover {
+    text-decoration: underline; }
+
+/* line 42, site.css.sass */
+#yield_content {
+  width: 950px;
+  margin: 0 auto;
+  min-height: 100%; }
+  /* line 47, site.css.sass */
+  #yield_content #pageHeadline {
+    color: white;
+    margin: 0 0 10px 0;
+    font-size: 18px; }
+  /* line 53, site.css.sass */
+  #yield_content #keyVisual {
+    height: 240px;
+    position: relative;
+    background: white; }
+    /* line 58, site.css.sass */
+    #yield_content #keyVisual #infoBox {
+      width: 502px;
+      height: 80px;
+      background: #999999;
+      position: absolute;
+      right: 0;
+      bottom: 0;
+      padding: 10px; }
+      /* line 67, site.css.sass */
+      #yield_content #keyVisual #infoBox p {
+        color: white;
+        font-size: 12px; }
+  /* line 72, site.css.sass */
+  #yield_content #mainContent {
+    padding: 0 10px 10px 10px;
+    background: white; }
+    /* line 79, site.css.sass */
+    #yield_content #mainContent .innerContent .timeBar {
+      background: url(../images/timeBar-bg.png) 0 0 repeat-y; }
+      /* line 82, site.css.sass */
+      #yield_content #mainContent .innerContent .timeBar .raceSection {
+        margin: 0 0 20px 0;
+        *display: inline-block; }
+        /* line 3, _helpers.sass */
+        #yield_content #mainContent .innerContent .timeBar .raceSection:after {
+          content: " ";
+          display: block;
+          height: 0;
+          clear: both;
+          visibility: hidden; }
+        /* line 85, site.css.sass */
+        #yield_content #mainContent .innerContent .timeBar .raceSection .date {
+          font-family: OpenSansRegular, Arial, Verdana, sans-serif;
+          font-size: 12px;
+          margin-left: 35px; }
+        /* line 91, site.css.sass */
+        #yield_content #mainContent .innerContent .timeBar .raceSection .raceTimepoint {
+          background: url(../images/raceTimepoint-bg.png) left top no-repeat;
+          width: 29px;
+          height: 54px;
+          float: left;
+          margin: -16px 0 0 -5px; }
+        /* line 97, site.css.sass */
+        #yield_content #mainContent .innerContent .timeBar .raceSection .racePanel {
+          background: url(../images/racePanel-bg.png) left bottom repeat-x #fcb913;
+          width: 169px;
+          min-height: 36px;
+          margin: 2px 10px 0 -5px;
+          float: left;
+          padding: 6px 0 6px 13px; }
+          /* line 104, site.css.sass */
+          #yield_content #mainContent .innerContent .timeBar .raceSection .racePanel .raceName {
+            font-size: 12px;
+            font-family: OpenSansBold, Arial, Verdana, sans-serif;
+            color: white; }
+          /* line 109, site.css.sass */
+          #yield_content #mainContent .innerContent .timeBar .raceSection .racePanel .raceLocation {
+            font-size: 12px;
+            font-family: OpenSansRegular, Arial, Verdana, sans-serif;
+            color: white; }
+      /* line 114, site.css.sass */
+      #yield_content #mainContent .innerContent .timeBar .raceDescription {
+        padding: 4px;
+        font-family: OpenSansRegular, Arial, Verdana, sans-serif;
+        font-size: 12px;
+        font-color: #222222; }
+    /* line 121, site.css.sass */
+    #yield_content #mainContent .articleHeadline {
+      font-size: 18px;
+      font-family: OpenSansBold, Arial, Verdana, sans-serif;
+      color: #222222;
+      border-bottom: 2px solid #222222;
+      clear: both;
+      padding: 0 0 5px;
+      margin: 0 0 15px; }
+    /* line 131, site.css.sass */
+    #yield_content #mainContent .articleSubheadline {
+      font-size: 14px;
+      font-family: OpenSansBold, Arial, Verdana, sans-serif;
+      color: #222222;
+      margin: 0 0 6px 0; }
+    /* line 138, site.css.sass */
+    #yield_content #mainContent h4 {
+      margin: 0 0 10px;
+      font-size: 12px;
+      font-family: OpenSansBold, Arial, Verdana, sans-serif; }
+  /* line 144, site.css.sass */
+  #yield_content #spaceBar {
+    height: 80px; }
+
+/* line 148, site.css.sass */
+#footer {
+  color: white;
+  width: 940px;
+  height: 20px;
+  margin: -40px auto 0 auto;
+  background: url(../images/bkg-footer1.png);
+  padding: 10px;
+  font-size: 11px; }
+  /* line 157, site.css.sass */
+  #footer a {
+    color: white;
+    font-size: 11px; }
+  /* line 162, site.css.sass */
+  #footer .regularNav {
+    margin: 0; }
+    /* line 164, site.css.sass */
+    #footer .regularNav li {
+      display: inline; }