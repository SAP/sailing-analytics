--- conflicted
+++ resolved
@@ -35,7 +35,7 @@
 				<h2 class="articleHeadline">Analyzing Races, Leaderboards</h2>
 
 				<div class="innerContent">
-   					<h2 class="articleSubheadline">August 2014</h2>
+					<h2 class="articleSubheadline">August 2014</h2>
 
 					<ul class="bulletList">
 						<li>The leaderboard has a new first column: a selection check box. We hope this makes it easier in
@@ -47,11 +47,7 @@
 						<li>When using the auto-zoom feature from the map settings, boats and wind streamlets will now
 						    continue to move smoothly as long as the map only needs panning.
 						</li>
-<<<<<<< HEAD
-						<li>When viewing a single race, the leaderboard now by default does no longer show the regatta rank as
-=======
 				        	<li>When viewing a single race, the leaderboard now by default does no longer show the regatta rank as
->>>>>>> 0f6e7eca
 						    the first column (and not as the second one either, given that the first column now usually shows
 						    the checkboxes used for selecting items). If you'd like to get the regatta rank column back, also when
 						    looking at a single race, please choose it from the leaderboard settings dialog where you can find it
@@ -62,11 +58,7 @@
 						</li>
 					</ul>
 
-<<<<<<< HEAD
-   					<h2 class="articleSubheadline">July 2014</h2>
-=======
 					<h2 class="articleSubheadline">July 2014</h2>
->>>>>>> 0f6e7eca
 
 					<ul class="bulletList">
 						<li>The advantage line now uses the wind at the position in the middle of the leg that the
