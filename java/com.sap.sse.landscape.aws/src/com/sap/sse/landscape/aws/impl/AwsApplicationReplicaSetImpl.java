package com.sap.sse.landscape.aws.impl;

import java.util.ArrayList;
import java.util.Collection;
import java.util.Collections;
import java.util.HashMap;
import java.util.HashSet;
import java.util.Map;
import java.util.Map.Entry;
import java.util.Optional;
import java.util.Set;
import java.util.concurrent.CompletableFuture;
import java.util.concurrent.ExecutionException;
import java.util.concurrent.TimeUnit;
import java.util.concurrent.TimeoutException;
import java.util.logging.Level;
import java.util.logging.Logger;

import com.sap.sse.ServerInfo;
import com.sap.sse.common.Duration;
import com.sap.sse.common.HttpRequestHeaderConstants;
import com.sap.sse.common.Util;
import com.sap.sse.landscape.Landscape;
import com.sap.sse.landscape.application.ApplicationProcessMetrics;
import com.sap.sse.landscape.application.ApplicationReplicaSet;
import com.sap.sse.landscape.application.impl.ApplicationReplicaSetImpl;
import com.sap.sse.landscape.aws.ApplicationLoadBalancer;
import com.sap.sse.landscape.aws.ApplicationProcessHost;
import com.sap.sse.landscape.aws.AwsApplicationProcess;
import com.sap.sse.landscape.aws.AwsApplicationReplicaSet;
import com.sap.sse.landscape.aws.AwsAutoScalingGroup;
import com.sap.sse.landscape.aws.AwsLandscape;
import com.sap.sse.landscape.aws.AwsShard;
import com.sap.sse.landscape.aws.ShardName;
import com.sap.sse.landscape.aws.TargetGroup;

import software.amazon.awssdk.services.autoscaling.model.AutoScalingGroup;
import software.amazon.awssdk.services.autoscaling.model.LaunchConfiguration;
import software.amazon.awssdk.services.elasticloadbalancingv2.ElasticLoadBalancingV2AsyncClient;
import software.amazon.awssdk.services.elasticloadbalancingv2.model.Action;
import software.amazon.awssdk.services.elasticloadbalancingv2.model.ActionTypeEnum;
import software.amazon.awssdk.services.elasticloadbalancingv2.model.Listener;
import software.amazon.awssdk.services.elasticloadbalancingv2.model.ProtocolEnum;
import software.amazon.awssdk.services.elasticloadbalancingv2.model.Rule;
import software.amazon.awssdk.services.elasticloadbalancingv2.model.RuleCondition;
import software.amazon.awssdk.services.elasticloadbalancingv2.model.Tag;
import software.amazon.awssdk.services.elasticloadbalancingv2.model.TagDescription;
import software.amazon.awssdk.services.elasticloadbalancingv2.model.TargetGroupTuple;
import software.amazon.awssdk.services.elasticloadbalancingv2.model.TargetHealthDescription;
import software.amazon.awssdk.services.route53.Route53AsyncClient;
import software.amazon.awssdk.services.route53.model.RRType;
import software.amazon.awssdk.services.route53.model.ResourceRecordSet;

/**
 * The implementation of those methods requiring landscape "introspection" works asynchronously, triggered at construction time, using
 * mostly {@link ElasticLoadBalancingV2AsyncClient} and {@link Route53AsyncClient} functionality. The {@link CompletableFuture} objects
 * returned by those APIs will be {@link CompletableFuture#handleAsync(java.util.function.BiFunction) chained} to finally deliver a
 * {@link CompletableFuture} for each of the things the getters on this class expose. When these are called, it therefore may lead to
 * some blocking / waiting time in case the {@link CompletableFuture} that delivers that value hasn't completed yet.
 * 
 * @author Axel Uhl (D043530)
 *
 * @param <ShardingKey>
 * @param <MetricsT>
 * @param <ProcessT>
 */
public class AwsApplicationReplicaSetImpl<ShardingKey, MetricsT extends ApplicationProcessMetrics, ProcessT extends AwsApplicationProcess<ShardingKey, MetricsT, ProcessT>>
extends ApplicationReplicaSetImpl<ShardingKey, MetricsT, ProcessT>
implements AwsApplicationReplicaSet<ShardingKey, MetricsT, ProcessT> {
    private static final Logger logger = Logger.getLogger(AwsApplicationReplicaSetImpl.class.getName());
    private static final String ARCHIVE_SERVER_NAME = "ARCHIVE";
    private static final long serialVersionUID = 6895927683667795173L;
    private final Map<AwsShard<ShardingKey>, Iterable<ShardingKey>> shards;
    private final CompletableFuture<AwsAutoScalingGroup> autoScalingGroup;
    private final CompletableFuture<Rule> defaultRedirectRule;
    private final CompletableFuture<String> hostedZoneId;
    private final CompletableFuture<ApplicationLoadBalancer<ShardingKey>> loadBalancer;
    private final CompletableFuture<Iterable<Rule>> loadBalancerRules;
    private final CompletableFuture<TargetGroup<ShardingKey>> masterTargetGroup;
    private final CompletableFuture<TargetGroup<ShardingKey>> publicTargetGroup;
    private final CompletableFuture<ResourceRecordSet> resourceRecordSet;
    public AwsApplicationReplicaSetImpl(String replicaSetAndServerName, String hostname, ProcessT master,
            Optional<Iterable<ProcessT>> replicas,
            CompletableFuture<Iterable<ApplicationLoadBalancer<ShardingKey>>> allLoadBalancersInRegion,
            CompletableFuture<Map<TargetGroup<ShardingKey>, Iterable<TargetHealthDescription>>> allTargetGroupsInRegion,
            CompletableFuture<Map<Listener, Iterable<Rule>>> allLoadBalancerRulesInRegion,
            CompletableFuture<Iterable<AutoScalingGroup>> allAutoScalingGroups,
            CompletableFuture<Iterable<LaunchConfiguration>> allLaunchConfigurations, DNSCache dnsCache) throws InterruptedException, ExecutionException, TimeoutException {
        super(replicaSetAndServerName, hostname, master, replicas);
        autoScalingGroup = new CompletableFuture<>();
        defaultRedirectRule = new CompletableFuture<>();
        hostedZoneId = new CompletableFuture<>();
        loadBalancer = new CompletableFuture<>();
        loadBalancerRules = new CompletableFuture<>();
        masterTargetGroup = new CompletableFuture<>();
        publicTargetGroup = new CompletableFuture<>();
        resourceRecordSet = new CompletableFuture<>();
<<<<<<< HEAD
        shards = new HashMap<>();
        try {
            allLoadBalancersInRegion.thenCompose(loadBalancers -> allTargetGroupsInRegion
                    .thenCompose(targetGroupsAndTheirTargetHealthDescriptions -> allLoadBalancerRulesInRegion
                            .thenCompose(listenersAndTheirRules -> allAutoScalingGroups
                                    .thenCompose(autoScalingGroups -> allLaunchConfigurations
                                            .handle((launchConfigurations, e) -> establishState(loadBalancers,
                                                    targetGroupsAndTheirTargetHealthDescriptions,
                                                    listenersAndTheirRules, autoScalingGroups, launchConfigurations,
                                                    dnsCache))))))
                    .handle((v, e) -> {
                        if (e != null) {
                            logger.log(Level.SEVERE,
                                    "Exception while trying to establish state of application replica set " + getName(),
                                    e);
                        }
                        return null;
                    }).get(Math.round(Landscape.WAIT_FOR_PROCESS_TIMEOUT.get().asMinutes()), TimeUnit.MINUTES);
        } catch (InterruptedException e) {
            // TODO Auto-generated catch block
            e.printStackTrace();
        } catch (ExecutionException e) {
            // TODO Auto-generated catch block
            e.printStackTrace();
        } catch (TimeoutException e) {
            // TODO Auto-generated catch block
            e.printStackTrace();
        }
    }
    
    public Map<AwsShard<ShardingKey>, Iterable<ShardingKey>> getShards() throws Exception{
        return shards;
=======
        try {
            allLoadBalancersInRegion.thenCompose(loadBalancers->
                allTargetGroupsInRegion.thenCompose(targetGroupsAndTheirTargetHealthDescriptions->
                    allLoadBalancerRulesInRegion.thenCompose(listenersAndTheirRules->
                        allAutoScalingGroups.thenCompose(autoScalingGroups->
                            allLaunchConfigurations.handle((launchConfigurations, e)->establishState(
                                    loadBalancers, targetGroupsAndTheirTargetHealthDescriptions, listenersAndTheirRules, autoScalingGroups, launchConfigurations, dnsCache))))))
                .handle((v, e)->{
                    if (e != null) {
                        logger.log(Level.SEVERE, "Exception while trying to establish state of application replica set "+getName(), e);
                    }
                    return null;
                }).get(Math.round(Landscape.WAIT_FOR_PROCESS_TIMEOUT.get().asMinutes()), TimeUnit.MINUTES);
        } catch (InterruptedException | ExecutionException | TimeoutException e) {
            logger.log(Level.SEVERE, "Exception while waiting for establishing state of application replica set.");
            throw e;
        }
>>>>>>> b40e55d8
    }

    public AwsApplicationReplicaSetImpl(String replicaSetAndServerName, ProcessT master,
            Optional<Iterable<ProcessT>> replicas,
            CompletableFuture<Iterable<ApplicationLoadBalancer<ShardingKey>>> allLoadBalancersInRegion,
            CompletableFuture<Map<TargetGroup<ShardingKey>, Iterable<TargetHealthDescription>>> allTargetGroupsInRegion,
            CompletableFuture<Map<Listener, Iterable<Rule>>> allLoadBalancerRulesInRegion,
            AwsLandscape<ShardingKey> landscape, CompletableFuture<Iterable<AutoScalingGroup>> allAutoScalingGroups,
            CompletableFuture<Iterable<LaunchConfiguration>> allLaunchConfigurations, DNSCache dnsCache) throws InterruptedException, ExecutionException, TimeoutException {
        this(replicaSetAndServerName, /* hostname to be inferred */ null, master, replicas, allLoadBalancersInRegion,
                allTargetGroupsInRegion, allLoadBalancerRulesInRegion, allAutoScalingGroups, allLaunchConfigurations,
                dnsCache);
    }
    
    /**
     * Tries to complete the various futures of this application replica set, based on the load balancing infrastructure
     * that will be scanned now:
     * 
     * <ul>
     * <li>Find all targets from allTargetGroupsInRegion's TargetHealthDescriptions by comparing the target ID to the
     * master/replica host IDs, and comparing the ProcessT's health check ports to the TargetHealthDescriptions health
     * check ports.</li>
     * 
     * <li>The TargetGroup to which the master's TargetHealthDescription belongs, is remembered as the
     * getMasterTargetGroup(); likewise, those of the replicas are expected to all be the same (at least as long as we
     * don't support sharing here), which is remembered as the getPublicTargetGroup().</li>
     * 
     * <li>Find the Rule(s) in allLoadBalancerRulesInRegion that forward to those target groups; they are all expected
     * to exhibit an equal host-header condition which provides us with the hostname for this replica set. Remember the
     * load balancer(s) (can only be more than one if in the future we support cross-region application replica sets)
     * obtained from the loadBalancerArn that comes with the Listener which keys the Rule lists as the response for
     * getLoadBalancer(). Remember the rules as the result for getLoadBalancerRules().</li>
     * 
     * <li>From the Rule objects determine the one that has a path-pattern of "/" and the host-header condition as the
     * only two conditions and remember that as the result of getDefaultRedirectRule().</li>
     * 
     * <li>Find the archive server(s) based on their SERVER_NAME which can be assumed to be "ARCHIVE" which is expected
     * to not be used by anything else for now. Those should at the same time be the only ProcessT instances not
     * registered in any TargetGroup.</li>
     * 
     * <li>Discover the Route53 DNS entry pointing to the load balancer with the {@link #hostname} discovered</li>
     * 
     * <li>Explore the auto scaling infrastructure in order to establish the link from this
     * {@link ApplicationReplicaSet} to its {@link AutoScalingGroup}(s) (multiple in the future as we may start
     * sharding; then, each shard would have its own {@link AutoScalingGroup} and {@link TargetGroup} with dedicated
     * routing rules). The {@link AutoScalingGroup} can be identified by enumerating all {@link AutoScalingGroup}s and
     * filtering for their {@link TargetGroup#getTargetGroupArn() targetGroupArn}.</li>
     * </ul>
     */
    private Void establishState(Iterable<ApplicationLoadBalancer<ShardingKey>> loadBalancers,
            Map<TargetGroup<ShardingKey>, Iterable<TargetHealthDescription>> targetGroupsAndTheirTargetHealthDescriptions,
            Map<Listener, Iterable<Rule>> listenersAndTheirRules, Iterable<AutoScalingGroup> autoScalingGroups,
            Iterable<LaunchConfiguration> launchConfigurations, DNSCache dnsCache) {
        TargetGroup<ShardingKey> myMasterTargetGroup = null;
        TargetGroup<ShardingKey> singleTargetGroupCandidate = null;
        for (final Entry<TargetGroup<ShardingKey>, Iterable<TargetHealthDescription>> e : targetGroupsAndTheirTargetHealthDescriptions.entrySet()) {
            if ((e.getKey().getProtocol() == ProtocolEnum.HTTP || e.getKey().getProtocol() == ProtocolEnum.HTTPS)
            && e.getKey().getLoadBalancerArn() != null && e.getKey().getHealthCheckPort() == getMaster().getPort()) {
                // an HTTP(S) target group that is currently active in a load balancer and forwards to this replica set master's port
                if (!masterTargetGroup.isDone() && !Util.isEmpty(Util.filter(e.getValue(), target->target.target().id().equals(getMaster().getHost().getId())))) {
                    if (hasMasterRuleForward(listenersAndTheirRules, e.getKey())) {
                        // this replica set's master is registered with the target group, and there is a rule that forwards
                        // requests with explicit master-markup to this target group:
                        myMasterTargetGroup = e.getKey();
                        masterTargetGroup.complete(myMasterTargetGroup);
                    } else {
                        // no explicit master rule forward found, but the target group still forwards to our master;
                        // keep in mind as a candidate if this is a set-up with only a single target group:
                        singleTargetGroupCandidate = e.getKey();
                    }
                }
                if (!publicTargetGroup.isDone()
                        && (!Util.isEmpty(Util.filter(e.getValue(),
                                target -> Util.contains(Util.map(getReplicas(), replica -> replica.getHost().getId()),
                                        target.target().id())))
                                || !Util.isEmpty(Util.filter(e.getValue(),
                                        target -> target.target().id().equals(getMaster().getHost().getId()))))
                        && hasPublicRuleForward(listenersAndTheirRules, e.getKey())
                        && !hasPathCondition(listenersAndTheirRules, e.getKey())) {
                    // this replica set's master or at least one of the replicas of this replica set is registered with
                    // the target group, and there is a rule that forwards
                    // requests with explicit replica-markup to this target group:
                    publicTargetGroup.complete(e.getKey());
                    tryToFindAutoScalingGroup(e.getKey(), autoScalingGroups, launchConfigurations);
                }
            }   
        }
        shards.putAll(establishShards(targetGroupsAndTheirTargetHealthDescriptions, listenersAndTheirRules,
                autoScalingGroups, launchConfigurations));
        if (!autoScalingGroup.isDone()) { // no auto-scaling group was found after having looked at all target groups
            autoScalingGroup.complete(null);
        }
        // "legacy" case where a single target group handles all requests
        if (!masterTargetGroup.isDone() && !publicTargetGroup.isDone() && singleTargetGroupCandidate != null) {
            myMasterTargetGroup = singleTargetGroupCandidate;
            masterTargetGroup.complete(singleTargetGroupCandidate);
            publicTargetGroup.complete(singleTargetGroupCandidate);
        }
        final TargetGroup<ShardingKey> finalMasterTargetGroup = myMasterTargetGroup;
        // At this point we hope to have found the masterTargetGroup at least, but the publicTargetGroup may not hold the master node, and there may not
        // yet be replicas registered with it; yet, it is possible to discover things from here because from the masterTargetGroup we can infer
        // the hostname header used for routing traffic to the masterTargetGroup, and then we can identify the rule(s) routing to the public target
        // group(s).
        String hostname = null;
        ApplicationLoadBalancer<ShardingKey> myLoadBalancer = null;
        if (finalMasterTargetGroup != null) {
            outer: for (final Entry<Listener, Iterable<Rule>> e : listenersAndTheirRules.entrySet()) {
                for (final Rule rule : e.getValue()) {
                    if (!Util.isEmpty(Util.filter(rule.actions(), action->action.type() == ActionTypeEnum.FORWARD &&
                            !Util.isEmpty(Util.filter(action.forwardConfig().targetGroups(), targetGroup->targetGroup.targetGroupArn().equals(finalMasterTargetGroup.getTargetGroupArn())))))) {
                        // we should be able to extract the hostname from the rule's hostname header condition:
                        hostname = Util.first(Util.filter(rule.conditions(), condition->condition.field().equals("host-header"))).hostHeaderConfig().values().iterator().next();
                        setHostname(hostname);
                        // and we can determine the load balancer via the Listener now:
                        myLoadBalancer = Util.first(Util.filter(loadBalancers, loadBalancer->loadBalancer.getArn().equals(e.getKey().loadBalancerArn())));
                        loadBalancer.complete(myLoadBalancer);
                        dnsCache.getHostedZoneId(AwsLandscape.getHostedZoneName(hostname)).handle((hzid, ex)->hostedZoneId.complete(hzid));
                        dnsCache.getResourceRecordSetsAsync(hostname).thenAccept(resourceRecordSets->{
                            final Optional<ResourceRecordSet> firstResourceRecordSet = Util.stream(resourceRecordSets).findFirst();
                            if (!firstResourceRecordSet.isPresent()) {
                                resourceRecordSet.complete(null);
                            } else {
                                firstResourceRecordSet.ifPresent(rrs->{
                                    resourceRecordSet.complete(rrs);
                                    try {
                                        if (rrs.type() == RRType.CNAME && !Util.isEmpty(Util.filter(rrs.resourceRecords(), rr->{
                                            try {
                                                return rr.value().equals(getLoadBalancer().getDNSName());
                                            } catch (InterruptedException | ExecutionException e1) {
                                                logger.log(Level.WARNING, "This shouldn't have happened", e1);
                                                throw new RuntimeException(e1);
                                            }
                                        }))) {
                                            logger.fine("Found DNS resource record "+getHostname()+" pointing to application replica set's load balancer "+getLoadBalancer().getArn());
                                        }
                                    } catch (InterruptedException | ExecutionException e1) {
                                        logger.log(Level.WARNING, "This shouldn't have happened", e1);
                                    }
                                });
                            }
                        });
                        break outer;
                    }
                }
            }
        }
        final ApplicationLoadBalancer<ShardingKey> finalLoadBalancer = myLoadBalancer;
        if (hostname != null) {
            final String finalHostname = hostname;
            // now scan the rules in the load balancer identified for the correct hostname and specifically
            // identify the default redirect rule:
            final Set<Rule> rules = new HashSet<>();
            for (final Rule rule : listenersAndTheirRules.entrySet().stream().filter(e->e.getKey().loadBalancerArn().equals(finalLoadBalancer.getArn())).map(e->e.getValue()).findAny().get()) {
                if (rule.conditions().stream().anyMatch(condition->condition.field().equals("host-header") && condition.values().contains(finalHostname))) {
                    if (rule.conditions().stream().anyMatch(condition->condition.field().equals("path-pattern") && condition.values().contains("/"))
                    && rule.actions().stream().anyMatch(action->action.type() == ActionTypeEnum.REDIRECT)) {
                        defaultRedirectRule.complete(rule);
                    }
                    rules.add(rule);
                }
            }
            loadBalancerRules.complete(rules);
            if (!defaultRedirectRule.isDone()) {
                defaultRedirectRule.complete(null); // no default redirect rule found
            }
        } else {  
            logger.fine("Couldn't find hostname, target group(s) and rules for "+getName());
            loadBalancerRules.complete(Collections.emptySet());
            defaultRedirectRule.complete(null); // no default redirect rule found
            // we found no target group forwarding to the target, either because the target isn't registered with a target group
            // or no load balancer forwards to it; in any case we can only default to the assumption that the process may be an archive
            // server:
            if (getName().equals(ARCHIVE_SERVER_NAME)) {
                setHostname("www.sapsailing.com");
            } else {
                logger.warning("Found an application replica set " + getName() + " that is not the "
                        + ARCHIVE_SERVER_NAME + " replica set; no hostname can be inferred.");
                setHostname(null);
            }
        }
        return null;
    }

    AwsAutoScalingGroup getShardAutoscalinggroup(TargetGroup<ShardingKey> targetGroup,
            Iterable<AutoScalingGroup> autoScalingGroups, Iterable<LaunchConfiguration> launchConfigurations) {
        AwsAutoScalingGroup autoscalinggroup = Util
                .stream(autoScalingGroups).filter(
                        autoScalingGroup -> autoScalingGroup.targetGroupARNs()
                                .contains(targetGroup.getTargetGroupArn()))
                .findFirst()
                .map(asg -> new AwsAutoScalingGroupImpl(asg,
                        Util.filter(launchConfigurations,
                                lc -> Util.equalsWithNull(lc.launchConfigurationName(), asg.launchConfigurationName()))
                                .iterator().next(),
                        targetGroup.getRegion()))
                .orElse(null);
        return autoscalinggroup;
    }

    @SuppressWarnings("unchecked")
    private HashMap<AwsShard<ShardingKey>, Iterable<ShardingKey>> establishShards(
            Map<TargetGroup<ShardingKey>, Iterable<TargetHealthDescription>> targetGroupsAndTheirTargetHealthDescriptions,
            Map<Listener, Iterable<Rule>> listenersAndTheirRules, Iterable<AutoScalingGroup> autoScalingGroups,
            Iterable<LaunchConfiguration> launchConfigurations) {
        HashMap<AwsShard<ShardingKey>, Iterable<ShardingKey>> shardMap = new HashMap<>();
        for (final Entry<TargetGroup<ShardingKey>, Iterable<TargetHealthDescription>> e : targetGroupsAndTheirTargetHealthDescriptions
                .entrySet()) {
            if ((e.getKey().getProtocol() == ProtocolEnum.HTTP || e.getKey().getProtocol() == ProtocolEnum.HTTPS)
                    && e.getKey().getLoadBalancerArn() != null
                    && e.getKey().getHealthCheckPort() == getMaster().getPort()) {
                // an HTTP(S) target group that is currently active in a load balancer and forwards to this replica
                // set master's port
                final Set<Rule> pathRules = getListenerRulesWithPathToReplica(listenersAndTheirRules, e.getKey());
                if (!pathRules.isEmpty() && isShardName(e.getKey().getName())) {
                    // Is shard
                    Set<String> keys = getShardingKeys(listenersAndTheirRules, e.getKey());
                    String tagName = null;
                    Iterable<TagDescription> tagsDesc = e.getKey().getTagDescriptions();
                    for (TagDescription des : tagsDesc) {
                        Iterable<Tag> tag = Util.filter(des.tags(), t -> t.key().equals(ShardName.TAG_KEY));
                        if (!Util.isEmpty(tag)) {
                            tagName = tag.iterator().next().value();
                            break;
                        }
                    }
                    ShardName shardName;
                    try {
                        shardName = ShardName.parse(e.getKey().getName(), tagName);
                    } catch (Exception e1) {
                        logger.info(e1.getMessage());
                        // This entry is no valid shard
                        continue;
                    }
                    AwsShardImpl<ShardingKey> shard = new AwsShardImpl<ShardingKey>(getName(),
                            Util.asList(Util.map(keys, s -> (ShardingKey) s)), e.getKey(), shardName,
                            e.getKey().getLoadBalancer(), pathRules);
                    shardMap.put(shard, shard.getKeys());
                    shard.setAutoscalingGroup(
                            getShardAutoscalinggroup(e.getKey(), autoScalingGroups, launchConfigurations));
                }
            }
        }
        return shardMap;
    };
    
    private boolean isShardName(String requestedName) {
            return ShardName.isValidTargetGroupName(requestedName);
    }
    
    @Override
    public ShardName getNewShardName(String shardName) throws Exception{
        return ShardName.create(getName(), shardName);
    }
    
    @Override
    public boolean isEligibleForDeployment(ApplicationProcessHost<ShardingKey, MetricsT, ProcessT> host,
            Optional<Duration> optionalTimeout, Optional<String> optionalKeyName, byte[] privateKeyEncryptionPassphrase) throws Exception {
        boolean result;
        if (host.isManagedByAutoScalingGroup()) {
            result = false;
        } else {
            result = true;
            final Iterable<ProcessT> applicationProcesses = host.getApplicationProcesses(optionalTimeout, optionalKeyName, privateKeyEncryptionPassphrase);
            for (final ProcessT applicationProcess : applicationProcesses) {
                if (applicationProcess.getPort() == getPort() || applicationProcess.getServerName(optionalTimeout, optionalKeyName, privateKeyEncryptionPassphrase).equals(getServerName())) {
                    result = false;
                    break;
                }
            }
        }
        return result;
    }

    @Override
    public void stopAllUnmanagedReplicas(Optional<Duration> optionalTimeout, Optional<String> optionalKeyName,
            byte[] privateKeyEncryptionPassphrase) throws Exception {
        logger.info("Stopping all unmanaged replicas of replica set "+this);
        for (final ProcessT replica : getReplicas()) {
            if (getAutoScalingGroup() == null || !replica.getHost().isManagedByAutoScalingGroup(Collections.singleton(getAutoScalingGroup()))) {
                logger.info("Found unmanaged replica "+replica+". Removing from public target group and stopping...");
                getPublicTargetGroup().removeTarget(replica.getHost());
                replica.stopAndTerminateIfLast(optionalTimeout, optionalKeyName, privateKeyEncryptionPassphrase);
            }
        }
    }

    private boolean hasPublicRuleForward(Map<Listener, Iterable<Rule>> listenersAndTheirRules, TargetGroup<ShardingKey> publicTargetGroupCandidate) {
        return hasListenerRuleWithHostHeaderForward(listenersAndTheirRules, publicTargetGroupCandidate, HttpRequestHeaderConstants.HEADER_FORWARD_TO_REPLICA.getB());
    }

    private boolean hasPathCondition(Map<Listener, Iterable<Rule>> listenersAndTheirRules,
            TargetGroup<ShardingKey> shardingTargetGroupCandidate) {
        final String shardTargetGroupCandidateArn = shardingTargetGroupCandidate.getTargetGroupArn();
        for (final Entry<Listener, Iterable<Rule>> e : listenersAndTheirRules.entrySet()) {
            if (Util.equalsWithNull(e.getKey().loadBalancerArn(), shardingTargetGroupCandidate.getLoadBalancerArn())) {
                for (final Rule rule : e.getValue()) {
                    for (final Action action : rule.actions()) {
                        if (action.type() == ActionTypeEnum.FORWARD) {
                            for (final TargetGroupTuple targetGroupTuple : action.forwardConfig().targetGroups()) {
                                if (Util.equalsWithNull(targetGroupTuple.targetGroupArn(),
                                        shardTargetGroupCandidateArn)) {
                                    for (final RuleCondition condition : rule.conditions()) {
                                        if (Util.equalsWithNull(condition.field(), "path-pattern")) {
                                            return true;
                                        }
                                    }
                                }
                            }
                        }
                    }
                }
            }
        }
        return false;
    }

    private boolean hasListenerRuleWithHostHeaderForward(Map<Listener, Iterable<Rule>> listenersAndTheirRules, TargetGroup<ShardingKey> publicTargetGroupCandidate, String hostHeaderForwardTo) {
        final String publicTargetGroupCandidateArn = publicTargetGroupCandidate.getTargetGroupArn();
        for (final Entry<Listener, Iterable<Rule>> e : listenersAndTheirRules.entrySet()) {
            if (Util.equalsWithNull(e.getKey().loadBalancerArn(), publicTargetGroupCandidate.getLoadBalancerArn())) {
                for (final Rule rule : e.getValue()) {
                    for (final Action action : rule.actions()) {
                        if (action.type() == ActionTypeEnum.FORWARD) {
                            for (final TargetGroupTuple targetGroupTuple : action.forwardConfig().targetGroups()) {
                                if (Util.equalsWithNull(targetGroupTuple.targetGroupArn(), publicTargetGroupCandidateArn)) {
                                    for (final RuleCondition condition : rule.conditions()) {
                                        if (Util.equalsWithNull(condition.field(), "http-header")
                                         && Util.equalsWithNull(condition.httpHeaderConfig().httpHeaderName(), HttpRequestHeaderConstants.HEADER_KEY_FORWARD_TO)
                                         && condition.httpHeaderConfig().values().contains(hostHeaderForwardTo)) {
                                            return true;
                                        }
                                    }
                                }
                            }
                        }
                    }
                }
            }
        }
        return false;
    }
    
    private Set<Rule> getListenerRulesWithPathToReplica(Map<Listener, Iterable<Rule>> listenersAndTheirRules,
            TargetGroup<ShardingKey> shardTargetGroupCandidate) {
        final String publicTargetGroupCandidateArn = shardTargetGroupCandidate.getTargetGroupArn();
        Set<Rule> res = new HashSet<Rule>();
        for (final Entry<Listener, Iterable<Rule>> e : listenersAndTheirRules.entrySet()) {
            if (Util.equalsWithNull(e.getKey().loadBalancerArn(), shardTargetGroupCandidate.getLoadBalancerArn())) {
                for (final Rule rule : e.getValue()) {
                    for (final Action action : rule.actions()) {
                        if (action.type() == ActionTypeEnum.FORWARD) {
                            for (final TargetGroupTuple targetGroupTuple : action.forwardConfig().targetGroups()) {
                                if (Util.equalsWithNull(targetGroupTuple.targetGroupArn(),
                                        publicTargetGroupCandidateArn)) {
                                    for (final RuleCondition condition : rule.conditions()) {
                                        if (Util.equalsWithNull(condition.field(), "path-pattern")) {
                                            for (final RuleCondition ruleCondition : rule.conditions()) {
                                                if (Util.equalsWithNull(ruleCondition.field(), "http-header")
                                                        && Util.equalsWithNull(
                                                                ruleCondition.httpHeaderConfig().httpHeaderName(),
                                                                HttpRequestHeaderConstants.HEADER_FORWARD_TO_REPLICA
                                                                        .getA())
                                                        && ruleCondition.httpHeaderConfig().values().contains(
                                                                HttpRequestHeaderConstants.HEADER_FORWARD_TO_REPLICA
                                                                        .getB())) {
                                                    res.add(rule);
                                                }
                                            }
                                        }
                                    }
                                }
                            }
                        }
                    }
                }
            }
        }
        return res;
    }

    private Set<String> getShardingKeys(Map<Listener, Iterable<Rule>> listenersAndTheirRules,
            TargetGroup<ShardingKey> shardTargetGroupCandidate) {
        final String publicTargetGroupCandidateArn = shardTargetGroupCandidate.getTargetGroupArn();
        Set<String> res = new HashSet<>();
        for (final Entry<Listener, Iterable<Rule>> e : listenersAndTheirRules.entrySet()) {
            if (Util.equalsWithNull(e.getKey().loadBalancerArn(), shardTargetGroupCandidate.getLoadBalancerArn())) {
                for (final Rule rule : e.getValue()) {
                    for (final Action action : rule.actions()) {
                        if (action.type() == ActionTypeEnum.FORWARD) {
                            for (final TargetGroupTuple targetGroupTuple : action.forwardConfig().targetGroups()) {
                                if (Util.equalsWithNull(targetGroupTuple.targetGroupArn(),
                                        publicTargetGroupCandidateArn)) {
                                    for (final RuleCondition condition : rule.conditions()) {
                                        if (Util.equalsWithNull(condition.field(), "http-header")
                                                && Util.equalsWithNull(condition.httpHeaderConfig().httpHeaderName(),
                                                        HttpRequestHeaderConstants.HEADER_FORWARD_TO_REPLICA.getA())
                                                && condition.httpHeaderConfig().values().contains(
                                                        HttpRequestHeaderConstants.HEADER_FORWARD_TO_REPLICA.getB())) {
                                            for (final RuleCondition ruleCondition : rule.conditions()) {
                                                if (Util.equalsWithNull(ruleCondition.field(), "path-pattern")) {
                                                    res.addAll(ruleCondition.values());
                                                }
                                            }
                                        }
                                    }
                                }
                            }
                        }
                    }
                }
            }
        }
        return res;
    }

    private boolean hasMasterRuleForward(Map<Listener, Iterable<Rule>> listenersAndTheirRules, TargetGroup<ShardingKey> masterTargetGroupCandidate) {
        return hasListenerRuleWithHostHeaderForward(listenersAndTheirRules, masterTargetGroupCandidate, HttpRequestHeaderConstants.HEADER_FORWARD_TO_MASTER.getB());
    }

    /**
     * Completes the {@link #autoScalingGroup} with {@code null} if not found
     */
    private void tryToFindAutoScalingGroup(TargetGroup<ShardingKey> targetGroup, Iterable<AutoScalingGroup> autoScalingGroups, Iterable<LaunchConfiguration> launchConfigurations) {
        autoScalingGroup.complete(
            Util.stream(autoScalingGroups).filter(autoScalingGroup->autoScalingGroup.targetGroupARNs().contains(targetGroup.getTargetGroupArn())).
                findFirst().map(asg->
                    new AwsAutoScalingGroupImpl(asg,
                            Util.filter(launchConfigurations, lc->Util.equalsWithNull(lc.launchConfigurationName(), asg.launchConfigurationName())).iterator().next(),
                            targetGroup.getRegion())).orElse(null));
    }

    @Override
    public ApplicationLoadBalancer<ShardingKey> getLoadBalancer() throws InterruptedException, ExecutionException {
        return loadBalancer.get();
    }

    @Override
    public TargetGroup<ShardingKey> getMasterTargetGroup() throws InterruptedException, ExecutionException {
        return masterTargetGroup.get();
    }

    @Override
    public TargetGroup<ShardingKey> getPublicTargetGroup() throws InterruptedException, ExecutionException {
        return publicTargetGroup.get();
    }

    @Override
    public Iterable<Rule> getLoadBalancerRules() throws InterruptedException, ExecutionException {
        return loadBalancerRules.get();
    }

    @Override
    public Rule getDefaultRedirectRule() throws InterruptedException, ExecutionException {
        return defaultRedirectRule.get();
    }

    @Override
    public AwsAutoScalingGroup getAutoScalingGroup() throws InterruptedException, ExecutionException {
        return autoScalingGroup.get();
    }

    @Override
    public String getHostedZoneId() throws InterruptedException, ExecutionException {
        return hostedZoneId.get();
    }

    @Override
    public ResourceRecordSet getResourceRecordSet() throws InterruptedException, ExecutionException {
        return resourceRecordSet.get();
    }

    @Override
    public void restartAllReplicas(Optional<Duration> optionalTimeout, Optional<String> optionalKeyName, byte[] privateKeyEncryptionPassphrase) throws Exception {
        for (final ProcessT replica : getReplicas()) {
            logger.info("Restarting replica "+replica+" in replica set "+getName());
            try {
                replica.restart(optionalTimeout, optionalKeyName, privateKeyEncryptionPassphrase);
                logger.info("Wating until restarted replica "+replica+" in replica set "+getName()+" has become ready:");
                replica.waitUntilReady(optionalTimeout);
            } catch (Exception e) {
                logger.log(Level.SEVERE, "Problem restarting replica "+replica+". Continuing by restarting the next replica if there are more.", e);
            }
        }
    }

    @Override
    public boolean isLocalReplicaSet() {
        return getName().equals(ServerInfo.getName());
    }
    
    @Override
    public void removeShard(AwsShard<ShardingKey> shard, AwsLandscape<ShardingKey> landscape) throws Exception {
        Collection<TargetGroup<ShardingKey>> targetGroups = new ArrayList<>();
        targetGroups.add(shard.getTargetGroup());
        // remove rules for targetgrouo
        landscape.deleteLoadBalancerListenerRules(shard.getTargetGroup().getRegion(),
                Util.toArray(getLoadBalancer().getRulesForTargetGroups(targetGroups), new Rule[0]));
        // remove autoscaling group
        landscape.removeAutoScalingGroup(shard.getAutoScalingGroup());
        // remove targetgroup
        landscape.deleteTargetGroup(shard.getTargetGroup());
    }
}<|MERGE_RESOLUTION|>--- conflicted
+++ resolved
@@ -95,47 +95,15 @@
         masterTargetGroup = new CompletableFuture<>();
         publicTargetGroup = new CompletableFuture<>();
         resourceRecordSet = new CompletableFuture<>();
-<<<<<<< HEAD
         shards = new HashMap<>();
-        try {
-            allLoadBalancersInRegion.thenCompose(loadBalancers -> allTargetGroupsInRegion
-                    .thenCompose(targetGroupsAndTheirTargetHealthDescriptions -> allLoadBalancerRulesInRegion
-                            .thenCompose(listenersAndTheirRules -> allAutoScalingGroups
-                                    .thenCompose(autoScalingGroups -> allLaunchConfigurations
-                                            .handle((launchConfigurations, e) -> establishState(loadBalancers,
-                                                    targetGroupsAndTheirTargetHealthDescriptions,
-                                                    listenersAndTheirRules, autoScalingGroups, launchConfigurations,
-                                                    dnsCache))))))
-                    .handle((v, e) -> {
-                        if (e != null) {
-                            logger.log(Level.SEVERE,
-                                    "Exception while trying to establish state of application replica set " + getName(),
-                                    e);
-                        }
-                        return null;
-                    }).get(Math.round(Landscape.WAIT_FOR_PROCESS_TIMEOUT.get().asMinutes()), TimeUnit.MINUTES);
-        } catch (InterruptedException e) {
-            // TODO Auto-generated catch block
-            e.printStackTrace();
-        } catch (ExecutionException e) {
-            // TODO Auto-generated catch block
-            e.printStackTrace();
-        } catch (TimeoutException e) {
-            // TODO Auto-generated catch block
-            e.printStackTrace();
-        }
-    }
-    
-    public Map<AwsShard<ShardingKey>, Iterable<ShardingKey>> getShards() throws Exception{
-        return shards;
-=======
-        try {
             allLoadBalancersInRegion.thenCompose(loadBalancers->
                 allTargetGroupsInRegion.thenCompose(targetGroupsAndTheirTargetHealthDescriptions->
                     allLoadBalancerRulesInRegion.thenCompose(listenersAndTheirRules->
                         allAutoScalingGroups.thenCompose(autoScalingGroups->
                             allLaunchConfigurations.handle((launchConfigurations, e)->establishState(
                                     loadBalancers, targetGroupsAndTheirTargetHealthDescriptions, listenersAndTheirRules, autoScalingGroups, launchConfigurations, dnsCache))))))
+                    .handle((v, e) -> {
+                        if (e != null) {
                 .handle((v, e)->{
                     if (e != null) {
                         logger.log(Level.SEVERE, "Exception while trying to establish state of application replica set "+getName(), e);
@@ -146,7 +114,10 @@
             logger.log(Level.SEVERE, "Exception while waiting for establishing state of application replica set.");
             throw e;
         }
->>>>>>> b40e55d8
+    }
+    
+    public Map<AwsShard<ShardingKey>, Iterable<ShardingKey>> getShards() throws Exception{
+        return shards;
     }
 
     public AwsApplicationReplicaSetImpl(String replicaSetAndServerName, ProcessT master,
