package com.sap.sse.landscape.aws;

import software.amazon.awssdk.services.ec2.model.InstanceType;

public interface LandscapeConstants {
    /**
     * The key <strong>tag</strong>, indicating that an instance only acts as a reverse proxy
     * (ie. it is not hosting other services). SO it can be terminated without risk.
     */
    String DISPOSABLE_PROXY = "DisposableProxy";
    
    /**
     * The tag name for a target group, which contains all the instances running httpd. Used to mark the
     * target groups containing all of the reverse proxies, disposable and otherwise. This allows for health checks
     * to be accessed and marks which groups any new reverse proxy instances should be added to.
     */
    String ALL_REVERSE_PROXIES = "allReverseProxies";
    
    /**
     * The tag name for a target group containing only the central reverse proxy.
     */
    String JUST_CENTRAL_REVERSE_PROXY = "CentralReverseProxy";
    
    /**
     * A string that all network load balancers contain.
     */
    String NLB_ARN_CONTAINS = "loadbalancer/net";
    
    /**
     * The value of "image-type" tag, which is used to identify which image to use to deploy a disposable reverse proxy.
     */
    String IMAGE_TYPE_REVERSE_PROXY = "disposable-reverse-proxy";
    
    /**
     * Indicates an instance is a reverse proxy.
     */
    String REVERSE_PROXY_TAG_NAME = "ReverseProxy";
    
    /**
     * The tag for a security group that a reverse proxy requires.
     */
    String REVERSE_PROXY_SG_TAG = "reverse-proxy-sg";
    
    /**
     * The tag for any security groups for a mongo DB.
     */
    String MONGO_SG_TAG = "mongo-sg";
    
    /**
     * The tag for a security group for an application server.
     */
    String SAILING_APPLICATION_SG_TAG = "application-server-sg";
    
    /**
     * Indicates that an instance is suitable for co-deployment with httpd.
     */
    String INSTANCE_SUITABLE_FOR_HTTPD = "canCoDeployWithHttpd";
    
    /**
     * The tag for the central reverse proxy, which also hosts non-essential services.
     */
    String CENTRAL_REVERSE_PROXY_TAG_NAME = "CentralReverseProxy";
<<<<<<< HEAD

    InstanceType[] INSTANCE_TYPES_BANNED_FROM_INSTANCE_BASED_NLB_TARGET_GROUPS = new InstanceType[] { InstanceType.CC1_4_XLARGE, InstanceType.C1_MEDIUM, InstanceType.C1_XLARGE,
            InstanceType.CC2_8_XLARGE, InstanceType.CG1_4_XLARGE, InstanceType.CR1_8_XLARGE, InstanceType.G2_2_XLARGE,
            InstanceType.G2_8_XLARGE, InstanceType.HI1_4_XLARGE, InstanceType.HS1_8_XLARGE, InstanceType.M1_LARGE,
            InstanceType.M1_MEDIUM, InstanceType.M1_SMALL, InstanceType.M1_XLARGE, InstanceType.M2_2_XLARGE,
            InstanceType.M2_4_XLARGE, InstanceType.M2_XLARGE, InstanceType.M3_2_XLARGE, InstanceType.M3_LARGE,
            InstanceType.M3_MEDIUM, InstanceType.M3_XLARGE, InstanceType.T1_MICRO};
=======
    
    /**
     * A tag key indicating that a subnet is not to be used for deploying instances, by autoscaling groups or by load balancers.
     */
    String NO_INSTANCE_DEPLOYMENT = "noInstanceDeployment";
>>>>>>> 54db8716
}<|MERGE_RESOLUTION|>--- conflicted
+++ resolved
@@ -60,7 +60,11 @@
      * The tag for the central reverse proxy, which also hosts non-essential services.
      */
     String CENTRAL_REVERSE_PROXY_TAG_NAME = "CentralReverseProxy";
-<<<<<<< HEAD
+    
+    /**
+     * A tag key indicating that a subnet is not to be used for deploying instances, by autoscaling groups or by load balancers.
+     */
+    String NO_INSTANCE_DEPLOYMENT = "noInstanceDeployment";
 
     InstanceType[] INSTANCE_TYPES_BANNED_FROM_INSTANCE_BASED_NLB_TARGET_GROUPS = new InstanceType[] { InstanceType.CC1_4_XLARGE, InstanceType.C1_MEDIUM, InstanceType.C1_XLARGE,
             InstanceType.CC2_8_XLARGE, InstanceType.CG1_4_XLARGE, InstanceType.CR1_8_XLARGE, InstanceType.G2_2_XLARGE,
@@ -68,11 +72,4 @@
             InstanceType.M1_MEDIUM, InstanceType.M1_SMALL, InstanceType.M1_XLARGE, InstanceType.M2_2_XLARGE,
             InstanceType.M2_4_XLARGE, InstanceType.M2_XLARGE, InstanceType.M3_2_XLARGE, InstanceType.M3_LARGE,
             InstanceType.M3_MEDIUM, InstanceType.M3_XLARGE, InstanceType.T1_MICRO};
-=======
-    
-    /**
-     * A tag key indicating that a subnet is not to be used for deploying instances, by autoscaling groups or by load balancers.
-     */
-    String NO_INSTANCE_DEPLOYMENT = "noInstanceDeployment";
->>>>>>> 54db8716
 }