package com.sap.sse.landscape.aws.impl;

import java.io.ByteArrayOutputStream;
import java.net.InetAddress;
import java.net.UnknownHostException;
import java.util.ArrayList;
import java.util.Arrays;
import java.util.Base64;
import java.util.Collection;
import java.util.Collections;
import java.util.Comparator;
import java.util.HashMap;
import java.util.HashSet;
import java.util.List;
import java.util.Map;
import java.util.Map.Entry;
import java.util.NoSuchElementException;
import java.util.Optional;
import java.util.Set;
import java.util.UUID;
import java.util.concurrent.CompletableFuture;
import java.util.concurrent.ConcurrentLinkedQueue;
import java.util.concurrent.ExecutionException;
import java.util.concurrent.Future;
import java.util.concurrent.ScheduledExecutorService;
import java.util.concurrent.TimeUnit;
import java.util.concurrent.TimeoutException;
import java.util.function.Consumer;
import java.util.function.Supplier;
import java.util.logging.Level;
import java.util.logging.Logger;
import java.util.regex.Matcher;
import java.util.regex.Pattern;

import com.jcraft.jsch.JSch;
import com.jcraft.jsch.JSchException;
import com.jcraft.jsch.KeyPair;
import com.sap.sse.common.Duration;
import com.sap.sse.common.TimePoint;
import com.sap.sse.common.Util;
import com.sap.sse.common.Util.Pair;
import com.sap.sse.common.impl.NamedWithIDImpl;
import com.sap.sse.landscape.DefaultProcessConfigurationVariables;
import com.sap.sse.landscape.Host;
import com.sap.sse.landscape.MachineImage;
import com.sap.sse.landscape.Release;
import com.sap.sse.landscape.RotatingFileBasedLog;
import com.sap.sse.landscape.SecurityGroup;
import com.sap.sse.landscape.application.ApplicationProcess;
import com.sap.sse.landscape.application.ApplicationProcessMetrics;
import com.sap.sse.landscape.aws.AmazonMachineImage;
import com.sap.sse.landscape.aws.ApplicationLoadBalancer;
import com.sap.sse.landscape.aws.ApplicationProcessHost;
import com.sap.sse.landscape.aws.AwsApplicationProcess;
import com.sap.sse.landscape.aws.AwsApplicationReplicaSet;
import com.sap.sse.landscape.aws.AwsAutoScalingGroup;
import com.sap.sse.landscape.aws.AwsAvailabilityZone;
import com.sap.sse.landscape.aws.AwsInstance;
import com.sap.sse.landscape.aws.AwsLandscape;
import com.sap.sse.landscape.aws.AwsLandscapeState;
import com.sap.sse.landscape.aws.HostSupplier;
import com.sap.sse.landscape.aws.ReverseProxyCluster;
import com.sap.sse.landscape.aws.Tags;
import com.sap.sse.landscape.aws.TargetGroup;
import com.sap.sse.landscape.aws.orchestration.AwsApplicationConfiguration;
import com.sap.sse.landscape.aws.orchestration.ShardProcedure;
import com.sap.sse.landscape.aws.persistence.DomainObjectFactory;
import com.sap.sse.landscape.aws.persistence.MongoObjectFactory;
import com.sap.sse.landscape.aws.persistence.PersistenceFactory;
import com.sap.sse.landscape.common.shared.MongoDBConstants;
import com.sap.sse.landscape.mongodb.Database;
import com.sap.sse.landscape.mongodb.MongoEndpoint;
import com.sap.sse.landscape.mongodb.MongoReplicaSet;
import com.sap.sse.landscape.mongodb.impl.DatabaseImpl;
import com.sap.sse.landscape.mongodb.impl.MongoProcessImpl;
import com.sap.sse.landscape.mongodb.impl.MongoProcessInReplicaSetImpl;
import com.sap.sse.landscape.mongodb.impl.MongoReplicaSetImpl;
import com.sap.sse.landscape.rabbitmq.RabbitMQEndpoint;
import com.sap.sse.landscape.ssh.SSHKeyPair;
import com.sap.sse.mongodb.MongoDBService;
import com.sap.sse.security.SessionUtils;
import com.sap.sse.util.ThreadPoolUtil;

import software.amazon.awssdk.auth.credentials.AwsBasicCredentials;
import software.amazon.awssdk.auth.credentials.AwsCredentials;
import software.amazon.awssdk.auth.credentials.AwsSessionCredentials;
import software.amazon.awssdk.awscore.client.builder.AwsClientBuilder;
import software.amazon.awssdk.core.SdkBytes;
import software.amazon.awssdk.regions.Region;
import software.amazon.awssdk.services.acm.AcmAsyncClient;
import software.amazon.awssdk.services.acm.model.CertificateDetail;
import software.amazon.awssdk.services.acm.model.CertificateStatus;
import software.amazon.awssdk.services.autoscaling.AutoScalingAsyncClient;
import software.amazon.awssdk.services.autoscaling.AutoScalingClient;
import software.amazon.awssdk.services.autoscaling.model.AutoScalingGroup;
import software.amazon.awssdk.services.autoscaling.model.CreateLaunchConfigurationRequest;
import software.amazon.awssdk.services.autoscaling.model.DeleteAutoScalingGroupResponse;
import software.amazon.awssdk.services.autoscaling.model.EnableMetricsCollectionRequest;
import software.amazon.awssdk.services.autoscaling.model.LaunchConfiguration;
import software.amazon.awssdk.services.autoscaling.model.MetricType;
import software.amazon.awssdk.services.ec2.Ec2Client;
import software.amazon.awssdk.services.ec2.model.CreateKeyPairRequest;
import software.amazon.awssdk.services.ec2.model.CreateKeyPairResponse;
import software.amazon.awssdk.services.ec2.model.CreateTagsRequest;
import software.amazon.awssdk.services.ec2.model.DeleteKeyPairRequest;
import software.amazon.awssdk.services.ec2.model.DescribeAvailabilityZonesRequest;
import software.amazon.awssdk.services.ec2.model.DescribeImagesRequest;
import software.amazon.awssdk.services.ec2.model.DescribeImagesResponse;
import software.amazon.awssdk.services.ec2.model.DescribeInstancesRequest;
import software.amazon.awssdk.services.ec2.model.DescribeInstancesResponse;
import software.amazon.awssdk.services.ec2.model.DescribeKeyPairsRequest;
import software.amazon.awssdk.services.ec2.model.DescribeSnapshotsResponse;
import software.amazon.awssdk.services.ec2.model.DescribeTagsResponse;
import software.amazon.awssdk.services.ec2.model.Filter;
import software.amazon.awssdk.services.ec2.model.Image;
import software.amazon.awssdk.services.ec2.model.ImportKeyPairRequest;
import software.amazon.awssdk.services.ec2.model.Instance;
import software.amazon.awssdk.services.ec2.model.InstanceType;
import software.amazon.awssdk.services.ec2.model.KeyPairInfo;
import software.amazon.awssdk.services.ec2.model.Placement;
import software.amazon.awssdk.services.ec2.model.Reservation;
import software.amazon.awssdk.services.ec2.model.ResourceType;
import software.amazon.awssdk.services.ec2.model.RunInstancesRequest;
import software.amazon.awssdk.services.ec2.model.RunInstancesRequest.Builder;
import software.amazon.awssdk.services.ec2.model.RunInstancesResponse;
import software.amazon.awssdk.services.ec2.model.Snapshot;
import software.amazon.awssdk.services.ec2.model.Subnet;
import software.amazon.awssdk.services.ec2.model.Tag;
import software.amazon.awssdk.services.ec2.model.TagSpecification;
import software.amazon.awssdk.services.ec2.model.TerminateInstancesRequest;
import software.amazon.awssdk.services.ec2.model.Vpc;
import software.amazon.awssdk.services.elasticloadbalancingv2.ElasticLoadBalancingV2AsyncClient;
import software.amazon.awssdk.services.elasticloadbalancingv2.ElasticLoadBalancingV2Client;
import software.amazon.awssdk.services.elasticloadbalancingv2.model.Action;
import software.amazon.awssdk.services.elasticloadbalancingv2.model.ActionTypeEnum;
import software.amazon.awssdk.services.elasticloadbalancingv2.model.Certificate;
import software.amazon.awssdk.services.elasticloadbalancingv2.model.CreateLoadBalancerRequest;
import software.amazon.awssdk.services.elasticloadbalancingv2.model.CreateLoadBalancerResponse;
import software.amazon.awssdk.services.elasticloadbalancingv2.model.CreateTargetGroupRequest;
import software.amazon.awssdk.services.elasticloadbalancingv2.model.DeleteLoadBalancerRequest;
import software.amazon.awssdk.services.elasticloadbalancingv2.model.DeleteTargetGroupRequest;
import software.amazon.awssdk.services.elasticloadbalancingv2.model.DescribeLoadBalancersRequest;
import software.amazon.awssdk.services.elasticloadbalancingv2.model.DescribeLoadBalancersResponse;
import software.amazon.awssdk.services.elasticloadbalancingv2.model.DescribeTargetGroupsRequest;
import software.amazon.awssdk.services.elasticloadbalancingv2.model.DescribeTargetGroupsResponse;
import software.amazon.awssdk.services.elasticloadbalancingv2.model.DescribeTargetHealthRequest;
import software.amazon.awssdk.services.elasticloadbalancingv2.model.DescribeTargetHealthResponse;
import software.amazon.awssdk.services.elasticloadbalancingv2.model.Listener;
import software.amazon.awssdk.services.elasticloadbalancingv2.model.LoadBalancer;
import software.amazon.awssdk.services.elasticloadbalancingv2.model.LoadBalancerAttribute;
import software.amazon.awssdk.services.elasticloadbalancingv2.model.LoadBalancerNotFoundException;
import software.amazon.awssdk.services.elasticloadbalancingv2.model.LoadBalancerState;
import software.amazon.awssdk.services.elasticloadbalancingv2.model.ModifyRuleResponse;
import software.amazon.awssdk.services.elasticloadbalancingv2.model.ModifyTargetGroupAttributesRequest;
import software.amazon.awssdk.services.elasticloadbalancingv2.model.ProtocolEnum;
import software.amazon.awssdk.services.elasticloadbalancingv2.model.RedirectActionStatusCodeEnum;
import software.amazon.awssdk.services.elasticloadbalancingv2.model.Rule;
import software.amazon.awssdk.services.elasticloadbalancingv2.model.RulePriorityPair;
import software.amazon.awssdk.services.elasticloadbalancingv2.model.SetRulePrioritiesRequest;
import software.amazon.awssdk.services.elasticloadbalancingv2.model.SubnetMapping;
import software.amazon.awssdk.services.elasticloadbalancingv2.model.TagDescription;
import software.amazon.awssdk.services.elasticloadbalancingv2.model.TargetDescription;
import software.amazon.awssdk.services.elasticloadbalancingv2.model.TargetGroupAttribute;
import software.amazon.awssdk.services.elasticloadbalancingv2.model.TargetGroupNotFoundException;
import software.amazon.awssdk.services.elasticloadbalancingv2.model.TargetGroupTuple;
import software.amazon.awssdk.services.elasticloadbalancingv2.model.TargetHealth;
import software.amazon.awssdk.services.elasticloadbalancingv2.model.TargetHealthDescription;
import software.amazon.awssdk.services.elasticloadbalancingv2.model.TargetTypeEnum;
import software.amazon.awssdk.services.iam.IamClient;
import software.amazon.awssdk.services.iam.model.MFADevice;
import software.amazon.awssdk.services.route53.Route53AsyncClient;
import software.amazon.awssdk.services.route53.Route53Client;
import software.amazon.awssdk.services.route53.model.Change;
import software.amazon.awssdk.services.route53.model.ChangeAction;
import software.amazon.awssdk.services.route53.model.ChangeBatch;
import software.amazon.awssdk.services.route53.model.ChangeInfo;
import software.amazon.awssdk.services.route53.model.ChangeResourceRecordSetsRequest;
import software.amazon.awssdk.services.route53.model.ChangeResourceRecordSetsResponse;
import software.amazon.awssdk.services.route53.model.GetChangeRequest;
import software.amazon.awssdk.services.route53.model.ListResourceRecordSetsResponse;
import software.amazon.awssdk.services.route53.model.RRType;
import software.amazon.awssdk.services.route53.model.ResourceRecord;
import software.amazon.awssdk.services.route53.model.ResourceRecordSet;
import software.amazon.awssdk.services.route53.model.TestDnsAnswerResponse;
import software.amazon.awssdk.services.route53.paginators.ListResourceRecordSetsIterable;
import software.amazon.awssdk.services.sts.StsClient;
import software.amazon.awssdk.services.sts.model.Credentials;

public class AwsLandscapeImpl<ShardingKey> implements AwsLandscape<ShardingKey> {
    private static final String SSL_SECURITY_POLICY = "ELBSecurityPolicy-FS-1-2-Res-2019-08";
    private static final String AUTO_SCALING_GROUP_NAME_SUFFIX = "-auto-replicas";
    private static final String DEFAULT_TARGET_GROUP_PREFIX = "D";
    private static final Logger logger = Logger.getLogger(AwsLandscapeImpl.class.getName());
    public static final long DEFAULT_DNS_TTL_SECONDS = 60l;
    private static final String DEFAULT_CERTIFICATE_DOMAIN = "*.sapsailing.com";
    // TODO <config> the "Java Application with Reverse Proxy" security group in eu-west-2 for experimenting; we need this security group per region
    private static final String DEFAULT_APPLICATION_SERVER_SECURITY_GROUP_ID_EU_WEST_1 = "sg-eaf31e85";
    private static final String DEFAULT_APPLICATION_SERVER_SECURITY_GROUP_ID_EU_WEST_2 = "sg-0b2afd48960251280";
    private static final String DEFAULT_MONGODB_SECURITY_GROUP_ID_EU_WEST_1 = "sg-0a9bc2fb61f10a342";
    private static final String DEFAULT_MONGODB_SECURITY_GROUP_ID_EU_WEST_2 = "sg-02649c35a73ee0ae5";
    private static final String DEFAULT_NON_DNS_MAPPED_ALB_NAME = "DefDyn";
    private static final String SAILING_APP_SECURITY_GROUP_NAME = "Sailing Analytics App";
    private final String accessKeyId;
    private final String secretAccessKey;
    private final Optional<String> sessionToken;
    private final AwsRegion globalRegion;
    private final AwsLandscapeState landscapeState;
    private final String pathPrefixForShardingKey;
    
    public AwsLandscapeImpl(AwsLandscapeState awsLandscapeState, String pathPrefixForShardingKey) {
        this(awsLandscapeState,
             System.getProperty(ACCESS_KEY_ID_SYSTEM_PROPERTY_NAME),
             System.getProperty(SECRET_ACCESS_KEY_SYSTEM_PROPERTY_NAME), pathPrefixForShardingKey);
    }
    
    public AwsLandscapeImpl(AwsLandscapeState awsLandscapeState, String accessKeyId, String secretAccessKey, String pathPrefixForShardingKey) {
        this(awsLandscapeState, accessKeyId, secretAccessKey, /* no session token */ null, pathPrefixForShardingKey);
    }
    
    public AwsLandscapeImpl(AwsLandscapeState awsLandscapeState, String accessKeyId, String secretAccessKey, String sessionToken, String pathPrefixForShardingKey) {
        this(accessKeyId, secretAccessKey, sessionToken,
                // by using MongoDBService.INSTANCE the default test configuration will be used if nothing else is configured
                PersistenceFactory.INSTANCE.getDomainObjectFactory(MongoDBService.INSTANCE), PersistenceFactory.INSTANCE.getMongoObjectFactory(MongoDBService.INSTANCE), awsLandscapeState, pathPrefixForShardingKey);
    }
    
    public AwsLandscapeImpl(String accessKeyId, String secretAccessKey,
            String sessionToken, DomainObjectFactory domainObjectFactory, MongoObjectFactory mongoObjectFactory, AwsLandscapeState landscapeState, String pathPrefixForShardingKey) {
        this.accessKeyId = accessKeyId;
        this.secretAccessKey = secretAccessKey;
        this.sessionToken = Optional.ofNullable(sessionToken);
        this.globalRegion = new AwsRegion(Region.AWS_GLOBAL, this);
        this.landscapeState = landscapeState;
        this.pathPrefixForShardingKey = pathPrefixForShardingKey;
    }
    
    /**
     * @param unencryptedKeyPair
     *            will not work for keys of type ED25519 because for those types the {@code getPrivateKey} method of
     *            {@link KeyPair} is not implemented and throws an {@link UnsupportedOperationException} instead.
     */
    private static byte[] getPrivateKeyBytes(KeyPair unencryptedKeyPair) {
        final ByteArrayOutputStream bos = new ByteArrayOutputStream();
        unencryptedKeyPair.writePrivateKey(bos);
        return bos.toByteArray();
    }

    @Override
    public SSHKeyPair addSSHKeyPair(com.sap.sse.landscape.Region region, String creator, String keyName, KeyPair keyPairWithDecryptedPrivateKey) throws JSchException {
        assert !keyPairWithDecryptedPrivateKey.isEncrypted();
        final SSHKeyPair result = new SSHKeyPair(region.getId(), creator, TimePoint.now(), keyName, keyPairWithDecryptedPrivateKey.getPublicKeyBlob(),
                getPrivateKeyBytes(keyPairWithDecryptedPrivateKey));
        landscapeState.addSSHKeyPair(result);
        return result;
    }
    
    @Override
    public SSHKeyPair createKeyPair(com.sap.sse.landscape.Region region, String keyName, byte[] privateKeyEncryptionPassphrase) throws JSchException {
        final CreateKeyPairResponse keyPairResponse = getEc2Client(getRegion(region))
                .createKeyPair(CreateKeyPairRequest.builder().keyName(keyName).build());
        final String keyMaterial = keyPairResponse.keyMaterial();
        Object principal;
        try {
            principal = SessionUtils.getPrincipal();
        } catch (Exception e) {
            logger.severe("Problem determining current user: "+e.getMessage());
            principal = null;
        }
        final byte[] privKey = keyMaterial.getBytes();
        final KeyPair keyPair = KeyPair.load(new JSch(), privKey, /* pubkey */ null); // private key is unencrypted so far; public key can be obtained:
        final String creatorName = principal==null?"":principal.toString();
        final ByteArrayOutputStream publicKeyBytes = new ByteArrayOutputStream();
        final TimePoint now = TimePoint.now();
        keyPair.writePublicKey(publicKeyBytes, "public key "+keyName+" generated by user "+creatorName+" at "+now);
        final SSHKeyPair result = new SSHKeyPair(region.getId(), creatorName,
                now, keyPairResponse.keyName(), publicKeyBytes.toByteArray(), privKey,
                privateKeyEncryptionPassphrase);
        landscapeState.addSSHKeyPair(result);
        return result;
    }

    private <B extends AwsClientBuilder<B, C>, C> C getClient(B clientBuilder, Region region) {
        return clientBuilder.credentialsProvider(this::getCredentials).region(region).build();
    }
    
    private Ec2Client getEc2Client(Region region) {
        return getClient(Ec2Client.builder(), region);
    }
    
    private AcmAsyncClient getAcmAsyncClient(Region region) {
        return getClient(AcmAsyncClient.builder(), region);
    }
    
    private ElasticLoadBalancingV2Client getLoadBalancingClient(Region region) {
        return getClient(ElasticLoadBalancingV2Client.builder(), region);
    }
    
    private ElasticLoadBalancingV2AsyncClient getLoadBalancingAsyncClient(Region region) {
        return getClient(ElasticLoadBalancingV2AsyncClient.builder(), region);
    }
    
    private AutoScalingClient getAutoScalingClient(Region region) {
        return getClient(AutoScalingClient.builder(), region);
    }
    
    private AutoScalingAsyncClient getAutoScalingAsyncClient(Region region) {
        return getClient(AutoScalingAsyncClient.builder(), region);
    }
    
    /**
     * For legacy reasons our primary region (eu-west-1) uses a special bucket name for ALB log storage.
     */
    private String getS3BucketForAlbLogs(com.sap.sse.landscape.Region region) {
        final String result;
        if (region.getId().equals(Region.EU_WEST_1.id())) {
            result = "sapsailing-access-logs";
        } else {
            result = "sapsailing-access-logs-"+region.getId();
        }
        return result;
    }
    
    @Override
    public ApplicationLoadBalancer<ShardingKey> createLoadBalancer(String name, com.sap.sse.landscape.Region region,
            SecurityGroup securityGroupForVpc) throws InterruptedException, ExecutionException {
        Region awsRegion = getRegion(region);
        final ElasticLoadBalancingV2Client client = getLoadBalancingClient(awsRegion);
        final Iterable<AwsAvailabilityZone> availabilityZones = getAvailabilityZones(region);
        final SubnetMapping[] subnetMappings = Util.toArray(Util.map(getSubnetsForAvailabilityZones(awsRegion, availabilityZones, securityGroupForVpc),
                subnet->SubnetMapping.builder().subnetId(subnet.subnetId()).build()), new SubnetMapping[0]);
        final CreateLoadBalancerResponse response = client
                .createLoadBalancer(CreateLoadBalancerRequest.builder()
                        .name(name)
                        .subnetMappings(subnetMappings)
                        .securityGroups(getDefaultSecurityGroupForApplicationLoadBalancer(region).getId())
                        .build());
        client.modifyLoadBalancerAttributes(b->b.loadBalancerArn(response.loadBalancers().iterator().next().loadBalancerArn()).
                attributes(
                        LoadBalancerAttribute.builder().key("access_logs.s3.enabled").value("true").build(),
                        LoadBalancerAttribute.builder().key("access_logs.s3.bucket").value(getS3BucketForAlbLogs(region)).build(),
                        LoadBalancerAttribute.builder().key("idle_timeout.timeout_seconds").value("4000").build()).build());
        final ApplicationLoadBalancer<ShardingKey> result = new ApplicationLoadBalancerImpl<>(region, response.loadBalancers().iterator().next(), this);
        createLoadBalancerHttpListener(result);
        createLoadBalancerHttpsListener(result);
        return result;
    }
    
    private Subnet getSubnetForAvailabilityZoneInSameVpcAsSecurityGroup(AwsAvailabilityZone az, SecurityGroup securityGroup, Region region) {
        final Ec2Client ec2Client = getEc2Client(region);
        final String vpcId = ec2Client.describeSecurityGroups(b->b.groupIds(securityGroup.getId())).securityGroups().iterator().next().vpcId();
        return ec2Client.describeSubnets(b->b.filters(
                Filter.builder().name("vpc-id").values(vpcId).build(),
                Filter.builder().name("availability-zone-id").values(az.getId()).build()))
                .subnets().iterator().next();
    }
    
    private <MetricsT extends ApplicationProcessMetrics, ProcessT extends ApplicationProcess<ShardingKey, MetricsT, ProcessT>>
    Listener createLoadBalancerHttpListener(ApplicationLoadBalancer<ShardingKey> alb) {
        return getLoadBalancingClient(getRegion(alb.getRegion()))
                        .createListener(l -> {
                            l.loadBalancerArn(alb.getArn()).protocol(ProtocolEnum.HTTP)
                                        .port(80)
                                        .defaultActions(Action.builder()
                                                .type(ActionTypeEnum.REDIRECT)
                                                .redirectConfig(rcb->rcb
                                                        .protocol(ProtocolEnum.HTTPS.name())
                                                        .port("443")
                                                        .host("#{host}")
                                                        .path("/#{path}")
                                                        .query("#{query}")
                                                        .statusCode(RedirectActionStatusCodeEnum.HTTP_301))
                                                .build());
                        }).listeners().iterator().next();
    }
    
    private CompletableFuture<String> getDefaultCertificateArn(com.sap.sse.landscape.Region region, String domainName) {
        final AcmAsyncClient acmClient = getAcmAsyncClient(getRegion(region));
        return acmClient.listCertificates(b->b
                .certificateStatuses(CertificateStatus.ISSUED)).thenCompose(response->{
                    final List<CompletableFuture<CertificateDetail>> certificateDetails = new ArrayList<>();
                    response.certificateSummaryList().stream().filter(certificateSummary->Util.equalsWithNull(certificateSummary.domainName(), domainName))
                        .forEach(certSummaryForDomain->certificateDetails.add(
                                acmClient.describeCertificate(b->b.certificateArn(certSummaryForDomain.certificateArn()))
                                    .thenApply(detailResponse->detailResponse.certificate())));
                    final CompletableFuture<Void> waitForCertificateDetails = CompletableFuture.allOf(certificateDetails.toArray(new CompletableFuture<?>[0]));
                    final CompletableFuture<String> result = waitForCertificateDetails
                        .thenApply(v->certificateDetails.stream().map(cf->{
                            try {
                                return cf.get();
                            } catch (InterruptedException | ExecutionException e) {
                                throw new RuntimeException();
                            }
                        }).sorted(/* newest first */ (cd1, cd2)->cd2.notAfter().compareTo(cd1.notAfter()))
                                .findFirst().map(cd->cd.certificateArn()).get());
                    return result;
                });
    }

    private <MetricsT extends ApplicationProcessMetrics, ProcessT extends AwsApplicationProcess<ShardingKey, MetricsT, ProcessT>>
    Listener createLoadBalancerHttpsListener(ApplicationLoadBalancer<ShardingKey> alb) throws InterruptedException, ExecutionException {
        final CompletableFuture<String> defaultCertificateArnFuture = getDefaultCertificateArn(alb.getRegion(), DEFAULT_CERTIFICATE_DOMAIN);
        final int httpPort = 80;
        final int httpsPort = 443;
        final ReverseProxyCluster<ShardingKey, MetricsT, ProcessT, RotatingFileBasedLog> reverseProxy = getCentralReverseProxy(alb.getRegion());
        final TargetGroup<ShardingKey> defaultTargetGroup = createTargetGroup(alb.getRegion(), DEFAULT_TARGET_GROUP_PREFIX+alb.getName()+"-"+ProtocolEnum.HTTP.name(),
                httpPort, reverseProxy.getHealthCheckPath(), /* healthCheckPort */ httpPort, alb.getArn(), alb.getVpcId());
        defaultTargetGroup.addTargets(reverseProxy.getHosts());
        final String defaultCertificateArn = defaultCertificateArnFuture.get();
        return getLoadBalancingClient(getRegion(alb.getRegion()))
                        .createListener(l -> {
                            l.loadBalancerArn(alb.getArn()).protocol(ProtocolEnum.HTTPS)
                                        .port(httpsPort)
                                        .sslPolicy(SSL_SECURITY_POLICY)
                                        .defaultActions(Action.builder()
                                                .targetGroupArn(defaultTargetGroup.getTargetGroupArn())
                                                .type(ActionTypeEnum.FORWARD)
                                                .forwardConfig(f -> f.targetGroups(TargetGroupTuple.builder()
                                                        .targetGroupArn(defaultTargetGroup.getTargetGroupArn()).build())
                                                        .build())
                                                .build());
                            l.certificates(Certificate.builder().certificateArn(defaultCertificateArn).build());
                        }).listeners().iterator().next();
    }

    @Override
    public void deleteLoadBalancer(ApplicationLoadBalancer<ShardingKey> alb) {
        getLoadBalancingClient(getRegion(alb.getRegion())).deleteLoadBalancer(DeleteLoadBalancerRequest.builder().loadBalancerArn(alb.getArn()).build());
    }

    @Override
    public Iterable<TargetGroup<ShardingKey>> getTargetGroupsByLoadBalancerArn(com.sap.sse.landscape.Region region, String loadBalancerArn) {
        return Util.map(getLoadBalancingClient(getRegion(region)).describeTargetGroupsPaginator(tg->tg.loadBalancerArn(loadBalancerArn)).targetGroups(),
                tg->createTargetGroup(this, region, tg.targetGroupName(), tg.targetGroupArn(), loadBalancerArn,
                        tg.protocol(), tg.port(), tg.healthCheckProtocol(), getHealthCheckPort(tg), tg.healthCheckPath()));
    }
    
    private TargetGroup<ShardingKey> createTargetGroup(AwsLandscape<ShardingKey> landscape,
            com.sap.sse.landscape.Region region, String targetGroupName, String targetGroupArn, String loadBalancerArn,
            ProtocolEnum protocol, Integer port, ProtocolEnum healthCheckProtocol, Integer healthCheckPort,
            String healthCheckPath) {
        return new AwsTargetGroupImpl<ShardingKey>(this, region, targetGroupName, targetGroupArn, loadBalancerArn,
                protocol, port, healthCheckProtocol, healthCheckPort, healthCheckPath);
    }
    
    @Override
    public Iterable<TargetGroup<ShardingKey>> getTargetGroups(com.sap.sse.landscape.Region region) {
        return Util.map(getLoadBalancingClient(getRegion(region)).describeTargetGroupsPaginator().targetGroups(),
                tg -> createTargetGroup(this, region, tg.targetGroupName(), tg.targetGroupArn(),
                        tg.loadBalancerArns().isEmpty() ? null : tg.loadBalancerArns().get(0), tg.protocol(), tg.port(),
                        tg.healthCheckProtocol(), getHealthCheckPort(tg), tg.healthCheckPath()));
    }

    @Override
    public Iterable<Listener> getListeners(ApplicationLoadBalancer<ShardingKey> alb) {
        final ElasticLoadBalancingV2Client client = getLoadBalancingClient(getRegion(alb.getRegion()));
        return client.describeListeners(b->b.loadBalancerArn(alb.getArn())).listeners();
    }

    @Override
    public LoadBalancerState getApplicationLoadBalancerStatus(ApplicationLoadBalancer<ShardingKey> alb) {
        final ElasticLoadBalancingV2Client client = getLoadBalancingClient(getRegion(alb.getRegion()));
        final DescribeLoadBalancersResponse response = client.describeLoadBalancers(b->b.loadBalancerArns(alb.getArn()));
        return response.loadBalancers().iterator().next().state();
    }

    @Override
    public Iterable<Rule> getLoadBalancerListenerRules(Listener loadBalancerListener, com.sap.sse.landscape.Region region) {
        return getLoadBalancingClient(getRegion(region)).describeRules(b->b.listenerArn(loadBalancerListener.listenerArn())).rules();
    }
    
    @Override
    public Iterable<Rule> modifyRuleConditions(com.sap.sse.landscape.Region region, Rule rule) {
        ModifyRuleResponse res = getLoadBalancingClient(getRegion(region))
                .modifyRule(t -> t.conditions(rule.conditions()).ruleArn(rule.ruleArn()).build());
        return res.rules();
    }

    @Override
    public Iterable<Rule> createLoadBalancerListenerRules(com.sap.sse.landscape.Region region,
            Listener loadBalancerListenerToAddRuleTo, Rule... rulesToAdd) {
        final List<Rule> result = new ArrayList<>();
        for (final Rule rule : rulesToAdd) {
            result.add(getLoadBalancingClient(getRegion(region)).createRule(b -> b
                    .listenerArn(loadBalancerListenerToAddRuleTo.listenerArn())
                    .conditions(rule.conditions())
                    .priority(Integer.valueOf(rule.priority()))
                    .actions(rule.actions())).rules().iterator().next());
        }
        return result;
    }
    
    @Override
    public void deleteLoadBalancerListenerRules(com.sap.sse.landscape.Region region, Rule... rulesToDelete) {
        logger.info("Removing load balancer rules "+Util.joinStrings(", ", Arrays.asList(rulesToDelete))+" in region "+region);
        for (final Rule rule : rulesToDelete) {
            getLoadBalancingClient(getRegion(region)).deleteRule(b -> b.ruleArn(rule.ruleArn()));
        }
    }
    
    @Override
    public void updateLoadBalancerListenerRule(com.sap.sse.landscape.Region region, Rule ruleToUpdate) {
        getLoadBalancingClient(getRegion(region)).modifyRule(b->b
                .ruleArn(ruleToUpdate.ruleArn())
                .actions(ruleToUpdate.actions())
                .conditions(ruleToUpdate.conditions()));
    }
    
    @Override
    public void updateLoadBalancerListenerRulePriorities(com.sap.sse.landscape.Region region, Iterable<RulePriorityPair> newRulePriorities) {
        getLoadBalancingClient(getRegion(region)).setRulePriorities(SetRulePrioritiesRequest.builder().rulePriorities(Util.asList(newRulePriorities)).build());
    }
    
    @Override
    public void deleteLoadBalancerListener(com.sap.sse.landscape.Region region, Listener listener) {
        getLoadBalancingClient(getRegion(region)).deleteListener(b->b.listenerArn(listener.listenerArn()));
    }

    /**
     * Grabs all subnets that are default subnet for any of the availability zones specified
     * <p>
     * 
     * @param securityGroupForVpc
     *            if provided, the security group's VPC association will be used to constrain the subnets for the AZs to
     *            that VPC; if {@code null}, the default subnet for each respective AZ is used
     */
    private Iterable<Subnet> getSubnetsForAvailabilityZones(Region region, Iterable<AwsAvailabilityZone> azs, SecurityGroup securityGroupForVpc) {
        final Ec2Client ec2Client = getEc2Client(region);
        final Optional<String> vpcId = Optional.ofNullable(securityGroupForVpc).map(
                sg->ec2Client.describeSecurityGroups(b->b.groupIds(sg.getId())).securityGroups().get(0).vpcId());
        return Util.filter(ec2Client.describeSubnets().subnets(),
                subnet -> vpcId.map(i->i.equals(subnet.vpcId())).orElse(subnet.defaultForAz()) &&
                          Util.contains(Util.map(azs, az -> az.getId()), subnet.availabilityZoneId()));
    }

    @Override
    public AwsAvailabilityZone getAvailabilityZoneByName(com.sap.sse.landscape.Region region, String availabilityZoneName) {
        final software.amazon.awssdk.services.ec2.model.AvailabilityZone awsAz = getEc2Client(getRegion(region))
                .describeAvailabilityZones(
                        DescribeAvailabilityZonesRequest.builder().zoneNames(availabilityZoneName).build())
                .availabilityZones().iterator().next();
        return new AwsAvailabilityZoneImpl(awsAz, this);
    }
    
    @Override
    public Iterable<ApplicationLoadBalancer<ShardingKey>> getLoadBalancers(com.sap.sse.landscape.Region region) {
        final List<LoadBalancer> loadBalancers = getLoadBalancingClient(getRegion(region))
                .describeLoadBalancers(DescribeLoadBalancersRequest.builder().build())
                .loadBalancers();
        return Util.map(loadBalancers, lb->new ApplicationLoadBalancerImpl<>(region, lb, this));
        
    }

    @Override
    public ApplicationLoadBalancer<ShardingKey> getLoadBalancerByName(String loadBalancerNameLowercase, com.sap.sse.landscape.Region region) {
        try {
            final DescribeLoadBalancersResponse response = getLoadBalancingClient(getRegion(region)).describeLoadBalancers();
            return response.hasLoadBalancers() ?
                    response.loadBalancers().stream()
                        .filter(lb->Util.equalsWithNull(loadBalancerNameLowercase, lb.loadBalancerName(), /* ignore case */ true))
                        .findFirst().map(lb->new ApplicationLoadBalancerImpl<>(region, lb, this)).orElse(null)
                    : null;
        } catch (LoadBalancerNotFoundException e) {
            return null;
        }
    }
    
    @Override
    public ApplicationLoadBalancer<ShardingKey> getLoadBalancer(String loadBalancerArn, com.sap.sse.landscape.Region region) {
        final LoadBalancer loadBalancer = getLoadBalancingClient(getRegion(region))
                .describeLoadBalancers(DescribeLoadBalancersRequest.builder().loadBalancerArns(loadBalancerArn).build())
                .loadBalancers().iterator().next();
        return new ApplicationLoadBalancerImpl<>(region, loadBalancer, this);
    }
    
    @Override
    public Instance getInstance(String instanceId, com.sap.sse.landscape.Region region) {
        return getEc2Client(getRegion(region))
                .describeInstances(DescribeInstancesRequest.builder().instanceIds(instanceId).build()).reservations()
                .iterator().next().instances().iterator().next();
    }

    @Override
    public Instance getInstanceByPublicIpAddress(com.sap.sse.landscape.Region region, String publicIpAddress) {
        try {
            final InetAddress inetAddress = InetAddress.getByName(publicIpAddress);
            return getEc2Client(getRegion(region))
                    .describeInstances(b->b.filters(Filter.builder().name("ip-address").values(inetAddress.getHostAddress()).build())).reservations()
                    .iterator().next().instances().iterator().next();
        } catch (UnknownHostException e) {
            logger.warning("IP address for "+publicIpAddress+" not found");
            return null;
        }
    }
    
    @Override
    public <HostT extends AwsInstance<ShardingKey>> HostT getHostByPublicIpAddress(com.sap.sse.landscape.Region region, String publicIpAddress, HostSupplier<ShardingKey, HostT> hostSupplier) {
        return getHost(region, getInstanceByPublicIpAddress(region, publicIpAddress), hostSupplier);
    }

    @Override
    public Instance getInstanceByPrivateIpAddress(com.sap.sse.landscape.Region region, String privateIpAddress) {
        InetAddress inetAddress;
        try {
            inetAddress = InetAddress.getByName(privateIpAddress);
            return getEc2Client(getRegion(region))
                    .describeInstances(b->b.filters(Filter.builder().name("private-ip-address").values(inetAddress.getHostAddress()).build())).reservations()
                    .iterator().next().instances().iterator().next();
        } catch (UnknownHostException | NoSuchElementException e) {
            logger.warning("IP address for "+privateIpAddress+" not found");
            return null;
        }
    }

    @Override
    public <HostT extends AwsInstance<ShardingKey>> HostT getHostByPrivateIpAddress(com.sap.sse.landscape.Region region, String publicIpAddress, HostSupplier<ShardingKey, HostT> hostSupplier) {
        return getHost(region, getInstanceByPrivateIpAddress(region, publicIpAddress), hostSupplier);
    }

    private Route53Client getRoute53Client() {
        return getClient(Route53Client.builder(), getRegion(globalRegion));
    }
    
    private Route53AsyncClient getRoute53AsyncClient() {
        return getClient(Route53AsyncClient.builder(), getRegion(globalRegion));
    }
    
    @Override
    public ChangeInfo setDNSRecordToHost(String hostedZoneId, String hostname, Host host, boolean force) {
        final String ipAddressAsString = host.getPublicAddress().getHostAddress();
        return setDNSRecordToValue(hostedZoneId, hostname, ipAddressAsString, /* force */ false);
    }
    
    @Override
    public ChangeInfo setDNSRecordToApplicationLoadBalancer(String hostedZoneId, String hostname,
            ApplicationLoadBalancer<ShardingKey> alb, boolean force) {
        final String dnsName = alb.getDNSName();
        return setDNSRecord(hostedZoneId, hostname, RRType.CNAME, dnsName, force);
    }

    @Override
    public ChangeInfo setDNSRecordToValue(String hostedZoneId, String hostname, String value, boolean force) {
        return setDNSRecord(hostedZoneId, hostname, RRType.A, value, force);
    }

    @Override
    public String getDNSHostedZoneId(String hostedZoneName) {
        return getRoute53Client().listHostedZonesByName(b->b.dnsName(hostedZoneName)).hostedZones().iterator().next().id().replaceFirst("^\\/hostedzone\\/", "");
    }

    private ChangeInfo setDNSRecord(String hostedZoneId, String hostname, RRType type, String value, boolean force) {
        final Route53Client route53Client = getRoute53Client();
        final ListResourceRecordSetsIterable existingResourceRecordSets = route53Client.listResourceRecordSetsPaginator(b->b.hostedZoneId(hostedZoneId).startRecordName(hostname));
        final Set<String> oldValues = new HashSet<>();
        boolean foundEqualValueForHostname = false;
        if (!force) {
            outer: for (final ListResourceRecordSetsResponse rrrs : existingResourceRecordSets) {
                for (final ResourceRecordSet rrs : rrrs.resourceRecordSets()) {
                    if (AwsLandscape.removeTrailingDotFromHostname(rrs.name()).toLowerCase().equals(hostname.toLowerCase())) {
                        for (final ResourceRecord rr : rrs.resourceRecords()) {
                            if (rr.value().equals(value)) {
                                foundEqualValueForHostname = true;
                                break outer;
                            } else {
                                oldValues.add(rr.value());
                            }
                        }
                    }
                }
            }
            if (!foundEqualValueForHostname && !oldValues.isEmpty()) {
                throw new IllegalStateException("A resource record set named "+hostname+" already exists in hosted zone "+hostedZoneId+
                        ", its values "+oldValues+" do not contain the desired value "+value+" and the \"force\" option was not set");
            }
        }
        final ChangeResourceRecordSetsResponse response = route53Client
                .changeResourceRecordSets(
                        ChangeResourceRecordSetsRequest.builder().hostedZoneId(hostedZoneId)
                                .changeBatch(ChangeBatch.builder().changes(Change.builder().action(ChangeAction.UPSERT)
                                        .resourceRecordSet(ResourceRecordSet.builder().name(hostname.toLowerCase()).type(type).ttl(DEFAULT_DNS_TTL_SECONDS)
                                                .resourceRecords(ResourceRecord.builder().value(value).build()).build())
                                        .build()).build())
                                .build());
        return response.changeInfo();
    }

    @Override
    public ChangeInfo removeDNSRecord(String hostedZoneId, String hostname, String value) {
        return removeDNSRecord(hostedZoneId, hostname, RRType.A, value);
    }

    @Override
    public ChangeInfo removeDNSRecord(String hostedZoneId, String hostname, RRType type, String value) {
        return getRoute53Client().changeResourceRecordSets(ChangeResourceRecordSetsRequest.builder().hostedZoneId(hostedZoneId)
                .changeBatch(ChangeBatch.builder().changes(Change.builder().action(ChangeAction.DELETE)
                        // TODO using the DEFAULT_DNS_TTL_MILLIS is a bit unclean here; if the record has been modified manually or the default has changed, removal will fail
                        .resourceRecordSet(ResourceRecordSet.builder().name(hostname).type(type).ttl(DEFAULT_DNS_TTL_SECONDS)
                                .resourceRecords(ResourceRecord.builder().value(value).build()).build()).build()).build()).build()).
                changeInfo();
    }

    @Override
    public ChangeInfo getUpdatedChangeInfo(ChangeInfo changeInfo) {
        return getRoute53Client().getChange(GetChangeRequest.builder().id(changeInfo.id()).build()).changeInfo();
    }

    @Override
    public AmazonMachineImage<ShardingKey> getImage(com.sap.sse.landscape.Region region, String imageId) {
        final DescribeImagesResponse response = getEc2Client(getRegion(region))
                .describeImages(DescribeImagesRequest.builder().imageIds(imageId).build());
        return new AmazonMachineImageImpl<>(response.images().iterator().next(), region, this);
    }
    
    @Override
    public AmazonMachineImage<ShardingKey> createImage(AwsInstance<ShardingKey> instance, String imageName, Optional<Tags> tags) {
        logger.info("Creating Amazon Machine Image (AMI) named "+imageName+" for instance "+instance.getInstanceId());
        final Ec2Client client = getEc2Client(getRegion(instance.getRegion()));
        final String imageId = client.createImage(b->b
                .instanceId(instance.getInstanceId())
                .name(imageName)).imageId();
        final CreateTagsRequest.Builder createTagsRequestBuilder = CreateTagsRequest.builder().resources(imageId);
        // Apply the tags if present
        tags.ifPresent(t->t.forEach(tag->createTagsRequestBuilder.tags(Tag.builder().key(tag.getKey()).value(tag.getValue()).build())));
        client.createTags(createTagsRequestBuilder.build());
        return getImage(instance.getRegion(), imageId);
    }

    @Override
    public void deleteImage(com.sap.sse.landscape.Region region, String imageId) {
        getEc2Client(getRegion(region)).deregisterImage(b->b.imageId(imageId));
    }

    @Override
    public AmazonMachineImage<ShardingKey> getLatestImageWithTag(com.sap.sse.landscape.Region region, String tagName, String tagValue) {
        final DescribeImagesResponse response = getEc2Client(getRegion(region))
                .describeImages(DescribeImagesRequest.builder().filters(
                        Filter.builder().name("tag:"+tagName).values(tagValue).build(),
                        Filter.builder().name("state").values("available").build()).build()); // only use available images, see bug 5679
        return new AmazonMachineImageImpl<>(response.images().stream().max(getMachineImageCreationDateComparator()).get(), region, this);
    }
    
    @Override
    public Iterable<AmazonMachineImage<ShardingKey>> getAllImagesWithTag(com.sap.sse.landscape.Region region,
            String tagName, String tagValue) {
        final DescribeImagesResponse response = getEc2Client(getRegion(region))
                .describeImages(DescribeImagesRequest.builder().filters(Filter.builder().name("tag:"+tagName).values(tagValue).build()).build());
        return Util.map(response.images(), image->new AmazonMachineImageImpl<>(image, region, this));
    }

    @Override
    public Iterable<String> getMachineImageTypes(com.sap.sse.landscape.Region region) {
        final DescribeImagesResponse response = getEc2Client(getRegion(region))
                .describeImages(DescribeImagesRequest.builder().filters(
                        Filter.builder().name("tag-key").values(IMAGE_TYPE_TAG_NAME).build()).build());
        final Set<String> result = new HashSet<>();
        Util.addAll(Util.map(response.images(), image->image.tags().stream().filter(t->t.key().equals(IMAGE_TYPE_TAG_NAME)).findAny().get().value()), result);
        return result;
    }

    @Override
    public void setSnapshotName(com.sap.sse.landscape.Region region, String snapshotId, String snapshotName) {
        getEc2Client(getRegion(region)).createTags(b->b
                .resources(snapshotId)
                .tags(Tag.builder().key("Name").value(snapshotName).build()));
    }

    @Override
    public void deleteSnapshot(com.sap.sse.landscape.Region region, String snapshotId) {
        getEc2Client(getRegion(region)).deleteSnapshot(b->b.snapshotId(snapshotId));
    }

    @Override
    public <HostT extends AwsInstance<ShardingKey>> Iterable<HostT> getHostsWithTagValue(com.sap.sse.landscape.Region region,
            String tagName, String tagValue, HostSupplier<ShardingKey, HostT> hostSupplier) {
        final Filter filter = getHostsWithTagValueFilter(Filter.builder(), tagName, tagValue).build();
        return getHostsWithFilters(region, hostSupplier, filter);
    }

    private Filter.Builder getHostsWithTagValueFilter(Filter.Builder builder, String tagName, String tagValue) {
        return builder.name("tag:"+tagName).values(tagValue);
    }

    @Override
    public <HostT extends AwsInstance<ShardingKey>> Iterable<HostT> getRunningHostsWithTagValue(com.sap.sse.landscape.Region region,
            String tagName, String tagValue, HostSupplier<ShardingKey, HostT> hostSupplier) {
        final Filter tagFilter = getHostsWithTagValueFilter(Filter.builder(), tagName, tagValue).build();
        final Filter runningFilter = getRunningHostsFilter();
        return getHostsWithFilters(region, hostSupplier, tagFilter, runningFilter);
    }
    
    private Filter getRunningHostsFilter() {
        return getRunningHostsFilter(Filter.builder()).build();
    }

    private Filter.Builder getRunningHostsFilter(Filter.Builder builder) {
        return builder.name("instance-state-name").values("running");
    }

    private <HostT extends AwsInstance<ShardingKey>>
    Iterable<HostT> getHostsWithFilters(com.sap.sse.landscape.Region region, HostSupplier<ShardingKey, HostT> hostSupplier, Filter... filters) {
        final List<HostT> result = new ArrayList<>();
        final DescribeInstancesResponse instanceResponse = getEc2Client(getRegion(region)).describeInstances(b->b.filters(filters));
        for (final Reservation r : instanceResponse.reservations()) {
            for (final Instance i : r.instances()) {
                result.add(getHost(region, i, hostSupplier));
            }
        }
        return result;
    }

    private <HostT extends AwsInstance<ShardingKey>>
    HostT getHost(com.sap.sse.landscape.Region region, final Instance instance, HostSupplier<ShardingKey, HostT> hostSupplier) {
        try {
            return hostSupplier.supply(instance.instanceId(),
                    getAvailabilityZoneByName(region, instance.placement().availabilityZone()),
                    InetAddress.getByName(instance.privateIpAddress()), TimePoint.of(instance.launchTime().toEpochMilli()), this);
        } catch (UnknownHostException e) {
            logger.warning("This shouldn't have occurred. "+instance.privateIpAddress()+" was expected to be parsable by InetAddress.getByName(...) but it wasn't.");
            throw new RuntimeException(e);
        }
    }

    private <HostT extends AwsInstance<ShardingKey>>
    HostT getHost(com.sap.sse.landscape.Region region, final String instanceId, HostSupplier<ShardingKey, HostT> hostSupplier) {
        return getHost(region, getInstance(instanceId, region), hostSupplier);
    }
    
    @Override
    public <HostT extends AwsInstance<ShardingKey>>
    HostT getHostByInstanceId(com.sap.sse.landscape.Region region, final String instanceId, HostSupplier<ShardingKey, HostT> hostSupplier) {
        return getHost(region, instanceId,hostSupplier);
    }
    
    @Override
    public <HostT extends AwsInstance<ShardingKey>>
    Iterable<HostT> getRunningHostsWithTag(com.sap.sse.landscape.Region region, String tagName, HostSupplier<ShardingKey, HostT> hostSupplier) {
        return getHostsWithFilters(region, hostSupplier, getFilterForHostWithTag(Filter.builder(), tagName), getRunningHostsFilter());
    }
    
    @Override
    public <HostT extends AwsInstance<ShardingKey>>
    Iterable<HostT> getHostsWithTag(com.sap.sse.landscape.Region region, String tagName, HostSupplier<ShardingKey, HostT> hostSupplier) {
        return getHostsWithFilters(region, hostSupplier, getFilterForHostWithTag(Filter.builder(), tagName));
    }
    
    private Filter getFilterForHostWithTag(Filter.Builder builder, String tagName) {
        return builder.name("tag-key").values(tagName).build();
    }

    private Comparator<? super Image> getMachineImageCreationDateComparator() {
        return (ami1, ami2)->{
            return ami1.creationDate().compareTo(ami2.creationDate());
        };
    }

    /**
     * If a {@link #sessionToken} was provided to this landscape, use it to create {@link AwsSessionCredentials}; otherwise
     * an {@link AwsBasicCredentials} object will be produced from the {@link #accessKeyId} and the {@link #secretAccessKey}.
     */
    @Override
    public AwsCredentials getCredentials() {
        return sessionToken.map(nonEmptySessionToken->(AwsCredentials) AwsSessionCredentials.create(accessKeyId, secretAccessKey, nonEmptySessionToken))
                .orElse(AwsBasicCredentials.create(accessKeyId, secretAccessKey));
    }
    
    @Override
    public Credentials getMfaSessionCredentials(String nonEmptyMfaTokenCode) {
        final AwsBasicCredentials basicCredentials = AwsBasicCredentials.create(accessKeyId, secretAccessKey);
        final List<MFADevice> mfaDevices = IamClient.builder().region(Region.AWS_GLOBAL).credentialsProvider(()->basicCredentials).build()
            .listMFADevices().mfaDevices();
        logger.info("Found the following MFA devices: "+Util.joinStrings(", ", Util.map(mfaDevices, d->d.serialNumber())));
        final String serialNumberOfMfaDevice = mfaDevices.iterator().next().serialNumber();
        logger.info("Found MFA device "+serialNumberOfMfaDevice+"; using MFA token code "+nonEmptyMfaTokenCode);
        final Credentials result = StsClient.builder().region(Region.AWS_GLOBAL).credentialsProvider(()->basicCredentials).build()
            .getSessionToken(b->b.tokenCode(nonEmptyMfaTokenCode).serialNumber(serialNumberOfMfaDevice)).credentials();
        logger.info("Produced valid MFA session credentials for access key ID "+result.accessKeyId());
        return result;
    }
    
    @Override
    public KeyPairInfo getKeyPairInfo(com.sap.sse.landscape.Region region, String keyName) {
        return getEc2Client(getRegion(region))
                .describeKeyPairs(DescribeKeyPairsRequest.builder().keyNames(keyName).build()).keyPairs().iterator()
                .next();
    }

    @Override
    public Iterable<KeyPairInfo> getAllKeyPairInfos(com.sap.sse.landscape.Region region) {
        return getEc2Client(getRegion(region))
                .describeKeyPairs(DescribeKeyPairsRequest.builder().build()).keyPairs();
    }

    @Override
    public void deleteKeyPair(com.sap.sse.landscape.Region region, String keyName) {
        getEc2Client(getRegion(region)).deleteKeyPair(DeleteKeyPairRequest.builder().keyName(keyName).build());
        landscapeState.deleteKeyPair(region.getId(), keyName);
    }

    @Override
    public SSHKeyPair importKeyPair(com.sap.sse.landscape.Region region, byte[] publicKey, byte[] encryptedPrivateKey, String keyName) throws JSchException {
        if (!KeyPair.load(new JSch(), encryptedPrivateKey, publicKey).isEncrypted()) {
            throw new IllegalArgumentException("Expected an encrypted private key");
        }
        try {
            getEc2Client(getRegion(region)).importKeyPair(ImportKeyPairRequest.builder().keyName(keyName)
                    .publicKeyMaterial(SdkBytes.fromByteArray(publicKey)).build());
        } catch (Exception e) {
            // this didn't work; if it didn't work because a key by that name already exists, let's still try to import the
            // key into this Landscape, only making this Landscape aware of the key pair for which the public key had been
            // uploaded to AWS earlier.
            if (e.getMessage().contains("The keypair ") && e.getMessage().contains("already exists")) {
                logger.info("A key named " + keyName + " already exists in the AWS region " + region.getId()
                        + ". No problem; trying to import into this landscape.");
            } else {
                logger.info("Error trying to import a public key into the landscape: "+e.getMessage());
                throw e;
            }
        }
        Object principal;
        try {
            principal = SessionUtils.getPrincipal();
        } catch (Exception e) {
            logger.severe("Couldn't find current user; continuing anonymously");
            principal = null;
        }
        final SSHKeyPair keyPair = new SSHKeyPair(region.getId(), principal==null?"":principal.toString(),
                TimePoint.now(), keyName, publicKey, encryptedPrivateKey);
        landscapeState.addSSHKeyPair(keyPair);
        return keyPair;
    }

    @Override
    public SSHKeyPair getSSHKeyPair(com.sap.sse.landscape.Region region, String keyName) {
        return landscapeState.getSSHKeyPair(region.getId(), keyName);
    }
    
    @Override
    public Iterable<SSHKeyPair> getSSHKeyPairs() {
        return landscapeState.getSSHKeyPairs();
    }

    @Override
    public <HostT extends AwsInstance<ShardingKey>> Iterable<HostT> launchHosts(HostSupplier<ShardingKey, HostT> hostSupplier,
            int numberOfHostsToLaunch, MachineImage fromImage,
            InstanceType instanceType, AwsAvailabilityZone az, String keyName, Iterable<SecurityGroup> securityGroups, Optional<Tags> tags, String... userData) {
        if (!fromImage.getRegion().equals(az.getRegion())) {
            throw new IllegalArgumentException("Trying to launch an instance in region "+az.getRegion()+
                    " with image "+fromImage+" that lives in region "+fromImage.getRegion()+" which is different."+
                    " Consider copying the image to that region.");
        }
        final Ec2Client ec2Client = getEc2Client(getRegion(az.getRegion()));
        final Builder runInstancesRequestBuilder = RunInstancesRequest.builder()
            .additionalInfo("Test " + getClass().getName())
            .imageId(fromImage.getId().toString())
            .minCount(numberOfHostsToLaunch)
            .maxCount(numberOfHostsToLaunch)
            .instanceType(instanceType).keyName(keyName)
            .subnetId(getSubnetForAvailabilityZoneInSameVpcAsSecurityGroup(az, securityGroups.iterator().next(), getRegion(az.getRegion())).subnetId())
            .placement(Placement.builder().availabilityZone(az.getName()).build())
            .securityGroupIds(Util.mapToArrayList(securityGroups, SecurityGroup::getId));
        if (userData != null) {
            runInstancesRequestBuilder.userData(Base64.getEncoder().encodeToString(String.join("\n", userData).getBytes()));
        }
        tags.ifPresent(theTags->{
            final Collection<Tag> awsTags = getAwsTags(theTags);
            runInstancesRequestBuilder.tagSpecifications(TagSpecification.builder().resourceType(ResourceType.INSTANCE).tags(awsTags).build());
        });
        final RunInstancesRequest launchRequest = runInstancesRequestBuilder.build();
        logger.info("Launching instance(s): "+launchRequest);
        final RunInstancesResponse response = ec2Client.runInstances(launchRequest);
        final List<HostT> result = new ArrayList<>();
        for (final Instance instance : response.instances()) {
            try {
                result.add(hostSupplier.supply(instance.instanceId(), az,
                        InetAddress.getByName(instance.privateIpAddress()), TimePoint.of(instance.launchTime().toEpochMilli()),
                        this));
            } catch (UnknownHostException e) {
                logger.warning("This shouldn't have occurred. "+instance.privateIpAddress()+" was expected to be parsable by InetAddress.getByName(...) but it wasn't.");
                throw new RuntimeException(e);
            }
        }
        return result;
    }

    private Collection<Tag> getAwsTags(Tags tags) {
        final List<Tag> awsTags = new ArrayList<>();
        for (final Entry<String, String> tag : tags) {
            awsTags.add(Tag.builder().key(tag.getKey()).value(tag.getValue()).build());
        }
        return awsTags;
    }

    @Override
    public void terminate(AwsInstance<ShardingKey> host) {
        logger.info("Terminating instance "+host);
        getEc2Client(getRegion(host.getAvailabilityZone().getRegion())).terminateInstances(
                TerminateInstancesRequest.builder().instanceIds(host.getInstanceId()).build());
    }

    private Region getRegion(com.sap.sse.landscape.Region region) {
        return Region.of(region.getId());
    }
    
    /**
     * The health check port is provided as a {@link String} and can assume the value {@code "traffic-port"} in which
     * case the numerical port is that returned by {@link software.amazon.awssdk.services.elasticloadbalancingv2.model.TargetGroup#port()}.
     */
    public static Integer getHealthCheckPort(software.amazon.awssdk.services.elasticloadbalancingv2.model.TargetGroup targetGroup) {
        return targetGroup.healthCheckPort() == null
                ? null
                : targetGroup.healthCheckPort().equals("traffic-port")
                  ? targetGroup.port()
                  : Integer.valueOf(targetGroup.healthCheckPort());
    }

    @Override
    public Iterable<AwsAvailabilityZone> getAvailabilityZones(com.sap.sse.landscape.Region awsRegion) {
        return getAvailabilityZones(awsRegion, /* VPC ID filter */ Optional.empty());
    }

    @Override
    public Iterable<AwsAvailabilityZone> getAvailabilityZones(com.sap.sse.landscape.Region awsRegion, Optional<String> vpcId) {
        final Ec2Client ec2Client = getEc2Client(getRegion(awsRegion));
        // filter for the VPC ID if present; otherwise list all subnets in the region
        return Util.map(ec2Client.describeSubnets(b->vpcId.ifPresent(theVpcId->b.filters(
                    Filter.builder().name("vpc-id").values(theVpcId).build()))).subnets(), subnet->
                            getAvailabilityZoneByName(awsRegion, subnet.availabilityZone()));
    }
    
    @Override
    public TargetGroup<ShardingKey> getTargetGroup(com.sap.sse.landscape.Region region, String targetGroupName, String loadBalancerArn) {
        final ElasticLoadBalancingV2Client loadBalancingClient = getLoadBalancingClient(getRegion(region));
        final DescribeTargetGroupsResponse targetGroupResponse = loadBalancingClient.describeTargetGroups(b->b.names(targetGroupName));
        final software.amazon.awssdk.services.elasticloadbalancingv2.model.TargetGroup targetGroup = targetGroupResponse.targetGroups().iterator().next();
        return targetGroupResponse.hasTargetGroups()
                ? createTargetGroup(this, region, targetGroupName, targetGroup.targetGroupArn(),
                        loadBalancerArn == null ? Util.first(targetGroup.loadBalancerArns()) : loadBalancerArn,
                        targetGroup.protocol(), targetGroup.port(),
                        targetGroup.healthCheckProtocol(), getHealthCheckPort(targetGroup), targetGroup.healthCheckPath())
                : null;
    }

    @Override
    public TargetGroup<ShardingKey> getTargetGroup(com.sap.sse.landscape.Region region, String targetGroupName) {
        return getTargetGroup(region, targetGroupName, /* discover load balancer ARN from target group */ null);
    }

    @Override
    public TargetGroup<ShardingKey> createTargetGroup(com.sap.sse.landscape.Region region, String targetGroupName, int port,
            String healthCheckPath, int healthCheckPort, String loadBalancerArn, String vpcId) {
        final ElasticLoadBalancingV2Client loadBalancingClient = getLoadBalancingClient(getRegion(region));
        final software.amazon.awssdk.services.elasticloadbalancingv2.model.TargetGroup targetGroup =
                loadBalancingClient.createTargetGroup(CreateTargetGroupRequest.builder()
                .name(targetGroupName)
                .healthyThresholdCount(2)
                .unhealthyThresholdCount(2)
                .healthCheckTimeoutSeconds(4)
                .healthCheckEnabled(true)
                .healthCheckIntervalSeconds(5)
                .healthCheckPath(healthCheckPath)
                .healthCheckPort(""+healthCheckPort)
                .healthCheckProtocol(guessProtocolFromPort(healthCheckPort))
                .port(port)
                .vpcId(vpcId == null ? getVpcId(region) : vpcId)
                .protocol(guessProtocolFromPort(port))
                .targetType(TargetTypeEnum.INSTANCE)
                .build()).targetGroups().iterator().next();
        final String targetGroupArn = targetGroup.targetGroupArn();
        int numberOfRetries = 3;
        final Duration TIME_BETWEEN_RETRIES = Duration.ONE_SECOND;
        boolean success = false;
        while (!success && numberOfRetries-- > 0) { 
            try {
                loadBalancingClient.modifyTargetGroupAttributes(ModifyTargetGroupAttributesRequest.builder()
                        .targetGroupArn(targetGroupArn)
                        .attributes(TargetGroupAttribute.builder().key("stickiness.enabled").value("true").build(),
                                    TargetGroupAttribute.builder().key("load_balancing.algorithm.type").value("least_outstanding_requests")
                                    .build()).build());
                success = true;
            } catch (TargetGroupNotFoundException e) {
                // See also https://github.com/hashicorp/terraform-provider-aws/issues/16860; try again
                logger.log(Level.WARNING, "Couldn't find target group with ARN "+targetGroupArn+" that was just created successfully." +
                        (numberOfRetries > 0 ? " Trying again..." : ""), e);
                if (numberOfRetries > 0) {
                    try {
                        Thread.sleep(TIME_BETWEEN_RETRIES.asMillis());
                    } catch (InterruptedException e1) {
                        logger.warning("Sleep got interrupted. Well, then we'll retry a bit sooner...");
                    }
                }
            }
        }
        return createTargetGroup(this, region, targetGroupName, targetGroupArn, loadBalancerArn,
                targetGroup.protocol(), port, targetGroup.healthCheckProtocol(), healthCheckPort, healthCheckPath);
    }

    private ProtocolEnum guessProtocolFromPort(int healthCheckPort) {
        return healthCheckPort == 443 ? ProtocolEnum.HTTPS : ProtocolEnum.HTTP;
    }
    
    /**
     * Finds the ID of the "default" VPC in the {@code region} specified. If there is no such default VPC in that {@code region},
     * an {@link IllegalStateException} will be thrown.
     */
    private String getVpcId(com.sap.sse.landscape.Region region) {
        Vpc vpc = getEc2Client(getRegion(region)).describeVpcs().vpcs().stream().filter(myVpc->myVpc.isDefault()).findAny().
                orElseThrow(()->new IllegalStateException("No default VPC found in region "+region));
        return vpc.vpcId();
    }

    @Override
    public software.amazon.awssdk.services.elasticloadbalancingv2.model.TargetGroup getAwsTargetGroup(com.sap.sse.landscape.Region region, String targetGroupName) {
        return Util.first(getLoadBalancingClient(getRegion(region)).describeTargetGroups(DescribeTargetGroupsRequest.builder()
                        .names(targetGroupName).build()).targetGroups());
    }
    
    @Override
    public software.amazon.awssdk.services.elasticloadbalancingv2.model.TargetGroup getAwsTargetGroupByArn(com.sap.sse.landscape.Region region, String targetGroupArn) {
        return Util.first(getLoadBalancingClient(getRegion(region)).describeTargetGroups(DescribeTargetGroupsRequest.builder()
                        .targetGroupArns(targetGroupArn).build()).targetGroups());
    }
    
    @Override
    public <SK> void deleteTargetGroup(TargetGroup<SK> targetGroup) {
        logger.info("Deleting target group "+targetGroup);
        getLoadBalancingClient(getRegion(targetGroup.getRegion())).deleteTargetGroup(DeleteTargetGroupRequest.builder().targetGroupArn(
                targetGroup.getTargetGroupArn()).build());
    }
    
    @Override
    public Map<AwsInstance<ShardingKey>, TargetHealth> getTargetHealthDescriptions(TargetGroup<ShardingKey> targetGroup) {
        final Map<AwsInstance<ShardingKey>, TargetHealth> result = new HashMap<>();
        final Region region = getRegion(targetGroup.getRegion());
        getLoadBalancingClient(region)
                .describeTargetHealth(DescribeTargetHealthRequest.builder().targetGroupArn(targetGroup.getTargetGroupArn()).build())
                .targetHealthDescriptions().forEach(
                    targetHealthDescription->result.put(
                            getHost(targetGroup.getRegion(), targetHealthDescription.target().id(), AwsInstanceImpl::new), targetHealthDescription.targetHealth()));
        return result;
    }

    @Override
    public <MetricsT extends ApplicationProcessMetrics, ProcessT extends AwsApplicationProcess<ShardingKey, MetricsT, ProcessT>>
    ReverseProxyCluster<ShardingKey, MetricsT, ProcessT, RotatingFileBasedLog> getCentralReverseProxy(com.sap.sse.landscape.Region region) {
        ApacheReverseProxyCluster<ShardingKey, MetricsT, ProcessT, RotatingFileBasedLog> reverseProxyCluster = new ApacheReverseProxyCluster<>(this);
        for (final AwsInstance<ShardingKey> reverseProxyHost : getRunningHostsWithTag(region, CENTRAL_REVERSE_PROXY_TAG_NAME, AwsInstanceImpl::new)) {
            reverseProxyCluster.addHost(reverseProxyHost);
        }
        return reverseProxyCluster;
    }

    @Override
    public SecurityGroup getSecurityGroup(String securityGroupId, com.sap.sse.landscape.Region region) {
        final software.amazon.awssdk.services.ec2.model.SecurityGroup securityGroup =
                getEc2Client(getRegion(region)).describeSecurityGroups(sg->sg.groupIds(securityGroupId)).securityGroups().iterator().next();
        return new SecurityGroup() {
            @Override
            public String getId() {
                return securityGroup.groupId();
            }

            @Override
            public String getVpcId() {
                return securityGroup.vpcId();
            }
        };
    }

    @Override
    public Optional<SecurityGroup> getSecurityGroupByName(String securityGroupName, com.sap.sse.landscape.Region region) {
        final List<software.amazon.awssdk.services.ec2.model.SecurityGroup> securityGroups = getEc2Client(getRegion(region)).describeSecurityGroups(
                sg->sg.filters(Filter.builder().name("tag:Name").values(securityGroupName).build())).securityGroups();
        return securityGroups.stream().findFirst().map(sg->new SecurityGroup() {
            @Override
            public String getId() {
                return sg.groupId();
            }

            @Override
            public String getVpcId() {
                return sg.vpcId();
            }
        });
    }

    @Override
    public void addTargetsToTargetGroup(
            TargetGroup<ShardingKey> targetGroup,
            Iterable<AwsInstance<ShardingKey>> targets) {
        getLoadBalancingClient(getRegion(targetGroup.getRegion())).registerTargets(getRegisterTargetsRequestBuilderConsumer(targetGroup, targets));
    }

    private TargetDescription[] getTargetDescriptions(Iterable<AwsInstance<ShardingKey>> targets) {
        return Util.toArray(Util.map(targets, t->TargetDescription.builder().id(t.getInstanceId()).build()), new TargetDescription[0]);
    }

    @Override
    public void removeTargetsFromTargetGroup(
            TargetGroup<ShardingKey> targetGroup,
            Iterable<AwsInstance<ShardingKey>> targets) {
        getLoadBalancingClient(getRegion(targetGroup.getRegion())).deregisterTargets(getDeregisterTargetRequestBuilderConsumers(targetGroup, targets));
    }

    private Consumer<software.amazon.awssdk.services.elasticloadbalancingv2.model.RegisterTargetsRequest.Builder> getRegisterTargetsRequestBuilderConsumer(
            TargetGroup<ShardingKey> targetGroup, Iterable<AwsInstance<ShardingKey>> targets) {
        final TargetDescription[] targetDescriptions = getTargetDescriptions(targets);
        return b->b
                .targetGroupArn(targetGroup.getTargetGroupArn())
                .targets(targetDescriptions);
    }

    private Consumer<software.amazon.awssdk.services.elasticloadbalancingv2.model.DeregisterTargetsRequest.Builder> getDeregisterTargetRequestBuilderConsumers(
            TargetGroup<ShardingKey> targetGroup, Iterable<AwsInstance<ShardingKey>> targets) {
        final TargetDescription[] targetDescriptions = getTargetDescriptions(targets);
        return b->b
                .targetGroupArn(targetGroup.getTargetGroupArn())
                .targets(targetDescriptions);
    }

    @Override
    public LoadBalancer getAwsLoadBalancer(String loadBalancerArn, com.sap.sse.landscape.Region region) {
        return getLoadBalancingClient(getRegion(region))
                .describeLoadBalancers(lb -> lb.loadBalancerArns(loadBalancerArn)).loadBalancers().iterator().next();
    }

    @Override
    public SecurityGroup getDefaultSecurityGroupForApplicationHosts(com.sap.sse.landscape.Region region) {
        return getSecurityGroupByName(SAILING_APP_SECURITY_GROUP_NAME, region).orElseGet(()->{
            final SecurityGroup result;
            if (region.getId().equals(Region.EU_WEST_1.id())) {
                result = getSecurityGroup(DEFAULT_APPLICATION_SERVER_SECURITY_GROUP_ID_EU_WEST_1, region);
            } else if (region.getId().equals(Region.EU_WEST_2.id())) {
                result = getSecurityGroup(DEFAULT_APPLICATION_SERVER_SECURITY_GROUP_ID_EU_WEST_2, region);
            } else {
                result = null;
            }
            return result;
        });
    }

    @Override
    public SecurityGroup getDefaultSecurityGroupForCentralReverseProxy(com.sap.sse.landscape.Region region) {
        return getDefaultSecurityGroupForApplicationHosts(region);
    }

    @Override
    public SecurityGroup getDefaultSecurityGroupForApplicationLoadBalancer(com.sap.sse.landscape.Region region) {
        return getDefaultSecurityGroupForApplicationHosts(region);
    }

    @Override
    public SecurityGroup getDefaultSecurityGroupForMongoDBHosts(com.sap.sse.landscape.Region region) {
        final SecurityGroup result;
        // TODO find a better way, e.g., by tagging, to identify the security group per region to use for MongoDB hosts
        if (region.getId().equals(Region.EU_WEST_1.id())) {
            result = getSecurityGroup(DEFAULT_MONGODB_SECURITY_GROUP_ID_EU_WEST_1, region);
        } else if (region.getId().equals(Region.EU_WEST_2.id())) {
            result = getSecurityGroup(DEFAULT_MONGODB_SECURITY_GROUP_ID_EU_WEST_2, region);
        } else {
            result = null;
        }
        return result;
    }

    @Override
    public ApplicationLoadBalancer<ShardingKey> getNonDNSMappedLoadBalancer(
            com.sap.sse.landscape.Region region, String wildcardDomain) {
        return getLoadBalancerByName(getNonDNSMappedLoadBalancerName(wildcardDomain), region);
    }

    @Override
    public ApplicationLoadBalancer<ShardingKey> createNonDNSMappedLoadBalancer(
            com.sap.sse.landscape.Region region, String wildcardDomain, SecurityGroup securityGroupForVpc) throws InterruptedException, ExecutionException {
        return createLoadBalancer(getNonDNSMappedLoadBalancerName(wildcardDomain), region, securityGroupForVpc);
    }

    private String getNonDNSMappedLoadBalancerName(String wildcardDomain) {
        return DEFAULT_NON_DNS_MAPPED_ALB_NAME + wildcardDomain.replaceAll("\\.", "-");
    }
    
    /**
     * @param hostname example: {@code NLB-sapsailing-dot-com-f937a5b33246d221.elb.eu-west-1.amazonaws.com} or
     * {@code DNSMapped-0-1286577811.eu-west-1.elb.amazonaws.com}. The ".elb." part may occur before or after
     * the region identifier.
     */
    private boolean isLoadBalancerDNSName(String hostname) {
        return getLoadBalancerDescriptorForDNSName(hostname) != null;
    }

    private static class LoadBalancerDescriptor extends NamedWithIDImpl {
        private static final long serialVersionUID = 5813730385448660098L;
        private final Region region;

        public LoadBalancerDescriptor(String name, String id, Region region) {
            super(name, id);
            this.region = region;
        }

        public Region getRegion() {
            return region;
        }
    }
    
    private LoadBalancerDescriptor getLoadBalancerDescriptorForDNSName(String hostname) {
        final String loadBalancerNameAndIdPattern = "([^.]*)-([^.-]*)";
        final String amazonAwsComSuffixPattern = "amazonaws\\.com";
        final String elbInfixPattern = "\\.elb\\.";
        final String regionIdPattern = "([^.]*)";
        final Pattern p1 = Pattern.compile("^"+loadBalancerNameAndIdPattern+elbInfixPattern+regionIdPattern+"\\."+amazonAwsComSuffixPattern+"$");
        final Pattern p2 = Pattern.compile("^"+loadBalancerNameAndIdPattern+"\\."+regionIdPattern+elbInfixPattern+amazonAwsComSuffixPattern+"$");
        final Matcher m1 = p1.matcher(hostname);
        final Matcher result;
        if (m1.matches()) {
            result = m1;
        } else {
            final Matcher m2 = p2.matcher(hostname);
            if (m2.matches()) {
                result = m2;
            } else {
                result = null;
            }
        }
        return result == null ? null : new LoadBalancerDescriptor(result.group(1), result.group(2), Region.of(result.group(3)));
    }

    @Override
    public ApplicationLoadBalancer<ShardingKey> getDNSMappedLoadBalancerFor(String hostname) {
        return Util.stream(getResourceRecordSets(hostname))
                    .filter(rrs->rrs.type() == RRType.CNAME)
                    .flatMap(rrs->rrs.resourceRecords().stream())
                    .filter(rr->isLoadBalancerDNSName(rr.value()))
                    .map(rr->getLoadBalancerDescriptorForDNSName(rr.value()))
                    .findAny()
                    .map(lbDesc->getLoadBalancerByName(lbDesc.getName(), new AwsRegion(lbDesc.getRegion(), this)))
                    .orElse(null);
    }
    
    @Override
    public ApplicationLoadBalancer<ShardingKey> getDNSMappedLoadBalancerFor(com.sap.sse.landscape.Region region, String hostname) {
        final DescribeLoadBalancersResponse response = getLoadBalancingClient(getRegion(region)).describeLoadBalancers();
        for (final LoadBalancer lb : response.loadBalancers()) {
            final ApplicationLoadBalancer<ShardingKey> alb = new ApplicationLoadBalancerImpl<>(region, lb, this);
            for (final Rule rule : alb.getRules()) {
                if (rule.conditions().stream().filter(
                        r->r.hostHeaderConfig() != null && r.hostHeaderConfig().values().contains(hostname))
                        .findAny().isPresent()) {
                    return alb;
                }
            }
        }
        return null;
    }
    
    @Override
    public MongoEndpoint getDatabaseConfigurationForDefaultReplicaSet(com.sap.sse.landscape.Region region) {
        return getDatabaseConfigurationForReplicaSet(region, MONGO_DEFAULT_REPLICA_SET_NAME);
    }
    
    private int getMongoPort(String[] replicaSetNameAndOptionalPort) {
        final int result;
        if (replicaSetNameAndOptionalPort.length < 2) {
            result = MongoDBConstants.DEFAULT_PORT;
        } else {
            result = Integer.valueOf(replicaSetNameAndOptionalPort[1].trim());
        }
        return result;
    }

    @Override
    public Optional<String> getTag(AwsInstance<ShardingKey> host, String tagName) {
        final DescribeTagsResponse tagResponse = getEc2Client(getRegion(host.getRegion())).describeTags(b->b.filters(
                Filter.builder()
                    .name("resource-id").values(host.getInstanceId()).build(),
                Filter.builder()
                    .name("key").values(tagName).build()));
        return tagResponse.tags().stream().map(t->t.value()).findAny();
    }

    public Iterable<TagDescription> getTargetGroupTags(String arn, com.sap.sse.landscape.Region region) {
        final software.amazon.awssdk.services.elasticloadbalancingv2.model.DescribeTagsResponse tagResponse = getLoadBalancingClient(
                getRegion(region)).describeTags(t -> t.resourceArns(arn));
        return tagResponse.tagDescriptions();
    }
    
    @Override
    public Tags addTargetGroupTag(String arn, String key, String value, com.sap.sse.landscape.Region region) {
        Collection<software.amazon.awssdk.services.elasticloadbalancingv2.model.Tag> tags = new ArrayList<>(); 
        tags.add(software.amazon.awssdk.services.elasticloadbalancingv2.model.Tag.builder().key(key).value(value).build());
        getLoadBalancingClient(getRegion(region)).addTags(t -> t.resourceArns(arn).tags(tags));
        return new TagsImpl(key,value);
    }

    @Override
    public Tags getTagForMongoProcess(Tags tagsToAddTo, String replicaSetName, int port) {
        return tagsToAddTo.and(MONGO_REPLICA_SETS_TAG_NAME,
                (replicaSetName==null?"":replicaSetName)+MONGO_REPLICA_SET_NAME_AND_PORT_SEPARATOR+port);
    }

    @Override
    public MongoReplicaSet getDatabaseConfigurationForReplicaSet(com.sap.sse.landscape.Region region, String mongoReplicaSetName) {
        final Set<Pair<AwsInstance<ShardingKey>, Integer>> nodes = new HashSet<>();
        for (final AwsInstance<ShardingKey> host : getMongoDBHosts(region)) {
            for (final Pair<String, Integer> replicaSetNameAndPort : getMongoEndpointSpecificationsAsReplicaSetNameAndPort(host)) {
                if (replicaSetNameAndPort.getA().equals(mongoReplicaSetName)) {
                    nodes.add(new Pair<>(host, replicaSetNameAndPort.getB()));
                }
            }
        }
        return getDatabaseConfigurationForReplicaSet(mongoReplicaSetName, nodes);
    }
    
    @Override
    public MongoReplicaSet getDatabaseConfigurationForReplicaSet(String mongoReplicaSetName, Iterable<Pair<AwsInstance<ShardingKey>, Integer>> hostsAndPortsOfNodes) {
        final MongoReplicaSet result = new MongoReplicaSetImpl(mongoReplicaSetName);
        for (final Pair<AwsInstance<ShardingKey>, Integer> hostAndPort : hostsAndPortsOfNodes) {
            result.addReplica(new MongoProcessInReplicaSetImpl(result, hostAndPort.getB(), hostAndPort.getA()));
        }
        return result;
    }
    
    @Override
    public MongoProcessImpl getDatabaseConfigurationForSingleNode(AwsInstance<ShardingKey> host, int port) {
        return new MongoProcessImpl(host, port);
    }

    private Iterable<AwsInstance<ShardingKey>> getMongoDBHosts(com.sap.sse.landscape.Region region) {
        return getRunningHostsWithTag(region, MONGO_REPLICA_SETS_TAG_NAME, AwsInstanceImpl::new);
    }

    /**
     * @param host
     *            assumed to be a host that has the {@link #MONGO_REPLICA_SETS_TAG_NAME} tag set
     * @return the replica set name / port number pairs extracted from the tag value
     */
    private Iterable<Pair<String, Integer>> getMongoEndpointSpecificationsAsReplicaSetNameAndPort(final AwsInstance<ShardingKey> host) {
        final List<Pair<String, Integer>> result = new ArrayList<>();
        getTag(host, MONGO_REPLICA_SETS_TAG_NAME).ifPresent(tagValue->{
            for (final String replicaNameWithOptionalPortColonSeparated : tagValue.split(",")) {
                final String[] splitByColon = replicaNameWithOptionalPortColonSeparated.split(MONGO_REPLICA_SET_NAME_AND_PORT_SEPARATOR);
                final int port = getMongoPort(splitByColon);
                result.add(new Pair<>(splitByColon[0].trim(), port));
            }});
        return result;
    }

    @Override
    public Iterable<MongoEndpoint> getMongoEndpoints(com.sap.sse.landscape.Region region) {
        final Set<MongoEndpoint> result = new HashSet<>();
        final Set<String> replicaSetsCreated = new HashSet<>();
        for (final AwsInstance<ShardingKey> mongoDBHost : getMongoDBHosts(region)) {
            for (final Pair<String, Integer> replicaSetNameAndPort : getMongoEndpointSpecificationsAsReplicaSetNameAndPort(mongoDBHost)) {
                if (replicaSetNameAndPort.getA() != null && !replicaSetNameAndPort.getA().isEmpty()) { // non-empty replica set name
                    if (!replicaSetsCreated.contains(replicaSetNameAndPort.getA())) {
                        replicaSetsCreated.add(replicaSetNameAndPort.getA());
                        result.add(getDatabaseConfigurationForReplicaSet(region, replicaSetNameAndPort.getA()));
                    }
                } else {
                    // single instance:
                    result.add(new MongoProcessImpl(mongoDBHost, replicaSetNameAndPort.getB()));
                }
            }
        }
        return result;
    }

    @Override
    public RabbitMQEndpoint getDefaultRabbitConfiguration(AwsRegion region) {
        final RabbitMQEndpoint result;
        final Iterable<AwsInstance<ShardingKey>> rabbitMQHostsInRegion = getRunningHostsWithTag(region, RABBITMQ_TAG_NAME, AwsInstanceImpl::new);
        if (rabbitMQHostsInRegion.iterator().hasNext()) {
            final AwsInstance<ShardingKey> anyRabbitMQHost = rabbitMQHostsInRegion.iterator().next();
            result = new RabbitMQEndpoint() {
                @Override
                public int getPort() {
                    return getTag(anyRabbitMQHost, RABBITMQ_TAG_NAME)
                            .map(t -> t.trim().isEmpty() ? RabbitMQEndpoint.DEFAULT_PORT : Integer.valueOf(t.trim()))
                            .orElse(RabbitMQEndpoint.DEFAULT_PORT);
                }

                @Override
                public String getNodeName() {
                    return anyRabbitMQHost.getPrivateAddress().getHostAddress();
                }
            };
        } else {
            result = null;
        }
        return result;
    }

    @Override
    public Database getDatabase(com.sap.sse.landscape.Region region, String databaseName) {
        return new DatabaseImpl(getDatabaseConfigurationForDefaultReplicaSet(region), databaseName);
    }

    @Override
    public RabbitMQEndpoint getMessagingConfigurationForDefaultCluster(com.sap.sse.landscape.Region region) {
        final RabbitMQEndpoint result;
        if (region.getId().equals(Region.EU_WEST_1.id())) {
            result = ()->"rabbit.internal.sapsailing.com";
        } else {
            result = null;
        }
        return result;
    }
    
    @Override
    public <MetricsT extends ApplicationProcessMetrics, ProcessT extends AwsApplicationProcess<ShardingKey, MetricsT, ProcessT>,
    HostT extends ApplicationProcessHost<ShardingKey, MetricsT, ProcessT>>
    Iterable<HostT> getApplicationProcessHostsByTag(com.sap.sse.landscape.Region region, String tagName,
            HostSupplier<ShardingKey, HostT> hostSupplier) {
        return getRunningHostsWithTag(region, tagName, hostSupplier);
    }

    @Override
    public <MetricsT extends ApplicationProcessMetrics, ProcessT extends AwsApplicationProcess<ShardingKey, MetricsT, ProcessT>,
    HostT extends ApplicationProcessHost<ShardingKey, MetricsT, ProcessT>>
    AwsApplicationReplicaSet<ShardingKey, MetricsT, ProcessT> getApplicationReplicaSetByTagValue(
            com.sap.sse.landscape.Region region, String tagName, String tagValue, HostSupplier<ShardingKey, HostT> hostSupplier,
            Optional<Duration> optionalTimeout, Optional<String> optionalKeyName, byte[] privateKeyEncryptionPassphrase) throws Exception {
        return Util.first(getApplicationReplicaSets(region, ()->getRunningHostsWithTagValue(region, tagName, tagValue, hostSupplier),
                optionalTimeout, optionalKeyName, privateKeyEncryptionPassphrase));
    }

    @Override
    public <MetricsT extends ApplicationProcessMetrics, ProcessT extends AwsApplicationProcess<ShardingKey, MetricsT, ProcessT>,
    HostT extends ApplicationProcessHost<ShardingKey, MetricsT, ProcessT>>
    Iterable<AwsApplicationReplicaSet<ShardingKey, MetricsT, ProcessT>> getApplicationReplicaSetsByTag(
            com.sap.sse.landscape.Region region, String tagName, HostSupplier<ShardingKey, HostT> hostSupplier,
            Optional<Duration> optionalTimeout, Optional<String> optionalKeyName, byte[] privateKeyEncryptionPassphrase) throws Exception {
        return getApplicationReplicaSets(region, ()->getRunningHostsWithTag(region, tagName, hostSupplier),
                optionalTimeout, optionalKeyName, privateKeyEncryptionPassphrase);
    }
    
    private <MetricsT extends ApplicationProcessMetrics, ProcessT extends AwsApplicationProcess<ShardingKey, MetricsT, ProcessT>,
    HostT extends ApplicationProcessHost<ShardingKey, MetricsT, ProcessT>>
    Iterable<AwsApplicationReplicaSet<ShardingKey, MetricsT, ProcessT>> getApplicationReplicaSets(
            com.sap.sse.landscape.Region region, Supplier<Iterable<HostT>> hostsSupplier,
            Optional<Duration> optionalTimeout, Optional<String> optionalKeyName, byte[] privateKeyEncryptionPassphrase) throws Exception {
        final CompletableFuture<Iterable<ApplicationLoadBalancer<ShardingKey>>> allLoadBalancersInRegion = getLoadBalancersAsync(region);
        final CompletableFuture<Map<TargetGroup<ShardingKey>, Iterable<TargetHealthDescription>>> allTargetGroupsInRegion = getTargetGroupsAsync(region);
        final CompletableFuture<Map<Listener, Iterable<Rule>>> allLoadBalancerRulesInRegion = getLoadBalancerListenerRulesAsync(region, allLoadBalancersInRegion);
        final CompletableFuture<Iterable<AutoScalingGroup>> allAutoScalingGroups = getAutoScalingGroupsAsync(region);
        final CompletableFuture<Iterable<LaunchConfiguration>> allLaunchConfigurations = getLaunchConfigurationsAsync(region);
        final Iterable<HostT> hosts = hostsSupplier.get();
        final Map<String, ProcessT> mastersByServerName = new HashMap<>();
        final Map<String, Set<ProcessT>> replicasByServerName = new HashMap<>();
        final ConcurrentLinkedQueue<Future<?>> tasksToWaitFor = new ConcurrentLinkedQueue<>();
        final ScheduledExecutorService backgroundExecutor = ThreadPoolUtil.INSTANCE.createBackgroundTaskThreadPoolExecutor("Application Process Discovery "+UUID.randomUUID());
        for (final ApplicationProcessHost<ShardingKey, MetricsT, ProcessT> host : hosts) {
            tasksToWaitFor.add(backgroundExecutor.submit(()->{
                try {
                    for (final ProcessT applicationProcess : host.getApplicationProcesses(optionalTimeout, optionalKeyName, privateKeyEncryptionPassphrase)) {
                        tasksToWaitFor.add(backgroundExecutor.submit(()->{
                            String serverName;
                            try {
                                serverName = applicationProcess.getServerName(optionalTimeout, optionalKeyName, privateKeyEncryptionPassphrase);
                                final String masterServerName = applicationProcess.getMasterServerName(optionalTimeout);
                                if (masterServerName != null && Util.equalsWithNull(masterServerName, serverName)) {
                                    // then applicationProcess is a replica in the serverName cluster:
                                    synchronized (replicasByServerName) {
                                        Util.addToValueSet(replicasByServerName, serverName, applicationProcess);
                                    }
                                } else {
                                    // check if it's a new or else a newer master:
                                    synchronized (mastersByServerName) {
                                        if (!mastersByServerName.containsKey(serverName)
                                        || Comparator.<TimePoint>nullsLast(Comparator.naturalOrder()).compare(
                                                mastersByServerName.get(serverName).getStartTimePoint(optionalTimeout),
                                                applicationProcess.getStartTimePoint(optionalTimeout)) < 0) {
                                            if (mastersByServerName.containsKey(serverName)) {
                                                logger.warning("Replacing master "+mastersByServerName.get(serverName)+" with newer master "+applicationProcess);
                                            }
                                            mastersByServerName.put(serverName, applicationProcess);
                                        }
                                    }
                                }
                            } catch (Exception e) {
                                throw new RuntimeException(e);
                            }
                        }));
                    }
                } catch (Exception e) {
                    throw new RuntimeException(e);
                }
            }));
        }
        // wait for all application processes on all hosts to be discovered
        Future<?> taskToWaitFor;
        while ((taskToWaitFor=tasksToWaitFor.poll()) != null) {
            try {
                waitForFuture(taskToWaitFor, optionalTimeout);
            } catch (Exception e) {
                logger.log(Level.WARNING, "Problem waiting for "+taskToWaitFor, e);
            }
        }
        backgroundExecutor.shutdown();
        final Set<AwsApplicationReplicaSet<ShardingKey, MetricsT, ProcessT>> result = new HashSet<>();
        final DNSCache dnsCache = getNewDNSCache();
        synchronized (mastersByServerName) {
            for (final Entry<String, ProcessT> serverNameAndMaster : mastersByServerName.entrySet()) {
                final String serverName = serverNameAndMaster.getKey();
                final ProcessT master = serverNameAndMaster.getValue();
                final Set<ProcessT> replicas = replicasByServerName.get(serverName);
                final AwsApplicationReplicaSet<ShardingKey, MetricsT, ProcessT> replicaSet = getApplicationReplicaSet(
                        serverName, master, replicas, allLoadBalancersInRegion, allTargetGroupsInRegion,
                        allLoadBalancerRulesInRegion, allAutoScalingGroups, allLaunchConfigurations, dnsCache);
                result.add(replicaSet);
            }
        }
        return result;
    }
    
    @Override
    public <MetricsT extends ApplicationProcessMetrics, ProcessT extends AwsApplicationProcess<ShardingKey, MetricsT, ProcessT>>
    AwsApplicationReplicaSet<ShardingKey, MetricsT, ProcessT> getApplicationReplicaSet(com.sap.sse.landscape.Region region,
            final String serverName, final ProcessT master, final Iterable<ProcessT> replicas) throws InterruptedException, ExecutionException, TimeoutException {
        final CompletableFuture<Iterable<ApplicationLoadBalancer<ShardingKey>>> allLoadBalancersInRegion = getLoadBalancersAsync(region);
        final CompletableFuture<Map<TargetGroup<ShardingKey>, Iterable<TargetHealthDescription>>> allTargetGroupsInRegion = getTargetGroupsAsync(region);
        final CompletableFuture<Map<Listener, Iterable<Rule>>> allLoadBalancerRulesInRegion = getLoadBalancerListenerRulesAsync(region, allLoadBalancersInRegion);
        final CompletableFuture<Iterable<AutoScalingGroup>> autoScalingGroups = getAutoScalingGroupsAsync(region);
        final CompletableFuture<Iterable<LaunchConfiguration>> launchConfigurations = getLaunchConfigurationsAsync(region);
        final DNSCache dnsCache = getNewDNSCache();
        return getApplicationReplicaSet(serverName, master, replicas, allLoadBalancersInRegion, allTargetGroupsInRegion,
                allLoadBalancerRulesInRegion, autoScalingGroups, launchConfigurations, dnsCache);
    }

    private <MetricsT extends ApplicationProcessMetrics, ProcessT extends AwsApplicationProcess<ShardingKey, MetricsT, ProcessT>>
    AwsApplicationReplicaSet<ShardingKey, MetricsT, ProcessT> getApplicationReplicaSet(
            final String serverName, final ProcessT master, final Iterable<ProcessT> replicas,
            final CompletableFuture<Iterable<ApplicationLoadBalancer<ShardingKey>>> allLoadBalancersInRegion,
            final CompletableFuture<Map<TargetGroup<ShardingKey>, Iterable<TargetHealthDescription>>> allTargetGroupsInRegion,
            final CompletableFuture<Map<Listener, Iterable<Rule>>> allLoadBalancerRulesInRegion,
            final CompletableFuture<Iterable<AutoScalingGroup>> allAutoScalingGroups,
            CompletableFuture<Iterable<LaunchConfiguration>> allLaunchConfigurations, final DNSCache dnsCache) throws InterruptedException, ExecutionException, TimeoutException {
        final AwsApplicationReplicaSet<ShardingKey, MetricsT, ProcessT> replicaSet = new AwsApplicationReplicaSetImpl<ShardingKey, MetricsT, ProcessT>(
                serverName, master, Optional.ofNullable(replicas), allLoadBalancersInRegion, allTargetGroupsInRegion,
                allLoadBalancerRulesInRegion, this, allAutoScalingGroups, allLaunchConfigurations, dnsCache, pathPrefixForShardingKey);
        return replicaSet;
    }
    
    private <T> void waitForFuture(Future<T> future, Optional<Duration> optionalTimeout)
            throws InterruptedException, ExecutionException, TimeoutException {
        if (optionalTimeout.isPresent()) {
            future.get(optionalTimeout.get().asMillis(), TimeUnit.MILLISECONDS);
        } else {
            future.get();
        }
    }
    
    /**
     * This assumes the format {LoadBalancerName}-{[0-9]*}.{RegionId}.elb.amazonaws.com. The region is then parsed from
     * the name. If the pattern is not matched, {@code null} is returned; otherwise, the load balancer name and its
     * region are returned as a pair.
     */
    private Pair<String, AwsRegion> getLoadBalancerNameAndRegionFromLoadBalancerDNSName(String loadBalancerDNSName) {
        final Pattern pattern = Pattern.compile("^([^.]*)-([^-.]*)\\.([^.]*)\\.elb\\.amazonaws\\.com\\.$");
        final Matcher matcher = pattern.matcher(loadBalancerDNSName);
        final Pair<String, AwsRegion> result;
        if (matcher.matches()) {
            result = new Pair<>(matcher.group(1), new AwsRegion(matcher.group(3), this));
        } else {
            result = null;
        }
        return result;
    }

    @Override
    public ApplicationLoadBalancer<ShardingKey> getLoadBalancerByHostname(String hostname) {
        final TestDnsAnswerResponse dnsAnswer = getRoute53Client().testDNSAnswer(b->b
                .hostedZoneId(getDNSHostedZoneId(AwsLandscape.getHostedZoneName(hostname)))
                .recordType(RRType.CNAME)
                .recordName(hostname));
        final ApplicationLoadBalancer<ShardingKey> result;
        if (dnsAnswer.hasRecordData()) {
            final Pair<String, AwsRegion> nameAndRegion = getLoadBalancerNameAndRegionFromLoadBalancerDNSName(dnsAnswer.recordData().iterator().next());
            result = getLoadBalancerByName(nameAndRegion.getA(), nameAndRegion.getB());
        } else {
            result = null;
        }
        return result;
    }
    
    @Override
    public CompletableFuture<Iterable<ResourceRecordSet>> getResourceRecordSetsAsync(String hostname) {
        final Route53AsyncClient route53Client = getRoute53AsyncClient();
        final String hostedZoneId = getDNSHostedZoneId(AwsLandscape.getHostedZoneName(hostname));
        return route53Client.listResourceRecordSets(b->b.hostedZoneId(hostedZoneId).startRecordName(hostname)).handle((response, e)->
            Util.filter(response.resourceRecordSets(), resourceRecordSet->AwsLandscape.removeTrailingDotFromHostname(resourceRecordSet.name()).equals(hostname)));
    }
    
    @Override
    public Iterable<ResourceRecordSet> getResourceRecordSets(String hostname) {
        final Route53Client route53Client = getRoute53Client();
        final String hostedZoneId = getDNSHostedZoneId(AwsLandscape.getHostedZoneName(hostname));
        return Util.filter(route53Client.listResourceRecordSets(b->b.hostedZoneId(hostedZoneId).startRecordName(hostname)).resourceRecordSets(),
                resourceRecordSet->AwsLandscape.removeTrailingDotFromHostname(resourceRecordSet.name()).equals(hostname));
    }
    
    @Override
    public CompletableFuture<Iterable<ApplicationLoadBalancer<ShardingKey>>> getLoadBalancersAsync(com.sap.sse.landscape.Region region) {
        return getLoadBalancingAsyncClient(getRegion(region)).describeLoadBalancers().handleAsync((response, exception)->
            Util.map(response.loadBalancers(), lb->new ApplicationLoadBalancerImpl<ShardingKey>(region, lb, this)));
    }
    
    @Override
    public CompletableFuture<Listener> getHttpsListenerAsync(com.sap.sse.landscape.Region region, ApplicationLoadBalancer<ShardingKey> loadBalancer) {
        return getLoadBalancingAsyncClient(getRegion(region)).describeListeners(b->b.loadBalancerArn(loadBalancer.getArn())).handleAsync(
                (response, exception)->Util.first(Util.filter(response.listeners(), l->l.protocol() == ProtocolEnum.HTTPS)));
    }
    
    @Override
    public CompletableFuture<Map<Listener, Iterable<Rule>>> getLoadBalancerListenerRulesAsync(com.sap.sse.landscape.Region region,
            CompletableFuture<Iterable<ApplicationLoadBalancer<ShardingKey>>> allLoadBalancersInRegion) {
        return allLoadBalancersInRegion.thenCompose(loadBalancers->getListenerToRulesMap(region, loadBalancers));
    }
    
    @Override
    public CompletableFuture<Iterable<AutoScalingGroup>> getAutoScalingGroupsAsync(com.sap.sse.landscape.Region region) {
        final Set<AutoScalingGroup> result = new HashSet<>();
        return getAutoScalingAsyncClient(getRegion(region)).describeAutoScalingGroupsPaginator().subscribe(response->
            result.addAll(response.autoScalingGroups())).handle((v, e)->Collections.unmodifiableCollection(result));
    }
    
    @Override
    public void updateAutoScalingGroupMinSize(AwsAutoScalingGroup autoScalingGroup, int minSize) {
        logger.info("Setting minimum size of auto-scaling group "+autoScalingGroup.getName()+" to "+minSize);
        getAutoScalingClient(getRegion(autoScalingGroup.getRegion())).updateAutoScalingGroup(b->b
                .autoScalingGroupName(autoScalingGroup.getAutoScalingGroup().autoScalingGroupName())
                .minSize(minSize)
                .desiredCapacity(minSize));
    }
    
    @Override
    public CompletableFuture<Iterable<LaunchConfiguration>> getLaunchConfigurationsAsync(com.sap.sse.landscape.Region region) {
        final Set<LaunchConfiguration> result = new HashSet<>();
        return getAutoScalingAsyncClient(getRegion(region)).describeLaunchConfigurationsPaginator().subscribe(response->
            result.addAll(response.launchConfigurations())).handle((v, e)->Collections.unmodifiableCollection(result));
    }
    
    private CompletableFuture<Map<Listener, Iterable<Rule>>> getListenerToRulesMap(com.sap.sse.landscape.Region region, Iterable<ApplicationLoadBalancer<ShardingKey>> loadBalancers) {
        final ElasticLoadBalancingV2AsyncClient loadBalancingClient = getLoadBalancingAsyncClient(getRegion(region));
        final Set<CompletableFuture<Pair<Listener, Iterable<Rule>>>> mapEntryFutures = new HashSet<>();
        for (final ApplicationLoadBalancer<ShardingKey> loadBalancer : loadBalancers) {
            final CompletableFuture<Listener> listenerFuture = getHttpsListenerAsync(region, loadBalancer);
            final CompletableFuture<Pair<Listener, Iterable<Rule>>> mapEntryFuture =
                    listenerFuture.thenCompose(listener->{
                        final CompletableFuture<Pair<Listener, Iterable<Rule>>> result;
                        if (listener==null) {
                            result = new CompletableFuture<>();
                            result.complete(null);
                        } else {
                            result = loadBalancingClient.describeRules(
                                b->b.listenerArn(listener.listenerArn())).handle(
                                    (describeRulesResponse, e)->{
                                        final Pair<Listener, Iterable<Rule>> rulesResult;
                                        if (e != null) {
                                            logger.log(Level.WARNING, "Problem trying to get load balancer listener rules for "
                                                    + loadBalancer.getName() + ". Trying synchronously...", e);
                                            try {
                                                Thread.sleep(3000);
                                            } catch (InterruptedException e1) {
                                                logger.log(Level.WARNING, "Strange; sleeping was interrupted", e1);
                                            } // wait a bit; could have been a rate limit exceeding issue 
                                            rulesResult = new Pair<Listener, Iterable<Rule>>(listener,
                                                    getLoadBalancingClient(getRegion(region)).describeRules(b->b
                                                            .listenerArn(listener.listenerArn())).rules());
                                        } else {
                                            rulesResult = new Pair<Listener, Iterable<Rule>>(listener, describeRulesResponse.rules());
                                        }
                                        return rulesResult;
                                    });
                        }
                        return result;
                    });
            mapEntryFutures.add(mapEntryFuture);
        }
        return CompletableFuture.allOf(mapEntryFutures.toArray(new CompletableFuture<?>[0])).handle((v, e)->{
            final Map<Listener, Iterable<Rule>> result = new HashMap<>();
            for (final CompletableFuture<Pair<Listener, Iterable<Rule>>> mapEntryFuture : mapEntryFutures) {
                try {
                    if (mapEntryFuture.get() != null) {
                        result.put(mapEntryFuture.get().getA(), mapEntryFuture.get().getB());
                    }
                } catch (InterruptedException | ExecutionException ex) {
                    throw new RuntimeException(ex);
                }
            }
            return result;
        });
    }

    /**
     * This request will happen once per target group in a region; those may be many, and we'd like to avoid rate limit exceedings,
     * so we'll throttle our requests a bit here; usually, 100 requests per seconds and region with a "bucket refill" of 20/s applies
     * as a limit, so if we throttle down to 20/s we should be fine for most cases.
     */
    private final static Object sequencer = new Object();
    @Override
    public CompletableFuture<Iterable<TargetHealthDescription>> getTargetHealthDescriptionsAsync(com.sap.sse.landscape.Region region, TargetGroup<ShardingKey> targetGroup) {
        synchronized (sequencer) { // ensure across instances to throttle access accordingly
            try {
                Thread.sleep(1000/20);
            } catch (InterruptedException e1) {
                logger.log(Level.WARNING, "Interrupted", e1);
            }
            final CompletableFuture<DescribeTargetHealthResponse> describeTargetHealthResponse = getLoadBalancingAsyncClient(
                    getRegion(region)).describeTargetHealth(b->b.targetGroupArn(targetGroup.getTargetGroupArn()));
            return describeTargetHealthResponse.handleAsync((targetHealthResponse, e)->{
                final Iterable<TargetHealthDescription> result;
                if (e != null) {
                    logger.log(Level.WARNING, "Exception trying to obtain health status of target group "+targetGroup, e);
                    result = Collections.emptySet();
                } else {
                    result = targetHealthResponse.targetHealthDescriptions();
                }
                return result;
            });
        }
    }
    
    @Override
    public CompletableFuture<Map<TargetGroup<ShardingKey>, Iterable<TargetHealthDescription>>> getTargetGroupsAsync(com.sap.sse.landscape.Region region) {
        final Set<DescribeTargetGroupsResponse> responses = new HashSet<>();
        return getLoadBalancingAsyncClient(getRegion(region)).describeTargetGroupsPaginator().subscribe(response->responses.add(response)).thenCompose(someVoid->{
                // now we have all responses
            final Map<TargetGroup<ShardingKey>, CompletableFuture<Iterable<TargetHealthDescription>>> futures = new HashMap<>();
            for (final DescribeTargetGroupsResponse response : responses) {
                for (final software.amazon.awssdk.services.elasticloadbalancingv2.model.TargetGroup tg : response.targetGroups()) {
                    final TargetGroup<ShardingKey> targetGroup = createTargetGroup(this, region,
                            tg.targetGroupName(), tg.targetGroupArn(), Util.first(tg.loadBalancerArns()),
                            tg.protocol(), tg.port(), tg.healthCheckProtocol(), getHealthCheckPort(tg),
                            tg.healthCheckPath());
                    futures.put(targetGroup, getTargetHealthDescriptionsAsync(region, targetGroup));
                }
            }
            return CompletableFuture.allOf(futures.values().toArray(new CompletableFuture<?>[0])).handle((v, e)->{
                final Map<TargetGroup<ShardingKey>, Iterable<TargetHealthDescription>> result = new HashMap<>();
                for (final Entry<TargetGroup<ShardingKey>, CompletableFuture<Iterable<TargetHealthDescription>>> future : futures.entrySet()) {
                    try {
                        result.put(future.getKey(), future.getValue().get());
                    } catch (InterruptedException | ExecutionException ex) {
                        throw new RuntimeException(ex);
                    }
                }
                return result;
            });
        });
    }
    
    @Override
    public AwsRegion getDefaultRegion() {
        return new AwsRegion(Region.EU_WEST_2, this); // TODO actually, EU_WEST_1 (Ireland) is our default region, but as long as this is under development, EU_WEST_2 gives us an isolated test environment
    }

    @Override
    public Iterable<com.sap.sse.landscape.Region> getRegions() {
        return Util.map(Region.regions(), r->new AwsRegion(r, this));
    }

    @Override
    public void updateReleaseInAutoScalingGroups(com.sap.sse.landscape.Region region,
            LaunchConfiguration oldLaunchConfiguration, Iterable<AwsAutoScalingGroup> autoScalingGroups,
            String replicaSetName, Release release) {
        logger.info("Adjusting release for auto-scaling groups "+Util.join(", ", autoScalingGroups)+" to "+release);
        final String releaseName = release.getName();
        final String newLaunchConfigurationName = getLaunchConfigurationName(replicaSetName, releaseName);
        final String oldUserData = new String(Base64.getDecoder().decode(oldLaunchConfiguration.userData().getBytes()));
        final String newUserData = oldUserData.replaceFirst(
                "(?m)^"+DefaultProcessConfigurationVariables.INSTALL_FROM_RELEASE.name()+"=(.*)$",
                DefaultProcessConfigurationVariables.INSTALL_FROM_RELEASE.name() + "=\"" + release.getName() + "\"");
        updateLaunchConfiguration(region, oldLaunchConfiguration, autoScalingGroups, newLaunchConfigurationName,
                b -> b.userData(Base64.getEncoder().encodeToString(newUserData.getBytes())));
    }
    
    private CreateLaunchConfigurationRequest.Builder copyLaunchConfigurationToCreateRequestBuilder(LaunchConfiguration launchConfigurationToCopy) {
        return CreateLaunchConfigurationRequest.builder()
            .associatePublicIpAddress(launchConfigurationToCopy.associatePublicIpAddress())
            .blockDeviceMappings(launchConfigurationToCopy.blockDeviceMappings())
            .classicLinkVPCId(launchConfigurationToCopy.classicLinkVPCId())
            .classicLinkVPCSecurityGroups(launchConfigurationToCopy.classicLinkVPCSecurityGroups())
            .ebsOptimized(launchConfigurationToCopy.ebsOptimized())
            .iamInstanceProfile(launchConfigurationToCopy.iamInstanceProfile())
            .imageId(launchConfigurationToCopy.imageId())
            .instanceMonitoring(launchConfigurationToCopy.instanceMonitoring())
            .instanceType(launchConfigurationToCopy.instanceType())
            .keyName(launchConfigurationToCopy.keyName())
            .launchConfigurationName(launchConfigurationToCopy.launchConfigurationName())
            .placementTenancy(launchConfigurationToCopy.placementTenancy())
            .securityGroups(launchConfigurationToCopy.securityGroups())
            .spotPrice(launchConfigurationToCopy.spotPrice())
            .userData(launchConfigurationToCopy.userData());
    }

    @Override
    public void updateImageInAutoScalingGroups(com.sap.sse.landscape.Region region, Iterable<AwsAutoScalingGroup> autoScalingGroups, String replicaSetName, AmazonMachineImage<ShardingKey> ami) {
        logger.info("Adjusting AMI for auto-scaling group(s) "+Util.join(", ", autoScalingGroups)+" to "+ami);
        final String newLaunchConfigurationName = getLaunchConfigurationName(replicaSetName, ami.getId());
        updateLaunchConfiguration(region, autoScalingGroups, newLaunchConfigurationName, b->b.imageId(ami.getId()));
    }

    @Override
    public void updateInstanceTypeInAutoScalingGroup(com.sap.sse.landscape.Region region, Iterable<AwsAutoScalingGroup> autoScalingGroups, String replicaSetName, InstanceType instanceType) {
        logger.info("Adjusting instance type for auto-scaling group(s) "+Util.join(", ", autoScalingGroups)+" to "+instanceType);
        final LaunchConfiguration oldLaunchConfiguration = Util.first(autoScalingGroups).getLaunchConfiguration();
        final String newLaunchConfigurationName = oldLaunchConfiguration.launchConfigurationName()+"-"+instanceType.name();
        updateLaunchConfiguration(region, autoScalingGroups, newLaunchConfigurationName, b->b.instanceType(instanceType.toString()));
    }

    private void updateLaunchConfigurationForAutoScalingGroups(final AutoScalingClient autoScalingClient,
            Iterable<AwsAutoScalingGroup> autoScalingGroups, final LaunchConfiguration oldLaunchConfiguration,
            final String newLaunchConfigurationName) {
        for (AwsAutoScalingGroup autoScalingGroup : autoScalingGroups) {
            logger.info("Telling auto-scaling group " + autoScalingGroup.getName() + " to use new launch configuration "
                    + newLaunchConfigurationName);
            autoScalingClient.updateAutoScalingGroup(
                    b -> b.autoScalingGroupName(autoScalingGroup.getAutoScalingGroup().autoScalingGroupName())
                            .launchConfigurationName(newLaunchConfigurationName));
        }
        logger.info("Removing old launch configuration " + oldLaunchConfiguration.launchConfigurationName());
        autoScalingClient.deleteLaunchConfiguration(
                b -> b.launchConfigurationName(oldLaunchConfiguration.launchConfigurationName()));
    }
    
    /**
     * Creates a copy of the {@code autoScalingGroup}'s launch configuration (see also
     * {@link #copyLaunchConfigurationToCreateRequestBuilder(LaunchConfiguration)}) and adjusts it by letting the
     * {@code builderConsumer} apply changes to the copy builder. The new launch configuration is created and set as the
     * {@code autoScalingGroup}'s new launch configuration. Its previous launch configuration is removed in the process.
     * 
     * @param newLaunchConfigurationName
     *            must not be {@code null} and must not equal the current name of the auto-scaling group's launch
     *            configuration; will be used to set the new launch configuration's name by calling
     *            {@link CreateLaunchConfigurationRequest.Builder#launchConfigurationName(String)}. By making this a
     *            mandatory parameter, callers cannot forget specifying a new name.
     * 
     * @see #updateLaunchConfigurationForAutoScalingGroup(AutoScalingClient, AwsAutoScalingGroup, LaunchConfiguration,
     *      String)
     */
    private void updateLaunchConfiguration(com.sap.sse.landscape.Region region, LaunchConfiguration oldLaunchConfiguration, Iterable<AwsAutoScalingGroup> affectedAutoScalingGroups,
            String newLaunchConfigurationName, Consumer<CreateLaunchConfigurationRequest.Builder> builderConsumer) {
        if (newLaunchConfigurationName == null) {
            throw new NullPointerException("New launch configuration name for auto-scaling groups "+Util.join(", ", affectedAutoScalingGroups)+" must not be null");
        }
        logger.info("Adjusting launch configuration for auto-scaling groups "+Util.join(", ", affectedAutoScalingGroups));
        final AutoScalingClient autoScalingClient = getAutoScalingClient(getRegion(region));
        if (newLaunchConfigurationName.equals(oldLaunchConfiguration.launchConfigurationName())) {
            throw new IllegalArgumentException("New launch configuration name "+newLaunchConfigurationName+" for auto-scaling groups "+
                    Util.join(", ", affectedAutoScalingGroups)+" equals the old one");
        }
        final CreateLaunchConfigurationRequest.Builder createLaunchConfigurationRequestBuilder = copyLaunchConfigurationToCreateRequestBuilder(oldLaunchConfiguration);
        builderConsumer.accept(createLaunchConfigurationRequestBuilder);
        createLaunchConfigurationRequestBuilder.launchConfigurationName(newLaunchConfigurationName);
        final CreateLaunchConfigurationRequest createLaunchConfigurationRequest = createLaunchConfigurationRequestBuilder.build();
        logger.info("Creating new launch configuration "+newLaunchConfigurationName);
        autoScalingClient.createLaunchConfiguration(createLaunchConfigurationRequest);
        updateLaunchConfigurationForAutoScalingGroups(autoScalingClient, affectedAutoScalingGroups, oldLaunchConfiguration, newLaunchConfigurationName);
    }
    
    private void updateLaunchConfiguration(com.sap.sse.landscape.Region region, Iterable<AwsAutoScalingGroup> autoScalingGroups,
            String newLaunchConfigurationName, Consumer<CreateLaunchConfigurationRequest.Builder> builderConsumer) {
        if (Util.isEmpty(autoScalingGroups)) {
            throw new IllegalArgumentException("At least one auto-scaling group must be provided for updating a launch configuration");
        }
        if (newLaunchConfigurationName == null) {
            throw new NullPointerException("New launch configuration name for auto-scaling group(s) "+Util.join(", ", autoScalingGroups)+" must not be null");
        }
        logger.info("Adjusting launch configuration for auto-scaling group(s) "+Util.join(", ", autoScalingGroups));
        final AutoScalingClient autoScalingClient = getAutoScalingClient(getRegion(region));
        final LaunchConfiguration oldLaunchConfiguration = Util.first(autoScalingGroups).getLaunchConfiguration();
        if (newLaunchConfigurationName.equals(oldLaunchConfiguration.launchConfigurationName())) {
            throw new IllegalArgumentException("New launch configuration name "+newLaunchConfigurationName+" for auto-scaling group(s) "+
                    Util.join(", ", autoScalingGroups)+" equals the old one");
        }
        final CreateLaunchConfigurationRequest.Builder createLaunchConfigurationRequestBuilder = copyLaunchConfigurationToCreateRequestBuilder(oldLaunchConfiguration);
        builderConsumer.accept(createLaunchConfigurationRequestBuilder);
        createLaunchConfigurationRequestBuilder.launchConfigurationName(newLaunchConfigurationName);
        final CreateLaunchConfigurationRequest createLaunchConfigurationRequest = createLaunchConfigurationRequestBuilder.build();
        logger.info("Creating new launch configuration "+newLaunchConfigurationName);
        autoScalingClient.createLaunchConfiguration(createLaunchConfigurationRequest);
        updateLaunchConfigurationForAutoScalingGroups(autoScalingClient, autoScalingGroups, oldLaunchConfiguration, newLaunchConfigurationName);
    }

    @Override
    public <MetricsT extends ApplicationProcessMetrics, ProcessT extends AwsApplicationProcess<ShardingKey, MetricsT, ProcessT>>
    void createLaunchConfigurationAndAutoScalingGroup(
            com.sap.sse.landscape.Region region, String replicaSetName, Optional<Tags> tags,
            TargetGroup<ShardingKey> publicTargetGroup, String keyName, InstanceType instanceType,
            String imageId, AwsApplicationConfiguration<ShardingKey, MetricsT, ProcessT> replicaConfiguration,
            int minReplicas, int maxReplicas, int maxRequestsPerTarget) {
        logger.info("Creating launch configuration for replica set "+replicaSetName);
        final Region awsRegion = getRegion(region);
        final AutoScalingClient autoScalingClient = getAutoScalingClient(awsRegion);
        final String releaseName = replicaConfiguration.getRelease().map(r->r.getName()).orElse("UnknownRelease");
        final String launchConfigurationName = getLaunchConfigurationName(replicaSetName, releaseName);
        final String autoScalingGroupName = getAutoScalingGroupName(replicaSetName);
        final Iterable<AwsAvailabilityZone> availabilityZones = getAvailabilityZones(region);
        final SecurityGroup securityGroup = getDefaultSecurityGroupForApplicationHosts(region);
        final int instanceWarmupTimeInSeconds = (int) Duration.ONE_MINUTE.times(3).asSeconds();
        autoScalingClient.createLaunchConfiguration(b->b
                .launchConfigurationName(launchConfigurationName)
                .keyName(keyName)
                .imageId(imageId)
                .instanceMonitoring(i->i.enabled(true))
                .securityGroups(securityGroup.getId())
                .userData(Base64.getEncoder().encodeToString(replicaConfiguration.getAsEnvironmentVariableAssignments().getBytes()))
                .instanceType(instanceType.toString()));
        logger.info("Creating auto-scaling group for replica set "+replicaSetName);
        autoScalingClient.createAutoScalingGroup(b->{
            b
                .minSize(minReplicas)
                .maxSize(maxReplicas)
                .healthCheckGracePeriod(instanceWarmupTimeInSeconds)
                .autoScalingGroupName(autoScalingGroupName)
                .vpcZoneIdentifier(Util.joinStrings(",", Util.map(availabilityZones,
                        az->getSubnetForAvailabilityZoneInSameVpcAsSecurityGroup(az, securityGroup, awsRegion).subnetId())))
                .targetGroupARNs(publicTargetGroup.getTargetGroupArn())
                .launchConfigurationName(launchConfigurationName);
            tags.ifPresent(t->{
                final List<software.amazon.awssdk.services.autoscaling.model.Tag> awsTags = new ArrayList<>();
                for (final Entry<String, String> tag : t) {
                    awsTags.add(software.amazon.awssdk.services.autoscaling.model.Tag.builder().key(tag.getKey()).value(tag.getValue()).build());
                }
                b.tags(awsTags);
            });
        });
        enableAutoscalinggroupMetricCollection(autoScalingGroupName, autoScalingClient);
        putScalingPolicy(instanceWarmupTimeInSeconds, autoScalingGroupName, publicTargetGroup , maxRequestsPerTarget, region);
    }
    
    private void enableAutoscalinggroupMetricCollection(String autoscalinggroupName, AutoScalingClient client) {
        // see https://docs.aws.amazon.com/AWSJavaSDK/latest/javadoc/com/amazonaws/services/autoscaling/model/EnableMetricsCollectionRequest.html
        // If you specify Granularity and don't specify any metrics, all metrics are enabled.
        EnableMetricsCollectionRequest request = EnableMetricsCollectionRequest.builder().autoScalingGroupName(autoscalinggroupName).granularity("1Minute").build();
        client.enableMetricsCollection(request);
    }

    private String getLaunchConfigurationName(String replicaSetName, final String releaseName) {
        return replicaSetName + "-" + releaseName;
    }

    public String getAutoScalingGroupName(String replicaSetName) {
        return replicaSetName+AUTO_SCALING_GROUP_NAME_SUFFIX;
    }

    @Override
    public Snapshot getSnapshot(AwsRegion region, String snapshotId) {
        final DescribeSnapshotsResponse describeSnapshotResponse = getEc2Client(getRegion(region)).describeSnapshots(b->b.filters(Filter.builder().name("snapshot-id").values(snapshotId).build()));
        return describeSnapshotResponse.hasSnapshots() ? describeSnapshotResponse.snapshots().iterator().next() : null;
    }

    @Override
    public DNSCache getNewDNSCache() {
        return new DNSCache(getRoute53AsyncClient());
    }

    @Override
    public CompletableFuture<Void> removeAutoScalingGroupAndLaunchConfiguration(AwsAutoScalingGroup autoScalingGroup) {
        final String launchConfigurationName = autoScalingGroup.getAutoScalingGroup().launchConfigurationName();
        final AutoScalingAsyncClient autoScalingAsyncClient = getAutoScalingAsyncClient(getRegion(autoScalingGroup.getRegion()));
        return removeAutoScalingGroup(autoScalingGroup)
            .thenAccept(response->{
                logger.info("Removing launch configuration "+launchConfigurationName);
                autoScalingAsyncClient.deleteLaunchConfiguration(b->b.launchConfigurationName(launchConfigurationName));
            });
    }
    
    @Override
    public CompletableFuture<DeleteAutoScalingGroupResponse> removeAutoScalingGroup(AwsAutoScalingGroup autoScalingGroup) {
        final AutoScalingAsyncClient autoScalingAsyncClient = getAutoScalingAsyncClient(getRegion(autoScalingGroup.getRegion()));
        logger.info("Removing auto-scaling group "+autoScalingGroup.getAutoScalingGroup().autoScalingGroupName());
        return autoScalingAsyncClient.deleteAutoScalingGroup(b->b.forceDelete(true).autoScalingGroupName(autoScalingGroup.getAutoScalingGroup().autoScalingGroupName()));
    }

    @Override
    public TargetGroup<ShardingKey> createTargetGroupWithoutLoadbalancer(com.sap.sse.landscape.Region region, String targetGroupName, int port, String vpcId) {
        return createTargetGroup(region, targetGroupName, port, ApplicationProcess.HEALTH_CHECK_PATH, port, null, vpcId);
    }
    
    @Override
    public <MetricsT extends ApplicationProcessMetrics, ProcessT extends AwsApplicationProcess<ShardingKey, MetricsT, ProcessT>> 
    String createAutoScalingGroupFromExisting(AwsAutoScalingGroup autoScalingParent,
            String shardName, TargetGroup<ShardingKey> targetGroup, int minSize, Optional<Tags> tags) {
        final AutoScalingClient autoScalingClient = getAutoScalingClient(getRegion(autoScalingParent.getRegion()));
        final String launchConfigurationName = autoScalingParent.getAutoScalingGroup().launchConfigurationName();
        final String autoScalingGroupName = getAutoScalingGroupName(shardName);
        final List<String> availabilityZones = autoScalingParent.getAutoScalingGroup().availabilityZones();
        final int instanceWarmupTimeInSeconds = autoScalingParent.getAutoScalingGroup().defaultInstanceWarmup() != null ? autoScalingParent.getAutoScalingGroup().defaultInstanceWarmup() : 180 ;
        logger.info(
<<<<<<< HEAD
                "Creating Auto-Scaling Group " + autoScalingGroupName +" for Shard "+shardName + ". Inheriting from Auto-Scaling Group: " +
                        autoScalingParent.getName() + ". Starting with " + minSize + " instances.");
=======
                "Creating Auto-Scaling Group " + autoScalingGroupName +" for Shard "+shardName + ". Inheriting from Auto-Scalinggroup: " + 
        autoScalingParent.getName() + ". Starting with " + minSize + " instances.");
>>>>>>> ee601abc
        autoScalingClient.createAutoScalingGroup(b->{
            b
                .minSize(minSize)
                .maxSize(autoScalingParent.getAutoScalingGroup().maxSize())
                .healthCheckGracePeriod(instanceWarmupTimeInSeconds)
                .autoScalingGroupName(autoScalingGroupName)
                .availabilityZones(availabilityZones)
                .targetGroupARNs(targetGroup.getTargetGroupArn())
                .launchConfigurationName(launchConfigurationName);
            final List<software.amazon.awssdk.services.autoscaling.model.Tag> awsTags = new ArrayList<>();
            final List<software.amazon.awssdk.services.autoscaling.model.TagDescription> parentTags = autoScalingParent.getAutoScalingGroup().tags();
            for (final software.amazon.awssdk.services.autoscaling.model.TagDescription parentTag : parentTags) {
                awsTags.add(software.amazon.awssdk.services.autoscaling.model.Tag.builder()
                        .key(parentTag.key())
                        .value(parentTag.key().equals("Name") ? parentTag.value()+" ("+shardName+")" : parentTag.value())
                        .propagateAtLaunch(parentTag.propagateAtLaunch())
                        .build());
            }
            tags.ifPresent(t->{
                for (final Entry<String, String> tag : t) {
                    awsTags.add(software.amazon.awssdk.services.autoscaling.model.Tag.builder().key(tag.getKey()).value(tag.getValue()).build());
                }
            });
            b.tags(awsTags);
        });
        enableAutoscalinggroupMetricCollection(autoScalingGroupName, autoScalingClient);
        autoScalingClient.close();
        return autoScalingGroupName;
    }
    
    @Override
    public void resetShardMinAutoscalingGroupSize(String autoscalinggroupName, com.sap.sse.landscape.Region region) {
        final AutoScalingClient autoScalingClient = getAutoScalingClient(getRegion(region));
        autoScalingClient.updateAutoScalingGroup(t -> t.autoScalingGroupName(autoscalinggroupName)
                .minSize(ShardProcedure.DEFAULT_MINIMUM_AUTO_SCALING_GROUP_SIZE).build());
        autoScalingClient.close();
    }

    @Override
    public TargetGroup<ShardingKey> copyTargetGroup(TargetGroup<ShardingKey> parent, String suffix) {
        TargetGroup<ShardingKey> child =  createTargetGroupWithoutLoadbalancer(parent.getRegion(), parent.getName()+ suffix, parent.getPort(),
                parent.getLoadBalancer().getVpcId());
        child.addTargets(parent.getRegisteredTargets().keySet());
        return child;
    }

    @Override
    public Iterable<Rule> modifyRuleActions(com.sap.sse.landscape.Region region, Rule rule) {
        ModifyRuleResponse res = getLoadBalancingClient(getRegion(region))
                .modifyRule(t -> t.actions(rule.actions()).ruleArn(rule.ruleArn()).build());
        return res.rules();
    }

    @Override
    public <MetricsT extends ApplicationProcessMetrics, ProcessT extends AwsApplicationProcess<ShardingKey, MetricsT, ProcessT>> void putScalingPolicy(
            int instanceWarmupTimeInSeconds, String autoScalingGroupName, TargetGroup<ShardingKey> targetgroup,
            int maxRequestPerTarget, com.sap.sse.landscape.Region region) {
        final AutoScalingClient autoScalingClient = getAutoScalingClient(getRegion(region));
        autoScalingClient.putScalingPolicy(
                b -> b.autoScalingGroupName(autoScalingGroupName).estimatedInstanceWarmup(instanceWarmupTimeInSeconds)
                        .policyType("TargetTrackingScaling").policyName("KeepRequestsPerTargetAt" + maxRequestPerTarget)
                        .targetTrackingConfiguration(t -> t
                                .predefinedMetricSpecification(p -> p
                                        .resourceLabel("app/" + targetgroup.getLoadBalancer().getName() + "/"
                                                + targetgroup.getLoadBalancer().getId() + "/targetgroup/"
                                                + targetgroup.getName() + "/" + targetgroup.getId())
                                        .predefinedMetricType(MetricType.ALB_REQUEST_COUNT_PER_TARGET))
                                .targetValue((double) AwsAutoScalingGroup.DEFAULT_MAX_REQUESTS_PER_TARGET)));
    }
}<|MERGE_RESOLUTION|>--- conflicted
+++ resolved
@@ -2022,11 +2022,11 @@
                 b.tags(awsTags);
             });
         });
-        enableAutoscalinggroupMetricCollection(autoScalingGroupName, autoScalingClient);
+        enableAutoScalingGroupMetricCollection(autoScalingGroupName, autoScalingClient);
         putScalingPolicy(instanceWarmupTimeInSeconds, autoScalingGroupName, publicTargetGroup , maxRequestsPerTarget, region);
     }
     
-    private void enableAutoscalinggroupMetricCollection(String autoscalinggroupName, AutoScalingClient client) {
+    private void enableAutoScalingGroupMetricCollection(String autoscalinggroupName, AutoScalingClient client) {
         // see https://docs.aws.amazon.com/AWSJavaSDK/latest/javadoc/com/amazonaws/services/autoscaling/model/EnableMetricsCollectionRequest.html
         // If you specify Granularity and don't specify any metrics, all metrics are enabled.
         EnableMetricsCollectionRequest request = EnableMetricsCollectionRequest.builder().autoScalingGroupName(autoscalinggroupName).granularity("1Minute").build();
@@ -2084,14 +2084,8 @@
         final String autoScalingGroupName = getAutoScalingGroupName(shardName);
         final List<String> availabilityZones = autoScalingParent.getAutoScalingGroup().availabilityZones();
         final int instanceWarmupTimeInSeconds = autoScalingParent.getAutoScalingGroup().defaultInstanceWarmup() != null ? autoScalingParent.getAutoScalingGroup().defaultInstanceWarmup() : 180 ;
-        logger.info(
-<<<<<<< HEAD
-                "Creating Auto-Scaling Group " + autoScalingGroupName +" for Shard "+shardName + ". Inheriting from Auto-Scaling Group: " +
-                        autoScalingParent.getName() + ". Starting with " + minSize + " instances.");
-=======
-                "Creating Auto-Scaling Group " + autoScalingGroupName +" for Shard "+shardName + ". Inheriting from Auto-Scalinggroup: " + 
-        autoScalingParent.getName() + ". Starting with " + minSize + " instances.");
->>>>>>> ee601abc
+        logger.info("Creating Auto-Scaling Group " + autoScalingGroupName +" for Shard "+shardName + ". Inheriting from Auto-Scalinggroup: " + 
+                autoScalingParent.getName() + ". Starting with " + minSize + " instances.");
         autoScalingClient.createAutoScalingGroup(b->{
             b
                 .minSize(minSize)
@@ -2117,7 +2111,7 @@
             });
             b.tags(awsTags);
         });
-        enableAutoscalinggroupMetricCollection(autoScalingGroupName, autoScalingClient);
+        enableAutoScalingGroupMetricCollection(autoScalingGroupName, autoScalingClient);
         autoScalingClient.close();
         return autoScalingGroupName;
     }
