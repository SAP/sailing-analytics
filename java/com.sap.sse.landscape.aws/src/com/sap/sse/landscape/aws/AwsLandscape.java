package com.sap.sse.landscape.aws;

import java.util.Map;
import java.util.Optional;
import java.util.concurrent.CompletableFuture;
import java.util.concurrent.ExecutionException;
import java.util.concurrent.TimeoutException;

import com.jcraft.jsch.JSchException;
import com.jcraft.jsch.KeyPair;
import com.sap.sse.common.Duration;
import com.sap.sse.common.Util.Pair;
import com.sap.sse.landscape.Host;
import com.sap.sse.landscape.Landscape;
import com.sap.sse.landscape.MachineImage;
import com.sap.sse.landscape.Region;
import com.sap.sse.landscape.Release;
import com.sap.sse.landscape.RotatingFileBasedLog;
import com.sap.sse.landscape.SecurityGroup;
import com.sap.sse.landscape.application.ApplicationProcess;
import com.sap.sse.landscape.application.ApplicationProcessMetrics;
import com.sap.sse.landscape.application.ApplicationReplicaSet;
import com.sap.sse.landscape.aws.impl.Activator;
import com.sap.sse.landscape.aws.impl.AwsInstanceImpl;
import com.sap.sse.landscape.aws.impl.AwsLandscapeImpl;
import com.sap.sse.landscape.aws.impl.AwsRegion;
import com.sap.sse.landscape.aws.impl.AwsTargetGroupImpl;
import com.sap.sse.landscape.aws.impl.DNSCache;
import com.sap.sse.landscape.aws.orchestration.AwsApplicationConfiguration;
import com.sap.sse.landscape.aws.orchestration.ShardProcedure;
import com.sap.sse.landscape.mongodb.Database;
import com.sap.sse.landscape.mongodb.MongoEndpoint;
import com.sap.sse.landscape.mongodb.MongoProcess;
import com.sap.sse.landscape.mongodb.MongoProcessInReplicaSet;
import com.sap.sse.landscape.mongodb.MongoReplicaSet;
import com.sap.sse.landscape.mongodb.impl.MongoProcessImpl;
import com.sap.sse.landscape.ssh.SSHKeyPair;

import software.amazon.awssdk.auth.credentials.AwsBasicCredentials;
import software.amazon.awssdk.auth.credentials.AwsCredentials;
import software.amazon.awssdk.auth.credentials.AwsSessionCredentials;
import software.amazon.awssdk.services.autoscaling.model.AutoScalingGroup;
import software.amazon.awssdk.services.autoscaling.model.DeleteAutoScalingGroupResponse;
import software.amazon.awssdk.services.autoscaling.model.LaunchConfiguration;
import software.amazon.awssdk.services.cloudwatch.CloudWatchClient;
import software.amazon.awssdk.services.ec2.Ec2Client;
import software.amazon.awssdk.services.ec2.model.Instance;
import software.amazon.awssdk.services.ec2.model.InstanceType;
import software.amazon.awssdk.services.ec2.model.KeyPairInfo;
import software.amazon.awssdk.services.ec2.model.Snapshot;
import software.amazon.awssdk.services.elasticloadbalancingv2.ElasticLoadBalancingV2Client;
import software.amazon.awssdk.services.elasticloadbalancingv2.model.Listener;
import software.amazon.awssdk.services.elasticloadbalancingv2.model.LoadBalancer;
import software.amazon.awssdk.services.elasticloadbalancingv2.model.LoadBalancerState;
import software.amazon.awssdk.services.elasticloadbalancingv2.model.ProtocolEnum;
import software.amazon.awssdk.services.elasticloadbalancingv2.model.Rule;
import software.amazon.awssdk.services.elasticloadbalancingv2.model.RulePriorityPair;
import software.amazon.awssdk.services.elasticloadbalancingv2.model.TagDescription;
import software.amazon.awssdk.services.elasticloadbalancingv2.model.TargetHealth;
import software.amazon.awssdk.services.elasticloadbalancingv2.model.TargetHealthDescription;
import software.amazon.awssdk.services.route53.Route53Client;
import software.amazon.awssdk.services.route53.model.ChangeInfo;
import software.amazon.awssdk.services.route53.model.RRType;
import software.amazon.awssdk.services.route53.model.ResourceRecordSet;
import software.amazon.awssdk.services.sts.model.Credentials;

/**
 * A simplified, largely stateless view onto the AWS SDK API that is geared towards specific ways and patterns of
 * managing an application and infrastructure landscape. Only the credentials provided to this object during its
 * construction constitute its state which is used to create, among others, the {@link Ec2Client},
 * {@link Route53Client}, {@link CloudWatchClient} and {@link ElasticLoadBalancingV2Client} client objects to manage the
 * underlying AWS landscape.
 * <p>
 * 
 * A {@link Activator#getDefaultLandscape() default instance} of this landscape interface may be obtained from this
 * bundle's {@link Activator} if the necessary credentials have been supplied as system properties; it is then
 * registered with the OSGi service registry under this interface. Such a default instance may be used, e.g., for
 * automated, orchestrated infrastructure processes such as establishing dedicated infrastructure for an event that is
 * about to start, or archiving an event that has finished.
 * <p>
 * 
 * Clients may also create dedicated instances of this service wrapper, using their own credentials. See
 * {@link #obtain(String, String, Optional, String)}.
 * <p>
 * 
 * This object interacts with an instance of {@link AwsLandscapeState} which keeps persistent and replicable state about
 * the landscape, such as the set of SSH key pairs.
 * 
 * @author Axel Uhl (D043530)
 *
 * @param <ShardingKey>
 * @param <MetricsT>
 */
public interface AwsLandscape<ShardingKey> extends Landscape<ShardingKey> {
    long DEFAULT_DNS_TTL_SECONDS = 60l;
    
    String ACCESS_KEY_ID_SYSTEM_PROPERTY_NAME = "com.sap.sse.landscape.aws.accesskeyid";

    String SECRET_ACCESS_KEY_SYSTEM_PROPERTY_NAME = "com.sap.sse.landscape.aws.secretaccesskey";
    
    String MFA_TOKEN_CODE_SYSTEM_PROPERTY_NAME = "com.sap.sse.landscape.aws.mfatokencode";
    
    String SESSION_TOKEN_SYSTEM_PROPERTY_NAME = "com.sap.sse.landscape.aws.sessiontoken";
    
    /**
     * The name of the tag used on {@link AwsInstance hosts} running one or more {@link MongoProcess}(es). The tag value
     * provides information about the replica sets and the ports on which the respective {@link MongoProcess} is listening.
     * If no port is explicitly specified, the default port {@link MongoProcess#DEFAULT_PORT 27017} is assumed. If the replica
     * set name is empty then the port or at least ":" must be specified and a standalone process is assumed. The
     * format for the tag value is as follows:<pre>
     *   ({replica-set-name}(:{port})?)(,({replica-set-name}(:{port})?))*
     * </pre>
     * In other words, the tag value is expected to be a comma-separated list of replica set name and optional port specifications
     * where the optional port specification is appended to the replica set name separated by a colon (:).<p>
     * 
     * Examples:<pre>
     *   archive:10201,:10202,live:10203
     *   :
     * </pre>
     * The first example means that three MongoDB processes are running on the host, one listening on port 10201 which is part of the
     * replica set "archive", one standalone instance listening on port 10202, and a member of the "live" replica set running
     * on port 10203. The second example (":") means that a single standalong MongoDB process is assumed to be running on the
     * default port (usually 27017).
     */
    String MONGO_REPLICA_SETS_TAG_NAME = "mongo-replica-sets";

    String MONGO_DEFAULT_REPLICA_SET_NAME = "live";
    
    String MONGO_REPLICA_SET_NAME_AND_PORT_SEPARATOR = ":";
    
<<<<<<< HEAD
    /**
     * Tag name used to identify instances on which a RabbitMQ installation is running. The tag value is currently interpreted to
     * be the port number (usually 5672) on which the RabbitMQ endpoint can be reached.
     */
    String RABBITMQ_TAG_NAME = "RabbitMQEndpoint";
    
    
=======
    String CENTRAL_REVERSE_PROXY_TAG_NAME = "CentralReverseProxy";
>>>>>>> d039e2fd
    
    /**
     * Based on system properties for the AWS access key ID and the secret access key (see
     * {@link #ACCESS_KEY_ID_SYSTEM_PROPERTY_NAME} and {@link #SECRET_ACCESS_KEY_SYSTEM_PROPERTY_NAME}), this method
     * returns a landscape object which internally has access to the clients for the underlying AWS landscape, such as
     * an EC2 client, a Route53 client, etc. Note that this way no multi-factor authentication (MFA) is possible. If
     * the system properties described above are not set or not valid, an unauthenticated landscape object will result;
     * some rudimentary things may still work, such as querying the set of regions.
     */
    static <ShardingKey, MetricsT extends ApplicationProcessMetrics,
    ProcessT extends ApplicationProcess<ShardingKey, MetricsT, ProcessT>>
    AwsLandscape<ShardingKey> obtain(String pathPrefixForShardingKey) {
        final AwsLandscape<ShardingKey> result = new AwsLandscapeImpl<>(Activator.getInstance().getLandscapeState(), pathPrefixForShardingKey);
        return result;
    }
    
    /**
     * Based on an explicit AWS access key ID and the secret access key, this method returns a landscape object, but not
     * multi factor-authenticated (MFA). Can be used for operations not requiring MFA, such as obtaining an MFA-authenticated
     * version of the landscape.
     */
    static <ShardingKey, MetricsT extends ApplicationProcessMetrics,
    ProcessT extends AwsApplicationProcess<ShardingKey, MetricsT, ProcessT>>
    AwsLandscape<ShardingKey> obtain(String accessKey, String secret, String pathPrefixForShardingKey) {
        final AwsLandscape<ShardingKey> result = new AwsLandscapeImpl<>(Activator.getInstance().getLandscapeState(), accessKey, secret, pathPrefixForShardingKey);
        return result;
    }
    
    /**
     * Based on an explicit AWS access key ID, the secret access key, and an MFA token code, this method returns a
     * landscape object which internally has access to the clients for the underlying AWS landscape, such as an EC2
     * client, a Route53 client, etc.
     */
    static <ShardingKey, MetricsT extends ApplicationProcessMetrics,
    ProcessT extends AwsApplicationProcess<ShardingKey, MetricsT, ProcessT>>
    AwsLandscape<ShardingKey> obtain(String accessKey, String secret, String sessionToken, String pathPrefixForShardingKey) {
        final AwsLandscape<ShardingKey> result = new AwsLandscapeImpl<>(Activator.getInstance().getLandscapeState(), accessKey, secret, sessionToken, pathPrefixForShardingKey);
        return result;
    }
    
    default AwsInstance<ShardingKey> launchHost(MachineImage image, InstanceType instanceType,
            AwsAvailabilityZone availabilityZone, String keyName, Iterable<SecurityGroup> securityGroups,
            Optional<Tags> tags, String... userData) {
        final HostSupplier<ShardingKey, AwsInstance<ShardingKey>> hostSupplier =
                (instanceId, az, privateIpAddress, launchTimePoint, landscape)->new AwsInstanceImpl<ShardingKey>(instanceId, az,
                        privateIpAddress, launchTimePoint, landscape);
        return launchHost(hostSupplier, image, instanceType, availabilityZone, keyName, securityGroups, tags, userData);
    }
    
    /**
     * Launches a new {@link Host} from a given image into the availability zone specified and controls network access
     * to that instance by setting the security groups specified for the resulting host.
     * @param keyName
     *            the SSH key pair name to use when launching; this will grant root access with the corresponding
     *            private key; see also {@link #getKeyPairInfo(Region, String)}
     * @param userData
     *            zero or more strings representing the user data to be passed to the instance; multiple strings will be
     *            concatenated, using the line separator to join them. The instance is able to read the user data throuh
     *            the AWS SDK installed on the instance.
     */
    default <HostT extends AwsInstance<ShardingKey>> HostT launchHost(
            HostSupplier<ShardingKey, HostT> hostSupplier,
            MachineImage fromImage, InstanceType instanceType, AwsAvailabilityZone az, String keyName,
            Iterable<SecurityGroup> securityGroups, Optional<Tags> tags, String... userData) {
        return launchHosts(hostSupplier, /* numberOfHostsToLaunch */ 1, fromImage, instanceType, az, keyName,
                securityGroups, tags, userData).iterator().next();
    }

    // -------------------- technical landscape services -----------------
    
    /**
     * Launches a number of new {@link Host}s from a given image into the availability zone specified and controls
     * network access to that instance by setting the security groups specified for the resulting host.
     * @param keyName
     *            the SSH key pair name to use when launching; this will grant root access with the corresponding
     *            private key; see also {@link #getKeyPairInfo(Region, String)}
     */
    <HostT extends AwsInstance<ShardingKey>> Iterable<HostT> launchHosts(
            HostSupplier<ShardingKey, HostT> hostSupplier, int numberOfHostsToLaunch,
            MachineImage fromImage, InstanceType instanceType,
            AwsAvailabilityZone az, String keyName, Iterable<SecurityGroup> securityGroups, Optional<Tags> tags,
            String... userData);

    AmazonMachineImage<ShardingKey> getImage(Region region, String imageId);

    AmazonMachineImage<ShardingKey> createImage(AwsInstance<ShardingKey> instance, String imageName, Optional<Tags> tags);

    void deleteImage(Region region, String imageId);

    AmazonMachineImage<ShardingKey> getLatestImageWithTag(Region region, String tagName, String tagValue);
    
    default AmazonMachineImage<ShardingKey> getLatestImageWithType(Region region, String imageType) {
        return getLatestImageWithTag(region, IMAGE_TYPE_TAG_NAME, imageType);
    }
    
    Iterable<AmazonMachineImage<ShardingKey>> getAllImagesWithTag(Region region, String tagName, String tagValue);

    default Iterable<AmazonMachineImage<ShardingKey>> getAllImagesWithType(Region region, String imageType) {
        return getAllImagesWithTag(region, IMAGE_TYPE_TAG_NAME, imageType);
    }

    /**
     * Use the results, e.g., as second parameter in in {@link #getLatestImageWithType(Region, String)}.
     */
    Iterable<String> getMachineImageTypes(Region region);
    
    void setSnapshotName(Region region, String snapshotId, String snapshotName);
    
    void deleteSnapshot(Region region, String snapshotId);
    
    /**
     * Finds EC2 instances in the {@code region} that have a tag named {@code tagName} with value {@code tagValue}. The
     * result includes instances regardless their state; they are not required to be RUNNING.
     * 
     * @see #getRunningHostsWithTagValue(Region, String)
     */
    <HostT extends AwsInstance<ShardingKey>> Iterable<HostT> getHostsWithTagValue(Region region, String tagName, String tagValue, HostSupplier<ShardingKey, HostT> hostSupplier);

    /**
     * Finds EC2 instances in the {@code region} that have a tag named {@code tagName}. The tag may have any value. The
     * result includes instances regardless their state; they are not required to be RUNNING.
     * 
     * @see #getRunningHostsWithTag(Region, String, HostSupplier<ShardingKey, HostT>)
     */
    <HostT extends AwsInstance<ShardingKey>> Iterable<HostT> getHostsWithTag(Region region, String tagName, HostSupplier<ShardingKey, HostT> hostSupplier);
    
    <HostT extends AwsInstance<ShardingKey>> HostT getHostByInstanceId(com.sap.sse.landscape.Region region, final String instanceId, HostSupplier<ShardingKey, HostT> hostSupplier);

    /**
     * Finds EC2 instances in the {@code region} that have a tag named {@code tagName}. The tag may have any value. The
     * instances returned have been in state RUNNING at the time of the request.
     */
    <HostT extends AwsInstance<ShardingKey>> Iterable<HostT> getRunningHostsWithTag(Region region, String tagName, HostSupplier<ShardingKey, HostT> hostSupplier);

    <HostT extends AwsInstance<ShardingKey>> HostT getHostByPrivateIpAddress(Region region, String publicIpAddress,
            HostSupplier<ShardingKey, HostT> hostSupplier);

    <HostT extends AwsInstance<ShardingKey>> HostT getHostByPublicIpAddress(Region region, String publicIpAddress,
            HostSupplier<ShardingKey, HostT> hostSupplier);

    /**
     * Finds EC2 instances in the {@code region} that have a tag named {@code tagName} with value {@code tagValue}. The
     * instances returned have been in state RUNNING at the time of the request.
     */
    <HostT extends AwsInstance<ShardingKey>> Iterable<HostT> getRunningHostsWithTagValue(Region region, String tagName, String tagValue, HostSupplier<ShardingKey, HostT> hostSupplier);

    KeyPairInfo getKeyPairInfo(Region region, String keyName);

    Iterable<KeyPairInfo> getAllKeyPairInfos(Region region);
    
    void deleteKeyPair(Region region, String keyName);
    
    /**
     * Uploads the public key to AWS under the name "keyName", stores it in this landscape and returns the key pair.<p>
     * 
     * The calling subject must have {@code CREATE} permission for the key and the {@code CREATE_OBJECT} permission for
     * the current server.
     */
    SSHKeyPair importKeyPair(Region region, byte[] publicKey, byte[] encryptedPrivateKey, String keyName) throws JSchException;

    void terminate(AwsInstance<ShardingKey> host);

    /**
     * The calling subject must have {@code READ} permission for the key requested.
     */
    SSHKeyPair getSSHKeyPair(Region region, String keyName);
    
    /**
     * Obtains all SSH key pairs known by this landscape. Clients shall check the {@code READ} permission before handing out those keys.
     */
    Iterable<SSHKeyPair> getSSHKeyPairs();

    /**
     * Adds a key pair with {@link KeyPair#decrypt(byte[]) decrypted} private key to the AWS {@code region} identified
     * and stores it persistently also in the local server's database with the private key encrypted. This will currently
     * not work for keys of type ED25519 because the {@code getPrivateKey()} method of {@link KeyPair} is not implemented
     * for that key type and instead throws an {@link UnsupportedOperationException}.
     * <p>
     * 
     * The calling subject must have {@code CREATE} permission for the key and the {@code CREATE_OBJECT} permission for
     * the current server.
     */
    SSHKeyPair addSSHKeyPair(com.sap.sse.landscape.Region region, String creator, String keyName, KeyPair keyPairWithDecryptedPrivateKey) throws JSchException;

    /**
     * Creates an RSA key pair with the given name in the region specified and obtains the key details and stores them in
     * this landscape persistently, such that {@link #getKeyPairInfo(Region, String)} as well as
     * {@link #getSSHKeyPair(Region, String)} will be able to obtain (information on) the key. The private key is
     * stored encrypted with the passphrase provided as parameter {@code privateKeyEncryptionPassphrase}.<p>
     * 
     * The calling subject must have {@code CREATE} permission for the key and the {@code CREATE_OBJECT} permission for
     * the current server.
     * 
     * @return the key ID as string, usually starting with the prefix "key-"
     */
    SSHKeyPair createKeyPair(Region region, String keyName, byte[] privateKeyEncryptionPassphrase) throws JSchException;

    Instance getInstance(String instanceId, Region region);

    Instance getInstanceByPublicIpAddress(Region region, String publicIpAddress);

    Instance getInstanceByPrivateIpAddress(Region region, String publicIpAddress);

    /**
     * @param hostname
     *            the fully-qualified host name
     * @param force
     *            if {@code true} and a DNS record with the name as specified by {@code hostname} already exists in the
     *            hosted zone with ID {@code hostedZoneId} then that resource record is updated; if {@code false}, an
     *            {@link IllegalStateException} is thrown if the DNS record already exists and has a value different
     *            from the {@code host}'s {@link Host#getPublicAddress() public IP address}.
     */
    ChangeInfo setDNSRecordToHost(String hostedZoneId, String hostname, Host host, boolean force);

    /**
     * Creates a {@code CNAME} record in the DNS's hosted zone identified by the {@code hostedZoneId} that lets
     * {@code hostname} point to the {@code alb} application load balancer's {@link ApplicationLoadBalancer#getDNSName()
     * A record name}.
     * 
     * @param hostname
     *            the fully-qualified host name
     * @param force
     *            if {@code true} and a DNS record with the name as specified by {@code hostname} already exists in the
     *            hosted zone with ID {@code hostedZoneId} then that resource record is updated; if {@code false}, an
     *            {@link IllegalStateException} is thrown if the DNS record already exists and has a value different
     *            from the {@code alb}'s {@link ApplicationLoadBalancer#getDNSName() DNS name}.
     */
    ChangeInfo setDNSRecordToApplicationLoadBalancer(String hostedZoneId, String hostname, ApplicationLoadBalancer<ShardingKey> alb, boolean force);

    String getDNSHostedZoneId(String hostedZoneName);

    /**
     * In the DNS fully-qualified hostnames are regularly listed with a trailing "." (dot) character whereas
     * for DNS requests more often than not this dot is missing. Comparing hostnames requires normalization.
     * This method removes a trailing dot from a string if it is present.
     */
    static String removeTrailingDotFromHostname(String hostname) {
        return hostname.replaceFirst("\\.$", "");
    }

    /**
     * @param hostname
     *            the fully-qualified host name
     * @param force
     *            if {@code true} and a DNS record with the name as specified by {@code hostname} already exists in the
     *            hosted zone with ID {@code hostedZoneId} then that resource record is updated; if {@code false}, an
     *            {@link IllegalStateException} is thrown if the DNS record already exists and has a value different
     *            from {@code value}.
     */
    ChangeInfo setDNSRecordToValue(String hostedZoneId, String hostname, String value, boolean force);

    /**
     * @param hostname
     *            the fully-qualified host name
     * @param value
     *            the address to which the record to remove did resolve the hostname, e.g., the value passed to the
     *            {@link #setDNSRecordToValue(String, String, String, boolean)} earlier
     */
    ChangeInfo removeDNSRecord(String hostedZoneId, String hostname, RRType type, String value);

    /**
     * Removes the A record (IPv4 address) for {@code hostname}
     * 
     * @param hostname
     *            the fully-qualified host name
     * @param value
     *            the address to which the record to remove did resolve the hostname, e.g., the value passed to the
     *            {@link #setDNSRecordToValue(String, String, String, boolean)} earlier
     */
    ChangeInfo removeDNSRecord(String hostedZoneId, String hostname, String value);
    
    ChangeInfo getUpdatedChangeInfo(ChangeInfo changeInfo);

    Iterable<ApplicationLoadBalancer<ShardingKey>> getLoadBalancers(Region region);

    CompletableFuture<Map<TargetGroup<ShardingKey>, Iterable<TargetHealthDescription>>> getTargetGroupsAsync(Region region);
    
    Iterable<TargetGroup<ShardingKey>> getTargetGroups(com.sap.sse.landscape.Region region);

    CompletableFuture<Iterable<TargetHealthDescription>> getTargetHealthDescriptionsAsync(Region region, TargetGroup<ShardingKey> targetGroup);

    CompletableFuture<Map<Listener, Iterable<Rule>>> getLoadBalancerListenerRulesAsync(
            Region region, CompletableFuture<Iterable<ApplicationLoadBalancer<ShardingKey>>> allLoadBalancersInRegion);

    CompletableFuture<Iterable<ApplicationLoadBalancer<ShardingKey>>> getLoadBalancersAsync(Region region);
    
    ApplicationLoadBalancer<ShardingKey> getLoadBalancer(String loadBalancerArn, Region region);

    ApplicationLoadBalancer<ShardingKey> getLoadBalancerByName(String name, Region region);

    /**
     * Creates an application load balancer with the name and in the region specified. The method returns once the
     * request has been responded to. The load balancer may still be in a pre-ready state. Use
     * {@link #getApplicationLoadBalancerStatus(ApplicationLoadBalancer)} to find out more.
     * <p>
     * 
     * The load balancer features two listeners: an HTTP listener for port 80 that redirects all requests to HTTPS port
     * 443 with host, path, and query left unchanged; and an HTTPS listener that forwards to a default target group to
     * which the default central reverse proxy of the {@code region} is added as a target.
     * 
     * @param securityGroupForVpc
     *            if provided, the security group's VPC association will be used to constrain the subnets for the AZs to
     *            that VPC; if {@code null}, the default subnet for each respective AZ is used
     */
    ApplicationLoadBalancer<ShardingKey> createLoadBalancer(String name, Region region,
            SecurityGroup securityGroupForVpc) throws InterruptedException, ExecutionException;

    Iterable<Listener> getListeners(ApplicationLoadBalancer<ShardingKey> alb);

    CompletableFuture<Listener> getHttpsListenerAsync(Region region, ApplicationLoadBalancer<ShardingKey> loadBalancer);
    
    LoadBalancerState getApplicationLoadBalancerStatus(ApplicationLoadBalancer<ShardingKey> alb);

    Iterable<AwsAvailabilityZone> getAvailabilityZones(Region awsRegion);

    AwsAvailabilityZone getAvailabilityZoneByName(Region region, String availabilityZoneName);

    /**
     * Deletes this load balancer and all its target groups (the target groups to which this load balancer currently
     * forwards any traffic).
     */
    void deleteLoadBalancer(ApplicationLoadBalancer<ShardingKey> alb);
    
    /**
     * All target groups that have the load balancer identified by the ARN as "their" load balancer which means that
     * this load balancer is forwarding traffic to all those target groups.
     */
    Iterable<TargetGroup<ShardingKey>> getTargetGroupsByLoadBalancerArn(Region region, String loadBalancerArn);

    /**
     * Looks up a target group by its name in a region. The main reason is to obtain the target group's ARN in order to
     * enable construction of the {@link TargetGroup} wrapper object. The {@link TargetGroup#getLoadBalancerArn()}
     * 
     * 
     * @return {@code null} if no target group named according to the value of {@code targetGroupName} is found in the
     *         {@code region}
     */
    TargetGroup<ShardingKey> getTargetGroup(Region region, String targetGroupName);

    /**
     * Like {@link #getTargetGroup(Region, String)}, but if a non-{@code null} {@code loadBalancerArn}
     * is provided, it is used; otherwise, the load balancer ARN as discovered from the target group will
     * be used; for a target group to which no load balancer rule points currently, a {@code null} value
     * will result.
     */
    TargetGroup<ShardingKey> getTargetGroup(Region region, String targetGroupName, String loadBalancerArn);

    /**
     * Creates a target group with a default configuration that includes a health check URL. Stickiness is enabled with
     * the default duration of one day. The load balancing algorithm is set to {@code least_outstanding_requests}. The
     * protocol (HTTP or HTTPS) is inferred from the port: 443 means HTTPS; anything else means HTTP.
     * @param loadBalancerArn
     *            will be set as the resulting target group's {@link TargetGroup#getLoadBalancerArn() load balancer
     *            ARN}. This is helpful if you already know to which load balancer you will add rules in a moment that
     *            will forward to this target group. Just created, the target group's load balancer ARN in AWS will still
     *            be {@code null}, so cannot be discovered.
     * @param vpcId if {@code null}, the {@code region}'s default VPC will be used
     */
    TargetGroup<ShardingKey> createTargetGroup(Region region, String targetGroupName, int port,
            String healthCheckPath, int healthCheckPort, String loadBalancerArn, String vpcId);
    /**
     * Copies a target group from an existing target group. The name gets extended with {@code suffix}
     * @param parent 
     *          target group to copy from
     * @param suffix
     *          suffix to append to the parent's name for the name of the new created target group
     * @return
     *          newly created target group.
     */
    TargetGroup<ShardingKey> copyTargetGroup(TargetGroup<ShardingKey> parent, String suffix);

    default TargetGroup<ShardingKey> getTargetGroup(Region region, String targetGroupName, String targetGroupArn,
            String loadBalancerArn, ProtocolEnum protocol, Integer port, ProtocolEnum healthCheckProtocol,
            Integer healthCheckPort, String healthCheckPath) {
        return new AwsTargetGroupImpl<>(this, region, targetGroupName, targetGroupArn,
                loadBalancerArn, protocol, port, healthCheckProtocol, healthCheckPort,
                healthCheckPath);
    }

    /**
     * @return {@code null} if a target group by the name specified isn't found in the {@code region}
     */
    software.amazon.awssdk.services.elasticloadbalancingv2.model.TargetGroup getAwsTargetGroup(Region region, String targetGroupName);

    /**
     * @return {@code null} if a target group by the ARN specified isn't found in the {@code region}
     */
    software.amazon.awssdk.services.elasticloadbalancingv2.model.TargetGroup getAwsTargetGroupByArn(Region region, String targetGroupArn);

    Map<AwsInstance<ShardingKey>, TargetHealth> getTargetHealthDescriptions(TargetGroup<ShardingKey> targetGroup);

    <SK> void deleteTargetGroup(TargetGroup<SK> targetGroup);

    Iterable<Rule> getLoadBalancerListenerRules(Listener loadBalancerListener, Region region);
    /**
     * Modifies an existing rule that is identified by the passed {@code rule}'s ARN. Only the conditions are modified and nothing
     * else gets touched.
     * 
     * @param region
     *          AWS Region
     * @param rule
     *          The Rule to modify. Only ARN and conditions are necessary.
     * @return
     *          the modified Rule as an Iterable.
     */
    Iterable<Rule> modifyRuleConditions(Region region, Rule rule);
    
    /**
     * Modifies an existing rule that is identified by the passed {@code rule}'s ARN. Only the actions are modified and nothing
     * else gets touched.
     * @param region
     *          AWS Region
     * @param rule
     *          The Rule to modify. Only ARN and actions are necessary.
     * @return
     *          the modified Rule as an Iterable.
     */
    Iterable<Rule> modifyRuleActions(Region region, Rule rule);

    /**
     * Use {@link Rule.Builder} to create {@link Rule} objects you'd like to set for the {@link Listener} passed as parameter.
     * Obviously, there is no need to set the {@link Rule.Builder#ruleArn(String) rule's ARN} as this is created by executing
     * the request.
     * 
     * @return the rule objects, now including the {@link Rule#ruleArn() rule ARNs}, created by this request
     */
    Iterable<Rule> createLoadBalancerListenerRules(Region region, Listener listener, Rule... rulesToAdd);

    void deleteLoadBalancerListenerRules(Region region, Rule... rulesToDelete);

    void updateLoadBalancerListenerRule(Region region, Rule ruleToUpdate);

    void updateLoadBalancerListenerRulePriorities(Region region, Iterable<RulePriorityPair> newRulePriorities);

    void deleteLoadBalancerListener(Region region, Listener listener);

    SecurityGroup getSecurityGroup(String securityGroupId, Region region);

    Optional<SecurityGroup> getSecurityGroupByName(String securityGroupName, Region region);

    void addTargetsToTargetGroup(
            TargetGroup<ShardingKey> targetGroup,
            Iterable<AwsInstance<ShardingKey>> targets);

    void removeTargetsFromTargetGroup(
            TargetGroup<ShardingKey> targetGroup,
            Iterable<AwsInstance<ShardingKey>> targets);

    LoadBalancer getAwsLoadBalancer(String loadBalancerArn, Region region);
    
    // --------------- abstract landscape view --------------
    /**
     * Obtains the reverse proxy in the given {@code region} that is used to receive (and possibly redirect to HTTPS or
     * forward to a host proxied by the reverse proxy) all HTTP requests and any HTTPS request not handled by a
     * dedicated load balancer rule, such as "cold storage" hostnames that have been archived. May return {@code null}
     * in case in the given {@code region} no such reverse proxy has been configured / set up yet.
     */
    <MetricsT extends ApplicationProcessMetrics, ProcessT extends AwsApplicationProcess<ShardingKey, MetricsT, ProcessT>>
    ReverseProxyCluster<ShardingKey, MetricsT, ProcessT, RotatingFileBasedLog> getCentralReverseProxy(Region region);
    
    /**
     * Each region can have a single load balancer per {@code wildcardDomain} that is the target for any sub-domain of
     * that wildcard domain. For example, there is a dynamic load balancer for "sapsailing.com" that is the default for
     * any sub-domain that does not have a dedicated DNS entry (usually then pointing at a dedicated
     * {@link #getDNSMappedLoadBalancerFor(Region, String) DNS-mapped load balancer}). The wildcard domain is used
     * in the construction of the load balancer's name which has to be unique per region.<p>
     * 
     * This load balancer shall be used for rather short-lived scope mappings and their rules because changes become
     * effective immediately with the change, other than for DNS records, for example, which take a while to propagate
     * through the world-wide DNS infrastructure.
     * 
     * @param wildcardDomain e.g., "sapsailing.com" without leading and without trailing dot
     * 
     */
    ApplicationLoadBalancer<ShardingKey> getNonDNSMappedLoadBalancer(Region region, String wildcardDomain);
    
    /**
     * Creates an application load balancer (ALB) intended to serve requests for dynamically-mapped sub-domains where
     * only a wildcard DNS record exists for the domain. There is a naming rule in place such that
     * {@link #getNonDNSMappedLoadBalancer(Region, String)}, when called with an equal {@code wildcardDomain} and
     * {@code region}, will deliver the load balancer created by this call.
     * 
     * @param securityGroupForVpc
     *            if provided, the security group's VPC association will be used to constrain the subnets for the AZs to
     *            that VPC; if {@code null}, the default subnet for each respective AZ is used
     */
    ApplicationLoadBalancer<ShardingKey> createNonDNSMappedLoadBalancer(Region region, String wildcardDomain,
            SecurityGroup securityGroupForVpc) throws InterruptedException, ExecutionException;

    /**
     * Looks up the hostname in the DNS and assumes to get a load balancer CNAME record for it that exists in the {@code region}
     * specified. The load balancer is then looked up by its {@link ApplicationLoadBalancer#getDNSName() host name}.
     */
    ApplicationLoadBalancer<ShardingKey> getDNSMappedLoadBalancerFor(Region region, String hostname);

    /**
     * Looks up the hostname in the DNS to get the CNAME, then extract the name and region ID from the A-record to which the CNAME
     * points and search for the load balancer there.
     */
    ApplicationLoadBalancer<ShardingKey> getDNSMappedLoadBalancerFor(String hostname);
    
    /**
     * The default MongoDB configuration to connect to. See also {@link #MONGO_DEFAULT_REPLICA_SET_NAME} and
     * {@link #getDatabaseConfigurationForReplicaSet(Region, String)}, but expect that this could also be a
     * standalone MongoDB instance.
     */
    MongoEndpoint getDatabaseConfigurationForDefaultReplicaSet(Region region);
    
    /**
     * Computes the {@link Tags tag value} to add for the {@link #MONGO_REPLICA_SETS_TAG_NAME} tag to represent the
     * configuration of the {@code mongoProcess}. In line with
     * {@link #getDatabaseConfigurationForReplicaSet(Region, String)}, this will encode the replica set name, if any,
     * followed by a colon and the port number into the tag value.
     * 
     * @param tagsToAddTo
     *            must not be {@code null}; the {@link #MONGO_REPLICA_SETS_TAG_NAME} tag will be
     *            {@link Tags#and(String, String) added}.
     * @return the {@code tagsToAddTo} object, for chaining
     */
    Tags getTagForMongoProcess(Tags tagsToAddTo, String replicaSetName, int port);

    /**
     * Searches the region for {@link AwsInstance hosts} that are tagged with the {@link #MONGO_REPLICA_SETS_TAG_NAME}
     * tag such that the {@code mongoReplicaSetName} is part of the host's specification. For each such host found, a
     * {@link MongoProcessInReplicaSet} is constructed and added to the {@link MongoReplicaSet} returned from which the
     * called may obtain the {@link MongoReplicaSet#getInstances() replicas} and from them, e.g., the
     * {@link MongoProcess#getPort() port} and the host name
     * ({@link MongoProcess#getHost()}.{@link AwsInstance#getPrivateAddress() getPrivateAddress()}).
     * 
     * @param mongoReplicaSetName
     *            must not be {@code null}. If you're looking for a standalone {@link MongoProcess}, simply use the
     *            {@link MongoProcessImpl} constructor.
     */
    MongoReplicaSet getDatabaseConfigurationForReplicaSet(com.sap.sse.landscape.Region region, String mongoReplicaSetName);

    MongoReplicaSet getDatabaseConfigurationForReplicaSet(String mongoReplicaSetName, Iterable<Pair<AwsInstance<ShardingKey>, Integer>> hostsAndPortsOfNodes);
    
    MongoProcessImpl getDatabaseConfigurationForSingleNode(AwsInstance<ShardingKey> host, int port);

    Iterable<MongoEndpoint> getMongoEndpoints(Region region);

    Database getDatabase(Region region, String databaseName);

    /**
     * The region to use as the default region for instance creation, DB connectivity, reverse proxy config, ...
     */
    AwsRegion getDefaultRegion();

    /**
     * Looks for a tag with key as specified by {@code tagName} on the {@code host} specified. If found, the tag's value
     * is returned. Otherwise, the {@link Optional} returned {@link Optional#isPresent() is not present}.
     */
    Optional<String> getTag(AwsInstance<ShardingKey> host, String tagName);

    /**
     * Obtains all hosts with a tag named {@code tagName}, regardless the tag's value, and returns them as
     * {@link ApplicationProcessHost}s. Callers have to provide the bi-function that produces instances of the desired
     * {@link ApplicationProcess} subtype for each server directory holding a process installation on that host.
     */
    <MetricsT extends ApplicationProcessMetrics, ProcessT extends AwsApplicationProcess<ShardingKey, MetricsT, ProcessT>, HostT extends ApplicationProcessHost<ShardingKey, MetricsT, ProcessT>>
    Iterable<HostT> getApplicationProcessHostsByTag(Region region, String tagName, HostSupplier<ShardingKey, HostT> hostSupplier);

    /**
     * Obtains all {@link #getApplicationProcessHostsByTag(Region, String, HostSupplier) hosts} with a tag whose key is
     * specified by {@code tagName} and discovers all application server processes configured on it. These are then
     * grouped by {@link ApplicationProcess#getServerName(Optional, Optional, byte[]) server name}, and using
     * {@link ApplicationProcess#getMasterServerName(Optional)} the master/replica relationships between the processes with equal server
     * name are discovered. From this, an {@link ApplicationReplicaSet} is established per server name.<p>
     * 
     * Should more than one master exist with equal server name, only the newest master is considered.
     * 
     * @param optionalTimeout
     *            an optional timeout for communicating with the application server(s) to try to read the application
     *            configuration; used, e.g., as timeout during establishing SSH connections
     */
    <MetricsT extends ApplicationProcessMetrics, ProcessT extends AwsApplicationProcess<ShardingKey, MetricsT, ProcessT>,
    HostT extends ApplicationProcessHost<ShardingKey, MetricsT, ProcessT>>
    Iterable<AwsApplicationReplicaSet<ShardingKey, MetricsT, ProcessT>> getApplicationReplicaSetsByTag(Region region,
            String tagName, HostSupplier<ShardingKey, HostT> hostSupplier,
            Optional<Duration> optionalTimeout, Optional<String> optionalKeyName, byte[] privateKeyEncryptionPassphrase) throws Exception;

    /**
     * Like {@link #getApplicationReplicaSetsByTag(Region, String, HostSupplier, Optional, Optional, byte[])}, only that the tag's
     * value can also be constrained using this method. This way, callers can, e.g., search for a specific replica set as long as
     * the master runs on a dedicated host with only this replica set name in the {@code sailing-analytics-server} tag.<p>
     * 
     * If multiple replica sets matching the tag/value criterion are found, one of them is returned randomly.
     */
    <MetricsT extends ApplicationProcessMetrics, ProcessT extends AwsApplicationProcess<ShardingKey, MetricsT, ProcessT>,
    HostT extends ApplicationProcessHost<ShardingKey, MetricsT, ProcessT>>
    AwsApplicationReplicaSet<ShardingKey, MetricsT, ProcessT> getApplicationReplicaSetByTagValue(
            Region region, String tagName, String tagValue, HostSupplier<ShardingKey, HostT> hostSupplier,
            Optional<Duration> optionalTimeout, Optional<String> optionalKeyName, byte[] privateKeyEncryptionPassphrase)
            throws Exception;

    /**
     * Obtains session credentials using an MFA token code valid for the user for which this landscape object was authenticated
     * during its creation with an access key ID and a secret. 
     */
    Credentials getMfaSessionCredentials(String nonEmptyMfaTokenCode);

    <MetricsT extends ApplicationProcessMetrics, ProcessT extends AwsApplicationProcess<ShardingKey, MetricsT, ProcessT>>
    void createLaunchConfigurationAndAutoScalingGroup(Region region, String replicaSetName, Optional<Tags> tags,
                    TargetGroup<ShardingKey> targetGroup, String keyName, InstanceType instanceType, String imageId,
                    AwsApplicationConfiguration<ShardingKey, MetricsT, ProcessT> replicaConfiguration, int minReplicas,
                    int maxReplicas, int maxRequestsPerTarget);

    Snapshot getSnapshot(AwsRegion region, String snapshotId);

    /**
     * Tries to find a load balancer by looking up a hostname, assuming to find a CNAME record that maps to
     * a load balancer's host name defined as an A-record in the DNS; from that load balancer's host name
     * (such as {@code "DNSMapped-0-325768077.eu-west-2.elb.amazonaws.com"}) this method will look up the
     * corresponding load balancer, assuming the region name can be obtained from the host name (such as
     * {@code "eu-west-2"} in the example above). If the load balancer is found, it is returned. Otherwise,
     * {@code null} is returned.
     */
    ApplicationLoadBalancer<ShardingKey> getLoadBalancerByHostname(String hostname);

    static String getHostedZoneName(String hostname) {
        return hostname.substring(hostname.indexOf('.')+1);
    }

    CompletableFuture<Iterable<ResourceRecordSet>> getResourceRecordSetsAsync(String hostname);

    Iterable<ResourceRecordSet> getResourceRecordSets(String hostname);
    
    DNSCache getNewDNSCache();

    CompletableFuture<Iterable<AutoScalingGroup>> getAutoScalingGroupsAsync(Region region);

    CompletableFuture<Iterable<LaunchConfiguration>> getLaunchConfigurationsAsync(Region region);

    <MetricsT extends ApplicationProcessMetrics, ProcessT extends AwsApplicationProcess<ShardingKey, MetricsT, ProcessT>>
    AwsApplicationReplicaSet<ShardingKey, MetricsT, ProcessT> getApplicationReplicaSet(Region region, String serverName,
            ProcessT master, Iterable<ProcessT> replicas) throws InterruptedException, ExecutionException, TimeoutException;

    CompletableFuture<Void> removeAutoScalingGroupAndLaunchConfiguration(AwsAutoScalingGroup autoScalingGroup);
    
    CompletableFuture<DeleteAutoScalingGroupResponse> removeAutoScalingGroup(AwsAutoScalingGroup autoScalingGroup);
    
    /**
     * updates minimum and desired size to {@code minSize}
     */
    void updateAutoScalingGroupMinSize(AwsAutoScalingGroup autoScalingGroup, int minSize);

    /**
     * @param autoScalingGroups
     *            {@link AwsApplicationReplicaSet#getAllAutoScalingGroups() All} auto-scaling groups of the replica set;
     *            this is important because the method will eventually remove the old launch configuration used by those
     *            auto-scaling groups, and this will fail if there is any other auto-scaling group still using it.
     */
    void updateReleaseInAutoScalingGroups(Region region, LaunchConfiguration oldLaunchConfiguration, Iterable<AwsAutoScalingGroup> autoScalingGroups, String replicaSetName, Release release);

    /**
     * @param autoScalingGroups
     *            {@link AwsApplicationReplicaSet#getAllAutoScalingGroups() All} auto-scaling groups of the replica set;
     *            this is important because the method will eventually remove the old launch configuration used by those
     *            auto-scaling groups, and this will fail if there is any other auto-scaling group still using it.
     */
    void updateImageInAutoScalingGroups(Region region, Iterable<AwsAutoScalingGroup> autoScalingGroups, String replicaSetName, AmazonMachineImage<ShardingKey> ami);

    /**
     * @param autoScalingGroups
     *            {@link AwsApplicationReplicaSet#getAllAutoScalingGroups() All} auto-scaling groups of the replica set;
     *            this is important because the method will eventually remove the old launch configuration used by those
     *            auto-scaling groups, and this will fail if there is any other auto-scaling group still using it.
     */
    void updateInstanceTypeInAutoScalingGroup(Region region, Iterable<AwsAutoScalingGroup> autoScalingGroups, String replicaSetName, InstanceType instanceType);

    TargetGroup<ShardingKey> createTargetGroupWithoutLoadbalancer(Region region, String targetGroupName, int port, String vpcId);
    
    /**
     * Creates a new auto-scaling group, using an existing one as a template and only deriving a new name for the
     * auto-scaling group based on the {@code shareName}, configuring it to create its instances into
     * {@code targetGroup} instead of the {@code autoScalingParent}'s target group, and optionally adding the
     * {@code tags} to those copied anyhow from the {@code autoScalingParent}. The minimum size is the current size of
     * the {@code autoScalingParent} unless it is less than two; in that case, the new auto-scaling group will be
     * configured with a minimum size of two (see {@link ShardProcedure#DEFAULT_MINIMUM_AUTO_SCALING_GROUP_SIZE}), ensuring
     * availability in case one target fails.
     * 
     * @return the new auto-scaling group's name.
     */
    <MetricsT extends ApplicationProcessMetrics, ProcessT extends AwsApplicationProcess<ShardingKey, MetricsT, ProcessT>> String createAutoScalingGroupFromExisting(
            AwsAutoScalingGroup autoScalingParent, String shardName, TargetGroup<ShardingKey> targetGroup, int minSize,
            Optional<Tags> tags);

    /**
     * Changes the autoscaling group with {@code autoscalinggroupName} as name in {@code region}. It sets the minSize of
     * this autoscalingGroup to {@link ShardProcedure#DEFAULT_MINIMUM_AUTO_SCALING_GROUP_SIZE}.
     */
    public void resetShardMinAutoscalingGroupSize(String autoscalinggroupName, Region region);

    <MetricsT extends ApplicationProcessMetrics, ProcessT extends AwsApplicationProcess<ShardingKey, MetricsT, ProcessT>> 
    void putScalingPolicy(
            int instanceWarmupTimeInSeconds, String shardname, TargetGroup<ShardingKey> targetgroup, int maxRequestPerTarget, com.sap.sse.landscape.Region region);
    
    Iterable<TagDescription> getTargetGroupTags(String arn, com.sap.sse.landscape.Region region);
    
    /**
     * 
     *  See AWS doc for tag restrictions: 
     *  https://docs.aws.amazon.com/elasticloadbalancing/latest/application/target-group-tags.html
     *   If a resource already has a tag with the same key,
     *   the value gets updated.
     *  
     * @param arn
     *          Target group's ARN to add the tag to. 
     * @param key
     *          Key of the tag. See AWS logs for restrictions. 
     * @param value
     *          value of tag. See AWS logs for restrictions. 
     * @param region
     *          AWS Region of target group
     * @return
     *          Returns the added Tag
     */
    Tags addTargetGroupTag(String arn, String key, String value, com.sap.sse.landscape.Region region);
    
    String getAutoScalingGroupName(String replicaSetName);

    /**
     * If a {@link #sessionToken} was provided to this landscape, use it to create {@link AwsSessionCredentials}; otherwise
     * an {@link AwsBasicCredentials} object will be produced from the {@link #accessKeyId} and the {@link #secretAccessKey}.
     */
    AwsCredentials getCredentials();

    /**
     * Lists the availability zones (AZs) in the {@code region}; if {@code vpcId} is {@link Optional#isPresent() present},
     * it is used to filter for only those AZs that have a subnet configured in the VPC.
     */
    Iterable<AwsAvailabilityZone> getAvailabilityZones(com.sap.sse.landscape.Region region, Optional<String> vpcId);

    void addIpTargetToTargetGroup(TargetGroup<ShardingKey> targetGroup, Iterable<AwsInstance<ShardingKey>> hosts);

}<|MERGE_RESOLUTION|>--- conflicted
+++ resolved
@@ -128,17 +128,7 @@
     
     String MONGO_REPLICA_SET_NAME_AND_PORT_SEPARATOR = ":";
     
-<<<<<<< HEAD
-    /**
-     * Tag name used to identify instances on which a RabbitMQ installation is running. The tag value is currently interpreted to
-     * be the port number (usually 5672) on which the RabbitMQ endpoint can be reached.
-     */
-    String RABBITMQ_TAG_NAME = "RabbitMQEndpoint";
-    
-    
-=======
-    String CENTRAL_REVERSE_PROXY_TAG_NAME = "CentralReverseProxy";
->>>>>>> d039e2fd
+    
     
     /**
      * Based on system properties for the AWS access key ID and the secret access key (see
