package com.sap.sse.landscape.aws;

import java.util.Collection;
import java.util.Map;
import java.util.Optional;
import java.util.function.BiFunction;

import com.jcraft.jsch.JSchException;
import com.jcraft.jsch.KeyPair;
import com.sap.sse.common.Duration;
import com.sap.sse.landscape.AvailabilityZone;
import com.sap.sse.landscape.Host;
import com.sap.sse.landscape.Landscape;
import com.sap.sse.landscape.MachineImage;
import com.sap.sse.landscape.Region;
import com.sap.sse.landscape.RotatingFileBasedLog;
import com.sap.sse.landscape.SecurityGroup;
import com.sap.sse.landscape.application.ApplicationProcess;
import com.sap.sse.landscape.application.ApplicationProcessMetrics;
import com.sap.sse.landscape.application.ApplicationReplicaSet;
import com.sap.sse.landscape.aws.impl.AwsInstanceImpl;
import com.sap.sse.landscape.aws.impl.AwsLandscapeImpl;
import com.sap.sse.landscape.aws.impl.AwsRegion;
import com.sap.sse.landscape.aws.impl.AwsTargetGroupImpl;
import com.sap.sse.landscape.mongodb.Database;
import com.sap.sse.landscape.mongodb.MongoEndpoint;
import com.sap.sse.landscape.mongodb.MongoProcess;
import com.sap.sse.landscape.mongodb.MongoProcessInReplicaSet;
import com.sap.sse.landscape.mongodb.MongoReplicaSet;
import com.sap.sse.landscape.mongodb.impl.MongoProcessImpl;
import com.sap.sse.landscape.rabbitmq.RabbitMQEndpoint;
import com.sap.sse.landscape.ssh.SSHKeyPair;

import software.amazon.awssdk.services.cloudwatch.CloudWatchClient;
import software.amazon.awssdk.services.ec2.Ec2Client;
import software.amazon.awssdk.services.ec2.model.Instance;
import software.amazon.awssdk.services.ec2.model.InstanceType;
import software.amazon.awssdk.services.ec2.model.KeyPairInfo;
import software.amazon.awssdk.services.elasticloadbalancingv2.ElasticLoadBalancingV2Client;
import software.amazon.awssdk.services.elasticloadbalancingv2.model.Listener;
import software.amazon.awssdk.services.elasticloadbalancingv2.model.LoadBalancer;
import software.amazon.awssdk.services.elasticloadbalancingv2.model.LoadBalancerState;
import software.amazon.awssdk.services.elasticloadbalancingv2.model.Rule;
import software.amazon.awssdk.services.elasticloadbalancingv2.model.RulePriorityPair;
import software.amazon.awssdk.services.elasticloadbalancingv2.model.TargetHealth;
import software.amazon.awssdk.services.route53.Route53Client;
import software.amazon.awssdk.services.route53.model.ChangeInfo;
import software.amazon.awssdk.services.route53.model.RRType;

/**
 * A simplified view onto the AWS SDK API that is geared towards specific ways and patterns of managing an application
 * and infrastructure landscape. Among others, it uses {@link Ec2Client}, {@link Route53Client},
 * {@link CloudWatchClient} and {@link ElasticLoadBalancingV2Client} to manage the underlying AWS landscape.
 * 
 * @author Axel Uhl (D043530)
 *
 * @param <ShardingKey>
 * @param <MetricsT>
 */
public interface AwsLandscape<ShardingKey, MetricsT extends ApplicationProcessMetrics,
ProcessT extends ApplicationProcess<ShardingKey, MetricsT, ProcessT>>
extends Landscape<ShardingKey, MetricsT, ProcessT> {
    String ACCESS_KEY_ID_SYSTEM_PROPERTY_NAME = "com.sap.sse.landscape.aws.accesskeyid";

    String SECRET_ACCESS_KEY_SYSTEM_PROPERTY_NAME = "com.sap.sse.landscape.aws.secretaccesskey";
    
    String S3_BUCKET_FOR_ALB_LOGS_SYSTEM_PROPERTY_NAME = "com.sap.sse.landscape.aws.s3bucketforalblogs";
    
    /**
     * The name of the tag used on {@link AwsInstance hosts} running one or more {@link MongoProcess}(es). The tag value
     * provides information about the replica sets and the ports on which the respective {@link MongoProcess} is listening.
     * If no port is explicitly specified, the default port {@link MongoProcess#DEFAULT_PORT 27017} is assumed. If the replica
     * set name is empty then the port or at least ":" must be specified and a standalone process is assumed. The
     * format for the tag value is as follows:<pre>
     *   ({replica-set-name}(:{port})?)(,({replica-set-name}(:{port})?))*
     * </pre>
     * In other words, the tag value is expected to be a comma-separated list of replica set name and optional port specifications
     * where the optional port specification is appended to the replica set name separated by a colon (:).<p>
     * 
     * Examples:<pre>
     *   archive:10201,:10202,live:10203
     *   :
     * </pre>
     * The first example means that three MongoDB processes are running on the host, one listening on port 10201 which is part of the
     * replica set "archive", one standalone instance listening on port 10202, and a member of the "live" replica set running
     * on port 10203. The second example (":") means that a single standalong MongoDB process is assumed to be running on the
     * default port (usually 27017).
     */
    String MONGO_REPLICA_SETS_TAG_NAME = "mongo-replica-sets";

    String MONGO_DEFAULT_REPLICA_SET_NAME = "live";
    
    String MONGO_REPLICA_SET_NAME_AND_PORT_SEPARATOR = ":";
    
    /**
     * Tag name used to identify instances on which a RabbitMQ installation is running. The tag value is currently interpreted to
     * be the port number (usually 5672) on which the RabbitMQ endpoint can be reached.
     */
    String RABBITMQ_TAG_NAME = "RabbitMQEndpoint";
    
    String CENTRAL_REVERSE_PROXY_TAG_NAME = "CentralReverseProxy";

    /**
     * Based on system properties for the AWS access key ID and the secret access key (see
     * {@link #ACCESS_KEY_ID_SYSTEM_PROPERTY_NAME} and {@link #SECRET_ACCESS_KEY_SYSTEM_PROPERTY_NAME}), this method
     * returns a landscape object which internally has access to the clients for the underlying AWS landscape, such as
     * an EC2 client, a Route53 client, etc.
     */
    static <ShardingKey, MetricsT extends ApplicationProcessMetrics,
    ProcessT extends ApplicationProcess<ShardingKey, MetricsT, ProcessT>>
    AwsLandscape<ShardingKey, MetricsT, ProcessT> obtain() {
        return new AwsLandscapeImpl<>();
    }
    

    default AwsInstance<ShardingKey, MetricsT> launchHost(MachineImage image, InstanceType instanceType,
            AwsAvailabilityZone availabilityZone, String keyName, Iterable<SecurityGroup> securityGroups,
            Optional<Tags> tags, String... userData) {
        final HostSupplier<ShardingKey, MetricsT, ProcessT, AwsInstance<ShardingKey, MetricsT>> hostSupplier =
                (instanceId, az, landscape)->new AwsInstanceImpl<ShardingKey, MetricsT>(instanceId, az, landscape);
        return launchHost(hostSupplier, image, instanceType, availabilityZone, keyName, securityGroups, tags, userData);
    }
    
    /**
     * Launches a new {@link Host} from a given image into the availability zone specified and controls network access
     * to that instance by setting the security groups specified for the resulting host.
     * @param keyName
     *            the SSH key pair name to use when launching; this will grant root access with the corresponding
     *            private key; see also {@link #getKeyPairInfo(Region, String)}
     * @param userData
     *            zero or more strings representing the user data to be passed to the instance; multiple strings will be
     *            concatenated, using the line separator to join them. The instance is able to read the user data throuh
     *            the AWS SDK installed on the instance.
     */
    default <HostT extends AwsInstance<ShardingKey, MetricsT>> HostT launchHost(
            HostSupplier<ShardingKey, MetricsT, ProcessT, HostT> hostSupplier,
            MachineImage fromImage, InstanceType instanceType, AwsAvailabilityZone az, String keyName,
            Iterable<SecurityGroup> securityGroups, Optional<Tags> tags, String... userData) {
        return launchHosts(hostSupplier, /* numberOfHostsToLaunch */ 1, fromImage, instanceType, az, keyName,
                securityGroups, tags, userData).iterator().next();
    }

    // -------------------- technical landscape services -----------------
    
    /**
     * Launches a number of new {@link Host}s from a given image into the availability zone specified and controls
     * network access to that instance by setting the security groups specified for the resulting host.
     * @param keyName
     *            the SSH key pair name to use when launching; this will grant root access with the corresponding
     *            private key; see also {@link #getKeyPairInfo(Region, String)}
     */
    <HostT extends AwsInstance<ShardingKey, MetricsT>> Iterable<HostT> launchHosts(
            HostSupplier<ShardingKey, MetricsT, ProcessT, HostT> hostSupplier, int numberOfHostsToLaunch,
            MachineImage fromImage, InstanceType instanceType,
            AwsAvailabilityZone az, String keyName, Iterable<SecurityGroup> securityGroups, Optional<Tags> tags,
            String... userData);

    AmazonMachineImage<ShardingKey, MetricsT> getImage(Region region, String imageId);

    AmazonMachineImage<ShardingKey, MetricsT> createImage(AwsInstance<ShardingKey, MetricsT> instance, String imageName, Optional<Tags> tags);

    void deleteImage(Region region, String imageId);

    AmazonMachineImage<ShardingKey, MetricsT> getLatestImageWithTag(Region region, String tagName, String tagValue);
    
    default AmazonMachineImage<ShardingKey, MetricsT> getLatestImageWithType(Region region, String imageType) {
        return getLatestImageWithTag(region, IMAGE_TYPE_TAG_NAME, imageType);
    }

    Iterable<String> getMachineImageTypes(Region region);
    
    void setSnapshotName(Region region, String snapshotId, String snapshotName);
    
    void deleteSnapshot(Region region, String snapshotId);
    
    /**
     * Finds EC2 instances in the {@code region} that have a tag named {@code tagName} with value {@code tagValue}. The
     * result includes instances regardless their state; they are not required to be RUNNING.
     * 
     * @see #getRunningHostsWithTagValue(Region, String)
     */
    Iterable<AwsInstance<ShardingKey, MetricsT>> getHostsWithTagValue(Region region, String tagName, String tagValue);

    /**
     * Finds EC2 instances in the {@code region} that have a tag named {@code tagName}. The tag may have any value. The
     * result includes instances regardless their state; they are not required to be RUNNING.
     * 
     * @see #getRunningHostsWithTag(Region, String)
     */
    Iterable<AwsInstance<ShardingKey, MetricsT>> getHostsWithTag(Region region, String tagName);
    
    /**
     * Finds EC2 instances in the {@code region} that have a tag named {@code tagName}. The tag may have any value. The
     * instances returned have been in state RUNNING at the time of the request.
     */
    Iterable<AwsInstance<ShardingKey, MetricsT>> getRunningHostsWithTag(Region region, String tagName);

    /**
     * Finds EC2 instances in the {@code region} that have a tag named {@code tagName} with value {@code tagValue}. The
     * instances returned have been in state RUNNING at the time of the request.
     */
    Iterable<AwsInstance<ShardingKey, MetricsT>> getRunningHostsWithTagValue(Region region, String tagName,
            String tagValue);

    KeyPairInfo getKeyPairInfo(Region region, String keyName);

    Iterable<KeyPairInfo> getAllKeyPairInfos(Region region);
    
    void deleteKeyPair(Region region, String keyName);
    
    /**
     * Uploads the public key to AWS under the name "keyName", stores it in this landscape and returns the key pair ID
     */
    String importKeyPair(Region region, byte[] publicKey, byte[] unencryptedPrivateKey, String keyName) throws JSchException;

    void terminate(AwsInstance<ShardingKey, MetricsT> host);

    SSHKeyPair getSSHKeyPair(Region region, String keyName);
    
    byte[] getDecryptedPrivateKey(SSHKeyPair keyPair) throws JSchException;

    void addSSHKeyPair(com.sap.sse.landscape.Region region, String creator, String keyName, KeyPair keyPairWithDecryptedPrivateKey);

    /**
     * Creates a key pair with the given name in the region specified and obtains the key details and stores them in
     * this landscape persistently, such that {@link #getKeyPairInfo(Region, String)} as well as
     * {@link #getSSHKeyPair(Region, String)} will be able to obtain (information on) the key.
     * 
     * @return the key ID as string, usually starting with the prefix "key-"
     */
    SSHKeyPair createKeyPair(Region region, String keyName) throws JSchException;

    Instance getInstance(String instanceId, Region region);

    /**
     * @param hostname the fully-qualified host name
     */
    ChangeInfo setDNSRecordToHost(String hostedZoneId, String hostname, Host host);

    /**
     * Creates a {@code CNAME} record in the DNS's hosted zone identified by the {@code hostedZoneId} that lets
     * {@code hostname} point to the {@code alb} application load balancer's {@link ApplicationLoadBalancer#getDNSName()
     * A record name}.
     * 
     * @param hostname
     *            the fully-qualified host name
     */
    ChangeInfo setDNSRecordToApplicationLoadBalancer(String hostedZoneId, String hostname, ApplicationLoadBalancer<ShardingKey, MetricsT> alb);

    String getDNSHostedZoneId(String hostedZoneName);

    /**
     * @param hostname the fully-qualified host name
     */
    ChangeInfo setDNSRecordToValue(String hostedZoneId, String hostname, String value);

    /**
     * @param hostname
     *            the fully-qualified host name
     * @param value
     *            the address to which the record to remove did resolve the hostname, e.g., the value passed to the
     *            {@link #setDNSRecordToValue(String, String, String)} earlier
     */
    ChangeInfo removeDNSRecord(String hostedZoneId, String hostname, RRType type, String value);

    /**
     * Removes the A record (IPv4 address) for {@code hostname}
     * 
     * @param hostname
     *            the fully-qualified host name
     * @param value
     *            the address to which the record to remove did resolve the hostname, e.g., the value passed to the
     *            {@link #setDNSRecordToValue(String, String, String)} earlier
     */
    ChangeInfo removeDNSRecord(String hostedZoneId, String hostname, String value);
    
    ChangeInfo getUpdatedChangeInfo(ChangeInfo changeInfo);

    Iterable<ApplicationLoadBalancer<ShardingKey, MetricsT>> getLoadBalancers(Region region);
    
    ApplicationLoadBalancer<ShardingKey, MetricsT> getLoadBalancer(String loadBalancerArn, Region region);

    ApplicationLoadBalancer<ShardingKey, MetricsT> getLoadBalancerByName(String name, Region region);

    /**
     * Creates an application load balancer with the name and in the region specified. The method returns once the request
     * has been responded to. The load balancer may still be in a pre-ready state. Use {@link #getApplicationLoadBalancerStatus(ApplicationLoadBalancer)}
     * to find out more.
     */
    ApplicationLoadBalancer<ShardingKey, MetricsT> createLoadBalancer(String name, Region region);

    Iterable<Listener> getListeners(ApplicationLoadBalancer<ShardingKey, MetricsT> alb);
    
    LoadBalancerState getApplicationLoadBalancerStatus(ApplicationLoadBalancer<ShardingKey, MetricsT> alb);

    Iterable<AvailabilityZone> getAvailabilityZones(Region awsRegion);

    AwsAvailabilityZone getAvailabilityZoneByName(Region region, String availabilityZoneName);

    /**
     * Deletes this load balancer and all its target groups (the target groups to which this load balancer currently
     * forwards any traffic).
     */
    void deleteLoadBalancer(ApplicationLoadBalancer<ShardingKey, MetricsT> alb);
    
    /**
     * All target groups that have the load balancer identified by the ARN as "their" load balancer which means that
     * this load balancer is forwarding traffic to all those target groups.
     */
    Iterable<TargetGroup<ShardingKey, MetricsT>> getTargetGroupsByLoadBalancerArn(Region region, String loadBalancerArn);

    /**
     * Looks up a target group by its name in a region. The main reason is to obtain the target group's ARN in order to
     * enable construction of the {@link TargetGroup} wrapper object.
     * 
     * @return {@code null} if no target group named according to the value of {@code targetGroupName} is found in the
     *         {@code region}
     */
    TargetGroup<ShardingKey, MetricsT> getTargetGroup(Region region, String targetGroupName);

    /**
     * Creates a target group with a default configuration that includes a health check URL. Stickiness is enabled with
     * the default duration of one day. The load balancing algorithm is set to {@code least_outstanding_requests}.
     * The protocol (HTTP or HTTPS) is inferred from the port: 443 means HTTPS; anything else means HTTP.
     */
    TargetGroup<ShardingKey, MetricsT> createTargetGroup(Region region, String targetGroupName, int port,
            String healthCheckPath, int healthCheckPort);

    default TargetGroup<ShardingKey, MetricsT> getTargetGroup(Region region, String targetGroupName, String targetGroupArn) {
        return new AwsTargetGroupImpl<>(this, region, targetGroupName, targetGroupArn);
    }

    software.amazon.awssdk.services.elasticloadbalancingv2.model.TargetGroup getAwsTargetGroup(Region region, String targetGroupName);

    software.amazon.awssdk.services.elasticloadbalancingv2.model.TargetGroup getAwsTargetGroupByArn(Region region, String targetGroupArn);

    Map<AwsInstance<ShardingKey, MetricsT>, TargetHealth> getTargetHealthDescriptions(TargetGroup<ShardingKey, MetricsT> targetGroup);

    <SK, MT extends ApplicationProcessMetrics> void deleteTargetGroup(TargetGroup<SK, MT> targetGroup);

    Iterable<Rule> getLoadBalancerListenerRules(Listener loadBalancerListener, Region region);

    /**
     * Use {@link Rule.Builder} to create {@link Rule} objects you'd like to set for the {@link Listener} passed as parameter.
     * Obviously, there is no need to set the {@link Rule.Builder#ruleArn(String) rule's ARN} as this is created by executing
     * the request.
     * 
     * @return the rule objects, now including the {@link Rule#ruleArn() rule ARNs}, created by this request
     */
    Iterable<Rule> createLoadBalancerListenerRules(Region region, Listener listener, Rule... rulesToAdd);

    void deleteLoadBalancerListenerRules(Region region, Rule... rulesToDelete);

    void updateLoadBalancerListenerRulePriorities(Region region, Collection<RulePriorityPair> newRulePriorities);

    void deleteLoadBalancerListener(Region region, Listener listener);

    SecurityGroup getSecurityGroup(String securityGroupId, Region region);

    void addTargetsToTargetGroup(
            TargetGroup<ShardingKey, MetricsT> targetGroup,
            Iterable<AwsInstance<ShardingKey, MetricsT>> targets);

    void removeTargetsFromTargetGroup(
            TargetGroup<ShardingKey, MetricsT> targetGroup,
            Iterable<AwsInstance<ShardingKey, MetricsT>> targets);

    LoadBalancer getAwsLoadBalancer(String loadBalancerArn, Region region);
    
    // --------------- abstract landscape view --------------
    /**
     * Obtains the reverse proxy in the given {@code region} that is used to receive (and possibly redirect to HTTPS or
     * forward to a host proxied by the reverse proxy) all HTTP requests and any HTTPS request not handled by a
     * dedicated load balancer rule, such as "cold storage" hostnames that have been archived. May return {@code null}
     * in case in the given {@code region} no such reverse proxy has been configured / set up yet.
     */
    ReverseProxyCluster<ShardingKey, MetricsT, ProcessT, RotatingFileBasedLog> getCentralReverseProxy(Region region);
    
    /**
     * Each region can have a single load balancer per {@code wildcardDomain} that is the target for any sub-domain of
     * that wildcard domain. For example, there is a dynamic load balancer for "sapsailing.com" that is the default for
     * any sub-domain that does not have a dedicated DNS entry (usually then pointing at a dedicated
     * {@link #getDNSMappedLoadBalancerFor(Region, String) DNS-mapped load balancer}). The wildcard domain is used
     * in the construction of the load balancer's name which has to be unique per region.<p>
     * 
     * This load balancer shall be used for rather short-lived scope mappings and their rules because changes become
     * effective immediately with the change, other than for DNS records, for example, which take a while to propagate
     * through the world-wide DNS infrastructure.
     * 
     * @param wildcardDomain e.g., "sapsailing.com" without leading and without trailing dot
     * 
     */
    ApplicationLoadBalancer<ShardingKey, MetricsT> getNonDNSMappedLoadBalancer(Region region, String wildcardDomain);
    
    /**
     * Creates an application load balancer (ALB) intended to serve requests for dynamically-mapped sub-domains where
     * only a wildcard DNS record exists for the domain. There is a naming rule in place such that
     * {@link #getNonDNSMappedLoadBalancer(Region, String)}, when called with an equal {@code wildcardDomain} and
     * {@code region}, will deliver the load balancer created by this call.
     */
    ApplicationLoadBalancer<ShardingKey, MetricsT> createNonDNSMappedLoadBalancer(Region region, String wildcardDomain);
    
    /**
     * Looks up the hostname in the DNS and assumes to get a load balancer CNAME record for it that exists in the {@code region}
     * specified. The load balancer is then looked up by its {@link ApplicationLoadBalancer#getDNSName() host name}.
     */
    ApplicationLoadBalancer<ShardingKey, MetricsT> getDNSMappedLoadBalancerFor(Region region, String hostname);
    
    /**
     * The default MongoDB configuration to connect to. See also {@link #MONGO_DEFAULT_REPLICA_SET_NAME} and
     * {@link #getDatabaseConfigurationForReplicaSet(Region, String)}, but expect that this could also be a
     * standalone MongoDB instance.
     */
    MongoEndpoint getDatabaseConfigurationForDefaultReplicaSet(Region region);
    
    /**
     * Computes the {@link Tags tag value} to add for the {@link #MONGO_REPLICA_SETS_TAG_NAME} tag to represent the
     * configuration of the {@code mongoProcess}. In line with
     * {@link #getDatabaseConfigurationForReplicaSet(Region, String)}, this will encode the replica set name, if any,
     * followed by a colon and the port number into the tag value.
     * 
     * @param tagsToAddTo
     *            must not be {@code null}; the {@link #MONGO_REPLICA_SETS_TAG_NAME} tag will be
     *            {@link Tags#and(String, String) added}.
     * @return the {@code tagsToAddTo} object, for chaining
     */
    Tags getTagForMongoProcess(Tags tagsToAddTo, String replicaSetName, int port);

    /**
     * Searches the region for {@link AwsInstance hosts} that are tagged with the {@link #MONGO_REPLICA_SETS_TAG_NAME}
     * tag such that the {@code mongoReplicaSetName} is part of the host's specification. For each such host found, a
     * {@link MongoProcessInReplicaSet} is constructed and added to the {@link MongoReplicaSet} returned from which the
     * called may obtain the {@link MongoReplicaSet#getInstances() replicas} and from them, e.g., the
     * {@link MongoProcess#getPort() port} and the host name
     * ({@link MongoProcess#getHost()}.{@link AwsInstance#getPrivateAddress() getPrivateAddress()}).
     * 
     * @param mongoReplicaSetName
     *            must not be {@code null}. If you're looking for a standalone {@link MongoProcess}, simply use the
     *            {@link MongoProcessImpl} constructor.
     */
    MongoReplicaSet getDatabaseConfigurationForReplicaSet(com.sap.sse.landscape.Region region, String mongoReplicaSetName);

    Iterable<MongoEndpoint> getMongoEndpoints(Region region);

    /**
     * Gets a default RabbitMQ configuration for the {@code region} specified.<p>
     * 
     * TODO For now, the method searches for accordingly-tagged instances and picks the first one it finds. We need to extend this to RabbitMQ replication.
     */
    RabbitMQEndpoint getDefaultRabbitConfiguration(AwsRegion region);

    Database getDatabase(Region region, String databaseName);

    /**
     * The region to use as the default region for instance creation, DB connectivity, reverse proxy config, ...
     */
    AwsRegion getDefaultRegion();

    /**
     * Looks for a tag with key as specified by {@code tagName} on the {@code host} specified. If found, the tag's value
     * is returned. Otherwise, the {@link Optional} returned {@link Optional#isPresent() is not present}.
     */
    Optional<String> getTag(AwsInstance<ShardingKey, MetricsT> host, String tagName);

    /**
     * Obtains all hosts with a tag named {@code tagName}, regardless the tag's value, and returns them as
     * {@link ApplicationProcessHost}s. Callers have to provide the bi-function that produces instances of the desired
     * {@link ApplicationProcess} subtype for each server directory holding a process installation on that host.
     * 
     * @param processFactoryFromHostAndServerDirectory
     *            takes the host and the server directory as arguments and is expected to produce an
     *            {@link ApplicationProcess} object of some sort.
     */
    Iterable<ApplicationProcessHost<ShardingKey, MetricsT, ProcessT>> getApplicationProcessHostsByTag(Region region,
            String tagName, BiFunction<Host, String, ProcessT> processFactoryFromHostAndServerDirectory);

    /**
     * Obtains all {@link #getApplicationProcessHostsByTag(Region, String, BiFunction) hosts} with a tag whose key is
     * specified by {@code tagName} and discovers all application server processes configured on it. These are then
     * grouped by {@link ApplicationProcess#getServerName(Optional) server name}, and using
     * {@link ApplicationProcess#getMasterServerName(Optional)} the master/replica relationships between the processes with equal server
     * name are discovered. From this, an {@link ApplicationReplicaSet} is established per server name.
     * 
     * @param processFactoryFromHostAndServerDirectory
     *            takes the host and the server directory as arguments and is expected to produce an
     *            {@link ApplicationProcess} object of some sort.
     * @param optionalTimeout
     *            an optional timeout for communicating with the application server(s) to try to read the application
     *            configuration; used, e.g., as timeout during establishing SSH connections
     */
    Iterable<ApplicationReplicaSet<ShardingKey, MetricsT, ProcessT>> getApplicationReplicaSetsByTag(Region region,
            String tagName, BiFunction<Host, String, ProcessT> processFactoryFromHostAndServerDirectory,
            Optional<Duration> optionalTimeout) throws Exception;
<<<<<<< HEAD
=======

>>>>>>> 0d1b0bf4
}<|MERGE_RESOLUTION|>--- conflicted
+++ resolved
@@ -491,8 +491,5 @@
     Iterable<ApplicationReplicaSet<ShardingKey, MetricsT, ProcessT>> getApplicationReplicaSetsByTag(Region region,
             String tagName, BiFunction<Host, String, ProcessT> processFactoryFromHostAndServerDirectory,
             Optional<Duration> optionalTimeout) throws Exception;
-<<<<<<< HEAD
-=======
-
->>>>>>> 0d1b0bf4
+
 }