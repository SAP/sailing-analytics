package com.sap.sailing.xrr.structureimport;

import java.io.FileNotFoundException;
import java.io.IOException;
import java.io.InputStream;
import java.net.URL;
import java.net.URLConnection;
import java.util.ArrayList;
import java.util.Collections;
import java.util.HashMap;
import java.util.HashSet;
import java.util.LinkedHashMap;
import java.util.List;
import java.util.Map;
import java.util.Set;
import java.util.UUID;
import java.util.logging.Logger;

import javax.xml.bind.JAXBException;

import buildstructure.BuildStructure;
import buildstructure.Fleet;
import buildstructure.RegattaStructure;
import buildstructure.Series;
import buildstructure.SetRacenumberStrategy;

import com.sap.sailing.domain.base.BoatClass;
import com.sap.sailing.domain.base.DomainFactory;
import com.sap.sailing.domain.base.Nationality;
import com.sap.sailing.domain.base.Regatta;
import com.sap.sailing.domain.base.impl.BoatImpl;
import com.sap.sailing.domain.base.impl.DynamicBoat;
import com.sap.sailing.domain.base.impl.DynamicPerson;
import com.sap.sailing.domain.base.impl.DynamicTeam;
import com.sap.sailing.domain.base.impl.PersonImpl;
import com.sap.sailing.domain.base.impl.RegattaImpl;
import com.sap.sailing.domain.base.impl.TeamImpl;
import com.sap.sailing.domain.common.Color;
import com.sap.sailing.domain.common.FleetColors;
import com.sap.sailing.domain.common.ScoringSchemeType;
import com.sap.sailing.domain.common.dto.FleetDTO;
import com.sap.sailing.domain.common.dto.RegattaCreationParametersDTO;
import com.sap.sailing.domain.common.dto.SeriesCreationParametersDTO;
import com.sap.sailing.server.operationaltransformation.AddSpecificRegatta;
import com.sap.sailing.xrr.resultimport.ParserFactory;
import com.sap.sailing.xrr.resultimport.impl.ScoreCorrectionProviderImpl;
import com.sap.sailing.xrr.schema.Boat;
import com.sap.sailing.xrr.schema.Crew;
import com.sap.sailing.xrr.schema.Division;
import com.sap.sailing.xrr.schema.Event;
import com.sap.sailing.xrr.schema.Person;
import com.sap.sailing.xrr.schema.Race;
import com.sap.sailing.xrr.schema.RegattaResults;
import com.sap.sailing.xrr.schema.Team;

import eventimport.EventImport;
import eventimport.RegattaJSON;

public class StructureImporter {
	
	private static final Logger logger = Logger.getLogger(StructureImporter.class.getName());
    private final Set<RegattaResults> results = Collections.synchronizedSet(new HashSet<RegattaResults>());
    private Map<RegattaStructureKey, Set<BuildStructure>> seriesStructuresWithFrequency = new HashMap<RegattaStructureKey, Set<BuildStructure>>(); // TODO
                                                                                                                                                   // rename
    private LinkedHashMap<String, Boat> boatForPerson;
    private final DomainFactory baseDomainFactory;
    private final SetRacenumberStrategy setRacenumberStrategy;
    private int parsedDocuments = 0;
    private boolean finished = false;

    public StructureImporter(SetRacenumberStrategy setRacenumber, DomainFactory baseDomainFactory) {
        this.setRacenumberStrategy = setRacenumber;
    	this.baseDomainFactory = baseDomainFactory;
    }
    
    public StructureImporter(DomainFactory baseDomainFactory){
    	this(null, baseDomainFactory);
    }

    public StructureImporter() {
        this(null, null);
    }

    public Iterable<RegattaJSON> parseEvent(String url) {
        return new EventImport().getRegattas(url);
    }

    public Iterable<Regatta> getRegattas(Iterable<RegattaJSON> regattas, DomainFactory baseDomainFactory) {
        parseRegattas(regattas);
        Set<Regatta> addSpecificRegattas = new HashSet<Regatta>();
        BuildStructure buildStructure = new BuildStructure(null);
        for (RegattaResults result : results) {
            Set<Race> races = new HashSet<Race>();
            Event event = (Event) result.getPersonOrBoatOrTeam().get(result.getPersonOrBoatOrTeam().size() - 1); // needs
                                                                                                                 // to
                                                                                                                 // be
                                                                                                                 // changed
            Iterable<Object> raceOrDevisionOrRegattaSeriesResults = event.getRaceOrDivisionOrRegattaSeriesResult();

            for (Object raceOrDevisionOrRegattaSeriesResult : raceOrDevisionOrRegattaSeriesResults) {
                races.add((Race) raceOrDevisionOrRegattaSeriesResult);
            }
            buildStructure = new BuildStructure(races);
            // analyseStructure(structure);
            LinkedHashMap<String, SeriesCreationParametersDTO> seriesCreationParams = setSeriesCreationParameters(
                    buildStructure, false, false, false, null);
            this.baseDomainFactory = baseDomainFactory;
            addSpecificRegattas.add((Regatta) new AddSpecificRegatta(RegattaImpl.getDefaultName(event.getTitle(),
                    ((Division) event.getRaceOrDivisionOrRegattaSeriesResult().get(0)).getTitle()), ((Division) event
                    .getRaceOrDivisionOrRegattaSeriesResult().get(0)).getTitle(), event.getEventID(),
                    new RegattaCreationParametersDTO(seriesCreationParams), false, this.baseDomainFactory
<<<<<<< HEAD
                            .createScoringScheme(ScoringSchemeType.LOW_POINT), null /* courseAreaUUID */, true));
=======
                            .createScoringScheme(ScoringSchemeType.LOW_POINT), null /*courseAreaUUID*/, true));
            
            for (Object raceOrDevisionOrRegattaSeriesResult: raceOrDevisionOrRegattaSeriesResults) {
                races.add((Race) raceOrDevisionOrRegattaSeriesResult);
            }

            BuildStructure structure = new BuildStructure(races);
//            analyseStructure(structure);
            buildStructures.add(structure);
        }
        return seriesStructuresWithFrequency;
    }
    
    public Iterable<Regatta> getRegattas() {

        Set<Regatta> addSpecificRegattas = new HashSet<Regatta>();

        for (int i = 0; i < results.size(); i++) {


>>>>>>> 6be5a024
        }
        return addSpecificRegattas;
    }

    private Iterable<RegattaResults> parseRegattas(final Iterable<RegattaJSON> selectedRegattas) {
    	final Set<RegattaResults> result = new HashSet<RegattaResults>();
    	Set<Thread> threads = new HashSet<Thread>();
        for (final RegattaJSON selectedRegatta : selectedRegattas) {
<<<<<<< HEAD
            new Thread("XRR Importer " + selectedRegatta.getName()) {
=======
        	Thread thread = new Thread("XRR Importer "+selectedRegatta.getName()) {
>>>>>>> 6be5a024
                @Override
                public void run() {
                    try {
                        result.add(parseRegattaXML(selectedRegatta.getXrrEntriesUrl()));
                    } catch (JAXBException | IOException e) {
<<<<<<< HEAD
                        e.printStackTrace(); // TODO
=======
                    	logger.info("Parse error during XRR import. Ignoring document "+selectedRegatta.getName());
>>>>>>> 6be5a024
                    }
                    parsedDocuments++;
                }
            };
            thread.start();
            threads.add(thread);
        }
        while (true) {
            try {
                for (Thread thread : threads) {
					thread.join();
				}
                break;
            }
            catch (InterruptedException e) {
            	//not all Regattas have been parsed
            }
        }
        return result;
    }

    public Map<RegattaStructureKey, Set<BuildStructure>> getRegattaStructures(List<String> regattaNames) {
        return seriesStructuresWithFrequency;
    }

    // public void analyseStructure(BuildStructure structure) {
    // Map<String,String> seriesAndFleets = new HashMap<String,String>();
    // for (Series series : structure.getRegattaStructure().getSeries()) {
    // seriesAndFleets.add(series.getSeries());
    // for (Fleet fleet : series.getFleets()) {
    // seriesAndFleets.add(fleet.getColor());
    // }
    // }
    // RegattaStructureKey regattaStructureKey = new RegattaStructureKey(seriesAndFleets);
    //
    // if (!seriesAndFleets.isEmpty()) {
    // if (seriesStructuresWithFrequency.containsKey(regattaStructureKey)) {
    // seriesStructuresWithFrequency.get(regattaStructureKey).add(structure);
    // } else {
    // Set<BuildStructure> buildStructures = new HashSet<BuildStructure>();
    // buildStructures.add(structure);
    // seriesStructuresWithFrequency.put(regattaStructureKey, buildStructures);
    // }
    // }
    //
    // }

    private LinkedHashMap<String, SeriesCreationParametersDTO> setSeriesCreationParameters(BuildStructure structure,
            boolean firstColumnIsNonDiscardableCarryForward, boolean hasSplitFleetContiguousScoring,
            boolean startswithZeroScore, int[] discardingThresholds) {
        LinkedHashMap<String, SeriesCreationParametersDTO> seriesCreationParams = new LinkedHashMap<String, SeriesCreationParametersDTO>();
        RegattaStructure regattaStructure = structure.getRegattaStructure();
        if (regattaStructure != null) {
            int index = 0;
            for (Series raceType : regattaStructure.getSeries()) {
                List<FleetDTO> fleets = getFleets(raceType.getFleets());
                setRaceNames(index, raceType, raceType.getFleets());
                seriesCreationParams.put(raceType.getSeries(), new SeriesCreationParametersDTO(fleets,
                /* medal */raceType.isMedal(), startswithZeroScore, firstColumnIsNonDiscardableCarryForward,
                        discardingThresholds, hasSplitFleetContiguousScoring));
                index++;
            }
        }
        return seriesCreationParams;
    }

<<<<<<< HEAD
    private List<String> setRaceNames(int i, Series raceType, List<Fleet> fleets) {
        List<String> raceNames = new ArrayList<String>();
        // set Racenumbers for each series
        Race[] races = fleets.get(raceType.getMaxIndex()).getRaces();
        for (Race race : races) {
            setRacenumberStrategy.setRacenumber(race, raceType, i, raceNames);
=======
    private void setRaceNames(int i, Series raceType, ArrayList<Fleet> fleets) {
        // set Racenumbers for each series
        Race[] races = fleets.get(raceType.getMaxIndex()).getRaces();
        for(Race race : races){
            setRacenumberStrategy.setRacenumber(race, raceType, i);
>>>>>>> 6be5a024
        }
    }

    private List<FleetDTO> getFleets(List<Fleet> fleets) {
        List<FleetDTO> fleetsDTO = new ArrayList<FleetDTO>();
        String fleetColor = "";
        if (fleets.size() <= 1) {
            fleetColor = "Default";
        } else {
            int index = 0;
            for (Fleet fleet : fleets) {
                fleetColor = fleet.getColor();
                FleetDTO fleetDTO = new FleetDTO(fleetColor, index, getColorFromString(fleetColor));
                fleetsDTO.add(fleetDTO);
                index++;
            }
        }
        return fleetsDTO;
    }

    private Color getColorFromString(final String colorString) {
        Color result = null;
        for (FleetColors fleetColor : FleetColors.values()) {
            if (fleetColor.name().equalsIgnoreCase(colorString)) {
                result = fleetColor.getColor();
                break;
            }
        }
        if (result == null) {
            result = Color.BLACK;
        }
        return result;
    }

    public void setCompetitors(Set<RegattaResults> results, RegattaJSON event) {

    	for(RegattaResults result : results){
            BoatClass boatClass = null;

            boatClass = getBoatClass(event);

            Iterable<Object> personOrBoatOrTeam = result.getPersonOrBoatOrTeam();

            setBoatsAndTeamsForPerson(personOrBoatOrTeam);

            for (Object obj : personOrBoatOrTeam) {
                if (obj instanceof Person) {
                    Person person = (Person) obj;
                    String idAsString = person.getPersonID();

                    String name = person.getGivenName() + " " + person.getFamilyName();
                    Color color = null;
                    Nationality nationality = (person.getNOC() == null) ? null : getNationality(person.getNOC()
                            .toString());

                    BoatAndTeam boatAndTeam = getBoatAndTeam(idAsString, name, nationality, boatClass);

                    baseDomainFactory.convertToCompetitorDTO(baseDomainFactory.getOrCreateCompetitor(
                            UUID.fromString(idAsString), name, color, boatAndTeam.getTeam(), boatAndTeam.getBoat()));
                } else {
                    break;
                }
            }
        }

    }

    private BoatClass getBoatClass(RegattaJSON regatta) {
        BoatClass boatClass;
        if (regatta.getBoatClass() != null) {
            boatClass = baseDomainFactory.getOrCreateBoatClass(regatta.getBoatClass());
        } else {
            boatClass = baseDomainFactory.getOrCreateBoatClass("default");
        }
        return boatClass;
    }

    private Nationality getNationality(String country) {
        return baseDomainFactory.getOrCreateNationality(country);
    }

    private void setBoatsAndTeamsForPerson(Iterable<Object> personOrBoatOrTeam) {

        boatForPerson = new LinkedHashMap<String, Boat>();
        LinkedHashMap<String, Team> teamForBoat = new LinkedHashMap<String, Team>();

        for (Object obj : personOrBoatOrTeam) {
            if (obj instanceof Team) {
                teamForBoat.put(((Team) obj).getBoatID(), (Team) obj);
            }
        }

        for (Object obj : personOrBoatOrTeam) {
            if (obj instanceof Boat) {
                Team team = teamForBoat.get(((Boat) obj).getBoatID());

                ArrayList<Crew> crew = (ArrayList<Crew>) team.getCrew();
                for (Crew person : crew) {
                    boatForPerson.put(person.getPersonID(), (Boat) obj);
                }
            }
        }

    }

    private BoatAndTeam getBoatAndTeam(String idAsString, String name, Nationality nationality, BoatClass boatClass) {

        DynamicBoat boat = createBoat(name, boatForPerson.get(idAsString), boatClass);
        if (nationality == null) {
            nationality = createNationalityFromSailID(boat.getSailID());
        }
        DynamicTeam team = createTeam(name, nationality);
        return new BoatAndTeam(boat, team);
    }

    private Nationality createNationalityFromSailID(String sailID) {
        String country = "";
        if (sailID.length() >= 3) {
            for (int i = 0; i < 3; i++) {
                country += sailID.charAt(i);
            }

            return getNationality(country);
        }
        return null;
    }

    private DynamicBoat createBoat(String name, Boat boat, BoatClass boatClass) {

        DynamicBoat boat1 = new BoatImpl(name + " boat", boatClass, boat.getSailNumber());
        return boat1;
    }

    private DynamicTeam createTeam(String name, Nationality nationality) {
        DynamicPerson sailor = new PersonImpl(name, nationality, null, null);
        DynamicTeam team = new TeamImpl(name + " team", Collections.singleton(sailor), null);
        return team;
    }

    private RegattaResults parseRegattaXML(String url) throws FileNotFoundException, JAXBException, IOException {
        return ParserFactory.INSTANCE.createParser(getInputStream(url), "").parse();
    }

    private InputStream getInputStream(String url) throws FileNotFoundException, IOException {
        URLConnection connection = new URL(url).openConnection();
        return connection.getInputStream();
    }

    public int getProgress() {
        return parsedDocuments;
    }

    public boolean isFinished() {
        return finished;
    }

    public void setFinished(boolean finished) {
        this.finished = finished;
    }
}
<|MERGE_RESOLUTION|>--- conflicted
+++ resolved
@@ -1,398 +1,338 @@
-package com.sap.sailing.xrr.structureimport;
-
-import java.io.FileNotFoundException;
-import java.io.IOException;
-import java.io.InputStream;
-import java.net.URL;
-import java.net.URLConnection;
-import java.util.ArrayList;
-import java.util.Collections;
-import java.util.HashMap;
-import java.util.HashSet;
-import java.util.LinkedHashMap;
-import java.util.List;
-import java.util.Map;
-import java.util.Set;
-import java.util.UUID;
-import java.util.logging.Logger;
-
-import javax.xml.bind.JAXBException;
-
-import buildstructure.BuildStructure;
-import buildstructure.Fleet;
-import buildstructure.RegattaStructure;
-import buildstructure.Series;
-import buildstructure.SetRacenumberStrategy;
-
-import com.sap.sailing.domain.base.BoatClass;
-import com.sap.sailing.domain.base.DomainFactory;
-import com.sap.sailing.domain.base.Nationality;
-import com.sap.sailing.domain.base.Regatta;
-import com.sap.sailing.domain.base.impl.BoatImpl;
-import com.sap.sailing.domain.base.impl.DynamicBoat;
-import com.sap.sailing.domain.base.impl.DynamicPerson;
-import com.sap.sailing.domain.base.impl.DynamicTeam;
-import com.sap.sailing.domain.base.impl.PersonImpl;
-import com.sap.sailing.domain.base.impl.RegattaImpl;
-import com.sap.sailing.domain.base.impl.TeamImpl;
-import com.sap.sailing.domain.common.Color;
-import com.sap.sailing.domain.common.FleetColors;
-import com.sap.sailing.domain.common.ScoringSchemeType;
-import com.sap.sailing.domain.common.dto.FleetDTO;
-import com.sap.sailing.domain.common.dto.RegattaCreationParametersDTO;
-import com.sap.sailing.domain.common.dto.SeriesCreationParametersDTO;
-import com.sap.sailing.server.operationaltransformation.AddSpecificRegatta;
-import com.sap.sailing.xrr.resultimport.ParserFactory;
-import com.sap.sailing.xrr.resultimport.impl.ScoreCorrectionProviderImpl;
-import com.sap.sailing.xrr.schema.Boat;
-import com.sap.sailing.xrr.schema.Crew;
-import com.sap.sailing.xrr.schema.Division;
-import com.sap.sailing.xrr.schema.Event;
-import com.sap.sailing.xrr.schema.Person;
-import com.sap.sailing.xrr.schema.Race;
-import com.sap.sailing.xrr.schema.RegattaResults;
-import com.sap.sailing.xrr.schema.Team;
-
-import eventimport.EventImport;
-import eventimport.RegattaJSON;
-
-public class StructureImporter {
-	
-	private static final Logger logger = Logger.getLogger(StructureImporter.class.getName());
-    private final Set<RegattaResults> results = Collections.synchronizedSet(new HashSet<RegattaResults>());
-    private Map<RegattaStructureKey, Set<BuildStructure>> seriesStructuresWithFrequency = new HashMap<RegattaStructureKey, Set<BuildStructure>>(); // TODO
-                                                                                                                                                   // rename
-    private LinkedHashMap<String, Boat> boatForPerson;
-    private final DomainFactory baseDomainFactory;
-    private final SetRacenumberStrategy setRacenumberStrategy;
-    private int parsedDocuments = 0;
-    private boolean finished = false;
-
-    public StructureImporter(SetRacenumberStrategy setRacenumber, DomainFactory baseDomainFactory) {
-        this.setRacenumberStrategy = setRacenumber;
-    	this.baseDomainFactory = baseDomainFactory;
-    }
-    
-    public StructureImporter(DomainFactory baseDomainFactory){
-    	this(null, baseDomainFactory);
-    }
-
-    public StructureImporter() {
-        this(null, null);
-    }
-
-    public Iterable<RegattaJSON> parseEvent(String url) {
-        return new EventImport().getRegattas(url);
-    }
-
-    public Iterable<Regatta> getRegattas(Iterable<RegattaJSON> regattas, DomainFactory baseDomainFactory) {
-        parseRegattas(regattas);
-        Set<Regatta> addSpecificRegattas = new HashSet<Regatta>();
-        BuildStructure buildStructure = new BuildStructure(null);
-        for (RegattaResults result : results) {
-            Set<Race> races = new HashSet<Race>();
-            Event event = (Event) result.getPersonOrBoatOrTeam().get(result.getPersonOrBoatOrTeam().size() - 1); // needs
-                                                                                                                 // to
-                                                                                                                 // be
-                                                                                                                 // changed
-            Iterable<Object> raceOrDevisionOrRegattaSeriesResults = event.getRaceOrDivisionOrRegattaSeriesResult();
-
-            for (Object raceOrDevisionOrRegattaSeriesResult : raceOrDevisionOrRegattaSeriesResults) {
-                races.add((Race) raceOrDevisionOrRegattaSeriesResult);
-            }
-            buildStructure = new BuildStructure(races);
-            // analyseStructure(structure);
-            LinkedHashMap<String, SeriesCreationParametersDTO> seriesCreationParams = setSeriesCreationParameters(
-                    buildStructure, false, false, false, null);
-            this.baseDomainFactory = baseDomainFactory;
-            addSpecificRegattas.add((Regatta) new AddSpecificRegatta(RegattaImpl.getDefaultName(event.getTitle(),
-                    ((Division) event.getRaceOrDivisionOrRegattaSeriesResult().get(0)).getTitle()), ((Division) event
-                    .getRaceOrDivisionOrRegattaSeriesResult().get(0)).getTitle(), event.getEventID(),
-                    new RegattaCreationParametersDTO(seriesCreationParams), false, this.baseDomainFactory
-<<<<<<< HEAD
-                            .createScoringScheme(ScoringSchemeType.LOW_POINT), null /* courseAreaUUID */, true));
-=======
-                            .createScoringScheme(ScoringSchemeType.LOW_POINT), null /*courseAreaUUID*/, true));
-            
-            for (Object raceOrDevisionOrRegattaSeriesResult: raceOrDevisionOrRegattaSeriesResults) {
-                races.add((Race) raceOrDevisionOrRegattaSeriesResult);
-            }
-
-            BuildStructure structure = new BuildStructure(races);
-//            analyseStructure(structure);
-            buildStructures.add(structure);
-        }
-        return seriesStructuresWithFrequency;
-    }
-    
-    public Iterable<Regatta> getRegattas() {
-
-        Set<Regatta> addSpecificRegattas = new HashSet<Regatta>();
-
-        for (int i = 0; i < results.size(); i++) {
-
-
->>>>>>> 6be5a024
-        }
-        return addSpecificRegattas;
-    }
-
-    private Iterable<RegattaResults> parseRegattas(final Iterable<RegattaJSON> selectedRegattas) {
-    	final Set<RegattaResults> result = new HashSet<RegattaResults>();
-    	Set<Thread> threads = new HashSet<Thread>();
-        for (final RegattaJSON selectedRegatta : selectedRegattas) {
-<<<<<<< HEAD
-            new Thread("XRR Importer " + selectedRegatta.getName()) {
-=======
-        	Thread thread = new Thread("XRR Importer "+selectedRegatta.getName()) {
->>>>>>> 6be5a024
-                @Override
-                public void run() {
-                    try {
-                        result.add(parseRegattaXML(selectedRegatta.getXrrEntriesUrl()));
-                    } catch (JAXBException | IOException e) {
-<<<<<<< HEAD
-                        e.printStackTrace(); // TODO
-=======
-                    	logger.info("Parse error during XRR import. Ignoring document "+selectedRegatta.getName());
->>>>>>> 6be5a024
-                    }
-                    parsedDocuments++;
-                }
-            };
-            thread.start();
-            threads.add(thread);
-        }
-        while (true) {
-            try {
-                for (Thread thread : threads) {
-					thread.join();
-				}
-                break;
-            }
-            catch (InterruptedException e) {
-            	//not all Regattas have been parsed
-            }
-        }
-        return result;
-    }
-
-    public Map<RegattaStructureKey, Set<BuildStructure>> getRegattaStructures(List<String> regattaNames) {
-        return seriesStructuresWithFrequency;
-    }
-
-    // public void analyseStructure(BuildStructure structure) {
-    // Map<String,String> seriesAndFleets = new HashMap<String,String>();
-    // for (Series series : structure.getRegattaStructure().getSeries()) {
-    // seriesAndFleets.add(series.getSeries());
-    // for (Fleet fleet : series.getFleets()) {
-    // seriesAndFleets.add(fleet.getColor());
-    // }
-    // }
-    // RegattaStructureKey regattaStructureKey = new RegattaStructureKey(seriesAndFleets);
-    //
-    // if (!seriesAndFleets.isEmpty()) {
-    // if (seriesStructuresWithFrequency.containsKey(regattaStructureKey)) {
-    // seriesStructuresWithFrequency.get(regattaStructureKey).add(structure);
-    // } else {
-    // Set<BuildStructure> buildStructures = new HashSet<BuildStructure>();
-    // buildStructures.add(structure);
-    // seriesStructuresWithFrequency.put(regattaStructureKey, buildStructures);
-    // }
-    // }
-    //
-    // }
-
-    private LinkedHashMap<String, SeriesCreationParametersDTO> setSeriesCreationParameters(BuildStructure structure,
-            boolean firstColumnIsNonDiscardableCarryForward, boolean hasSplitFleetContiguousScoring,
-            boolean startswithZeroScore, int[] discardingThresholds) {
-        LinkedHashMap<String, SeriesCreationParametersDTO> seriesCreationParams = new LinkedHashMap<String, SeriesCreationParametersDTO>();
-        RegattaStructure regattaStructure = structure.getRegattaStructure();
-        if (regattaStructure != null) {
-            int index = 0;
-            for (Series raceType : regattaStructure.getSeries()) {
-                List<FleetDTO> fleets = getFleets(raceType.getFleets());
-                setRaceNames(index, raceType, raceType.getFleets());
-                seriesCreationParams.put(raceType.getSeries(), new SeriesCreationParametersDTO(fleets,
-                /* medal */raceType.isMedal(), startswithZeroScore, firstColumnIsNonDiscardableCarryForward,
-                        discardingThresholds, hasSplitFleetContiguousScoring));
-                index++;
-            }
-        }
-        return seriesCreationParams;
-    }
-
-<<<<<<< HEAD
-    private List<String> setRaceNames(int i, Series raceType, List<Fleet> fleets) {
-        List<String> raceNames = new ArrayList<String>();
-        // set Racenumbers for each series
-        Race[] races = fleets.get(raceType.getMaxIndex()).getRaces();
-        for (Race race : races) {
-            setRacenumberStrategy.setRacenumber(race, raceType, i, raceNames);
-=======
-    private void setRaceNames(int i, Series raceType, ArrayList<Fleet> fleets) {
-        // set Racenumbers for each series
-        Race[] races = fleets.get(raceType.getMaxIndex()).getRaces();
-        for(Race race : races){
-            setRacenumberStrategy.setRacenumber(race, raceType, i);
->>>>>>> 6be5a024
-        }
-    }
-
-    private List<FleetDTO> getFleets(List<Fleet> fleets) {
-        List<FleetDTO> fleetsDTO = new ArrayList<FleetDTO>();
-        String fleetColor = "";
-        if (fleets.size() <= 1) {
-            fleetColor = "Default";
-        } else {
-            int index = 0;
-            for (Fleet fleet : fleets) {
-                fleetColor = fleet.getColor();
-                FleetDTO fleetDTO = new FleetDTO(fleetColor, index, getColorFromString(fleetColor));
-                fleetsDTO.add(fleetDTO);
-                index++;
-            }
-        }
-        return fleetsDTO;
-    }
-
-    private Color getColorFromString(final String colorString) {
-        Color result = null;
-        for (FleetColors fleetColor : FleetColors.values()) {
-            if (fleetColor.name().equalsIgnoreCase(colorString)) {
-                result = fleetColor.getColor();
-                break;
-            }
-        }
-        if (result == null) {
-            result = Color.BLACK;
-        }
-        return result;
-    }
-
-    public void setCompetitors(Set<RegattaResults> results, RegattaJSON event) {
-
-    	for(RegattaResults result : results){
-            BoatClass boatClass = null;
-
-            boatClass = getBoatClass(event);
-
-            Iterable<Object> personOrBoatOrTeam = result.getPersonOrBoatOrTeam();
-
-            setBoatsAndTeamsForPerson(personOrBoatOrTeam);
-
-            for (Object obj : personOrBoatOrTeam) {
-                if (obj instanceof Person) {
-                    Person person = (Person) obj;
-                    String idAsString = person.getPersonID();
-
-                    String name = person.getGivenName() + " " + person.getFamilyName();
-                    Color color = null;
-                    Nationality nationality = (person.getNOC() == null) ? null : getNationality(person.getNOC()
-                            .toString());
-
-                    BoatAndTeam boatAndTeam = getBoatAndTeam(idAsString, name, nationality, boatClass);
-
-                    baseDomainFactory.convertToCompetitorDTO(baseDomainFactory.getOrCreateCompetitor(
-                            UUID.fromString(idAsString), name, color, boatAndTeam.getTeam(), boatAndTeam.getBoat()));
-                } else {
-                    break;
-                }
-            }
-        }
-
-    }
-
-    private BoatClass getBoatClass(RegattaJSON regatta) {
-        BoatClass boatClass;
-        if (regatta.getBoatClass() != null) {
-            boatClass = baseDomainFactory.getOrCreateBoatClass(regatta.getBoatClass());
-        } else {
-            boatClass = baseDomainFactory.getOrCreateBoatClass("default");
-        }
-        return boatClass;
-    }
-
-    private Nationality getNationality(String country) {
-        return baseDomainFactory.getOrCreateNationality(country);
-    }
-
-    private void setBoatsAndTeamsForPerson(Iterable<Object> personOrBoatOrTeam) {
-
-        boatForPerson = new LinkedHashMap<String, Boat>();
-        LinkedHashMap<String, Team> teamForBoat = new LinkedHashMap<String, Team>();
-
-        for (Object obj : personOrBoatOrTeam) {
-            if (obj instanceof Team) {
-                teamForBoat.put(((Team) obj).getBoatID(), (Team) obj);
-            }
-        }
-
-        for (Object obj : personOrBoatOrTeam) {
-            if (obj instanceof Boat) {
-                Team team = teamForBoat.get(((Boat) obj).getBoatID());
-
-                ArrayList<Crew> crew = (ArrayList<Crew>) team.getCrew();
-                for (Crew person : crew) {
-                    boatForPerson.put(person.getPersonID(), (Boat) obj);
-                }
-            }
-        }
-
-    }
-
-    private BoatAndTeam getBoatAndTeam(String idAsString, String name, Nationality nationality, BoatClass boatClass) {
-
-        DynamicBoat boat = createBoat(name, boatForPerson.get(idAsString), boatClass);
-        if (nationality == null) {
-            nationality = createNationalityFromSailID(boat.getSailID());
-        }
-        DynamicTeam team = createTeam(name, nationality);
-        return new BoatAndTeam(boat, team);
-    }
-
-    private Nationality createNationalityFromSailID(String sailID) {
-        String country = "";
-        if (sailID.length() >= 3) {
-            for (int i = 0; i < 3; i++) {
-                country += sailID.charAt(i);
-            }
-
-            return getNationality(country);
-        }
-        return null;
-    }
-
-    private DynamicBoat createBoat(String name, Boat boat, BoatClass boatClass) {
-
-        DynamicBoat boat1 = new BoatImpl(name + " boat", boatClass, boat.getSailNumber());
-        return boat1;
-    }
-
-    private DynamicTeam createTeam(String name, Nationality nationality) {
-        DynamicPerson sailor = new PersonImpl(name, nationality, null, null);
-        DynamicTeam team = new TeamImpl(name + " team", Collections.singleton(sailor), null);
-        return team;
-    }
-
-    private RegattaResults parseRegattaXML(String url) throws FileNotFoundException, JAXBException, IOException {
-        return ParserFactory.INSTANCE.createParser(getInputStream(url), "").parse();
-    }
-
-    private InputStream getInputStream(String url) throws FileNotFoundException, IOException {
-        URLConnection connection = new URL(url).openConnection();
-        return connection.getInputStream();
-    }
-
-    public int getProgress() {
-        return parsedDocuments;
-    }
-
-    public boolean isFinished() {
-        return finished;
-    }
-
-    public void setFinished(boolean finished) {
-        this.finished = finished;
-    }
-}
+package com.sap.sailing.xrr.structureimport;
+
+import java.io.FileNotFoundException;
+import java.io.IOException;
+import java.io.InputStream;
+import java.net.URL;
+import java.net.URLConnection;
+import java.util.ArrayList;
+import java.util.Collections;
+import java.util.HashMap;
+import java.util.HashSet;
+import java.util.LinkedHashMap;
+import java.util.List;
+import java.util.Map;
+import java.util.Set;
+import java.util.UUID;
+import java.util.logging.Logger;
+
+import javax.xml.bind.JAXBException;
+
+import buildstructure.BuildStructure;
+import buildstructure.Fleet;
+import buildstructure.RegattaStructure;
+import buildstructure.Series;
+import buildstructure.SetRacenumberStrategy;
+
+import com.sap.sailing.domain.base.BoatClass;
+import com.sap.sailing.domain.base.DomainFactory;
+import com.sap.sailing.domain.base.Nationality;
+import com.sap.sailing.domain.base.Regatta;
+import com.sap.sailing.domain.base.impl.BoatImpl;
+import com.sap.sailing.domain.base.impl.DynamicBoat;
+import com.sap.sailing.domain.base.impl.DynamicPerson;
+import com.sap.sailing.domain.base.impl.DynamicTeam;
+import com.sap.sailing.domain.base.impl.PersonImpl;
+import com.sap.sailing.domain.base.impl.RegattaImpl;
+import com.sap.sailing.domain.base.impl.TeamImpl;
+import com.sap.sailing.domain.common.Color;
+import com.sap.sailing.domain.common.FleetColors;
+import com.sap.sailing.domain.common.ScoringSchemeType;
+import com.sap.sailing.domain.common.dto.FleetDTO;
+import com.sap.sailing.domain.common.dto.RegattaCreationParametersDTO;
+import com.sap.sailing.domain.common.dto.SeriesCreationParametersDTO;
+import com.sap.sailing.server.operationaltransformation.AddSpecificRegatta;
+import com.sap.sailing.xrr.resultimport.ParserFactory;
+import com.sap.sailing.xrr.resultimport.impl.ScoreCorrectionProviderImpl;
+import com.sap.sailing.xrr.schema.Boat;
+import com.sap.sailing.xrr.schema.Crew;
+import com.sap.sailing.xrr.schema.Division;
+import com.sap.sailing.xrr.schema.Event;
+import com.sap.sailing.xrr.schema.Person;
+import com.sap.sailing.xrr.schema.Race;
+import com.sap.sailing.xrr.schema.RegattaResults;
+import com.sap.sailing.xrr.schema.Team;
+
+import eventimport.EventImport;
+import eventimport.RegattaJSON;
+
+public class StructureImporter {
+
+    private static final Logger logger = Logger.getLogger(StructureImporter.class.getName());
+    private final Set<RegattaResults> results = Collections.synchronizedSet(new HashSet<RegattaResults>());
+    private Map<RegattaStructureKey, Set<BuildStructure>> seriesStructuresWithFrequency = new HashMap<RegattaStructureKey, Set<BuildStructure>>(); // TODO
+                                                                                                                                                   // rename
+    private LinkedHashMap<String, Boat> boatForPerson;
+    private final DomainFactory baseDomainFactory;
+    private final SetRacenumberStrategy setRacenumberStrategy;
+    private int parsedDocuments = 0;
+    private boolean finished = false;
+
+    public StructureImporter(SetRacenumberStrategy setRacenumber, DomainFactory baseDomainFactory) {
+        this.setRacenumberStrategy = setRacenumber;
+        this.baseDomainFactory = baseDomainFactory;
+    }
+
+    public StructureImporter(DomainFactory baseDomainFactory) {
+        this(null, baseDomainFactory);
+    }
+
+    public StructureImporter() {
+        this(null, null);
+    }
+
+    public Iterable<RegattaJSON> parseEvent(String url) {
+        return new EventImport().getRegattas(url);
+    }
+
+    public Iterable<Regatta> getRegattas(Iterable<RegattaJSON> regattas) {
+        parseRegattas(regattas);
+        Set<Regatta> addSpecificRegattas = new HashSet<Regatta>();
+        BuildStructure buildStructure = new BuildStructure(null);
+        for (RegattaResults result : results) {
+            Set<Race> races = new HashSet<Race>();
+            //assuming that the last element in getPersonOrBoatOrTeam is an event
+            Event event = (Event) result.getPersonOrBoatOrTeam().get(result.getPersonOrBoatOrTeam().size() - 1); 
+            Iterable<Object> raceOrDevisionOrRegattaSeriesResults = event.getRaceOrDivisionOrRegattaSeriesResult();
+            for (Object raceOrDevisionOrRegattaSeriesResult : raceOrDevisionOrRegattaSeriesResults) {
+                races.add((Race) raceOrDevisionOrRegattaSeriesResult);
+            }
+            buildStructure = new BuildStructure(races);
+            // analyseStructure(structure);
+            LinkedHashMap<String, SeriesCreationParametersDTO> seriesCreationParams = setSeriesCreationParameters(
+                    buildStructure, false, false, false, null);
+            addSpecificRegattas.add((Regatta) new AddSpecificRegatta(RegattaImpl.getDefaultName(event.getTitle(),
+                    ((Division) event.getRaceOrDivisionOrRegattaSeriesResult().get(0)).getTitle()), ((Division) event
+                    .getRaceOrDivisionOrRegattaSeriesResult().get(0)).getTitle(), event.getEventID(),
+                    new RegattaCreationParametersDTO(seriesCreationParams), false, this.baseDomainFactory
+                            .createScoringScheme(ScoringSchemeType.LOW_POINT), null /* courseAreaUUID */, true));
+        }
+        return addSpecificRegattas;
+    }
+
+    private Iterable<RegattaResults> parseRegattas(final Iterable<RegattaJSON> selectedRegattas) {
+        final Set<RegattaResults> result = new HashSet<RegattaResults>();
+        Set<Thread> threads = new HashSet<Thread>();
+        for (final RegattaJSON selectedRegatta : selectedRegattas) {
+            Thread thread = new Thread("XRR Importer " + selectedRegatta.getName()) {
+                @Override
+                public void run() {
+                    try {
+                        result.add(parseRegattaXML(selectedRegatta.getXrrEntriesUrl()));
+                    } catch (JAXBException | IOException e) {
+                        logger.info("Parse error during XRR import. Ignoring document " + selectedRegatta.getName());
+                    }
+                    parsedDocuments++;
+                }
+            };
+            thread.start();
+            threads.add(thread);
+        }
+        while (true) {
+            try {
+                for (Thread thread : threads) {
+                    thread.join();
+                }
+                break;
+            } catch (InterruptedException e) {
+                // not all Regattas have been parsed
+            }
+        }
+        return result;
+    }
+
+    public Map<RegattaStructureKey, Set<BuildStructure>> getRegattaStructures(List<String> regattaNames) {
+        return seriesStructuresWithFrequency;
+    }
+
+    // public void analyseStructure(BuildStructure structure) {
+    // Map<String,String> seriesAndFleets = new HashMap<String,String>();
+    // for (Series series : structure.getRegattaStructure().getSeries()) {
+    // seriesAndFleets.add(series.getSeries());
+    // for (Fleet fleet : series.getFleets()) {
+    // seriesAndFleets.add(fleet.getColor());
+    // }
+    // }
+    // RegattaStructureKey regattaStructureKey = new RegattaStructureKey(seriesAndFleets);
+    //
+    // if (!seriesAndFleets.isEmpty()) {
+    // if (seriesStructuresWithFrequency.containsKey(regattaStructureKey)) {
+    // seriesStructuresWithFrequency.get(regattaStructureKey).add(structure);
+    // } else {
+    // Set<BuildStructure> buildStructures = new HashSet<BuildStructure>();
+    // buildStructures.add(structure);
+    // seriesStructuresWithFrequency.put(regattaStructureKey, buildStructures);
+    // }
+    // }
+    //
+    // }
+
+    private LinkedHashMap<String, SeriesCreationParametersDTO> setSeriesCreationParameters(BuildStructure structure,
+            boolean firstColumnIsNonDiscardableCarryForward, boolean hasSplitFleetContiguousScoring,
+            boolean startswithZeroScore, int[] discardingThresholds) {
+        LinkedHashMap<String, SeriesCreationParametersDTO> seriesCreationParams = new LinkedHashMap<String, SeriesCreationParametersDTO>();
+        RegattaStructure regattaStructure = structure.getRegattaStructure();
+        if (regattaStructure != null) {
+            int index = 0;
+            for (Series raceType : regattaStructure.getSeries()) {
+                List<FleetDTO> fleets = getFleets(raceType.getFleets());
+                setRaceNames(index, raceType, raceType.getFleets());
+                seriesCreationParams.put(raceType.getSeries(), new SeriesCreationParametersDTO(fleets,
+                /* medal */raceType.isMedal(), startswithZeroScore, firstColumnIsNonDiscardableCarryForward,
+                        discardingThresholds, hasSplitFleetContiguousScoring));
+                index++;
+            }
+        }
+        return seriesCreationParams;
+    }
+
+    private void setRaceNames(int i, Series raceType, List<Fleet> fleets) {
+        // set Racenumbers for each series
+        Race[] races = fleets.get(raceType.getMaxIndex()).getRaces();
+        for (Race race : races) {
+            setRacenumberStrategy.setRacenumber(race, raceType, i);
+        }
+    }
+
+    private List<FleetDTO> getFleets(List<Fleet> fleets) {
+        List<FleetDTO> fleetsDTO = new ArrayList<FleetDTO>();
+        String fleetColor = "";
+        if (fleets.size() <= 1) {
+            fleetColor = "Default";
+        } else {
+            int index = 0;
+            for (Fleet fleet : fleets) {
+                fleetColor = fleet.getColor();
+                FleetDTO fleetDTO = new FleetDTO(fleetColor, index, getColorFromString(fleetColor));
+                fleetsDTO.add(fleetDTO);
+                index++;
+            }
+        }
+        return fleetsDTO;
+    }
+
+    private Color getColorFromString(final String colorString) {
+        Color result = null;
+        for (FleetColors fleetColor : FleetColors.values()) {
+            if (fleetColor.name().equalsIgnoreCase(colorString)) {
+                result = fleetColor.getColor();
+                break;
+            }
+        }
+        if (result == null) {
+            result = Color.BLACK;
+        }
+        return result;
+    }
+
+    public void setCompetitors(Set<RegattaResults> results, RegattaJSON event) {
+        for (RegattaResults result : results) {
+            BoatClass boatClass = null;
+            boatClass = getBoatClass(event);
+            Iterable<Object> personOrBoatOrTeam = result.getPersonOrBoatOrTeam();
+            setBoatsAndTeamsForPerson(personOrBoatOrTeam);
+            for (Object obj : personOrBoatOrTeam) {
+                if (obj instanceof Person) {
+                    Person person = (Person) obj;
+                    String idAsString = person.getPersonID();
+                    String name = person.getGivenName() + " " + person.getFamilyName();
+                    Color color = null;
+                    Nationality nationality = (person.getNOC() == null) ? null : getNationality(person.getNOC()
+                            .toString());
+                    BoatAndTeam boatAndTeam = getBoatAndTeam(idAsString, name, nationality, boatClass);
+                    baseDomainFactory.convertToCompetitorDTO(baseDomainFactory.getOrCreateCompetitor(
+                            UUID.fromString(idAsString), name, color, boatAndTeam.getTeam(), boatAndTeam.getBoat()));
+                } else {
+                    break;
+                }
+            }
+        }
+    }
+
+    private BoatClass getBoatClass(RegattaJSON regatta) {
+        BoatClass boatClass;
+        if (regatta.getBoatClass() != null) {
+            boatClass = baseDomainFactory.getOrCreateBoatClass(regatta.getBoatClass());
+        } else {
+            boatClass = baseDomainFactory.getOrCreateBoatClass("default");
+        }
+        return boatClass;
+    }
+
+    private Nationality getNationality(String country) {
+        return baseDomainFactory.getOrCreateNationality(country);
+    }
+
+    private void setBoatsAndTeamsForPerson(Iterable<Object> personOrBoatOrTeam) {
+
+        boatForPerson = new LinkedHashMap<String, Boat>();
+        LinkedHashMap<String, Team> teamForBoat = new LinkedHashMap<String, Team>();
+
+        for (Object obj : personOrBoatOrTeam) {
+            if (obj instanceof Team) {
+                teamForBoat.put(((Team) obj).getBoatID(), (Team) obj);
+            }
+        }
+        for (Object obj : personOrBoatOrTeam) {
+            if (obj instanceof Boat) {
+                Team team = teamForBoat.get(((Boat) obj).getBoatID());
+                ArrayList<Crew> crew = (ArrayList<Crew>) team.getCrew();
+                for (Crew person : crew) {
+                    boatForPerson.put(person.getPersonID(), (Boat) obj);
+                }
+            }
+        }
+    }
+
+    private BoatAndTeam getBoatAndTeam(String idAsString, String name, Nationality nationality, BoatClass boatClass) {
+        DynamicBoat boat = createBoat(name, boatForPerson.get(idAsString), boatClass);
+        if (nationality == null) {
+            nationality = createNationalityFromSailID(boat.getSailID());
+        }
+        DynamicTeam team = createTeam(name, nationality);
+        return new BoatAndTeam(boat, team);
+    }
+
+    private Nationality createNationalityFromSailID(String sailID) {
+        String country = "";
+        if (sailID.length() >= 3) {
+            for (int i = 0; i < 3; i++) {
+                country += sailID.charAt(i);
+            }
+            return getNationality(country);
+        }
+        return null;
+    }
+
+    private DynamicBoat createBoat(String name, Boat boat, BoatClass boatClass) {
+        DynamicBoat boat1 = new BoatImpl(name + " boat", boatClass, boat.getSailNumber());
+        return boat1;
+    }
+
+    private DynamicTeam createTeam(String name, Nationality nationality) {
+        DynamicPerson sailor = new PersonImpl(name, nationality, null, null);
+        DynamicTeam team = new TeamImpl(name + " team", Collections.singleton(sailor), null);
+        return team;
+    }
+
+    private RegattaResults parseRegattaXML(String url) throws FileNotFoundException, JAXBException, IOException {
+        return ParserFactory.INSTANCE.createParser(getInputStream(url), "").parse();
+    }
+
+    private InputStream getInputStream(String url) throws FileNotFoundException, IOException {
+        URLConnection connection = new URL(url).openConnection();
+        return connection.getInputStream();
+    }
+
+    public int getProgress() {
+        return parsedDocuments;
+    }
+
+    public boolean isFinished() {
+        return finished;
+    }
+
+    public void setFinished(boolean finished) {
+        this.finished = finished;
+    }
+}