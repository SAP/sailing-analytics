<<<<<<< HEAD
package com.sap.sailing.xcelsiusadapter;

import java.io.IOException;

import javax.servlet.ServletException;
import javax.servlet.http.HttpServletRequest;
import javax.servlet.http.HttpServletResponse;

import com.sap.sailing.server.Servlet;

public class XcelsiusApp extends Servlet {
    private static final long serialVersionUID = -6849138354941569249L;

    public XcelsiusApp() {
    }

    @Override
    protected void doGet(HttpServletRequest req, HttpServletResponse res) throws ServletException, IOException {
        final String action = req.getParameter("action");

        try {
            if ((action != null) && !"".equals(action)) {
                int maxRows = -1;
                try {
                    String maxRowsParam = req.getParameter("maxrows");
                    if (maxRowsParam != null) {
                        maxRows = Integer.valueOf(maxRowsParam);
                    }
                } catch (NumberFormatException nfe) {
                    // ignore and leave at -1
                }
                if ("getRankPerLeg".equals(action)) {
                    final RankPerLeg a = new RankPerLeg(req, res, getService(), maxRows);
                    a.perform();
                    return;
                } else if ("getRankPerLeg2".equals(action)) {
                    new RankPerLeg2(req, res, getService(), maxRows).perform();
                    return;
                } else if ("gpsPerRace".equals(action)) {
                    final GPSPerRace a = new GPSPerRace(req, res, getService(), maxRows);
                    a.perform();
                    return;
                } else if ("listEvents".equals(action)) {
                    final ListEvents a = new ListEvents(req, res, getService(), maxRows);
                    a.perform();
                    return;
                } else if ("getRankPerRace".equals(action)) {
                    final RankPerRace a = new RankPerRace(req, res, getService(), maxRows);
                    a.perform();
                    return;
                } else {
                }
                Action.say("Unknown action", res);
                return;
            }
            Action.say("Please use the action= parameter to specify an action.", res);
            return;
        } catch (Exception e) {
            throw (new ServletException(e));
        }
    }
}
=======
package com.sap.sailing.xcelsiusadapter;

import java.io.IOException;

import javax.servlet.ServletException;
import javax.servlet.http.HttpServletRequest;
import javax.servlet.http.HttpServletResponse;

import com.sap.sailing.server.Servlet;

public class XcelsiusApp extends Servlet {
    private static final long serialVersionUID = -6849138354941569249L;

    public XcelsiusApp() {
    }

    @Override
    protected void doGet(HttpServletRequest req, HttpServletResponse res) throws ServletException, IOException {
        final String action = req.getParameter("action");

        try {
            if ((action != null) && !"".equals(action)) {
                int maxRows = -1;
                try {
                    String maxRowsParam = req.getParameter("maxrows");
                    if (maxRowsParam != null) {
                        maxRows = Integer.valueOf(maxRowsParam);
                    }
                } catch (NumberFormatException nfe) {
                    // ignore and leave at -1
                }
                if ("getRankPerLeg".equals(action)) {
                    final RankPerLeg a = new RankPerLeg(req, res, getService(), maxRows);
                    a.perform();
                    return;
                } else if ("getRankPerLeg2".equals(action)) {
                    new RankPerLeg2(req, res, getService(), maxRows).perform();
                    return;
                } else if ("gpsPerRace".equals(action)) {
                    final GPSPerRace a = new GPSPerRace(req, res, getService(), maxRows);
                    a.perform();
                    return;
                } else if ("listEvents".equals(action)) {
                    final ListEvents a = new ListEvents(req, res, getService(), maxRows);
                    a.perform();
                    return;
                } else if ("getRankPerRace".equals(action)) {
                    final RankPerRace a = new RankPerRace(req, res, getService(), maxRows);
                    a.perform();
                    return;                
                } else if ("getRegattaDataPerLeg".equals(action)) {
                    final RegattaDataPerLeg a = new RegattaDataPerLeg(req, res, getService(), maxRows);
                    a.perform();
                    return;
                }else if ("getRegattaList".equals(action)) {
                    final RegattaList a = new RegattaList(req, res, getService(), maxRows);
                    a.perform();
                    return;
                }else {
                }
                Action.say("Unknown action", res);
                return;
            }
            Action.say("Please use the action= parameter to specify an action.", res);
            return;
        } catch (Exception e) {
            throw (new ServletException(e));
        }
    }
}
>>>>>>> cf0f1999
<|MERGE_RESOLUTION|>--- conflicted
+++ resolved
@@ -1,135 +1,70 @@
-<<<<<<< HEAD
-package com.sap.sailing.xcelsiusadapter;
-
-import java.io.IOException;
-
-import javax.servlet.ServletException;
-import javax.servlet.http.HttpServletRequest;
-import javax.servlet.http.HttpServletResponse;
-
-import com.sap.sailing.server.Servlet;
-
-public class XcelsiusApp extends Servlet {
-    private static final long serialVersionUID = -6849138354941569249L;
-
-    public XcelsiusApp() {
-    }
-
-    @Override
-    protected void doGet(HttpServletRequest req, HttpServletResponse res) throws ServletException, IOException {
-        final String action = req.getParameter("action");
-
-        try {
-            if ((action != null) && !"".equals(action)) {
-                int maxRows = -1;
-                try {
-                    String maxRowsParam = req.getParameter("maxrows");
-                    if (maxRowsParam != null) {
-                        maxRows = Integer.valueOf(maxRowsParam);
-                    }
-                } catch (NumberFormatException nfe) {
-                    // ignore and leave at -1
-                }
-                if ("getRankPerLeg".equals(action)) {
-                    final RankPerLeg a = new RankPerLeg(req, res, getService(), maxRows);
-                    a.perform();
-                    return;
-                } else if ("getRankPerLeg2".equals(action)) {
-                    new RankPerLeg2(req, res, getService(), maxRows).perform();
-                    return;
-                } else if ("gpsPerRace".equals(action)) {
-                    final GPSPerRace a = new GPSPerRace(req, res, getService(), maxRows);
-                    a.perform();
-                    return;
-                } else if ("listEvents".equals(action)) {
-                    final ListEvents a = new ListEvents(req, res, getService(), maxRows);
-                    a.perform();
-                    return;
-                } else if ("getRankPerRace".equals(action)) {
-                    final RankPerRace a = new RankPerRace(req, res, getService(), maxRows);
-                    a.perform();
-                    return;
-                } else {
-                }
-                Action.say("Unknown action", res);
-                return;
-            }
-            Action.say("Please use the action= parameter to specify an action.", res);
-            return;
-        } catch (Exception e) {
-            throw (new ServletException(e));
-        }
-    }
-}
-=======
-package com.sap.sailing.xcelsiusadapter;
-
-import java.io.IOException;
-
-import javax.servlet.ServletException;
-import javax.servlet.http.HttpServletRequest;
-import javax.servlet.http.HttpServletResponse;
-
-import com.sap.sailing.server.Servlet;
-
-public class XcelsiusApp extends Servlet {
-    private static final long serialVersionUID = -6849138354941569249L;
-
-    public XcelsiusApp() {
-    }
-
-    @Override
-    protected void doGet(HttpServletRequest req, HttpServletResponse res) throws ServletException, IOException {
-        final String action = req.getParameter("action");
-
-        try {
-            if ((action != null) && !"".equals(action)) {
-                int maxRows = -1;
-                try {
-                    String maxRowsParam = req.getParameter("maxrows");
-                    if (maxRowsParam != null) {
-                        maxRows = Integer.valueOf(maxRowsParam);
-                    }
-                } catch (NumberFormatException nfe) {
-                    // ignore and leave at -1
-                }
-                if ("getRankPerLeg".equals(action)) {
-                    final RankPerLeg a = new RankPerLeg(req, res, getService(), maxRows);
-                    a.perform();
-                    return;
-                } else if ("getRankPerLeg2".equals(action)) {
-                    new RankPerLeg2(req, res, getService(), maxRows).perform();
-                    return;
-                } else if ("gpsPerRace".equals(action)) {
-                    final GPSPerRace a = new GPSPerRace(req, res, getService(), maxRows);
-                    a.perform();
-                    return;
-                } else if ("listEvents".equals(action)) {
-                    final ListEvents a = new ListEvents(req, res, getService(), maxRows);
-                    a.perform();
-                    return;
-                } else if ("getRankPerRace".equals(action)) {
-                    final RankPerRace a = new RankPerRace(req, res, getService(), maxRows);
-                    a.perform();
-                    return;                
-                } else if ("getRegattaDataPerLeg".equals(action)) {
-                    final RegattaDataPerLeg a = new RegattaDataPerLeg(req, res, getService(), maxRows);
-                    a.perform();
-                    return;
-                }else if ("getRegattaList".equals(action)) {
-                    final RegattaList a = new RegattaList(req, res, getService(), maxRows);
-                    a.perform();
-                    return;
-                }else {
-                }
-                Action.say("Unknown action", res);
-                return;
-            }
-            Action.say("Please use the action= parameter to specify an action.", res);
-            return;
-        } catch (Exception e) {
-            throw (new ServletException(e));
-        }
-    }
-}
->>>>>>> cf0f1999
+package com.sap.sailing.xcelsiusadapter;
+
+import java.io.IOException;
+
+import javax.servlet.ServletException;
+import javax.servlet.http.HttpServletRequest;
+import javax.servlet.http.HttpServletResponse;
+
+import com.sap.sailing.server.Servlet;
+
+public class XcelsiusApp extends Servlet {
+    private static final long serialVersionUID = -6849138354941569249L;
+
+    public XcelsiusApp() {
+    }
+
+    @Override
+    protected void doGet(HttpServletRequest req, HttpServletResponse res) throws ServletException, IOException {
+        final String action = req.getParameter("action");
+
+        try {
+            if ((action != null) && !"".equals(action)) {
+                int maxRows = -1;
+                try {
+                    String maxRowsParam = req.getParameter("maxrows");
+                    if (maxRowsParam != null) {
+                        maxRows = Integer.valueOf(maxRowsParam);
+                    }
+                } catch (NumberFormatException nfe) {
+                    // ignore and leave at -1
+                }
+                if ("getRankPerLeg".equals(action)) {
+                    final RankPerLeg a = new RankPerLeg(req, res, getService(), maxRows);
+                    a.perform();
+                    return;
+                } else if ("getRankPerLeg2".equals(action)) {
+                    new RankPerLeg2(req, res, getService(), maxRows).perform();
+                    return;
+                } else if ("gpsPerRace".equals(action)) {
+                    final GPSPerRace a = new GPSPerRace(req, res, getService(), maxRows);
+                    a.perform();
+                    return;
+                } else if ("listEvents".equals(action)) {
+                    final ListEvents a = new ListEvents(req, res, getService(), maxRows);
+                    a.perform();
+                    return;
+                } else if ("getRankPerRace".equals(action)) {
+                    final RankPerRace a = new RankPerRace(req, res, getService(), maxRows);
+                    a.perform();
+                    return;                
+                } else if ("getRegattaDataPerLeg".equals(action)) {
+                    final RegattaDataPerLeg a = new RegattaDataPerLeg(req, res, getService(), maxRows);
+                    a.perform();
+                    return;
+                }else if ("getRegattaList".equals(action)) {
+                    final RegattaList a = new RegattaList(req, res, getService(), maxRows);
+                    a.perform();
+                    return;
+                }else {
+                }
+                Action.say("Unknown action", res);
+                return;
+            }
+            Action.say("Please use the action= parameter to specify an action.", res);
+            return;
+        } catch (Exception e) {
+            throw (new ServletException(e));
+        }
+    }
+}