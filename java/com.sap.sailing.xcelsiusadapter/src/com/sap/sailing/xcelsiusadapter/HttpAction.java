--- conflicted
+++ resolved
@@ -1,350 +1,329 @@
-package com.sap.sailing.xcelsiusadapter;
-
-import java.io.BufferedInputStream;
-import java.io.ByteArrayInputStream;
-import java.io.ByteArrayOutputStream;
-import java.io.IOException;
-import java.io.InputStream;
-import java.util.HashMap;
-
-import javax.servlet.ServletOutputStream;
-import javax.servlet.http.HttpServletRequest;
-import javax.servlet.http.HttpServletResponse;
-import javax.xml.transform.Result;
-import javax.xml.transform.Source;
-import javax.xml.transform.TransformerConfigurationException;
-import javax.xml.transform.TransformerException;
-import javax.xml.transform.TransformerFactory;
-import javax.xml.transform.TransformerFactoryConfigurationError;
-import javax.xml.transform.dom.DOMSource;
-import javax.xml.transform.stream.StreamResult;
-
-import org.jdom.Document;
-import org.jdom.Element;
-import org.jdom.JDOMException;
-import org.jdom.output.DOMOutputter;
-import org.jdom.output.Format;
-import org.jdom.output.XMLOutputter;
-
-<<<<<<< HEAD
-import com.sap.sailing.domain.base.Regatta;
-import com.sap.sailing.domain.base.RaceDefinition;
-import com.sap.sailing.domain.base.impl.MillisecondsTimePoint;
-import com.sap.sailing.domain.common.TimePoint;
-import com.sap.sailing.domain.leaderboard.Leaderboard;
-import com.sap.sailing.domain.leaderboard.RegattaLeaderboard;
-=======
-import com.sap.sailing.domain.base.RaceDefinition;
-import com.sap.sailing.domain.base.Regatta;
-import com.sap.sailing.domain.base.impl.MillisecondsTimePoint;
-import com.sap.sailing.domain.common.TimePoint;
-import com.sap.sailing.domain.leaderboard.Leaderboard;
->>>>>>> de45a675
-import com.sap.sailing.domain.tracking.DynamicTrackedRegatta;
-import com.sap.sailing.domain.tracking.TrackedRace;
-import com.sap.sailing.server.RacingEventService;
-import com.sap.sailing.util.InvalidDateException;
-
-public abstract class HttpAction {
-    private HttpServletRequest req;
-    private HttpServletResponse res;
-
-    private RacingEventService service;
-
-    private Document table;
-
-    private Element data;
-    private final int maxRows;
-    private int rowCount;
-    private Element currentRow;
-
-    public HttpAction(HttpServletRequest req, HttpServletResponse res, RacingEventService service, int maxRows) {
-        this.req = req;
-        this.res = res;
-        this.service = service;
-        this.maxRows = maxRows;
-    }
-
-    public String getAttribute(String name) {
-        return this.req.getParameter(name);
-    }
-
-    public RacingEventService getService() {
-        return service;
-    }
-
-    public HashMap<String, Regatta> getRegattas() {
-        final HashMap<String, Regatta> result = new HashMap<String, Regatta>();
-        for (final Regatta regatta : this.service.getAllRegattas()) {
-            result.put(regatta.getName(), regatta);
-        }
-        return result;
-    }
-
-    public Regatta getRegatta() throws IOException {
-        /*
-         * REGATTA
-         */
-        final String regattaName = getAttribute("regatta");
-        if (regattaName == null) {
-            say("Use the regatta= parameter to specify the regatta");
-            return null;
-        }
-        final Regatta regatta = getEvent(regattaName);
-        if (regatta == null) {
-            say("Regatta " + regattaName + " not found.");
-            return null;
-        }
-        return regatta;
-    }
-    
-<<<<<<< HEAD
-    public RegattaLeaderboard getRegattaLeaderboard() throws IOException {
-=======
-    public Leaderboard getLeaderboard() throws IOException {
->>>>>>> de45a675
-        /*
-         * Leaderboard name is always equal Regatta name
-         */
-        final String leaderboardName = getAttribute("regatta");
-        if (leaderboardName == null) {
-            say("Use the regatta= parameter to specify the regatta");
-            return null;
-        }
-        final Leaderboard leaderboard = getService().getLeaderboardByName(leaderboardName); 
-<<<<<<< HEAD
-        if (leaderboard == null || !(leaderboard instanceof RegattaLeaderboard)) {
-            say("Regatta " + leaderboardName + " not found.");
-            return null;
-        }
-        return (RegattaLeaderboard)leaderboard;
-=======
-        if (leaderboard == null) {
-            say("Leaderboard " + leaderboardName + " not found.");
-            return null;
-        }
-        return leaderboard;
->>>>>>> de45a675
-    }
-
-    public Regatta getEvent(String name) {
-        for (final Regatta regatta : this.service.getAllRegattas()) {
-            if (name.equals(regatta.getName())) {
-                return regatta;
-            }
-        }
-
-        return null;
-    }
-
-    public RaceDefinition getRace(Regatta regatta) throws IOException {
-        final String raceName = getAttribute("race");
-
-        if (raceName == null) {
-            say("Use the race= parameter to specify the race.");
-
-            return null;
-        }
-
-        final RaceDefinition race = getRace(regatta, raceName);
-
-        if (race == null) {
-            say("Race " + raceName + " not found.");
-
-            return null;
-        }
-
-        return race;
-    }
-
-    public HashMap<String, RaceDefinition> getRaces(Regatta regatta) {
-        final HashMap<String, RaceDefinition> result = new HashMap<String, RaceDefinition>();
-
-        for (final RaceDefinition race : regatta.getAllRaces()) {
-            result.put(race.getName(), race);
-        }
-
-        return result;
-    }
-
-    public RaceDefinition getRace(Regatta regatta, String name) {
-        if ((regatta != null) && (name != null)) {
-            for (RaceDefinition race : regatta.getAllRaces()) {
-                if (name.equals(race.getName())) {
-                    return race;
-                }
-            }
-        }
-
-        return null;
-    }
-
-    public TrackedRace getTrackedRace(Regatta regatta, RaceDefinition race) throws IOException {
-        DynamicTrackedRegatta trackedRegatta = getService().getOrCreateTrackedRegatta(regatta);
-        TrackedRace trackedRace = trackedRegatta == null ? null : trackedRegatta.getExistingTrackedRace(race);
-        return trackedRace;
-    }
-
-    public TimePoint getTimePoint(TrackedRace race) throws IOException, InvalidDateException {
-        final TimePoint start = race.getStartOfRace();
-        final String time = getAttribute("time");
-        if (time == null) {
-            return start;
-        }
-        if ((time != null) && (time.length() > 0)) {
-            if (start == null) {
-                return null;
-            }
-            final long mTime = start.asMillis() + (stringToInteger(time, 0) * 1000 * 60);
-            final TimePoint bTimePoint = new MillisecondsTimePoint(mTime);
-            return bTimePoint;
-        }
-        return null;
-    }
-
-    private int stringToInteger(String strString, int intDefault) {
-        try {
-            return Integer.parseInt(strString);
-        } catch (NumberFormatException e) {
-            return intDefault;
-        }
-    }
-
-    public Document getTable(String variable) {
-        this.table = new Document();
-        final Element data = new Element("data");
-        this.table.addContent(data);
-        final Element var = new Element("variable");
-        var.setAttribute("name", variable);
-        data.addContent(var);
-        this.data = var;
-        return this.table;
-    }
-
-    public void addRow() {
-        if (maxRows == -1 || rowCount++ < maxRows) {
-            final Element row = new Element("row");
-            this.currentRow = row;
-            this.data.addContent(row);
-        }
-    }
-
-    public void addColumn(String content) {
-        if (maxRows == -1 || rowCount <= maxRows) {
-            final Element col = new Element("column");
-            col.setText(content);
-            this.currentRow.addContent(col);
-        }
-    }
-
-    public void addNamedColumn(String content, String columnName) {
-        if (maxRows == -1 || rowCount <= maxRows) {
-            final Element col = new Element(columnName);
-            col.setText(content);
-            this.currentRow.addContent(col);
-        }
-    }
-
-    public static void say(String msg, HttpServletResponse res) throws IOException {
-        final Document doc = new Document();
-
-        final Element el = new Element("message");
-        el.setText(msg);
-
-        doc.addContent(el);
-        res.setCharacterEncoding("UTF-8");
-        res.getWriter().print(getXMLAsString(doc));
-    }
-
-    public void say(Document doc) throws IOException {
-        this.res.setCharacterEncoding("UTF-8");
-        this.res.getWriter().print(getXMLAsString(doc));
-    }
-
-    public void say(String msg) throws IOException {
-        say(msg, this.res);
-    }
-
-    public void sendDocument(Document doc, String fileName) {
-        ServletOutputStream stream = null;
-        BufferedInputStream buf = null;
-        try {
-            ByteArrayOutputStream outputStream = new ByteArrayOutputStream();
-
-            Result outputTarget = new StreamResult(outputStream);
-            DOMOutputter outputter = new DOMOutputter();
-
-            org.w3c.dom.Document w3cDoc = outputter.output(doc);
-            Source xmlSource = new DOMSource(w3cDoc);
-
-            stream = res.getOutputStream();
-
-            res.setContentType("text/xml");
-            res.addHeader("Content-Disposition", "attachment; filename=" + fileName);
-            TransformerFactory.newInstance().newTransformer().transform(xmlSource, outputTarget);
-            InputStream is = new ByteArrayInputStream(outputStream.toByteArray());
-
-            buf = new BufferedInputStream(is);
-            int readBytes = 0;
-            while ((readBytes = buf.read()) != -1)
-                stream.write(readBytes);
-
-        } catch (TransformerConfigurationException e) {
-            // TODO Auto-generated catch block
-            e.printStackTrace();
-        } catch (TransformerException e) {
-            // TODO Auto-generated catch block
-            e.printStackTrace();
-        } catch (TransformerFactoryConfigurationError e) {
-            // TODO Auto-generated catch block
-            e.printStackTrace();
-        } catch (JDOMException e2) {
-            // TODO Auto-generated catch block
-            e2.printStackTrace();
-        } catch (IOException e) {
-            e.printStackTrace();
-        } finally {
-            if (stream != null)
-                try {
-                    stream.close();
-                } catch (IOException e) {
-                    // TODO Auto-generated catch block
-                    e.printStackTrace();
-                }
-            if (buf != null)
-                try {
-                    buf.close();
-                } catch (IOException e) {
-                    // TODO Auto-generated catch block
-                    e.printStackTrace();
-                }
-        }
-    }
-
-    public static String getXMLAsString(Object context) {
-        return getXMLAsString(context, "UTF-8");
-    }
-
-    public static String getXMLAsString(Object context, String encoding) {
-        // final XMLOutputter outputter = new XMLOutputter("  ", true, encoding);
-        final Format format = Format.getPrettyFormat();
-        format.setIndent("  ");
-        // Despite of setting the expand true (result is <column></column> instead of <column/> browsers like firefox
-        // dont display the columns correctly
-        format.setExpandEmptyElements(true);
-        format.setEncoding(encoding);
-
-        final XMLOutputter outputter = new XMLOutputter(format);
-
-        if (context instanceof Document) {
-            String res = outputter.outputString((Document) context);
-            return res;
-        }
-
-        if (context instanceof Element) {
-            return outputter.outputString((Element) context);
-        }
-
-        return "";
-    }
-}
+package com.sap.sailing.xcelsiusadapter;
+
+import java.io.BufferedInputStream;
+import java.io.ByteArrayInputStream;
+import java.io.ByteArrayOutputStream;
+import java.io.IOException;
+import java.io.InputStream;
+import java.util.HashMap;
+
+import javax.servlet.ServletOutputStream;
+import javax.servlet.http.HttpServletRequest;
+import javax.servlet.http.HttpServletResponse;
+import javax.xml.transform.Result;
+import javax.xml.transform.Source;
+import javax.xml.transform.TransformerConfigurationException;
+import javax.xml.transform.TransformerException;
+import javax.xml.transform.TransformerFactory;
+import javax.xml.transform.TransformerFactoryConfigurationError;
+import javax.xml.transform.dom.DOMSource;
+import javax.xml.transform.stream.StreamResult;
+
+import org.jdom.Document;
+import org.jdom.Element;
+import org.jdom.JDOMException;
+import org.jdom.output.DOMOutputter;
+import org.jdom.output.Format;
+import org.jdom.output.XMLOutputter;
+
+import com.sap.sailing.domain.base.RaceDefinition;
+import com.sap.sailing.domain.base.Regatta;
+import com.sap.sailing.domain.base.impl.MillisecondsTimePoint;
+import com.sap.sailing.domain.common.TimePoint;
+import com.sap.sailing.domain.leaderboard.Leaderboard;
+import com.sap.sailing.domain.tracking.DynamicTrackedRegatta;
+import com.sap.sailing.domain.tracking.TrackedRace;
+import com.sap.sailing.server.RacingEventService;
+import com.sap.sailing.util.InvalidDateException;
+
+public abstract class HttpAction {
+    private HttpServletRequest req;
+    private HttpServletResponse res;
+
+    private RacingEventService service;
+
+    private Document table;
+
+    private Element data;
+    private final int maxRows;
+    private int rowCount;
+    private Element currentRow;
+
+    public HttpAction(HttpServletRequest req, HttpServletResponse res, RacingEventService service, int maxRows) {
+        this.req = req;
+        this.res = res;
+        this.service = service;
+        this.maxRows = maxRows;
+    }
+
+    public String getAttribute(String name) {
+        return this.req.getParameter(name);
+    }
+
+    public RacingEventService getService() {
+        return service;
+    }
+
+    public HashMap<String, Regatta> getRegattas() {
+        final HashMap<String, Regatta> result = new HashMap<String, Regatta>();
+        for (final Regatta regatta : this.service.getAllRegattas()) {
+            result.put(regatta.getName(), regatta);
+        }
+        return result;
+    }
+
+    public Regatta getRegatta() throws IOException {
+        /*
+         * REGATTA
+         */
+        final String regattaName = getAttribute("regatta");
+        if (regattaName == null) {
+            say("Use the regatta= parameter to specify the regatta");
+            return null;
+        }
+        final Regatta regatta = getEvent(regattaName);
+        if (regatta == null) {
+            say("Regatta " + regattaName + " not found.");
+            return null;
+        }
+        return regatta;
+    }
+    
+    public Leaderboard getLeaderboard() throws IOException {
+        /*
+         * Leaderboard name is always equal Regatta name
+         */
+        final String leaderboardName = getAttribute("regatta");
+        if (leaderboardName == null) {
+            say("Use the regatta= parameter to specify the regatta");
+            return null;
+        }
+        final Leaderboard leaderboard = getService().getLeaderboardByName(leaderboardName); 
+        if (leaderboard == null) {
+            say("Leaderboard " + leaderboardName + " not found.");
+            return null;
+        }
+        return leaderboard;
+    }
+
+    public Regatta getEvent(String name) {
+        for (final Regatta regatta : this.service.getAllRegattas()) {
+            if (name.equals(regatta.getName())) {
+                return regatta;
+            }
+        }
+
+        return null;
+    }
+
+    public RaceDefinition getRace(Regatta regatta) throws IOException {
+        final String raceName = getAttribute("race");
+
+        if (raceName == null) {
+            say("Use the race= parameter to specify the race.");
+
+            return null;
+        }
+
+        final RaceDefinition race = getRace(regatta, raceName);
+
+        if (race == null) {
+            say("Race " + raceName + " not found.");
+
+            return null;
+        }
+
+        return race;
+    }
+
+    public HashMap<String, RaceDefinition> getRaces(Regatta regatta) {
+        final HashMap<String, RaceDefinition> result = new HashMap<String, RaceDefinition>();
+
+        for (final RaceDefinition race : regatta.getAllRaces()) {
+            result.put(race.getName(), race);
+        }
+
+        return result;
+    }
+
+    public RaceDefinition getRace(Regatta regatta, String name) {
+        if ((regatta != null) && (name != null)) {
+            for (RaceDefinition race : regatta.getAllRaces()) {
+                if (name.equals(race.getName())) {
+                    return race;
+                }
+            }
+        }
+
+        return null;
+    }
+
+    public TrackedRace getTrackedRace(Regatta regatta, RaceDefinition race) throws IOException {
+        DynamicTrackedRegatta trackedRegatta = getService().getOrCreateTrackedRegatta(regatta);
+        TrackedRace trackedRace = trackedRegatta == null ? null : trackedRegatta.getExistingTrackedRace(race);
+        return trackedRace;
+    }
+
+    public TimePoint getTimePoint(TrackedRace race) throws IOException, InvalidDateException {
+        final TimePoint start = race.getStartOfRace();
+        final String time = getAttribute("time");
+        if (time == null) {
+            return start;
+        }
+        if ((time != null) && (time.length() > 0)) {
+            if (start == null) {
+                return null;
+            }
+            final long mTime = start.asMillis() + (stringToInteger(time, 0) * 1000 * 60);
+            final TimePoint bTimePoint = new MillisecondsTimePoint(mTime);
+            return bTimePoint;
+        }
+        return null;
+    }
+
+    private int stringToInteger(String strString, int intDefault) {
+        try {
+            return Integer.parseInt(strString);
+        } catch (NumberFormatException e) {
+            return intDefault;
+        }
+    }
+
+    public Document getTable(String variable) {
+        this.table = new Document();
+        final Element data = new Element("data");
+        this.table.addContent(data);
+        final Element var = new Element("variable");
+        var.setAttribute("name", variable);
+        data.addContent(var);
+        this.data = var;
+        return this.table;
+    }
+
+    public void addRow() {
+        if (maxRows == -1 || rowCount++ < maxRows) {
+            final Element row = new Element("row");
+            this.currentRow = row;
+            this.data.addContent(row);
+        }
+    }
+
+    public void addColumn(String content) {
+        if (maxRows == -1 || rowCount <= maxRows) {
+            final Element col = new Element("column");
+            col.setText(content);
+            this.currentRow.addContent(col);
+        }
+    }
+
+    public void addNamedColumn(String content, String columnName) {
+        if (maxRows == -1 || rowCount <= maxRows) {
+            final Element col = new Element(columnName);
+            col.setText(content);
+            this.currentRow.addContent(col);
+        }
+    }
+
+    public static void say(String msg, HttpServletResponse res) throws IOException {
+        final Document doc = new Document();
+
+        final Element el = new Element("message");
+        el.setText(msg);
+
+        doc.addContent(el);
+        res.setCharacterEncoding("UTF-8");
+        res.getWriter().print(getXMLAsString(doc));
+    }
+
+    public void say(Document doc) throws IOException {
+        this.res.setCharacterEncoding("UTF-8");
+        this.res.getWriter().print(getXMLAsString(doc));
+    }
+
+    public void say(String msg) throws IOException {
+        say(msg, this.res);
+    }
+
+    public void sendDocument(Document doc, String fileName) {
+        ServletOutputStream stream = null;
+        BufferedInputStream buf = null;
+        try {
+            ByteArrayOutputStream outputStream = new ByteArrayOutputStream();
+
+            Result outputTarget = new StreamResult(outputStream);
+            DOMOutputter outputter = new DOMOutputter();
+
+            org.w3c.dom.Document w3cDoc = outputter.output(doc);
+            Source xmlSource = new DOMSource(w3cDoc);
+
+            stream = res.getOutputStream();
+
+            res.setContentType("text/xml");
+            res.addHeader("Content-Disposition", "attachment; filename=" + fileName);
+            TransformerFactory.newInstance().newTransformer().transform(xmlSource, outputTarget);
+            InputStream is = new ByteArrayInputStream(outputStream.toByteArray());
+
+            buf = new BufferedInputStream(is);
+            int readBytes = 0;
+            while ((readBytes = buf.read()) != -1)
+                stream.write(readBytes);
+
+        } catch (TransformerConfigurationException e) {
+            // TODO Auto-generated catch block
+            e.printStackTrace();
+        } catch (TransformerException e) {
+            // TODO Auto-generated catch block
+            e.printStackTrace();
+        } catch (TransformerFactoryConfigurationError e) {
+            // TODO Auto-generated catch block
+            e.printStackTrace();
+        } catch (JDOMException e2) {
+            // TODO Auto-generated catch block
+            e2.printStackTrace();
+        } catch (IOException e) {
+            e.printStackTrace();
+        } finally {
+            if (stream != null)
+                try {
+                    stream.close();
+                } catch (IOException e) {
+                    // TODO Auto-generated catch block
+                    e.printStackTrace();
+                }
+            if (buf != null)
+                try {
+                    buf.close();
+                } catch (IOException e) {
+                    // TODO Auto-generated catch block
+                    e.printStackTrace();
+                }
+        }
+    }
+
+    public static String getXMLAsString(Object context) {
+        return getXMLAsString(context, "UTF-8");
+    }
+
+    public static String getXMLAsString(Object context, String encoding) {
+        // final XMLOutputter outputter = new XMLOutputter("  ", true, encoding);
+        final Format format = Format.getPrettyFormat();
+        format.setIndent("  ");
+        // Despite of setting the expand true (result is <column></column> instead of <column/> browsers like firefox
+        // dont display the columns correctly
+        format.setExpandEmptyElements(true);
+        format.setEncoding(encoding);
+
+        final XMLOutputter outputter = new XMLOutputter(format);
+
+        if (context instanceof Document) {
+            String res = outputter.outputString((Document) context);
+            return res;
+        }
+
+        if (context instanceof Element) {
+            return outputter.outputString((Element) context);
+        }
+
+        return "";
+    }
+}