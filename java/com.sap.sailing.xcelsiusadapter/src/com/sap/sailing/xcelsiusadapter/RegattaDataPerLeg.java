package com.sap.sailing.xcelsiusadapter;

import java.util.ArrayList;
import java.util.Calendar;
import java.util.HashMap;
import java.util.LinkedHashMap;
import java.util.List;
import java.util.regex.Matcher;
import java.util.regex.Pattern;

import javax.servlet.http.HttpServletRequest;
import javax.servlet.http.HttpServletResponse;

import org.jdom.Document;
import org.jdom.Element;

import com.sap.sailing.domain.base.Competitor;
import com.sap.sailing.domain.base.Leg;
import com.sap.sailing.domain.base.RaceDefinition;
import com.sap.sailing.domain.base.Regatta;
import com.sap.sailing.domain.base.impl.MillisecondsTimePoint;
import com.sap.sailing.domain.common.Position;
import com.sap.sailing.domain.common.TimePoint;
import com.sap.sailing.domain.common.WindSource;
import com.sap.sailing.domain.common.WindSourceType;
import com.sap.sailing.domain.common.impl.Util.Pair;
import com.sap.sailing.domain.common.impl.WindSourceImpl;
import com.sap.sailing.domain.tracking.MarkPassing;
import com.sap.sailing.domain.tracking.TrackedLeg;
import com.sap.sailing.domain.tracking.TrackedLegOfCompetitor;
import com.sap.sailing.domain.tracking.TrackedRace;
import com.sap.sailing.domain.tracking.WindTrack;
import com.sap.sailing.domain.tracking.WindWithConfidence;
import com.sap.sailing.server.RacingEventService;

public class RegattaDataPerLeg extends Action {
    public RegattaDataPerLeg(HttpServletRequest req, HttpServletResponse res, RacingEventService service, int maxRows) {
        super(req, res, service, maxRows);
    }
	

    public void perform() throws Exception {

        final Regatta regatta = getRegatta(); // Get regatta data from request (get value for regatta name from URL parameter regatta)
        // if the regatta does not exist a tag <message> will be returned with a text message from function
        // getRegatta().
        if (regatta == null) {
            return;
        }

        final Document doc = new Document(); // initialize xml document
        final Element regatta_node = addNamedElement(doc, "regatta"); // add root to xml
        addNamedElementWithValue(regatta_node, "name", regatta.getName());
        addNamedElementWithValue(regatta_node, "boat_class", regatta.getBoatClass().getName());

        /*
         * Races
         */
        final HashMap<String, RaceDefinition> races = getRaces(regatta); // get races for the regatta
        final Element races_node = addNamedElement(regatta_node, "races"); // add node that contains all races

        for (final RaceDefinition race : races.values()) { // for each race in the list
            final Element race_node = addNamedElement(races_node, "race"); // add race node for the current race
            addNamedElementWithValue(race_node, "name", race.getName()); // add name node to current race

            // skip race if not tracked
            final TrackedRace trackedRace = getTrackedRace(regatta, race);
            if (trackedRace == null || !trackedRace.hasGPSData()) {
                continue;
            }

            final TimePoint raceStarted = getTimePoint(trackedRace); // get TimePoint for when the race started
            if (raceStarted == null) {
                continue;
            }

            long minNextLegStart = raceStarted.asMillis(); // variable for keeping track of when the first competitor
                                                           // started the next leg
            TimePoint legStarted = new MillisecondsTimePoint(minNextLegStart); // get TimePoint for when the leg started

            addNamedElementWithValue(race_node, "start_time_ms", raceStarted.asMillis()); // add the starttime to the
            if (trackedRace.getEndOfRace() != null) {
            	addNamedElementWithValue(race_node, "assumed_end_ms", trackedRace.getEndOfRace().asMillis()); // add the assumed enddtime
            } else {
            	addNamedElementWithValue(race_node, "assumed_end_ms", 0); // add the assumed enddtime
            }

            Calendar cal = Calendar.getInstance();
            cal.setTime(raceStarted.asDate());
            addNamedElementWithValue(race_node, "start_time_year", cal.get(Calendar.YEAR));
            int month = cal.get(Calendar.MONTH) + 1;
            addNamedElementWithValue(race_node, "start_time_month", month);
            addNamedElementWithValue(race_node, "start_time_day", cal.get(Calendar.DAY_OF_MONTH));
            addNamedElementWithValue(race_node, "start_time_hour", cal.get(Calendar.HOUR_OF_DAY));
            addNamedElementWithValue(race_node, "start_time_minute", cal.get(Calendar.MINUTE));
            addNamedElementWithValue(race_node, "start_time_second", cal.get(Calendar.SECOND));
            addNamedElementWithValue(race_node, "start_time_formatted", (cal.get(Calendar.DAY_OF_MONTH) < 10 ? ("0" + cal.get(Calendar.DAY_OF_MONTH)) : cal.get(Calendar.DAY_OF_MONTH))
                            + "."
                            + (month < 10 ? ("0" + month) : month)
                            + "."
                            + cal.get(Calendar.YEAR)
                            + " - "
                            + (cal.get(Calendar.HOUR_OF_DAY) < 10 ? ("0" + cal.get(Calendar.HOUR_OF_DAY)) : cal
                                    .get(Calendar.HOUR_OF_DAY))
                            + ":"
                            + (cal.get(Calendar.MINUTE) < 10 ? ("0" + cal.get(Calendar.MINUTE)) : cal
                                    .get(Calendar.MINUTE))
                            + ":"
                            + (cal.get(Calendar.SECOND) < 10 ? ("0" + cal.get(Calendar.SECOND)) : cal
                                    .get(Calendar.SECOND)));

            Pair<Double, Double> averageWindSpeedofRace = calculateAverageWindSpeedofRace(trackedRace);
            String wind_strength = "";
            if (averageWindSpeedofRace != null) {
	            if (averageWindSpeedofRace.getA() < 4) {
	            	wind_strength = "Very light";
	            } else if (averageWindSpeedofRace.getA() >= 4 && averageWindSpeedofRace.getA() < 8) {
	            	wind_strength = "Light";
	            } else if (averageWindSpeedofRace.getA() >= 8 && averageWindSpeedofRace.getA() < 14) {
	            	wind_strength = "Medium";
	            } else if (averageWindSpeedofRace.getA() >= 14 && averageWindSpeedofRace.getA() < 20) {
	            	wind_strength = "Strong";
	            } else if (averageWindSpeedofRace.getA() >= 20) {
	            	wind_strength = "Very strong";
	            }
            }
            
            Double wind_speed = 0.0;
            Double wind_confi = 0.0;
            
            if (averageWindSpeedofRace != null) {
            	wind_speed = averageWindSpeedofRace.getA();
            	wind_confi = averageWindSpeedofRace.getB();
            }
            
            addNamedElementWithValue(race_node, "average_wind_speed", wind_speed);
            addNamedElementWithValue(race_node, "average_wind_speed_confidence", wind_confi);
            addNamedElementWithValue(race_node, "wind_strength", wind_strength);

            /*
             * Legs
             */
            int i = 0; // initialize leg index
            TrackedLeg previousLeg = null;

            LinkedHashMap<String, Long> legTimesAlternate = new LinkedHashMap<String, Long>(); // Map for leg times
                                                                                               // calculated by mark
                                                                                               // passings

            final Element legs_node = addNamedElement(race_node, "legs"); // add element that holds all legs for the
                                                                          // race

            for (final TrackedLeg trackedLeg : trackedRace.getTrackedLegs()) {
                final Leg leg = trackedLeg.getLeg();
                final Element leg_node = addNamedElement(legs_node, "leg"); // add element for single leg

                addNamedElementWithValue(leg_node, "leg_number", ++i);
                addNamedElementWithValue(leg_node, "mark_from", leg.getFrom().getName());
                addNamedElementWithValue(leg_node, "mark_to", leg.getTo().getName());
                addNamedElementWithValue(leg_node, "leg_type", (trackedLeg.getLegType(legStarted).toString()));

                /*
                 * Competitors
                 */
                LinkedHashMap<Competitor, Integer> ranks = trackedLeg.getRanks(legStarted); // get the ranking
                                                                                            // information for the race
                                                                                            // (at leg start time)
                final Element competitor_data_node = addNamedElement(leg_node, "competitor_data"); // add element that
                                                                                                   // holds the leg
                                                                                                   // summary data for
                                                                                                   // each competitor

                for (final Competitor competitor : ranks.keySet()) { // Get competitor data

                    TrackedLegOfCompetitor trackedLegOfCompetitor = trackedLeg.getTrackedLeg(competitor); // Get data

                    TimePoint compareLegEnd = new MillisecondsTimePoint(0);

                    // time elapsed / when did the competitor pass the end mark of the leg
                    for (MarkPassing mp : trackedRace.getMarkPassings(competitor)) {
                        if (mp.getWaypoint() == leg.getTo()) {
                            compareLegEnd = mp.getTimePoint();
                            break;
                        }
                    }

                    // leg time / based on elapsed time
                    if (legTimesAlternate.containsKey(competitor.getName())) {
                        legTimesAlternate.put(
                                competitor.getName(),
                                compareLegEnd.asMillis() - legTimesAlternate.get(competitor.getName())
                                        - raceStarted.asMillis());

                    } else {
                        legTimesAlternate.put(competitor.getName(), compareLegEnd.asMillis() - raceStarted.asMillis());
                    }

                    final TimePoint compLegTimeAlt = new MillisecondsTimePoint(legTimesAlternate.get(competitor
                            .getName()));

                    final TimePoint compFinishedLeg = new MillisecondsTimePoint(compareLegEnd.asMillis());

                    // plausibility check
                    // competitor has finished the leg and the leg end time is not the race start time
                    if (trackedLegOfCompetitor.hasFinishedLeg(compFinishedLeg) && compareLegEnd.asMillis() != 0) {
                        // Calculate rank loss/gain
                        int posGL = 0;
                        if (previousLeg != null) {
                            posGL = trackedLegOfCompetitor.getRank(compFinishedLeg)
                                    - previousLeg.getTrackedLeg(competitor).getRank(compFinishedLeg);
                        }

                        final Element competitor_node = addNamedElement(competitor_data_node, "competitor");
                        try {
                            addNamedElementWithValue(competitor_node, "name", competitor.getName());
                            addNamedElementWithValue(competitor_node, "nationality", competitor.getTeam()
                                    .getNationality().getThreeLetterIOCAcronym());
                            addNamedElementWithValue(competitor_node, "sail_id", competitor.getBoat().getSailID());
		                    String sail_id = competitor.getBoat().getSailID();
		                    if (sail_id.matches("^[A-Z]{3}\\s[0-9]*")) {		                    	
		                    	
		                    	Pattern regex = Pattern.compile("(^[A-Z]{3})\\s([0-9]*)");
		                    	Matcher regexMatcher = regex.matcher(sail_id);
		                    	try {
		                    	    String resultString = regexMatcher.replaceAll("$1$2");
		                    	    addNamedElementWithValue(competitor_node, "sail_id_formatted", resultString);
		                    	} catch (Exception e) {
		                    	    e.printStackTrace();
		                    	}

		                    	
		                    } else if (sail_id.matches("^[A-Z]{3}\\S[0-9]*")) {
		                    	addNamedElementWithValue(competitor_node, "sail_id_formatted", sail_id);
		                    } else if (sail_id.matches("[0-9]*")){
		                    	addNamedElementWithValue(competitor_node, "sail_id_formatted", competitor.getTeam().getNationality().getThreeLetterIOCAcronym() + sail_id);
                            } else {
		                    	addNamedElementWithValue(competitor_node, "sail_id_formatted", sail_id);
                            }
                            addNamedElementWithValue(competitor_node, "leg_finished_time_ms",
                                    compFinishedLeg.asMillis());
                            addNamedElementWithValue(competitor_node, "time_elapsed_ms", compFinishedLeg.asMillis()
                                    - raceStarted.asMillis());
                            addNamedElementWithValue(competitor_node, "leg_time_ms", compLegTimeAlt.asMillis());
		                    addNamedElementWithValue(competitor_node, "leg_rank", trackedLegOfCompetitor.getRank(compFinishedLeg));	
		                    addNamedElementWithValue(competitor_node, "race_final_rank", trackedRace.getRank(competitor));
                            addNamedElementWithValue(competitor_node, "rank_gain", posGL * -1); // Ranks Gained/Lost
                            addNamedElementWithValue(competitor_node, "gap_to_leader_s",
                                    trackedLegOfCompetitor.getGapToLeaderInSeconds(compFinishedLeg));
//		                    addNamedElementWithValue(competitor_node, "avg_xte", trackedLegOfCompetitor.getAverageCrossTrackError(compFinishedLeg).getMeters());
//		                    addNamedElementWithValue(competitor_node, "avg_vmg_kn", trackedLegOfCompetitor.getAverageVelocityMadeGood(compFinishedLeg).getKnots());//windwardSpeed over ground on leg finished time
                            addNamedElementWithValue(competitor_node, "avg_speed_og_kn", trackedLegOfCompetitor
                                    .getAverageSpeedOverGround(compFinishedLeg).getKnots());
                            addNamedElementWithValue(competitor_node, "avg_speed_ww_kn", trackedLegOfCompetitor
                                    .getAverageVelocityMadeGood(compFinishedLeg).getKnots());// windwardSpeed over
                                                                                             // ground on leg finished
                                                                                             // time
		                    addNamedElementWithValue(competitor_node, "average_wind_speed", wind_speed);
		                    addNamedElementWithValue(competitor_node, "average_wind_speed_confidence", wind_confi);
		                    
//		                    Waypoint finish = trackedRace.getRace().getCourse().getLastWaypoint();
//		                    
//		                    Iterable<MarkPassing> markpassings = trackedRace.getMarkPassingsInOrder(finish);
//		                    Iterator<MarkPassing> iter = markpassings.iterator();
//		                    MarkPassing firstMarkPassing = null;
//		                    if (iter.hasNext()) {
//		                    	firstMarkPassing = iter.next();
//		                    }
//		                    
//		                    
////		                    Map<Waypoint, NavigableSet<MarkPassing>> markPassingsForWaypoint = new HashMap<Waypoint, NavigableSet<MarkPassing>>();
////		                    for (Waypoint waypoint : trackedRace.getRace().getCourse().getWaypoints()) {
////		                        markPassingsForWaypoint.put(waypoint, new ConcurrentSkipListSet<MarkPassing>(
////		                                MarkPassingByTimeComparator.INSTANCE));
////		                    }
////		                    
////		                    NavigableSet<MarkPassing> markPassingsInOrder = markPassingsForWaypoint.get(finish);
////		                    MarkPassing firstMarkPassing = null;
////		                    synchronized (markPassingsInOrder) {
////		                        if (!markPassingsInOrder.isEmpty()) {
////		                            firstMarkPassing = markPassingsInOrder.first();
////		                        }
////		                    }
//		                    TimePoint timeOfFirstMarkPassing = null;
//		                    if (firstMarkPassing != null) {
//		                        timeOfFirstMarkPassing = firstMarkPassing.getTimePoint();
//		                    }
//		                    
//		                    trackedRace.getWindwardDistanceToOverallLeader(competitor, timeOfFirstMarkPassing);
		                    
		                    
		                    

                            // assign the smallest start time for the next leg
                            minNextLegStart = (minNextLegStart > compFinishedLeg.asMillis() ? compFinishedLeg
                                    .asMillis() : minNextLegStart);
                        } catch (Exception ex) {
	                    	//competitor_data_node.removeContent(competitor_node); // if the competitor dataset is not complete, remove it from the list
                                                                                 // complete, remove it from the list
                        }
                    } else {
                        System.err.print("Competitpr Skipped:" + competitor.getName() + "; Race:" + race.getName()
                                + "; Leg+" + ((Integer) i).toString());
                    }

                } // competitor data end
                legStarted = new MillisecondsTimePoint(minNextLegStart);
                minNextLegStart = Long.MAX_VALUE;
                previousLeg = trackedLeg;

                // if the leg does not contain any competitor info
                if (competitor_data_node.getChildren("competitor").size() == 0) {
                    legs_node.removeContent(leg_node);
                }

            } // leg end
              // if the race does not contain any leg info
            if (legs_node.getChildren("leg").size() == 0) {
                races_node.removeContent(race_node);
            }
        } // regatta end
        sendDocument(doc, regatta.getName() + ".xml");// output doc to client
    } // function end

    private Pair<Double, Double> calculateAverageWindSpeedofRace(TrackedRace trackedRace) {
<<<<<<< HEAD
		Pair<Double, Double> result = null;
		if (trackedRace.getEndOfRace() != null) {
	        TimePoint fromTimePoint = trackedRace.getStartOfRace();
	        TimePoint toTimePoint = trackedRace.getEndOfRace(); 
	        long resolutionInMilliseconds = 60 * 1000 * 5; // 5 min
	
	        List<WindSource> windSourcesToDeliver = new ArrayList<WindSource>();
	        WindSourceImpl windSource = new WindSourceImpl(WindSourceType.COMBINED);
	        windSourcesToDeliver.add(windSource);
	
	        double sumWindSpeed = 0.0; 
	        double sumWindSpeedConfidence = 0.0; 
	        int speedCounter = 0;
	        
	        int numberOfFixes = (int) ((toTimePoint.asMillis() - fromTimePoint.asMillis())/resolutionInMilliseconds);
	
	        WindTrack windTrack = trackedRace.getOrCreateWindTrack(windSource);
	        TimePoint timePoint = fromTimePoint;
	        for (int i = 0; i < numberOfFixes && toTimePoint != null && timePoint.compareTo(toTimePoint) < 0; i++) {
	            WindWithConfidence<Pair<Position, TimePoint>> averagedWindWithConfidence = windTrack.getAveragedWindWithConfidence(null, timePoint);
	            if (averagedWindWithConfidence != null) {
	            	double windSpeedinKnots = averagedWindWithConfidence.getObject().getKnots();
	                double confidence = averagedWindWithConfidence.getConfidence();
	
	                sumWindSpeed += windSpeedinKnots;
	            	sumWindSpeedConfidence += confidence;
	            	
	            	speedCounter++;
	            }
	            timePoint = new MillisecondsTimePoint(timePoint.asMillis() + resolutionInMilliseconds);
	        }
	
	        if(speedCounter > 0) {
	            double averageWindSpeed = sumWindSpeed / speedCounter;
	        	double averageWindSpeedConfidence = sumWindSpeedConfidence / speedCounter;
	        	
	        	result = new Pair<Double, Double>(averageWindSpeed, averageWindSpeedConfidence);
	        } 	
		} else {
			result = new Pair<Double, Double>(0.0, 0.0);
		}
=======
        Pair<Double, Double> result = null;
        if (trackedRace.getEndOfRace() != null) {
            TimePoint fromTimePoint = trackedRace.getStartOfRace();
            TimePoint toTimePoint = trackedRace.getEndOfRace();
            long resolutionInMilliseconds = 60 * 1000 * 5; // 5 min

            List<WindSource> windSourcesToDeliver = new ArrayList<WindSource>();
            WindSourceImpl windSource = new WindSourceImpl(WindSourceType.COMBINED);
            windSourcesToDeliver.add(windSource);

            double sumWindSpeed = 0.0;
            double sumWindSpeedConfidence = 0.0;
            int speedCounter = 0;

            int numberOfFixes = (int) ((toTimePoint.asMillis() - fromTimePoint.asMillis()) / resolutionInMilliseconds);
            WindTrack windTrack = trackedRace.getOrCreateWindTrack(windSource);
            TimePoint timePoint = fromTimePoint;
            for (int i = 0; i < numberOfFixes && toTimePoint != null && timePoint.compareTo(toTimePoint) < 0; i++) {
                WindWithConfidence<Pair<Position, TimePoint>> averagedWindWithConfidence = windTrack
                        .getAveragedWindWithConfidence(null, timePoint);
                if (averagedWindWithConfidence != null) {
                    double windSpeedinKnots = averagedWindWithConfidence.getObject().getKnots();
                    double confidence = averagedWindWithConfidence.getConfidence();

                    sumWindSpeed += windSpeedinKnots;
                    sumWindSpeedConfidence += confidence;

                    speedCounter++;
                }
                timePoint = new MillisecondsTimePoint(timePoint.asMillis() + resolutionInMilliseconds);
            }
            if (speedCounter > 0) {
                double averageWindSpeed = sumWindSpeed / speedCounter;
                double averageWindSpeedConfidence = sumWindSpeedConfidence / speedCounter;

                result = new Pair<Double, Double>(averageWindSpeed, averageWindSpeedConfidence);
            }
        } else {
            result = new Pair<Double, Double>(0.0, 0.0);
        }
>>>>>>> aed5d420
        return result;
    }

    private void addNamedElementWithValue(Element parent, String newChildName, Integer i) {
        if (i == null) {
            addNamedElementWithValue(parent, newChildName, "0");
        } else {
            addNamedElementWithValue(parent, newChildName, i.toString());
        }

    }

    private void addNamedElementWithValue(Element parent, String newChildName, Double dbl) {
        if (dbl == null) {
            addNamedElementWithValue(parent, newChildName, "0");
        } else {
            addNamedElementWithValue(parent, newChildName, dbl.toString());
        }

    }

    private void addNamedElementWithValue(Element parent, String newChildName, Long l) {
        if (l == null) {
            addNamedElementWithValue(parent, newChildName, "0");
        } else {
            addNamedElementWithValue(parent, newChildName, l.toString());
        }

    }

    private Element addNamedElement(Document doc, String newChildName) {
        final Element newChild = new Element(newChildName);
        doc.addContent(newChild);
        return newChild;
    }

    private Element addNamedElementWithValue(Element parent, String newChildName, String value) {
        final Element newChild = new Element(newChildName);
        newChild.addContent(value);
        parent.addContent(newChild);
        return newChild;
    }

    private Element addNamedElement(Element parent, String newChildName) {
        final Element newChild = new Element(newChildName);
        parent.addContent(newChild);
        return newChild;
    }

}
<|MERGE_RESOLUTION|>--- conflicted
+++ resolved
@@ -1,458 +1,414 @@
-package com.sap.sailing.xcelsiusadapter;
-
-import java.util.ArrayList;
-import java.util.Calendar;
-import java.util.HashMap;
-import java.util.LinkedHashMap;
-import java.util.List;
-import java.util.regex.Matcher;
-import java.util.regex.Pattern;
-
-import javax.servlet.http.HttpServletRequest;
-import javax.servlet.http.HttpServletResponse;
-
-import org.jdom.Document;
-import org.jdom.Element;
-
-import com.sap.sailing.domain.base.Competitor;
-import com.sap.sailing.domain.base.Leg;
-import com.sap.sailing.domain.base.RaceDefinition;
-import com.sap.sailing.domain.base.Regatta;
-import com.sap.sailing.domain.base.impl.MillisecondsTimePoint;
-import com.sap.sailing.domain.common.Position;
-import com.sap.sailing.domain.common.TimePoint;
-import com.sap.sailing.domain.common.WindSource;
-import com.sap.sailing.domain.common.WindSourceType;
-import com.sap.sailing.domain.common.impl.Util.Pair;
-import com.sap.sailing.domain.common.impl.WindSourceImpl;
-import com.sap.sailing.domain.tracking.MarkPassing;
-import com.sap.sailing.domain.tracking.TrackedLeg;
-import com.sap.sailing.domain.tracking.TrackedLegOfCompetitor;
-import com.sap.sailing.domain.tracking.TrackedRace;
-import com.sap.sailing.domain.tracking.WindTrack;
-import com.sap.sailing.domain.tracking.WindWithConfidence;
-import com.sap.sailing.server.RacingEventService;
-
-public class RegattaDataPerLeg extends Action {
-    public RegattaDataPerLeg(HttpServletRequest req, HttpServletResponse res, RacingEventService service, int maxRows) {
-        super(req, res, service, maxRows);
-    }
-	
-
-    public void perform() throws Exception {
-
-        final Regatta regatta = getRegatta(); // Get regatta data from request (get value for regatta name from URL parameter regatta)
-        // if the regatta does not exist a tag <message> will be returned with a text message from function
-        // getRegatta().
-        if (regatta == null) {
-            return;
-        }
-
-        final Document doc = new Document(); // initialize xml document
-        final Element regatta_node = addNamedElement(doc, "regatta"); // add root to xml
-        addNamedElementWithValue(regatta_node, "name", regatta.getName());
-        addNamedElementWithValue(regatta_node, "boat_class", regatta.getBoatClass().getName());
-
-        /*
-         * Races
-         */
-        final HashMap<String, RaceDefinition> races = getRaces(regatta); // get races for the regatta
-        final Element races_node = addNamedElement(regatta_node, "races"); // add node that contains all races
-
-        for (final RaceDefinition race : races.values()) { // for each race in the list
-            final Element race_node = addNamedElement(races_node, "race"); // add race node for the current race
-            addNamedElementWithValue(race_node, "name", race.getName()); // add name node to current race
-
-            // skip race if not tracked
-            final TrackedRace trackedRace = getTrackedRace(regatta, race);
-            if (trackedRace == null || !trackedRace.hasGPSData()) {
-                continue;
-            }
-
-            final TimePoint raceStarted = getTimePoint(trackedRace); // get TimePoint for when the race started
-            if (raceStarted == null) {
-                continue;
-            }
-
-            long minNextLegStart = raceStarted.asMillis(); // variable for keeping track of when the first competitor
-                                                           // started the next leg
-            TimePoint legStarted = new MillisecondsTimePoint(minNextLegStart); // get TimePoint for when the leg started
-
-            addNamedElementWithValue(race_node, "start_time_ms", raceStarted.asMillis()); // add the starttime to the
-            if (trackedRace.getEndOfRace() != null) {
-            	addNamedElementWithValue(race_node, "assumed_end_ms", trackedRace.getEndOfRace().asMillis()); // add the assumed enddtime
-            } else {
-            	addNamedElementWithValue(race_node, "assumed_end_ms", 0); // add the assumed enddtime
-            }
-
-            Calendar cal = Calendar.getInstance();
-            cal.setTime(raceStarted.asDate());
-            addNamedElementWithValue(race_node, "start_time_year", cal.get(Calendar.YEAR));
-            int month = cal.get(Calendar.MONTH) + 1;
-            addNamedElementWithValue(race_node, "start_time_month", month);
-            addNamedElementWithValue(race_node, "start_time_day", cal.get(Calendar.DAY_OF_MONTH));
-            addNamedElementWithValue(race_node, "start_time_hour", cal.get(Calendar.HOUR_OF_DAY));
-            addNamedElementWithValue(race_node, "start_time_minute", cal.get(Calendar.MINUTE));
-            addNamedElementWithValue(race_node, "start_time_second", cal.get(Calendar.SECOND));
-            addNamedElementWithValue(race_node, "start_time_formatted", (cal.get(Calendar.DAY_OF_MONTH) < 10 ? ("0" + cal.get(Calendar.DAY_OF_MONTH)) : cal.get(Calendar.DAY_OF_MONTH))
-                            + "."
-                            + (month < 10 ? ("0" + month) : month)
-                            + "."
-                            + cal.get(Calendar.YEAR)
-                            + " - "
-                            + (cal.get(Calendar.HOUR_OF_DAY) < 10 ? ("0" + cal.get(Calendar.HOUR_OF_DAY)) : cal
-                                    .get(Calendar.HOUR_OF_DAY))
-                            + ":"
-                            + (cal.get(Calendar.MINUTE) < 10 ? ("0" + cal.get(Calendar.MINUTE)) : cal
-                                    .get(Calendar.MINUTE))
-                            + ":"
-                            + (cal.get(Calendar.SECOND) < 10 ? ("0" + cal.get(Calendar.SECOND)) : cal
-                                    .get(Calendar.SECOND)));
-
-            Pair<Double, Double> averageWindSpeedofRace = calculateAverageWindSpeedofRace(trackedRace);
-            String wind_strength = "";
-            if (averageWindSpeedofRace != null) {
-	            if (averageWindSpeedofRace.getA() < 4) {
-	            	wind_strength = "Very light";
-	            } else if (averageWindSpeedofRace.getA() >= 4 && averageWindSpeedofRace.getA() < 8) {
-	            	wind_strength = "Light";
-	            } else if (averageWindSpeedofRace.getA() >= 8 && averageWindSpeedofRace.getA() < 14) {
-	            	wind_strength = "Medium";
-	            } else if (averageWindSpeedofRace.getA() >= 14 && averageWindSpeedofRace.getA() < 20) {
-	            	wind_strength = "Strong";
-	            } else if (averageWindSpeedofRace.getA() >= 20) {
-	            	wind_strength = "Very strong";
-	            }
-            }
-            
-            Double wind_speed = 0.0;
-            Double wind_confi = 0.0;
-            
-            if (averageWindSpeedofRace != null) {
-            	wind_speed = averageWindSpeedofRace.getA();
-            	wind_confi = averageWindSpeedofRace.getB();
-            }
-            
-            addNamedElementWithValue(race_node, "average_wind_speed", wind_speed);
-            addNamedElementWithValue(race_node, "average_wind_speed_confidence", wind_confi);
-            addNamedElementWithValue(race_node, "wind_strength", wind_strength);
-
-            /*
-             * Legs
-             */
-            int i = 0; // initialize leg index
-            TrackedLeg previousLeg = null;
-
-            LinkedHashMap<String, Long> legTimesAlternate = new LinkedHashMap<String, Long>(); // Map for leg times
-                                                                                               // calculated by mark
-                                                                                               // passings
-
-            final Element legs_node = addNamedElement(race_node, "legs"); // add element that holds all legs for the
-                                                                          // race
-
-            for (final TrackedLeg trackedLeg : trackedRace.getTrackedLegs()) {
-                final Leg leg = trackedLeg.getLeg();
-                final Element leg_node = addNamedElement(legs_node, "leg"); // add element for single leg
-
-                addNamedElementWithValue(leg_node, "leg_number", ++i);
-                addNamedElementWithValue(leg_node, "mark_from", leg.getFrom().getName());
-                addNamedElementWithValue(leg_node, "mark_to", leg.getTo().getName());
-                addNamedElementWithValue(leg_node, "leg_type", (trackedLeg.getLegType(legStarted).toString()));
-
-                /*
-                 * Competitors
-                 */
-                LinkedHashMap<Competitor, Integer> ranks = trackedLeg.getRanks(legStarted); // get the ranking
-                                                                                            // information for the race
-                                                                                            // (at leg start time)
-                final Element competitor_data_node = addNamedElement(leg_node, "competitor_data"); // add element that
-                                                                                                   // holds the leg
-                                                                                                   // summary data for
-                                                                                                   // each competitor
-
-                for (final Competitor competitor : ranks.keySet()) { // Get competitor data
-
-                    TrackedLegOfCompetitor trackedLegOfCompetitor = trackedLeg.getTrackedLeg(competitor); // Get data
-
-                    TimePoint compareLegEnd = new MillisecondsTimePoint(0);
-
-                    // time elapsed / when did the competitor pass the end mark of the leg
-                    for (MarkPassing mp : trackedRace.getMarkPassings(competitor)) {
-                        if (mp.getWaypoint() == leg.getTo()) {
-                            compareLegEnd = mp.getTimePoint();
-                            break;
-                        }
-                    }
-
-                    // leg time / based on elapsed time
-                    if (legTimesAlternate.containsKey(competitor.getName())) {
-                        legTimesAlternate.put(
-                                competitor.getName(),
-                                compareLegEnd.asMillis() - legTimesAlternate.get(competitor.getName())
-                                        - raceStarted.asMillis());
-
-                    } else {
-                        legTimesAlternate.put(competitor.getName(), compareLegEnd.asMillis() - raceStarted.asMillis());
-                    }
-
-                    final TimePoint compLegTimeAlt = new MillisecondsTimePoint(legTimesAlternate.get(competitor
-                            .getName()));
-
-                    final TimePoint compFinishedLeg = new MillisecondsTimePoint(compareLegEnd.asMillis());
-
-                    // plausibility check
-                    // competitor has finished the leg and the leg end time is not the race start time
-                    if (trackedLegOfCompetitor.hasFinishedLeg(compFinishedLeg) && compareLegEnd.asMillis() != 0) {
-                        // Calculate rank loss/gain
-                        int posGL = 0;
-                        if (previousLeg != null) {
-                            posGL = trackedLegOfCompetitor.getRank(compFinishedLeg)
-                                    - previousLeg.getTrackedLeg(competitor).getRank(compFinishedLeg);
-                        }
-
-                        final Element competitor_node = addNamedElement(competitor_data_node, "competitor");
-                        try {
-                            addNamedElementWithValue(competitor_node, "name", competitor.getName());
-                            addNamedElementWithValue(competitor_node, "nationality", competitor.getTeam()
-                                    .getNationality().getThreeLetterIOCAcronym());
-                            addNamedElementWithValue(competitor_node, "sail_id", competitor.getBoat().getSailID());
-		                    String sail_id = competitor.getBoat().getSailID();
-		                    if (sail_id.matches("^[A-Z]{3}\\s[0-9]*")) {		                    	
-		                    	
-		                    	Pattern regex = Pattern.compile("(^[A-Z]{3})\\s([0-9]*)");
-		                    	Matcher regexMatcher = regex.matcher(sail_id);
-		                    	try {
-		                    	    String resultString = regexMatcher.replaceAll("$1$2");
-		                    	    addNamedElementWithValue(competitor_node, "sail_id_formatted", resultString);
-		                    	} catch (Exception e) {
-		                    	    e.printStackTrace();
-		                    	}
-
-		                    	
-		                    } else if (sail_id.matches("^[A-Z]{3}\\S[0-9]*")) {
-		                    	addNamedElementWithValue(competitor_node, "sail_id_formatted", sail_id);
-		                    } else if (sail_id.matches("[0-9]*")){
-		                    	addNamedElementWithValue(competitor_node, "sail_id_formatted", competitor.getTeam().getNationality().getThreeLetterIOCAcronym() + sail_id);
-                            } else {
-		                    	addNamedElementWithValue(competitor_node, "sail_id_formatted", sail_id);
-                            }
-                            addNamedElementWithValue(competitor_node, "leg_finished_time_ms",
-                                    compFinishedLeg.asMillis());
-                            addNamedElementWithValue(competitor_node, "time_elapsed_ms", compFinishedLeg.asMillis()
-                                    - raceStarted.asMillis());
-                            addNamedElementWithValue(competitor_node, "leg_time_ms", compLegTimeAlt.asMillis());
-		                    addNamedElementWithValue(competitor_node, "leg_rank", trackedLegOfCompetitor.getRank(compFinishedLeg));	
-		                    addNamedElementWithValue(competitor_node, "race_final_rank", trackedRace.getRank(competitor));
-                            addNamedElementWithValue(competitor_node, "rank_gain", posGL * -1); // Ranks Gained/Lost
-                            addNamedElementWithValue(competitor_node, "gap_to_leader_s",
-                                    trackedLegOfCompetitor.getGapToLeaderInSeconds(compFinishedLeg));
-//		                    addNamedElementWithValue(competitor_node, "avg_xte", trackedLegOfCompetitor.getAverageCrossTrackError(compFinishedLeg).getMeters());
-//		                    addNamedElementWithValue(competitor_node, "avg_vmg_kn", trackedLegOfCompetitor.getAverageVelocityMadeGood(compFinishedLeg).getKnots());//windwardSpeed over ground on leg finished time
-                            addNamedElementWithValue(competitor_node, "avg_speed_og_kn", trackedLegOfCompetitor
-                                    .getAverageSpeedOverGround(compFinishedLeg).getKnots());
-                            addNamedElementWithValue(competitor_node, "avg_speed_ww_kn", trackedLegOfCompetitor
-                                    .getAverageVelocityMadeGood(compFinishedLeg).getKnots());// windwardSpeed over
-                                                                                             // ground on leg finished
-                                                                                             // time
-		                    addNamedElementWithValue(competitor_node, "average_wind_speed", wind_speed);
-		                    addNamedElementWithValue(competitor_node, "average_wind_speed_confidence", wind_confi);
-		                    
-//		                    Waypoint finish = trackedRace.getRace().getCourse().getLastWaypoint();
-//		                    
-//		                    Iterable<MarkPassing> markpassings = trackedRace.getMarkPassingsInOrder(finish);
-//		                    Iterator<MarkPassing> iter = markpassings.iterator();
-//		                    MarkPassing firstMarkPassing = null;
-//		                    if (iter.hasNext()) {
-//		                    	firstMarkPassing = iter.next();
-//		                    }
-//		                    
-//		                    
-////		                    Map<Waypoint, NavigableSet<MarkPassing>> markPassingsForWaypoint = new HashMap<Waypoint, NavigableSet<MarkPassing>>();
-////		                    for (Waypoint waypoint : trackedRace.getRace().getCourse().getWaypoints()) {
-////		                        markPassingsForWaypoint.put(waypoint, new ConcurrentSkipListSet<MarkPassing>(
-////		                                MarkPassingByTimeComparator.INSTANCE));
-////		                    }
-////		                    
-////		                    NavigableSet<MarkPassing> markPassingsInOrder = markPassingsForWaypoint.get(finish);
-////		                    MarkPassing firstMarkPassing = null;
-////		                    synchronized (markPassingsInOrder) {
-////		                        if (!markPassingsInOrder.isEmpty()) {
-////		                            firstMarkPassing = markPassingsInOrder.first();
-////		                        }
-////		                    }
-//		                    TimePoint timeOfFirstMarkPassing = null;
-//		                    if (firstMarkPassing != null) {
-//		                        timeOfFirstMarkPassing = firstMarkPassing.getTimePoint();
-//		                    }
-//		                    
-//		                    trackedRace.getWindwardDistanceToOverallLeader(competitor, timeOfFirstMarkPassing);
-		                    
-		                    
-		                    
-
-                            // assign the smallest start time for the next leg
-                            minNextLegStart = (minNextLegStart > compFinishedLeg.asMillis() ? compFinishedLeg
-                                    .asMillis() : minNextLegStart);
-                        } catch (Exception ex) {
-	                    	//competitor_data_node.removeContent(competitor_node); // if the competitor dataset is not complete, remove it from the list
-                                                                                 // complete, remove it from the list
-                        }
-                    } else {
-                        System.err.print("Competitpr Skipped:" + competitor.getName() + "; Race:" + race.getName()
-                                + "; Leg+" + ((Integer) i).toString());
-                    }
-
-                } // competitor data end
-                legStarted = new MillisecondsTimePoint(minNextLegStart);
-                minNextLegStart = Long.MAX_VALUE;
-                previousLeg = trackedLeg;
-
-                // if the leg does not contain any competitor info
-                if (competitor_data_node.getChildren("competitor").size() == 0) {
-                    legs_node.removeContent(leg_node);
-                }
-
-            } // leg end
-              // if the race does not contain any leg info
-            if (legs_node.getChildren("leg").size() == 0) {
-                races_node.removeContent(race_node);
-            }
-        } // regatta end
-        sendDocument(doc, regatta.getName() + ".xml");// output doc to client
-    } // function end
-
-    private Pair<Double, Double> calculateAverageWindSpeedofRace(TrackedRace trackedRace) {
-<<<<<<< HEAD
-		Pair<Double, Double> result = null;
-		if (trackedRace.getEndOfRace() != null) {
-	        TimePoint fromTimePoint = trackedRace.getStartOfRace();
-	        TimePoint toTimePoint = trackedRace.getEndOfRace(); 
-	        long resolutionInMilliseconds = 60 * 1000 * 5; // 5 min
-	
-	        List<WindSource> windSourcesToDeliver = new ArrayList<WindSource>();
-	        WindSourceImpl windSource = new WindSourceImpl(WindSourceType.COMBINED);
-	        windSourcesToDeliver.add(windSource);
-	
-	        double sumWindSpeed = 0.0; 
-	        double sumWindSpeedConfidence = 0.0; 
-	        int speedCounter = 0;
-	        
-	        int numberOfFixes = (int) ((toTimePoint.asMillis() - fromTimePoint.asMillis())/resolutionInMilliseconds);
-	
-	        WindTrack windTrack = trackedRace.getOrCreateWindTrack(windSource);
-	        TimePoint timePoint = fromTimePoint;
-	        for (int i = 0; i < numberOfFixes && toTimePoint != null && timePoint.compareTo(toTimePoint) < 0; i++) {
-	            WindWithConfidence<Pair<Position, TimePoint>> averagedWindWithConfidence = windTrack.getAveragedWindWithConfidence(null, timePoint);
-	            if (averagedWindWithConfidence != null) {
-	            	double windSpeedinKnots = averagedWindWithConfidence.getObject().getKnots();
-	                double confidence = averagedWindWithConfidence.getConfidence();
-	
-	                sumWindSpeed += windSpeedinKnots;
-	            	sumWindSpeedConfidence += confidence;
-	            	
-	            	speedCounter++;
-	            }
-	            timePoint = new MillisecondsTimePoint(timePoint.asMillis() + resolutionInMilliseconds);
-	        }
-	
-	        if(speedCounter > 0) {
-	            double averageWindSpeed = sumWindSpeed / speedCounter;
-	        	double averageWindSpeedConfidence = sumWindSpeedConfidence / speedCounter;
-	        	
-	        	result = new Pair<Double, Double>(averageWindSpeed, averageWindSpeedConfidence);
-	        } 	
-		} else {
-			result = new Pair<Double, Double>(0.0, 0.0);
-		}
-=======
-        Pair<Double, Double> result = null;
-        if (trackedRace.getEndOfRace() != null) {
-            TimePoint fromTimePoint = trackedRace.getStartOfRace();
-            TimePoint toTimePoint = trackedRace.getEndOfRace();
-            long resolutionInMilliseconds = 60 * 1000 * 5; // 5 min
-
-            List<WindSource> windSourcesToDeliver = new ArrayList<WindSource>();
-            WindSourceImpl windSource = new WindSourceImpl(WindSourceType.COMBINED);
-            windSourcesToDeliver.add(windSource);
-
-            double sumWindSpeed = 0.0;
-            double sumWindSpeedConfidence = 0.0;
-            int speedCounter = 0;
-
-            int numberOfFixes = (int) ((toTimePoint.asMillis() - fromTimePoint.asMillis()) / resolutionInMilliseconds);
-            WindTrack windTrack = trackedRace.getOrCreateWindTrack(windSource);
-            TimePoint timePoint = fromTimePoint;
-            for (int i = 0; i < numberOfFixes && toTimePoint != null && timePoint.compareTo(toTimePoint) < 0; i++) {
-                WindWithConfidence<Pair<Position, TimePoint>> averagedWindWithConfidence = windTrack
-                        .getAveragedWindWithConfidence(null, timePoint);
-                if (averagedWindWithConfidence != null) {
-                    double windSpeedinKnots = averagedWindWithConfidence.getObject().getKnots();
-                    double confidence = averagedWindWithConfidence.getConfidence();
-
-                    sumWindSpeed += windSpeedinKnots;
-                    sumWindSpeedConfidence += confidence;
-
-                    speedCounter++;
-                }
-                timePoint = new MillisecondsTimePoint(timePoint.asMillis() + resolutionInMilliseconds);
-            }
-            if (speedCounter > 0) {
-                double averageWindSpeed = sumWindSpeed / speedCounter;
-                double averageWindSpeedConfidence = sumWindSpeedConfidence / speedCounter;
-
-                result = new Pair<Double, Double>(averageWindSpeed, averageWindSpeedConfidence);
-            }
-        } else {
-            result = new Pair<Double, Double>(0.0, 0.0);
-        }
->>>>>>> aed5d420
-        return result;
-    }
-
-    private void addNamedElementWithValue(Element parent, String newChildName, Integer i) {
-        if (i == null) {
-            addNamedElementWithValue(parent, newChildName, "0");
-        } else {
-            addNamedElementWithValue(parent, newChildName, i.toString());
-        }
-
-    }
-
-    private void addNamedElementWithValue(Element parent, String newChildName, Double dbl) {
-        if (dbl == null) {
-            addNamedElementWithValue(parent, newChildName, "0");
-        } else {
-            addNamedElementWithValue(parent, newChildName, dbl.toString());
-        }
-
-    }
-
-    private void addNamedElementWithValue(Element parent, String newChildName, Long l) {
-        if (l == null) {
-            addNamedElementWithValue(parent, newChildName, "0");
-        } else {
-            addNamedElementWithValue(parent, newChildName, l.toString());
-        }
-
-    }
-
-    private Element addNamedElement(Document doc, String newChildName) {
-        final Element newChild = new Element(newChildName);
-        doc.addContent(newChild);
-        return newChild;
-    }
-
-    private Element addNamedElementWithValue(Element parent, String newChildName, String value) {
-        final Element newChild = new Element(newChildName);
-        newChild.addContent(value);
-        parent.addContent(newChild);
-        return newChild;
-    }
-
-    private Element addNamedElement(Element parent, String newChildName) {
-        final Element newChild = new Element(newChildName);
-        parent.addContent(newChild);
-        return newChild;
-    }
-
-}
+package com.sap.sailing.xcelsiusadapter;
+
+import java.util.ArrayList;
+import java.util.Calendar;
+import java.util.HashMap;
+import java.util.LinkedHashMap;
+import java.util.List;
+import java.util.regex.Matcher;
+import java.util.regex.Pattern;
+
+import javax.servlet.http.HttpServletRequest;
+import javax.servlet.http.HttpServletResponse;
+
+import org.jdom.Document;
+import org.jdom.Element;
+
+import com.sap.sailing.domain.base.Competitor;
+import com.sap.sailing.domain.base.Leg;
+import com.sap.sailing.domain.base.RaceDefinition;
+import com.sap.sailing.domain.base.Regatta;
+import com.sap.sailing.domain.base.impl.MillisecondsTimePoint;
+import com.sap.sailing.domain.common.Position;
+import com.sap.sailing.domain.common.TimePoint;
+import com.sap.sailing.domain.common.WindSource;
+import com.sap.sailing.domain.common.WindSourceType;
+import com.sap.sailing.domain.common.impl.Util.Pair;
+import com.sap.sailing.domain.common.impl.WindSourceImpl;
+import com.sap.sailing.domain.tracking.MarkPassing;
+import com.sap.sailing.domain.tracking.TrackedLeg;
+import com.sap.sailing.domain.tracking.TrackedLegOfCompetitor;
+import com.sap.sailing.domain.tracking.TrackedRace;
+import com.sap.sailing.domain.tracking.WindTrack;
+import com.sap.sailing.domain.tracking.WindWithConfidence;
+import com.sap.sailing.server.RacingEventService;
+
+public class RegattaDataPerLeg extends Action {
+    public RegattaDataPerLeg(HttpServletRequest req, HttpServletResponse res, RacingEventService service, int maxRows) {
+        super(req, res, service, maxRows);
+    }
+	
+
+    public void perform() throws Exception {
+
+        final Regatta regatta = getRegatta(); // Get regatta data from request (get value for regatta name from URL parameter regatta)
+        // if the regatta does not exist a tag <message> will be returned with a text message from function
+        // getRegatta().
+        if (regatta == null) {
+            return;
+        }
+
+        final Document doc = new Document(); // initialize xml document
+        final Element regatta_node = addNamedElement(doc, "regatta"); // add root to xml
+        addNamedElementWithValue(regatta_node, "name", regatta.getName());
+        addNamedElementWithValue(regatta_node, "boat_class", regatta.getBoatClass().getName());
+
+        /*
+         * Races
+         */
+        final HashMap<String, RaceDefinition> races = getRaces(regatta); // get races for the regatta
+        final Element races_node = addNamedElement(regatta_node, "races"); // add node that contains all races
+
+        for (final RaceDefinition race : races.values()) { // for each race in the list
+            final Element race_node = addNamedElement(races_node, "race"); // add race node for the current race
+            addNamedElementWithValue(race_node, "name", race.getName()); // add name node to current race
+
+            // skip race if not tracked
+            final TrackedRace trackedRace = getTrackedRace(regatta, race);
+            if (trackedRace == null || !trackedRace.hasGPSData()) {
+                continue;
+            }
+
+            final TimePoint raceStarted = getTimePoint(trackedRace); // get TimePoint for when the race started
+            if (raceStarted == null) {
+                continue;
+            }
+
+            long minNextLegStart = raceStarted.asMillis(); // variable for keeping track of when the first competitor
+                                                           // started the next leg
+            TimePoint legStarted = new MillisecondsTimePoint(minNextLegStart); // get TimePoint for when the leg started
+
+            addNamedElementWithValue(race_node, "start_time_ms", raceStarted.asMillis()); // add the starttime to the
+            if (trackedRace.getEndOfRace() != null) {
+            	addNamedElementWithValue(race_node, "assumed_end_ms", trackedRace.getEndOfRace().asMillis()); // add the assumed enddtime
+            } else {
+            	addNamedElementWithValue(race_node, "assumed_end_ms", 0); // add the assumed enddtime
+            }
+
+            Calendar cal = Calendar.getInstance();
+            cal.setTime(raceStarted.asDate());
+            addNamedElementWithValue(race_node, "start_time_year", cal.get(Calendar.YEAR));
+            int month = cal.get(Calendar.MONTH) + 1;
+            addNamedElementWithValue(race_node, "start_time_month", month);
+            addNamedElementWithValue(race_node, "start_time_day", cal.get(Calendar.DAY_OF_MONTH));
+            addNamedElementWithValue(race_node, "start_time_hour", cal.get(Calendar.HOUR_OF_DAY));
+            addNamedElementWithValue(race_node, "start_time_minute", cal.get(Calendar.MINUTE));
+            addNamedElementWithValue(race_node, "start_time_second", cal.get(Calendar.SECOND));
+            addNamedElementWithValue(race_node, "start_time_formatted", (cal.get(Calendar.DAY_OF_MONTH) < 10 ? ("0" + cal.get(Calendar.DAY_OF_MONTH)) : cal.get(Calendar.DAY_OF_MONTH))
+                            + "."
+                            + (month < 10 ? ("0" + month) : month)
+                            + "."
+                            + cal.get(Calendar.YEAR)
+                            + " - "
+                            + (cal.get(Calendar.HOUR_OF_DAY) < 10 ? ("0" + cal.get(Calendar.HOUR_OF_DAY)) : cal
+                                    .get(Calendar.HOUR_OF_DAY))
+                            + ":"
+                            + (cal.get(Calendar.MINUTE) < 10 ? ("0" + cal.get(Calendar.MINUTE)) : cal
+                                    .get(Calendar.MINUTE))
+                            + ":"
+                            + (cal.get(Calendar.SECOND) < 10 ? ("0" + cal.get(Calendar.SECOND)) : cal
+                                    .get(Calendar.SECOND)));
+
+            Pair<Double, Double> averageWindSpeedofRace = calculateAverageWindSpeedofRace(trackedRace);
+            String wind_strength = "";
+            if (averageWindSpeedofRace != null) {
+	            if (averageWindSpeedofRace.getA() < 4) {
+	            	wind_strength = "Very light";
+	            } else if (averageWindSpeedofRace.getA() >= 4 && averageWindSpeedofRace.getA() < 8) {
+	            	wind_strength = "Light";
+	            } else if (averageWindSpeedofRace.getA() >= 8 && averageWindSpeedofRace.getA() < 14) {
+	            	wind_strength = "Medium";
+	            } else if (averageWindSpeedofRace.getA() >= 14 && averageWindSpeedofRace.getA() < 20) {
+	            	wind_strength = "Strong";
+	            } else if (averageWindSpeedofRace.getA() >= 20) {
+	            	wind_strength = "Very strong";
+	            }
+            }
+            
+            Double wind_speed = 0.0;
+            Double wind_confi = 0.0;
+            
+            if (averageWindSpeedofRace != null) {
+            	wind_speed = averageWindSpeedofRace.getA();
+            	wind_confi = averageWindSpeedofRace.getB();
+            }
+            
+            addNamedElementWithValue(race_node, "average_wind_speed", wind_speed);
+            addNamedElementWithValue(race_node, "average_wind_speed_confidence", wind_confi);
+            addNamedElementWithValue(race_node, "wind_strength", wind_strength);
+
+            /*
+             * Legs
+             */
+            int i = 0; // initialize leg index
+            TrackedLeg previousLeg = null;
+
+            LinkedHashMap<String, Long> legTimesAlternate = new LinkedHashMap<String, Long>(); // Map for leg times
+                                                                                               // calculated by mark
+                                                                                               // passings
+
+            final Element legs_node = addNamedElement(race_node, "legs"); // add element that holds all legs for the
+                                                                          // race
+
+            for (final TrackedLeg trackedLeg : trackedRace.getTrackedLegs()) {
+                final Leg leg = trackedLeg.getLeg();
+                final Element leg_node = addNamedElement(legs_node, "leg"); // add element for single leg
+
+                addNamedElementWithValue(leg_node, "leg_number", ++i);
+                addNamedElementWithValue(leg_node, "mark_from", leg.getFrom().getName());
+                addNamedElementWithValue(leg_node, "mark_to", leg.getTo().getName());
+                addNamedElementWithValue(leg_node, "leg_type", (trackedLeg.getLegType(legStarted).toString()));
+
+                /*
+                 * Competitors
+                 */
+                LinkedHashMap<Competitor, Integer> ranks = trackedLeg.getRanks(legStarted); // get the ranking
+                                                                                            // information for the race
+                                                                                            // (at leg start time)
+                final Element competitor_data_node = addNamedElement(leg_node, "competitor_data"); // add element that
+                                                                                                   // holds the leg
+                                                                                                   // summary data for
+                                                                                                   // each competitor
+
+                for (final Competitor competitor : ranks.keySet()) { // Get competitor data
+
+                    TrackedLegOfCompetitor trackedLegOfCompetitor = trackedLeg.getTrackedLeg(competitor); // Get data
+
+                    TimePoint compareLegEnd = new MillisecondsTimePoint(0);
+
+                    // time elapsed / when did the competitor pass the end mark of the leg
+                    for (MarkPassing mp : trackedRace.getMarkPassings(competitor)) {
+                        if (mp.getWaypoint() == leg.getTo()) {
+                            compareLegEnd = mp.getTimePoint();
+                            break;
+                        }
+                    }
+
+                    // leg time / based on elapsed time
+                    if (legTimesAlternate.containsKey(competitor.getName())) {
+                        legTimesAlternate.put(
+                                competitor.getName(),
+                                compareLegEnd.asMillis() - legTimesAlternate.get(competitor.getName())
+                                        - raceStarted.asMillis());
+
+                    } else {
+                        legTimesAlternate.put(competitor.getName(), compareLegEnd.asMillis() - raceStarted.asMillis());
+                    }
+
+                    final TimePoint compLegTimeAlt = new MillisecondsTimePoint(legTimesAlternate.get(competitor
+                            .getName()));
+
+                    final TimePoint compFinishedLeg = new MillisecondsTimePoint(compareLegEnd.asMillis());
+
+                    // plausibility check
+                    // competitor has finished the leg and the leg end time is not the race start time
+                    if (trackedLegOfCompetitor.hasFinishedLeg(compFinishedLeg) && compareLegEnd.asMillis() != 0) {
+                        // Calculate rank loss/gain
+                        int posGL = 0;
+                        if (previousLeg != null) {
+                            posGL = trackedLegOfCompetitor.getRank(compFinishedLeg)
+                                    - previousLeg.getTrackedLeg(competitor).getRank(compFinishedLeg);
+                        }
+
+                        final Element competitor_node = addNamedElement(competitor_data_node, "competitor");
+                        try {
+                            addNamedElementWithValue(competitor_node, "name", competitor.getName());
+                            addNamedElementWithValue(competitor_node, "nationality", competitor.getTeam()
+                                    .getNationality().getThreeLetterIOCAcronym());
+                            addNamedElementWithValue(competitor_node, "sail_id", competitor.getBoat().getSailID());
+		                    String sail_id = competitor.getBoat().getSailID();
+		                    if (sail_id.matches("^[A-Z]{3}\\s[0-9]*")) {		                    	
+		                    	
+		                    	Pattern regex = Pattern.compile("(^[A-Z]{3})\\s([0-9]*)");
+		                    	Matcher regexMatcher = regex.matcher(sail_id);
+		                    	try {
+		                    	    String resultString = regexMatcher.replaceAll("$1$2");
+		                    	    addNamedElementWithValue(competitor_node, "sail_id_formatted", resultString);
+		                    	} catch (Exception e) {
+		                    	    e.printStackTrace();
+		                    	}
+
+		                    	
+		                    } else if (sail_id.matches("^[A-Z]{3}\\S[0-9]*")) {
+		                    	addNamedElementWithValue(competitor_node, "sail_id_formatted", sail_id);
+		                    } else if (sail_id.matches("[0-9]*")){
+		                    	addNamedElementWithValue(competitor_node, "sail_id_formatted", competitor.getTeam().getNationality().getThreeLetterIOCAcronym() + sail_id);
+                            } else {
+		                    	addNamedElementWithValue(competitor_node, "sail_id_formatted", sail_id);
+                            }
+                            addNamedElementWithValue(competitor_node, "leg_finished_time_ms",
+                                    compFinishedLeg.asMillis());
+                            addNamedElementWithValue(competitor_node, "time_elapsed_ms", compFinishedLeg.asMillis()
+                                    - raceStarted.asMillis());
+                            addNamedElementWithValue(competitor_node, "leg_time_ms", compLegTimeAlt.asMillis());
+		                    addNamedElementWithValue(competitor_node, "leg_rank", trackedLegOfCompetitor.getRank(compFinishedLeg));	
+		                    addNamedElementWithValue(competitor_node, "race_final_rank", trackedRace.getRank(competitor));
+                            addNamedElementWithValue(competitor_node, "rank_gain", posGL * -1); // Ranks Gained/Lost
+                            addNamedElementWithValue(competitor_node, "gap_to_leader_s",
+                                    trackedLegOfCompetitor.getGapToLeaderInSeconds(compFinishedLeg));
+//		                    addNamedElementWithValue(competitor_node, "avg_xte", trackedLegOfCompetitor.getAverageCrossTrackError(compFinishedLeg).getMeters());
+//		                    addNamedElementWithValue(competitor_node, "avg_vmg_kn", trackedLegOfCompetitor.getAverageVelocityMadeGood(compFinishedLeg).getKnots());//windwardSpeed over ground on leg finished time
+                            addNamedElementWithValue(competitor_node, "avg_speed_og_kn", trackedLegOfCompetitor
+                                    .getAverageSpeedOverGround(compFinishedLeg).getKnots());
+                            addNamedElementWithValue(competitor_node, "avg_speed_ww_kn", trackedLegOfCompetitor
+                                    .getAverageVelocityMadeGood(compFinishedLeg).getKnots());// windwardSpeed over
+                                                                                             // ground on leg finished
+                                                                                             // time
+		                    addNamedElementWithValue(competitor_node, "average_wind_speed", wind_speed);
+		                    addNamedElementWithValue(competitor_node, "average_wind_speed_confidence", wind_confi);
+		                    
+//		                    Waypoint finish = trackedRace.getRace().getCourse().getLastWaypoint();
+//		                    
+//		                    Iterable<MarkPassing> markpassings = trackedRace.getMarkPassingsInOrder(finish);
+//		                    Iterator<MarkPassing> iter = markpassings.iterator();
+//		                    MarkPassing firstMarkPassing = null;
+//		                    if (iter.hasNext()) {
+//		                    	firstMarkPassing = iter.next();
+//		                    }
+//		                    
+//		                    
+////		                    Map<Waypoint, NavigableSet<MarkPassing>> markPassingsForWaypoint = new HashMap<Waypoint, NavigableSet<MarkPassing>>();
+////		                    for (Waypoint waypoint : trackedRace.getRace().getCourse().getWaypoints()) {
+////		                        markPassingsForWaypoint.put(waypoint, new ConcurrentSkipListSet<MarkPassing>(
+////		                                MarkPassingByTimeComparator.INSTANCE));
+////		                    }
+////		                    
+////		                    NavigableSet<MarkPassing> markPassingsInOrder = markPassingsForWaypoint.get(finish);
+////		                    MarkPassing firstMarkPassing = null;
+////		                    synchronized (markPassingsInOrder) {
+////		                        if (!markPassingsInOrder.isEmpty()) {
+////		                            firstMarkPassing = markPassingsInOrder.first();
+////		                        }
+////		                    }
+//		                    TimePoint timeOfFirstMarkPassing = null;
+//		                    if (firstMarkPassing != null) {
+//		                        timeOfFirstMarkPassing = firstMarkPassing.getTimePoint();
+//		                    }
+//		                    
+//		                    trackedRace.getWindwardDistanceToOverallLeader(competitor, timeOfFirstMarkPassing);
+		                    
+		                    
+		                    
+
+                            // assign the smallest start time for the next leg
+                            minNextLegStart = (minNextLegStart > compFinishedLeg.asMillis() ? compFinishedLeg
+                                    .asMillis() : minNextLegStart);
+                        } catch (Exception ex) {
+	                    	//competitor_data_node.removeContent(competitor_node); // if the competitor dataset is not complete, remove it from the list
+                                                                                 // complete, remove it from the list
+                        }
+                    } else {
+                        System.err.print("Competitpr Skipped:" + competitor.getName() + "; Race:" + race.getName()
+                                + "; Leg+" + ((Integer) i).toString());
+                    }
+
+                } // competitor data end
+                legStarted = new MillisecondsTimePoint(minNextLegStart);
+                minNextLegStart = Long.MAX_VALUE;
+                previousLeg = trackedLeg;
+
+                // if the leg does not contain any competitor info
+                if (competitor_data_node.getChildren("competitor").size() == 0) {
+                    legs_node.removeContent(leg_node);
+                }
+
+            } // leg end
+              // if the race does not contain any leg info
+            if (legs_node.getChildren("leg").size() == 0) {
+                races_node.removeContent(race_node);
+            }
+        } // regatta end
+        sendDocument(doc, regatta.getName() + ".xml");// output doc to client
+    } // function end
+
+    private Pair<Double, Double> calculateAverageWindSpeedofRace(TrackedRace trackedRace) {
+        Pair<Double, Double> result = null;
+        if (trackedRace.getEndOfRace() != null) {
+            TimePoint fromTimePoint = trackedRace.getStartOfRace();
+            TimePoint toTimePoint = trackedRace.getEndOfRace();
+            long resolutionInMilliseconds = 60 * 1000 * 5; // 5 min
+
+            List<WindSource> windSourcesToDeliver = new ArrayList<WindSource>();
+            WindSourceImpl windSource = new WindSourceImpl(WindSourceType.COMBINED);
+            windSourcesToDeliver.add(windSource);
+
+            double sumWindSpeed = 0.0;
+            double sumWindSpeedConfidence = 0.0;
+            int speedCounter = 0;
+
+            int numberOfFixes = (int) ((toTimePoint.asMillis() - fromTimePoint.asMillis()) / resolutionInMilliseconds);
+            WindTrack windTrack = trackedRace.getOrCreateWindTrack(windSource);
+            TimePoint timePoint = fromTimePoint;
+            for (int i = 0; i < numberOfFixes && toTimePoint != null && timePoint.compareTo(toTimePoint) < 0; i++) {
+                WindWithConfidence<Pair<Position, TimePoint>> averagedWindWithConfidence = windTrack
+                        .getAveragedWindWithConfidence(null, timePoint);
+                if (averagedWindWithConfidence != null) {
+                    double windSpeedinKnots = averagedWindWithConfidence.getObject().getKnots();
+                    double confidence = averagedWindWithConfidence.getConfidence();
+
+                    sumWindSpeed += windSpeedinKnots;
+                    sumWindSpeedConfidence += confidence;
+
+                    speedCounter++;
+                }
+                timePoint = new MillisecondsTimePoint(timePoint.asMillis() + resolutionInMilliseconds);
+            }
+            if (speedCounter > 0) {
+                double averageWindSpeed = sumWindSpeed / speedCounter;
+                double averageWindSpeedConfidence = sumWindSpeedConfidence / speedCounter;
+
+                result = new Pair<Double, Double>(averageWindSpeed, averageWindSpeedConfidence);
+            }
+        } else {
+            result = new Pair<Double, Double>(0.0, 0.0);
+        }
+        return result;
+    }
+
+    private void addNamedElementWithValue(Element parent, String newChildName, Integer i) {
+        if (i == null) {
+            addNamedElementWithValue(parent, newChildName, "0");
+        } else {
+            addNamedElementWithValue(parent, newChildName, i.toString());
+        }
+
+    }
+
+    private void addNamedElementWithValue(Element parent, String newChildName, Double dbl) {
+        if (dbl == null) {
+            addNamedElementWithValue(parent, newChildName, "0");
+        } else {
+            addNamedElementWithValue(parent, newChildName, dbl.toString());
+        }
+
+    }
+
+    private void addNamedElementWithValue(Element parent, String newChildName, Long l) {
+        if (l == null) {
+            addNamedElementWithValue(parent, newChildName, "0");
+        } else {
+            addNamedElementWithValue(parent, newChildName, l.toString());
+        }
+
+    }
+
+    private Element addNamedElement(Document doc, String newChildName) {
+        final Element newChild = new Element(newChildName);
+        doc.addContent(newChild);
+        return newChild;
+    }
+
+    private Element addNamedElementWithValue(Element parent, String newChildName, String value) {
+        final Element newChild = new Element(newChildName);
+        newChild.addContent(value);
+        parent.addContent(newChild);
+        return newChild;
+    }
+
+    private Element addNamedElement(Element parent, String newChildName) {
+        final Element newChild = new Element(newChildName);
+        parent.addContent(newChild);
+        return newChild;
+    }
+
+}