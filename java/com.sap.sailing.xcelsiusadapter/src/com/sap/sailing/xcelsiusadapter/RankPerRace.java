<<<<<<< HEAD
package com.sap.sailing.xcelsiusadapter;

import java.net.URLEncoder;
import java.util.HashSet;
import java.util.LinkedHashMap;
import java.util.List;
import java.util.Map;
import java.util.Set;

import javax.servlet.http.HttpServletRequest;
import javax.servlet.http.HttpServletResponse;

import org.jdom.Document;

import com.sap.sailing.domain.base.Competitor;
import com.sap.sailing.domain.base.Event;
import com.sap.sailing.domain.base.Leg;
import com.sap.sailing.domain.base.RaceDefinition;
import com.sap.sailing.domain.common.TimePoint;
import com.sap.sailing.domain.tracking.TrackedLeg;
import com.sap.sailing.domain.tracking.TrackedRace;
import com.sap.sailing.server.RacingEventService;

public class RankPerRace extends Action {
    private final Set<String> competitorNameSet;

    public RankPerRace(HttpServletRequest req, HttpServletResponse res, RacingEventService service, int maxRows) {
        super(req, res, service, maxRows);
        String[] competitors = req.getParameterValues("competitor");
        if (competitors == null) {
            competitorNameSet = null;
        } else {
            competitorNameSet = new HashSet<String>();
            for (String competitorName : competitors) {
                competitorNameSet.add(competitorName);
            }
        }
    }

    public void perform() throws Exception {
        // Get data from request
        final Event event = getEvent();
        final RaceDefinition race = getRace(event);
        final TrackedRace trackedRace = getTrackedRace(event, race);
        if (trackedRace != null) {
            final TimePoint time = getTimePoint(trackedRace);
            // Prepare document
            final Document table = getTable("data");

            // Get Legs data
            List<Leg> legs = race.getCourse().getLegs();
            TrackedLeg trackedLeg = trackedRace.getTrackedLeg(legs.get(legs.size() - 1));
            LinkedHashMap<Competitor, Integer> ranks = trackedLeg.getRanks(time);
            // Get competitor data
            for (final Map.Entry<Competitor, Integer> competitorAndRank : ranks.entrySet()) {
                if (competitorNameSet == null || competitorNameSet.contains(competitorAndRank.getKey().getName())) {
                    // Get data
                    final String competitorName = competitorAndRank.getKey().getName();
                    final String nationality = competitorAndRank.getKey().getTeam().getNationality()
                            .getThreeLetterIOCAcronym();
                    final String sailID = competitorAndRank.getKey().getBoat().getSailID();
                    final int overallRank = competitorAndRank.getValue();

                    // Write data
                    addRow();
                    addColumn("" + overallRank);
                    addColumn(nationality);
                    addColumn(sailID == null ? "null" : sailID);
                    addColumn(competitorName);
                    addColumn(URLEncoder.encode(competitorName, "UTF-8"));
                }
            }
            say(table);
        }
    }
}
=======
package com.sap.sailing.xcelsiusadapter;

import java.net.URLEncoder;
import java.util.HashSet;
import java.util.LinkedHashMap;
import java.util.List;
import java.util.Map;
import java.util.Set;

import javax.servlet.http.HttpServletRequest;
import javax.servlet.http.HttpServletResponse;

import org.jdom.Document;

import com.sap.sailing.domain.base.Competitor;
import com.sap.sailing.domain.base.Regatta;
import com.sap.sailing.domain.base.Leg;
import com.sap.sailing.domain.base.RaceDefinition;
import com.sap.sailing.domain.common.TimePoint;
import com.sap.sailing.domain.tracking.TrackedLeg;
import com.sap.sailing.domain.tracking.TrackedRace;
import com.sap.sailing.server.RacingEventService;

public class RankPerRace extends Action {
    private final Set<String> competitorNameSet;

    public RankPerRace(HttpServletRequest req, HttpServletResponse res, RacingEventService service, int maxRows) {
        super(req, res, service, maxRows);
        String[] competitors = req.getParameterValues("competitor");
        if (competitors == null) {
            competitorNameSet = null;
        } else {
            competitorNameSet = new HashSet<String>();
            for (String competitorName : competitors) {
                competitorNameSet.add(competitorName);
            }
        }
    }

    public void perform() throws Exception {
        // Get data from request
        final Regatta regatta = getRegatta();
        final RaceDefinition race = getRace(regatta);
        final TrackedRace trackedRace = getTrackedRace(regatta, race);
        if (trackedRace != null) {
            final TimePoint time = getTimePoint(trackedRace);
            // Prepare document
            final Document table = getTable("data");

            // Get Legs data
            List<Leg> legs = race.getCourse().getLegs();
            TrackedLeg trackedLeg = trackedRace.getTrackedLeg(legs.get(legs.size() - 1));
            LinkedHashMap<Competitor, Integer> ranks = trackedLeg.getRanks(time);
            // Get competitor data
            for (final Map.Entry<Competitor, Integer> competitorAndRank : ranks.entrySet()) {
                if (competitorNameSet == null || competitorNameSet.contains(competitorAndRank.getKey().getName())) {
                    // Get data
                    final String competitorName = competitorAndRank.getKey().getName();
                    final String nationality = competitorAndRank.getKey().getTeam().getNationality()
                            .getThreeLetterIOCAcronym();
                    final String sailID = competitorAndRank.getKey().getBoat().getSailID();
                    final int overallRank = competitorAndRank.getValue();

                    // Write data
                    addRow();
                    addColumn("" + overallRank);
                    addColumn(nationality);
                    addColumn(sailID == null ? "null" : sailID);
                    addColumn(competitorName);
                    addColumn(URLEncoder.encode(competitorName, "UTF-8"));
                }
            }
            say(table);
        }
    }
}
>>>>>>> cf0f1999
<|MERGE_RESOLUTION|>--- conflicted
+++ resolved
@@ -1,155 +1,76 @@
-<<<<<<< HEAD
-package com.sap.sailing.xcelsiusadapter;
-
-import java.net.URLEncoder;
-import java.util.HashSet;
-import java.util.LinkedHashMap;
-import java.util.List;
-import java.util.Map;
-import java.util.Set;
-
-import javax.servlet.http.HttpServletRequest;
-import javax.servlet.http.HttpServletResponse;
-
-import org.jdom.Document;
-
-import com.sap.sailing.domain.base.Competitor;
-import com.sap.sailing.domain.base.Event;
-import com.sap.sailing.domain.base.Leg;
-import com.sap.sailing.domain.base.RaceDefinition;
-import com.sap.sailing.domain.common.TimePoint;
-import com.sap.sailing.domain.tracking.TrackedLeg;
-import com.sap.sailing.domain.tracking.TrackedRace;
-import com.sap.sailing.server.RacingEventService;
-
-public class RankPerRace extends Action {
-    private final Set<String> competitorNameSet;
-
-    public RankPerRace(HttpServletRequest req, HttpServletResponse res, RacingEventService service, int maxRows) {
-        super(req, res, service, maxRows);
-        String[] competitors = req.getParameterValues("competitor");
-        if (competitors == null) {
-            competitorNameSet = null;
-        } else {
-            competitorNameSet = new HashSet<String>();
-            for (String competitorName : competitors) {
-                competitorNameSet.add(competitorName);
-            }
-        }
-    }
-
-    public void perform() throws Exception {
-        // Get data from request
-        final Event event = getEvent();
-        final RaceDefinition race = getRace(event);
-        final TrackedRace trackedRace = getTrackedRace(event, race);
-        if (trackedRace != null) {
-            final TimePoint time = getTimePoint(trackedRace);
-            // Prepare document
-            final Document table = getTable("data");
-
-            // Get Legs data
-            List<Leg> legs = race.getCourse().getLegs();
-            TrackedLeg trackedLeg = trackedRace.getTrackedLeg(legs.get(legs.size() - 1));
-            LinkedHashMap<Competitor, Integer> ranks = trackedLeg.getRanks(time);
-            // Get competitor data
-            for (final Map.Entry<Competitor, Integer> competitorAndRank : ranks.entrySet()) {
-                if (competitorNameSet == null || competitorNameSet.contains(competitorAndRank.getKey().getName())) {
-                    // Get data
-                    final String competitorName = competitorAndRank.getKey().getName();
-                    final String nationality = competitorAndRank.getKey().getTeam().getNationality()
-                            .getThreeLetterIOCAcronym();
-                    final String sailID = competitorAndRank.getKey().getBoat().getSailID();
-                    final int overallRank = competitorAndRank.getValue();
-
-                    // Write data
-                    addRow();
-                    addColumn("" + overallRank);
-                    addColumn(nationality);
-                    addColumn(sailID == null ? "null" : sailID);
-                    addColumn(competitorName);
-                    addColumn(URLEncoder.encode(competitorName, "UTF-8"));
-                }
-            }
-            say(table);
-        }
-    }
-}
-=======
-package com.sap.sailing.xcelsiusadapter;
-
-import java.net.URLEncoder;
-import java.util.HashSet;
-import java.util.LinkedHashMap;
-import java.util.List;
-import java.util.Map;
-import java.util.Set;
-
-import javax.servlet.http.HttpServletRequest;
-import javax.servlet.http.HttpServletResponse;
-
-import org.jdom.Document;
-
-import com.sap.sailing.domain.base.Competitor;
-import com.sap.sailing.domain.base.Regatta;
-import com.sap.sailing.domain.base.Leg;
-import com.sap.sailing.domain.base.RaceDefinition;
-import com.sap.sailing.domain.common.TimePoint;
-import com.sap.sailing.domain.tracking.TrackedLeg;
-import com.sap.sailing.domain.tracking.TrackedRace;
-import com.sap.sailing.server.RacingEventService;
-
-public class RankPerRace extends Action {
-    private final Set<String> competitorNameSet;
-
-    public RankPerRace(HttpServletRequest req, HttpServletResponse res, RacingEventService service, int maxRows) {
-        super(req, res, service, maxRows);
-        String[] competitors = req.getParameterValues("competitor");
-        if (competitors == null) {
-            competitorNameSet = null;
-        } else {
-            competitorNameSet = new HashSet<String>();
-            for (String competitorName : competitors) {
-                competitorNameSet.add(competitorName);
-            }
-        }
-    }
-
-    public void perform() throws Exception {
-        // Get data from request
-        final Regatta regatta = getRegatta();
-        final RaceDefinition race = getRace(regatta);
-        final TrackedRace trackedRace = getTrackedRace(regatta, race);
-        if (trackedRace != null) {
-            final TimePoint time = getTimePoint(trackedRace);
-            // Prepare document
-            final Document table = getTable("data");
-
-            // Get Legs data
-            List<Leg> legs = race.getCourse().getLegs();
-            TrackedLeg trackedLeg = trackedRace.getTrackedLeg(legs.get(legs.size() - 1));
-            LinkedHashMap<Competitor, Integer> ranks = trackedLeg.getRanks(time);
-            // Get competitor data
-            for (final Map.Entry<Competitor, Integer> competitorAndRank : ranks.entrySet()) {
-                if (competitorNameSet == null || competitorNameSet.contains(competitorAndRank.getKey().getName())) {
-                    // Get data
-                    final String competitorName = competitorAndRank.getKey().getName();
-                    final String nationality = competitorAndRank.getKey().getTeam().getNationality()
-                            .getThreeLetterIOCAcronym();
-                    final String sailID = competitorAndRank.getKey().getBoat().getSailID();
-                    final int overallRank = competitorAndRank.getValue();
-
-                    // Write data
-                    addRow();
-                    addColumn("" + overallRank);
-                    addColumn(nationality);
-                    addColumn(sailID == null ? "null" : sailID);
-                    addColumn(competitorName);
-                    addColumn(URLEncoder.encode(competitorName, "UTF-8"));
-                }
-            }
-            say(table);
-        }
-    }
-}
->>>>>>> cf0f1999
+package com.sap.sailing.xcelsiusadapter;
+
+import java.net.URLEncoder;
+import java.util.HashSet;
+import java.util.LinkedHashMap;
+import java.util.List;
+import java.util.Map;
+import java.util.Set;
+
+import javax.servlet.http.HttpServletRequest;
+import javax.servlet.http.HttpServletResponse;
+
+import org.jdom.Document;
+
+import com.sap.sailing.domain.base.Competitor;
+import com.sap.sailing.domain.base.Regatta;
+import com.sap.sailing.domain.base.Leg;
+import com.sap.sailing.domain.base.RaceDefinition;
+import com.sap.sailing.domain.common.TimePoint;
+import com.sap.sailing.domain.tracking.TrackedLeg;
+import com.sap.sailing.domain.tracking.TrackedRace;
+import com.sap.sailing.server.RacingEventService;
+
+public class RankPerRace extends Action {
+    private final Set<String> competitorNameSet;
+
+    public RankPerRace(HttpServletRequest req, HttpServletResponse res, RacingEventService service, int maxRows) {
+        super(req, res, service, maxRows);
+        String[] competitors = req.getParameterValues("competitor");
+        if (competitors == null) {
+            competitorNameSet = null;
+        } else {
+            competitorNameSet = new HashSet<String>();
+            for (String competitorName : competitors) {
+                competitorNameSet.add(competitorName);
+            }
+        }
+    }
+
+    public void perform() throws Exception {
+        // Get data from request
+        final Regatta regatta = getRegatta();
+        final RaceDefinition race = getRace(regatta);
+        final TrackedRace trackedRace = getTrackedRace(regatta, race);
+        if (trackedRace != null) {
+            final TimePoint time = getTimePoint(trackedRace);
+            // Prepare document
+            final Document table = getTable("data");
+
+            // Get Legs data
+            List<Leg> legs = race.getCourse().getLegs();
+            TrackedLeg trackedLeg = trackedRace.getTrackedLeg(legs.get(legs.size() - 1));
+            LinkedHashMap<Competitor, Integer> ranks = trackedLeg.getRanks(time);
+            // Get competitor data
+            for (final Map.Entry<Competitor, Integer> competitorAndRank : ranks.entrySet()) {
+                if (competitorNameSet == null || competitorNameSet.contains(competitorAndRank.getKey().getName())) {
+                    // Get data
+                    final String competitorName = competitorAndRank.getKey().getName();
+                    final String nationality = competitorAndRank.getKey().getTeam().getNationality()
+                            .getThreeLetterIOCAcronym();
+                    final String sailID = competitorAndRank.getKey().getBoat().getSailID();
+                    final int overallRank = competitorAndRank.getValue();
+
+                    // Write data
+                    addRow();
+                    addColumn("" + overallRank);
+                    addColumn(nationality);
+                    addColumn(sailID == null ? "null" : sailID);
+                    addColumn(competitorName);
+                    addColumn(URLEncoder.encode(competitorName, "UTF-8"));
+                }
+            }
+            say(table);
+        }
+    }
+}