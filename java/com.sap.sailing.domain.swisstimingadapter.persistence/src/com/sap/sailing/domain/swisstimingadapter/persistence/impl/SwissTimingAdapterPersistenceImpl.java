--- conflicted
+++ resolved
@@ -8,8 +8,11 @@
 import org.bson.Document;
 
 import com.mongodb.BasicDBObject;
+import com.mongodb.WriteConcern;
 import com.mongodb.client.MongoCollection;
 import com.mongodb.client.MongoDatabase;
+import com.mongodb.client.model.IndexOptions;
+import com.mongodb.client.model.UpdateOptions;
 import com.sap.sailing.domain.swisstimingadapter.SwissTimingArchiveConfiguration;
 import com.sap.sailing.domain.swisstimingadapter.SwissTimingConfiguration;
 import com.sap.sailing.domain.swisstimingadapter.SwissTimingFactory;
@@ -88,22 +91,14 @@
     public void storeSwissTimingConfiguration(SwissTimingConfiguration swissTimingConfiguration) {
         MongoCollection<org.bson.Document> stConfigCollection = database.getCollection(CollectionNames.SWISSTIMING_CONFIGURATIONS.name());
         stConfigCollection.createIndex(new BasicDBObject(CollectionNames.SWISSTIMING_CONFIGURATIONS.name(), 1));
-<<<<<<< HEAD
         // remove old, non working index
         dropIndexSafe(stConfigCollection, "SWISSTIMING_CONFIGURATIONS_1", "st_config_name_unique");
         // adding unique index by JSON URL
-        stConfigCollection.createIndex(new BasicDBObject(FieldNames.ST_CONFIG_JSON_URL.name(), 1), "st_config_json_url_unique",
-                true);
+        stConfigCollection.createIndex(new BasicDBObject(FieldNames.ST_CONFIG_JSON_URL.name(), 1),
+                new IndexOptions().name("st_config_json_url_unique").unique(true));
         
-        BasicDBObject result = new BasicDBObject();
-        result.put(FieldNames.ST_CONFIG_NAME.name(), swissTimingConfiguration.getName());
-=======
         Document result = new Document();
         result.put(FieldNames.ST_CONFIG_NAME.name(), swissTimingConfiguration.getName());
-        for (Document equallyNamedConfig : stConfigCollection.find(result)) {
-            stConfigCollection.deleteOne(equallyNamedConfig);
-        }
->>>>>>> 05b2138f
         result.put(FieldNames.ST_CONFIG_JSON_URL.name(), swissTimingConfiguration.getJsonURL());
         result.put(FieldNames.ST_CONFIG_HOSTNAME.name(), swissTimingConfiguration.getHostname());
         result.put(FieldNames.ST_CONFIG_PORT.name(), swissTimingConfiguration.getPort());
@@ -111,49 +106,36 @@
         result.put(FieldNames.ST_CONFIG_UPDATE_USERNAME.name(), swissTimingConfiguration.getUpdateUsername());
         result.put(FieldNames.ST_CONFIG_UPDATE_PASSWORD.name(), swissTimingConfiguration.getUpdatePassword());
 
-<<<<<<< HEAD
-        final BasicDBObject updateQuery = new BasicDBObject(FieldNames.ST_CONFIG_JSON_URL.name(),
+        final Document updateQuery = new Document(FieldNames.ST_CONFIG_JSON_URL.name(),
                 swissTimingConfiguration.getJsonURL());
-        stConfigCollection.update(updateQuery, result, true, false);
-=======
-        stConfigCollection.insertOne(result);
->>>>>>> 05b2138f
+        stConfigCollection.withWriteConcern(WriteConcern.ACKNOWLEDGED).updateOne(updateQuery, result,
+                new UpdateOptions().upsert(true));
     }
 
     @Override
     public void storeSwissTimingArchiveConfiguration(
             SwissTimingArchiveConfiguration createSwissTimingArchiveConfiguration) {
-<<<<<<< HEAD
-        DBCollection stArchiveConfigCollection = database.getCollection(CollectionNames.SWISSTIMING_ARCHIVE_CONFIGURATIONS.name());
+        MongoCollection<org.bson.Document> stArchiveConfigCollection = database.getCollection(CollectionNames.SWISSTIMING_ARCHIVE_CONFIGURATIONS.name());
         // remove old, non working index
         dropIndexSafe(stArchiveConfigCollection, "SWISSTIMING_ARCHIVE_CONFIGURATIONS_1", "st_archive_config_name_unique");
         // adding unique index by JSON URL
-        stArchiveConfigCollection.createIndex(new BasicDBObject(FieldNames.ST_ARCHIVE_JSON_URL.name(), 1), "st_archive_json_url_unique",
-                true);
+        stArchiveConfigCollection.createIndex(new BasicDBObject(FieldNames.ST_ARCHIVE_JSON_URL.name(), 1),
+                new IndexOptions().name("st_archive_json_url_unique").unique(true));
         
-        BasicDBObject result = new BasicDBObject();
+        Document result = new Document();
         result.put(FieldNames.ST_ARCHIVE_JSON_URL.name(), createSwissTimingArchiveConfiguration.getJsonUrl());
         
-        stArchiveConfigCollection.update(result, result, true, false);
+        stArchiveConfigCollection.withWriteConcern(WriteConcern.ACKNOWLEDGED).updateOne(result, result,
+                new UpdateOptions().upsert(true));
     }
 
-    private void dropIndexSafe(DBCollection collection, String... indexNames) {
-        collection.getIndexInfo().forEach(indexInfo -> {
+    private void dropIndexSafe(MongoCollection<Document> collection, String... indexNames) {
+        collection.listIndexes().forEach((Document indexInfo) -> {
             for (String indexName : indexNames) {
                 if (indexName.equals(indexInfo.get("name"))) {
                     collection.dropIndex(indexName);
                 }
             }
         });
-=======
-        MongoCollection<org.bson.Document> stArchiveConfigCollection = database.getCollection(CollectionNames.SWISSTIMING_ARCHIVE_CONFIGURATIONS.name());
-        stArchiveConfigCollection.createIndex(new BasicDBObject(CollectionNames.SWISSTIMING_ARCHIVE_CONFIGURATIONS.name(), 1));
-        Document result = new Document();
-        result.put(FieldNames.ST_ARCHIVE_JSON_URL.name(), createSwissTimingArchiveConfiguration.getJsonUrl());
-        for (Document equallyNamedConfig : stArchiveConfigCollection.find(result)) {
-            stArchiveConfigCollection.deleteOne(equallyNamedConfig);
-        }
-        stArchiveConfigCollection.insertOne(result);
->>>>>>> 05b2138f
     }
 }