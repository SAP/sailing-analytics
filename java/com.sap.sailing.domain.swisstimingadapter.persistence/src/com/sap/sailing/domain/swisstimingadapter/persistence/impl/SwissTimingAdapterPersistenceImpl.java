--- conflicted
+++ resolved
@@ -122,13 +122,8 @@
         stArchiveConfigCollection.createIndex(new BasicDBObject(FieldNames.ST_ARCHIVE_JSON_URL.name(), 1),
                 new IndexOptions().name("st_archive_json_url_unique").unique(true));
         
-<<<<<<< HEAD
-        BasicDBObject result = new BasicDBObject();
+        Document result = new Document();
         result.put(FieldNames.ST_ARCHIVE_JSON_URL.name(), createSwissTimingArchiveConfiguration.getJsonURL());
-=======
-        Document result = new Document();
-        result.put(FieldNames.ST_ARCHIVE_JSON_URL.name(), createSwissTimingArchiveConfiguration.getJsonUrl());
->>>>>>> cd2eafc8
         
         stArchiveConfigCollection.withWriteConcern(WriteConcern.ACKNOWLEDGED).updateOne(result, result,
                 new UpdateOptions().upsert(true));
