package com.sap.sailing.server.notification.impl;

import java.net.MalformedURLException;
import java.net.URL;
import java.text.DateFormat;
import java.util.HashSet;
import java.util.LinkedHashSet;
import java.util.Locale;
import java.util.Set;
import java.util.function.BiConsumer;
import java.util.logging.Logger;

import org.osgi.framework.BundleContext;

import com.sap.sailing.domain.base.BoatClass;
import com.sap.sailing.domain.base.Competitor;
import com.sap.sailing.domain.base.CourseArea;
import com.sap.sailing.domain.base.Event;
import com.sap.sailing.domain.base.Fleet;
import com.sap.sailing.domain.base.RaceColumn;
import com.sap.sailing.domain.common.RegattaAndRaceIdentifier;
import com.sap.sailing.domain.leaderboard.Leaderboard;
import com.sap.sailing.domain.leaderboard.LeaderboardGroup;
import com.sap.sailing.domain.tracking.TrackedRace;
import com.sap.sailing.server.RacingEventService;
import com.sap.sailing.server.impl.RacingEventServiceImpl;
import com.sap.sailing.server.impl.preferences.BoatClassResultsNotificationSet;
import com.sap.sailing.server.impl.preferences.BoatClassUpcomingRaceNotificationSet;
import com.sap.sailing.server.impl.preferences.CompetitorResultsNotificationSet;
import com.sap.sailing.server.notification.SailingNotificationService;
import com.sap.sse.common.Stoppable;
import com.sap.sse.common.TimePoint;
import com.sap.sse.common.Util;
import com.sap.sse.common.Util.Pair;
import com.sap.sse.i18n.impl.ResourceBundleStringMessagesImpl;
import com.sap.sse.mail.queue.MailQueue;
import com.sap.sse.security.UserStore;

public class SailingNotificationServiceImpl implements SailingNotificationService {
    public static final String STRING_MESSAGES_BASE_NAME = "stringmessages/StringMessages";

    private static final Logger logger = Logger.getLogger(SailingNotificationServiceImpl.class.getName());

    private final Set<Stoppable> toStop = new HashSet<>();
    private final MailQueue mailQueue;
    private RacingEventService racingEventService;
    private final ResourceBundleStringMessagesImpl messages;

    private final BoatClassResultsNotificationSet boatClassResults;
    private final BoatClassUpcomingRaceNotificationSet boatClassUpcomingRace;
    private final CompetitorResultsNotificationSet competitorResults;
    private final URL defaultBaseURL;

    public SailingNotificationServiceImpl(BundleContext bundleContext, MailQueue mailQueue) throws MalformedURLException {
        this(mailQueue,
                new BoatClassResultsNotificationSet(bundleContext),
                new BoatClassUpcomingRaceNotificationSet(bundleContext),
                new CompetitorResultsNotificationSet(bundleContext));
    }
    
    /**
     * Constructor used for unit tests to not need BundelContext but directly work with a given UserStore.
     * @throws MalformedURLException 
     */
    public SailingNotificationServiceImpl(UserStore userStore, MailQueue mailQueue) throws MalformedURLException {
        this(mailQueue,
                new BoatClassResultsNotificationSet(userStore),
                new BoatClassUpcomingRaceNotificationSet(userStore),
                new CompetitorResultsNotificationSet(userStore));
    }

    public SailingNotificationServiceImpl(MailQueue mailQueue, BoatClassResultsNotificationSet boatClassResults,
            BoatClassUpcomingRaceNotificationSet boatClassUpcomingRace,
            CompetitorResultsNotificationSet competitorResults) throws MalformedURLException {
        this.mailQueue = mailQueue;
        this.messages = new ResourceBundleStringMessagesImpl(STRING_MESSAGES_BASE_NAME,
                this.getClass().getClassLoader());
        this.defaultBaseURL = new URL("https://www.sapsailing.com");
        
        toStop.add(this.boatClassResults = boatClassResults);
        toStop.add(this.boatClassUpcomingRace = boatClassUpcomingRace);
        toStop.add(this.competitorResults = competitorResults);
    }

    @Override
    public void stop() {
        toStop.forEach(Stoppable::stop);
    }

    public void setRacingEventService(RacingEventServiceImpl racingEventService) {
        this.racingEventService = racingEventService;
    }

    /**
     * Calculates the best matching {@link Event} and {@link LeaderboardGroup} for the given {@link Leaderboard}. If
     * there is just one Event/LeaderboardGroup, this pair is returned. If an event series is found and the associated
     * Event can be obtained, this combination is returned. The first Event of the series is used otherwise.
     */
    private Pair<Event, LeaderboardGroup> calculateAssociatedEventForLeaderboard(final Leaderboard leaderboard) {
        Set<Event> foundEvents = new LinkedHashSet<>();
        Set<LeaderboardGroup> foundLeaderboardGroups = new LinkedHashSet<>();
        racingEventService.getAllEvents().forEach(event -> {
            event.getLeaderboardGroups().forEach(leaderboardGroup -> {
                if (Util.contains(leaderboardGroup.getLeaderboards(), leaderboard)) {
                    foundEvents.add(event);
                    foundLeaderboardGroups.add(leaderboardGroup);
                }
            });
        });
        int foundEventsCount = foundEvents.size();
        if (foundEventsCount == 1) {
            // if multiple LeaderboardGroups of the single event reference the same leaderboard, we just use the
            // first LeaderboardGroup. This could be a non optimal match but helps to e.g. construct valid links.
            return new Pair<>(Util.get(foundEvents, 0), Util.get(foundLeaderboardGroups, 0));
        } else if (foundEventsCount > 1) {
            // could be a series
            for (final LeaderboardGroup leaderboardGroup : foundLeaderboardGroups) {
                if (leaderboardGroup.hasOverallLeaderboard()) {
                    CourseArea defaultCourseArea = leaderboard.getDefaultCourseArea();
                    if (defaultCourseArea != null) {
                        for (Event event : foundEvents) {
                            if (Util.contains(event.getVenue().getCourseAreas(), defaultCourseArea)) {
                                return new Pair<>(event, leaderboardGroup);
                            }
                        }
                    }
                }
                // Event <-> Leaderboard association is not set up correctly. The UI will show the Leaderboard for
                // multiple Events. So any of the found Events is ok for this case.
                return new Pair<>(Util.get(foundEvents, 0), Util.get(foundLeaderboardGroups, 0));
            }
        }
        // No associated event found or association is ambiguous
        return null;
    }

    /**
     * Calculated the best matching Event/LeaderBoardGroup pair via
     * {@link #calculateAssociatedEventForLeaderboard(Leaderboard)} and calls the given consumer with these instances.
     * If the racingEventService isn't already set, this will do nothing.
     */
    private void doWithEvent(Leaderboard leaderboard, BiConsumer<Event, LeaderboardGroup> consumer) {
        if (racingEventService == null) {
            logger.severe(
                    "Can't send notifications if " + getClass().getSimpleName() + ".racingEventService isn't set");
            return;
        }
        Pair<Event, LeaderboardGroup> eventAndLeaderboardGroup = calculateAssociatedEventForLeaderboard(leaderboard);
        if (eventAndLeaderboardGroup != null) {
            consumer.accept(eventAndLeaderboardGroup.getA(), eventAndLeaderboardGroup.getB());
        }
    }

    private String calculateRaceDescription(Locale locale, Event event, Leaderboard leaderboard, RaceColumn raceColumn,
            Fleet fleet) {
        String raceName = raceColumn.getName();
        String eventName = event.getName();
        String leaderboardDisplayName = leaderboard.getDisplayName() != null ? leaderboard.getDisplayName()
                : leaderboard.getName();

        if (Util.size(raceColumn.getFleets()) > 1) {
            return messages.get(locale, "raceInFleetInRegattaOfEvent", raceName, leaderboardDisplayName, eventName,
                    fleet.getName());
        } else {
            return messages.get(locale, "raceInRegattaOfEvent", raceName, leaderboardDisplayName, eventName);

        }
    }

    private String calculateLeaderboardDescription(Locale locale, Event event, Leaderboard leaderboard) {
        String eventName = event.getName();
        String leaderboardDisplayName = leaderboard.getDisplayName() != null ? leaderboard.getDisplayName()
                : leaderboard.getName();

        return messages.get(locale, "leaderboardOfEvent", leaderboardDisplayName, eventName);
    }
    
    private Pair<String, String> createRaceBoardShowRaceLink(TrackedRace trackedRace, Leaderboard leaderboard,
            Event event, LeaderboardGroup leaderboardGroup, Locale locale) {
        return createRaceBoardLink(trackedRace, leaderboard, event, leaderboardGroup, "PLAYER",
                "raceboardShowRaceLinkTitle", locale);
    }

    private Pair<String, String> createRaceBoardRaceAnalysisLink(TrackedRace trackedRace, Leaderboard leaderboard,
            Event event, LeaderboardGroup leaderboardGroup, Locale locale) {
        return createRaceBoardLink(trackedRace, leaderboard, event, leaderboardGroup, "FULL_ANALYSIS",
                "raceboardRaceAnalysisLinkTitle", locale);
    }

    private Pair<String, String> createRaceBoardLink(TrackedRace trackedRace, Leaderboard leaderboard, Event event,
            LeaderboardGroup leaderboardGroup, String raceboardMode, String labelMessageKey, Locale locale) {
        RegattaAndRaceIdentifier raceIdentifier = trackedRace.getRaceIdentifier();
        String link = getBaseURL(event).toString() + "/gwt/RaceBoard.html?locale=" + locale.toLanguageTag()
        + "&eventId=" + event.getId() + "&leaderboardName=" + leaderboard.getName()
        + "&leaderboardGroupName=" + leaderboardGroup.getName() + "&raceName="
        + raceIdentifier.getRaceName() + "&showMapControls=true&viewShowNavigationPanel=true&regattaName="
        + raceIdentifier.getRegattaName() + "&mode=" + raceboardMode;
        return new Pair<String, String>(messages.get(locale, labelMessageKey), link);
    }
    
    private Pair<String, String> createHomeRacesListLink(Leaderboard leaderboard, Event event, Locale locale) {
        return createHomeRegattaLink("races", "racesOverviewLinkTitle", leaderboard, event, locale);
    }
    
    private Pair<String, String> createHomeLeaderboardLink(Leaderboard leaderboard, Event event,
            Locale locale) {
        return createHomeRegattaLink("leaderboard", "leaderboardShowResultsLinkTitle", leaderboard, event, locale);
    }
    
    private Pair<String, String> createHomeRegattaLink(String tab, String labelMessageKey, Leaderboard leaderboard,
            Event event, Locale locale) {
        String link = getBaseURL(event).toString() + "/gwt/Home.html?locale=" + locale.toLanguageTag()
                + "#/regatta/" + tab + "/:eventId=" + event.getId() + "&regattaId=" + leaderboard.getName();
        return new Pair<String, String>(messages.get(locale, labelMessageKey), link);
    }
    
    /**
     * The base URL for notifications as extracted from the {@link Event#getBaseURL() event}; defaults
     * to {@code https://www.sapsailing.com} if no base URL has been provided for the event.
     */
    private URL getBaseURL(final Event event) {
        final URL result;
        if (event.getBaseURL() == null) {
            result = defaultBaseURL;
        } else {
            result = event.getBaseURL();
        }
        return result;
    }

    @Override
    public void notifyUserOnBoatClassRaceChangesStateToFinished(BoatClass boatClass, TrackedRace trackedRace,
            Leaderboard leaderboard, RaceColumn raceColumn, Fleet fleet) {
        doWithEvent(leaderboard, (event, leaderboardGroup) -> {
            mailQueue.addNotification(new NotificationSetNotification<BoatClass>(boatClass, boatClassResults) {
                
                @Override
                protected NotificationMailTemplate getMailTemplate(BoatClass objectToNotifyAbout, Locale locale) {
                    String raceDescription = calculateRaceDescription(locale, event, leaderboard, raceColumn, fleet);
                    return new NotificationMailTemplate(
                            messages.get(locale, "boatClassRaceFinishedSubject", boatClass.getDisplayName()), 
                            messages.get(locale, "boatClassRaceFinishedBody", boatClass.getDisplayName(),
                                    raceDescription),
                            getBaseURL(event),
                            createRaceBoardShowRaceLink(trackedRace, leaderboard, event, leaderboardGroup, locale),
                            createRaceBoardRaceAnalysisLink(trackedRace, leaderboard, event, leaderboardGroup, locale));
                }
            });
        });
    }

    @Override
    public void notifyUserOnBoatClassWhenScoreCorrectionsAreAvailable(BoatClass boatClass, Leaderboard leaderboard) {
        // TODO don't send notifications when a notification for the same boatClass / leaderboard has already been sent shortly before
        doWithEvent(leaderboard, (event, leaderboardGroup) -> {

            mailQueue.addNotification(new NotificationSetNotification<BoatClass>(boatClass, boatClassResults) {
                @Override
                protected NotificationMailTemplate getMailTemplate(BoatClass objectToNotifyAbout, Locale locale) {
                    String leaderboardDescription = calculateLeaderboardDescription(locale, event, leaderboard);
                    return new NotificationMailTemplate(
                            messages.get(locale, "boatClassScoreCorrectionSubject", boatClass.getDisplayName()), 
                            messages.get(locale, "boatClassScoreCorrectionBody", boatClass.getDisplayName(),
                                    leaderboardDescription),
                            getBaseURL(event),
                            createHomeLeaderboardLink(leaderboard, event, locale));
                }
            });
        });
    }

    public void notifyUserOnBoatClassUpcomingRace(BoatClass boatClass, Leaderboard leaderboard, RaceColumn raceColumn,
            Fleet fleet,  TimePoint when) {
        doWithEvent(leaderboard, (event, leaderboardGroup) -> {

            mailQueue.addNotification(new NotificationSetNotification<BoatClass>(boatClass, boatClassUpcomingRace) {
                @Override
                protected NotificationMailTemplate getMailTemplate(BoatClass objectToNotifyAbout, Locale locale) {
                    String raceDescription = calculateRaceDescription(locale, event, leaderboard, raceColumn, fleet);
                    String time = DateFormat.getDateTimeInstance(DateFormat.MEDIUM, DateFormat.MEDIUM, locale)
                            .format(when.asDate());
                    return new NotificationMailTemplate(
                            messages.get(locale, "boatClassUpcomingRaceSubject", boatClass.getDisplayName()),
                            messages.get(locale, "boatClassUpcomingRaceBody", boatClass.getDisplayName(),
                                    raceDescription, time),
                            getBaseURL(event),
                            createHomeRacesListLink(leaderboard, event, locale));
                }
            });
        });
    }

    @Override
    public void notifyUserOnCompetitorPassesFinish(Competitor competitor, TrackedRace trackedRace,
            Leaderboard leaderboard, RaceColumn raceColumn, Fleet fleet) {
        doWithEvent(leaderboard, (event, leaderboardGroup) -> {

            mailQueue.addNotification(new NotificationSetNotification<Competitor>(competitor, competitorResults) {
                @Override
                protected NotificationMailTemplate getMailTemplate(Competitor objectToNotifyAbout, Locale locale) {
                    String raceDescription = calculateRaceDescription(locale, event, leaderboard, raceColumn, fleet);
                    return new NotificationMailTemplate(
                            messages.get(locale, "competitorPassesFinishSubject", competitor.getName()),
                            messages.get(locale, "competitorPassesFinishBody", competitor.getName(), raceDescription),
                            getBaseURL(event),
                            createRaceBoardShowRaceLink(trackedRace, leaderboard, event, leaderboardGroup, locale),
                            createRaceBoardRaceAnalysisLink(trackedRace, leaderboard, event, leaderboardGroup, locale));
                }
            });
        });
    }

    @Override
    public void notifyUserOnCompetitorScoreCorrections(Competitor competitor, Leaderboard leaderboard) {
        doWithEvent(leaderboard, (event, leaderboardGroup) -> {

            mailQueue.addNotification(new NotificationSetNotification<Competitor>(competitor, competitorResults) {
                @Override
                protected NotificationMailTemplate getMailTemplate(Competitor objectToNotifyAbout, Locale locale) {
                    String leaderboardDescription = calculateLeaderboardDescription(locale, event, leaderboard);
                    return new NotificationMailTemplate(
<<<<<<< HEAD
                            messages.get(locale, "boatClassScoreCorrectionSubject", competitor.getName()),
                            messages.get(locale, "boatClassScoreCorrectionBody", competitor.getName(),
                                    leaderboardDescription),
                            getBaseURL(event),
=======
                            messages.get(locale, "competitorScoreCorrectionSubject", competitor.getName()), 
                            messages.get(locale, "competitorScoreCorrectionBody", competitor.getName(), leaderboardDescription),
>>>>>>> 5df840c0
                            createHomeLeaderboardLink(leaderboard, event, locale));
                }
            });
        });
    }
}
<|MERGE_RESOLUTION|>--- conflicted
+++ resolved
@@ -1,336 +1,331 @@
-package com.sap.sailing.server.notification.impl;
-
-import java.net.MalformedURLException;
-import java.net.URL;
-import java.text.DateFormat;
-import java.util.HashSet;
-import java.util.LinkedHashSet;
-import java.util.Locale;
-import java.util.Set;
-import java.util.function.BiConsumer;
-import java.util.logging.Logger;
-
-import org.osgi.framework.BundleContext;
-
-import com.sap.sailing.domain.base.BoatClass;
-import com.sap.sailing.domain.base.Competitor;
-import com.sap.sailing.domain.base.CourseArea;
-import com.sap.sailing.domain.base.Event;
-import com.sap.sailing.domain.base.Fleet;
-import com.sap.sailing.domain.base.RaceColumn;
-import com.sap.sailing.domain.common.RegattaAndRaceIdentifier;
-import com.sap.sailing.domain.leaderboard.Leaderboard;
-import com.sap.sailing.domain.leaderboard.LeaderboardGroup;
-import com.sap.sailing.domain.tracking.TrackedRace;
-import com.sap.sailing.server.RacingEventService;
-import com.sap.sailing.server.impl.RacingEventServiceImpl;
-import com.sap.sailing.server.impl.preferences.BoatClassResultsNotificationSet;
-import com.sap.sailing.server.impl.preferences.BoatClassUpcomingRaceNotificationSet;
-import com.sap.sailing.server.impl.preferences.CompetitorResultsNotificationSet;
-import com.sap.sailing.server.notification.SailingNotificationService;
-import com.sap.sse.common.Stoppable;
-import com.sap.sse.common.TimePoint;
-import com.sap.sse.common.Util;
-import com.sap.sse.common.Util.Pair;
-import com.sap.sse.i18n.impl.ResourceBundleStringMessagesImpl;
-import com.sap.sse.mail.queue.MailQueue;
-import com.sap.sse.security.UserStore;
-
-public class SailingNotificationServiceImpl implements SailingNotificationService {
-    public static final String STRING_MESSAGES_BASE_NAME = "stringmessages/StringMessages";
-
-    private static final Logger logger = Logger.getLogger(SailingNotificationServiceImpl.class.getName());
-
-    private final Set<Stoppable> toStop = new HashSet<>();
-    private final MailQueue mailQueue;
-    private RacingEventService racingEventService;
-    private final ResourceBundleStringMessagesImpl messages;
-
-    private final BoatClassResultsNotificationSet boatClassResults;
-    private final BoatClassUpcomingRaceNotificationSet boatClassUpcomingRace;
-    private final CompetitorResultsNotificationSet competitorResults;
-    private final URL defaultBaseURL;
-
-    public SailingNotificationServiceImpl(BundleContext bundleContext, MailQueue mailQueue) throws MalformedURLException {
-        this(mailQueue,
-                new BoatClassResultsNotificationSet(bundleContext),
-                new BoatClassUpcomingRaceNotificationSet(bundleContext),
-                new CompetitorResultsNotificationSet(bundleContext));
-    }
-    
-    /**
-     * Constructor used for unit tests to not need BundelContext but directly work with a given UserStore.
-     * @throws MalformedURLException 
-     */
-    public SailingNotificationServiceImpl(UserStore userStore, MailQueue mailQueue) throws MalformedURLException {
-        this(mailQueue,
-                new BoatClassResultsNotificationSet(userStore),
-                new BoatClassUpcomingRaceNotificationSet(userStore),
-                new CompetitorResultsNotificationSet(userStore));
-    }
-
-    public SailingNotificationServiceImpl(MailQueue mailQueue, BoatClassResultsNotificationSet boatClassResults,
-            BoatClassUpcomingRaceNotificationSet boatClassUpcomingRace,
-            CompetitorResultsNotificationSet competitorResults) throws MalformedURLException {
-        this.mailQueue = mailQueue;
-        this.messages = new ResourceBundleStringMessagesImpl(STRING_MESSAGES_BASE_NAME,
-                this.getClass().getClassLoader());
-        this.defaultBaseURL = new URL("https://www.sapsailing.com");
-        
-        toStop.add(this.boatClassResults = boatClassResults);
-        toStop.add(this.boatClassUpcomingRace = boatClassUpcomingRace);
-        toStop.add(this.competitorResults = competitorResults);
-    }
-
-    @Override
-    public void stop() {
-        toStop.forEach(Stoppable::stop);
-    }
-
-    public void setRacingEventService(RacingEventServiceImpl racingEventService) {
-        this.racingEventService = racingEventService;
-    }
-
-    /**
-     * Calculates the best matching {@link Event} and {@link LeaderboardGroup} for the given {@link Leaderboard}. If
-     * there is just one Event/LeaderboardGroup, this pair is returned. If an event series is found and the associated
-     * Event can be obtained, this combination is returned. The first Event of the series is used otherwise.
-     */
-    private Pair<Event, LeaderboardGroup> calculateAssociatedEventForLeaderboard(final Leaderboard leaderboard) {
-        Set<Event> foundEvents = new LinkedHashSet<>();
-        Set<LeaderboardGroup> foundLeaderboardGroups = new LinkedHashSet<>();
-        racingEventService.getAllEvents().forEach(event -> {
-            event.getLeaderboardGroups().forEach(leaderboardGroup -> {
-                if (Util.contains(leaderboardGroup.getLeaderboards(), leaderboard)) {
-                    foundEvents.add(event);
-                    foundLeaderboardGroups.add(leaderboardGroup);
-                }
-            });
-        });
-        int foundEventsCount = foundEvents.size();
-        if (foundEventsCount == 1) {
-            // if multiple LeaderboardGroups of the single event reference the same leaderboard, we just use the
-            // first LeaderboardGroup. This could be a non optimal match but helps to e.g. construct valid links.
-            return new Pair<>(Util.get(foundEvents, 0), Util.get(foundLeaderboardGroups, 0));
-        } else if (foundEventsCount > 1) {
-            // could be a series
-            for (final LeaderboardGroup leaderboardGroup : foundLeaderboardGroups) {
-                if (leaderboardGroup.hasOverallLeaderboard()) {
-                    CourseArea defaultCourseArea = leaderboard.getDefaultCourseArea();
-                    if (defaultCourseArea != null) {
-                        for (Event event : foundEvents) {
-                            if (Util.contains(event.getVenue().getCourseAreas(), defaultCourseArea)) {
-                                return new Pair<>(event, leaderboardGroup);
-                            }
-                        }
-                    }
-                }
-                // Event <-> Leaderboard association is not set up correctly. The UI will show the Leaderboard for
-                // multiple Events. So any of the found Events is ok for this case.
-                return new Pair<>(Util.get(foundEvents, 0), Util.get(foundLeaderboardGroups, 0));
-            }
-        }
-        // No associated event found or association is ambiguous
-        return null;
-    }
-
-    /**
-     * Calculated the best matching Event/LeaderBoardGroup pair via
-     * {@link #calculateAssociatedEventForLeaderboard(Leaderboard)} and calls the given consumer with these instances.
-     * If the racingEventService isn't already set, this will do nothing.
-     */
-    private void doWithEvent(Leaderboard leaderboard, BiConsumer<Event, LeaderboardGroup> consumer) {
-        if (racingEventService == null) {
-            logger.severe(
-                    "Can't send notifications if " + getClass().getSimpleName() + ".racingEventService isn't set");
-            return;
-        }
-        Pair<Event, LeaderboardGroup> eventAndLeaderboardGroup = calculateAssociatedEventForLeaderboard(leaderboard);
-        if (eventAndLeaderboardGroup != null) {
-            consumer.accept(eventAndLeaderboardGroup.getA(), eventAndLeaderboardGroup.getB());
-        }
-    }
-
-    private String calculateRaceDescription(Locale locale, Event event, Leaderboard leaderboard, RaceColumn raceColumn,
-            Fleet fleet) {
-        String raceName = raceColumn.getName();
-        String eventName = event.getName();
-        String leaderboardDisplayName = leaderboard.getDisplayName() != null ? leaderboard.getDisplayName()
-                : leaderboard.getName();
-
-        if (Util.size(raceColumn.getFleets()) > 1) {
-            return messages.get(locale, "raceInFleetInRegattaOfEvent", raceName, leaderboardDisplayName, eventName,
-                    fleet.getName());
-        } else {
-            return messages.get(locale, "raceInRegattaOfEvent", raceName, leaderboardDisplayName, eventName);
-
-        }
-    }
-
-    private String calculateLeaderboardDescription(Locale locale, Event event, Leaderboard leaderboard) {
-        String eventName = event.getName();
-        String leaderboardDisplayName = leaderboard.getDisplayName() != null ? leaderboard.getDisplayName()
-                : leaderboard.getName();
-
-        return messages.get(locale, "leaderboardOfEvent", leaderboardDisplayName, eventName);
-    }
-    
-    private Pair<String, String> createRaceBoardShowRaceLink(TrackedRace trackedRace, Leaderboard leaderboard,
-            Event event, LeaderboardGroup leaderboardGroup, Locale locale) {
-        return createRaceBoardLink(trackedRace, leaderboard, event, leaderboardGroup, "PLAYER",
-                "raceboardShowRaceLinkTitle", locale);
-    }
-
-    private Pair<String, String> createRaceBoardRaceAnalysisLink(TrackedRace trackedRace, Leaderboard leaderboard,
-            Event event, LeaderboardGroup leaderboardGroup, Locale locale) {
-        return createRaceBoardLink(trackedRace, leaderboard, event, leaderboardGroup, "FULL_ANALYSIS",
-                "raceboardRaceAnalysisLinkTitle", locale);
-    }
-
-    private Pair<String, String> createRaceBoardLink(TrackedRace trackedRace, Leaderboard leaderboard, Event event,
-            LeaderboardGroup leaderboardGroup, String raceboardMode, String labelMessageKey, Locale locale) {
-        RegattaAndRaceIdentifier raceIdentifier = trackedRace.getRaceIdentifier();
-        String link = getBaseURL(event).toString() + "/gwt/RaceBoard.html?locale=" + locale.toLanguageTag()
-        + "&eventId=" + event.getId() + "&leaderboardName=" + leaderboard.getName()
-        + "&leaderboardGroupName=" + leaderboardGroup.getName() + "&raceName="
-        + raceIdentifier.getRaceName() + "&showMapControls=true&viewShowNavigationPanel=true&regattaName="
-        + raceIdentifier.getRegattaName() + "&mode=" + raceboardMode;
-        return new Pair<String, String>(messages.get(locale, labelMessageKey), link);
-    }
-    
-    private Pair<String, String> createHomeRacesListLink(Leaderboard leaderboard, Event event, Locale locale) {
-        return createHomeRegattaLink("races", "racesOverviewLinkTitle", leaderboard, event, locale);
-    }
-    
-    private Pair<String, String> createHomeLeaderboardLink(Leaderboard leaderboard, Event event,
-            Locale locale) {
-        return createHomeRegattaLink("leaderboard", "leaderboardShowResultsLinkTitle", leaderboard, event, locale);
-    }
-    
-    private Pair<String, String> createHomeRegattaLink(String tab, String labelMessageKey, Leaderboard leaderboard,
-            Event event, Locale locale) {
-        String link = getBaseURL(event).toString() + "/gwt/Home.html?locale=" + locale.toLanguageTag()
-                + "#/regatta/" + tab + "/:eventId=" + event.getId() + "&regattaId=" + leaderboard.getName();
-        return new Pair<String, String>(messages.get(locale, labelMessageKey), link);
-    }
-    
-    /**
-     * The base URL for notifications as extracted from the {@link Event#getBaseURL() event}; defaults
-     * to {@code https://www.sapsailing.com} if no base URL has been provided for the event.
-     */
-    private URL getBaseURL(final Event event) {
-        final URL result;
-        if (event.getBaseURL() == null) {
-            result = defaultBaseURL;
-        } else {
-            result = event.getBaseURL();
-        }
-        return result;
-    }
-
-    @Override
-    public void notifyUserOnBoatClassRaceChangesStateToFinished(BoatClass boatClass, TrackedRace trackedRace,
-            Leaderboard leaderboard, RaceColumn raceColumn, Fleet fleet) {
-        doWithEvent(leaderboard, (event, leaderboardGroup) -> {
-            mailQueue.addNotification(new NotificationSetNotification<BoatClass>(boatClass, boatClassResults) {
-                
-                @Override
-                protected NotificationMailTemplate getMailTemplate(BoatClass objectToNotifyAbout, Locale locale) {
-                    String raceDescription = calculateRaceDescription(locale, event, leaderboard, raceColumn, fleet);
-                    return new NotificationMailTemplate(
-                            messages.get(locale, "boatClassRaceFinishedSubject", boatClass.getDisplayName()), 
-                            messages.get(locale, "boatClassRaceFinishedBody", boatClass.getDisplayName(),
-                                    raceDescription),
-                            getBaseURL(event),
-                            createRaceBoardShowRaceLink(trackedRace, leaderboard, event, leaderboardGroup, locale),
-                            createRaceBoardRaceAnalysisLink(trackedRace, leaderboard, event, leaderboardGroup, locale));
-                }
-            });
-        });
-    }
-
-    @Override
-    public void notifyUserOnBoatClassWhenScoreCorrectionsAreAvailable(BoatClass boatClass, Leaderboard leaderboard) {
-        // TODO don't send notifications when a notification for the same boatClass / leaderboard has already been sent shortly before
-        doWithEvent(leaderboard, (event, leaderboardGroup) -> {
-
-            mailQueue.addNotification(new NotificationSetNotification<BoatClass>(boatClass, boatClassResults) {
-                @Override
-                protected NotificationMailTemplate getMailTemplate(BoatClass objectToNotifyAbout, Locale locale) {
-                    String leaderboardDescription = calculateLeaderboardDescription(locale, event, leaderboard);
-                    return new NotificationMailTemplate(
-                            messages.get(locale, "boatClassScoreCorrectionSubject", boatClass.getDisplayName()), 
-                            messages.get(locale, "boatClassScoreCorrectionBody", boatClass.getDisplayName(),
-                                    leaderboardDescription),
-                            getBaseURL(event),
-                            createHomeLeaderboardLink(leaderboard, event, locale));
-                }
-            });
-        });
-    }
-
-    public void notifyUserOnBoatClassUpcomingRace(BoatClass boatClass, Leaderboard leaderboard, RaceColumn raceColumn,
-            Fleet fleet,  TimePoint when) {
-        doWithEvent(leaderboard, (event, leaderboardGroup) -> {
-
-            mailQueue.addNotification(new NotificationSetNotification<BoatClass>(boatClass, boatClassUpcomingRace) {
-                @Override
-                protected NotificationMailTemplate getMailTemplate(BoatClass objectToNotifyAbout, Locale locale) {
-                    String raceDescription = calculateRaceDescription(locale, event, leaderboard, raceColumn, fleet);
-                    String time = DateFormat.getDateTimeInstance(DateFormat.MEDIUM, DateFormat.MEDIUM, locale)
-                            .format(when.asDate());
-                    return new NotificationMailTemplate(
-                            messages.get(locale, "boatClassUpcomingRaceSubject", boatClass.getDisplayName()),
-                            messages.get(locale, "boatClassUpcomingRaceBody", boatClass.getDisplayName(),
-                                    raceDescription, time),
-                            getBaseURL(event),
-                            createHomeRacesListLink(leaderboard, event, locale));
-                }
-            });
-        });
-    }
-
-    @Override
-    public void notifyUserOnCompetitorPassesFinish(Competitor competitor, TrackedRace trackedRace,
-            Leaderboard leaderboard, RaceColumn raceColumn, Fleet fleet) {
-        doWithEvent(leaderboard, (event, leaderboardGroup) -> {
-
-            mailQueue.addNotification(new NotificationSetNotification<Competitor>(competitor, competitorResults) {
-                @Override
-                protected NotificationMailTemplate getMailTemplate(Competitor objectToNotifyAbout, Locale locale) {
-                    String raceDescription = calculateRaceDescription(locale, event, leaderboard, raceColumn, fleet);
-                    return new NotificationMailTemplate(
-                            messages.get(locale, "competitorPassesFinishSubject", competitor.getName()),
-                            messages.get(locale, "competitorPassesFinishBody", competitor.getName(), raceDescription),
-                            getBaseURL(event),
-                            createRaceBoardShowRaceLink(trackedRace, leaderboard, event, leaderboardGroup, locale),
-                            createRaceBoardRaceAnalysisLink(trackedRace, leaderboard, event, leaderboardGroup, locale));
-                }
-            });
-        });
-    }
-
-    @Override
-    public void notifyUserOnCompetitorScoreCorrections(Competitor competitor, Leaderboard leaderboard) {
-        doWithEvent(leaderboard, (event, leaderboardGroup) -> {
-
-            mailQueue.addNotification(new NotificationSetNotification<Competitor>(competitor, competitorResults) {
-                @Override
-                protected NotificationMailTemplate getMailTemplate(Competitor objectToNotifyAbout, Locale locale) {
-                    String leaderboardDescription = calculateLeaderboardDescription(locale, event, leaderboard);
-                    return new NotificationMailTemplate(
-<<<<<<< HEAD
-                            messages.get(locale, "boatClassScoreCorrectionSubject", competitor.getName()),
-                            messages.get(locale, "boatClassScoreCorrectionBody", competitor.getName(),
-                                    leaderboardDescription),
-                            getBaseURL(event),
-=======
-                            messages.get(locale, "competitorScoreCorrectionSubject", competitor.getName()), 
-                            messages.get(locale, "competitorScoreCorrectionBody", competitor.getName(), leaderboardDescription),
->>>>>>> 5df840c0
-                            createHomeLeaderboardLink(leaderboard, event, locale));
-                }
-            });
-        });
-    }
-}
+package com.sap.sailing.server.notification.impl;
+
+import java.net.MalformedURLException;
+import java.net.URL;
+import java.text.DateFormat;
+import java.util.HashSet;
+import java.util.LinkedHashSet;
+import java.util.Locale;
+import java.util.Set;
+import java.util.function.BiConsumer;
+import java.util.logging.Logger;
+
+import org.osgi.framework.BundleContext;
+
+import com.sap.sailing.domain.base.BoatClass;
+import com.sap.sailing.domain.base.Competitor;
+import com.sap.sailing.domain.base.CourseArea;
+import com.sap.sailing.domain.base.Event;
+import com.sap.sailing.domain.base.Fleet;
+import com.sap.sailing.domain.base.RaceColumn;
+import com.sap.sailing.domain.common.RegattaAndRaceIdentifier;
+import com.sap.sailing.domain.leaderboard.Leaderboard;
+import com.sap.sailing.domain.leaderboard.LeaderboardGroup;
+import com.sap.sailing.domain.tracking.TrackedRace;
+import com.sap.sailing.server.RacingEventService;
+import com.sap.sailing.server.impl.RacingEventServiceImpl;
+import com.sap.sailing.server.impl.preferences.BoatClassResultsNotificationSet;
+import com.sap.sailing.server.impl.preferences.BoatClassUpcomingRaceNotificationSet;
+import com.sap.sailing.server.impl.preferences.CompetitorResultsNotificationSet;
+import com.sap.sailing.server.notification.SailingNotificationService;
+import com.sap.sse.common.Stoppable;
+import com.sap.sse.common.TimePoint;
+import com.sap.sse.common.Util;
+import com.sap.sse.common.Util.Pair;
+import com.sap.sse.i18n.impl.ResourceBundleStringMessagesImpl;
+import com.sap.sse.mail.queue.MailQueue;
+import com.sap.sse.security.UserStore;
+
+public class SailingNotificationServiceImpl implements SailingNotificationService {
+    public static final String STRING_MESSAGES_BASE_NAME = "stringmessages/StringMessages";
+
+    private static final Logger logger = Logger.getLogger(SailingNotificationServiceImpl.class.getName());
+
+    private final Set<Stoppable> toStop = new HashSet<>();
+    private final MailQueue mailQueue;
+    private RacingEventService racingEventService;
+    private final ResourceBundleStringMessagesImpl messages;
+
+    private final BoatClassResultsNotificationSet boatClassResults;
+    private final BoatClassUpcomingRaceNotificationSet boatClassUpcomingRace;
+    private final CompetitorResultsNotificationSet competitorResults;
+    private final URL defaultBaseURL;
+
+    public SailingNotificationServiceImpl(BundleContext bundleContext, MailQueue mailQueue) throws MalformedURLException {
+        this(mailQueue,
+                new BoatClassResultsNotificationSet(bundleContext),
+                new BoatClassUpcomingRaceNotificationSet(bundleContext),
+                new CompetitorResultsNotificationSet(bundleContext));
+    }
+    
+    /**
+     * Constructor used for unit tests to not need BundelContext but directly work with a given UserStore.
+     * @throws MalformedURLException 
+     */
+    public SailingNotificationServiceImpl(UserStore userStore, MailQueue mailQueue) throws MalformedURLException {
+        this(mailQueue,
+                new BoatClassResultsNotificationSet(userStore),
+                new BoatClassUpcomingRaceNotificationSet(userStore),
+                new CompetitorResultsNotificationSet(userStore));
+    }
+
+    public SailingNotificationServiceImpl(MailQueue mailQueue, BoatClassResultsNotificationSet boatClassResults,
+            BoatClassUpcomingRaceNotificationSet boatClassUpcomingRace,
+            CompetitorResultsNotificationSet competitorResults) throws MalformedURLException {
+        this.mailQueue = mailQueue;
+        this.messages = new ResourceBundleStringMessagesImpl(STRING_MESSAGES_BASE_NAME,
+                this.getClass().getClassLoader());
+        this.defaultBaseURL = new URL("https://www.sapsailing.com");
+        
+        toStop.add(this.boatClassResults = boatClassResults);
+        toStop.add(this.boatClassUpcomingRace = boatClassUpcomingRace);
+        toStop.add(this.competitorResults = competitorResults);
+    }
+
+    @Override
+    public void stop() {
+        toStop.forEach(Stoppable::stop);
+    }
+
+    public void setRacingEventService(RacingEventServiceImpl racingEventService) {
+        this.racingEventService = racingEventService;
+    }
+
+    /**
+     * Calculates the best matching {@link Event} and {@link LeaderboardGroup} for the given {@link Leaderboard}. If
+     * there is just one Event/LeaderboardGroup, this pair is returned. If an event series is found and the associated
+     * Event can be obtained, this combination is returned. The first Event of the series is used otherwise.
+     */
+    private Pair<Event, LeaderboardGroup> calculateAssociatedEventForLeaderboard(final Leaderboard leaderboard) {
+        Set<Event> foundEvents = new LinkedHashSet<>();
+        Set<LeaderboardGroup> foundLeaderboardGroups = new LinkedHashSet<>();
+        racingEventService.getAllEvents().forEach(event -> {
+            event.getLeaderboardGroups().forEach(leaderboardGroup -> {
+                if (Util.contains(leaderboardGroup.getLeaderboards(), leaderboard)) {
+                    foundEvents.add(event);
+                    foundLeaderboardGroups.add(leaderboardGroup);
+                }
+            });
+        });
+        int foundEventsCount = foundEvents.size();
+        if (foundEventsCount == 1) {
+            // if multiple LeaderboardGroups of the single event reference the same leaderboard, we just use the
+            // first LeaderboardGroup. This could be a non optimal match but helps to e.g. construct valid links.
+            return new Pair<>(Util.get(foundEvents, 0), Util.get(foundLeaderboardGroups, 0));
+        } else if (foundEventsCount > 1) {
+            // could be a series
+            for (final LeaderboardGroup leaderboardGroup : foundLeaderboardGroups) {
+                if (leaderboardGroup.hasOverallLeaderboard()) {
+                    CourseArea defaultCourseArea = leaderboard.getDefaultCourseArea();
+                    if (defaultCourseArea != null) {
+                        for (Event event : foundEvents) {
+                            if (Util.contains(event.getVenue().getCourseAreas(), defaultCourseArea)) {
+                                return new Pair<>(event, leaderboardGroup);
+                            }
+                        }
+                    }
+                }
+                // Event <-> Leaderboard association is not set up correctly. The UI will show the Leaderboard for
+                // multiple Events. So any of the found Events is ok for this case.
+                return new Pair<>(Util.get(foundEvents, 0), Util.get(foundLeaderboardGroups, 0));
+            }
+        }
+        // No associated event found or association is ambiguous
+        return null;
+    }
+
+    /**
+     * Calculated the best matching Event/LeaderBoardGroup pair via
+     * {@link #calculateAssociatedEventForLeaderboard(Leaderboard)} and calls the given consumer with these instances.
+     * If the racingEventService isn't already set, this will do nothing.
+     */
+    private void doWithEvent(Leaderboard leaderboard, BiConsumer<Event, LeaderboardGroup> consumer) {
+        if (racingEventService == null) {
+            logger.severe(
+                    "Can't send notifications if " + getClass().getSimpleName() + ".racingEventService isn't set");
+            return;
+        }
+        Pair<Event, LeaderboardGroup> eventAndLeaderboardGroup = calculateAssociatedEventForLeaderboard(leaderboard);
+        if (eventAndLeaderboardGroup != null) {
+            consumer.accept(eventAndLeaderboardGroup.getA(), eventAndLeaderboardGroup.getB());
+        }
+    }
+
+    private String calculateRaceDescription(Locale locale, Event event, Leaderboard leaderboard, RaceColumn raceColumn,
+            Fleet fleet) {
+        String raceName = raceColumn.getName();
+        String eventName = event.getName();
+        String leaderboardDisplayName = leaderboard.getDisplayName() != null ? leaderboard.getDisplayName()
+                : leaderboard.getName();
+
+        if (Util.size(raceColumn.getFleets()) > 1) {
+            return messages.get(locale, "raceInFleetInRegattaOfEvent", raceName, leaderboardDisplayName, eventName,
+                    fleet.getName());
+        } else {
+            return messages.get(locale, "raceInRegattaOfEvent", raceName, leaderboardDisplayName, eventName);
+
+        }
+    }
+
+    private String calculateLeaderboardDescription(Locale locale, Event event, Leaderboard leaderboard) {
+        String eventName = event.getName();
+        String leaderboardDisplayName = leaderboard.getDisplayName() != null ? leaderboard.getDisplayName()
+                : leaderboard.getName();
+
+        return messages.get(locale, "leaderboardOfEvent", leaderboardDisplayName, eventName);
+    }
+    
+    private Pair<String, String> createRaceBoardShowRaceLink(TrackedRace trackedRace, Leaderboard leaderboard,
+            Event event, LeaderboardGroup leaderboardGroup, Locale locale) {
+        return createRaceBoardLink(trackedRace, leaderboard, event, leaderboardGroup, "PLAYER",
+                "raceboardShowRaceLinkTitle", locale);
+    }
+
+    private Pair<String, String> createRaceBoardRaceAnalysisLink(TrackedRace trackedRace, Leaderboard leaderboard,
+            Event event, LeaderboardGroup leaderboardGroup, Locale locale) {
+        return createRaceBoardLink(trackedRace, leaderboard, event, leaderboardGroup, "FULL_ANALYSIS",
+                "raceboardRaceAnalysisLinkTitle", locale);
+    }
+
+    private Pair<String, String> createRaceBoardLink(TrackedRace trackedRace, Leaderboard leaderboard, Event event,
+            LeaderboardGroup leaderboardGroup, String raceboardMode, String labelMessageKey, Locale locale) {
+        RegattaAndRaceIdentifier raceIdentifier = trackedRace.getRaceIdentifier();
+        String link = getBaseURL(event).toString() + "/gwt/RaceBoard.html?locale=" + locale.toLanguageTag()
+        + "&eventId=" + event.getId() + "&leaderboardName=" + leaderboard.getName()
+        + "&leaderboardGroupName=" + leaderboardGroup.getName() + "&raceName="
+        + raceIdentifier.getRaceName() + "&showMapControls=true&viewShowNavigationPanel=true&regattaName="
+        + raceIdentifier.getRegattaName() + "&mode=" + raceboardMode;
+        return new Pair<String, String>(messages.get(locale, labelMessageKey), link);
+    }
+    
+    private Pair<String, String> createHomeRacesListLink(Leaderboard leaderboard, Event event, Locale locale) {
+        return createHomeRegattaLink("races", "racesOverviewLinkTitle", leaderboard, event, locale);
+    }
+    
+    private Pair<String, String> createHomeLeaderboardLink(Leaderboard leaderboard, Event event,
+            Locale locale) {
+        return createHomeRegattaLink("leaderboard", "leaderboardShowResultsLinkTitle", leaderboard, event, locale);
+    }
+    
+    private Pair<String, String> createHomeRegattaLink(String tab, String labelMessageKey, Leaderboard leaderboard,
+            Event event, Locale locale) {
+        String link = getBaseURL(event).toString() + "/gwt/Home.html?locale=" + locale.toLanguageTag()
+                + "#/regatta/" + tab + "/:eventId=" + event.getId() + "&regattaId=" + leaderboard.getName();
+        return new Pair<String, String>(messages.get(locale, labelMessageKey), link);
+    }
+    
+    /**
+     * The base URL for notifications as extracted from the {@link Event#getBaseURL() event}; defaults
+     * to {@code https://www.sapsailing.com} if no base URL has been provided for the event.
+     */
+    private URL getBaseURL(final Event event) {
+        final URL result;
+        if (event.getBaseURL() == null) {
+            result = defaultBaseURL;
+        } else {
+            result = event.getBaseURL();
+        }
+        return result;
+    }
+
+    @Override
+    public void notifyUserOnBoatClassRaceChangesStateToFinished(BoatClass boatClass, TrackedRace trackedRace,
+            Leaderboard leaderboard, RaceColumn raceColumn, Fleet fleet) {
+        doWithEvent(leaderboard, (event, leaderboardGroup) -> {
+            mailQueue.addNotification(new NotificationSetNotification<BoatClass>(boatClass, boatClassResults) {
+                
+                @Override
+                protected NotificationMailTemplate getMailTemplate(BoatClass objectToNotifyAbout, Locale locale) {
+                    String raceDescription = calculateRaceDescription(locale, event, leaderboard, raceColumn, fleet);
+                    return new NotificationMailTemplate(
+                            messages.get(locale, "boatClassRaceFinishedSubject", boatClass.getDisplayName()), 
+                            messages.get(locale, "boatClassRaceFinishedBody", boatClass.getDisplayName(),
+                                    raceDescription),
+                            getBaseURL(event),
+                            createRaceBoardShowRaceLink(trackedRace, leaderboard, event, leaderboardGroup, locale),
+                            createRaceBoardRaceAnalysisLink(trackedRace, leaderboard, event, leaderboardGroup, locale));
+                }
+            });
+        });
+    }
+
+    @Override
+    public void notifyUserOnBoatClassWhenScoreCorrectionsAreAvailable(BoatClass boatClass, Leaderboard leaderboard) {
+        // TODO don't send notifications when a notification for the same boatClass / leaderboard has already been sent shortly before
+        doWithEvent(leaderboard, (event, leaderboardGroup) -> {
+
+            mailQueue.addNotification(new NotificationSetNotification<BoatClass>(boatClass, boatClassResults) {
+                @Override
+                protected NotificationMailTemplate getMailTemplate(BoatClass objectToNotifyAbout, Locale locale) {
+                    String leaderboardDescription = calculateLeaderboardDescription(locale, event, leaderboard);
+                    return new NotificationMailTemplate(
+                            messages.get(locale, "boatClassScoreCorrectionSubject", boatClass.getDisplayName()), 
+                            messages.get(locale, "boatClassScoreCorrectionBody", boatClass.getDisplayName(),
+                                    leaderboardDescription),
+                            getBaseURL(event),
+                            createHomeLeaderboardLink(leaderboard, event, locale));
+                }
+            });
+        });
+    }
+
+    public void notifyUserOnBoatClassUpcomingRace(BoatClass boatClass, Leaderboard leaderboard, RaceColumn raceColumn,
+            Fleet fleet,  TimePoint when) {
+        doWithEvent(leaderboard, (event, leaderboardGroup) -> {
+
+            mailQueue.addNotification(new NotificationSetNotification<BoatClass>(boatClass, boatClassUpcomingRace) {
+                @Override
+                protected NotificationMailTemplate getMailTemplate(BoatClass objectToNotifyAbout, Locale locale) {
+                    String raceDescription = calculateRaceDescription(locale, event, leaderboard, raceColumn, fleet);
+                    String time = DateFormat.getDateTimeInstance(DateFormat.MEDIUM, DateFormat.MEDIUM, locale)
+                            .format(when.asDate());
+                    return new NotificationMailTemplate(
+                            messages.get(locale, "boatClassUpcomingRaceSubject", boatClass.getDisplayName()),
+                            messages.get(locale, "boatClassUpcomingRaceBody", boatClass.getDisplayName(),
+                                    raceDescription, time),
+                            getBaseURL(event),
+                            createHomeRacesListLink(leaderboard, event, locale));
+                }
+            });
+        });
+    }
+
+    @Override
+    public void notifyUserOnCompetitorPassesFinish(Competitor competitor, TrackedRace trackedRace,
+            Leaderboard leaderboard, RaceColumn raceColumn, Fleet fleet) {
+        doWithEvent(leaderboard, (event, leaderboardGroup) -> {
+
+            mailQueue.addNotification(new NotificationSetNotification<Competitor>(competitor, competitorResults) {
+                @Override
+                protected NotificationMailTemplate getMailTemplate(Competitor objectToNotifyAbout, Locale locale) {
+                    String raceDescription = calculateRaceDescription(locale, event, leaderboard, raceColumn, fleet);
+                    return new NotificationMailTemplate(
+                            messages.get(locale, "competitorPassesFinishSubject", competitor.getName()),
+                            messages.get(locale, "competitorPassesFinishBody", competitor.getName(), raceDescription),
+                            getBaseURL(event),
+                            createRaceBoardShowRaceLink(trackedRace, leaderboard, event, leaderboardGroup, locale),
+                            createRaceBoardRaceAnalysisLink(trackedRace, leaderboard, event, leaderboardGroup, locale));
+                }
+            });
+        });
+    }
+
+    @Override
+    public void notifyUserOnCompetitorScoreCorrections(Competitor competitor, Leaderboard leaderboard) {
+        doWithEvent(leaderboard, (event, leaderboardGroup) -> {
+
+            mailQueue.addNotification(new NotificationSetNotification<Competitor>(competitor, competitorResults) {
+                @Override
+                protected NotificationMailTemplate getMailTemplate(Competitor objectToNotifyAbout, Locale locale) {
+                    String leaderboardDescription = calculateLeaderboardDescription(locale, event, leaderboard);
+                    return new NotificationMailTemplate(
+                            messages.get(locale, "competitorScoreCorrectionSubject", competitor.getName()),
+                            messages.get(locale, "competitorScoreCorrectionBody", competitor.getName(),
+                                    leaderboardDescription),
+                            getBaseURL(event),
+                            createHomeLeaderboardLink(leaderboard, event, locale));
+                }
+            });
+        });
+    }
+}