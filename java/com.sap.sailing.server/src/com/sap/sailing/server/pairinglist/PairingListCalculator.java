--- conflicted
+++ resolved
@@ -1,19 +1,8 @@
 package com.sap.sailing.server.pairinglist;
 
-<<<<<<< HEAD
-=======
-<<<<<<< HEAD
-public class PairingListCalculator {
- 
-=======
-
-
->>>>>>> 186f22f9
 public class PairingListCalculator {
     
    public static void main(String[] args){
         System.out.print("Test");
     }
-    
->>>>>>> 613379dbfb0d4d733294056df5c3a5f6349f2088
 }