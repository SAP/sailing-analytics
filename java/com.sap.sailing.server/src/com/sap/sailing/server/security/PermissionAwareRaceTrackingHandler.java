--- conflicted
+++ resolved
@@ -56,10 +56,8 @@
         subjectThreadState.bind();
         try {
             return securityService.doWithTemporaryDefaultTenant(defaultTenant, () -> {
-                QualifiedObjectIdentifier qualifiedObjectIdentifier = TrackedRace
-                        .getIdentifier(regattaAndRaceIdentifier);
                 return securityService.setOwnershipCheckPermissionForObjectCreationAndRevertOnError(
-                        SecuredDomainType.TRACKED_RACE, qualifiedObjectIdentifier.getTypeRelativeObjectIdentifier(),
+                        SecuredDomainType.TRACKED_RACE, regattaAndRaceIdentifier,
                         regattaAndRaceIdentifier.toString(), () -> {
                             return innerAction.get();
                         });
@@ -75,52 +73,16 @@
             long millisecondsOverWhichToAverageWind, long millisecondsOverWhichToAverageSpeed,
             DynamicRaceDefinitionSet raceDefinitionSetToUpdate, boolean useMarkPassingCalculator,
             RaceLogResolver raceLogResolver, Optional<ThreadLocalTransporter> threadLocalTransporter) {
-<<<<<<< HEAD
-
-        SubjectThreadState subjectThreadState = new SubjectThreadState(subject);
-        subjectThreadState.bind();
-        try {
-            RegattaNameAndRaceName regattaAndRaceIdentifier = new RegattaNameAndRaceName(
-                    trackedRegatta.getRegatta().getName(), raceDefinition.getName());
-            return securityService.setOwnershipCheckPermissionForObjectCreationAndRevertOnError(
-                    SecuredDomainType.TRACKED_RACE, regattaAndRaceIdentifier,
-                    regattaAndRaceIdentifier.toString(), () -> {
-                        return super.createTrackedRace(trackedRegatta, raceDefinition, sidelines, windStore,
-                                delayToLiveInMillis, millisecondsOverWhichToAverageWind,
-                                millisecondsOverWhichToAverageSpeed, raceDefinitionSetToUpdate,
-                                useMarkPassingCalculator, raceLogResolver, threadLocalTransporter);
-                    });
-        } finally {
-            subjectThreadState.clear();
-        }
-=======
         return decorate(new RegattaNameAndRaceName(trackedRegatta.getRegatta().getName(), raceDefinition.getName()),
                 () -> super.createTrackedRace(trackedRegatta, raceDefinition, sidelines, windStore, delayToLiveInMillis,
                         millisecondsOverWhichToAverageWind, millisecondsOverWhichToAverageSpeed,
                         raceDefinitionSetToUpdate, useMarkPassingCalculator, raceLogResolver, threadLocalTransporter));
->>>>>>> 2b2e95d1
     }
 
     @Override
     public RaceDefinition createRaceDefinition(Regatta regatta, String name, Course course, BoatClass boatClass,
             Map<Competitor, Boat> competitorsAndTheirBoats, Serializable id) {
-<<<<<<< HEAD
-        SubjectThreadState subjectThreadState = new SubjectThreadState(subject);
-        subjectThreadState.bind();
-        try {
-            RegattaNameAndRaceName regattaAndRaceIdentifier = new RegattaNameAndRaceName(regatta.getName(), name);
-            return securityService.setOwnershipCheckPermissionForObjectCreationAndRevertOnError(
-                    SecuredDomainType.TRACKED_RACE, regattaAndRaceIdentifier,
-                    regattaAndRaceIdentifier.toString(), () -> {
-                        return super.createRaceDefinition(regatta, name, course, boatClass, competitorsAndTheirBoats,
-                                id);
-                    });
-        } finally {
-            subjectThreadState.clear();
-        }
-=======
         return decorate(new RegattaNameAndRaceName(regatta.getName(), name),
                 () -> super.createRaceDefinition(regatta, name, course, boatClass, competitorsAndTheirBoats, id));
->>>>>>> 2b2e95d1
     }
 }