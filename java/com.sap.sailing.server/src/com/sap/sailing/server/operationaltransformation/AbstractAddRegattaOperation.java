--- conflicted
+++ resolved
@@ -1,57 +1,31 @@
-<<<<<<< HEAD
-package com.sap.sailing.server.operationaltransformation;
-
-import com.sap.sailing.domain.base.Regatta;
-
-public abstract class AbstractAddRegattaOperation extends AbstractRacingEventServiceOperation<Regatta> {
-    private static final long serialVersionUID = 4596134166642095364L;
-    private final String baseEventName;
-    private final String boatClassName;
-    
-    public AbstractAddRegattaOperation(String regattaName, String boatClassName) {
-        super();
-        this.baseEventName = regattaName;
-        this.boatClassName = boatClassName;
-    }
-
-    protected String getBaseEventName() {
-        return baseEventName;
-    }
-
-    protected String getBoatClassName() {
-        return boatClassName;
-    }
-}
-=======
-package com.sap.sailing.server.operationaltransformation;
-
-import java.io.Serializable;
-
-import com.sap.sailing.domain.base.Regatta;
-
-public abstract class AbstractAddRegattaOperation extends AbstractRacingEventServiceOperation<Regatta> {
-    private static final long serialVersionUID = 4596134166642095364L;
-    private final String baseEventName;
-    private final String boatClassName;
-    private final Serializable id;
-    
-    public AbstractAddRegattaOperation(String regattaName, String boatClassName, Serializable id) {
-        super();
-        this.baseEventName = regattaName;
-        this.boatClassName = boatClassName;
-        this.id = id;
-    }
-
-    protected String getBaseEventName() {
-        return baseEventName;
-    }
-
-    protected String getBoatClassName() {
-        return boatClassName;
-    }
-    
-    protected Serializable getId() {
-        return id;
-    }
-}
->>>>>>> 9a67f3bd
+package com.sap.sailing.server.operationaltransformation;
+
+import java.io.Serializable;
+
+import com.sap.sailing.domain.base.Regatta;
+
+public abstract class AbstractAddRegattaOperation extends AbstractRacingEventServiceOperation<Regatta> {
+    private static final long serialVersionUID = 4596134166642095364L;
+    private final String baseEventName;
+    private final String boatClassName;
+    private final Serializable id;
+    
+    public AbstractAddRegattaOperation(String regattaName, String boatClassName, Serializable id) {
+        super();
+        this.baseEventName = regattaName;
+        this.boatClassName = boatClassName;
+        this.id = id;
+    }
+
+    protected String getBaseEventName() {
+        return baseEventName;
+    }
+
+    protected String getBoatClassName() {
+        return boatClassName;
+    }
+    
+    protected Serializable getId() {
+        return id;
+    }
+}