--- conflicted
+++ resolved
@@ -158,15 +158,7 @@
                 // remove old overall leaderboard if it existed
                 toState.removeLeaderboard(existingLeaderboardGroup.getOverallLeaderboard().getName());
             }
-<<<<<<< HEAD
             Leaderboard overallLeaderboard = leaderboardGroup.getOverallLeaderboard();
-            Map<String, Double> factorsForMetaColumns = masterData.getMetaColumnsWithFactors();
-            for (RaceColumn column : overallLeaderboard.getRaceColumns()) {
-                Double explicitFactor = factorsForMetaColumns.get(column.getName());
-                toState.updateLeaderboardColumnFactor(overallLeaderboard.getName(), column.getName(), explicitFactor);
-=======
-            LeaderboardGroupMetaLeaderboard overallLeaderboard = new LeaderboardGroupMetaLeaderboard(
-                    leaderboardGroup, masterData.getOverallLeaderboardScoringScheme(), masterData.getOverallLeaderboardDiscardingRule());
             ImportMasterDataOperation.addSuppressedCompetitors(overallLeaderboard, masterData.getOverallLeaderboardSuppressedCompetitorIds(),
                     new CompetitorByIdGetter() {
                         @Override
@@ -174,15 +166,12 @@
                             return masterData.getCompetitorById(id);
                         }
                     });
-            leaderboardGroup.setOverallLeaderboard(overallLeaderboard);
-            toState.addLeaderboard(overallLeaderboard);
             Map<String, Double> factorsForMetaColumns = masterData.getMetaColumnsWithFactors();
             if (factorsForMetaColumns != null) {
                 for (RaceColumn column : overallLeaderboard.getRaceColumns()) {
                     Double explicitFactor = factorsForMetaColumns.get(column.getName());
-                    column.setFactor(explicitFactor);
-                }
->>>>>>> 44b3b95d
+                toState.updateLeaderboardColumnFactor(overallLeaderboard.getName(), column.getName(), explicitFactor);
+                }
             }
             toState.getMongoObjectFactory().storeLeaderboardGroup(leaderboardGroup); // store changes to overall leaderboard
         }
