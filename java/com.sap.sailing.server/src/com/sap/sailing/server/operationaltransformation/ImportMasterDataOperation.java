--- conflicted
+++ resolved
@@ -291,22 +291,12 @@
             String defaultCourseAreaId = singleRegattaData.getDefaultCourseAreaId();
             String scoringSchemeType = singleRegattaData.getScoringSchemeType();
             boolean isPersistent = singleRegattaData.isPersistent();
-<<<<<<< HEAD
-            UUID uuidForCourseArea = defaultCourseAreaId != null ? UUID.fromString(defaultCourseAreaId) : null;
-            Regatta createdRegatta = toState.getOrCreateRegattaWithoutReplication(baseName, boatClassName,
-                    UUID.fromString(id), series, isPersistent,
-                    domainFactory.createScoringScheme(ScoringSchemeType.valueOf(scoringSchemeType)), uuidForCourseArea)
-                    .getA();
-            toState.setPersistentRegattaForRaceIDs(createdRegatta, singleRegattaData.getRaceIds(), override);
-=======
             UUID courseAreaUUID = defaultCourseAreaId != null ? UUID.fromString(defaultCourseAreaId) : null;
             Regatta createdRegatta = toState.getOrCreateRegattaWithoutReplication(baseName, boatClassName,
                     UUID.fromString(id), series, isPersistent,
                     domainFactory.createScoringScheme(ScoringSchemeType.valueOf(scoringSchemeType)),
                     courseAreaUUID).getA();
-            //TODO adjust boolean according to override mode
-            toState.setPersistentRegattaForRaceIDs(createdRegatta, singleRegattaData.getRaceIds(), false);
->>>>>>> f9c8ad37
+            toState.setPersistentRegattaForRaceIDs(createdRegatta, singleRegattaData.getRaceIds(), override);
             creationCount.addOneRegatta();
         }
 
