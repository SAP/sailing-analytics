--- conflicted
+++ resolved
@@ -1,76 +1,3 @@
-<<<<<<< HEAD
-package com.sap.sailing.server.operationaltransformation;
-
-import java.util.ArrayList;
-import java.util.Collections;
-import java.util.List;
-import java.util.Map;
-
-import com.sap.sailing.domain.base.Fleet;
-import com.sap.sailing.domain.base.Regatta;
-import com.sap.sailing.domain.base.Series;
-import com.sap.sailing.domain.base.impl.FleetImpl;
-import com.sap.sailing.domain.base.impl.SeriesImpl;
-import com.sap.sailing.domain.common.Color;
-import com.sap.sailing.domain.common.impl.Util.Pair;
-import com.sap.sailing.domain.common.impl.Util.Triple;
-import com.sap.sailing.domain.leaderboard.ScoringScheme;
-import com.sap.sailing.domain.tracking.TrackedRegattaRegistry;
-import com.sap.sailing.server.RacingEventService;
-import com.sap.sailing.server.RacingEventServiceOperation;
-
-public class AddSpecificRegatta extends AbstractAddRegattaOperation {
-    private static final long serialVersionUID = -8018855620167669352L;
-    private final Map<String, Pair<List<Triple<String, Integer, Color>>, Boolean>> seriesNamesWithFleetNamesAndFleetOrderingAndMedal;
-    private final boolean persistent;
-    private final ScoringScheme scoringScheme;
-    
-    public AddSpecificRegatta(String regattaName, String boatClassName, Map<String, Pair<List<Triple<String, Integer, Color>>, Boolean>> seriesNamesWithFleetNamesAndFleetOrdering, boolean persistent, ScoringScheme scoringScheme) {
-        super(regattaName, boatClassName);
-        this.seriesNamesWithFleetNamesAndFleetOrderingAndMedal = seriesNamesWithFleetNamesAndFleetOrdering;
-        this.persistent = persistent;
-        this.scoringScheme = scoringScheme;
-    }
-
-    @Override
-    public Regatta internalApplyTo(RacingEventService toState) throws Exception {
-        return toState.createRegatta(getBaseEventName(), getBoatClassName(), createSeries(toState), persistent,
-                scoringScheme);
-    }
-
-    private Iterable<? extends Series> createSeries(TrackedRegattaRegistry trackedRegattaRegistry) {
-        List<Series> result = new ArrayList<Series>();
-        for (Map.Entry<String, Pair<List<Triple<String, Integer, Color>>, Boolean>> e : seriesNamesWithFleetNamesAndFleetOrderingAndMedal.entrySet()) {
-            final List<String> emptyRaceColumnNamesList = Collections.emptyList();
-            Series s = new SeriesImpl(e.getKey(), /* isMedal */ e.getValue().getB(), createFleets(e.getValue().getA()), emptyRaceColumnNamesList, trackedRegattaRegistry);
-            result.add(s);
-        }
-        return result;
-    }
-
-    private Iterable<? extends Fleet> createFleets(List<Triple<String, Integer, Color>> fleetNamesAndOrderingAndColor) {
-        List<Fleet> result = new ArrayList<Fleet>();
-        for (Triple<String, Integer, Color> fleetNameAndOrderingAndColor : fleetNamesAndOrderingAndColor) {
-            Fleet fleet = new FleetImpl(fleetNameAndOrderingAndColor.getA(), fleetNameAndOrderingAndColor.getB(), fleetNameAndOrderingAndColor.getC());
-            result.add(fleet);
-        }
-        return result;
-    }
-
-    @Override
-    public RacingEventServiceOperation<?> transformClientOp(RacingEventServiceOperation<?> serverOp) {
-        // TODO Auto-generated method stub
-        return null;
-    }
-
-    @Override
-    public RacingEventServiceOperation<?> transformServerOp(RacingEventServiceOperation<?> clientOp) {
-        // TODO Auto-generated method stub
-        return null;
-    }
-
-}
-=======
 package com.sap.sailing.server.operationaltransformation;
 
 import java.io.Serializable;
@@ -145,5 +72,4 @@
         return null;
     }
 
-}
->>>>>>> 9a67f3bd
+}