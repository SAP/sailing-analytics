--- conflicted
+++ resolved
@@ -1,36 +1,3 @@
-<<<<<<< HEAD
-package com.sap.sailing.server.operationaltransformation;
-
-import com.sap.sailing.domain.base.Regatta;
-import com.sap.sailing.server.RacingEventService;
-import com.sap.sailing.server.RacingEventServiceOperation;
-
-public class AddDefaultRegatta extends AbstractAddRegattaOperation {
-    private static final long serialVersionUID = -3550383541066673065L;
-    
-    public AddDefaultRegatta(String regattaName, String boatClassName) {
-        super(regattaName, boatClassName);
-    }
-
-    @Override
-    public RacingEventServiceOperation<?> transformClientOp(RacingEventServiceOperation<?> serverOp) {
-        // TODO Auto-generated method stub
-        return null;
-    }
-
-    @Override
-    public RacingEventServiceOperation<?> transformServerOp(RacingEventServiceOperation<?> clientOp) {
-        // TODO Auto-generated method stub
-        return null;
-    }
-
-    @Override
-    public Regatta internalApplyTo(RacingEventService toState) {
-        return toState.getOrCreateRegatta(getBaseEventName(), getBoatClassName());
-    }
-
-}
-=======
 package com.sap.sailing.server.operationaltransformation;
 
 import java.io.Serializable;
@@ -63,5 +30,4 @@
         return toState.getOrCreateRegatta(getBaseEventName(), getBoatClassName(), getId());
     }
 
-}
->>>>>>> 9a67f3bd
+}