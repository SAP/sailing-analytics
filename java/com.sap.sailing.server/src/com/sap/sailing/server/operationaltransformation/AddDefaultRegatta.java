--- conflicted
+++ resolved
@@ -1,67 +1,33 @@
-<<<<<<< HEAD
-package com.sap.sailing.server.operationaltransformation;
-
-import com.sap.sailing.domain.base.Regatta;
-import com.sap.sailing.server.RacingEventService;
-import com.sap.sailing.server.RacingEventServiceOperation;
-
-public class AddDefaultRegatta extends AbstractAddRegattaOperation {
-    private static final long serialVersionUID = -3550383541066673065L;
-    
-    public AddDefaultRegatta(String regattaName, String boatClassName) {
-        super(regattaName, boatClassName);
-    }
-
-    @Override
-    public RacingEventServiceOperation<?> transformClientOp(RacingEventServiceOperation<?> serverOp) {
-        // TODO Auto-generated method stub
-        return null;
-    }
-
-    @Override
-    public RacingEventServiceOperation<?> transformServerOp(RacingEventServiceOperation<?> clientOp) {
-        // TODO Auto-generated method stub
-        return null;
-    }
-
-    @Override
-    public Regatta internalApplyTo(RacingEventService toState) {
-        return toState.getOrCreateRegatta(getBaseEventName(), getBoatClassName());
-    }
-
-}
-=======
-package com.sap.sailing.server.operationaltransformation;
-
-import java.io.Serializable;
-
-import com.sap.sailing.domain.base.Regatta;
-import com.sap.sailing.server.RacingEventService;
-import com.sap.sailing.server.RacingEventServiceOperation;
-
-public class AddDefaultRegatta extends AbstractAddRegattaOperation {
-    private static final long serialVersionUID = -3550383541066673065L;
-    
-    public AddDefaultRegatta(String regattaName, String boatClassName, Serializable id) {
-        super(regattaName, boatClassName, id);
-    }
-
-    @Override
-    public RacingEventServiceOperation<?> transformClientOp(RacingEventServiceOperation<?> serverOp) {
-        // TODO Auto-generated method stub
-        return null;
-    }
-
-    @Override
-    public RacingEventServiceOperation<?> transformServerOp(RacingEventServiceOperation<?> clientOp) {
-        // TODO Auto-generated method stub
-        return null;
-    }
-
-    @Override
-    public Regatta internalApplyTo(RacingEventService toState) {
-        return toState.getOrCreateRegatta(getBaseEventName(), getBoatClassName(), getId());
-    }
-
-}
->>>>>>> 9a67f3bd
+package com.sap.sailing.server.operationaltransformation;
+
+import java.io.Serializable;
+
+import com.sap.sailing.domain.base.Regatta;
+import com.sap.sailing.server.RacingEventService;
+import com.sap.sailing.server.RacingEventServiceOperation;
+
+public class AddDefaultRegatta extends AbstractAddRegattaOperation {
+    private static final long serialVersionUID = -3550383541066673065L;
+    
+    public AddDefaultRegatta(String regattaName, String boatClassName, Serializable id) {
+        super(regattaName, boatClassName, id);
+    }
+
+    @Override
+    public RacingEventServiceOperation<?> transformClientOp(RacingEventServiceOperation<?> serverOp) {
+        // TODO Auto-generated method stub
+        return null;
+    }
+
+    @Override
+    public RacingEventServiceOperation<?> transformServerOp(RacingEventServiceOperation<?> clientOp) {
+        // TODO Auto-generated method stub
+        return null;
+    }
+
+    @Override
+    public Regatta internalApplyTo(RacingEventService toState) {
+        return toState.getOrCreateRegatta(getBaseEventName(), getBoatClassName(), getId());
+    }
+
+}