package com.sap.sailing.server.masterdata;

import java.io.Serializable;
import java.util.Collections;
import java.util.HashSet;
import java.util.List;
import java.util.NavigableSet;
import java.util.Set;

import com.sap.sailing.domain.abstractlog.race.RaceLog;
import com.sap.sailing.domain.abstractlog.regatta.RegattaLog;
import com.sap.sailing.domain.base.Competitor;
import com.sap.sailing.domain.base.Leg;
import com.sap.sailing.domain.base.Mark;
import com.sap.sailing.domain.base.RaceDefinition;
import com.sap.sailing.domain.base.Regatta;
import com.sap.sailing.domain.base.SharedDomainFactory;
import com.sap.sailing.domain.base.Sideline;
import com.sap.sailing.domain.base.SpeedWithConfidence;
import com.sap.sailing.domain.base.Waypoint;
import com.sap.sailing.domain.base.impl.CourseImpl;
import com.sap.sailing.domain.base.impl.RaceDefinitionImpl;
import com.sap.sailing.domain.common.Distance;
import com.sap.sailing.domain.common.NoWindException;
import com.sap.sailing.domain.common.Position;
import com.sap.sailing.domain.common.RegattaAndRaceIdentifier;
import com.sap.sailing.domain.common.Speed;
import com.sap.sailing.domain.common.SpeedWithBearing;
import com.sap.sailing.domain.common.Tack;
import com.sap.sailing.domain.common.Wind;
import com.sap.sailing.domain.common.WindSource;
import com.sap.sailing.domain.common.tracking.GPSFix;
import com.sap.sailing.domain.common.tracking.GPSFixMoving;
import com.sap.sailing.domain.common.tracking.SensorFix;
import com.sap.sailing.domain.polars.NotEnoughDataHasBeenAddedException;
import com.sap.sailing.domain.polars.PolarDataService;
import com.sap.sailing.domain.racelog.tracking.GPSFixStore;
import com.sap.sailing.domain.ranking.RankingMetric;
import com.sap.sailing.domain.ranking.RankingMetric.RankingInfo;
import com.sap.sailing.domain.tracking.CourseDesignChangedListener;
import com.sap.sailing.domain.tracking.GPSFixTrack;
import com.sap.sailing.domain.tracking.LineDetails;
import com.sap.sailing.domain.tracking.Maneuver;
import com.sap.sailing.domain.tracking.MarkPassing;
import com.sap.sailing.domain.tracking.RaceAbortedListener;
import com.sap.sailing.domain.tracking.RaceChangeListener;
import com.sap.sailing.domain.tracking.RaceExecutionOrderProvider;
import com.sap.sailing.domain.tracking.SensorFixTrack;
import com.sap.sailing.domain.tracking.StartTimeChangedListener;
import com.sap.sailing.domain.tracking.TrackedLeg;
import com.sap.sailing.domain.tracking.TrackedLegOfCompetitor;
import com.sap.sailing.domain.tracking.TrackedRaceStatus;
import com.sap.sailing.domain.tracking.TrackedRaceWithWindEssentials;
import com.sap.sailing.domain.tracking.TrackedRegatta;
import com.sap.sailing.domain.tracking.WindLegTypeAndLegBearingCache;
import com.sap.sailing.domain.tracking.WindPositionMode;
import com.sap.sailing.domain.tracking.WindStore;
import com.sap.sailing.domain.tracking.WindWithConfidence;
import com.sap.sailing.domain.tracking.impl.DynamicTrackedRegattaImpl;
import com.sap.sailing.domain.tracking.impl.EmptyWindStore;
import com.sap.sse.common.Duration;
import com.sap.sse.common.IsManagedByCache;
import com.sap.sse.common.TimePoint;
import com.sap.sse.common.Util;

public class DummyTrackedRace extends TrackedRaceWithWindEssentials {
    private static final long serialVersionUID = -11522605089325440L;
    private Regatta regatta;

    public DummyTrackedRace(final Serializable raceId, final Iterable<? extends Competitor> competitors, final Regatta regatta, final TrackedRegatta trackedRegatta, final WindStore windStore) {
        this(competitors, regatta, trackedRegatta, new RaceDefinitionImpl("DummyRace", new CourseImpl("Dummy Course", Collections.<Waypoint>emptyList()),
                regatta.getBoatClass(), competitors, raceId), windStore);
    }
    
    public DummyTrackedRace(final Iterable<? extends Competitor> competitors, final Regatta regatta, final TrackedRegatta trackedRegatta,
            RaceDefinition race, WindStore windStore) {
        super(race, trackedRegatta, windStore, -1);
        this.regatta = regatta;
    }
    public DummyTrackedRace(final Iterable<? extends Competitor> competitors, final Regatta regatta, final TrackedRegatta trackedRegatta,
            RaceDefinition race) {
       this(competitors, regatta, trackedRegatta, race, EmptyWindStore.INSTANCE);
        
    }
    
    public DummyTrackedRace(final String raceName, final Serializable raceId) {
        super(new RaceDefinitionImpl(raceName, new CourseImpl("Dummy Course", Collections.<Waypoint> emptyList()),
                /* boatClass */ null, new HashSet<Competitor>(), raceId), null, EmptyWindStore.INSTANCE, -1);
    }

    @Override
    public RaceDefinition getRace() {
        return race;
    }

    @Override
    public RegattaAndRaceIdentifier getRaceIdentifier() {
        return null;
    }

    @Override
    public TimePoint getStartOfRace() {
        return null;
    }

    @Override
    public TimePoint getStartOfRace(boolean inferred) {
        return null;
    }

    @Override
    public TimePoint getEndOfRace() {
        return null;
    }

    @Override
    public Iterable<Util.Pair<Waypoint, Util.Pair<TimePoint, TimePoint>>> getMarkPassingsTimes() {
        return null;
    }

    @Override
    public boolean hasStarted(TimePoint at) {
        return false;
    }

    @Override
    public Iterable<TrackedLeg> getTrackedLegs() {
        return null;
    }

    @Override
    public TrackedLeg getTrackedLeg(Leg leg) {
        return null;
    }

    @Override
    public TrackedLegOfCompetitor getCurrentLeg(Competitor competitor, TimePoint timePoint) {
        return null;
    }

    @Override
    public TrackedLeg getCurrentLeg(TimePoint timePoint) {
        return null;
    }

    @Override
    public TrackedLeg getTrackedLegFinishingAt(Waypoint endOfLeg) {
        return null;
    }

    @Override
    public TrackedLeg getTrackedLegStartingAt(Waypoint startOfLeg) {
        return null;
    }

    @Override
    public GPSFixTrack<Competitor, GPSFixMoving> getTrack(Competitor competitor) {
        return null;
    }

    @Override
    public TrackedLegOfCompetitor getTrackedLeg(Competitor competitor, TimePoint at) {
        return null;
    }

    @Override
    public TrackedLegOfCompetitor getTrackedLeg(Competitor competitor, Leg leg) {
        return null;
    }

    @Override
    public long getUpdateCount() {
        return 0;
    }

    @Override
    public int getRankDifference(Competitor competitor, Leg leg, TimePoint timePoint) {
        return 0;
    }

    @Override
    public int getRank(Competitor competitor) throws NoWindException {
        return 0;
    }

    @Override
    public int getRank(Competitor competitor, TimePoint timePoint) {
        return 0;
    }

    @Override
    public Iterable<MarkPassing> getMarkPassingsInOrder(Waypoint waypoint) {
        return null;
    }

    @Override
    public MarkPassing getMarkPassing(Competitor competitor, Waypoint waypoint) {
        return null;
    }

    @Override
    public GPSFixTrack<Mark, GPSFix> getOrCreateTrack(Mark mark) {
        return null;
    }

    @Override
    public Iterable<Mark> getMarks() {
        return null;
    }

    @Override
    public Position getApproximatePosition(Waypoint waypoint, TimePoint timePoint) {
        return null;
    }

    @Override
    public Wind getWind(Position p, TimePoint at) {
        return null;
    }

    @Override
    public Wind getWind(Position p, TimePoint at, Set<WindSource> windSourcesToExclude) {
        return null;
    }

    @Override
    public void waitForNextUpdate(int sinceUpdate) throws InterruptedException {
    }

    @Override
    public TimePoint getStartOfTracking() {
        return null;
    }

    @Override
    public TimePoint getEndOfTracking() {
        return null;
    }

    @Override
    public TimePoint getTimePointOfNewestEvent() {
        return null;
    }

    @Override
    public TimePoint getTimePointOfOldestEvent() {
        return null;
    }

    @Override
    public NavigableSet<MarkPassing> getMarkPassings(Competitor competitor) {
        return null;
    }

    @Override
    public void lockForRead(Iterable<MarkPassing> markPassings) {
    }

    @Override
    public void unlockAfterRead(Iterable<MarkPassing> markPassings) {
    }

    @Override
    public TimePoint getTimePointOfLastEvent() {
        return null;
    }

    @Override
    public long getMillisecondsOverWhichToAverageSpeed() {
        return 0;
    }

    @Override
    public long getMillisecondsOverWhichToAverageWind() {
        return 0;
    }

    @Override
    public long getDelayToLiveInMillis() {
        return 0;
    }

    @Override
    public Wind getEstimatedWindDirection(TimePoint timePoint) {
        return null;
    }

    @Override
    public Tack getTack(Competitor competitor, TimePoint timePoint) throws NoWindException {
        return null;
    }
    
    @Override
    public Tack getTack(SpeedWithBearing speedWithBearing, Wind wind, TimePoint timePoint) {
        return null;
    }

    @Override
    public TrackedRegatta getTrackedRegatta() {
        return new DynamicTrackedRegattaImpl(regatta);
    }

    @Override
    public Wind getDirectionFromStartToNextMark(TimePoint at) {
        return null;
    }

    @Override
    public List<GPSFixMoving> approximate(Competitor competitor, Distance maxDistance, TimePoint from, TimePoint to) {
        return null;
    }

    @Override
    public List<Maneuver> getManeuvers(Competitor competitor, TimePoint from, TimePoint to, boolean waitForLatest) {
        return null;
    }

    @Override
    public boolean raceIsKnownToStartUpwind() {
        return false;
    }

    @Override
    public boolean hasWindData() {
        return false;
    }

    @Override
    public boolean hasGPSData() {
        return false;
    }

    @Override
    public void addListener(RaceChangeListener listener) {
    }

    @Override
    public void addListener(RaceChangeListener listener, boolean notifyAboutWindFixesAlreadyLoaded,
            boolean notifyAboutGPSFixesAlreadyLoaded) {
    }

    @Override
    public void removeListener(RaceChangeListener listener) {
        
    }

    @Override
    public Distance getDistanceTraveled(Competitor competitor, TimePoint timePoint) {
        return null;
    }

    @Override
    public Distance getWindwardDistanceToCompetitorFarthestAhead(Competitor competitor, TimePoint timePoint, WindPositionMode windPositionMode) {
        return null;
    }

    @Override
    public WindWithConfidence<Util.Pair<Position, TimePoint>> getWindWithConfidence(Position p, TimePoint at) {
        return null;
    }

    @Override
    public Set<WindSource> getWindSourcesToExclude() {
        return null;
    }

    @Override
    public WindWithConfidence<Util.Pair<Position, TimePoint>> getWindWithConfidence(Position p, TimePoint at,
            Set<WindSource> windSourcesToExclude) {
        return null;
    }

    @Override
    public WindWithConfidence<TimePoint> getEstimatedWindDirectionWithConfidence(TimePoint timePoint) {
        return null;
    }

    @Override
    public void setWindSourcesToExclude(Iterable<? extends WindSource> windSourcesToExclude) {
        
    }

    @Override
    public Distance getAverageAbsoluteCrossTrackError(Competitor competitor, TimePoint timePoint, boolean waitForLatestAnalysis)
            throws NoWindException {
        return null;
    }

    @Override
    public Distance getAverageAbsoluteCrossTrackError(Competitor competitor, TimePoint timePoint,
            boolean waitForLatestAnalyses, WindLegTypeAndLegBearingCache cache) {
        return null;
    }

    @Override
    public Distance getAverageSignedCrossTrackError(Competitor competitor, TimePoint timePoint,
            boolean waitForLatestAnalysis) throws NoWindException {
        return null;
    }

    @Override
    public Distance getAverageSignedCrossTrackError(Competitor competitor, TimePoint timePoint,
            boolean waitForLatestAnalyses, WindLegTypeAndLegBearingCache cache) {
        return null;
    }

    @Override
    public Distance getAverageSignedCrossTrackError(Competitor competitor, TimePoint from, TimePoint to,
            boolean upwindOnly, boolean waitForLatestAnalysis) throws NoWindException {
        return null;
    }

    @Override
    public WindStore getWindStore() {
        return null;
    }

    @Override
    public Competitor getOverallLeader(TimePoint timePoint) {
        return null;
    }

    @Override
    public List<Competitor> getCompetitorsFromBestToWorst(TimePoint timePoint) {
        return null;
    }

    @Override
    public Distance getAverageAbsoluteCrossTrackError(Competitor competitor, TimePoint from, TimePoint to, boolean upwindOnly,
            boolean waitForLatestAnalyses) throws NoWindException {
        return null;
    }

    @Override
    public void waitUntilLoadingFromWindStoreComplete() throws InterruptedException {
    }

    @Override
    public TrackedRaceStatus getStatus() {
        return null;
    }

    @Override
    public void waitUntilNotLoading() {
    }

    @Override
    public void detachRaceLog(Serializable identifier) {
    }

    @Override
    public void attachRaceLog(RaceLog raceLog) {
    }

    @Override
    public RaceLog getRaceLog(Serializable identifier) {
        return null;
    }

    @Override
    public void addCourseDesignChangedListener(CourseDesignChangedListener listener) {
        
    }

    @Override
    public Distance getDistanceToStartLine(Competitor competitor, TimePoint timePoint) {
        return null;
    }

    @Override
    public Distance getDistanceFromStarboardSideOfStartLineWhenPassingStart(Competitor competitor) {
        return null;
    }

    @Override
    public boolean isLive(TimePoint at) {
        return false;
    }

    @Override
    public Iterable<Sideline> getCourseSidelines() {
        return null;
    }

    @Override
    public Distance getDistanceToStartLine(Competitor competitor, long millisecondsBeforeRaceStart) {
        return null;
    }

    @Override
    public Speed getSpeed(Competitor competitor, long millisecondsBeforeRaceStart) {
        return null;
    }
    
    public void addStartTimeChangedListener(StartTimeChangedListener listener) {
        
    }

    @Override
    public TimePoint getStartTimeReceived() {
        return null;
    }

    @Override
    public LineDetails getStartLine(TimePoint at) {
        return null;
    }

    @Override
    public LineDetails getFinishLine(TimePoint at) {
        return null;
    }

    @Override
    public SpeedWithConfidence<TimePoint> getAverageWindSpeedWithConfidence(long resolutionInMillis) {
        return null;
    }

    @Override
    public Distance getCourseLength() {
        return null;
    }

    @Override
    public Speed getSpeedWhenCrossingStartLine(Competitor competitor) {
        return null;
    }

    @Override
    public Distance getDistanceFromStarboardSideOfStartLine(Competitor competitor, TimePoint timePoint) {
        return null;
    }

    @Override
    public GPSFixStore getGPSFixStore() {
        return null;
    }

    @Override
    public void addRaceAbortedListener(RaceAbortedListener listener) {
    }

    @Override
    public Position getCenterOfCourse(TimePoint at) {
        return null;
    }

    @Override
    public void attachRegattaLog(RegattaLog regattaLog) {
    }

    @Override
    public void waitForLoadingFromGPSFixStoreToFinishRunning(RegattaLog fromRegattaLog) throws InterruptedException {
    }

    @Override
    public Boolean isGateStart() {
        return null;
    }

    @Override
    public Distance getDistanceTraveledIncludingGateStart(Competitor competitor, TimePoint timePoint) {
        return null;
    }

    @Override
    public Distance getAdditionalGateStartDistance(Competitor competitor, TimePoint timePoint) {
        return null;
    }

    @Override
    public GPSFixTrack<Mark, GPSFix> getTrack(Mark mark) {
        return null;
    }

    @Override
    public long getGateStartGolfDownTime() {
        return 0;
    }

    @Override
    public boolean isUsingMarkPassingCalculator() {
        return false;
    }

    @Override
    public int getLastLegStarted(TimePoint timePoint) {
        return 0;
    }

    @Override
    public void setPolarDataService(PolarDataService polarDataService) {
    }
    
    @Override
    public Duration getEstimatedTimeToComplete(TimePoint timepoint) throws NotEnoughDataHasBeenAddedException,
            NoWindException {
        return null;
    }
    
    @Override
    public Distance getWindwardDistanceToCompetitorFarthestAhead(Competitor competitor, TimePoint timePoint,
            WindPositionMode windPositionMode, RankingInfo rankingInfo, WindLegTypeAndLegBearingCache cache) {
        return null;
    }

    @Override
    public Competitor getOverallLeader(TimePoint timePoint, WindLegTypeAndLegBearingCache cache) {
        return null;
    }

    @Override
    public List<Competitor> getCompetitorsFromBestToWorst(TimePoint timePoint, WindLegTypeAndLegBearingCache cache) {
        return null;
    }

    @Override
    public RankingMetric getRankingMetric() {
        return null;
    }

    @Override
    public void attachRaceExecutionProvider(RaceExecutionOrderProvider raceExecutionOrderProvider) {
    }

    @Override
    public void detachRaceExecutionOrderProvider(RaceExecutionOrderProvider raceExecutionOrderProvider) {
    }

    @Override
    public IsManagedByCache<SharedDomainFactory> resolve(SharedDomainFactory domainFactory) {
        return this;
    }
<<<<<<< HEAD
    
    @Override
    public <FixT extends SensorFix, TrackT extends SensorFixTrack<FixT>> TrackT getSensorTrack(Competitor competitor,
            String trackName) {
        return null;
    }

    @Override
    public Iterable<RegattaLog> getAttachedRegattaLogs() {
        return Collections.emptySet();
=======

    @Override
    public void updateStartAndEndOfTracking() {
>>>>>>> 3a7625a0
    }
}<|MERGE_RESOLUTION|>--- conflicted
+++ resolved
@@ -631,7 +631,10 @@
     public IsManagedByCache<SharedDomainFactory> resolve(SharedDomainFactory domainFactory) {
         return this;
     }
-<<<<<<< HEAD
+
+    @Override
+    public void updateStartAndEndOfTracking() {
+    }
     
     @Override
     public <FixT extends SensorFix, TrackT extends SensorFixTrack<FixT>> TrackT getSensorTrack(Competitor competitor,
@@ -642,10 +645,5 @@
     @Override
     public Iterable<RegattaLog> getAttachedRegattaLogs() {
         return Collections.emptySet();
-=======
-
-    @Override
-    public void updateStartAndEndOfTracking() {
->>>>>>> 3a7625a0
     }
 }