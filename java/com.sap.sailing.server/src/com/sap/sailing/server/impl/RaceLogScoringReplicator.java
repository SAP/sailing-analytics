--- conflicted
+++ resolved
@@ -1,243 +1,224 @@
-package com.sap.sailing.server.impl;
-
-import com.sap.sailing.domain.abstractlog.race.CompetitorResult;
-import com.sap.sailing.domain.abstractlog.race.CompetitorResults;
-import com.sap.sailing.domain.abstractlog.race.RaceLog;
-import com.sap.sailing.domain.abstractlog.race.RaceLogEvent;
-import com.sap.sailing.domain.abstractlog.race.RaceLogFinishPositioningConfirmedEvent;
-import com.sap.sailing.domain.abstractlog.race.RaceLogFinishPositioningListChangedEvent;
-import com.sap.sailing.domain.abstractlog.race.analyzing.impl.ConfirmedFinishPositioningListFinder;
-import com.sap.sailing.domain.abstractlog.race.analyzing.impl.FinishPositioningListFinder;
-import com.sap.sailing.domain.base.Competitor;
-import com.sap.sailing.domain.base.Fleet;
-import com.sap.sailing.domain.base.RaceColumn;
-import com.sap.sailing.domain.base.RaceColumnListener;
-import com.sap.sailing.domain.common.MaxPointsReason;
-import com.sap.sailing.domain.leaderboard.Leaderboard;
-import com.sap.sailing.domain.leaderboard.ResultDiscardingRule;
-import com.sap.sailing.domain.racelog.RaceLogIdentifier;
-import com.sap.sailing.domain.tracking.TrackedRace;
-import com.sap.sailing.server.RacingEventService;
-import com.sap.sailing.server.RacingEventServiceOperation;
-import com.sap.sailing.server.operationaltransformation.UpdateLeaderboardMaxPointsReason;
-import com.sap.sailing.server.operationaltransformation.UpdateLeaderboardScoreCorrection;
-import com.sap.sailing.server.operationaltransformation.UpdateLeaderboardScoreCorrectionMetadata;
-import com.sap.sse.common.TimePoint;
-import com.sap.sse.common.Util;
-
-public class RaceLogScoringReplicator implements RaceColumnListener {
-    
-    private static final long serialVersionUID = -5958519195756937338L;
-    
-    private final RacingEventService service;
-    private final static String COMMENT_TEXT_ON_SCORE_CORRECTION = "Update triggered by Race Committee.";
-    
-    public RaceLogScoringReplicator(RacingEventService service) {
-        this.service = service;
-    }
-
-    @Override
-    public void trackedRaceLinked(RaceColumn raceColumn, Fleet fleet, TrackedRace trackedRace) {
-    }
-
-    @Override
-    public void trackedRaceUnlinked(RaceColumn raceColumn, Fleet fleet, TrackedRace trackedRace) {
-    }
-
-    @Override
-    public void isMedalRaceChanged(RaceColumn raceColumn, boolean newIsMedalRace) {
-    }
-
-    @Override
-    public void isFleetsCanRunInParallelChanged(RaceColumn raceColumn, boolean newIsFleetsCanRunInParallel) {
-    }
-
-    @Override
-    public void isStartsWithZeroScoreChanged(RaceColumn raceColumn, boolean newIsStartsWithZeroScore) {
-    }
-
-    @Override
-    public void hasSplitFleetContiguousScoringChanged(RaceColumn raceColumn, boolean hasSplitFleetContiguousScoring) {
-    }
-
-    @Override
-    public void isFirstColumnIsNonDiscardableCarryForwardChanged(RaceColumn raceColumn, boolean firstColumnIsNonDiscardableCarryForward) {
-    }
-
-    @Override
-    public void raceColumnAddedToContainer(RaceColumn raceColumn) {
-    }
-
-    @Override
-    public void raceColumnRemovedFromContainer(RaceColumn raceColumn) {
-    }
-
-    @Override
-    public void raceColumnMoved(RaceColumn raceColumn, int newIndex) {
-    }
-
-    @Override
-    public void factorChanged(RaceColumn raceColumn, Double oldFactor, Double newFactor) {
-    }
-
-    @Override
-    public void competitorDisplayNameChanged(Competitor competitor, String oldDisplayName, String displayName) {
-    }
-
-    @Override
-    public void resultDiscardingRuleChanged(ResultDiscardingRule oldDiscardingRule, ResultDiscardingRule newDiscardingRule) {
-    }
-
-    @Override
-    public void raceLogEventAdded(RaceColumn raceColumn, RaceLogIdentifier raceLogIdentifier, RaceLogEvent event) {
-        if (event instanceof RaceLogFinishPositioningConfirmedEvent) {
-            handleFinishPositioningList(raceColumn, raceLogIdentifier, (RaceLogFinishPositioningConfirmedEvent) event);
-        }
-    }
-
-    private void handleFinishPositioningList(RaceColumn raceColumn, RaceLogIdentifier raceLogIdentifier, RaceLogFinishPositioningConfirmedEvent event) {
-        Leaderboard leaderboard = service.getLeaderboardByName(raceLogIdentifier.getRegattaLikeParent().getName());
-        if (leaderboard != null) {
-            Fleet fleet = raceColumn.getFleetByName(raceLogIdentifier.getFleetName());
-            RaceLog raceLog = raceColumn.getRaceLog(fleet);
-            checkNeedForScoreCorrectionByResultsOfRaceCommittee(leaderboard, raceColumn, fleet, raceLog, event.getCreatedAt());
-        }
-    }
-
-    @Override
-    public boolean isTransient() {
-        return true;
-    }
-    
-    /**
-     * Called when a {@link RaceLogFinishPositioningConfirmedEvent} was received by the {@link RaceLog}. Retrieves the
-     * last {@link RaceLogFinishPositioningConfirmedEvent} from the racelog and compares the ranks and disqualifications
-     * entered by the race committee with the tracked ranks. When a tracked rank for a competitor is not the same as the
-     * rank of the race committee, a score correction is issued. The positioning list contains a list of competitors
-     * sorted by the positioning order when finishing. Additionally a MaxPointsReason might be entered by the Race
-     * Committee.
-     * <p>
-     * 
-     * For backward compatibility (old releases didn't store the {@link CompetitorResults} in the event) if no
-     * {@link CompetitorResults} are found even though there was a {@link RaceLogFinishPositioningConfirmedEvent}, the
-     * last {@link RaceLogFinishPositioningListChangedEvent} event with {@link CompetitorResults} is looked up and its
-     * results are used.
-     * 
-     * TODO bug 3420: also extract the optional score / finishing time / comment and make good use of it
-     * 
-     * @param timePoint
-     *            the TimePoint at which the race committee confirmed their last rank list entered in the app.
-     */
-    private void checkNeedForScoreCorrectionByResultsOfRaceCommittee(Leaderboard leaderboard, RaceColumn raceColumn, Fleet fleet, RaceLog raceLog, TimePoint timePoint) {
-        int numberOfCompetitorsInLeaderboard = Util.size(leaderboard.getCompetitors());
-        int numberOfCompetitorsInRace;
-        CompetitorResults positioningList;
-        numberOfCompetitorsInRace = getNumberOfCompetitorsInRace(raceColumn, fleet, numberOfCompetitorsInLeaderboard);
-        ConfirmedFinishPositioningListFinder confirmedPositioningListFinder = new ConfirmedFinishPositioningListFinder(raceLog);
-        positioningList = confirmedPositioningListFinder.analyze();
-        if (positioningList == null) {
-            // we expect this case for old sailing events such as ESS Singapore, Quingdao, where the confirmation event did not contain the finish
-            // positioning list
-            FinishPositioningListFinder positioningListFinder = new FinishPositioningListFinder(raceLog);
-            positioningList = positioningListFinder.analyze(); // this is OK because the precondition for calling this method is that a
-            // RaceLogFinishPositioningConfirmedEvent event was found in the race log
-        }
-        if (positioningList != null) {
-            for (CompetitorResult positionedCompetitor : positioningList) {
-                Competitor competitor = service.getBaseDomainFactory().getExistingCompetitorById(positionedCompetitor.getCompetitorId());
-<<<<<<< HEAD
-                if (Util.equalsWithNull(positionedCompetitor.getMaxPointsReason(), MaxPointsReason.NONE)) {
-                    try {
-                        resetMaxPointsReasonIfNecessary(leaderboard, raceColumn, timePoint, competitor);
-                        int rankByRaceCommittee = getRankInPositioningListByRaceCommittee(positionedCompetitor);
-                        correctScoreInLeaderboard(leaderboard, raceColumn, timePoint, numberOfCompetitorsInRace, 
-                                competitor, rankByRaceCommittee, positionedCompetitor.getScore());
-                    } catch (NoWindException ex) {
-                        ex.printStackTrace();
-                    }
-                } else {
-                    setMaxPointsReasonInLeaderboardIfNecessary(leaderboard, raceColumn, timePoint, positionedCompetitor, competitor);
-                }
-=======
-                int rankByRaceCommittee = getRankInPositioningListByRaceCommittee(positionedCompetitor);
-                correctScoreInLeaderboard(leaderboard, raceColumn, timePoint, numberOfCompetitorsInRace, 
-                        competitor, rankByRaceCommittee, positionedCompetitor.getScore());
-                setMaxPointsReasonInLeaderboardIfNecessary(leaderboard, raceColumn, timePoint, positionedCompetitor, competitor);
->>>>>>> f0c75e7a
-            }
-            // Since the metadata update is used by the Sailing suite to determine the final state of a race, it has to
-            // be triggered, even though no score correction may have been performed
-            applyMetadataUpdate(leaderboard, timePoint, COMMENT_TEXT_ON_SCORE_CORRECTION);
-        }
-    }
-
-    private boolean setMaxPointsReasonInLeaderboardIfNecessary(Leaderboard leaderboard, RaceColumn raceColumn,
-            TimePoint timePoint, CompetitorResult positionedCompetitor, Competitor competitor) {
-        boolean scoreHasBeenCorrected = false;
-        MaxPointsReason oldMaxPointsReason = leaderboard.getMaxPointsReason(competitor, raceColumn, timePoint);
-        MaxPointsReason maxPointsReasonByRaceCommittee = positionedCompetitor.getMaxPointsReason();
-<<<<<<< HEAD
-        if (!Util.equalsWithNull(maxPointsReasonByRaceCommittee, trackedMaxPointsReason)) {
-=======
-        if (!Util.equalsWithNull(maxPointsReasonByRaceCommittee, oldMaxPointsReason)) {
->>>>>>> f0c75e7a
-            applyMaxPointsReasonOperation(leaderboard, raceColumn, competitor, maxPointsReasonByRaceCommittee, timePoint);
-            scoreHasBeenCorrected = true;
-        }
-        return scoreHasBeenCorrected;
-    }
-
-    private void correctScoreInLeaderboard(Leaderboard leaderboard, RaceColumn raceColumn, TimePoint timePoint,
-            final int numberOfCompetitorsInRace, 
-            Competitor competitor, int rankByRaceCommittee, Double optionalExplicitScore) {
-        final Double scoreByRaceCommittee;
-        if (optionalExplicitScore == null) {
-            scoreByRaceCommittee = leaderboard.getScoringScheme().getScoreForRank(leaderboard, raceColumn, competitor,
-                rankByRaceCommittee, ()->numberOfCompetitorsInRace, leaderboard.getNumberOfCompetitorsInLeaderboardFetcher(), timePoint);
-        } else {
-            scoreByRaceCommittee = optionalExplicitScore;
-        }
-        // Do ALWAYS apply score corrections from race committee
-        applyScoreCorrectionOperation(leaderboard, raceColumn, competitor, scoreByRaceCommittee, timePoint);
-    }
-
-    private void applyScoreCorrectionOperation(Leaderboard leaderboard, RaceColumn raceColumn, Competitor competitor, Double correctedScore, TimePoint timePoint) {
-        RacingEventServiceOperation<?> operation = new UpdateLeaderboardScoreCorrection(leaderboard.getName(), raceColumn.getName(), competitor.getId().toString(), correctedScore, timePoint);
-        service.apply(operation);
-    }
-    
-    private void applyMaxPointsReasonOperation(Leaderboard leaderboard, RaceColumn raceColumn, Competitor competitor, MaxPointsReason reason, TimePoint timePoint) {
-        RacingEventServiceOperation<?> operation = new UpdateLeaderboardMaxPointsReason(leaderboard.getName(), raceColumn.getName(), competitor.getId().toString(), reason, timePoint);
-        service.apply(operation);
-    }
-    
-    private void applyMetadataUpdate(Leaderboard leaderboard, TimePoint timePointOfLastCorrectionValidity, String comment) {
-        RacingEventServiceOperation<?> operation = new UpdateLeaderboardScoreCorrectionMetadata(leaderboard.getName(), timePointOfLastCorrectionValidity, comment);
-        service.apply(operation);
-    }
-
-    /**
-     * The positioning list contains a list of competitors sorted by the positioning order when finishing. Additionally
-     * a MaxPointsReason might be entered by the Race Committee. The rank of a competitor according to the Race
-     * Committee used to be represented by the position in the list in earlier versions; now it is made explicit in the
-     * {@link CompetitorResult#getOneBasedRank()} attribute. 
-     * @param positionedCompetitor
-     *            the competitor whose rank shall be determined
-     * 
-     * @return the (one-based) rank of the given positionedCompetitor
-     */
-    private int getRankInPositioningListByRaceCommittee(CompetitorResult positionedCompetitor) {
-        return positionedCompetitor.getOneBasedRank();
-    }
-
-    private int getNumberOfCompetitorsInRace(RaceColumn raceColumn, Fleet fleet, int numberOfCompetitorsInLeaderboard) {
-        int numberOfCompetitorsInRace;
-        if (raceColumn.getRaceDefinition(fleet) != null) {
-            numberOfCompetitorsInRace = Util.size(raceColumn.getRaceDefinition(fleet).getCompetitors());
-        } else {
-            numberOfCompetitorsInRace = numberOfCompetitorsInLeaderboard;
-        }
-        return numberOfCompetitorsInRace;
-    }
-
-}
+package com.sap.sailing.server.impl;
+
+import com.sap.sailing.domain.abstractlog.race.CompetitorResult;
+import com.sap.sailing.domain.abstractlog.race.CompetitorResults;
+import com.sap.sailing.domain.abstractlog.race.RaceLog;
+import com.sap.sailing.domain.abstractlog.race.RaceLogEvent;
+import com.sap.sailing.domain.abstractlog.race.RaceLogFinishPositioningConfirmedEvent;
+import com.sap.sailing.domain.abstractlog.race.RaceLogFinishPositioningListChangedEvent;
+import com.sap.sailing.domain.abstractlog.race.analyzing.impl.ConfirmedFinishPositioningListFinder;
+import com.sap.sailing.domain.abstractlog.race.analyzing.impl.FinishPositioningListFinder;
+import com.sap.sailing.domain.base.Competitor;
+import com.sap.sailing.domain.base.Fleet;
+import com.sap.sailing.domain.base.RaceColumn;
+import com.sap.sailing.domain.base.RaceColumnListener;
+import com.sap.sailing.domain.common.MaxPointsReason;
+import com.sap.sailing.domain.leaderboard.Leaderboard;
+import com.sap.sailing.domain.leaderboard.ResultDiscardingRule;
+import com.sap.sailing.domain.racelog.RaceLogIdentifier;
+import com.sap.sailing.domain.tracking.TrackedRace;
+import com.sap.sailing.server.RacingEventService;
+import com.sap.sailing.server.RacingEventServiceOperation;
+import com.sap.sailing.server.operationaltransformation.UpdateLeaderboardMaxPointsReason;
+import com.sap.sailing.server.operationaltransformation.UpdateLeaderboardScoreCorrection;
+import com.sap.sailing.server.operationaltransformation.UpdateLeaderboardScoreCorrectionMetadata;
+import com.sap.sse.common.TimePoint;
+import com.sap.sse.common.Util;
+
+public class RaceLogScoringReplicator implements RaceColumnListener {
+    
+    private static final long serialVersionUID = -5958519195756937338L;
+    
+    private final RacingEventService service;
+    private final static String COMMENT_TEXT_ON_SCORE_CORRECTION = "Update triggered by Race Committee.";
+    
+    public RaceLogScoringReplicator(RacingEventService service) {
+        this.service = service;
+    }
+
+    @Override
+    public void trackedRaceLinked(RaceColumn raceColumn, Fleet fleet, TrackedRace trackedRace) {
+    }
+
+    @Override
+    public void trackedRaceUnlinked(RaceColumn raceColumn, Fleet fleet, TrackedRace trackedRace) {
+    }
+
+    @Override
+    public void isMedalRaceChanged(RaceColumn raceColumn, boolean newIsMedalRace) {
+    }
+
+    @Override
+    public void isFleetsCanRunInParallelChanged(RaceColumn raceColumn, boolean newIsFleetsCanRunInParallel) {
+    }
+
+    @Override
+    public void isStartsWithZeroScoreChanged(RaceColumn raceColumn, boolean newIsStartsWithZeroScore) {
+    }
+
+    @Override
+    public void hasSplitFleetContiguousScoringChanged(RaceColumn raceColumn, boolean hasSplitFleetContiguousScoring) {
+    }
+
+    @Override
+    public void isFirstColumnIsNonDiscardableCarryForwardChanged(RaceColumn raceColumn, boolean firstColumnIsNonDiscardableCarryForward) {
+    }
+
+    @Override
+    public void raceColumnAddedToContainer(RaceColumn raceColumn) {
+    }
+
+    @Override
+    public void raceColumnRemovedFromContainer(RaceColumn raceColumn) {
+    }
+
+    @Override
+    public void raceColumnMoved(RaceColumn raceColumn, int newIndex) {
+    }
+
+    @Override
+    public void factorChanged(RaceColumn raceColumn, Double oldFactor, Double newFactor) {
+    }
+
+    @Override
+    public void competitorDisplayNameChanged(Competitor competitor, String oldDisplayName, String displayName) {
+    }
+
+    @Override
+    public void resultDiscardingRuleChanged(ResultDiscardingRule oldDiscardingRule, ResultDiscardingRule newDiscardingRule) {
+    }
+
+    @Override
+    public void raceLogEventAdded(RaceColumn raceColumn, RaceLogIdentifier raceLogIdentifier, RaceLogEvent event) {
+        if (event instanceof RaceLogFinishPositioningConfirmedEvent) {
+            handleFinishPositioningList(raceColumn, raceLogIdentifier, (RaceLogFinishPositioningConfirmedEvent) event);
+        }
+    }
+
+    private void handleFinishPositioningList(RaceColumn raceColumn, RaceLogIdentifier raceLogIdentifier, RaceLogFinishPositioningConfirmedEvent event) {
+        Leaderboard leaderboard = service.getLeaderboardByName(raceLogIdentifier.getRegattaLikeParent().getName());
+        if (leaderboard != null) {
+            Fleet fleet = raceColumn.getFleetByName(raceLogIdentifier.getFleetName());
+            RaceLog raceLog = raceColumn.getRaceLog(fleet);
+            checkNeedForScoreCorrectionByResultsOfRaceCommittee(leaderboard, raceColumn, fleet, raceLog, event.getCreatedAt());
+        }
+    }
+
+    @Override
+    public boolean isTransient() {
+        return true;
+    }
+    
+    /**
+     * Called when a {@link RaceLogFinishPositioningConfirmedEvent} was received by the {@link RaceLog}. Retrieves the
+     * last {@link RaceLogFinishPositioningConfirmedEvent} from the racelog and compares the ranks and disqualifications
+     * entered by the race committee with the tracked ranks. When a tracked rank for a competitor is not the same as the
+     * rank of the race committee, a score correction is issued. The positioning list contains a list of competitors
+     * sorted by the positioning order when finishing. Additionally a MaxPointsReason might be entered by the Race
+     * Committee.
+     * <p>
+     * 
+     * For backward compatibility (old releases didn't store the {@link CompetitorResults} in the event) if no
+     * {@link CompetitorResults} are found even though there was a {@link RaceLogFinishPositioningConfirmedEvent}, the
+     * last {@link RaceLogFinishPositioningListChangedEvent} event with {@link CompetitorResults} is looked up and its
+     * results are used.
+     * 
+     * TODO bug 3420: also extract the optional score / finishing time / comment and make good use of it
+     * 
+     * @param timePoint
+     *            the TimePoint at which the race committee confirmed their last rank list entered in the app.
+     */
+    private void checkNeedForScoreCorrectionByResultsOfRaceCommittee(Leaderboard leaderboard, RaceColumn raceColumn, Fleet fleet, RaceLog raceLog, TimePoint timePoint) {
+        int numberOfCompetitorsInLeaderboard = Util.size(leaderboard.getCompetitors());
+        int numberOfCompetitorsInRace;
+        CompetitorResults positioningList;
+        numberOfCompetitorsInRace = getNumberOfCompetitorsInRace(raceColumn, fleet, numberOfCompetitorsInLeaderboard);
+        ConfirmedFinishPositioningListFinder confirmedPositioningListFinder = new ConfirmedFinishPositioningListFinder(raceLog);
+        positioningList = confirmedPositioningListFinder.analyze();
+        if (positioningList == null) {
+            // we expect this case for old sailing events such as ESS Singapore, Quingdao, where the confirmation event did not contain the finish
+            // positioning list
+            FinishPositioningListFinder positioningListFinder = new FinishPositioningListFinder(raceLog);
+            positioningList = positioningListFinder.analyze(); // this is OK because the precondition for calling this method is that a
+            // RaceLogFinishPositioningConfirmedEvent event was found in the race log
+        }
+        if (positioningList != null) {
+            for (CompetitorResult positionedCompetitor : positioningList) {
+                Competitor competitor = service.getBaseDomainFactory().getExistingCompetitorById(positionedCompetitor.getCompetitorId());
+                int rankByRaceCommittee = getRankInPositioningListByRaceCommittee(positionedCompetitor);
+                correctScoreInLeaderboard(leaderboard, raceColumn, timePoint, numberOfCompetitorsInRace, 
+                        competitor, rankByRaceCommittee, positionedCompetitor.getScore());
+                setMaxPointsReasonInLeaderboardIfNecessary(leaderboard, raceColumn, timePoint, positionedCompetitor, competitor);
+            }
+            // Since the metadata update is used by the Sailing suite to determine the final state of a race, it has to
+            // be triggered, even though no score correction may have been performed
+            applyMetadataUpdate(leaderboard, timePoint, COMMENT_TEXT_ON_SCORE_CORRECTION);
+        }
+    }
+
+    private boolean setMaxPointsReasonInLeaderboardIfNecessary(Leaderboard leaderboard, RaceColumn raceColumn,
+            TimePoint timePoint, CompetitorResult positionedCompetitor, Competitor competitor) {
+        boolean scoreHasBeenCorrected = false;
+        MaxPointsReason oldMaxPointsReason = leaderboard.getMaxPointsReason(competitor, raceColumn, timePoint);
+        MaxPointsReason maxPointsReasonByRaceCommittee = positionedCompetitor.getMaxPointsReason();
+        if (!Util.equalsWithNull(maxPointsReasonByRaceCommittee, oldMaxPointsReason)) {
+            applyMaxPointsReasonOperation(leaderboard, raceColumn, competitor, maxPointsReasonByRaceCommittee, timePoint);
+            scoreHasBeenCorrected = true;
+        }
+        return scoreHasBeenCorrected;
+    }
+
+    private void correctScoreInLeaderboard(Leaderboard leaderboard, RaceColumn raceColumn, TimePoint timePoint,
+            final int numberOfCompetitorsInRace, 
+            Competitor competitor, int rankByRaceCommittee, Double optionalExplicitScore) {
+        final Double scoreByRaceCommittee;
+        if (optionalExplicitScore == null) {
+            scoreByRaceCommittee = leaderboard.getScoringScheme().getScoreForRank(leaderboard, raceColumn, competitor,
+                rankByRaceCommittee, ()->numberOfCompetitorsInRace, leaderboard.getNumberOfCompetitorsInLeaderboardFetcher(), timePoint);
+        } else {
+            scoreByRaceCommittee = optionalExplicitScore;
+        }
+        // Do ALWAYS apply score corrections from race committee
+        applyScoreCorrectionOperation(leaderboard, raceColumn, competitor, scoreByRaceCommittee, timePoint);
+    }
+
+    private void applyScoreCorrectionOperation(Leaderboard leaderboard, RaceColumn raceColumn, Competitor competitor, Double correctedScore, TimePoint timePoint) {
+        RacingEventServiceOperation<?> operation = new UpdateLeaderboardScoreCorrection(leaderboard.getName(), raceColumn.getName(), competitor.getId().toString(), correctedScore, timePoint);
+        service.apply(operation);
+    }
+    
+    private void applyMaxPointsReasonOperation(Leaderboard leaderboard, RaceColumn raceColumn, Competitor competitor, MaxPointsReason reason, TimePoint timePoint) {
+        RacingEventServiceOperation<?> operation = new UpdateLeaderboardMaxPointsReason(leaderboard.getName(), raceColumn.getName(), competitor.getId().toString(), reason, timePoint);
+        service.apply(operation);
+    }
+    
+    private void applyMetadataUpdate(Leaderboard leaderboard, TimePoint timePointOfLastCorrectionValidity, String comment) {
+        RacingEventServiceOperation<?> operation = new UpdateLeaderboardScoreCorrectionMetadata(leaderboard.getName(), timePointOfLastCorrectionValidity, comment);
+        service.apply(operation);
+    }
+
+    /**
+     * The positioning list contains a list of competitors sorted by the positioning order when finishing. Additionally
+     * a MaxPointsReason might be entered by the Race Committee. The rank of a competitor according to the Race
+     * Committee used to be represented by the position in the list in earlier versions; now it is made explicit in the
+     * {@link CompetitorResult#getOneBasedRank()} attribute. 
+     * @param positionedCompetitor
+     *            the competitor whose rank shall be determined
+     * 
+     * @return the (one-based) rank of the given positionedCompetitor
+     */
+    private int getRankInPositioningListByRaceCommittee(CompetitorResult positionedCompetitor) {
+        return positionedCompetitor.getOneBasedRank();
+    }
+
+    private int getNumberOfCompetitorsInRace(RaceColumn raceColumn, Fleet fleet, int numberOfCompetitorsInLeaderboard) {
+        int numberOfCompetitorsInRace;
+        if (raceColumn.getRaceDefinition(fleet) != null) {
+            numberOfCompetitorsInRace = Util.size(raceColumn.getRaceDefinition(fleet).getCompetitors());
+        } else {
+            numberOfCompetitorsInRace = numberOfCompetitorsInLeaderboard;
+        }
+        return numberOfCompetitorsInRace;
+    }
+
+}