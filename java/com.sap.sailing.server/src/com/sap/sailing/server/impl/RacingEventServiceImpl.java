package com.sap.sailing.server.impl;

import java.io.BufferedReader;
import java.io.FilterInputStream;
import java.io.IOException;
import java.io.InputStream;
import java.io.InputStreamReader;
import java.io.ObjectInputStream;
import java.io.ObjectOutputStream;
import java.io.Serializable;
import java.io.UnsupportedEncodingException;
import java.lang.management.ManagementFactory;
import java.net.HttpURLConnection;
import java.net.MalformedURLException;
import java.net.SocketException;
import java.net.URL;
import java.net.URLConnection;
import java.net.URLEncoder;
import java.util.ArrayList;
import java.util.Arrays;
import java.util.Collection;
import java.util.Collections;
import java.util.Comparator;
import java.util.HashMap;
import java.util.HashSet;
import java.util.Iterator;
import java.util.LinkedHashMap;
import java.util.List;
import java.util.Locale;
import java.util.Map;
import java.util.Map.Entry;
import java.util.Optional;
import java.util.Set;
import java.util.UUID;
import java.util.concurrent.ConcurrentHashMap;
import java.util.concurrent.ScheduledExecutorService;
import java.util.concurrent.ScheduledFuture;
import java.util.concurrent.TimeUnit;
import java.util.concurrent.atomic.AtomicInteger;
import java.util.function.BiConsumer;
import java.util.function.BiFunction;
import java.util.function.Consumer;
import java.util.function.Function;
import java.util.function.Predicate;
import java.util.logging.Level;
import java.util.logging.Logger;
import java.util.stream.Collectors;
import java.util.stream.Stream;
import java.util.stream.StreamSupport;
import java.util.zip.GZIPInputStream;

import javax.management.InstanceAlreadyExistsException;
import javax.management.InstanceNotFoundException;
import javax.management.MBeanRegistrationException;
import javax.management.MBeanServer;
import javax.management.MalformedObjectNameException;
import javax.management.NotCompliantMBeanException;
import javax.management.ObjectName;

import org.apache.shiro.SecurityUtils;
import org.apache.shiro.authz.UnauthorizedException;
import org.apache.shiro.subject.Subject;
import org.json.simple.JSONArray;
import org.json.simple.JSONObject;
import org.json.simple.parser.JSONParser;
import org.json.simple.parser.ParseException;
import org.osgi.framework.BundleContext;
import org.osgi.framework.ServiceReference;
import org.osgi.util.tracker.ServiceTracker;

import com.sap.sailing.competitorimport.CompetitorProvider;
import com.sap.sailing.domain.abstractlog.AbstractLogEventAuthor;
import com.sap.sailing.domain.abstractlog.impl.AllEventsOfTypeFinder;
import com.sap.sailing.domain.abstractlog.impl.LogEventAuthorImpl;
import com.sap.sailing.domain.abstractlog.race.RaceLog;
import com.sap.sailing.domain.abstractlog.race.RaceLogEvent;
import com.sap.sailing.domain.abstractlog.race.RaceLogEventVisitor;
import com.sap.sailing.domain.abstractlog.race.SimpleRaceLogIdentifier;
import com.sap.sailing.domain.abstractlog.race.analyzing.impl.FinishedTimeFinder;
import com.sap.sailing.domain.abstractlog.race.analyzing.impl.FinishingTimeFinder;
import com.sap.sailing.domain.abstractlog.race.analyzing.impl.LastPublishedCourseDesignFinder;
import com.sap.sailing.domain.abstractlog.race.analyzing.impl.RaceLogResolver;
import com.sap.sailing.domain.abstractlog.race.impl.RaceLogRaceStatusEventImpl;
import com.sap.sailing.domain.abstractlog.race.state.RaceState;
import com.sap.sailing.domain.abstractlog.race.state.ReadonlyRaceState;
import com.sap.sailing.domain.abstractlog.race.state.impl.RaceStateImpl;
import com.sap.sailing.domain.abstractlog.race.state.impl.ReadonlyRaceStateImpl;
import com.sap.sailing.domain.abstractlog.regatta.RegattaLog;
import com.sap.sailing.domain.abstractlog.regatta.RegattaLogEvent;
import com.sap.sailing.domain.abstractlog.regatta.events.RegattaLogDefineMarkEvent;
import com.sap.sailing.domain.abstractlog.regatta.events.impl.RegattaLogDefineMarkEventImpl;
import com.sap.sailing.domain.abstractlog.shared.analyzing.CompetitorsAndBoatsInLogAnalyzer;
import com.sap.sailing.domain.anniversary.DetailedRaceInfo;
import com.sap.sailing.domain.anniversary.SimpleRaceInfo;
import com.sap.sailing.domain.base.Boat;
import com.sap.sailing.domain.base.BoatClass;
import com.sap.sailing.domain.base.Competitor;
import com.sap.sailing.domain.base.CompetitorAndBoatStore;
import com.sap.sailing.domain.base.CompetitorAndBoatStore.BoatUpdateListener;
import com.sap.sailing.domain.base.CompetitorAndBoatStore.CompetitorUpdateListener;
import com.sap.sailing.domain.base.CompetitorWithBoat;
import com.sap.sailing.domain.base.ControlPoint;
import com.sap.sailing.domain.base.CourseArea;
import com.sap.sailing.domain.base.CourseBase;
import com.sap.sailing.domain.base.DomainFactory;
import com.sap.sailing.domain.base.Event;
import com.sap.sailing.domain.base.EventBase;
import com.sap.sailing.domain.base.Fleet;
import com.sap.sailing.domain.base.LeaderboardSearchResult;
import com.sap.sailing.domain.base.LeaderboardSearchResultBase;
import com.sap.sailing.domain.base.Mark;
import com.sap.sailing.domain.base.MasterDataImportClassLoaderService;
import com.sap.sailing.domain.base.Nationality;
import com.sap.sailing.domain.base.RaceColumn;
import com.sap.sailing.domain.base.RaceColumnInSeries;
import com.sap.sailing.domain.base.RaceDefinition;
import com.sap.sailing.domain.base.Regatta;
import com.sap.sailing.domain.base.RegattaListener;
import com.sap.sailing.domain.base.RemoteSailingServerReference;
import com.sap.sailing.domain.base.SailingServerConfiguration;
import com.sap.sailing.domain.base.Series;
import com.sap.sailing.domain.base.Sideline;
import com.sap.sailing.domain.base.Waypoint;
import com.sap.sailing.domain.base.configuration.DeviceConfiguration;
import com.sap.sailing.domain.base.configuration.RegattaConfiguration;
import com.sap.sailing.domain.base.impl.DynamicBoat;
import com.sap.sailing.domain.base.impl.DynamicCompetitor;
import com.sap.sailing.domain.base.impl.DynamicCompetitorWithBoat;
import com.sap.sailing.domain.base.impl.DynamicPerson;
import com.sap.sailing.domain.base.impl.DynamicTeam;
import com.sap.sailing.domain.base.impl.EventImpl;
import com.sap.sailing.domain.base.impl.PersonImpl;
import com.sap.sailing.domain.base.impl.RegattaImpl;
import com.sap.sailing.domain.base.impl.RemoteSailingServerReferenceImpl;
import com.sap.sailing.domain.base.impl.TeamImpl;
import com.sap.sailing.domain.common.BoatClassMasterdata;
import com.sap.sailing.domain.common.CompetitorDescriptor;
import com.sap.sailing.domain.common.CompetitorRegistrationType;
import com.sap.sailing.domain.common.DataImportProgress;
import com.sap.sailing.domain.common.DataImportSubProgress;
import com.sap.sailing.domain.common.DeviceIdentifier;
import com.sap.sailing.domain.common.LeaderboardType;
import com.sap.sailing.domain.common.MaxPointsReason;
import com.sap.sailing.domain.common.Position;
import com.sap.sailing.domain.common.RaceIdentifier;
import com.sap.sailing.domain.common.RegattaAndRaceIdentifier;
import com.sap.sailing.domain.common.RegattaIdentifier;
import com.sap.sailing.domain.common.RegattaName;
import com.sap.sailing.domain.common.ScoreCorrectionProvider;
import com.sap.sailing.domain.common.ScoringSchemeType;
import com.sap.sailing.domain.common.TrackedRaceStatusEnum;
import com.sap.sailing.domain.common.Wind;
import com.sap.sailing.domain.common.WindSource;
import com.sap.sailing.domain.common.WindSourceType;
import com.sap.sailing.domain.common.dto.AnniversaryType;
import com.sap.sailing.domain.common.dto.EventType;
import com.sap.sailing.domain.common.dto.FleetDTO;
import com.sap.sailing.domain.common.dto.RegattaCreationParametersDTO;
import com.sap.sailing.domain.common.dto.SeriesCreationParametersDTO;
import com.sap.sailing.domain.common.impl.DataImportProgressImpl;
import com.sap.sailing.domain.common.impl.MasterDataImportObjectCreationCountImpl;
import com.sap.sailing.domain.common.media.MediaTrack;
import com.sap.sailing.domain.common.racelog.RaceLogRaceStatus;
import com.sap.sailing.domain.common.racelog.RacingProcedureType;
import com.sap.sailing.domain.common.racelog.tracking.DoesNotHaveRegattaLogException;
import com.sap.sailing.domain.common.racelog.tracking.MarkAlreadyUsedInRaceException;
import com.sap.sailing.domain.common.security.SecuredDomainType;
import com.sap.sailing.domain.common.tracking.GPSFix;
import com.sap.sailing.domain.common.tracking.GPSFixMoving;
import com.sap.sailing.domain.common.tracking.SensorFix;
import com.sap.sailing.domain.leaderboard.FlexibleLeaderboard;
import com.sap.sailing.domain.leaderboard.FlexibleRaceColumn;
import com.sap.sailing.domain.leaderboard.Leaderboard;
import com.sap.sailing.domain.leaderboard.LeaderboardGroup;
import com.sap.sailing.domain.leaderboard.LeaderboardRegistry;
import com.sap.sailing.domain.leaderboard.RegattaLeaderboard;
import com.sap.sailing.domain.leaderboard.RegattaLeaderboardWithEliminations;
import com.sap.sailing.domain.leaderboard.ScoreCorrectionListener;
import com.sap.sailing.domain.leaderboard.ScoringScheme;
import com.sap.sailing.domain.leaderboard.SettableScoreCorrection;
import com.sap.sailing.domain.leaderboard.impl.DelegatingRegattaLeaderboardWithCompetitorElimination;
import com.sap.sailing.domain.leaderboard.impl.FlexibleLeaderboardImpl;
import com.sap.sailing.domain.leaderboard.impl.LeaderboardGroupImpl;
import com.sap.sailing.domain.leaderboard.impl.RegattaLeaderboardImpl;
import com.sap.sailing.domain.leaderboard.impl.ThresholdBasedResultDiscardingRuleImpl;
import com.sap.sailing.domain.leaderboard.meta.LeaderboardGroupMetaLeaderboard;
import com.sap.sailing.domain.persistence.DomainObjectFactory;
import com.sap.sailing.domain.persistence.MongoObjectFactory;
import com.sap.sailing.domain.persistence.MongoRaceLogStoreFactory;
import com.sap.sailing.domain.persistence.MongoRegattaLogStoreFactory;
import com.sap.sailing.domain.persistence.MongoWindStore;
import com.sap.sailing.domain.persistence.MongoWindStoreFactory;
import com.sap.sailing.domain.persistence.PersistenceFactory;
import com.sap.sailing.domain.persistence.media.MediaDB;
import com.sap.sailing.domain.persistence.media.MediaDBFactory;
import com.sap.sailing.domain.persistence.racelog.tracking.MongoSensorFixStoreFactory;
import com.sap.sailing.domain.polars.PolarDataService;
import com.sap.sailing.domain.racelog.RaceLogAndTrackedRaceResolver;
import com.sap.sailing.domain.racelog.RaceLogIdentifier;
import com.sap.sailing.domain.racelog.RaceLogStore;
import com.sap.sailing.domain.racelog.tracking.SensorFixStore;
import com.sap.sailing.domain.ranking.RankingMetricConstructor;
import com.sap.sailing.domain.regattalike.HasRegattaLike;
import com.sap.sailing.domain.regattalike.IsRegattaLike;
import com.sap.sailing.domain.regattalike.LeaderboardThatHasRegattaLike;
import com.sap.sailing.domain.regattalog.RegattaLogStore;
import com.sap.sailing.domain.resultimport.ResultUrlProvider;
import com.sap.sailing.domain.statistics.Statistics;
import com.sap.sailing.domain.tracking.AddResult;
import com.sap.sailing.domain.tracking.DynamicRaceDefinitionSet;
import com.sap.sailing.domain.tracking.DynamicSensorFixTrack;
import com.sap.sailing.domain.tracking.DynamicTrackedRace;
import com.sap.sailing.domain.tracking.DynamicTrackedRegatta;
import com.sap.sailing.domain.tracking.GPSFixTrack;
import com.sap.sailing.domain.tracking.MarkPassing;
import com.sap.sailing.domain.tracking.RaceChangeListener;
import com.sap.sailing.domain.tracking.RaceHandle;
import com.sap.sailing.domain.tracking.RaceListener;
import com.sap.sailing.domain.tracking.RaceTracker;
import com.sap.sailing.domain.tracking.RaceTrackingConnectivityParameters;
import com.sap.sailing.domain.tracking.RaceTrackingConnectivityParametersHandler;
import com.sap.sailing.domain.tracking.RaceTrackingHandler;
import com.sap.sailing.domain.tracking.RaceTrackingHandler.DefaultRaceTrackingHandler;
import com.sap.sailing.domain.tracking.TrackedRace;
import com.sap.sailing.domain.tracking.TrackedRaceStatus;
import com.sap.sailing.domain.tracking.TrackedRegatta;
import com.sap.sailing.domain.tracking.TrackedRegattaListener;
import com.sap.sailing.domain.tracking.TrackingConnectorInfo;
import com.sap.sailing.domain.tracking.WindStore;
import com.sap.sailing.domain.tracking.WindTracker;
import com.sap.sailing.domain.tracking.WindTrackerFactory;
import com.sap.sailing.domain.tracking.impl.AbstractRaceChangeListener;
import com.sap.sailing.domain.tracking.impl.DynamicTrackedRegattaImpl;
import com.sap.sailing.domain.tracking.impl.TrackedRaceImpl;
import com.sap.sailing.domain.windestimation.WindEstimationFactoryService;
import com.sap.sailing.expeditionconnector.ExpeditionDeviceConfiguration;
import com.sap.sailing.expeditionconnector.ExpeditionTrackerFactory;
import com.sap.sailing.resultimport.ResultUrlRegistry;
import com.sap.sailing.server.Replicator;
import com.sap.sailing.server.anniversary.AnniversaryRaceDeterminatorImpl;
import com.sap.sailing.server.anniversary.RaceChangeObserverForAnniversaryDetection;
import com.sap.sailing.server.anniversary.checker.QuarterChecker;
import com.sap.sailing.server.anniversary.checker.SameDigitChecker;
import com.sap.sailing.server.gateway.deserialization.impl.CourseAreaJsonDeserializer;
import com.sap.sailing.server.gateway.deserialization.impl.EventBaseJsonDeserializer;
import com.sap.sailing.server.gateway.deserialization.impl.LeaderboardGroupBaseJsonDeserializer;
import com.sap.sailing.server.gateway.deserialization.impl.LeaderboardSearchResultBaseJsonDeserializer;
import com.sap.sailing.server.gateway.deserialization.impl.TrackingConnectorInfoJsonDeserializer;
import com.sap.sailing.server.gateway.deserialization.impl.VenueJsonDeserializer;
import com.sap.sailing.server.impl.preferences.model.CompetitorNotificationPreference;
import com.sap.sailing.server.impl.preferences.model.CompetitorNotificationPreferences;
import com.sap.sailing.server.interfaces.CourseAndMarkConfigurationFactory;
import com.sap.sailing.server.interfaces.DataImportLockWithProgress;
import com.sap.sailing.server.interfaces.KeywordQueryWithOptionalEventQualification;
import com.sap.sailing.server.interfaces.RacingEventService;
import com.sap.sailing.server.interfaces.RacingEventServiceOperation;
import com.sap.sailing.server.interfaces.SimulationService;
import com.sap.sailing.server.interfaces.TaggingService;
import com.sap.sailing.server.masterdata.MasterDataImporter;
import com.sap.sailing.server.notification.EmptySailingNotificationService;
import com.sap.sailing.server.notification.SailingNotificationService;
import com.sap.sailing.server.operationaltransformation.AddCourseAreas;
import com.sap.sailing.server.operationaltransformation.AddDefaultRegatta;
import com.sap.sailing.server.operationaltransformation.AddMediaTrackOperation;
import com.sap.sailing.server.operationaltransformation.AddRaceDefinition;
import com.sap.sailing.server.operationaltransformation.AddSpecificRegatta;
import com.sap.sailing.server.operationaltransformation.ConnectTrackedRaceToLeaderboardColumn;
import com.sap.sailing.server.operationaltransformation.CreateBoat;
import com.sap.sailing.server.operationaltransformation.CreateCompetitor;
import com.sap.sailing.server.operationaltransformation.CreateEvent;
import com.sap.sailing.server.operationaltransformation.CreateOrUpdateDataImportProgress;
import com.sap.sailing.server.operationaltransformation.CreateOrUpdateDeviceConfiguration;
import com.sap.sailing.server.operationaltransformation.CreateTrackedRace;
import com.sap.sailing.server.operationaltransformation.DataImportFailed;
import com.sap.sailing.server.operationaltransformation.RecordCompetitorGPSFix;
import com.sap.sailing.server.operationaltransformation.RecordCompetitorSensorFix;
import com.sap.sailing.server.operationaltransformation.RecordCompetitorSensorFixTrack;
import com.sap.sailing.server.operationaltransformation.RecordMarkGPSFix;
import com.sap.sailing.server.operationaltransformation.RecordMarkGPSFixForExistingTrack;
import com.sap.sailing.server.operationaltransformation.RecordMarkGPSFixForNewMarkTrack;
import com.sap.sailing.server.operationaltransformation.RecordWindFix;
import com.sap.sailing.server.operationaltransformation.RemoveDeviceConfiguration;
import com.sap.sailing.server.operationaltransformation.RemoveLeaderboardGroupFromEvent;
import com.sap.sailing.server.operationaltransformation.RemoveMediaTrackOperation;
import com.sap.sailing.server.operationaltransformation.RemoveWindFix;
import com.sap.sailing.server.operationaltransformation.RenameEvent;
import com.sap.sailing.server.operationaltransformation.SetDataImportDeleteProgressFromMapTimer;
import com.sap.sailing.server.operationaltransformation.TrackRegatta;
import com.sap.sailing.server.operationaltransformation.UpdateBoat;
import com.sap.sailing.server.operationaltransformation.UpdateCompetitor;
import com.sap.sailing.server.operationaltransformation.UpdateEndOfTracking;
import com.sap.sailing.server.operationaltransformation.UpdateMarkPassings;
import com.sap.sailing.server.operationaltransformation.UpdateMediaTrackDurationOperation;
import com.sap.sailing.server.operationaltransformation.UpdateMediaTrackRacesOperation;
import com.sap.sailing.server.operationaltransformation.UpdateMediaTrackStartTimeOperation;
import com.sap.sailing.server.operationaltransformation.UpdateMediaTrackTitleOperation;
import com.sap.sailing.server.operationaltransformation.UpdateMediaTrackUrlOperation;
import com.sap.sailing.server.operationaltransformation.UpdateRaceDelayToLive;
import com.sap.sailing.server.operationaltransformation.UpdateStartOfTracking;
import com.sap.sailing.server.operationaltransformation.UpdateStartTimeReceived;
import com.sap.sailing.server.operationaltransformation.UpdateTrackedRaceStatus;
import com.sap.sailing.server.operationaltransformation.UpdateWindAveragingTime;
import com.sap.sailing.server.security.PermissionAwareRaceTrackingHandler;
import com.sap.sailing.server.simulation.SimulationServiceFactory;
import com.sap.sailing.server.statistics.StatisticsAggregator;
import com.sap.sailing.server.statistics.StatisticsCalculator;
import com.sap.sailing.server.statistics.TrackedRaceStatisticsCache;
import com.sap.sailing.server.tagging.TaggingServiceFactory;
import com.sap.sailing.server.util.EventUtil;
import com.sap.sailing.shared.server.SharedSailingData;
import com.sap.sse.ServerInfo;
import com.sap.sse.common.Duration;
import com.sap.sse.common.PairingListCreationException;
import com.sap.sse.common.TimePoint;
import com.sap.sse.common.TypeBasedServiceFinder;
import com.sap.sse.common.TypeBasedServiceFinderFactory;
import com.sap.sse.common.Util;
import com.sap.sse.common.Util.Pair;
import com.sap.sse.common.Util.Triple;
import com.sap.sse.common.impl.MillisecondsTimePoint;
import com.sap.sse.common.search.Result;
import com.sap.sse.common.search.ResultImpl;
import com.sap.sse.concurrent.LockUtil;
import com.sap.sse.concurrent.NamedReentrantReadWriteLock;
import com.sap.sse.filestorage.FileStorageManagementService;
import com.sap.sse.pairinglist.CompetitionFormat;
import com.sap.sse.pairinglist.PairingFrameProvider;
import com.sap.sse.pairinglist.PairingList;
import com.sap.sse.pairinglist.PairingListTemplate;
import com.sap.sse.pairinglist.PairingListTemplateFactory;
import com.sap.sse.replication.FullyInitializedReplicableTracker;
import com.sap.sse.replication.ReplicationMasterDescriptor;
import com.sap.sse.replication.ReplicationService;
import com.sap.sse.replication.interfaces.impl.AbstractReplicableWithObjectInputStream;
import com.sap.sse.security.SecurityService;
import com.sap.sse.security.shared.HasPermissions;
import com.sap.sse.security.shared.QualifiedObjectIdentifier;
import com.sap.sse.security.shared.TypeRelativeObjectIdentifier;
import com.sap.sse.security.shared.WithQualifiedObjectIdentifier;
import com.sap.sse.security.shared.impl.User;
import com.sap.sse.security.shared.impl.UserGroup;
import com.sap.sse.security.util.RemoteServerUtil;
import com.sap.sse.shared.classloading.ClassLoaderRegistry;
import com.sap.sse.shared.media.ImageDescriptor;
import com.sap.sse.shared.media.VideoDescriptor;
import com.sap.sse.util.ClearStateTestSupport;
import com.sap.sse.util.HttpUrlConnectionHelper;
import com.sap.sse.util.ThreadLocalTransporter;
import com.sap.sse.util.ThreadPoolUtil;

public class RacingEventServiceImpl
extends AbstractReplicableWithObjectInputStream<RacingEventService, RacingEventServiceOperation<?>>
implements RacingEventService, ClearStateTestSupport, RegattaListener, LeaderboardRegistry, Replicator {
    private static final Logger logger = Logger.getLogger(RacingEventServiceImpl.class.getName());

    /**
     * A scheduler for the periodic checks of the paramURL documents for the advent of {@link ControlPoint}s with static
     * position information otherwise not available through <code>MarkPassingReceiver</code>'s events.
     */
    private static final ScheduledExecutorService scheduler = ThreadPoolUtil.INSTANCE.getDefaultForegroundTaskThreadPoolExecutor();

    private static final ScheduledExecutorService simulatorExecutor = ThreadPoolUtil.INSTANCE.createBackgroundTaskThreadPoolExecutor("Simulator Background Executor");

    private final com.sap.sailing.domain.base.DomainFactory baseDomainFactory;

    /**
     * Holds the {@link Event} objects for those event registered with this service. Note that there may be
     * {@link Event} objects that exist outside this service for events not (yet) registered here.
     */
    private final ConcurrentHashMap<Serializable, Event> eventsById;

    private final RemoteSailingServerSet remoteSailingServerSet;

    /**
     * Holds the {@link Regatta} objects for those races registered with this service. Note that there may be
     * {@link Regatta} objects that exist outside this service for regattas not (yet) registered here.
     */
    protected final ConcurrentHashMap<String, Regatta> regattasByName;

    private final NamedReentrantReadWriteLock regattasByNameLock;

    private final ConcurrentHashMap<RaceDefinition, CourseChangeReplicator> courseListeners;

    protected final ConcurrentHashMap<Regatta, Set<RaceTracker>> raceTrackersByRegatta;

    /**
     * Although {@link #raceTrackersByRegatta} is a concurrent hash map, entering sets as values needs to be
     * synchronized using this lock's write lock to avoid two value sets overwriting each other. When locking
     * this and any lock from {@link #raceTrackersByIDLocks}, always make sure to first obtain the lock from
     * {@link #raceTrackersByIDLocks} before obtaining this lock. See also {@link #lockRaceTrackersById(Object)}
     * and {@link #unlockRaceTrackersById(Object, NamedReentrantReadWriteLock)}.
     */
    private final NamedReentrantReadWriteLock raceTrackersByRegattaLock;

    /**
     * Remembers the trackers by paramURL/liveURI/storedURI to avoid duplication
     */
    protected final ConcurrentHashMap<Object, RaceTracker> raceTrackersByID;

    /**
     * {@link #addRace(RegattaIdentifier, RaceTrackingConnectivityParameters, long)} will check
     * {@link #raceTrackersByID} for the presence of a tracker and won't create a new tracker if one for the
     * connectivity parameters' ID already exists. This check and creation and addition to {@link #raceTrackersByID}
     * requires locking in the face of concurrent calls to
     * {@link #addRace(RegattaIdentifier, RaceTrackingConnectivityParameters, long)}. Using <code>synchronized</code> is
     * not ideal due to its coarse-grained locking style which allows for little concurrency. Instead, this map is used
     * to keep locks for any ID that any invocation of the
     * {@link #addRace(RegattaIdentifier, RaceTrackingConnectivityParameters, long)} method is currently working on.
     * Fetching or creating and putting a lock to this map happens in ({@link #lockRaceTrackersById(Object)}) which
     * takes care of managing concurrent access to this concurrent map. When done, the
     * {@link #addRace(RegattaIdentifier, RaceTrackingConnectivityParameters, long)} method cleans up by removing the
     * lock again from this map, again using a synchronized method (
     * {@link #unlockRaceTrackersById(Object, NamedReentrantReadWriteLock)}).<p>
     *
     * If you need to obtain a lock from this map using {@link #lockRaceTrackersById(Object)} <em>and</em> you need
     * to lock {@link #raceTrackersByRegattaLock}, always make sure to first lock the one from this map, <em>then</em>
     * lock {@link #raceTrackersByRegattaLock}.
     */
    private final ConcurrentHashMap<Object, NamedReentrantReadWriteLock> raceTrackersByIDLocks;

    /**
     * Using {@link #getRaceTrackerByRegattaAndRaceIdentifier(RegattaAndRaceIdentifier, Consumer)}, one can request a
     * {@link RaceTracker} for a specific race. It can be that the requested {@link RaceTracker} isn't registered in
     * {@link #raceTrackersByRegatta}. To not need a Thread to wait for the RaceTracker to get available, a callback
     * will be registered that fires on registration of the RaceTracker. If the {@link RaceTracker} will not be
     * registered, the callback only leads to a minor leak.
     */
    private volatile transient ConcurrentHashMap<RegattaAndRaceIdentifier, Set<Consumer<RaceTracker>>> raceTrackerCallbacks;

    /**
     * Leaderboards managed by this racing event service
     */
    private final ConcurrentHashMap<String, Leaderboard> leaderboardsByName;

    /**
     * {@link #leaderboardsByName} is already a concurrent hash map; however, when renaming a leaderboard, this shall
     * happen as an atomic transaction, not interruptible by other write accesses on the same map because otherwise
     * assumptions made during the rename process wouldn't hold. See, in particular,
     * {@link #renameLeaderboard(String, String)}.
     */
    private final NamedReentrantReadWriteLock leaderboardsByNameLock;

    private final ConcurrentHashMap<String, Set<LeaderboardGroup>> leaderboardGroupsByName;

    private final ConcurrentHashMap<UUID, LeaderboardGroup> leaderboardGroupsByID;

    /**
     * See {@link #leaderboardsByNameLock}
     */
    private final NamedReentrantReadWriteLock leaderboardGroupsByNameLock;

    private final CompetitorAndBoatStore competitorAndBoatStore;

    /**
     * A set based on a concurrent hash map, therefore being thread safe
     */
    private Set<DynamicTrackedRegatta> regattasObservedWithRaceAdditionListener = Collections
            .newSetFromMap(new ConcurrentHashMap<DynamicTrackedRegatta, Boolean>());

    private final MongoObjectFactory mongoObjectFactory;

    private final DomainObjectFactory domainObjectFactory;

    private final ConcurrentHashMap<Regatta, DynamicTrackedRegatta> regattaTrackingCache;

    /**
     * Protects write access transactions that do a previous read to {@link #regattaTrackingCache}; read-only access is
     * already synchronized by using a concurrent hash map for {@link #regattaTrackingCache}.
     */
    private final NamedReentrantReadWriteLock regattaTrackingCacheLock;

    /**
     * Keys are the toString() representation of the {@link RaceDefinition#getId() IDs} of races passed to
     * {@link #setRegattaForRace(Regatta, RaceDefinition)}.
     */
    private final ConcurrentHashMap<String, Regatta> persistentRegattasForRaceIDs;

    private final RaceLogReplicatorAndNotifier raceLogReplicator;
    private final RegattaLogReplicator regattaLogReplicator;

    private final RaceLogScoringReplicator raceLogScoringReplicator;

    private final MediaDB mediaDB;

    private final MediaLibrary mediaLibrary;

    /**
     * {@link DeviceConfiguration}s have a {@link UUID} as their {@link DeviceConfiguration#getId() ID}, this map
     * keys they by that ID.
     */
    private final Map<UUID, DeviceConfiguration> raceManagerDeviceConfigurationsById;

    /**
     * For legacy name-based look-ups this map keys the {@link DeviceConfiguration}s from {@link #raceManagerDeviceConfigurationsById}
     * by their {@link DeviceConfiguration#getName() name}. This name in the future won't need to be unique, so this
     * feature is deprecated and will be removed in future releases.
     */
    private final Map<String, DeviceConfiguration> raceManagerDeviceConfigurationsByName;

    private final WindStore windStore;
    private final SensorFixStore sensorFixStore;

    /**
     * This author should be used for server generated race log events
     */
    private final AbstractLogEventAuthor raceLogEventAuthorForServer = new LogEventAuthorImpl(
            RacingEventService.class.getName(), 0);

    private PolarDataService polarDataService;

    private WindEstimationFactoryService windEstimationFactoryService;

    private final SimulationService simulationService;

    private final TaggingService taggingService;

    /**
     * A service that, if not {@code null}, must be called when certain events that the service can notify users about
     * have occurred. For example, the
     * {@link SailingNotificationService#notifyUserOnBoatClassWhenScoreCorrectionsAreAvailable(com.sap.sailing.domain.base.BoatClass, Leaderboard)}
     * method must be called whenever a new set of score corrections have been made available.<p>
     *
     * The field is transient because we don't want the service to be serialized from a master to a replica.
     * Replicas are expected to not notify users about anything, particularly because they usually don't
     * have a valid mail service, either.
     */
    private transient SailingNotificationService notificationService;

    /**
     * Allow only one master data import at a time to avoid situation where multiple Imports override each other in
     * unpredictable fashion
     */
    private final DataImportLockWithProgress dataImportLock;

    /**
     * If this service runs in the context of an OSGi environment, the activator should {@link #setBundleContext set the
     * bundle context} on this object so that service lookups become possible.
     */
    private BundleContext bundleContext;

    private TypeBasedServiceFinderFactory serviceFinderFactory;

    /**
     * A synchronized set of the class loaders to use for importing master data. See also {@link MasterDataImportClassLoaderService},
     * {@link #addClassLoader(ClassLoader)} and {@link #removeClassLoader(ClassLoader)}. In order to loop over
     * these, synchronize on the object. See also {@link Collections#synchronizedSet(Set)}.
     */
    private final ClassLoaderRegistry masterDataClassLoaders = ClassLoaderRegistry.createInstance();

    private SailingServerConfiguration sailingServerConfiguration;

    private final TrackedRegattaListenerManager trackedRegattaListener;

    private long numberOfTrackedRacesToRestore;

    private final AtomicInteger numberOfTrackedRacesRestored;

    private final AtomicInteger numberOfTrackedRacesRestoredDoneLoading;

    private final AtomicInteger numberOfTrackedRacesStillLoading;

    private final ServiceTracker<ResultUrlRegistry, ResultUrlRegistry> resultUrlRegistryServiceTracker;

    private final ServiceTracker<ScoreCorrectionProvider, ScoreCorrectionProvider> scoreCorrectionProviderServiceTracker;

    private final ServiceTracker<CompetitorProvider, CompetitorProvider> competitorProviderServiceTracker;

    private transient final ConcurrentHashMap<Leaderboard, ScoreCorrectionListener> scoreCorrectionListenersByLeaderboard;

    private transient final ConcurrentHashMap<RaceDefinition, RaceTrackingConnectivityParameters> connectivityParametersByRace;

    private final TrackedRaceStatisticsCache trackedRaceStatisticsCache;

    private final AnniversaryRaceDeterminatorImpl anniversaryRaceDeterminator;

    /**
     * Observes {@link TrackedRegatta} and {@link TrackedRace} instances known to trigger an update of
     * {@link AnniversaryRaceDeterminatorImpl} if the number of anniversary race candidates changes. To do this, the
     * instance is registered as {@link TrackedRegattaListener} on the {@link TrackedRegattaListenerManager} know by
     * this service.
     */
    private final RaceChangeObserverForAnniversaryDetection raceChangeObserverForAnniversaryDetection;

    private final PairingListTemplateFactory pairingListTemplateFactory = PairingListTemplateFactory.INSTANCE;

    private final FullyInitializedReplicableTracker<SecurityService> securityServiceTracker;

    private final CourseAndMarkConfigurationFactory courseAndMarkConfigurationFactory;

    /**
     * Providing the constructor parameters for a new {@link RacingEventServiceImpl} instance is a bit tricky
     * in some cases because containment and initialization order of some types is fairly tightly coupled.
     * There is a dependency of many such objects on an instance of {@link RaceLogResolver} which is implemented
     * by {@link RacingEventServiceImpl}. However, therefore, this instance only becomes available in the
     * innermost constructor.
     *
     * @author Axel Uhl (d043530)
     *
     */
    public static interface ConstructorParameters {
        DomainObjectFactory getDomainObjectFactory();
        MongoObjectFactory getMongoObjectFactory();
        com.sap.sailing.domain.base.DomainFactory getBaseDomainFactory();
        CompetitorAndBoatStore getCompetitorAndBoatStore();
    }

    /**
     * Constructs a {@link DomainFactory base domain factory} that uses this object's {@link #competitorAndBoatStore competitor
     * store} for competitor and boat management. This base domain factory is then also used for the construction of the
     * {@link DomainObjectFactory}. This constructor variant initially clears the persistent competitor and boat collections,
     * hence removes all previously persistent competitors and boats. This is the default for testing and for backward
     * compatibility with prior releases that did not support a persistent competitor and boat collection.
     */
    public RacingEventServiceImpl() {
        this(/* clearPersistentCompetitorAndBoatStore */ true, /* sensorFixStore */ null, /* serviceFinderFactory */ null, /* restoreTrackedRaces */ false);
    }

    public RacingEventServiceImpl(WindStore windStore, SensorFixStore sensorFixStore,
            TypeBasedServiceFinderFactory serviceFinderFactory) {
        this(/* clearPersistentCompetitorAndBoatStore */ true, windStore, sensorFixStore, serviceFinderFactory,
                /* sailingNotificationService */ null, /* restoreTrackedRaces */ false);
    }

    void setBundleContext(BundleContext bundleContext) {
        this.bundleContext = bundleContext;
    }

    public RacingEventServiceImpl(boolean clearPersistentCompetitorAndBoatStore, SensorFixStore sensorFixStore,
            final TypeBasedServiceFinderFactory serviceFinderFactory, boolean restoreTrackedRaces) {
        this(clearPersistentCompetitorAndBoatStore, sensorFixStore, serviceFinderFactory, null,
                /* sailingNotificationService */ null, /* trackedRaceStatisticsCache */ null,
                restoreTrackedRaces, /* securityServiceTracker */ null, /* sharedSailingDataTracker */ null,
                /* replicationServiceTracker */ null, /* scoreCorrectionProviderServiceTracker */ null,
                /* competitorProviderServiceTracker */ null, /* resultUrlRegistryServiceTracker */ null);
    }

    /**
     * Like {@link #RacingEventServiceImpl()}, but allows callers to specify that the persistent competitor collection
     * be cleared before the service starts.
     *
     * @param clearPersistentCompetitorAndBoatStore
     *            if <code>true</code>, the {@link PersistentCompetitorAndBoatStore} is created empty, with the
     *            corresponding database collection cleared as well. Use with caution! When used with
     *            <code>false</code>, competitors and boats created and stored during previous service executions will
     *            initially be loaded.
     * @param sailingNotificationService
     *            a notification service to call upon events worth notifying users about, or {@code null} if no
     *            notification service is available, e.g., in test set-ups
     * @param trackedRaceStatisticsCache
     *            a cache that gives access to detailed statistics about TrackedRaces. If <code>null</code>, no detailed
     *            statistics about TrackedRaces will be calculated.
     * @param securityServiceTracker
     *            will complete as soon as the securityServiceTracker is able to provide a SecurityService, NEVER hold a
     *            reference to the result of this, as it might become invalid if bundles are replaced/ restarted
     */
    public RacingEventServiceImpl(boolean clearPersistentCompetitorAndBoatStore,
            SensorFixStore sensorFixStore, final TypeBasedServiceFinderFactory serviceFinderFactory,
            TrackedRegattaListenerManager trackedRegattaListener,
            SailingNotificationService sailingNotificationService, TrackedRaceStatisticsCache trackedRaceStatisticsCache,
            boolean restoreTrackedRaces,
            FullyInitializedReplicableTracker<SecurityService> securityServiceTracker, FullyInitializedReplicableTracker<SharedSailingData> sharedSailingDataTracker,
            ServiceTracker<ReplicationService, ReplicationService> replicationServiceTracker,
            ServiceTracker<ScoreCorrectionProvider, ScoreCorrectionProvider> scoreCorrectionProviderServiceTracker, ServiceTracker<CompetitorProvider, CompetitorProvider> competitorProviderServiceTracker, ServiceTracker<ResultUrlRegistry, ResultUrlRegistry> resultUrlRegistryServiceTracker) {
        this((final RaceLogAndTrackedRaceResolver raceLogResolver) -> {
            return new ConstructorParameters() {
                private final MongoObjectFactory mongoObjectFactory = PersistenceFactory.INSTANCE
                        .getDefaultMongoObjectFactory(serviceFinderFactory);
                private final PersistentCompetitorAndBoatStore competitorStore = new PersistentCompetitorAndBoatStore(
                        PersistenceFactory.INSTANCE.getDefaultMongoObjectFactory(serviceFinderFactory),
                        clearPersistentCompetitorAndBoatStore, serviceFinderFactory, raceLogResolver);

                @Override
                public DomainObjectFactory getDomainObjectFactory() {
                    return competitorStore.getDomainObjectFactory();
                }

                @Override
                public MongoObjectFactory getMongoObjectFactory() {
                    return mongoObjectFactory;
                }

                @Override
                public DomainFactory getBaseDomainFactory() {
                    return competitorStore.getBaseDomainFactory();
                }

                @Override
                public CompetitorAndBoatStore getCompetitorAndBoatStore() {
                    return competitorStore;
                }
            };
        }, MediaDBFactory.INSTANCE.getDefaultMediaDB(), null, sensorFixStore, serviceFinderFactory, trackedRegattaListener,
                sailingNotificationService, trackedRaceStatisticsCache, restoreTrackedRaces,
                securityServiceTracker, sharedSailingDataTracker, /* replicationServiceTracker */ null,
                scoreCorrectionProviderServiceTracker, competitorProviderServiceTracker, resultUrlRegistryServiceTracker);
    }

    private RacingEventServiceImpl(final boolean clearPersistentCompetitorStore, WindStore windStore,
            SensorFixStore sensorFixStore, final TypeBasedServiceFinderFactory serviceFinderFactory,
            SailingNotificationService sailingNotificationService, boolean restoreTrackedRaces) {
        this((final RaceLogAndTrackedRaceResolver raceLogResolver) -> {
            return new ConstructorParameters() {
                private final MongoObjectFactory mongoObjectFactory = PersistenceFactory.INSTANCE
                        .getDefaultMongoObjectFactory(serviceFinderFactory);
                private final PersistentCompetitorAndBoatStore competitorStore = new PersistentCompetitorAndBoatStore(
                        mongoObjectFactory, clearPersistentCompetitorStore, serviceFinderFactory, raceLogResolver);

                @Override
                public DomainObjectFactory getDomainObjectFactory() {
                    return competitorStore.getDomainObjectFactory();
                }

                @Override
                public MongoObjectFactory getMongoObjectFactory() {
                    return mongoObjectFactory;
                }

                @Override
                public DomainFactory getBaseDomainFactory() {
                    return competitorStore.getBaseDomainFactory();
                }

                @Override
                public CompetitorAndBoatStore getCompetitorAndBoatStore() {
                    return competitorStore;
                }
            };
        }, MediaDBFactory.INSTANCE.getDefaultMediaDB(), windStore, sensorFixStore, serviceFinderFactory,
                /* tracked regatta listener */ null,
                sailingNotificationService, /* trackedRaceStatisticsCache */ null, restoreTrackedRaces,
                /* security service tracker */ null, /* sharedSailingDataTracker */ null, /* replicationServiceTracker */ null,
                /* scoreCorrectionProviderServiceTracker */ null, /* competitorProviderServiceTracker */ null,
                /* resultUrlRegistryServiceTracker */ null);
    }

    public RacingEventServiceImpl(final DomainObjectFactory domainObjectFactory, MongoObjectFactory mongoObjectFactory,
            MediaDB mediaDB, WindStore windStore, SensorFixStore sensorFixStore, boolean restoreTrackedRaces) {
        this((final RaceLogAndTrackedRaceResolver raceLogResolver) -> {
            return new ConstructorParameters() {
                @Override
                public DomainObjectFactory getDomainObjectFactory() {
                    return domainObjectFactory;
                }

                @Override
                public MongoObjectFactory getMongoObjectFactory() {
                    return mongoObjectFactory;
                }

                @Override
                public DomainFactory getBaseDomainFactory() {
                    return domainObjectFactory.getBaseDomainFactory();
                }

                @Override
                public CompetitorAndBoatStore getCompetitorAndBoatStore() {
                    return getBaseDomainFactory().getCompetitorAndBoatStore();
                }
            };
        }, mediaDB, windStore, sensorFixStore, /* service finder factory */ null,
                /* tracked regatta listener */ null, /* sailingNotificationService */ null,
                /* trackedRaceStatisticsCache */ null, restoreTrackedRaces, /* security service tracker */ null,
                /* sharedSailingDataTracker */ null, /* replicationServiceTracker */ null,
                /* scoreCorrectionProviderServiceTracker */ null, /* competitorProviderServiceTracker */ null,
                /* resultUrlRegistryServiceTracker */ null);
    }

    /**
     * @param windStore
     *            if <code>null</code>, a default {@link MongoWindStore} will be used, based on the persistence set-up
     *            of this service
     * @param serviceFinderFactory
     *            used to find the services handling specific types of tracking devices, such as the persistent storage
     *            of {@link DeviceIdentifier}s of specific device types or the managing of the device-to-competitor
     *            associations per race tracked.
     * @param sailingNotificationService
     *            a notification service to call upon events worth notifying users about, or {@code null} if no
     *            notification service is available, e.g., in test set-ups
     * @param trackedRaceStatisticsCache
     *            a cache that gives access to detailed statistics about TrackedRaces. If <code>null</code>, no detailed
     *            statistics about TrackedRaces will be calculated.
     * @param restoreTrackedRaces
     *            if {@code true}, the tracking connectivity parameters for the races last loaded in the server are
     *            {@link DomainObjectFactory#loadConnectivityParametersForRacesToRestore(Consumer<RaceTrackingConnectivityParameter>)
     *            obtained} from the database, and {@link RaceTracker}s are
     *            {@link #addRace(RegattaIdentifier, RaceTrackingConnectivityParameters, long) created} for those,
     *            effectively restoring the server state to what it was last according to the database. If
     *            {@code false}, all restore information is
     *            {@link MongoObjectFactory#removeAllConnectivityParametersForRacesToRestore() cleared} from the
     *            database, and the server starts out with an empty list of tracked races.
     * @param competitorProviderServiceTracker TODO
     * @param securityServiceAvailable
     *            will complete as soon as the securityServiceTracker is able to provide a SecurityService, NEVER hold a
     *            reference to the result of this, as it might become invalid if bundles are replaced/ restarted
     */
    public RacingEventServiceImpl(
            Function<RaceLogAndTrackedRaceResolver, ConstructorParameters> constructorParametersProvider,
            MediaDB mediaDb, final WindStore windStore, final SensorFixStore sensorFixStore,
            TypeBasedServiceFinderFactory serviceFinderFactory, TrackedRegattaListenerManager trackedRegattaListener,
            SailingNotificationService sailingNotificationService,
            TrackedRaceStatisticsCache trackedRaceStatisticsCache, boolean restoreTrackedRaces,
            FullyInitializedReplicableTracker<SecurityService> securityServiceTracker,
            FullyInitializedReplicableTracker<SharedSailingData> sharedSailingDataTracker,
            ServiceTracker<ReplicationService, ReplicationService> replicationServiceTracker,
            ServiceTracker<ScoreCorrectionProvider, ScoreCorrectionProvider> scoreCorrectionProviderServiceTracker,
            ServiceTracker<CompetitorProvider, CompetitorProvider> competitorProviderServiceTracker,
            ServiceTracker<ResultUrlRegistry, ResultUrlRegistry> resultUrlRegistryServiceTracker) {
        logger.info("Created " + this);
        this.securityServiceTracker = securityServiceTracker;
        this.numberOfTrackedRacesRestored = new AtomicInteger();
        this.numberOfTrackedRacesRestoredDoneLoading = new AtomicInteger();
        this.numberOfTrackedRacesStillLoading = new AtomicInteger();
        this.resultUrlRegistryServiceTracker = resultUrlRegistryServiceTracker;
        this.scoreCorrectionProviderServiceTracker = scoreCorrectionProviderServiceTracker;
        this.competitorProviderServiceTracker = competitorProviderServiceTracker;
        this.scoreCorrectionListenersByLeaderboard = new ConcurrentHashMap<>();
        this.connectivityParametersByRace = new ConcurrentHashMap<>();
        this.notificationService = sailingNotificationService;
        final ConstructorParameters constructorParameters = constructorParametersProvider.apply(this);
        this.domainObjectFactory = constructorParameters.getDomainObjectFactory();
        this.masterDataClassLoaders.addClassLoader(this.getClass().getClassLoader());
        this.baseDomainFactory = constructorParameters.getBaseDomainFactory();
        populateBoatClasses(this.baseDomainFactory);
        this.mongoObjectFactory = constructorParameters.getMongoObjectFactory();
        this.mediaDB = mediaDb;
        this.competitorAndBoatStore = constructorParameters.getCompetitorAndBoatStore();
        try {
            this.windStore = windStore == null ? MongoWindStoreFactory.INSTANCE.getMongoWindStore(mongoObjectFactory,
                    domainObjectFactory) : windStore;
        } catch (Exception e) {
            throw new RuntimeException(e);
        }
        this.competitorAndBoatStore.addCompetitorUpdateListener(new CompetitorUpdateListener() {
            @Override
            public void competitorUpdated(Competitor competitor) {
                replicate(new UpdateCompetitor(competitor.getId().toString(), competitor.getName(), competitor.getShortName(), competitor
                        .getColor(), competitor.getEmail(), competitor.getTeam().getNationality(),
                        competitor.getTeam().getImage(), competitor.getFlagImage(),
                        competitor.getTimeOnTimeFactor(), competitor.getTimeOnDistanceAllowancePerNauticalMile(),
                        competitor.getSearchTag()));
            }
            @Override
            public void competitorCreated(Competitor competitor) {
                replicate(new CreateCompetitor(competitor.getId(), competitor.getName(), competitor.getShortName(),
                        competitor.getColor(), competitor.getEmail(), competitor.getFlagImage(),
                        competitor.getTeam()==null?null:competitor.getTeam().getNationality(),
                        competitor.getTimeOnTimeFactor(),
                        competitor.getTimeOnDistanceAllowancePerNauticalMile(), competitor.getSearchTag(),
                        competitor.hasBoat() ? ((CompetitorWithBoat) competitor).getBoat().getId() : null));
            }
        });
        this.competitorAndBoatStore.addBoatUpdateListener(new BoatUpdateListener() {
            @Override
            public void boatUpdated(Boat boat) {
                replicate(new UpdateBoat(boat.getId().toString(), boat.getName(), boat.getColor(), boat.getSailID()));
            }
            @Override
            public void boatCreated(Boat boat) {
                replicate(new CreateBoat(boat.getId(), boat.getName(),
                        boat.getBoatClass()==null?null:boat.getBoatClass().getName(),
                        boat.getSailID(), boat.getColor()));
            }
        });
        this.dataImportLock = new DataImportLockWithProgress();
        remoteSailingServerSet = new RemoteSailingServerSet(scheduler, baseDomainFactory);
        regattasByName = new ConcurrentHashMap<String, Regatta>();
        regattasByNameLock = new NamedReentrantReadWriteLock("regattasByName for " + this, /* fair */false);
        eventsById = new ConcurrentHashMap<Serializable, Event>();
        regattaTrackingCache = new ConcurrentHashMap<>();
        regattaTrackingCacheLock = new NamedReentrantReadWriteLock("regattaTrackingCache for " + this, /* fair */false);
        raceTrackersByRegatta = new ConcurrentHashMap<>();
        raceTrackersByRegattaLock = new NamedReentrantReadWriteLock("raceTrackersByRegatta for " + this, /* fair */false);
        raceTrackersByID = new ConcurrentHashMap<>();
        raceTrackersByIDLocks = new ConcurrentHashMap<>();
        raceTrackerCallbacks = new ConcurrentHashMap<>();
        leaderboardGroupsByName = new ConcurrentHashMap<>();
        leaderboardGroupsByID = new ConcurrentHashMap<>();
        leaderboardGroupsByNameLock = new NamedReentrantReadWriteLock("leaderboardGroupsByName for " + this, /* fair */false);
        leaderboardsByName = new ConcurrentHashMap<String, Leaderboard>();
        leaderboardsByNameLock = new NamedReentrantReadWriteLock("leaderboardsByName for " + this, /* fair */false);
        courseListeners = new ConcurrentHashMap<>();
        persistentRegattasForRaceIDs = new ConcurrentHashMap<>();
        simulationService = SimulationServiceFactory.INSTANCE.getService(simulatorExecutor, this);
        taggingService = TaggingServiceFactory.INSTANCE.getService(this);
        this.raceLogReplicator = new RaceLogReplicatorAndNotifier(this);
        this.regattaLogReplicator = new RegattaLogReplicator(this);
        this.raceLogScoringReplicator = new RaceLogScoringReplicator(this);
        this.mediaLibrary = new MediaLibrary();
        try {
            this.sensorFixStore = sensorFixStore == null ? MongoSensorFixStoreFactory.INSTANCE.getMongoGPSFixStore(
                    mongoObjectFactory, domainObjectFactory, serviceFinderFactory) : sensorFixStore;
        } catch (Exception e) {
            logger.log(Level.SEVERE, "Exception trying to obtain MongoDB sensor fix store", e);
            throw new RuntimeException(e);
        }
        this.courseAndMarkConfigurationFactory = new CourseAndMarkConfigurationFactoryImpl(sharedSailingDataTracker,
                this.sensorFixStore, this, getBaseDomainFactory());
        this.raceManagerDeviceConfigurationsById = new HashMap<>();
        this.raceManagerDeviceConfigurationsByName = new HashMap<>();
        this.serviceFinderFactory = serviceFinderFactory;
        this.trackedRegattaListener = trackedRegattaListener == null ? EmptyTrackedRegattaListener.INSTANCE : trackedRegattaListener;
        sailingServerConfiguration = domainObjectFactory.loadServerConfiguration();
        final Iterable<Pair<Event, Boolean>> loadedEventsWithRequireStoreFlag = loadStoredEvents();
        loadStoredRegattas();
        loadRaceIDToRegattaAssociations();
        loadStoredLeaderboardsAndGroups();
        loadLinksFromEventsToLeaderboardGroups();
        loadMediaLibary();
        loadStoredDeviceConfigurations();
        loadAllRemoteSailingServersAndSchedulePeriodicEventCacheRefresh();
        // Stores all events which run through a data migration
        // Remark: must be called after loadLinksFromEventsToLeaderboardGroups(), otherwise would loose the Event -> LeaderboardGroup relation
        for (Pair<Event, Boolean> eventAndRequireStoreFlag : loadedEventsWithRequireStoreFlag) {
            if (eventAndRequireStoreFlag.getB()) {
                mongoObjectFactory.storeEvent(eventAndRequireStoreFlag.getA());
            }
        }
        if (restoreTrackedRaces) {
            restoreTrackedRaces();
        } else {
            getMongoObjectFactory().removeAllConnectivityParametersForRacesToRestore();
        }
        this.trackedRaceStatisticsCache = trackedRaceStatisticsCache;
        anniversaryRaceDeterminator = new AnniversaryRaceDeterminatorImpl(this, remoteSailingServerSet,
                new QuarterChecker(), new SameDigitChecker());
        raceChangeObserverForAnniversaryDetection = new RaceChangeObserverForAnniversaryDetection(anniversaryRaceDeterminator);
        if (anniversaryRaceDeterminator.isEnabled()) {
            this.trackedRegattaListener.addListener(raceChangeObserverForAnniversaryDetection);
        }
    }

    public ClassLoaderRegistry getMasterDataClassLoaders() {
        return masterDataClassLoaders;
    }

    @Override
    public void addTrackedRegattaListener(TrackedRegattaListener listener) {
        trackedRegattaListener.addListener(listener);
    }

    @Override
    public void removeTrackedRegattaListener(TrackedRegattaListener listener) {
        trackedRegattaListener.removeListener(listener);
    }

    /**
     * FIXME: Attention! This method is a migration effort. It shall not be called outside of the Activators initial startup,
     * since it does manipulate Preference Objects directly, outside of the preferenceLock in the UserStoreImpl.
     */
    public void migrateCompetitorNotificationPreferencesWithCompetitorNames() {
        logger.log(Level.INFO, "Migrating Competitor names for CompetitorNotificationPreferences");
        final SecurityService securityService = getSecurityService();
        final Map<String, CompetitorNotificationPreferences> competitorNotificationPreferencesByUser = securityService
                .getPreferenceObjectsByKey(CompetitorNotificationPreferences.PREF_NAME);
        competitorNotificationPreferencesByUser.forEach((user, preferences) -> {
            boolean missingCompetitorNameInSavedPreferences = false;
            final Iterable<CompetitorNotificationPreference> competitors = preferences.getCompetitors();
            for (CompetitorNotificationPreference competitor : competitors) {
                if (competitor.getCompetitorName() == null) {
                    DynamicCompetitor existingCompetitor = competitorAndBoatStore
                            .getExistingCompetitorByIdAsString(competitor.getCompetitorIdAsString());
                    if (existingCompetitor != null) {
                        final String competitorName = existingCompetitor.getName() == null
                                ? existingCompetitor.getShortName()
                                : existingCompetitor.getName();
                        missingCompetitorNameInSavedPreferences = true;
                        competitor.setCompetitorName(competitorName);
                    }
                }
            }
            if (missingCompetitorNameInSavedPreferences) {
                securityService.setPreferenceObject(user, CompetitorNotificationPreferences.PREF_NAME, preferences);
            }
        });
    }

    private void populateBoatClasses(DomainFactory baseDomainFactory) {
        for (final String boatClassName : BoatClassMasterdata.getAllBoatClassNames(/* includeAlternativeNames */ false)) {
            baseDomainFactory.getOrCreateBoatClass(boatClassName);
        }
    }

    private void restoreTrackedRaces() {
        // restore the races by calling addRace one by one, but in a background thread, therefore concurrent to any remaining
        // server startup activities happening
        numberOfTrackedRacesToRestore = getDomainObjectFactory().loadConnectivityParametersForRacesToRestore(params -> {
            try {
                final RaceHandle handle = addRace(/* addToRegatta==null means "default regatta" */ null, params, /* no timeout during mass loading */ -1,
                    new DefaultRaceTrackingHandler() {
                        @Override
                        public DynamicTrackedRace createTrackedRace(TrackedRegatta trackedRegatta,
                                RaceDefinition raceDefinition, Iterable<Sideline> sidelines, WindStore windStore,
                                long delayToLiveInMillis, long millisecondsOverWhichToAverageWind,
                                long millisecondsOverWhichToAverageSpeed,
                                DynamicRaceDefinitionSet raceDefinitionSetToUpdate,
                                boolean useMarkPassingCalculator, RaceLogAndTrackedRaceResolver raceLogResolver,
                                Optional<ThreadLocalTransporter> threadLocalTransporter,
                                TrackingConnectorInfo trackingConnectorInfo) {
                            final DynamicTrackedRace trackedRace = super.createTrackedRace(trackedRegatta, raceDefinition, sidelines, windStore,
                                            delayToLiveInMillis, millisecondsOverWhichToAverageWind,
                                            millisecondsOverWhichToAverageSpeed, raceDefinitionSetToUpdate,
                                            useMarkPassingCalculator, raceLogResolver, threadLocalTransporter, trackingConnectorInfo);
                            getSecurityService().migrateOwnership(trackedRace);
                            trackedRace.runWhenDoneLoading(
                                    ()->numberOfTrackedRacesRestoredDoneLoading.incrementAndGet());
                            return trackedRace;
                        }
                    });
                final RaceDefinition race = handle.getRace(RaceTracker.TIMEOUT_FOR_RECEIVING_RACE_DEFINITION_IN_MILLISECONDS); // try to not flood servers during restore by waiting for race to appear
                if (race == null) {
                    logger.warning("Race for tracker " + handle.getRaceTracker() + " with ID "
                            + handle.getRaceTracker().getID() + " didn't appear within "
                            + RaceTracker.TIMEOUT_FOR_RECEIVING_RACE_DEFINITION_IN_MILLISECONDS
                            + "ms. Maybe it will later...");
                } else {
                    logger.info("Race " + race + " showed up during restoring by tracker " + handle.getRaceTracker()
                            + " with ID " + handle.getRaceTracker().getID());
                }
                int newNumberOfTrackedRacesRestored = numberOfTrackedRacesRestored.incrementAndGet();
                logger.info("Added race to restore #"+newNumberOfTrackedRacesRestored+"/"+numberOfTrackedRacesToRestore);
            } catch (Exception e) {
                logger.log(Level.SEVERE, "Exception trying to restore race "+params+
                        ". Removing from the restore list. This server will no longer try to load this race automatically upon server restart.", e);
                try {
                    getMongoObjectFactory().removeConnectivityParametersForRaceToRestore(params);
                } catch (MalformedURLException e1) {
                    logger.log(Level.SEVERE, "Dang... even that failed. Couldn't remove connectivity params for "+
                            params+" from restore list", e1);
                }
            }
        }).getNumberOfParametersToLoad();
    }

    @Override
    public PolarDataService getPolarDataService() {
        return polarDataService;
    }

    @Override
    public SimulationService getSimulationService() {
        return simulationService;
    }

    @Override
    public TaggingService getTaggingService() {
        return taggingService;
    }

    @Override
    public void clearState() throws Exception {
        for (UUID leaderboardGroupID : new ArrayList<>(this.leaderboardGroupsByID.keySet())) {
            removeLeaderboardGroup(leaderboardGroupID);
        }
        for (String leaderboardName : new ArrayList<>(this.leaderboardsByName.keySet())) {
            removeLeaderboard(leaderboardName);
        }
        for (Regatta regatta : new ArrayList<>(this.regattasByName.values())) {
            stopTracking(regatta, /* willBeRemoved */ true);
            removeRegatta(regatta);
        }
        for (Event event : new ArrayList<>(this.eventsById.values())) {
            removeEvent(event.getId());
        }
        for (MediaTrack mediaTrack : this.mediaLibrary.allTracks()) {
            mediaTrackDeleted(mediaTrack);
        }
        // TODO bug5288 replace with call of clearState() in ExpeditionTrackerFactory
        for (WindTrackerFactory factory : getWindTrackerFactories()) {
            if (factory instanceof ExpeditionTrackerFactory) {
                ((ExpeditionTrackerFactory)factory).clearState();
            }
        }
        this.competitorAndBoatStore.clear();
        this.windStore.clear();
        raceManagerDeviceConfigurationsById.clear();
        raceManagerDeviceConfigurationsByName.clear();
        getRaceLogStore().clear();
        getRegattaLogStore().clear();
        anniversaryRaceDeterminator.clear();
        raceChangeObserverForAnniversaryDetection.clear();
    }

    @Override
    public com.sap.sailing.domain.base.DomainFactory getBaseDomainFactory() {
        return baseDomainFactory;
    }

    @Override
    public MongoObjectFactory getMongoObjectFactory() {
        return mongoObjectFactory;
    }

    @Override
    public DomainObjectFactory getDomainObjectFactory() {
        return domainObjectFactory;
    }

    public void ensureOwnerships() {
        SecurityService securityService = getSecurityService();
        for (ResultUrlProvider resultUrlProvider : getAllUrlBasedScoreCorrectionProviders()) {
            for (URL resultImportUrl : resultUrlProvider.getAllUrls()) {
                QualifiedObjectIdentifier ident = SecuredDomainType.RESULT_IMPORT_URL.getQualifiedObjectIdentifier(
                        new TypeRelativeObjectIdentifier(resultUrlProvider.getName(), resultImportUrl.toString()));
                securityService.migrateOwnership(ident, ident.toString());
            }
        }
        securityService.assumeOwnershipMigrated(SecuredDomainType.RESULT_IMPORT_URL.getName());
        securityService.migrateOwnership(new WithQualifiedObjectIdentifier() {
            private static final long serialVersionUID = 1L;

            @Override
            public String getName() {
                return "Simulator of server "+ServerInfo.getName();
            }

            @Override
            public HasPermissions getPermissionType() {
                return SecuredDomainType.SIMULATOR;
            }

            @Override
            public QualifiedObjectIdentifier getIdentifier() {
                return SecuredDomainType.SIMULATOR.getQualifiedObjectIdentifier(new TypeRelativeObjectIdentifier(ServerInfo.getName()));
            }
        });
        securityService.assumeOwnershipMigrated(SecuredDomainType.SIMULATOR.getName());
        securityService.assumeOwnershipMigrated(SecuredDomainType.FILE_STORAGE.getName());
        for (DeviceConfiguration device : getAllDeviceConfigurations()) {
            securityService.migrateOwnership(device);
        }
        securityService.assumeOwnershipMigrated(SecuredDomainType.RACE_MANAGER_APP_DEVICE_CONFIGURATION.getName());
        for (Event event : getAllEvents()) {
            securityService.migrateOwnership(event);
        }
        securityService.assumeOwnershipMigrated(SecuredDomainType.EVENT.getName());
        for (Regatta regatta : getAllRegattas()) {
            securityService.migrateOwnership(regatta);
            DynamicTrackedRegatta trackedRegatta = getTrackedRegatta(regatta);
            if (trackedRegatta != null) {
                trackedRegatta.lockTrackedRacesForRead();
                try {
                    for (DynamicTrackedRace trackedRace : trackedRegatta.getTrackedRaces()) {
                        securityService.migrateOwnership(trackedRace);
                    }
                } finally {
                    trackedRegatta.unlockTrackedRacesAfterRead();
                }
            }
        }
        securityService.assumeOwnershipMigrated(SecuredDomainType.TRACKED_RACE.getName());
        securityService.assumeOwnershipMigrated(SecuredDomainType.REGATTA.getName());
        for (Leaderboard leaderboard : getLeaderboards().values()) {
            securityService.migrateOwnership(leaderboard);
        }
        securityService.assumeOwnershipMigrated(SecuredDomainType.LEADERBOARD.getName());
        for (LeaderboardGroup leaderboardGroup : getLeaderboardGroups().values()) {
            securityService.migrateOwnership(leaderboardGroup);
        }
        securityService.assumeOwnershipMigrated(SecuredDomainType.LEADERBOARD_GROUP.getName());
        for (MediaTrack mediaTrack : getAllMediaTracks()) {
            securityService.migrateOwnership(mediaTrack);
        }
        securityService.assumeOwnershipMigrated(SecuredDomainType.MEDIA_TRACK.getName());
        for (Competitor competitor : getCompetitorAndBoatStore().getAllCompetitors()) {
            securityService.migrateOwnership(competitor);
        }
        securityService.assumeOwnershipMigrated(SecuredDomainType.COMPETITOR.getName());
        for (Boat boat : getCompetitorAndBoatStore().getBoats()) {
            securityService.migrateOwnership(boat);
        }
        securityService.assumeOwnershipMigrated(SecuredDomainType.BOAT.getName());
        securityService.migrateOwnership(SecuredDomainType.WIND_ESTIMATION_MODELS.getQualifiedObjectIdentifier(
                new TypeRelativeObjectIdentifier(ServerInfo.getName())), "Wind estimation models for server "+ServerInfo.getName());
        securityService.checkMigration(SecuredDomainType.getAllInstances());
    }

    private void loadRaceIDToRegattaAssociations() {
        persistentRegattasForRaceIDs.putAll(domainObjectFactory.loadRaceIDToRegattaAssociations(this));
    }

    private void loadStoredRegattas() {
        LockUtil.lockForWrite(regattasByNameLock);
        try {
            for (Regatta regatta : domainObjectFactory.loadAllRegattas(this)) {
                logger.info(
                        "putting regatta " + regatta.getName() + " (" + regatta.hashCode() + ") into regattasByName");
                regattasByName.put(regatta.getName(), regatta);
                regatta.addRegattaListener(this);
                onRegattaLikeAdded(regatta);
                regatta.addRaceColumnListener(raceLogReplicator);
                regatta.addRaceColumnListener(raceLogScoringReplicator);
            }
        } finally {
            LockUtil.unlockAfterWrite(regattasByNameLock);
        }
    }

    private Iterable<Pair<Event, Boolean>> loadStoredEvents() {
        Iterable<Pair<Event, Boolean>> loadedEventsWithRequireStoreFlag = domainObjectFactory.loadAllEvents();
        for (Pair<Event, Boolean> eventAndFlag : loadedEventsWithRequireStoreFlag) {
            Event event = eventAndFlag.getA();
            if (event.getId() != null)
                eventsById.put(event.getId(), event);
        }
        return loadedEventsWithRequireStoreFlag;
    }

    private void loadLinksFromEventsToLeaderboardGroups() {
        domainObjectFactory.loadLeaderboardGroupLinksForEvents(/* eventResolver */this, /* leaderboardGroupResolver */
                this);
    }

    private void loadAllRemoteSailingServersAndSchedulePeriodicEventCacheRefresh() {
        for (RemoteSailingServerReference sailingServer : domainObjectFactory.loadAllRemoteSailingServerReferences()) {
            remoteSailingServerSet.add(sailingServer);
        }
    }

    /**
     * Collects media track references from the configured sources (mongo DB by default, ftp folder yet to be
     * implemented). The method is expected to be called initially blocking the API until finished.
     *
     * Subsequent calls (assumed to be triggered from the admin console or in scheduled intervals) don't need to block.
     * In that case, the API will simply serve the current state.
     *
     */
    private void loadMediaLibary() {
        Collection<MediaTrack> allDbMediaTracks = mediaDB.loadAllMediaTracks();
        mediaTracksAdded(allDbMediaTracks);
    }

    private void loadStoredDeviceConfigurations() {
        for (DeviceConfiguration config : domainObjectFactory.loadAllDeviceConfigurations()) {
            raceManagerDeviceConfigurationsById.put(config.getId(), config);
            if (raceManagerDeviceConfigurationsByName.put(config.getName(), config) != null) {
                logger.warning("DeviceConfiguration "+config.getId()+" with name "+config.getName()+
                        " overwrote another config by that same name");
            }
        }
    }

    @Override
    public void addLeaderboard(Leaderboard leaderboard) {
        LockUtil.lockForWrite(leaderboardsByNameLock);
        try {
            leaderboardsByName.put(leaderboard.getName(), leaderboard);
        } finally {
            LockUtil.unlockAfterWrite(leaderboardsByNameLock);
        }
        // RaceColumns of RegattaLeaderboards are tracked via its Regatta!
        if (leaderboard instanceof FlexibleLeaderboard) {
            onRegattaLikeAdded(((FlexibleLeaderboard) leaderboard).getRegattaLike());
            leaderboard.addRaceColumnListener(raceLogReplicator);
            leaderboard.addRaceColumnListener(raceLogScoringReplicator);
        }
        final LeaderboardScoreCorrectionNotifier scoreCorrectionListener = new LeaderboardScoreCorrectionNotifier(leaderboard);
        scoreCorrectionListenersByLeaderboard.put(leaderboard, scoreCorrectionListener);
        leaderboard.addScoreCorrectionListener(scoreCorrectionListener);
        tryToRegisterMBeanForLeaderboard(leaderboard);
    }

    private void tryToRegisterMBeanForLeaderboard(Leaderboard leaderboard) {
        try {
            // register an MBean for the leaderboard for JMX support
            LeaderboardMXBeanImpl mbean = new LeaderboardMXBeanImpl(leaderboard);
            MBeanServer mbs = ManagementFactory.getPlatformMBeanServer();
            final ObjectName mBeanName = mbean.getObjectName();
            mbs.registerMBean(mbean, mBeanName);
        } catch (MalformedObjectNameException | InstanceAlreadyExistsException | MBeanRegistrationException | NotCompliantMBeanException e) {
            logger.log(Level.SEVERE, "Couldn't register MBean for leaderboard "+leaderboard.getName(), e);
        }
    }

    private void removeMBeanForLeaderboard(Leaderboard leaderboard) {
        try {
            // register an MBean for the leaderboard for JMX support
            LeaderboardMXBeanImpl mbean = new LeaderboardMXBeanImpl(leaderboard);
            MBeanServer mbs = ManagementFactory.getPlatformMBeanServer();
            final ObjectName mBeanName = mbean.getObjectName();
            mbs.unregisterMBean(mBeanName);
        } catch (MalformedObjectNameException | MBeanRegistrationException | InstanceNotFoundException e) {
            logger.log(Level.SEVERE, "Couldn't unregister MBean for leaderboard "+leaderboard.getName(), e);
        }
    }

    private void loadStoredLeaderboardsAndGroups() {
        logger.info("loading stored leaderboards and groups");
        // Loading all leaderboard groups and the contained leaderboards
        for (LeaderboardGroup leaderboardGroup : domainObjectFactory.getAllLeaderboardGroups(this, this)) {
            logger.info("loaded leaderboard group " + leaderboardGroup.getName() + " into " + this);
            LockUtil.lockForWrite(leaderboardGroupsByNameLock);
            try {
                leaderboardGroupsByName.put(leaderboardGroup.getName(), Collections.singleton(leaderboardGroup));
                leaderboardGroupsByID.put(leaderboardGroup.getId(), leaderboardGroup);
            } finally {
                LockUtil.unlockAfterWrite(leaderboardGroupsByNameLock);
            }
        }
        // Loading the remaining leaderboards
        domainObjectFactory.getLeaderboardsNotInGroup(this, this);
        logger.info("done with loading stored leaderboards and groups");
    }

    @Override
    public FlexibleLeaderboard addFlexibleLeaderboard(String leaderboardName, String leaderboardDisplayName,
            int[] discardThresholds, ScoringScheme scoringScheme, Iterable<? extends Serializable> courseAreaIds) {
        logger.info("adding flexible leaderboard " + leaderboardName);
        FlexibleLeaderboard result = new FlexibleLeaderboardImpl(getRaceLogStore(), getRegattaLogStore(),
                leaderboardName, new ThresholdBasedResultDiscardingRuleImpl(discardThresholds), scoringScheme,
                Util.map(courseAreaIds, courseAreaId->getBaseDomainFactory().getExistingCourseAreaById(courseAreaId)));
        result.setDisplayName(leaderboardDisplayName);
        if (getLeaderboardByName(leaderboardName) != null) {
            throw new IllegalArgumentException("Leaderboard with name " + leaderboardName + " already exists");
        }
        addLeaderboard(result);
        mongoObjectFactory.storeLeaderboard(result);
        return result;
    }

    @Override
    public CourseArea getCourseArea(Serializable courseAreaId) {
        for (Event event : getAllEvents()) {
            for (CourseArea courseArea : event.getVenue().getCourseAreas()) {
                if (courseArea.getId().equals(courseAreaId)) {
                    return courseArea;
                }
            }
        }
        return null;
    }

    @Override
    public RegattaLeaderboard addRegattaLeaderboard(RegattaIdentifier regattaIdentifier, String leaderboardDisplayName,
            int[] discardThresholds) {
        Regatta regatta = getRegatta(regattaIdentifier);
        if (regatta == null) {
            throw new IllegalArgumentException("Cannot find regatta " + regattaIdentifier
                    + ". Hence, cannot create regatta leaderboard for it.");
        }
        final RegattaLeaderboard result = new RegattaLeaderboardImpl(regatta, new ThresholdBasedResultDiscardingRuleImpl(discardThresholds));
        result.setDisplayName(leaderboardDisplayName);
        if (getLeaderboardByName(result.getName()) != null) {
            throw new IllegalArgumentException("Leaderboard with name " + result.getName() + " already exists in "
                    + this);
        }
        logger.info("adding regatta leaderboard for regatta "
                + regatta.getName() + " (" + regatta.hashCode() + ")" + " to " + this);
        addLeaderboard(result);
        mongoObjectFactory.storeLeaderboard(result);
        return result;
    }

    @Override
    public RegattaLeaderboardWithEliminations addRegattaLeaderboardWithEliminations(String leaderboardName,
            String leaderboardDisplayName, RegattaLeaderboard fullRegattaLeaderboard) {
        if (fullRegattaLeaderboard == null) {
            throw new NullPointerException("Must provide a valid regatta leaderboard, not null");
        }
        if (getLeaderboardByName(leaderboardName) != null) {
            throw new IllegalArgumentException("Leaderboard with name "+leaderboardName+" already exists in "+this);
        }
        final RegattaLeaderboardWithEliminations result = new DelegatingRegattaLeaderboardWithCompetitorElimination(
                ()->(RegattaLeaderboard) fullRegattaLeaderboard, leaderboardName);
        result.setDisplayName(leaderboardDisplayName);
        logger.info("adding regatta leaderboard with eliminations for regatta leaderboard "
                + fullRegattaLeaderboard.getName() + " to " + this);
        addLeaderboard(result);
        mongoObjectFactory.storeLeaderboard(result);
        return result;
    }

    @Override
    public RaceColumn addColumnToLeaderboard(String columnName, String leaderboardName, boolean medalRace) {
        Leaderboard leaderboard = getLeaderboardByName(leaderboardName);
        if (leaderboard != null) {
            if (leaderboard instanceof FlexibleLeaderboard) {
                // uses the default fleet as the single fleet for the new column
                RaceColumn result = ((FlexibleLeaderboard) leaderboard).addRaceColumn(columnName, medalRace);
                updateStoredLeaderboard((FlexibleLeaderboard) leaderboard);
                return result;
            } else {
                throw new IllegalArgumentException("Leaderboard named " + leaderboardName
                        + " is not a FlexibleLeaderboard");
            }
        } else {
            throw new IllegalArgumentException("Leaderboard named " + leaderboardName + " not found");
        }
    }

    @Override
    public void moveLeaderboardColumnUp(String leaderboardName, String columnName) {
        Leaderboard leaderboard = getLeaderboardByName(leaderboardName);
        if (leaderboard != null && leaderboard instanceof FlexibleLeaderboard) {
            ((FlexibleLeaderboard) leaderboard).moveRaceColumnUp(columnName);
            updateStoredLeaderboard((FlexibleLeaderboard) leaderboard);
        } else {
            throw new IllegalArgumentException("Leaderboard named " + leaderboardName + " not found");
        }
    }

    @Override
    public void moveLeaderboardColumnDown(String leaderboardName, String columnName) {
        Leaderboard leaderboard = getLeaderboardByName(leaderboardName);
        if (leaderboard != null && leaderboard instanceof FlexibleLeaderboard) {
            ((FlexibleLeaderboard) leaderboard).moveRaceColumnDown(columnName);
            updateStoredLeaderboard((FlexibleLeaderboard) leaderboard);
        } else {
            throw new IllegalArgumentException("Leaderboard named " + leaderboardName + " not found");
        }
    }

    @Override
    public void removeLeaderboardColumn(String leaderboardName, String columnName) {
        Leaderboard leaderboard = getLeaderboardByName(leaderboardName);
        if (leaderboard == null) {
            throw new IllegalArgumentException("Leaderboard named " + leaderboardName + " not found");
        } else if (!(leaderboard instanceof FlexibleLeaderboard)) {
            throw new IllegalArgumentException("Columns cannot be removed from Leaderboard named " + leaderboardName);
        } else {
            ((FlexibleLeaderboard) leaderboard).removeRaceColumn(columnName);
            updateStoredLeaderboard((FlexibleLeaderboard) leaderboard);
        }
    }

    @Override
    public void renameLeaderboardColumn(String leaderboardName, String oldColumnName, String newColumnName) {
        Leaderboard leaderboard = getLeaderboardByName(leaderboardName);
        if (leaderboard != null) {
            final RaceColumn raceColumn = leaderboard.getRaceColumnByName(oldColumnName);
            if (raceColumn instanceof FlexibleRaceColumn) {
                // remove race log under old identifier; the race log identifier changes
                for (Fleet fleet : raceColumn.getFleets()) {
                    getMongoObjectFactory().removeRaceLog(raceColumn.getRaceLogIdentifier(fleet));
                }
                ((FlexibleRaceColumn) raceColumn).setName(newColumnName);
                // store the race logs again under the new identifiers
                storeRaceLogs(raceColumn);
                updateStoredLeaderboard(leaderboard);
            } else {
                throw new IllegalArgumentException("Race column " + oldColumnName + " cannot be renamed");
            }
        } else {
            throw new IllegalArgumentException("Leaderboard named " + leaderboardName + " not found");
        }
    }

    /**
     * When a race column is renamed, its race log identifiers change. Therefore, the race logs need to be stored under
     * the new identifier again to be consistent with the in-memory image again.
     */
    private void storeRaceLogs(RaceColumn raceColumn) {
        for (Fleet fleet : raceColumn.getFleets()) {
            RaceLogIdentifier identifier = raceColumn.getRaceLogIdentifier(fleet);
            RaceLogEventVisitor storeVisitor = MongoRaceLogStoreFactory.INSTANCE.getMongoRaceLogStoreVisitor(
                    identifier, getMongoObjectFactory());
            final RaceLog raceLog = raceColumn.getRaceLog(fleet);
            raceLog.lockForRead();
            try {
                for (RaceLogEvent e : raceLog.getRawFixes()) {
                    e.accept(storeVisitor);
                }
            } finally {
                raceLog.unlockAfterRead();
            }
        }
    }

    @Override
    public void updateLeaderboardColumnFactor(String leaderboardName, String columnName, Double factor) {
        Leaderboard leaderboard = getLeaderboardByName(leaderboardName);
        if (leaderboard != null) {
            final RaceColumn raceColumn = leaderboard.getRaceColumnByName(columnName);
            if (raceColumn != null) {
                raceColumn.setFactor(factor);
                updateStoredLeaderboard(leaderboard);
            } else {
                throw new IllegalArgumentException("Race column " + columnName + " not found in leaderboard "
                        + leaderboardName);
            }
        } else {
            throw new IllegalArgumentException("Leaderboard named " + leaderboardName + " not found");
        }
    }

    @Override
    public void updateStoredLeaderboard(Leaderboard leaderboard) {
        getMongoObjectFactory().storeLeaderboard(leaderboard);
    }

    @Override
    public void updateStoredRegatta(Regatta regatta) {
        if (regatta.isPersistent()) {
            mongoObjectFactory.storeRegatta(regatta);
        }
    }

    @Override
    public void removeLeaderboard(String leaderboardName) {
        final Leaderboard leaderboard = getLeaderboardByName(leaderboardName);
        if (leaderboard != null) {
            final Set<Leaderboard> leaderboardsToRemove = new HashSet<>();
            leaderboardsToRemove.add(leaderboard);
            if (leaderboard.getLeaderboardType() == LeaderboardType.RegattaLeaderboard) {
                final Regatta regatta = ((RegattaLeaderboard) leaderboard).getRegatta();
                for (final Leaderboard candidateForRemoval : getLeaderboards().values()) {
                    if (candidateForRemoval != leaderboard && candidateForRemoval instanceof RegattaLeaderboard) {
                        final Regatta candidatesRegatta = ((RegattaLeaderboard) candidateForRemoval).getRegatta();
                        if (candidatesRegatta == regatta) {
                            leaderboardsToRemove.add(candidateForRemoval);
                        }
                    }
                }
            }
            for (final Leaderboard toRemove : leaderboardsToRemove) {
                removeSingleLeaderboardInternal(toRemove);
            }
        }
    }

    /**
     * Removes only {@code leaderboard} and not implicitly all other leaderboards delegating to it
     */
    private void removeSingleLeaderboardInternal(final Leaderboard leaderboard) {
        removeLeaderboardFromLeaderboardsByName(leaderboard.getName());
        leaderboard.removeRaceColumnListener(raceLogReplicator);
        leaderboard.removeRaceColumnListener(raceLogScoringReplicator);
        final ScoreCorrectionListener scoreCorrectionListener = scoreCorrectionListenersByLeaderboard.remove(leaderboard);
        if (scoreCorrectionListener != null) {
            leaderboard.getScoreCorrection().removeScoreCorrectionListener(scoreCorrectionListener);
        }
        mongoObjectFactory.removeLeaderboard(leaderboard.getName());
        syncGroupsAfterLeaderboardRemove(leaderboard.getName(), true);
        if (leaderboard instanceof FlexibleLeaderboard) {
            onRegattaLikeRemoved(((FlexibleLeaderboard) leaderboard).getRegattaLike());
        }
        leaderboard.destroy();
    }

    private Leaderboard removeLeaderboardFromLeaderboardsByName(String leaderboardName) {
        LockUtil.lockForWrite(leaderboardsByNameLock);
        try {
            final Leaderboard leaderboard = leaderboardsByName.get(leaderboardName);
            if (leaderboard != null) {
                removeMBeanForLeaderboard(leaderboard);
            }
            return leaderboardsByName.remove(leaderboardName);
        } finally {
            LockUtil.unlockAfterWrite(leaderboardsByNameLock);
        }
    }

    /**
     * Checks all groups, if they contain a leaderboard with the <code>removedLeaderboardName</code> or reference it as their
     * overall leaderboard and removes it from the group or unlinks it as the overall leaderboard, respectively.
     */
    private void syncGroupsAfterLeaderboardRemove(String removedLeaderboardName, boolean doDatabaseUpdate) {
        boolean groupNeedsUpdate = false;
        for (final Set<LeaderboardGroup> leaderboardGroupsSet : leaderboardGroupsByName.values()) {
            for (final LeaderboardGroup leaderboardGroup : leaderboardGroupsSet) {
                for (final Leaderboard leaderboard : leaderboardGroup.getLeaderboards()) {
                    if (leaderboard.getName().equals(removedLeaderboardName)) {
                        leaderboardGroup.removeLeaderboard(leaderboard);
                        groupNeedsUpdate = true;
                        // TODO we assume that the leaderboard names are unique, so we can break the inner loop here
                        break;
                    }
                }
                if (leaderboardGroup.getOverallLeaderboard() != null
                        && leaderboardGroup.getOverallLeaderboard().getName().equals(removedLeaderboardName)) {
                    leaderboardGroup.setOverallLeaderboard(null);
                    groupNeedsUpdate = true;
                }
                if (doDatabaseUpdate && groupNeedsUpdate) {
                    mongoObjectFactory.storeLeaderboardGroup(leaderboardGroup);
                }
                groupNeedsUpdate = false;
            }
        }
    }

    @Override
    public Leaderboard getLeaderboardByName(String name) {
        return leaderboardsByName.get(name);
    }

    @Override
    public Position getMarkPosition(Mark mark, LeaderboardThatHasRegattaLike leaderboard, TimePoint timePoint) {
        GPSFixTrack<Mark, GPSFix> track = null;
        // If no spanning track is found, the fix closest to the time point requested is used instead
        GPSFix nonSpanningFallback = null;
        for (TrackedRace trackedRace : leaderboard.getTrackedRaces()) {
            final GPSFixTrack<Mark, GPSFix> trackCandidate = trackedRace.getTrack(mark);
            if (trackCandidate != null) {
                if (spansTimePoint(trackCandidate, timePoint)) {
                    track = trackCandidate;
                    break;
                } else {
                    nonSpanningFallback = improveTimewiseClosestFix(nonSpanningFallback, trackCandidate, timePoint);
                }
            }
        }
        final Position result;
        if (track != null) {
            result = track.getEstimatedPosition(timePoint, /* extrapolate */ false);
        } else {
            result = nonSpanningFallback == null ? null : nonSpanningFallback.getPosition();
        }
        return result;
    }

    private GPSFix improveTimewiseClosestFix(GPSFix nonSpanningFallback, GPSFixTrack<Mark, GPSFix> track, final TimePoint timePoint) {
        GPSFix lastAtOrBefore = track.getLastFixAtOrBefore(timePoint);
        GPSFix firstAtOrAfter = track.getFirstFixAtOrAfter(timePoint);
        // find the fix closes to timePoint, sorting null values to the end and fixes near timePoint to the beginning
        final List<GPSFix> list = Arrays.asList(nonSpanningFallback, lastAtOrBefore, firstAtOrAfter);
        list.sort(new Comparator<GPSFix>() {
            @Override
            public int compare(GPSFix o1, GPSFix o2) {
                final int result;
                if (o1 == null) {
                    if (o2 == null) {
                        result = 0;
                    } else {
                        result = 1;
                    }
                } else if (o2 == null) {
                    result = -1;
                } else {
                    result = new Long(Math.abs(o1.getTimePoint().until(timePoint).asMillis())).compareTo(
                            Math.abs(o2.getTimePoint().until(timePoint).asMillis()));
                }
                return result;
            }
        });
        return list.get(0);
    }

    private boolean spansTimePoint(GPSFixTrack<Mark, GPSFix> track, TimePoint timePoint) {
        return track.getLastFixAtOrBefore(timePoint) != null && track.getFirstFixAtOrAfter(timePoint) != null;
    }

    @Override
    public Map<String, Leaderboard> getLeaderboards() {
        return Collections.unmodifiableMap(new HashMap<String, Leaderboard>(leaderboardsByName));
    }

    @Override
    public SailingServerConfiguration getSailingServerConfiguration() {
        return sailingServerConfiguration;
    }

    @Override
    public void updateServerConfiguration(SailingServerConfiguration serverConfiguration) {
        this.sailingServerConfiguration = serverConfiguration;
        mongoObjectFactory.storeServerConfiguration(serverConfiguration);
    }

    @Override
    public Map<RemoteSailingServerReference, com.sap.sse.common.Util.Pair<Iterable<EventBase>, Exception>> getPublicEventsOfAllSailingServers() {
        return remoteSailingServerSet.getCachedEventsForRemoteSailingServers();
    }

    @Override
    public RemoteSailingServerReference addRemoteSailingServerReference(String name, URL url, boolean include) {
        logger.info("Subject "+SecurityUtils.getSubject().getPrincipal()+" requested addition of remote sailing server reference "+name);
        RemoteSailingServerReference result = new RemoteSailingServerReferenceImpl(name, url, include, /* IDs of included/excluded events */ Collections.emptySet());
        remoteSailingServerSet.add(result);
        mongoObjectFactory.storeSailingServer(result);
        return result;
    }

    @Override
    public RemoteSailingServerReference updateRemoteSailingServerReference(final String name, final boolean include,
            final Set<UUID> selectedEventIds) {
        logger.info("Subject "+SecurityUtils.getSubject().getPrincipal()+" requested update of remote sailing server reference "+name);
        RemoteSailingServerReference result = getRemoteServerReferenceByName(name);
        if (result != null) {
            result.updateSelectedEventIds(selectedEventIds);
            result.setInclude(include);
            mongoObjectFactory.storeSailingServer(result);
        }
        return result;
    }

    @Override
    public Iterable<RemoteSailingServerReference> getLiveRemoteServerReferences() {
        return remoteSailingServerSet.getLiveRemoteServerReferences();
    }

    @Override
    public Map<String, RemoteSailingServerReference> getAllRemoteServerReferences() {
        return remoteSailingServerSet.getAllRemoteServerReferences();
    }

    @Override
    public RemoteSailingServerReference getRemoteServerReferenceByName(String remoteServerReferenceName) {
        return remoteSailingServerSet.getServerReferenceByName(remoteServerReferenceName);
    }

    @Override
    public RemoteSailingServerReference getRemoteServerReferenceByUrl(URL remoteServerReferenceUrl) {
        return remoteSailingServerSet.getServerReferenceByUrl(remoteServerReferenceUrl);
    }

    @Override
    public com.sap.sse.common.Util.Pair<Iterable<EventBase>, Exception> updateRemoteServerEventCacheSynchronously(
            RemoteSailingServerReference ref, boolean forceUpdate) {
        return remoteSailingServerSet.getEventsOrException(ref, forceUpdate);
    }

    @Override
    public com.sap.sse.common.Util.Pair<Iterable<EventBase>, Exception> getCompleteRemoteServerReference(
            RemoteSailingServerReference ref) {
        return remoteSailingServerSet.getEventsComplete(ref);
    }

    @Override
    public void removeRemoteSailingServerReference(String name) {
        logger.info("Subject "+SecurityUtils.getSubject().getPrincipal()+" requested removal of remote sailing server reference "+name);
        remoteSailingServerSet.remove(name);
        mongoObjectFactory.removeSailingServer(name);
    }

    @Override
    public Iterable<Event> getAllEvents() {
        return Collections.unmodifiableCollection(new ArrayList<Event>(eventsById.values()));
    }

    @Override
    public Iterable<Regatta> getRegattasSelectively(final boolean include, final Iterable<UUID> regattaIds) {
        Iterable<Regatta> regattas;
        if (regattaIds != null && !Util.isEmpty(regattaIds)) {
            regattas = Collections.unmodifiableCollection(Util.stream(getAllRegattas())
                    .filter(element -> include ? Util.contains(regattaIds, element.getId()) : !Util.contains(regattaIds, element.getId()))
                    .collect(Collectors.toList()));
        } else {
            if (include) {
                regattas = Collections.emptyList();
            } else {
                regattas = getAllRegattas();
            }
        }
        return regattas;
    }

    @Override
    public Iterable<Event> getEventsSelectively(final boolean include, final Iterable<UUID> eventIds) {
        Iterable<Event> events;
        if (eventIds != null && !Util.isEmpty(eventIds)) {
            events = Collections.unmodifiableCollection(Util.stream(getAllEvents())
                    .filter(element -> include ? Util.contains(eventIds, element.getId()) : !Util.contains(eventIds, element.getId()))
                    .collect(Collectors.toList()));
        } else {
            if (include) {
                events = Collections.emptyList();
            } else {
                events = getAllEvents();
            }
        }
        return events;
    }

    @Override
    public Event getEvent(Serializable id) {
        return id == null ? null : eventsById.get(id);
    }

    @Override
    public Iterable<Regatta> getAllRegattas() {
        return Collections.unmodifiableCollection(new ArrayList<Regatta>(regattasByName.values()));
    }

    @Override
    public boolean isRaceBeingTracked(Regatta regattaContext, RaceDefinition r) {
        // it's okay to read a snapshot here without any locking as raceTrackersByRegatta and its value sets are all concurrency-safe
        final Set<RaceTracker> trackers = raceTrackersByRegatta.get(regattaContext);
        if (trackers != null) {
            for (RaceTracker tracker : trackers) {
                final RaceDefinition race = tracker.getRace();
                if (race == r) {
                    return true;
                }
            }
        }
        return false;
    }

    @Override
    public Regatta getRegattaByName(String name) {
        return name == null ? null : regattasByName.get(name);
    }

    @Override
    public Regatta getOrCreateDefaultRegatta(String name, String boatClassName, Serializable id) {
        Regatta result = regattasByName.get(name);
        if (result == null) {
            result = new RegattaImpl(getRaceLogStore(), getRegattaLogStore(), name, getBaseDomainFactory()
                    .getOrCreateBoatClass(boatClassName), /* canBoatsOfCompetitorsChangePerRace*/ false, CompetitorRegistrationType.CLOSED,
                    /* startDate */null, /* endDate */null, this,
                    getBaseDomainFactory().createScoringScheme(ScoringSchemeType.LOW_POINT), id, /* course area */ null,
                    /* registrationLinkSecret */ UUID.randomUUID().toString());
            logger.info("Created default regatta " + result.getName() + " (" + hashCode() + ") on " + this);
            onRegattaLikeAdded(result);
            cacheAndReplicateDefaultRegatta(result);
        }
        return result;
    }

    private void onRegattaLikeAdded(IsRegattaLike isRegattaLike) {
        isRegattaLike.addListener(regattaLogReplicator);
    }

    private void onRegattaLikeRemoved(IsRegattaLike isRegattaLike) {
        isRegattaLike.removeListener(regattaLogReplicator);
        getRegattaLogStore().removeRegattaLog(isRegattaLike.getRegattaLikeIdentifier());
    }

    @Override
    public Regatta createRegatta(String fullRegattaName, String boatClassName, boolean canBoatsOfCompetitorsChangePerRace,
            CompetitorRegistrationType competitorRegistrationType, String registrationLinkSecret, TimePoint startDate, TimePoint endDate,
            Serializable id, Iterable<? extends Series> series, boolean persistent, ScoringScheme scoringScheme,
            Iterable<? extends Serializable> courseAreaIds, Double buoyZoneRadiusInHullLengths, boolean useStartTimeInference, boolean controlTrackingFromStartAndFinishTimes,
            boolean autoRestartTrackingUponCompetitorSetChange, RankingMetricConstructor rankingMetricConstructor) {
        if (useStartTimeInference && controlTrackingFromStartAndFinishTimes) {
            throw new IllegalArgumentException("Cannot set both of useStartTimeInference and controlTrackingFromStartAndFinishTimes to true");
        }
        com.sap.sse.common.Util.Pair<Regatta, Boolean> regattaWithCreatedFlag = getOrCreateRegattaWithoutReplication(
                fullRegattaName, boatClassName, canBoatsOfCompetitorsChangePerRace, competitorRegistrationType,
                registrationLinkSecret, startDate, endDate, id, series, persistent, scoringScheme, courseAreaIds,
                buoyZoneRadiusInHullLengths, useStartTimeInference, controlTrackingFromStartAndFinishTimes,
                autoRestartTrackingUponCompetitorSetChange, rankingMetricConstructor);
        Regatta regatta = regattaWithCreatedFlag.getA();
        if (regattaWithCreatedFlag.getB()) {
            onRegattaLikeAdded(regatta);
            replicateSpecificRegattaWithoutRaceColumns(regatta);
        }
        return regatta;
    }

    @Override
    public void addRegattaWithoutReplication(Regatta regatta) {
        boolean wasAdded = addAndConnectRegatta(regatta.isPersistent(), regatta);
        if (!wasAdded) {
            logger.info("Regatta with name " + regatta.getName() + " already existed, so it hasn't been added.");
        }
    }

    private RaceLogStore getRaceLogStore() {
        return MongoRaceLogStoreFactory.INSTANCE.getMongoRaceLogStore(mongoObjectFactory, domainObjectFactory);
    }

    private RegattaLogStore getRegattaLogStore() {
        return MongoRegattaLogStoreFactory.INSTANCE.getMongoRegattaLogStore(mongoObjectFactory, domainObjectFactory);
    }

    @Override
    public com.sap.sse.common.Util.Pair<Regatta, Boolean> getOrCreateRegattaWithoutReplication(String fullRegattaName,
            String boatClassName, boolean canBoatsOfCompetitorsChangePerRace,
            CompetitorRegistrationType competitorRegistrationType, String registrationLinkSecret, TimePoint startDate,
            TimePoint endDate, Serializable id, Iterable<? extends Series> series, boolean persistent,
            ScoringScheme scoringScheme, Iterable<? extends Serializable> courseAreaIds, Double buoyZoneRadiusInHullLengths,
            boolean useStartTimeInference, boolean controlTrackingFromStartAndFinishTimes,
            boolean autoRestartTrackingUponCompetitorSetChange, RankingMetricConstructor rankingMetricConstructor) {
        Regatta regatta = new RegattaImpl(getRaceLogStore(), getRegattaLogStore(), fullRegattaName,
                getBaseDomainFactory().getOrCreateBoatClass(boatClassName), canBoatsOfCompetitorsChangePerRace,
                competitorRegistrationType, startDate, endDate, series, persistent, scoringScheme, id,
                Util.map(courseAreaIds, courseAreaId->getBaseDomainFactory().getExistingCourseAreaById(courseAreaId)),
                buoyZoneRadiusInHullLengths, useStartTimeInference, controlTrackingFromStartAndFinishTimes,
                autoRestartTrackingUponCompetitorSetChange, rankingMetricConstructor, registrationLinkSecret);
        boolean wasCreated = addAndConnectRegatta(persistent, regatta);
        if (wasCreated) {
            logger.info("Created regatta " + regatta.getName() + " (" + hashCode() + ") on " + this);
        }
        return new com.sap.sse.common.Util.Pair<Regatta, Boolean>(regatta, wasCreated);
    }

    private boolean addAndConnectRegatta(boolean persistent, Regatta regatta) {
        boolean wasCreated = false;
        // try a quick read protected by the concurrent hash map implementation
        if (!regattasByName.containsKey(regatta.getName())) {
            LockUtil.lockForWrite(regattasByNameLock);
            try {
                // check again, now that we hold the exclusive write lock
                if (!regattasByName.containsKey(regatta.getName())) {
                    wasCreated = true;
                    logger.info("putting regatta " + regatta.getName() + " (" + regatta.hashCode()
                            + ") into regattasByName of " + this);
                    regattasByName.put(regatta.getName(), regatta);
                    regatta.addRegattaListener(this);
                    regatta.addRaceColumnListener(raceLogReplicator);
                    regatta.addRaceColumnListener(raceLogScoringReplicator);
                }
            } finally {
                LockUtil.unlockAfterWrite(regattasByNameLock);
            }
        }
        if (persistent) {
            updateStoredRegatta(regatta);
        }
        return wasCreated;
    }

    @Override
    public void addRace(RegattaIdentifier addToRegatta, RaceDefinition raceDefinition) {
        Regatta regatta = getRegatta(addToRegatta);
        regatta.addRace(raceDefinition); // will trigger the raceAdded operation because this service is listening on
    }                                    // all its regattas

    /**
     * If the <code>regatta</code> {@link Regatta#isPersistent() is a persistent one}, the association of the race with
     * the regatta is remembered persistently so that {@link #getRememberedRegattaForRace(Serializable)} will provide
     * it.
     */
    @Override
    public void raceAdded(Regatta regatta, RaceDefinition raceDefinition) {
        if (regatta.isPersistent()) {
            setRegattaForRace(regatta, raceDefinition);
        }
        final CourseChangeReplicator listener = new CourseChangeReplicator(this, regatta, raceDefinition);
        courseListeners.put(raceDefinition, listener);
        raceDefinition.getCourse().addCourseListener(listener);
        replicate(new AddRaceDefinition(regatta.getRegattaIdentifier(), raceDefinition));
    }

    @Override
    public void raceRemoved(Regatta regatta, RaceDefinition raceDefinition) {
        raceDefinition.getCourse().removeCourseListener(courseListeners.remove(raceDefinition));
    }

    private NamedReentrantReadWriteLock lockRaceTrackersById(Object trackerId) {
        final NamedReentrantReadWriteLock lock;
        synchronized (raceTrackersByIDLocks) {
            lock = raceTrackersByIDLocks.computeIfAbsent(trackerId, tid->new NamedReentrantReadWriteLock("raceTrackersByIDLock for " + tid, /* fair */ false));
        }
        LockUtil.lockForWrite(lock);
        return lock;
    }

    /**
     * @param lock
     *            need to pass the lock obtained from {@link #lockRaceTrackersById(Object)} because a competing thread
     *            may already have removed the lock from the {@link #raceTrackersByIDLocks} map
     */
    private void unlockRaceTrackersById(Object trackerId, NamedReentrantReadWriteLock lock) {
        LockUtil.unlockAfterWrite(lock);
        synchronized (raceTrackersByIDLocks) {
            raceTrackersByIDLocks.remove(trackerId);
        }
    }

    /**
     * Uses the {@link #getPermissionAwareRaceTrackingHandler()} as the {@link RaceTrackingHandler}
     */
    @Override
    public RaceHandle addRace(RegattaIdentifier regattaToAddTo, RaceTrackingConnectivityParameters params, long timeoutInMilliseconds) throws Exception {
        return addRace(regattaToAddTo, params, timeoutInMilliseconds, getPermissionAwareRaceTrackingHandler());
    }

    @Override
    public RaceHandle addRace(RegattaIdentifier regattaToAddTo, RaceTrackingConnectivityParameters params,
            long timeoutInMilliseconds, RaceTrackingHandler raceTrackingHandler) throws Exception {
        final Object trackerID = params.getTrackerID();
        final NamedReentrantReadWriteLock raceTrackersByIdLock = lockRaceTrackersById(trackerID);
        try {
            RaceTracker tracker = raceTrackersByID.get(trackerID);
            if (tracker == null) {
                Regatta regatta = regattaToAddTo == null ? null : getRegatta(regattaToAddTo);
                if (regatta == null) {
                    // create tracker and use an existing or create a default regatta
                    tracker = params.createRaceTracker(this, windStore, /* raceLogResolver */ this, /* leaderboardGroupResolver */ this, timeoutInMilliseconds,
                            raceTrackingHandler);
                } else {
                    // use the regatta selected by the RaceIdentifier regattaToAddTo
                    tracker = params.createRaceTracker(regatta, this, windStore, /* raceLogResolver */ this, /* leaderboardGroupResolver */ this, timeoutInMilliseconds,
                            raceTrackingHandler);
                    assert tracker.getRegatta() == regatta;
                }
                LockUtil.lockForWrite(raceTrackersByRegattaLock);
                try {
                    raceTrackersByID.put(tracker.getID(), tracker);
                    final Set<RaceTracker> trackers = raceTrackersByRegatta.computeIfAbsent(tracker.getRegatta(),
                            r->Collections.newSetFromMap(new ConcurrentHashMap<>()));
                    trackers.add(tracker);
                    notifyListenersForNewRaceTracker(tracker);
                } finally {
                    LockUtil.unlockAfterWrite(raceTrackersByRegattaLock);
                }
                // TODO we assume here that the regatta name is unique which necessitates adding the boat class name to
                // it in RegattaImpl constructor
                String regattaName = tracker.getRegatta().getName();
                Regatta regattaWithName = regattasByName.get(regattaName);
                // TODO we assume here that the regatta name is unique which necessitates adding the boat class name to
                // it in RegattaImpl constructor
                if (regattaWithName != null) {
                    if (regattaWithName != tracker.getRegatta()) {
                        if (Util.isEmpty(regattaWithName.getAllRaces())) {
                            // probably, tracker removed the last races from the old regatta and created a new one
                            LockUtil.lockForWrite(regattasByNameLock);
                            try {
                                regattasByName.remove(regattaName);
                                cacheAndReplicateDefaultRegatta(tracker.getRegatta());
                            } finally {
                                LockUtil.unlockAfterWrite(regattasByNameLock);
                            }
                        } else {
                            throw new RuntimeException("Internal error. Two regatta objects with equal name "
                                    + regattaName);
                        }
                    }
                } else {
                    cacheAndReplicateDefaultRegatta(tracker.getRegatta());
                }
                getMongoObjectFactory().addConnectivityParametersForRaceToRestore(params);
                // ensure that as soon as the RaceDefinition becomes available, the connectivity params are linked to it in connectivityParametersByRace
                tracker.add((RaceTracker t) -> rememberConnectivityParametersForRace(t));
                if (params.isTrackWind()) {
                    final Subject currentSubject = SecurityUtils.getSubject();
                    // start wind tracking if requested, as soon as the RaceDefinition becomes available
                    tracker.add((RaceTracker t) ->
                    new Thread(
                            currentSubject.associateWith((Runnable) (() -> startTrackingWind(regattaWithName,
                                    t.getRace(), params.isCorrectWindDirectionByMagneticDeclination()))),
                            "Starting wind trackers for race " + t.getRace()).start());
                }
            } else {
                logger.warning("Race tracker with ID "+trackerID+" already found; not tracking twice to avoid race duplication");
                WindStore existingTrackersWindStore = tracker.getWindStore();
                if (!existingTrackersWindStore.equals(windStore)) {
                    logger.warning("Wind store mismatch. Requested wind store: " + windStore
                            + ". Wind store in use by existing tracker: " + existingTrackersWindStore);
                }
            }
            if (timeoutInMilliseconds != -1) {
                scheduleAbortTrackerAfterInitialTimeout(tracker, timeoutInMilliseconds);
            }
            return tracker.getRaceHandle();
        } finally {
            unlockRaceTrackersById(trackerID, raceTrackersByIdLock);
        }
    }

    /**
     * Remembers the link between the {@link RaceDefinition} that the {@code tracker} just produced and its
     * {@link RaceTracker#getConnectivityParams() connectivity parameters}. This is important for later removing those
     * connectivity parameters from the
     * {@link MongoObjectFactory#removeConnectivityParametersForRaceToRestore(RaceTrackingConnectivityParameters) DB}
     * when the {@link #removeRace(Regatta, RaceDefinition) race is removed}.
     *
     * @param tracker
     *            must have produced a {@link RaceDefinition} which can be guaranteed by waiting for the callback on a
     *            {@link RaceTracker.RaceCreationListener}
     *            {@link RaceTracker#add(com.sap.sailing.domain.tracking.RaceTracker.RaceCreationListener) registered}
     *            on that tracker and not calling this method before that listener has fired.
     */
    private void rememberConnectivityParametersForRace(RaceTracker tracker) {
        final RaceDefinition race = tracker.getRace(); // guaranteed to be != null by callback
        assert race != null;
        final RaceTrackingConnectivityParameters connectivityParams = tracker.getConnectivityParams();
        connectivityParametersByRace.put(race, connectivityParams);
    }

    /**
     * The regatta and all its contained {@link Regatta#getAllRaces() races} are replicated to all replicas.
     *
     * @param regatta
     *            the series of this regatta must not have any {@link Series#getRaceColumns() race columns associated
     *            (yet)}.
     */
    private void replicateSpecificRegattaWithoutRaceColumns(Regatta regatta) {
        replicate(new AddSpecificRegatta(regatta.getName(),
                regatta.getBoatClass() == null ? null : regatta.getBoatClass().getName(),
                regatta.canBoatsOfCompetitorsChangePerRace(), regatta.getCompetitorRegistrationType(),
                /* registrationLinkSecret */ regatta.getRegistrationLinkSecret(), regatta.getStartDate(),
                regatta.getEndDate(), regatta.getId(),
                getSeriesWithoutRaceColumnsConstructionParametersAsMap(regatta), regatta.isPersistent(),
                regatta.getScoringScheme(), Util.mapToArrayList(regatta.getCourseAreas(), CourseArea::getId), regatta.getBuoyZoneRadiusInHullLengths(),
                regatta.useStartTimeInference(), regatta.isControlTrackingFromStartAndFinishTimes(),
                regatta.isAutoRestartTrackingUponCompetitorSetChange(), regatta.getRankingMetricType()));
        RegattaIdentifier regattaIdentifier = regatta.getRegattaIdentifier();
        for (RaceDefinition race : regatta.getAllRaces()) {
            replicate(new AddRaceDefinition(regattaIdentifier, race));
        }
    }

    private RegattaCreationParametersDTO getSeriesWithoutRaceColumnsConstructionParametersAsMap(Regatta regatta) {
        LinkedHashMap<String, SeriesCreationParametersDTO> result = new LinkedHashMap<String, SeriesCreationParametersDTO>();
        for (Series s : regatta.getSeries()) {
            assert Util.isEmpty(s.getRaceColumns());
            List<FleetDTO> fleetNamesAndOrdering = new ArrayList<FleetDTO>();
            for (Fleet f : s.getFleets()) {
                fleetNamesAndOrdering.add(getBaseDomainFactory().convertToFleetDTO(f));
            }
            result.put(
                    s.getName(),
                    new SeriesCreationParametersDTO(fleetNamesAndOrdering, s.isMedal(), s.isFleetsCanRunInParallel(), s.isStartsWithZeroScore(), s
                            .isFirstColumnIsNonDiscardableCarryForward(), s.getResultDiscardingRule() == null ? null
                            : s.getResultDiscardingRule().getDiscardIndexResultsStartingWithHowManyRaces(), s
                            .hasSplitFleetContiguousScoring(), s.hasCrossFleetMergedRanking(), s.getMaximumNumberOfDiscards()));
        }
        return new RegattaCreationParametersDTO(result);
    }

    /**
     * If <code>regatta</code> is not yet in {@link #regattasByName}, it is added, this service is
     * {@link Regatta#addRegattaListener(RegattaListener) added} as regatta listener, and the regatta and all its
     * contained {@link Regatta#getAllRaces() races} are replicated to all replica.
     */
    private void cacheAndReplicateDefaultRegatta(Regatta regatta) {
        // try a quick read first, protected by regattasByName being a concurrent hash set
        if (!regattasByName.containsKey(regatta.getName())) {
            // now we need to obtain exclusive write access; in between, some other thread may have added a regatta by
            // that name, so we need to check again:
            LockUtil.lockForWrite(regattasByNameLock);
            try {
                if (!regattasByName.containsKey(regatta.getName())) {
                    logger.info("putting regatta " + regatta.getName() + " (" + regatta.hashCode()
                            + ") into regattasByName of " + this);
                    regattasByName.put(regatta.getName(), regatta);
                    regatta.addRegattaListener(this);
                    regatta.addRaceColumnListener(raceLogReplicator);
                    regatta.addRaceColumnListener(raceLogScoringReplicator);

                    replicate(new AddDefaultRegatta(regatta.getName(), regatta.getBoatClass() == null ? null : regatta
                            .getBoatClass().getName(), regatta.getStartDate(), regatta.getEndDate(), regatta.getId()));
                    RegattaIdentifier regattaIdentifier = regatta.getRegattaIdentifier();
                    for (RaceDefinition race : regatta.getAllRaces()) {
                        replicate(new AddRaceDefinition(regattaIdentifier, race));
                    }
                }
            } finally {
                LockUtil.unlockAfterWrite(regattasByNameLock);
            }
        }
    }

    @Override
    public DynamicTrackedRace createTrackedRace(RegattaAndRaceIdentifier raceIdentifier, WindStore windStore,
            long delayToLiveInMillis, long millisecondsOverWhichToAverageWind,
            long millisecondsOverWhichToAverageSpeed, boolean useMarkPassingCalculator, TrackingConnectorInfo trackingConnectorInfo) {
        DynamicTrackedRegatta trackedRegatta = getOrCreateTrackedRegatta(getRegatta(raceIdentifier));
        RaceDefinition race = getRace(raceIdentifier);
        return trackedRegatta.createTrackedRace(race, Collections.<Sideline> emptyList(), windStore,
                delayToLiveInMillis, millisecondsOverWhichToAverageWind, millisecondsOverWhichToAverageSpeed,
                /* raceDefinitionSetToUpdate */null, useMarkPassingCalculator, /* raceLogResolver */ this,
                Optional.of(this
                        .getThreadLocalTransporterForCurrentlyFillingFromInitialLoadOrApplyingOperationReceivedFromMaster()),
                trackingConnectorInfo);
    }

    private void ensureRegattaHasRaceAdditionListener(DynamicTrackedRegatta trackedRegatta) {
        if (regattasObservedWithRaceAdditionListener.add(trackedRegatta)) {
            trackedRegatta.addRaceListener(new RaceAdditionListener(),
                    /* ThreadLocalTransporter */ Optional.empty(), // registering for synchronous callbacks; no thread locals need to be transported
                    /* register for synchronous execution in order to ensure that any replication-related effects happen before
                     * any subsequent replication operations referring to a new race hit the outbound replication queue
                     */ true);
        }
    }

    private void stopObservingRegattaWithRaceAdditionListener(DynamicTrackedRegatta trackedRegatta) {
        regattasObservedWithRaceAdditionListener.remove(trackedRegatta);
    }

    /**
     * A listener class used to ensure that when a tracked race is added to any {@link TrackedRegatta} managed by this
     * service, the service adds the tracked race to the default leaderboard and links it to the leaderboard columns
     * that were previously connected to it. Additionally, a {@link RaceChangeListener} is added to the
     * {@link TrackedRace} which is responsible for triggering the replication of all relevant changes to the tracked
     * race. When a tracked race is removed, the {@link TrackedRaceReplicatorAndNotifier} that was added as listener to
     * that tracked race is removed again.
     * <p>
     *
     * A {@link PolarFixCacheUpdater} is added to every race so that polar fixes are aggregated when new GPS fixes
     * arrive.
     * <p>
     *
     * Furthermore, the {@link RacingEventServiceImpl#numberOfTrackedRacesStillLoading} counter is adjusted based
     * on the {@link TrackedRace#getStatus() race status}. If a tracked race is removed and it hasn't been fully loaded
     * yet, the counter is decremented. If a new race is added, the counter is incremented and a function will be
     * {@link TrackedRace#runWhenDoneLoading(Runnable) executed when the race is fully loaded} which will decrement
     * it again.
     *
     * @author Axel Uhl (d043530)
     *
     */
    private class RaceAdditionListener implements RaceListener, Serializable {
        private static final long serialVersionUID = 1036955460477000265L;

        private final Map<TrackedRace, TrackedRaceReplicatorAndNotifier> trackedRaceReplicators;

        private final Map<TrackedRace, PolarFixCacheUpdater> polarFixCacheUpdaters;

        public RaceAdditionListener() {
            this.trackedRaceReplicators = new HashMap<TrackedRace, TrackedRaceReplicatorAndNotifier>();
            this.polarFixCacheUpdaters = new HashMap<TrackedRace, PolarFixCacheUpdater>();
        }

        @Override
        public void raceRemoved(TrackedRace trackedRace) {
            TrackedRaceReplicatorAndNotifier trackedRaceReplicator = trackedRaceReplicators.remove(trackedRace);
            if (trackedRaceReplicator != null) {
                trackedRace.removeListener(trackedRaceReplicator);
            }
            PolarFixCacheUpdater polarFixCacheUpdater = polarFixCacheUpdaters.remove(trackedRace);
            if (polarFixCacheUpdater != null) {
                trackedRace.removeListener(polarFixCacheUpdater);
            }
            trackedRace.runSynchronizedOnStatus(()->{
                if (!trackedRace.hasFinishedLoading()) {
                    numberOfTrackedRacesStillLoading.decrementAndGet();
                }
            });
        }

        @Override
        public void raceAdded(TrackedRace trackedRace) {
            // replicate the addition of the tracked race:
            CreateTrackedRace op = new CreateTrackedRace(trackedRace.getRaceIdentifier(), trackedRace.getWindStore(),
                    trackedRace.getDelayToLiveInMillis(), trackedRace.getMillisecondsOverWhichToAverageWind(),
                    trackedRace.getMillisecondsOverWhichToAverageSpeed(), trackedRace.getTrackingConnectorInfo());
            replicate(op);
            linkRaceToConfiguredLeaderboardColumns(trackedRace);
            TrackedRaceReplicatorAndNotifier trackedRaceReplicator = new TrackedRaceReplicatorAndNotifier(trackedRace);
            trackedRaceReplicators.put(trackedRace, trackedRaceReplicator);
            trackedRace.addListener(trackedRaceReplicator, /* fire wind already loaded */true, /* notifyAboutGPSFixesAlreadyLoaded */ true);
            PolarFixCacheUpdater polarFixCacheUpdater = new PolarFixCacheUpdater(trackedRace);
            polarFixCacheUpdaters.put(trackedRace, polarFixCacheUpdater);
            trackedRace.addListener(polarFixCacheUpdater);
            if (polarDataService != null) {
                trackedRace.setPolarDataService(polarDataService);
            }
            if (windEstimationFactoryService != null) {
                trackedRace.setWindEstimation(
                        windEstimationFactoryService.createIncrementalWindEstimationTrack(trackedRace));
            }
            numberOfTrackedRacesStillLoading.incrementAndGet();
            trackedRace.runWhenDoneLoading(()->numberOfTrackedRacesStillLoading.decrementAndGet());
        }
    }

    /**
     * A score correction listener for a leaderboard that notifies interested users through the
     * {@link RacingEventServiceImpl#notificationService} if one is available.
     *
     * @author Axel Uhl (d043530)
     *
     */
    private class LeaderboardScoreCorrectionNotifier implements ScoreCorrectionListener {
        /**
         * We don't want to flood the users with notifications about what's basically caused by the
         * same original event. For example, when many single score correction updates are applied to
         * the same leaderboard, we don't want to notify users for each such change if they are generally
         * interested in new results for that leaderboard or this boat class.
         */
        private final Duration HOW_LONG_BETWEEN_TWO_NOTIFICATIONS_FOR_SIMILAR_EVENT = Duration.ONE_MINUTE.times(5);

        private TimePoint lastNotificationForLeaderboard;

        private final ConcurrentHashMap<Competitor, TimePoint> lastNotificationForCompetitor;

        private final Leaderboard leaderboard;

        /**
         * Callers are expected to {@link SettableScoreCorrection#addScoreCorrectionListener(ScoreCorrectionListener)
         * register} this listener as a {@link ScoreCorrectionListener} themselves.
         */
        public LeaderboardScoreCorrectionNotifier(Leaderboard leaderboard) {
            this.leaderboard = leaderboard;
            this.lastNotificationForCompetitor = new ConcurrentHashMap<>();
        }

        @Override
        public void correctedScoreChanged(Competitor competitor, RaceColumn raceColumn, Double oldCorrectedScore,
                Double newCorrectedScore) {
            notifyForCompetitorScoreCorrectionUpdateIfNotAlreadyNotifiedRecently(competitor, raceColumn);
        }

        @Override
        public void maxPointsReasonChanged(Competitor competitor, RaceColumn raceColumn, MaxPointsReason oldMaxPointsReason, MaxPointsReason newMaxPointsReason) {
            notifyForCompetitorScoreCorrectionUpdateIfNotAlreadyNotifiedRecently(competitor, raceColumn);
        }

        @Override
        public void carriedPointsChanged(Competitor competitor, Double oldCarriedPoints, Double newCarriedPoints) {
            notifyForCompetitorScoreCorrectionUpdateIfNotAlreadyNotifiedRecently(competitor, /* no raceColumn in case of carried points */ null);
        }

        @Override
        public void isSuppressedChanged(Competitor competitor, boolean newIsSuppressed) {
            // do nothing
        }

        @Override
        public void timePointOfLastCorrectionsValidityChanged(TimePoint oldTimePointOfLastCorrectionsValidity,
                TimePoint newTimePointOfLastCorrectionsValidity) {
            notifyForLeaderboardIfNotAlreadyNotifiedRecently();
        }

        @Override
        public void commentChanged(String oldComment, String newComment) {
            notifyForLeaderboardIfNotAlreadyNotifiedRecently();
        }

        private void notifyForLeaderboardIfNotAlreadyNotifiedRecently() {
            final TimePoint now = MillisecondsTimePoint.now();
            if (notificationService != null && (lastNotificationForLeaderboard == null ||
                lastNotificationForLeaderboard.until(now).compareTo(HOW_LONG_BETWEEN_TWO_NOTIFICATIONS_FOR_SIMILAR_EVENT) >= 0)) {
                    // no Subject association required for runnable here
                    scheduler.execute(()->notificationService.notifyUserOnBoatClassWhenScoreCorrectionsAreAvailable(
                                        leaderboard.getBoatClass(), leaderboard));
                lastNotificationForLeaderboard = now;
            }
        }

        /**
         * @param raceColumn
         *            may be {@code null} which means that something may have changed for the competitor outside of a
         *            specific race column, such as the carried points
         */
        private void notifyForCompetitorScoreCorrectionUpdateIfNotAlreadyNotifiedRecently(Competitor competitor, RaceColumn raceColumn) {
            final TimePoint now = MillisecondsTimePoint.now();
            if (notificationService != null && (!lastNotificationForCompetitor.containsKey(competitor) ||
                    lastNotificationForCompetitor.get(competitor).until(now).compareTo(HOW_LONG_BETWEEN_TWO_NOTIFICATIONS_FOR_SIMILAR_EVENT) >= 0)) {
                // no Subject association required for runnable here
                scheduler.execute(()->notificationService.notifyUserOnCompetitorScoreCorrections(competitor, leaderboard));
                lastNotificationForCompetitor.put(competitor, now);
            }
            // a change to a single competitor also means a change to the leaderboard
            notifyForLeaderboardIfNotAlreadyNotifiedRecently();
        }
    }

    private class PolarFixCacheUpdater extends AbstractRaceChangeListener {

        private final TrackedRace race;

        public PolarFixCacheUpdater(TrackedRace race) {
            this.race = race;
        }

        @Override
        public void competitorPositionChanged(GPSFixMoving fix, Competitor item, AddResult addedOrReplaced) {
            if (polarDataService != null) {
                polarDataService.competitorPositionChanged(fix, item, race);
            }
        }

        @Override
        public void statusChanged(TrackedRaceStatus newStatus, TrackedRaceStatus oldStatus) {
            if (oldStatus.getStatus() == TrackedRaceStatusEnum.LOADING
                    && newStatus.getStatus() != TrackedRaceStatusEnum.LOADING && newStatus.getStatus() != TrackedRaceStatusEnum.REMOVED) {
                if (polarDataService != null) {
                    polarDataService.raceFinishedLoading(race);
                }
            }
        }

    }

    /**
     * When changes occur on a {@link TrackedRace}, this object will be notified in its role of being a
     * {@link RaceChangeListener}. It does two things: replicate the changes to replica servers and, potentially, if
     * this is a replica, back to a master; notify users who expressed a corresponding interest about the change if we
     * have a {@link RacingEventServiceImpl##notificationService} available.
     *
     * @author Axel Uhl (d043530)
     *
     */
    private class TrackedRaceReplicatorAndNotifier implements RaceChangeListener {
        private final TrackedRace trackedRace;

        public TrackedRaceReplicatorAndNotifier(TrackedRace trackedRace) {
            this.trackedRace = trackedRace;
        }

        @Override
        public void windSourcesToExcludeChanged(Iterable<? extends WindSource> windSourcesToExclude) {
            // nothing to replicate; wind sources to exclude are managed by RaceLogEvents which are already being replicated
        }

        @Override
        public void startOfTrackingChanged(TimePoint oldStartOfTracking, TimePoint newStartOfTracking) {
            replicate(new UpdateStartOfTracking(getRaceIdentifier(), newStartOfTracking));
        }

        @Override
        public void endOfTrackingChanged(TimePoint oldEndOfTracking, TimePoint newEndOfTracking) {
            replicate(new UpdateEndOfTracking(getRaceIdentifier(), newEndOfTracking));
        }

        @Override
        public void startTimeReceivedChanged(TimePoint startTimeReceived) {
            replicate(new UpdateStartTimeReceived(getRaceIdentifier(), startTimeReceived));
        }

        @Override
        public void startOfRaceChanged(TimePoint oldStartOfRace, TimePoint newStartOfRace) {
            // no replication action required; the update signaled by this call is implicit; for explicit updates
            // see raceTimesChanged(TimePoint, TimePoint, TimePoint).
<<<<<<< HEAD

=======
>>>>>>> 7800799e
            if (newStartOfRace != null && newStartOfRace.after(MillisecondsTimePoint.now())) {
                // no Subject association required for runnable here
                scheduler.execute(()->
                    // Notify interested users if the new start time is in the future
                    notificationService.notifyUserOnBoatClassUpcomingRace(trackedRace.getRace().getBoatClass(),
                        getMostAppropriateLeaderboard(), getMostAppropriateRaceColumn(), getMostAppropriateFleet(), newStartOfRace));
            }
        }

        @Override
        public void finishingTimeChanged(TimePoint oldFinishingTime, TimePoint newFinishingTime) {
            // no-op
        }

        @Override
        public void finishedTimeChanged(TimePoint oldFinishedTime, TimePoint newFinishedTime) {
            // no action required; the update signaled by this call is implicit; the race log
            // updates that led to this change are replicated separately
            if (newFinishedTime != null && newFinishedTime.after(MillisecondsTimePoint.now().minus(Duration.ONE_HOUR))) {
                // no Subject association required for runnable here
                scheduler.execute(()->
                    // Notify interested users:
                    notificationService.notifyUserOnBoatClassRaceChangesStateToFinished(trackedRace.getRace().getBoatClass(), trackedRace,
                            getMostAppropriateLeaderboard(), getMostAppropriateRaceColumn(), getMostAppropriateFleet()));
            }
        }

        @Override
        public void waypointAdded(int zeroBasedIndex, Waypoint waypointThatGotAdded) {
            // no-op; the course change is replicated by the separate CourseChangeReplicator
        }

        @Override
        public void waypointRemoved(int zeroBasedIndex, Waypoint waypointThatGotRemoved) {
            // no-op; the course change is replicated by the separate CourseChangeReplicator
        }

        @Override
        public void delayToLiveChanged(long delayToLiveInMillis) {
            replicate(new UpdateRaceDelayToLive(getRaceIdentifier(), delayToLiveInMillis));
        }

        @Override
        public void windDataReceived(Wind wind, WindSource windSource) {
            if (windSource.getType() != WindSourceType.MANEUVER_BASED_ESTIMATION) {
                replicate(new RecordWindFix(getRaceIdentifier(), windSource, wind));
            }
        }

        @Override
        public void windDataRemoved(Wind wind, WindSource windSource) {
            if (windSource.getType() != WindSourceType.MANEUVER_BASED_ESTIMATION) {
                replicate(new RemoveWindFix(getRaceIdentifier(), windSource, wind));
            }
        }

        @Override
        public void windAveragingChanged(long oldMillisecondsOverWhichToAverage, long newMillisecondsOverWhichToAverage) {
            replicate(new UpdateWindAveragingTime(getRaceIdentifier(), newMillisecondsOverWhichToAverage));
        }

        @Override
        public void competitorPositionChanged(GPSFixMoving fix, Competitor competitor, AddResult addedOrReplaced) {
            replicate(new RecordCompetitorGPSFix(getRaceIdentifier(), competitor, fix));
        }

        @Override
        public void statusChanged(TrackedRaceStatus newStatus, TrackedRaceStatus oldStatus) {
            replicate(new UpdateTrackedRaceStatus(getRaceIdentifier(), newStatus));
        }

        @Override
        public void markPositionChanged(GPSFix fix, Mark mark, boolean firstInTrack, AddResult addedOrReplaced) {
            final RecordMarkGPSFix operation;
            if (firstInTrack) {
                operation = new RecordMarkGPSFixForNewMarkTrack(getRaceIdentifier(), mark, fix);
            } else {
                operation = new RecordMarkGPSFixForExistingTrack(getRaceIdentifier(), mark, fix);
            }
            replicate(operation);
        }

        @Override
        public void markPassingReceived(Competitor competitor, Map<Waypoint, MarkPassing> oldMarkPassings,
                Iterable<MarkPassing> markPassings) {
            replicate(new UpdateMarkPassings(getRaceIdentifier(), competitor, markPassings));
            final MarkPassing last = Util.last(markPassings);
            if (last != null && last.getWaypoint() == trackedRace.getRace().getCourse().getLastWaypoint() &&
                    trackedRace.getStatus().getStatus() != TrackedRaceStatusEnum.LOADING &&
                    last.getTimePoint().after(MillisecondsTimePoint.now().minus(Duration.ONE_HOUR))) {
                // no Subject association required for runnable here
                scheduler.execute(() ->
                    // Notify interested users:
                    notificationService.notifyUserOnCompetitorPassesFinish(competitor, trackedRace,
                        getMostAppropriateLeaderboard(), getMostAppropriateRaceColumn(), getMostAppropriateFleet()));
            }
        }

        @Override
        public void speedAveragingChanged(long oldMillisecondsOverWhichToAverage, long newMillisecondsOverWhichToAverage) {
            replicate(new UpdateWindAveragingTime(getRaceIdentifier(), newMillisecondsOverWhichToAverage));
        }

        @Override
        public void competitorSensorTrackAdded(DynamicSensorFixTrack<Competitor, ?> track) {
            replicate(new RecordCompetitorSensorFixTrack(getRaceIdentifier(), track));
        }

        @Override
        public void competitorSensorFixAdded(Competitor competitor, String trackName, SensorFix fix, AddResult addedOrReplaced) {
            replicate(new RecordCompetitorSensorFix(getRaceIdentifier(), competitor, trackName, fix));
        }

        private RegattaAndRaceIdentifier getRaceIdentifier() {
            return trackedRace.getRaceIdentifier();
        }

        @Override
        public void regattaLogAttached(RegattaLog regattaLog) {
            // no action required
        }

        @Override
        public void raceLogAttached(RaceLog regattaLog) {
            // no action required
        }

        @Override
        public void raceLogDetached(RaceLog raceLog) {
            // no action required
        }

        private Leaderboard getMostAppropriateLeaderboard() {
            final Triple<Leaderboard, RaceColumn, Fleet> slot = findMostAppropriateLeaderboardSlot();
            return slot == null ? null : slot.getA();
        }

        private RaceColumn getMostAppropriateRaceColumn() {
            final Triple<Leaderboard, RaceColumn, Fleet> slot = findMostAppropriateLeaderboardSlot();
            return slot == null ? null : slot.getB();
        }

        private Fleet getMostAppropriateFleet() {
            final Triple<Leaderboard, RaceColumn, Fleet> slot = findMostAppropriateLeaderboardSlot();
            return slot == null ? null : slot.getC();
        }

        /**
         * When all we have is a {@link #trackedRace} and we're looking for a slot in a leaderboard, we have to
         * search the enclosing {@link RacingEventService} for a leaderboard that has the {@link #trackedRace}
         * in a {@link RaceColumn}/{@link Fleet} slot.<p>
         *
         * As a first approximation we'll use the fact that a {@link RegattaLeaderboard}'s name is derived
         * from the {@link Regatta} and as such can be looked up in constant time. Only if such a regatta
         * leaderboard is not found, a search across all leaderboards will need to be carried out.<p>
         *
         *  Note that this method should be called in a background thread that runs outside of the call stack
         *  of the notification sent to this {@link RaceChangeListener}, ideally as a task in an executor.
         *  This will avoid performance hits due to an attempt to send out notifications.
         */
        private Triple<Leaderboard, RaceColumn, Fleet> findMostAppropriateLeaderboardSlot() {
            final Regatta regatta = trackedRace.getTrackedRegatta().getRegatta();
            final String regattaLeaderboardName = RegattaLeaderboardImpl.getLeaderboardNameForRegatta(regatta);
            final Leaderboard regattaLeaderboard = getLeaderboardByName(regattaLeaderboardName);
            Leaderboard leaderboard = null;
            Pair<RaceColumn, Fleet> raceColumnAndFleet = null;
            if (regattaLeaderboard != null) {
                leaderboard = regattaLeaderboard;
                raceColumnAndFleet = regattaLeaderboard.getRaceColumnAndFleet(trackedRace);
            } else {
                for (final Leaderboard l : getLeaderboards().values()) {
                    final Pair<RaceColumn, Fleet> rcaf = l.getRaceColumnAndFleet(trackedRace);
                    if (rcaf != null) {
                        leaderboard = l;
                        raceColumnAndFleet = rcaf;
                        break;
                    }
                }
            }
            final Triple<Leaderboard, RaceColumn, Fleet> result;
            if (leaderboard != null && raceColumnAndFleet != null) {
                result = new Triple<>(leaderboard, raceColumnAndFleet.getA(), raceColumnAndFleet.getB());
            } else {
                result = null;
            }
            return result;
        }

        @Override
        public void firstGPSFixReceived() {
         // no action required
        }
    }

    /**
     * Based on the <code>trackedRace</code>'s {@link TrackedRace#getRaceIdentifier() race identifier}, the tracked race
     * is (re-)associated to all {@link RaceColumn race columns} that currently have no
     * {@link RaceColumn#getTrackedRace(Fleet) tracked race assigned} and whose
     * {@link RaceColumn#getRaceIdentifier(Fleet) race identifier} equals that of <code>trackedRace</code>.
     */
    private void linkRaceToConfiguredLeaderboardColumns(TrackedRace trackedRace) {
        RegattaAndRaceIdentifier trackedRaceIdentifier = trackedRace.getRaceIdentifier();
        for (Leaderboard leaderboard : getLeaderboards().values()) {
            for (RaceColumn column : leaderboard.getRaceColumns()) {
                for (Fleet fleet : column.getFleets()) {
                    if (trackedRaceIdentifier.equals(column.getRaceIdentifier(fleet))
                            && column.getTrackedRace(fleet) == null) {
                        column.setTrackedRace(fleet, trackedRace);
                        replicate(new ConnectTrackedRaceToLeaderboardColumn(leaderboard.getName(), column.getName(),
                                fleet.getName(), trackedRaceIdentifier));
                    }
                }
            }
        }
    }

    @Override
    public void stopTracking(Regatta regatta, boolean willBeRemoved) throws MalformedURLException, IOException, InterruptedException {
        final Set<RaceTracker> trackersForRegatta;
        LockUtil.lockForWrite(raceTrackersByRegattaLock);
        try {
            trackersForRegatta = raceTrackersByRegatta.remove(regatta);
        } finally {
            LockUtil.unlockAfterWrite(raceTrackersByRegattaLock);
        }
        if (trackersForRegatta != null) {
            for (RaceTracker raceTracker : trackersForRegatta) {
                final RaceDefinition race = raceTracker.getRace();
                if (race != null) {
                    stopTrackingWind(regatta, race);
                }
                raceTracker.stop(/* preemptive */ false, willBeRemoved);
                final Object trackerId = raceTracker.getID();
                final NamedReentrantReadWriteLock lock = lockRaceTrackersById(trackerId);
                try {
                    raceTrackersByID.remove(trackerId);
                } finally {
                    unlockRaceTrackersById(trackerId, lock);
                }
            }
        }
    }

    @Override
    public void stopTrackingAndRemove(Regatta regatta) throws MalformedURLException, IOException, InterruptedException {
        if (regatta != null) {
            stopTracking(regatta, /* willBeRemoved */ true); // also stops wind tracking
            if (regatta.getName() != null) {
                logger.info("Removing regatta " + regatta.getName() + " (" + regatta.hashCode() + ") from " + this);
                LockUtil.lockForWrite(regattasByNameLock);
                try {
                    regattasByName.remove(regatta.getName());
                } finally {
                    LockUtil.unlockAfterWrite(regattasByNameLock);
                }
                LockUtil.lockForWrite(regattaTrackingCacheLock);
                try {
                    regattaTrackingCache.remove(regatta);
                } finally {
                    LockUtil.unlockAfterWrite(regattaTrackingCacheLock);
                }
                regatta.removeRegattaListener(this);
                regatta.removeRaceColumnListener(raceLogReplicator);
                regatta.removeRaceColumnListener(raceLogScoringReplicator);
            }
        }
    }

    /**
     * The tracker will initially try to connect to the tracking infrastructure to obtain basic race master data. If
     * this fails after some timeout, to avoid garbage and lingering threads, the task scheduled by this method will
     * check after the timeout expires if race master data was successfully received. If so, the tracker continues
     * normally. Otherwise, the tracker is shut down orderly by calling {@link RaceTracker#stop(boolean) stopping}.
     *
     * @return the scheduled task, in case the caller wants to {@link ScheduledFuture#cancel(boolean) cancel} it, e.g.,
     *         when the tracker is stopped or has successfully received the race
     */
    private ScheduledFuture<?> scheduleAbortTrackerAfterInitialTimeout(final RaceTracker tracker,
            final long timeoutInMilliseconds) {
        ScheduledFuture<?> task = getScheduler().schedule(new Runnable() {
            @Override
            public void run() {
                if (tracker.getRace() == null) {
                    try {
                        logger.log(Level.SEVERE,
                                "RaceDefinition for a race in regatta " + tracker.getRegatta().getName()
                                        + " not obtained within " + timeoutInMilliseconds
                                        + "ms. Aborting tracker for this race.");
                        stopTracking(
                                tracker.getRegatta(),
                                /* tracker matcher */ raceTracker->raceTracker==tracker,
                                /* stopTrackerPreemptively */ true, /* trackerWillBeRemoved */ true);
                    } catch (Exception e) {
                        logger.log(Level.SEVERE, "scheduleAbortTrackerAfterInitialTimeout", e);
                    }
                }
            }
        }, /* delay */timeoutInMilliseconds, /* unit */TimeUnit.MILLISECONDS);
        return task;
    }

    @Override
    public void stopTracking(Regatta regatta, RaceDefinition race) throws MalformedURLException, IOException,
            InterruptedException {
        logger.info("Stopping tracking for " + race + "...");
        stopTracking(regatta, raceTracker -> raceTracker.getRace() == race);
        try {
            stopTrackingWind(regatta, race);
            final RaceTrackingConnectivityParameters connectivityParams = connectivityParametersByRace.get(race);
            // update the "restore" handle for race in DB such that when restoring, no wind tracker will be requested for race
            if (connectivityParams != null) {
                if (connectivityParams.isTrackWind()) {
                    connectivityParams.setTrackWind(false);
                    getMongoObjectFactory().addConnectivityParametersForRaceToRestore(connectivityParams);
                }
            } else {
                logger.warning("Would have expected to find connectivity params for race "+race+" but didn't");
            }
        } catch (IOException e) {
            throw new RuntimeException(e);
        }
    }

    @Override
    public void stopTracker(Regatta regatta, RaceTracker tracker)
            throws MalformedURLException, IOException, InterruptedException {
        stopTracking(regatta, raceTracker -> raceTracker == tracker);
    }

    private void stopTracking(Regatta regatta, Predicate<RaceTracker> matcher)
            throws MalformedURLException, IOException, InterruptedException {
        stopTracking(regatta, matcher, /* stopTrackerPreemptively */ false, /* trackerWillBeRemoved */ false);
    }

    /**
     * Under the read lock of {@link #raceTrackersByRegattaLock} searches for a {@link RaceTracker} matched by
     * {@code matcher} in {@code regatta}'s trackers from {@link #raceTrackersByRegatta}. After the search, the read
     * lock is released.
     * <p>
     *
     * If a tracker was found, the write locks for {@link #raceTrackersByID} (see {@link #lockRaceTrackersById(Object)})
     * and {@link #raceTrackersByRegattaLock} are acquired, and an attempt is made to remove the {@link RaceTracker}
     * found from {@link #raceTrackersByID} and {@link #raceTrackersByRegatta} consistently, including removing the
     * {@code regatta} key from {@link #raceTrackersByRegatta} if removing the {@link RaceTracker} from the
     * {@code regatta}'s tracker set turned that tracker set empty.
     * <p>
     *
     * Since there is no lock held between releasing the read lock and acquiring the write locks, anything may have
     * happened in between regarding the presence of the {@link RaceTracker} found: it may have been removed by another
     * concurrent call to this method, and even a new {@link RaceTracker} with equal {@link RaceTracker#getID() ID} may
     * already have been added again to the two maps by
     * {@link #addRace(RegattaIdentifier, RaceTrackingConnectivityParameters, long, RaceTrackingHandler)}. While a
     * parallel removal would be idempotent and hence harmless, the addition of a different {@link RaceTracker} with
     * equal ID would lead to an inconsistent state if removing it here. We therefore must make sure that we remove only
     * the tracker that we found while holding the read lock {@link #raceTrackersByRegattaLock} by comparing the
     * {@link RaceTracker} objects by object identity before actually removing.<p>
     *
     * Should the {@link RaceTracker} found under the read lock not be found anymore while holding the write locks,
     * a warning will be logged.<p>
     *
     * The
     * Obtains the <em>write</em> lock of {@link #raceTrackersByRegattaLock}, then searches the {@code regatta}'s
     * {@link RaceTracker}s for one that is matched by the {@code matcher}. If found, the tracker is removed from the
     * regatta's tracker set, and if this turns the tracker set empty, the {@code regatta} key is also removed from
     * {@link #raceTrackersByRegatta}; furthermore, the tracker found is then, after the
     * {@link #raceTrackersByRegattaLock}'s write lock has been released, removed from {@link #raceTrackersByID} under
     * the corresponding {@link #lockRaceTrackersById(Object) lock}. The tracker is returned. If no tracker is found,
     * {@code null} is returned.
     */
    private RaceTracker getAndRemoveRaceTracker(Regatta regatta, Predicate<RaceTracker> matcher) {
        final Optional<RaceTracker> raceTracker;
        LockUtil.lockForRead(raceTrackersByRegattaLock);
        try {
            final Set<RaceTracker> trackerSet = raceTrackersByRegatta.get(regatta);
            if (trackerSet != null) {
                raceTracker = trackerSet.stream().filter(matcher).findAny();
            } else {
                raceTracker = Optional.empty();
            }
        } finally {
            LockUtil.unlockAfterRead(raceTrackersByRegattaLock);
        }
        final RaceTracker result;
        if (raceTracker.isPresent()) {
            final RaceTracker tracker = raceTracker.get();
            logger.info("Found tracker with ID "+tracker.getID()+" for race "+tracker.getRace());
            // Now we have found the tracker to remove and particularly know its ID.
            // We can therefore lock the raceTrackersByID structure first, then the
            // raceTrackersByRegattaLock for write access and remove the tracker if it's
            // still there; it may have been removed after releasing the read lock of
            // raceTrackersByRegattaLock above and here; and even some other thread may
            // have inserted another RaceTracker with an equal ID in the meantime, so we
            // even need to check for the RaceTracker's object identity:
            final Object trackerId = tracker.getID();
            final NamedReentrantReadWriteLock lock = lockRaceTrackersById(trackerId);
            LockUtil.lockForWrite(raceTrackersByRegattaLock);
            try {
                final RaceTracker raceTrackerByID = raceTrackersByID.get(trackerId);
                if (raceTrackerByID == tracker) {
                    logger.info("Removing tracker for race " + tracker.getRace() + " from raceTrackersByID");
                    result = raceTrackersByID.remove(trackerId);
                } else {
                    logger.warning("Was expecting to find race tracker "+tracker+" with ID "+trackerId+" but found "+raceTrackerByID);
                    result = null;
                }
                final Set<RaceTracker> trackerSet = raceTrackersByRegatta.get(regatta);
                boolean removedFromRaceTrackersByRegatta = false;
                if (trackerSet != null) {
                    final Iterator<RaceTracker> trackerIter = trackerSet.iterator();
                    while (trackerIter.hasNext()) {
                        if (trackerIter.next() == tracker) {
                            logger.info("Removing tracker for race " + tracker.getRace() + " from raceTrackersByRegatta");
                            if (result == null) {
                                logger.warning("This is surprising because we did not find "+tracker+" in raceTrackersByID");
                            }
                            trackerIter.remove();
                            removedFromRaceTrackersByRegatta = true;
                            if (trackerSet.isEmpty()) {
                                raceTrackersByRegatta.remove(regatta);
                            }
                            break;
                        }
                    }
                }
                if (!removedFromRaceTrackersByRegatta) {
                    logger.warning("Did not find race tracker "+tracker+" in raceTrackersByRegatta anymore");
                    if (result != null) {
                        logger.warning("This is surprising because we did find "+tracker+" in raceTrackersByID and removed it there.");
                    }
                }
            } finally {
                LockUtil.unlockAfterWrite(raceTrackersByRegattaLock);
                unlockRaceTrackersById(trackerId, lock);
            }
        } else {
            logger.warning("Didn't find any trackers for regatta " + regatta);
            result = null;
        }
        return result;
    }

    private void stopTracking(Regatta regatta, Predicate<RaceTracker> matcher, boolean stopTrackerPreemtively,
            boolean trackerWillBeRemoved) throws MalformedURLException, IOException, InterruptedException {
        final RaceTracker raceTracker = getAndRemoveRaceTracker(regatta, matcher);
        if (raceTracker != null) {
            logger.info("Found tracker to stop for races " + raceTracker.getRace());
            raceTracker.stop(stopTrackerPreemtively, trackerWillBeRemoved);
        } else {
            logger.warning("Didn't find the tracker looked for in regatta " + regatta);
        }
    }

    @Override
    public void removeRegatta(Regatta regatta) throws MalformedURLException, IOException, InterruptedException {
        final String regattaLeaderboardName = RegattaLeaderboardImpl.getLeaderboardNameForRegatta(regatta);
        if (getLeaderboardByName(regattaLeaderboardName) != null) {
            removeLeaderboard(regattaLeaderboardName); // removes regatta leaderboard and all that delegate to it
        }
        // avoid ConcurrentModificationException by copying the races to remove:
        Set<RaceDefinition> racesToRemove = new HashSet<>();
        Util.addAll(regatta.getAllRaces(), racesToRemove);
        for (RaceDefinition race : racesToRemove) {
            removeRace(regatta, race);
            mongoObjectFactory.removeRegattaForRaceID(race.getName(), regatta);
            persistentRegattasForRaceIDs.remove(race.getId().toString());
        }
        if (regatta.isPersistent()) {
            mongoObjectFactory.removeRegatta(regatta);
        }
        LockUtil.lockForWrite(regattasByNameLock);
        try {
            regattasByName.remove(regatta.getName());
        } finally {
            LockUtil.unlockAfterWrite(regattasByNameLock);
        }
        regatta.removeRegattaListener(this);
        regatta.removeRaceColumnListener(raceLogReplicator);
        regatta.removeRaceColumnListener(raceLogScoringReplicator);
        onRegattaLikeRemoved(regatta);
    }

    @Override
    public void removeSeries(Series series) throws MalformedURLException, IOException, InterruptedException {
        Regatta regatta = series.getRegatta();
        regatta.removeSeries(series);
        if (regatta.isPersistent()) {
            mongoObjectFactory.storeRegatta(regatta);
        }
    }

    @Override
    public Regatta updateRegatta(RegattaIdentifier regattaIdentifier, TimePoint startDate, TimePoint endDate,
            Iterable<? extends Serializable> newCourseAreaIds, RegattaConfiguration newRegattaConfiguration,
            Iterable<? extends Series> series, Double buoyZoneRadiusInHullLengths, boolean useStartTimeInference, boolean controlTrackingFromStartAndFinishTimes,
            boolean autoRestartTrackingUponCompetitorSetChange, String registrationLinkSecret, CompetitorRegistrationType registrationType) {
        if (useStartTimeInference && controlTrackingFromStartAndFinishTimes) {
            throw new IllegalArgumentException("Cannot set both of useStartTimeInference and controlTrackingFromStartAndFinishTimes to true");
        }
        // We're not doing any renaming of the regatta itself, therefore we don't have to sync on the maps.
        Regatta regatta = getRegatta(regattaIdentifier);
        regatta.setCourseAreas(Util.map(newCourseAreaIds, this::getCourseArea));
        regatta.setStartDate(startDate);
        regatta.setEndDate(endDate);
        regatta.setBuoyZoneRadiusInHullLengths(buoyZoneRadiusInHullLengths);
        regatta.setControlTrackingFromStartAndFinishTimes(controlTrackingFromStartAndFinishTimes);
        regatta.setAutoRestartTrackingUponCompetitorSetChange(autoRestartTrackingUponCompetitorSetChange);
        regatta.setRegistrationLinkSecret(registrationLinkSecret);
        regatta.setCompetitorRegistrationType(registrationType);
        if (regatta.useStartTimeInference() != useStartTimeInference) {
            regatta.setUseStartTimeInference(useStartTimeInference);
            final DynamicTrackedRegatta trackedRegatta = getTrackedRegatta(regatta);
            if (trackedRegatta != null) {
                trackedRegatta.lockTrackedRacesForRead();
                try {
                    for (DynamicTrackedRace trackedRace : trackedRegatta.getTrackedRaces()) {
                        // the start times of the regatta's tracked races now have to be re-evaluated the next time they
                        // are queried
                        trackedRace.invalidateStartTime();
                    }
                } finally {
                    trackedRegatta.unlockTrackedRacesAfterRead();
                }
            }
        }
        regatta.setRegattaConfiguration(newRegattaConfiguration);
        if (series != null) {
            for (Series seriesObj : series) {
                regatta.addSeries(seriesObj);
            }
        }

        if (regatta.isPersistent()) {
            mongoObjectFactory.storeRegatta(regatta);
        }
        return regatta;
    }

    /**
     * The current implementation uses {@link #removeRace(Regatta, RaceDefinition)} to remove the {@link TrackedRace}
     * and the {@link RaceDefinition} and based on the {@link #connectivityParametersByRace} uses the connectivity
     * parameters of the previously existing tracked race to restore the race by tracking it again after
     * {@link #removeRace(Regatta, RaceDefinition)} has completed.
     *
     * @return {@code null} if it was not possible to re-load the race, either because the regatta doesn't allow for it,
     *         or because the connectivity parameters were not found; a {@link RaceHandle} for the re-started race
     *         otherwise.
     */
    @Override
    public RaceHandle updateRaceCompetitors(Regatta regatta, RaceDefinition race) throws Exception {
        final RaceHandle result;
        if (regatta.isAutoRestartTrackingUponCompetitorSetChange()) {
            final RaceTrackingConnectivityParameters connectivityParams = connectivityParametersByRace.get(race);
            if (connectivityParams != null) {
                removeRace(regatta, race);
                result = addRace(regatta.getRegattaIdentifier(), connectivityParams, RaceTracker.TIMEOUT_FOR_RECEIVING_RACE_DEFINITION_IN_MILLISECONDS,
                        new DefaultRaceTrackingHandler()); // no need for ownership setting here because we're only "re-tracking" an existing race
            } else {
                result = null;
                logger.warning("Unable to update race competitors for race "+race+" in regatta "+regatta+
                        " because no connectivity params were found that we could use to start tracking again for that race.");
            }
        } else {
            result = null;
        }
        return result;
    }

    @Override
    public void removeRace(Regatta regatta, RaceDefinition race) throws MalformedURLException, IOException,
            InterruptedException {
        logger.info("Removing the race " + race + "...");
        final RaceTrackingConnectivityParameters connectivityParams = connectivityParametersByRace.remove(race);
        if (connectivityParams != null) {
            getMongoObjectFactory().removeConnectivityParametersForRaceToRestore(connectivityParams);
        }
        stopAllTrackersForWhichRaceIsLastReachable(regatta, race);
        stopTrackingWind(regatta, race);
        TrackedRace trackedRace = getExistingTrackedRace(regatta, race);
        if (trackedRace != null) {
            TrackedRegatta trackedRegatta = getTrackedRegatta(regatta);
            final boolean isTrackedRacesBecameEmpty;
            if (trackedRegatta != null) {
                trackedRegatta.lockTrackedRacesForWrite();
                // The following fixes bug 202: when tracking of multiple races of the same event has been started, this may not
                // remove any race; however, the event may already have been created by another tracker whose race hasn't
                // arrived yet and therefore the races list is still empty; therefore, only remove the event if its
                // race list became empty by the removal performed here.
                final boolean oldTrackedRacesIsEmpty = Util.isEmpty(trackedRegatta.getTrackedRaces());
                try {
                    trackedRegatta.removeTrackedRace(trackedRace, Optional.of(
                            getThreadLocalTransporterForCurrentlyFillingFromInitialLoadOrApplyingOperationReceivedFromMaster()));
                    final boolean newTrackedRacesIsEmpty = Util.isEmpty(trackedRegatta.getTrackedRaces());
                    isTrackedRacesBecameEmpty = (!oldTrackedRacesIsEmpty && newTrackedRacesIsEmpty);
                } finally {
                    trackedRegatta.unlockTrackedRacesAfterWrite();
                }
            } else {
                isTrackedRacesBecameEmpty = false;
            }
            if (isTrackedRacesBecameEmpty) {
                removeTrackedRegatta(regatta);
            }
            // remove tracked race from RaceColumns of regatta
            for (Series series : regatta.getSeries()) {
                for (RaceColumnInSeries raceColumn : series.getRaceColumns()) {
                    for (Fleet fleet : series.getFleets()) {
                        if (raceColumn.getTrackedRace(fleet) == trackedRace) {
                            raceColumn.releaseTrackedRace(fleet);
                        }
                    }
                }
            }
            for (Leaderboard leaderboard : getLeaderboards().values()) {
                if (leaderboard instanceof FlexibleLeaderboard) { // RegattaLeaderboards have implicitly been updated by
                                                                  // the code above
                    for (RaceColumn raceColumn : leaderboard.getRaceColumns()) {
                        for (Fleet fleet : raceColumn.getFleets()) {
                            if (raceColumn.getTrackedRace(fleet) == trackedRace) {
                                raceColumn.releaseTrackedRace(fleet); // but leave the RaceIdentifier on the race column
                                                                      // untouched, e.g., for later re-load
                            }
                        }
                    }
                }
            }
        }
        // remove the race from the (default) regatta if the regatta is not persistently stored
        regatta.removeRace(race);
        if (!regatta.isPersistent() && Util.isEmpty(regatta.getAllRaces())) {
            logger.info("Removing regatta " + regatta.getName() + " (" + regatta.hashCode() + ") from service " + this);
            LockUtil.lockForWrite(regattasByNameLock);
            try {
                regattasByName.remove(regatta.getName());
            } finally {
                LockUtil.unlockAfterWrite(regattasByNameLock);
            }
            regatta.removeRegattaListener(this);
            regatta.removeRaceColumnListener(raceLogReplicator);
            regatta.removeRaceColumnListener(raceLogScoringReplicator);
        }
    }

    /**
     * Doesn't stop any wind trackers; race trackers are stopped preemptively, and the trackers and the regatta are
     * stopped letting it know that things are about to be removed.
     */
    private void stopAllTrackersForWhichRaceIsLastReachable(Regatta regatta, RaceDefinition race)
            throws MalformedURLException, IOException, InterruptedException {
        stopTracking(regatta, tracker->tracker.getRace() == race, /* stopTrackerPreemptively */ true, /* raceWillBeRemoved */ true);
    }

    @Override
    public void startTrackingWind(Regatta regatta, RaceDefinition race, boolean correctByDeclination) {
        for (WindTrackerFactory windTrackerFactory : getWindTrackerFactories()) {
            try {
                windTrackerFactory.createWindTracker(getOrCreateTrackedRegatta(regatta), race, correctByDeclination,
                        getSecurityService());
            } catch (Exception e) {
                logger.log(Level.SEVERE, "Error trying to track wind using wind tracker factory "+windTrackerFactory, e);
            }
        }
    }

    @Override
    public void stopTrackingWind(Regatta regatta, RaceDefinition race) throws SocketException, IOException {
        for (WindTrackerFactory windTrackerFactory : getWindTrackerFactories()) {
            WindTracker windTracker = windTrackerFactory.getExistingWindTracker(race);
            if (windTracker != null) {
                windTracker.stop();
            }
        }
    }

    @Override
    public Iterable<com.sap.sse.common.Util.Triple<Regatta, RaceDefinition, String>> getWindTrackedRaces() {
        List<com.sap.sse.common.Util.Triple<Regatta, RaceDefinition, String>> result = new ArrayList<com.sap.sse.common.Util.Triple<Regatta, RaceDefinition, String>>();
        for (Regatta regatta : getAllRegattas()) {
            for (RaceDefinition race : regatta.getAllRaces()) {
                for (WindTrackerFactory windTrackerFactory : getWindTrackerFactories()) {
                    WindTracker windTracker = windTrackerFactory.getExistingWindTracker(race);
                    if (windTracker != null) {
                        result.add(new com.sap.sse.common.Util.Triple<Regatta, RaceDefinition, String>(regatta, race,
                                windTracker.toString()));
                    }
                }
            }
        }
        return result;
    }

    @Override
    public DynamicTrackedRace getTrackedRace(Regatta regatta, RaceDefinition race) {
        return getOrCreateTrackedRegatta(regatta).getTrackedRace(race);
    }

    private DynamicTrackedRace getExistingTrackedRace(Regatta regatta, RaceDefinition race) {
        return getOrCreateTrackedRegatta(regatta).getExistingTrackedRace(race);
    }

    @Override
    public DynamicTrackedRegatta getOrCreateTrackedRegatta(Regatta regatta) {
        cacheAndReplicateDefaultRegatta(regatta);
        LockUtil.lockForWrite(regattaTrackingCacheLock);
        try {
            DynamicTrackedRegatta result = regattaTrackingCache.get(regatta);
            if (result == null) {
                logger.info("Creating DynamicTrackedRegattaImpl for regatta " + regatta.getName() + " with hashCode "
                        + regatta.hashCode());
                result = new DynamicTrackedRegattaImpl(regatta);
                replicate(new TrackRegatta(regatta.getRegattaIdentifier()));
                regattaTrackingCache.put(regatta, result);
                ensureRegattaHasRaceAdditionListener(result);
                trackedRegattaListener.regattaAdded(result);
            }
            return result;
        } finally {
            LockUtil.unlockAfterWrite(regattaTrackingCacheLock);
        }
    }

    @Override
    public DynamicTrackedRegatta getTrackedRegatta(com.sap.sailing.domain.base.Regatta regatta) {
        return regattaTrackingCache.get(regatta);
    }

    @Override
    public void removeTrackedRegatta(Regatta regatta) {
        logger.info("Removing regatta " + regatta.getName() + " from regattaTrackingCache");
        final DynamicTrackedRegatta trackedRegatta;
        LockUtil.lockForWrite(regattaTrackingCacheLock);
        try {
            trackedRegatta = regattaTrackingCache.remove(regatta);
        } finally {
            LockUtil.unlockAfterWrite(regattaTrackingCacheLock);
        }
        stopObservingRegattaWithRaceAdditionListener(trackedRegatta);
        trackedRegattaListener.regattaRemoved(trackedRegatta);
    }

    @Override
    public Regatta getRegatta(RegattaName regattaName) {
        return (Regatta) regattasByName.get(regattaName.getRegattaName());
    }

    @Override
    public Regatta getRegatta(RegattaIdentifier regattaIdentifier) {
        return (Regatta) regattaIdentifier.getRegatta(this);
    }

    @Override
    public DynamicTrackedRace getTrackedRace(RegattaAndRaceIdentifier raceIdentifier) {
        DynamicTrackedRace result = null;
        Regatta regatta = regattasByName.get(raceIdentifier.getRegattaName());
        if (regatta != null) {
            DynamicTrackedRegatta trackedRegatta = regattaTrackingCache.get(regatta);
            if (trackedRegatta != null) {
                RaceDefinition race = getRace(raceIdentifier);
                if (race != null) {
                    result = trackedRegatta.getTrackedRace(race);
                }
            }
        }
        return result;
    }

    @Override
    public DynamicTrackedRace getExistingTrackedRace(RegattaAndRaceIdentifier raceIdentifier) {
        Regatta regatta = getRegattaByName(raceIdentifier.getRegattaName());
        DynamicTrackedRace trackedRace = null;
        if (regatta != null) {
            RaceDefinition race = regatta.getRaceByName(raceIdentifier.getRaceName());
            trackedRace = getOrCreateTrackedRegatta(regatta).getExistingTrackedRace(race);
        }
        return trackedRace;
    }

    @Override
    public RaceDefinition getRace(RegattaAndRaceIdentifier regattaNameAndRaceName) {
        RaceDefinition result = null;
        Regatta regatta = getRegatta(regattaNameAndRaceName);
        if (regatta != null) {
            result = regatta.getRaceByName(regattaNameAndRaceName.getRaceName());
        }
        return result;
    }

    @Override
    public Map<UUID, LeaderboardGroup> getLeaderboardGroups() {
        return Collections.unmodifiableMap(new HashMap<UUID, LeaderboardGroup>(leaderboardGroupsByID));
    }

    @Override
    public LeaderboardGroup getLeaderboardGroupByName(String groupName) {
        Set<LeaderboardGroup> leaderboardGroups = leaderboardGroupsByName.get(groupName);
        if (leaderboardGroups != null) {
            return leaderboardGroups.stream().findFirst().orElse(null);
        }
        return null;
    }

    @Override
    public LeaderboardGroup getLeaderboardGroupByID(UUID leaderboardGroupID) {
        final LeaderboardGroup result;
        if (leaderboardGroupID != null) {
            result = leaderboardGroupsByID.get(leaderboardGroupID);
        } else {
            result = null;
        }
        return result;
    }

    @Override
    public LeaderboardGroup resolveLeaderboardGroupByRegattaName(String regattaName) {
        for (final LeaderboardGroup leaderboardGroup : getLeaderboardGroups().values()) {
            for (final Leaderboard leaderboard : leaderboardGroup.getLeaderboards()) {
                if (leaderboard.getName().equals(regattaName)) {
                    return leaderboardGroup;
                }
            }
        }
        return null;
    }

    @Override
    public LeaderboardGroup addLeaderboardGroup(UUID leaderboardGroupId, String groupName, String description, String displayName,
            boolean displayGroupsInReverseOrder, List<String> leaderboardNames,
            int[] overallLeaderboardDiscardThresholds, ScoringSchemeType overallLeaderboardScoringSchemeType) {
        ArrayList<Leaderboard> leaderboards = new ArrayList<>();
        for (String leaderboardName : leaderboardNames) {
            Leaderboard leaderboard = leaderboardsByName.get(leaderboardName);
            if (leaderboard == null) {
                throw new IllegalArgumentException("No leaderboard with name " + leaderboardName + " found");
            } else {
                leaderboards.add(leaderboard);
            }
        }
        LeaderboardGroup result = new LeaderboardGroupImpl(leaderboardGroupId, groupName, description, displayName,
                displayGroupsInReverseOrder, leaderboards);
        if (overallLeaderboardScoringSchemeType != null) {
            // create overall leaderboard and its discards settings
            addOverallLeaderboardToLeaderboardGroup(result,
                    getBaseDomainFactory().createScoringScheme(overallLeaderboardScoringSchemeType),
                    overallLeaderboardDiscardThresholds);
        }
        LockUtil.lockForWrite(leaderboardGroupsByNameLock);
        try {
            if (leaderboardGroupsByName.containsKey(groupName)) {
                throw new IllegalArgumentException("Leaderboard group with name " + groupName + " already exists");
            }
            leaderboardGroupsByName.put(groupName, Collections.singleton(result));
            leaderboardGroupsByID.put(result.getId(), result);
        } finally {
            LockUtil.unlockAfterWrite(leaderboardGroupsByNameLock);
        }
        mongoObjectFactory.storeLeaderboardGroup(result);
        return result;
    }

    @Override
    public void addLeaderboardGroupWithoutReplication(LeaderboardGroup leaderboardGroup) {
        LockUtil.lockForWrite(leaderboardGroupsByNameLock);
        try {
            if (leaderboardGroupsByID.containsKey(leaderboardGroup.getId())) {
                throw new IllegalArgumentException("Leaderboard group with ID " + leaderboardGroup.getId() + " already exists");
            }
            leaderboardGroupsByName.put(leaderboardGroup.getName(), Collections.singleton(leaderboardGroup));
            leaderboardGroupsByID.put(leaderboardGroup.getId(), leaderboardGroup);
        } finally {
            LockUtil.unlockAfterWrite(leaderboardGroupsByNameLock);
        }
        if (leaderboardGroup.hasOverallLeaderboard()) {
            addLeaderboard(leaderboardGroup.getOverallLeaderboard());
        }
        mongoObjectFactory.storeLeaderboardGroup(leaderboardGroup);
    }

    @Override
    public void removeLeaderboardGroup(UUID leaderboardGroupId) {
        // important: don't remove from leaderboardGroupsByID before trying to remove from event because
        // the RemoveLeaderboardGroupFromEvent operation depends on the LeaderboardGroup to be retrievable
        // from this RacingEventService still by ID:
        final LeaderboardGroup leaderboardGroup = leaderboardGroupsByID.get(leaderboardGroupId);
        if (leaderboardGroup != null) {
            LockUtil.lockForWrite(leaderboardGroupsByNameLock);
            try {
                leaderboardGroupsByName.remove(leaderboardGroup.getName());
                for (final Event event : eventsById.values()) {
                    if (Util.contains(event.getLeaderboardGroups(), leaderboardGroup)) {
                        // unlink the leaderboard group from the event; note that the operation is not "apply"-ed to
                        // this service because it would redundantly replicate; a replica, however, would already have
                        // received the call to this method and should carry out the following statement locally.
                        // As such, using the operation to unlink the leaderboard group from the event is only trying
                        // to avoid duplication of code contained in the operation's internalApplyTo method
                        new RemoveLeaderboardGroupFromEvent(event.getId(), leaderboardGroup.getId()).internalApplyTo(this);
                    }
                }
                leaderboardGroupsByID.remove(leaderboardGroupId);
            } finally {
                LockUtil.unlockAfterWrite(leaderboardGroupsByNameLock);
            }
        }
        mongoObjectFactory.removeLeaderboardGroup(leaderboardGroupId);
    }

    /**
     * Renames the group with the name <code>oldName</code> to the <code>newName</code>.<br />
     * If there's no group with the name <code>oldName</code> or there's already a group with the name
     * <code>newName</code> a {@link IllegalArgumentException} is thrown.
     *
     * @param oldName The old name of the group
     * @param newName The new name of the group
     */
    private void renameLeaderboardGroup(UUID leaderboardGroupId, String newName) {
        LockUtil.lockForWrite(leaderboardGroupsByNameLock);
        try {
            final LeaderboardGroup toRename = leaderboardGroupsByID.get(leaderboardGroupId);
            if (toRename == null) {
                throw new IllegalArgumentException("No leaderboard group with ID " + leaderboardGroupId + " found");
            }
            if (leaderboardGroupsByName.containsKey(newName)) {
                throw new IllegalArgumentException("Leaderboard group with name " + newName + " already exists");
            }
            leaderboardGroupsByName.remove(toRename.getName());
            toRename.setName(newName);
            leaderboardGroupsByName.put(newName, Collections.singleton(toRename));
        } finally {
            LockUtil.unlockAfterWrite(leaderboardGroupsByNameLock);
        }
        mongoObjectFactory.renameLeaderboardGroup(leaderboardGroupId, newName);
    }

    @Override
    public void updateLeaderboardGroup(UUID leaderboardGroupId, String newName, String description, String displayName,
            List<String> leaderboardNames, int[] overallLeaderboardDiscardThresholds,
            ScoringSchemeType overallLeaderboardScoringSchemeType) {
        final LeaderboardGroup group = getLeaderboardGroupByID(leaderboardGroupId);
        if (group == null) {
            throw new IllegalArgumentException("LeaderboardGroup with ID "+leaderboardGroupId+" not found");
        }
        if (!group.getName().equals(newName)) {
            renameLeaderboardGroup(leaderboardGroupId, newName);
        }
        if (!description.equals(group.getDescription())) {
            group.setDescriptiom(description);
        }
        if (!Util.equalsWithNull(displayName, group.getDisplayName())) {
            group.setDisplayName(displayName);
        }
        group.clearLeaderboards();
        for (String leaderboardName : leaderboardNames) {
            Leaderboard leaderboard = getLeaderboardByName(leaderboardName);
            if (leaderboard != null) {
                group.addLeaderboard(leaderboard);
            }
        }
        Leaderboard overallLeaderboard = group.getOverallLeaderboard();
        if (overallLeaderboard != null) {
            if (overallLeaderboardScoringSchemeType == null) {
                group.setOverallLeaderboard(null);
                removeLeaderboard(overallLeaderboard.getName());
            } else {
                // update existing overall leaderboard's discards settings; scoring scheme cannot be updated in-place
                overallLeaderboard.setCrossLeaderboardResultDiscardingRule(new ThresholdBasedResultDiscardingRuleImpl(
                        overallLeaderboardDiscardThresholds));
                updateStoredLeaderboard(overallLeaderboard);
            }
        } else if (overallLeaderboard == null && overallLeaderboardScoringSchemeType != null) {
            addOverallLeaderboardToLeaderboardGroup(group,
                    getBaseDomainFactory().createScoringScheme(overallLeaderboardScoringSchemeType),
                    overallLeaderboardDiscardThresholds);
        }
        updateStoredLeaderboardGroup(group);
    }

    private void addOverallLeaderboardToLeaderboardGroup(LeaderboardGroup leaderboardGroup,
            ScoringScheme scoringScheme, int[] discardThresholds) {
        final Leaderboard overallLeaderboard = new LeaderboardGroupMetaLeaderboard(leaderboardGroup, scoringScheme,
                new ThresholdBasedResultDiscardingRuleImpl(discardThresholds));
        leaderboardGroup.setOverallLeaderboard(overallLeaderboard);
        addLeaderboard(overallLeaderboard);
        updateStoredLeaderboard(overallLeaderboard);
    }

    @Override
    public void updateStoredLeaderboardGroup(LeaderboardGroup leaderboardGroup) {
        mongoObjectFactory.storeLeaderboardGroup(leaderboardGroup);
    }

    private ScheduledExecutorService getScheduler() {
        return scheduler;
    }

    @Override
    public ObjectInputStream createObjectInputStreamResolvingAgainstCache(InputStream is, Map<String, Class<?>> classLoaderCache) throws IOException {
        return getBaseDomainFactory().createObjectInputStreamResolvingAgainstThisFactory(is, /* resolve listener */ null, classLoaderCache);
    }

    @Override
    public ClassLoader getDeserializationClassLoader() {
        return masterDataClassLoaders.getCombinedMasterDataClassLoader();
    }

    @Override
    public void serializeForInitialReplicationInternal(ObjectOutputStream oos) throws IOException {
        StringBuffer logoutput = new StringBuffer();
        logger.info("Serializing regattas...");
        oos.writeObject(regattasByName);
        logoutput.append("Serialized " + regattasByName.size() + " regattas\n");
        for (Regatta regatta : regattasByName.values()) {
            logoutput.append(String.format("%3s\n", regatta.toString()));
        }
        logger.info("Serializing events...");
        oos.writeObject(eventsById);
        logoutput.append("\nSerialized " + eventsById.size() + " events\n");
        for (Event event : eventsById.values()) {
            logoutput.append(String.format("%3s\n", event.toString()));
        }
        logger.info("Serializing regattas observed...");
        oos.writeObject(regattasObservedWithRaceAdditionListener);
        logger.info("Serializing regatta tracking cache...");
        oos.writeObject(regattaTrackingCache);
        logger.info("Serializing leaderboard groups...");
        oos.writeObject(leaderboardGroupsByName);
        logoutput.append("Serialized " + leaderboardGroupsByName.size() + " leaderboard groups\n");
        leaderboardGroupsByName.values().forEach(leaderboardGroupsSet -> leaderboardGroupsSet.stream().findFirst()
                .ifPresent(lg -> logoutput.append(String.format("%3s\n", lg.toString()))));
        logger.info("Serializing leaderboards...");
        oos.writeObject(leaderboardsByName);
        logoutput.append("Serialized " + leaderboardsByName.size() + " leaderboards\n");
        for (Leaderboard lg : leaderboardsByName.values()) {
            logoutput.append(String.format("%3s\n", lg.toString()));
        }
        logger.info("Serializing media library...");
        mediaLibrary.serialize(oos);
        logoutput.append("Serialized " + mediaLibrary.allTracks().size() + " media tracks\n");
        for (MediaTrack lg : mediaLibrary.allTracks()) {
            logoutput.append(String.format("%3s\n", lg.toString()));
        }
        logger.info("Serializing persisted competitors...");
        oos.writeObject(competitorAndBoatStore);
        logoutput.append("Serialized " + competitorAndBoatStore.getCompetitorsCount() + " persisted competitors\n");
        logger.info("Serializing configuration map...");
        oos.writeObject(raceManagerDeviceConfigurationsById);
        logoutput.append("Serialized " + raceManagerDeviceConfigurationsById.size() + " device configuration entries\n");
        for (DeviceConfiguration config : raceManagerDeviceConfigurationsById.values()) {
            logoutput.append(String.format("%3s\n", config.getName()));
        }
        logger.info("Serializing anniversary races...");
        final Map<Integer, Pair<DetailedRaceInfo, AnniversaryType>> knownAnniversaries = anniversaryRaceDeterminator
                .getKnownAnniversaries();
        oos.writeObject(knownAnniversaries);
        logoutput.append("Serialized " + knownAnniversaries.size() + " anniversary races\n");
        logger.info("Serializing next anniversary...");
        final Pair<Integer, AnniversaryType> nextAnniversary = anniversaryRaceDeterminator
                .getNextAnniversary();
        oos.writeObject(nextAnniversary);
        logoutput.append("Serialized next anniversary " + nextAnniversary + "\n");
        logger.info("Serializing race count for anniversaries...");
        final int currentRaceCount = anniversaryRaceDeterminator.getCurrentRaceCount();
        oos.writeInt(currentRaceCount);
        logoutput.append("Serialized race count for anniversaries " + currentRaceCount + "\n");
        logger.info("Serializing remote sailing server references...");
        final ArrayList<RemoteSailingServerReference> remoteServerReferences = new ArrayList<>(remoteSailingServerSet
                .getCachedEventsForRemoteSailingServers().keySet());
        oos.writeObject(remoteServerReferences);
        logoutput.append("Serialized " + remoteServerReferences.size() + " remote sailing server references\n");
        logger.info("Serializing server configuration (e.g., \"local server\" state)...");
        oos.writeObject(sailingServerConfiguration);
        logger.info(logoutput.toString());
    }

    @SuppressWarnings("unchecked")
    // all the casts of ois.readObject()'s return value to Map<..., ...>
    // the type-parameters in the casts of the de-serialized collection objects can't be checked
    @Override
    public void initiallyFillFromInternal(ObjectInputStream ois) throws IOException, ClassNotFoundException,
            InterruptedException {
        logger.info("Performing initial replication load on " + this);
        // Use this object's class's class loader as the context class loader which will then be used for
        // de-serialization; this will cause all classes to be visible that this bundle
        // (com.sap.sailing.server) can see
        StringBuffer logoutput = new StringBuffer();
        logger.info("Reading all regattas...");
        regattasByName.putAll((Map<String, Regatta>) ois.readObject());
        logoutput.append("Received " + regattasByName.size() + " NEW regattas\n");
        for (Regatta regatta : regattasByName.values()) {
            regatta.addRegattaListener(this);
            logoutput.append(String.format("%3s\n", regatta.toString()));
        }
        logger.info("Reading all events...");
        eventsById.putAll((Map<Serializable, Event>) ois.readObject());
        logoutput.append("\nReceived " + eventsById.size() + " NEW events\n");
        for (Event event : eventsById.values()) {
            logoutput.append(String.format("%3s\n", event.toString()));
        }

        // it is important that the leaderboards and tracked regattas are cleared before auto-linking to
        // old leaderboards takes place which then don't match the new ones
        logger.info("Reading all dynamic tracked regattas...");
        for (DynamicTrackedRegatta trackedRegattaToObserve : (Set<DynamicTrackedRegatta>) ois.readObject()) {
            ensureRegattaHasRaceAdditionListener(trackedRegattaToObserve);
        }

        logger.info("Reading all of the regatta tracking cache...");
        regattaTrackingCache.putAll((Map<Regatta, DynamicTrackedRegatta>) ois.readObject());
        logoutput.append("Received " + regattaTrackingCache.size() + " NEW regatta tracking cache entries\n");

        logger.info("Reading leaderboard groups...");
        leaderboardGroupsByName.putAll((Map<String, Set<LeaderboardGroup>>) ois.readObject());
        logoutput.append("Received " + leaderboardGroupsByName.size() + " NEW leaderboard groups\n");
        leaderboardGroupsByName.values()
                .forEach(leaderboardGroupsSet -> leaderboardGroupsSet.stream().findFirst().ifPresent(lg -> {
                    leaderboardGroupsByID.put(lg.getId(), lg);
                    logoutput.append(String.format("%3s\n", lg.toString()));
                }));

        logger.info("Reading leaderboards by name...");
        leaderboardsByName.putAll((Map<String, Leaderboard>) ois.readObject());
        for (final Leaderboard leaderboard : leaderboardsByName.values()) {
            tryToRegisterMBeanForLeaderboard(leaderboard);
        }
        logoutput.append("Received " + leaderboardsByName.size() + " NEW leaderboards\n");
        for (Leaderboard leaderboard : leaderboardsByName.values()) {
            logoutput.append(String.format("%3s\n", leaderboard.toString()));
        }

        // now fix ScoreCorrectionListener setup for LeaderboardGroupMetaLeaderboard instances:
        for (Leaderboard leaderboard : leaderboardsByName.values()) {
            if (leaderboard instanceof LeaderboardGroupMetaLeaderboard) {
                ((LeaderboardGroupMetaLeaderboard) leaderboard)
                        .registerAsScoreCorrectionChangeForwarderAndRaceColumnListenerOnAllLeaderboards();
            } else if (leaderboard instanceof FlexibleLeaderboard) {
                // and re-establish the RaceLogReplicator as listener on FlexibleLeaderboard objects
                leaderboard.addRaceColumnListener(raceLogReplicator);
            }
        }

        logger.info("Reading media library...");
        mediaLibrary.deserialize(ois);
        logoutput.append("Received " + mediaLibrary.allTracks().size() + " NEW media tracks\n");
        for (MediaTrack mediatrack : mediaLibrary.allTracks()) {
            logoutput.append(String.format("%3s\n", mediatrack.toString()));
        }

        // only copy the competitors from the deserialized competitor store; don't use it because it will have set
        // a default Mongo object factory
        logger.info("Reading competitors...");
        for (Competitor competitor : ((CompetitorAndBoatStore) ois.readObject()).getAllCompetitors()) {
            DynamicCompetitor dynamicCompetitor = (DynamicCompetitor) competitor;
            // the following should actually be redundant because during de-serialization the Competitor objects,
            // whose classes implement IsManagedByCache, should already have been got/created from/in the
            // competitor store
            if (dynamicCompetitor.hasBoat()) {
                competitorAndBoatStore.getOrCreateCompetitorWithBoat(dynamicCompetitor.getId(), dynamicCompetitor.getName(), dynamicCompetitor.getShortName(),
                        dynamicCompetitor.getColor(), dynamicCompetitor.getEmail(), dynamicCompetitor.getFlagImage(),
                        dynamicCompetitor.getTeam(), dynamicCompetitor.getTimeOnTimeFactor(),
                        dynamicCompetitor.getTimeOnDistanceAllowancePerNauticalMile(), dynamicCompetitor.getSearchTag(),
                        ((DynamicCompetitorWithBoat) dynamicCompetitor).getBoat(), /* storePersistently */ true);
            } else {
                competitorAndBoatStore.getOrCreateCompetitor(dynamicCompetitor.getId(), dynamicCompetitor.getName(), dynamicCompetitor.getShortName(),
                        dynamicCompetitor.getColor(), dynamicCompetitor.getEmail(), dynamicCompetitor.getFlagImage(),
                        dynamicCompetitor.getTeam(), dynamicCompetitor.getTimeOnTimeFactor(),
                        dynamicCompetitor.getTimeOnDistanceAllowancePerNauticalMile(), dynamicCompetitor.getSearchTag(), /* storePersistently */ true);
            }
        }
        logoutput.append("Received " + competitorAndBoatStore.getCompetitorsCount() + " NEW competitors\n");
        logger.info("Reading device configurations...");
        raceManagerDeviceConfigurationsById.putAll((Map<UUID, DeviceConfiguration>) ois.readObject());
        logoutput.append("Received " + raceManagerDeviceConfigurationsById.size() + " NEW configuration entries\n");
        for (DeviceConfiguration config : raceManagerDeviceConfigurationsById.values()) {
            raceManagerDeviceConfigurationsByName.put(config.getName(), config);
            logoutput.append(String.format("%3s\n", config.getName()));
        }
        logger.info("Reading anniversary races...");
        final Map<Integer, Pair<DetailedRaceInfo, AnniversaryType>> knownAnniversaries = (Map<Integer, Pair<DetailedRaceInfo, AnniversaryType>>) ois
                .readObject();
        anniversaryRaceDeterminator.setKnownAnniversaries(knownAnniversaries);
        logoutput.append("Received " + knownAnniversaries.size() + " anniversary races\n");
        logger.info("Reading next anniversary...");
        final Pair<Integer, AnniversaryType> nextAnniversary = (Pair<Integer, AnniversaryType>) ois.readObject();
        anniversaryRaceDeterminator.setNextAnniversary(nextAnniversary);
        logoutput.append("Received next anniversary " + nextAnniversary + "\n");
        logger.info("Reading race count for anniversaries...");
        final int currentRaceCount = ois.readInt();
        anniversaryRaceDeterminator.setRaceCount(currentRaceCount);
        logoutput.append("Received race count for anniversaries " + currentRaceCount + "\n");
        logger.info("Reading remote sailing server references...");
        for (RemoteSailingServerReference remoteSailingServerReference : (Iterable<RemoteSailingServerReference>) ois
                .readObject()) {
            remoteSailingServerSet.add(remoteSailingServerReference);
            logoutput.append("Received remote sailing server reference " + remoteSailingServerReference);
        }
        logger.info("Reading sailing server configuration (e.g., \"local server\" state)...");
        this.sailingServerConfiguration = (SailingServerConfiguration) ois.readObject();
        // make sure to initialize listeners correctly
        for (Regatta regatta : regattasByName.values()) {
            RegattaImpl regattaImpl = (RegattaImpl) regatta;
            regattaImpl.initializeSeriesAfterDeserialize();
            regattaImpl.addRaceColumnListener(raceLogReplicator);
        }
        // re-establish RaceLogResolver references to this RacingEventService and regatta listeners in all TrackedRace instances
        for (DynamicTrackedRegatta trackedRegatta : regattaTrackingCache.values()) {
            trackedRegatta.lockTrackedRacesForRead();
            try {
                for (TrackedRace trackedRace : trackedRegatta.getTrackedRaces()) {
                    ((TrackedRaceImpl) trackedRace).setRaceLogResolver(this);
                    ((TrackedRaceImpl) trackedRace).registerRegattaListener();
                }
            } finally {
                trackedRegatta.unlockTrackedRacesAfterRead();
            }
        }
        // The replication added new TrackedRegattas -> inform the respective listeners
        regattaTrackingCache.values().forEach(trackedRegattaListener::regattaAdded);
        logger.info(logoutput.toString());
    }

    @Override
    public void clearReplicaState() throws MalformedURLException, IOException, InterruptedException {
        logger.info("Clearing all data structures...");
        LockUtil.lockForWrite(regattasByNameLock);
        try {
            regattasByName.clear();
        } finally {
            LockUtil.unlockAfterWrite(regattasByNameLock);
        }
        regattasObservedWithRaceAdditionListener.clear();
        LockUtil.lockForRead(raceTrackersByRegattaLock);
        try {
            if (raceTrackersByRegatta != null && !raceTrackersByRegatta.isEmpty()) {
                for (DynamicTrackedRegatta regatta : regattaTrackingCache.values()) {
                    final Set<RaceTracker> trackers = raceTrackersByRegatta.get(regatta.getRegatta());
                    if (trackers != null) {
                        for (RaceTracker tracker : trackers) {
                            tracker.stop(/* preemptive */true);
                        }
                    }
                }
            }
        } finally {
            LockUtil.unlockAfterRead(raceTrackersByRegattaLock);
        }
        LockUtil.lockForWrite(regattaTrackingCacheLock);
        try {
            regattaTrackingCache.clear();
        } finally {
            LockUtil.unlockAfterWrite(regattaTrackingCacheLock);
        }
        LockUtil.lockForWrite(raceTrackersByRegattaLock);
        try {
            raceTrackersByRegatta.clear();
        } finally {
            LockUtil.unlockAfterWrite(raceTrackersByRegattaLock);
        }
        LockUtil.lockForWrite(leaderboardGroupsByNameLock);
        try {
            leaderboardGroupsByName.clear();
            leaderboardGroupsByID.clear();
        } finally {
            LockUtil.unlockAfterWrite(leaderboardGroupsByNameLock);
        }
        LockUtil.lockForWrite(leaderboardsByNameLock);
        try {
            for (final Leaderboard leaderboardToClear : leaderboardsByName.values()) {
                removeMBeanForLeaderboard(leaderboardToClear);
            }
            leaderboardsByName.clear();
            scoreCorrectionListenersByLeaderboard.clear();
        } finally {
            LockUtil.unlockAfterWrite(leaderboardsByNameLock);
        }
        connectivityParametersByRace.clear();
        eventsById.clear();
        mediaLibrary.clear();
        raceManagerDeviceConfigurationsById.clear();
        raceManagerDeviceConfigurationsByName.clear();
        competitorAndBoatStore.clearCompetitors();
        remoteSailingServerSet.clear();
        if (notificationService != null) {
            notificationService.stop();
            notificationService = new EmptySailingNotificationService();
        }
        anniversaryRaceDeterminator.clearAndStop();
        this.remoteSailingServerSet.setRetrieveRemoteRaceResult(false);
        this.trackedRegattaListener.removeListener(raceChangeObserverForAnniversaryDetection);
        raceChangeObserverForAnniversaryDetection.stop();
    }

    // Used for TESTING only
    @Override
    public Event addEvent(String eventName, String eventDescription, TimePoint startDate, TimePoint endDate,
            String venue, boolean isPublic, UUID id) {
        Event result = createEventWithoutReplication(eventName, eventDescription, startDate, endDate, venue, isPublic,
                id, /* officialWebsiteURL */null, /* baseURL */null,
                /* sailorsInfoWebsiteURLAsString */null, /* images */Collections.<ImageDescriptor> emptyList(), /* videos */Collections.<VideoDescriptor> emptyList());
        replicate(new CreateEvent(eventName, eventDescription, startDate, endDate, venue, isPublic, id,
                /* officialWebsiteURLAsString */null, /*baseURL*/null,
                /* sailorsInfoWebsiteURLAsString */null, /* images */Collections.<ImageDescriptor> emptyList(),
                /* videos */Collections.<VideoDescriptor> emptyList(), /* leaderboardGroupIds */ Collections.<UUID> emptyList()));
        return result;
    }

    @Override
    public void addEventWithoutReplication(Event event) {
        addEvent(event);
    }

    @Override
    public Event createEventWithoutReplication(String eventName, String eventDescription, TimePoint startDate,
            TimePoint endDate, String venue, boolean isPublic, UUID id, URL officialWebsiteURL, URL baseURL,
            Map<Locale, URL> sailorsInfoWebsiteURLs, Iterable<ImageDescriptor> images, Iterable<VideoDescriptor> videos) {
        Event result = new EventImpl(eventName, startDate, endDate, venue, isPublic, id);
        addEvent(result);
        result.setDescription(eventDescription);
        result.setOfficialWebsiteURL(officialWebsiteURL);
        result.setBaseURL(baseURL);
        result.setSailorsInfoWebsiteURLs(sailorsInfoWebsiteURLs);
        result.setImages(images);
        result.setVideos(videos);
        return result;
    }

    private void addEvent(Event result) {
        if (eventsById.containsKey(result.getId())) {
            throw new IllegalArgumentException("Event with ID " + result.getId()
                    + " already exists which is pretty surprising...");
        }
        eventsById.put(result.getId(), result);
        mongoObjectFactory.storeEvent(result);
    }

    @Override
    public void updateEvent(UUID id, String eventName, String eventDescription, TimePoint startDate, TimePoint endDate,
            String venueName, boolean isPublic, Iterable<UUID> leaderboardGroupIds, URL officialWebsiteURL, URL baseURL,
            Map<Locale, URL> sailorsInfoWebsiteURLs, Iterable<ImageDescriptor> images, Iterable<VideoDescriptor> videos,
            Iterable<String> windFinderReviewedSpotCollectionIds) {
        final Event event = eventsById.get(id);
        if (event == null) {
            throw new IllegalArgumentException("Sailing event with ID " + id + " does not exist.");
        }
        event.setName(eventName);
        event.setDescription(eventDescription);
        event.setStartAndEndDate(startDate, endDate);
        event.setPublic(isPublic);
        event.getVenue().setName(venueName);
        List<LeaderboardGroup> leaderboardGroups = new ArrayList<>();
        for (UUID lgid : leaderboardGroupIds) {
            LeaderboardGroup lg = getLeaderboardGroupByID(lgid);
            if (lg != null) {
                leaderboardGroups.add(lg);
            } else {
                logger.info("Couldn't find leaderboard group with ID " + lgid + " while updating event "
                        + event.getName());
            }
        }
        event.setLeaderboardGroups(leaderboardGroups);
        event.setOfficialWebsiteURL(officialWebsiteURL);
        event.setBaseURL(baseURL);
        event.setSailorsInfoWebsiteURLs(sailorsInfoWebsiteURLs);
        event.setImages(images);
        event.setVideos(videos);
        event.setWindFinderReviewedSpotsCollection(windFinderReviewedSpotCollectionIds);
        // TODO consider use diffutils to compute diff between old and new leaderboard groups list and apply the patch
        // to keep changes minimial
        mongoObjectFactory.storeEvent(event);
    }

    @Override
    public void renameEvent(UUID id, String newName) {
        final Event toRename = eventsById.get(id);
        if (toRename == null) {
            throw new IllegalArgumentException("No sailing event with ID " + id + " found.");
        }
        toRename.setName(newName);
        mongoObjectFactory.renameEvent(id, newName);
        replicate(new RenameEvent(id, newName));
    }

    @Override
    public void removeEvent(UUID id) {
        removeEventFromEventsById(id);
        mongoObjectFactory.removeEvent(id);
    }

    protected void removeEventFromEventsById(Serializable id) {
        eventsById.remove(id);
    }

    @Override
    public Regatta getRememberedRegattaForRace(Serializable raceID) {
        return persistentRegattasForRaceIDs.get(raceID.toString());
    }

    /**
     * Persistently remembers the association of the race with its {@link RaceDefinition#getId()} to the
     * <code>regatta</code> with its {@link Regatta#getRegattaIdentifier() identifier} so that the next time
     * {@link #getRememberedRegattaForRace(RaceDefinition)} is called with <code>race</code> as argument,
     * <code>regatta</code> will be returned.
     */
    private void setRegattaForRace(Regatta regatta, RaceDefinition race) {
        setRegattaForRace(regatta, race.getId().toString());
    }

    @Override
    public void setRegattaForRace(Regatta regatta, String raceIdAsString) {
        final Regatta oldRegatta = persistentRegattasForRaceIDs.put(raceIdAsString, regatta);
        if (oldRegatta != regatta) {
            mongoObjectFactory.storeRegattaForRaceID(raceIdAsString, regatta);
        }
    }

    @Override
    public CourseArea[] addCourseAreas(UUID eventId, String[] courseAreaNames, UUID[] courseAreaIds) {
        final CourseArea[] courseAreas = addCourseAreasWithoutReplication(eventId, courseAreaIds, courseAreaNames);
        replicate(new AddCourseAreas(eventId, courseAreaNames, courseAreaIds));
        return courseAreas;
    }

    @Override
    public CourseArea[] addCourseAreasWithoutReplication(UUID eventId, UUID[] courseAreaIds, String[] courseAreaNames) {
        final CourseArea[] result = new CourseArea[courseAreaNames.length];
        for (int i=0; i<courseAreaIds.length; i++) {
            final CourseArea courseArea = getBaseDomainFactory().getOrCreateCourseArea(courseAreaIds[i], courseAreaNames[i]);
            final Event event = eventsById.get(eventId);
            if (event == null) {
                throw new IllegalArgumentException("No sailing event with ID " + eventId + " found.");
            }
            event.getVenue().addCourseArea(courseArea);
            mongoObjectFactory.storeEvent(event);
            result[i] = courseArea;
        }
        return result;
    }

    @Override
    public CourseArea[] removeCourseAreaWithoutReplication(UUID eventId, UUID[] courseAreaIds) {
        final Event event = eventsById.get(eventId);
        if (event == null) {
            throw new IllegalArgumentException("No sailing event with ID " + eventId + " found.");
        }
        final CourseArea[] courseAreasRemoved = new CourseArea[courseAreaIds.length];
        int i=0;
        for (final UUID courseAreaId : courseAreaIds) {
            final CourseArea courseArea = getBaseDomainFactory().getExistingCourseAreaById(courseAreaId);
            if (courseArea == null) {
                throw new IllegalArgumentException("No course area with ID " + courseAreaId + " found.");
            }
            courseAreasRemoved[i++] = courseArea;
            event.getVenue().removeCourseArea(courseArea);
            mongoObjectFactory.storeEvent(event);
        }
        return courseAreasRemoved;
    }

    @Override
    public void mediaTrackAdded(MediaTrack mediaTrack) {
        if (mediaTrack.dbId == null) {
            mediaTrack.dbId = mediaDB.insertMediaTrack(mediaTrack.title, mediaTrack.url, mediaTrack.startTime,
                    mediaTrack.duration, mediaTrack.mimeType, mediaTrack.assignedRaces);
        }
        mediaLibrary.addMediaTrack(mediaTrack);
        replicate(new AddMediaTrackOperation(mediaTrack));
    }

    @Override
    public void mediaTracksAdded(Iterable<MediaTrack> mediaTracks) {
        mediaLibrary.addMediaTracks(mediaTracks);
    }

    @Override
    public void mediaTrackTitleChanged(MediaTrack mediaTrack) {
        mediaDB.updateTitle(mediaTrack.dbId, mediaTrack.title);
        mediaLibrary.titleChanged(mediaTrack);
        replicate(new UpdateMediaTrackTitleOperation(mediaTrack));
    }

    @Override
    public void mediaTrackUrlChanged(MediaTrack mediaTrack) {
        mediaDB.updateUrl(mediaTrack.dbId, mediaTrack.url);
        mediaLibrary.urlChanged(mediaTrack);
        replicate(new UpdateMediaTrackUrlOperation(mediaTrack));
    }

    @Override
    public void mediaTrackStartTimeChanged(MediaTrack mediaTrack) {
        mediaDB.updateStartTime(mediaTrack.dbId, mediaTrack.startTime);
        mediaLibrary.startTimeChanged(mediaTrack);
        replicate(new UpdateMediaTrackStartTimeOperation(mediaTrack));
    }

    @Override
    public void mediaTrackDurationChanged(MediaTrack mediaTrack) {
        mediaDB.updateDuration(mediaTrack.dbId, mediaTrack.duration);
        mediaLibrary.durationChanged(mediaTrack);
        replicate(new UpdateMediaTrackDurationOperation(mediaTrack));
    }

    @Override
    public void mediaTrackAssignedRacesChanged(MediaTrack mediaTrack) {
        mediaDB.updateRace(mediaTrack.dbId, mediaTrack.assignedRaces);
        mediaLibrary.assignedRacesChanged(mediaTrack);
        replicate(new UpdateMediaTrackRacesOperation(mediaTrack));

    }

    @Override
    public void mediaTrackDeleted(MediaTrack mediaTrack) {
        mediaDB.deleteMediaTrack(mediaTrack.dbId);
        mediaLibrary.deleteMediaTrack(mediaTrack);
        replicate(new RemoveMediaTrackOperation(mediaTrack));
    }

    @Override
    public void mediaTracksImported(Iterable<MediaTrack> mediaTracksToImport, MasterDataImportObjectCreationCountImpl creationCount, boolean override) throws Exception {
    	Exception firstException = null;
        for (MediaTrack trackToImport : mediaTracksToImport) {
        	try {
	            MediaTrack existingTrack = mediaLibrary.lookupMediaTrack(trackToImport);
	            if (existingTrack == null) {
	                mediaDB.insertMediaTrackWithId(trackToImport.dbId, trackToImport.title, trackToImport.url,
	                        trackToImport.startTime, trackToImport.duration, trackToImport.mimeType,
	                        trackToImport.assignedRaces);
	                mediaTrackAdded(trackToImport);
	            } else if (override) {
	                // Using fine-grained update methods.
	                // Rationale: Changes on more than one track property are rare
	                // and don't justify the introduction of a new set
	                // of methods (including replication).
	                if (!Util.equalsWithNull(existingTrack.title, trackToImport.title)) {
	                    mediaTrackTitleChanged(trackToImport);
	                }
	                if (!Util.equalsWithNull(existingTrack.url, trackToImport.url)) {
	                    mediaTrackUrlChanged(trackToImport);
	                }
	                if (!Util.equalsWithNull(existingTrack.startTime, trackToImport.startTime)) {
	                    mediaTrackStartTimeChanged(trackToImport);
	                }
	                if (!Util.equalsWithNull(existingTrack.duration, trackToImport.duration)) {
	                    mediaTrackDurationChanged(trackToImport);
	                }
	                if (!Util.equalsWithNull(existingTrack.assignedRaces, trackToImport.assignedRaces)) {
	                    mediaTrackAssignedRacesChanged(trackToImport);
	                }
	            }
	            creationCount.addOneMediaTrack();
        	} catch (Exception e) {
        		logger.log(Level.SEVERE, "Problem importing media track "+trackToImport+"; continuing with other media tracks.", e);
        		if (firstException == null) {
        			firstException = e;
        		}
        	}
        }
        if (firstException != null) {
        	throw firstException;
        }
    }

    @Override
    public Iterable<MediaTrack> getMediaTracksForRace(RegattaAndRaceIdentifier regattaAndRaceIdentifier) {
        return mediaLibrary.findMediaTracksForRace(regattaAndRaceIdentifier);
    }

    @Override
    public Iterable<MediaTrack> getMediaTracksInTimeRange(RegattaAndRaceIdentifier regattaAndRaceIdentifier) {
        TrackedRace trackedRace = getExistingTrackedRace(regattaAndRaceIdentifier);
        if (trackedRace != null) {
            if (trackedRace.isLive(MillisecondsTimePoint.now())) {
                return mediaLibrary.findLiveMediaTracks();
            } else {
                TimePoint raceStart = trackedRace.getStartOfRace() == null ? trackedRace.getStartOfTracking()
                        : trackedRace.getStartOfRace();
                TimePoint raceEnd = trackedRace.getEndOfRace() == null ? trackedRace.getEndOfTracking() : trackedRace
                        .getEndOfRace();
                return mediaLibrary.findMediaTracksInTimeRange(raceStart, raceEnd);
            }
        } else {
            return Collections.emptyList();
        }
    }

    @Override
    public Iterable<MediaTrack> getAllMediaTracks() {
        return mediaLibrary.allTracks();
    }

    @Override
    public Iterable<URL> getResultImportUrls(String resultProviderName) throws UnauthorizedException {
        Optional<ResultUrlProvider> resultUrlProvider = getUrlBasedScoreCorrectionProvider(resultProviderName);
        Optional<ResultUrlRegistry> resultUrlRegistry = getResultUrlRegistry();
        if (resultUrlProvider.isPresent() && resultUrlRegistry.isPresent()) {
            return resultUrlRegistry.get().getReadableResultUrls(resultUrlProvider.get().getName());
        }
        return null;
    }

    @Override
    public void removeResultImportURLs(String resultProviderName, Set<URL> toRemove)
            throws UnauthorizedException, Exception {
        getUrlBasedScoreCorrectionProvider(resultProviderName).ifPresent(resultUrlProvider -> {
            getResultUrlRegistry().ifPresent(resultUrlRegistry -> {
                for (URL urlToRemove : toRemove) {
                    getSecurityService().checkPermissionAndDeleteOwnershipForObjectRemoval(
                            SecuredDomainType.RESULT_IMPORT_URL.getQualifiedObjectIdentifier(
                                    new TypeRelativeObjectIdentifier(resultUrlProvider.getName(),
                                            urlToRemove.toString())),
                            () -> resultUrlRegistry.unregisterResultUrl(resultProviderName, urlToRemove));
                }
            });
        });
    }

    @Override
    public void addResultImportUrl(String resultProviderName, URL url) throws UnauthorizedException, Exception {
        getUrlBasedScoreCorrectionProvider(resultProviderName).ifPresent(resultUrlProvider -> {
            getResultUrlRegistry().ifPresent(resultUrlRegistry -> {
                getSecurityService().setOwnershipCheckPermissionForObjectCreationAndRevertOnError(
                        SecuredDomainType.RESULT_IMPORT_URL,
                        new TypeRelativeObjectIdentifier(resultUrlProvider.getName(), url.toString()), url.toString(),
                        () -> resultUrlRegistry.registerResultUrl(resultProviderName, url));
            });
        });
    }

    private Optional<ResultUrlRegistry> getResultUrlRegistry() {
        if (resultUrlRegistryServiceTracker == null) {
            return Optional.empty();
        }
        return Optional.ofNullable(resultUrlRegistryServiceTracker.getService());
    }

    @Override
    public Optional<ResultUrlProvider> getUrlBasedScoreCorrectionProvider(String resultProviderName) {
        for (ResultUrlProvider resultUrlProvider : getAllUrlBasedScoreCorrectionProviders()) {
            if (resultUrlProvider.getName().equals(resultProviderName)) {
                return Optional.of(resultUrlProvider);
            }
        }
        return Optional.empty();
    }

    private Iterable<ResultUrlProvider> getAllUrlBasedScoreCorrectionProviders() {
        final Set<ResultUrlProvider> result = new HashSet<>();
        for (ScoreCorrectionProvider scp : getAllScoreCorrectionProviders()) {
            if (scp instanceof ResultUrlProvider) {
                result.add((ResultUrlProvider) scp);
            }
        }
        for (CompetitorProvider cp : getAllCompetitorProviders()) {
            if (cp instanceof ResultUrlProvider) {
                result.add((ResultUrlProvider) cp);
            }
        }
        return result;
    }

    @Override
    public Iterable<CompetitorProvider> getAllCompetitorProviders() {
        final CompetitorProvider[] services = competitorProviderServiceTracker.getServices(new CompetitorProvider[0]);
        List<CompetitorProvider> result = new ArrayList<>();
        if (services != null) {
            for (final CompetitorProvider service : services) {
                result.add(service);
            }
        }
        return result;
    }

    private Iterable<ScoreCorrectionProvider> getAllScoreCorrectionProviders() {
        final ScoreCorrectionProvider[] services = scoreCorrectionProviderServiceTracker
                .getServices(new ScoreCorrectionProvider[0]);
        List<ScoreCorrectionProvider> result = new ArrayList<ScoreCorrectionProvider>();
        if (services != null) {
            for (final ScoreCorrectionProvider service : services) {
                result.add(service);
            }
        }
        return result;
    }

    public String toString() {
        return "RacingEventService: " + this.hashCode() + " Build: " + ServerInfo.getBuildVersion();
    }

    @Override
    public void reloadRaceLog(String leaderboardName, String raceColumnName, String fleetName) {
        Leaderboard leaderboard = getLeaderboardByName(leaderboardName);
        if (leaderboard != null) {
            RaceColumn raceColumn = leaderboard.getRaceColumnByName(raceColumnName);
            if (raceColumn != null) {
                Fleet fleetImpl = raceColumn.getFleetByName(fleetName);
                RaceLog racelog = raceColumn.getRaceLog(fleetImpl);
                if (racelog != null) {
                    raceColumn.reloadRaceLog(fleetImpl);
                    logger.info("Reloaded race log for fleet " + fleetImpl + " for race column " + raceColumn.getName()
                            + " for leaderboard " + leaderboard.getName());
                }
            }
        }
    }

    @Override
    public ConcurrentHashMap<String, Regatta> getPersistentRegattasForRaceIDs() {
        return persistentRegattasForRaceIDs;
    }

    @Override
    public WindStore getWindStore() {
        return windStore;
    }

    @Override
    public DeviceConfiguration getDeviceConfigurationById(UUID id) {
        return raceManagerDeviceConfigurationsById.get(id);
    }

    @Override
    public DeviceConfiguration getDeviceConfigurationByName(String deviceConfigurationName) {
        return raceManagerDeviceConfigurationsByName.get(deviceConfigurationName);
    }

    @Override
    public void createOrUpdateDeviceConfiguration(DeviceConfiguration configuration) {
        raceManagerDeviceConfigurationsById.put(configuration.getId(), configuration);
        raceManagerDeviceConfigurationsByName.put(configuration.getName(), configuration);
        mongoObjectFactory.storeDeviceConfiguration(configuration);
        replicate(new CreateOrUpdateDeviceConfiguration(configuration));
    }

    @Override
    public void removeDeviceConfiguration(UUID id) {
        final DeviceConfiguration removedConfig = raceManagerDeviceConfigurationsById.remove(id);
        if (removedConfig != null) {
            raceManagerDeviceConfigurationsByName.remove(removedConfig.getName());
        }
        mongoObjectFactory.removeDeviceConfiguration(id);
        replicate(new RemoveDeviceConfiguration(id));
    }

    @Override
    public Iterable<DeviceConfiguration> getAllDeviceConfigurations() {
        return raceManagerDeviceConfigurationsById.values();
    }

    @Override
    public TimePoint setStartTimeAndProcedure(String leaderboardName, String raceColumnName, String fleetName,
            String authorName, int authorPriority, int passId, TimePoint logicalTimePoint, TimePoint startTime,
            RacingProcedureType racingProcedure, UUID courseAreaId) {
        RaceLog raceLog = getRaceLog(leaderboardName, raceColumnName, fleetName);
        Leaderboard leaderboard = getLeaderboardByName(leaderboardName);
        final TimePoint result;
        if (leaderboard instanceof HasRegattaLike && raceLog != null) {
            RaceState state = RaceStateImpl.create(/* race log resolver */ this, raceLog, new LogEventAuthorImpl(authorName, authorPriority));
            if (passId > raceLog.getCurrentPassId()) {
                state.setAdvancePass(logicalTimePoint);
            }
            state.setRacingProcedure(logicalTimePoint, racingProcedure);
            state.forceNewStartTime(logicalTimePoint, startTime, courseAreaId);
            result = state.getStartTime();
        } else {
            result = null;
        }
        return result;
    }

    @Override
    public TimePoint setEndTime(String leaderboardName, String raceColumnName, String fleetName,
            String authorName, int authorPriority, int passId, TimePoint logicalTimePoint) {
        RaceLog raceLog = getRaceLog(leaderboardName, raceColumnName, fleetName);
        Leaderboard leaderboard = getLeaderboardByName(leaderboardName);
        final TimePoint result;
        if (leaderboard instanceof HasRegattaLike && raceLog != null) {
            LogEventAuthorImpl author = new LogEventAuthorImpl(authorName, authorPriority);
            raceLog.add(new RaceLogRaceStatusEventImpl(logicalTimePoint, author, raceLog.getCurrentPassId(), RaceLogRaceStatus.FINISHED));
            result = new FinishedTimeFinder(raceLog).analyze();
        } else {
            result = null;
        }
        return result;
    }

    @Override
    public TimePoint setFinishingTime(String leaderboardName, String raceColumnName, String fleetName,
            String authorName, Integer authorPriority, int passId, MillisecondsTimePoint logicalTimePoint) {
        RaceLog raceLog = getRaceLog(leaderboardName, raceColumnName, fleetName);
        Leaderboard leaderboard = getLeaderboardByName(leaderboardName);
        final TimePoint result;
        if (leaderboard instanceof HasRegattaLike && raceLog != null) {
            LogEventAuthorImpl author = new LogEventAuthorImpl(authorName, authorPriority);
            raceLog.add(new RaceLogRaceStatusEventImpl(logicalTimePoint, author, raceLog.getCurrentPassId(), RaceLogRaceStatus.FINISHING));
            result = new FinishingTimeFinder(raceLog).analyze();
        } else {
            result = null;
        }
        return result;
    }

    public RaceLog getRaceLog(String leaderboardName, String raceColumnName, String fleetName) {
        Leaderboard leaderboard = getLeaderboardByName(leaderboardName);
        if (leaderboard != null) {
            RaceColumn raceColumn = leaderboard.getRaceColumnByName(raceColumnName);
            if (raceColumn != null) {
                Fleet fleetImpl = raceColumn.getFleetByName(fleetName);
                return raceColumn.getRaceLog(fleetImpl);
            }
        }
        return null;
    }

    public Map<Competitor, Boat> getCompetitorToBoatMappingsForRace(String leaderboardName, String raceColumnName, String fleetName) {
        Map<Competitor, Boat> result = new HashMap<>();
        Leaderboard leaderboard = getLeaderboardByName(leaderboardName);
        if (leaderboard != null) {
            RaceColumn raceColumn = leaderboard.getRaceColumnByName(raceColumnName);
            Fleet fleet = leaderboard.getFleet(fleetName);
            if (raceColumn != null && fleet != null) {
                RaceLog raceLog = raceColumn.getRaceLog(fleet);
                // take the boats first from the racelog
                if (raceLog != null) {
                    Map<Competitor, Boat> competitorAndBoatsInRacelog = new CompetitorsAndBoatsInLogAnalyzer<>(raceLog).analyze();
                    result.putAll(competitorAndBoatsInRacelog);
                }
                // now look into the tracked race for mappings of competitors without a boat
                TrackedRace trackedRace = raceColumn.getTrackedRace(fleet);
                if (trackedRace != null) {
                    Map<Competitor, Boat> competitorsAndBoatsFromRaceDef = trackedRace.getRace().getCompetitorsAndTheirBoats();
                    for (Competitor competitor: competitorsAndBoatsFromRaceDef.keySet()) {
                        if (!result.containsKey(competitor)) {
                            result.put(competitor, competitorsAndBoatsFromRaceDef.get(competitor));
                        }
                    }
                }
            }
        }
        return result;
    }



    @Override
    public com.sap.sse.common.Util.Triple<TimePoint, Integer, RacingProcedureType> getStartTimeAndProcedure(
            String leaderboardName, String raceColumnName, String fleetName) {
        RaceLog raceLog = getRaceLog(leaderboardName, raceColumnName, fleetName);
        Leaderboard leaderboard = getLeaderboardByName(leaderboardName);
        final Triple<TimePoint, Integer, RacingProcedureType> result;
        if (leaderboard instanceof HasRegattaLike && raceLog != null) {
            ReadonlyRaceState state = ReadonlyRaceStateImpl.getOrCreate(/* race log resolver */ this, raceLog);
            result = new com.sap.sse.common.Util.Triple<TimePoint, Integer, RacingProcedureType>(state.getStartTime(),
                raceLog.getCurrentPassId(), state.getRacingProcedure().getType());
        } else {
            result = null;
        }
        return result;
    }

    @Override
    public com.sap.sse.common.Util.Triple<TimePoint, TimePoint, Integer> getFinishingAndFinishTime(
            String leaderboardName, String raceColumnName, String fleetName) {
        RaceLog raceLog = getRaceLog(leaderboardName, raceColumnName, fleetName);
        Leaderboard leaderboard = getLeaderboardByName(leaderboardName);
        final Triple<TimePoint, TimePoint, Integer> result;
        if (leaderboard instanceof HasRegattaLike && raceLog != null) {
            ReadonlyRaceState state = ReadonlyRaceStateImpl.getOrCreate(/* race log resolver */ this, raceLog);
            result = new com.sap.sse.common.Util.Triple<>(state.getFinishingTime(), state.getFinishedTime(),
                raceLog.getCurrentPassId());
        } else {
            result = null;
        }
        return result;
    }

    private Iterable<WindTrackerFactory> getWindTrackerFactories() {
        final Set<WindTrackerFactory> result;
        if (bundleContext == null) { // the non-OSGi case
            result = Collections.singleton((WindTrackerFactory) ExpeditionTrackerFactory.getInstance());
        } else {
            ServiceTracker<WindTrackerFactory, WindTrackerFactory> tracker = new ServiceTracker<>(
                    bundleContext, WindTrackerFactory.class, null);
            tracker.open();
            result = new HashSet<>();
            for (WindTrackerFactory factory : tracker.getServices(new WindTrackerFactory[0])) {
                result.add(factory);
            }
            tracker.close();
        }
        return result;
    }

    @Override
    public void addOrReplaceExpeditionDeviceConfiguration(UUID deviceConfigurationId, String name, Integer expeditionBoatId) {
        ServiceTracker<ExpeditionTrackerFactory, ExpeditionTrackerFactory> tracker = new ServiceTracker<>(
                bundleContext, ExpeditionTrackerFactory.class, null);
        tracker.open();
        final ExpeditionTrackerFactory expeditionTrackerFactory = tracker.getService();
        if (expeditionTrackerFactory != null) {
            expeditionTrackerFactory.addOrReplaceDeviceConfiguration(new ExpeditionDeviceConfiguration(name, deviceConfigurationId, expeditionBoatId));
        } else {
            logger.severe("Addition or update of Expedition device configuration "+deviceConfigurationId+" was requested, "+
                    "but no Expedition connector was found. Request not fulfilled.");
        }
        tracker.close();
    }

    @Override
    public void removeExpeditionDeviceConfiguration(UUID deviceUuid) {
        ServiceTracker<ExpeditionTrackerFactory, ExpeditionTrackerFactory> tracker = new ServiceTracker<>(
                bundleContext, ExpeditionTrackerFactory.class, null);
        tracker.open();
        final ExpeditionTrackerFactory expeditionTrackerFactory = tracker.getService();
        if (expeditionTrackerFactory != null) {
            expeditionTrackerFactory.removeDeviceConfiguration(deviceUuid);
        } else {
            logger.severe("Addition or update of Expedition device configuration "+deviceUuid+" was requested, "+
                    "but no Expedition connector was found. Request not fulfilled.");
        }
        tracker.close();
    }

    @Override
    public SensorFixStore getSensorFixStore() {
        return sensorFixStore;
    }

    @Override
    public RaceTracker getRaceTrackerById(Object id) {
        return raceTrackersByID.get(id);
    }

    @Override
    public AbstractLogEventAuthor getServerAuthor() {
        Subject subject = null;
        try {
            subject = SecurityUtils.getSubject();
        } catch (Exception e) {
            logger.info("Couldn't access security manager's subject; using default server author: "+e.getMessage());
        }
        final AbstractLogEventAuthor result;
        if (subject != null && subject.getPrincipal() != null) {
            result = new LogEventAuthorImpl(subject.getPrincipal().toString(), /* priority */ 0);
        } else {
            result = raceLogEventAuthorForServer;
        }
        return result;
    }

    @Override
    public CompetitorAndBoatStore getCompetitorAndBoatStore() {
        return competitorAndBoatStore;
    }

    @Override
    public TypeBasedServiceFinderFactory getTypeBasedServiceFinderFactory() {
        return serviceFinderFactory;
    }

    @Override
    public DataImportLockWithProgress getDataImportLock() {
        return dataImportLock;
    }

    @Override
    public DataImportProgress createOrUpdateDataImportProgressWithReplication(UUID importOperationId,
            double overallProgressPct, DataImportSubProgress subProgress, double subProgressPct) {
        // Create/Update locally
        DataImportProgress progress = createOrUpdateDataImportProgressWithoutReplication(importOperationId,
                overallProgressPct, subProgress, subProgressPct);
        // Create/Update on replicas
        replicate(new CreateOrUpdateDataImportProgress(importOperationId, overallProgressPct, subProgress,
                subProgressPct));
        return progress;
    }

    @Override
    public DataImportProgress createOrUpdateDataImportProgressWithoutReplication(UUID importOperationId,
            double overallProgressPct, DataImportSubProgress subProgress, double subProgressPct) {
        DataImportProgress progress = dataImportLock.getProgress(importOperationId);
        boolean newObject = false;
        if (progress == null) {
            progress = new DataImportProgressImpl(importOperationId);
            newObject = true;
        }
        progress.setOverAllProgressPct(overallProgressPct);
        progress.setCurrentSubProgress(subProgress);
        progress.setCurrentSubProgressPct(subProgressPct);
        if (newObject) {
            dataImportLock.addProgress(importOperationId, progress);
        }
        return progress;
    }

    @Override
    public void setDataImportFailedWithoutReplication(UUID importOperationId, String errorMessage) {
        DataImportProgress progress = dataImportLock.getProgress(importOperationId);
        if (progress != null) {
            progress.setFailed();
            progress.setErrorMessage(errorMessage);
        }
    }

    @Override
    public void setDataImportFailedWithReplication(UUID importOperationId, String errorMessage) {
        setDataImportFailedWithoutReplication(importOperationId, errorMessage);
        replicate(new DataImportFailed(importOperationId, errorMessage));
    }

    @Override
    public void setDataImportDeleteProgressFromMapTimerWithReplication(UUID importOperationId) {
        setDataImportDeleteProgressFromMapTimerWithoutReplication(importOperationId);
        replicate(new SetDataImportDeleteProgressFromMapTimer(importOperationId));
    }

    @Override
    public void setDataImportDeleteProgressFromMapTimerWithoutReplication(UUID importOperationId) {
        dataImportLock.setDeleteFromMapTimer(importOperationId);
    }

    @Override
    public Result<LeaderboardSearchResult> search(KeywordQueryWithOptionalEventQualification query) {
        long start = System.currentTimeMillis();
        logger.info("Searching local server for " + query);
        Result<LeaderboardSearchResult> result = new RegattaByKeywordSearchService().search(this, query);
        logger.fine("Search for " + query + " took " + (System.currentTimeMillis() - start) + "ms");
        return result;
    }

    @Override
    public Result<LeaderboardSearchResultBase> searchRemotely(String remoteServerReferenceName, KeywordQueryWithOptionalEventQualification query) {
        long start = System.currentTimeMillis();
        ResultImpl<LeaderboardSearchResultBase> result = null;
        RemoteSailingServerReference remoteRef = remoteSailingServerSet
                .getServerReferenceByName(remoteServerReferenceName);
        if (remoteRef == null) {
            result = null;
        } else {
            BufferedReader bufferedReader = null;
            try {
                try {
                    final String basePath = "/sailingserver/api/v1/search";
                    boolean include = remoteRef.isInclude();
                    final Set<UUID> selectedEventIds = remoteRef.getSelectedEventIds();
                    final StringBuilder eventsEndpointName = new StringBuilder(basePath);
                    eventsEndpointName.append("?q=").append(URLEncoder.encode(query.toString(), "UTF-8"));
                    eventsEndpointName.append("&include=").append(include);
                    if (selectedEventIds != null) {
                        for (final UUID selectedEventId : selectedEventIds) {
                            eventsEndpointName.append("&eventId=").append(selectedEventId.toString());
                        }
                    }
                    final URL eventsURL = new URL(remoteRef.getURL(), eventsEndpointName.toString());
                    logger.info("Searching remote server " + remoteRef + " for " + query);
                    URLConnection urlConnection = HttpUrlConnectionHelper.redirectConnection(eventsURL);
                    bufferedReader = new BufferedReader(new InputStreamReader(urlConnection.getInputStream(), "UTF-8"));
                    JSONParser parser = new JSONParser();
                    Object eventsAsObject = parser.parse(bufferedReader);
                    final LeaderboardGroupBaseJsonDeserializer leaderboardGroupBaseJsonDeserializer = new LeaderboardGroupBaseJsonDeserializer();
                    LeaderboardSearchResultBaseJsonDeserializer deserializer = new LeaderboardSearchResultBaseJsonDeserializer(
                            new EventBaseJsonDeserializer(
                                    new VenueJsonDeserializer(new CourseAreaJsonDeserializer(DomainFactory.INSTANCE)),
                                    leaderboardGroupBaseJsonDeserializer, new TrackingConnectorInfoJsonDeserializer()),
                            leaderboardGroupBaseJsonDeserializer);
                    result = new ResultImpl<LeaderboardSearchResultBase>(query,
                            new LeaderboardSearchResultBaseRanker<LeaderboardSearchResultBase>());
                    JSONArray hitsAsJsonArray = (JSONArray) eventsAsObject;
                    for (Object hitAsObject : hitsAsJsonArray) {
                        JSONObject hitAsJson = (JSONObject) hitAsObject;
                        LeaderboardSearchResultBase hit = deserializer.deserialize(hitAsJson);
                        result.addHit(hit);
                    }
                } finally {
                    if (bufferedReader != null) {
                        bufferedReader.close();
                    }
                }
            } catch (IOException | ParseException e) {
                logger.log(Level.INFO,
                        "Exception trying to fetch events from remote server " + remoteRef + ": " + e.getMessage(), e);
            }
        }
        logger.fine("Remote search on " + remoteRef + " for " + query + " took " + (System.currentTimeMillis() - start)
                + "ms");
        return result;
    }

    @Override
    public void stoppedReplicatingFrom(ReplicationMasterDescriptor master) {
        super.stoppedReplicatingFrom(master);
        anniversaryRaceDeterminator.start();
        this.remoteSailingServerSet.setRetrieveRemoteRaceResult(true);
    }

    @Override
    public FileStorageManagementService getFileStorageManagementService() {
        ServiceReference<FileStorageManagementService> ref = bundleContext
                .getServiceReference(FileStorageManagementService.class);
        if (ref == null) {
            logger.warning("No file storage management service registered");
            return null;
        }
        return bundleContext.getService(ref);
    }

    public void setPolarDataService(PolarDataService service) {
        if (this.polarDataService == null && service != null) {
            polarDataService = service;
            polarDataService.registerDomainFactory(baseDomainFactory);
            setPolarDataServiceOnAllTrackedRaces(service);
        }
    }

    public void setWindEstimationFactoryService(WindEstimationFactoryService service) {
        if (windEstimationFactoryService != null || service != null) {
            windEstimationFactoryService = service;
            setWindEstimationOnAllTrackedRaces(service);
        }
    }

    private void setWindEstimationOnAllTrackedRaces(WindEstimationFactoryService service) {
        Iterable<Regatta> allRegattas = getAllRegattas();
        for (Regatta regatta : allRegattas) {
            DynamicTrackedRegatta trackedRegatta = getTrackedRegatta(regatta);
            if (trackedRegatta != null) {
                trackedRegatta.lockTrackedRacesForRead();
                try {
                    Iterable<DynamicTrackedRace> trackedRaces = trackedRegatta.getTrackedRaces();
                    for (TrackedRace trackedRace : trackedRaces) {
                        trackedRace.setWindEstimation(
                                service == null ? null : service.createIncrementalWindEstimationTrack(trackedRace));
                    }
                } catch (Throwable e) {
                    logger.log(Level.SEVERE, "Error reconstructing the wind estimation models for tracked races", e);
                } finally {
                    trackedRegatta.unlockTrackedRacesAfterRead();
                }
            }
        }
    }

    private void setPolarDataServiceOnAllTrackedRaces(PolarDataService service) {
        Iterable<Regatta> allRegattas = getAllRegattas();
        for (Regatta regatta : allRegattas) {
            DynamicTrackedRegatta trackedRegatta = getTrackedRegatta(regatta);
            if (trackedRegatta != null) {
                trackedRegatta.lockTrackedRacesForRead();
                try {
                    Iterable<DynamicTrackedRace> trackedRaces = trackedRegatta.getTrackedRaces();
                    for (TrackedRace trackedRace : trackedRaces) {
                        trackedRace.setPolarDataService(service);
                        if (service != null) {
                            service.insertExistingFixes(trackedRace);
                        }
                    }
                } catch (Throwable e) {
                    logger.log(Level.SEVERE, "Error reconstructing the polars for tracked races", e);
                } finally {
                    trackedRegatta.unlockTrackedRacesAfterRead();
                }
            }
        }
    }

    public void unsetPolarDataService(PolarDataService service) {
        if (polarDataService == service) {
            polarDataService = null;
            setPolarDataServiceOnAllTrackedRaces(null);
        }
    }

    /**
     * A {@link SimpleRaceLogIdentifier} in particular has a {@link SimpleRaceLogIdentifier#getRegattaLikeParentName()}
     * which identifies either a regatta by name or a flexible leaderboard by name. Here is why this can luckily be
     * resolved unanimously: A regatta leaderboard always uses as its name the regatta name (see
     * {@link RegattaImpl#getName()}). Trying to {@link RegattaLeaderboardImpl#setName(String) set} the regatta leaderboard's
     * name can only update its {@link Leaderboard#getDisplayName() display name}. Therefore, regatta leaderboards are always
     * keyed in {@link #leaderboardsByName} by their regatta's name. Thus, no flexible leaderboard can have a regatta's name
     * as its name, and therefore leaderboard names <em>and</em> regatta names are unitedly unique.
     */
    @Override
    public RaceLog resolve(SimpleRaceLogIdentifier identifier) {
        return resolveFromSimpleRaceLogIdentifier(identifier, (raceColumn, fleet)->raceColumn.getRaceLog(fleet));
    }

    private <T> T resolveFromSimpleRaceLogIdentifier(SimpleRaceLogIdentifier identifier, BiFunction<RaceColumn, Fleet, T> innerResolver) {
        final T result;
        final RaceColumn raceColumn = getRaceColumn(identifier);
        if (raceColumn != null) {
            final Fleet fleet = raceColumn.getFleetByName(identifier.getFleetName());
            if (fleet != null) {
                result = innerResolver.apply(raceColumn, fleet);
            } else {
                result = null;
            }
        } else {
            result = null;
        }
        return result;
    }

    @Override
    public TrackedRace resolveTrackedRace(SimpleRaceLogIdentifier identifier) {
        return resolveFromSimpleRaceLogIdentifier(identifier, (raceColumn, fleet)->raceColumn.getTrackedRace(fleet));
    }

    private RaceColumn getRaceColumn(SimpleRaceLogIdentifier identifier) {
        final IsRegattaLike regattaLike;
        final RaceColumn raceColumn;
        final Regatta regatta = regattasByName.get(identifier.getRegattaLikeParentName());
        if (regatta != null) {
            regattaLike = regatta;
        } else {
            final Leaderboard leaderboard = leaderboardsByName.get(identifier.getRegattaLikeParentName());
            if (leaderboard != null && leaderboard instanceof FlexibleLeaderboard) {
                regattaLike = (FlexibleLeaderboard) leaderboard;
            } else {
                regattaLike = null;
            }
        }
        if (regattaLike != null) {
            raceColumn = regattaLike.getRaceColumnByName(identifier.getRaceColumnName());
                } else {
            raceColumn = null;
                }
        return raceColumn;
    }

    @Override
    public void getRaceTrackerByRegattaAndRaceIdentifier(RegattaAndRaceIdentifier raceIdentifier, Consumer<RaceTracker> callback) {
        final Regatta regatta;
        LockUtil.lockForRead(regattasByNameLock);
        try {
            regatta = regattasByName.get(raceIdentifier.getRegattaName());
        } finally {
            LockUtil.unlockAfterRead(regattasByNameLock);
        }
        if (regatta != null) {
            // it's important to obtain the read lock here to make sure that while deciding which callbacks to invoke
            // and which callbacks to enqueue no concurrent insertions take place which could lead to trackers ending
            // up not invoking their callback. See the write-locking in addRace(...).
            LockUtil.lockForRead(raceTrackersByRegattaLock);
            try {
                final Set<RaceTracker> raceTrackersForRegatta = raceTrackersByRegatta.get(regatta);
                if (raceTrackersForRegatta != null) {
                    for (RaceTracker raceTracker : raceTrackersForRegatta) {
                        if (Util.equalsWithNull(raceTracker.getRaceIdentifier(), raceIdentifier)) {
                            callback.accept(raceTracker);
                            return;
                        }
                    }
                }
                // race tracker not found; register callback
                Util.addToValueSet(getRaceTrackerCallbacks(), raceIdentifier, callback);
            } finally {
                LockUtil.unlockAfterRead(raceTrackersByRegattaLock);
            }
        }
    }

    private ConcurrentHashMap<RegattaAndRaceIdentifier, Set<Consumer<RaceTracker>>> getRaceTrackerCallbacks() {
        if (raceTrackerCallbacks == null) {
            synchronized (this) {
                if (raceTrackerCallbacks == null) {
                    raceTrackerCallbacks = new ConcurrentHashMap<>();
                }
            }
        }
        return raceTrackerCallbacks;
    }

    private void notifyListenersForNewRaceTracker(RaceTracker tracker) {
        final RaceIdentifier raceIdentifier = tracker.getRaceIdentifier();
        if (raceIdentifier != null) {
            Set<Consumer<RaceTracker>> callbacks = getRaceTrackerCallbacks().remove(raceIdentifier);
            if (callbacks != null) {
                callbacks.forEach((callback) -> callback.accept(tracker));
            }
        }
    }

    @Override
    public long getNumberOfTrackedRacesToRestore() {
        return numberOfTrackedRacesToRestore;
    }

    @Override
    public int getNumberOfTrackedRacesRestored() {
        return numberOfTrackedRacesRestored.get();
    }

    @Override
    public Map<Integer, Statistics> getLocalStatisticsByYear() {
        final Map<Integer, StatisticsCalculator> calculators = new HashMap<>();
        getAllEvents().forEach((event) -> {
            if (getSecurityService().hasCurrentUserReadPermission(event)) {
                final Integer eventYear = EventUtil.getYearOfEvent(event);
                // The year may be null if the event has no start date set
                // In this case the event is ignored for the yearly
                if (eventYear != null) {
                    final StatisticsCalculator calculator;
                    if (calculators.containsKey(eventYear)) {
                        calculator = calculators.get(eventYear);
                    } else {
                        calculator = new StatisticsCalculator(trackedRaceStatisticsCache);
                        calculators.put(eventYear, calculator);
                    }
                    event.getLeaderboardGroups().forEach((lg) -> {
                        if (getSecurityService().hasCurrentUserReadPermission(lg)) {
                            for (Leaderboard t : lg.getLeaderboards()) {
                                if (t instanceof RegattaLeaderboard) {
                                    if (!getSecurityService()
                                            .hasCurrentUserReadPermission(((RegattaLeaderboard) t).getRegatta())) {
                                        continue;
                                    }
                                }
                                if (getSecurityService().hasCurrentUserReadPermission(t)) {
                                    calculator.addLeaderboard(t);
                                }
                            }
                        }
                    });
                }
            }
        });
        Map<Integer, Statistics> result = new HashMap<>();
        calculators.forEach((year, calculator) -> {
            result.put(year, calculator.getStatistics());
        });
        return result;
    }

    @Override
    public Map<Integer, Statistics> getOverallStatisticsByYear() {
        final Map<Integer, StatisticsAggregator> statisticsAggregators = new HashMap<>();
        final BiConsumer<Integer, Statistics> statisticsConsumer = (year, statistics) -> {
            final StatisticsAggregator statisticsAggregator;
            if (statisticsAggregators.containsKey(year)) {
                statisticsAggregator = statisticsAggregators.get(year);
            } else {
                statisticsAggregator = new StatisticsAggregator();
                statisticsAggregators.put(year, statisticsAggregator);
            }
            statisticsAggregator.addStatistics(statistics);
        };

        Map<Integer, Statistics> localStatistics = getLocalStatisticsByYear();
        localStatistics.forEach(statisticsConsumer);

        Map<RemoteSailingServerReference, Pair<Map<Integer, Statistics>, Exception>> remoteStatistics = remoteSailingServerSet
                .getCachedStatisticsForRemoteSailingServers();
        remoteStatistics.forEach((ref, statisticsOrError) -> {
            Map<Integer, Statistics> remoteStatisticsOrNull = statisticsOrError.getA();
            if (remoteStatisticsOrNull != null) {
                remoteStatisticsOrNull.forEach(statisticsConsumer);
            }
        });

        final Map<Integer, Statistics> result = new HashMap<>();
        statisticsAggregators.forEach((year, aggregator) -> result.put(year, aggregator.getStatistics()));
        return result;
    }

    @Override
    public Map<RegattaAndRaceIdentifier, Set<SimpleRaceInfo>> getRemoteRaceList(Predicate<UUID> eventListFilter) {
        Map<RegattaAndRaceIdentifier, Set<SimpleRaceInfo>> store = new HashMap<>();
        for (Entry<RemoteSailingServerReference, Pair<Iterable<SimpleRaceInfo>, Exception>> remoteServerRaces : remoteSailingServerSet
                .getCachedRaceList().entrySet()) {
            if (remoteServerRaces.getValue().getB() != null) {
                throw new RuntimeException("Some remoteserver did not respond " + remoteServerRaces.getKey());
            }
            stream(remoteServerRaces.getValue().getA())
                .filter(race->eventListFilter.test(race.getEventID()))
                .forEach(race->{
                    Util.addToValueSet(store, race.getIdentifier(), race);
                });
        }
        return store;
    }

    private static <T> Stream<T> stream(Iterable<T> iterable) {
        return StreamSupport.stream(iterable.spliterator(), false);
    }

    @Override
    public Map<RegattaAndRaceIdentifier, Set<SimpleRaceInfo>> getLocalRaceList(Predicate<UUID> eventListFilter) {
        Map<RegattaAndRaceIdentifier, Set<SimpleRaceInfo>> store = new HashMap<>();
        stream(getAllEvents())
                .filter(event->eventListFilter.test(event.getId()))
                .forEach(event -> stream(event.getLeaderboardGroups())
                        .flatMap(group -> stream(group.getLeaderboards()))
                        .flatMap(leaderBoard -> stream(leaderBoard.getRaceColumns()))
                        .flatMap(race -> stream(race.getFleets())
                                .flatMap(fleet -> Stream.of(race.getTrackedRace(fleet))))
                        .filter(trackedRace -> trackedRace != null && trackedRace.hasGPSData())
                        .forEach(trackedRace -> {
                            RegattaAndRaceIdentifier raceIdentifier = trackedRace.getRaceIdentifier();
                            final TimePoint startOfRace = trackedRace.getStartOfRace();
                            if (startOfRace != null) {
                                Util.addToValueSet(store, raceIdentifier, new SimpleRaceInfo(raceIdentifier, startOfRace,
                                /* remoteURL */ null, event.getId()));
                    }
                }));
        return store;
    }

    @Override
    public DetailedRaceInfo getFullDetailsForRaceLocal(RegattaAndRaceIdentifier raceIdentifier) {
        DetailedRaceInfo bestMatch = null;
        boolean matchesName = false;
        boolean matchesCourseArea = false;
        // A perfect match with a leaderboard name matching the regatta name, and an event that has a course area also specified
        // by the leaderboard can be found in O(n) with n being the number of events, by scanning the events for one with a matching
        // course area. The leaderboard can be found in O(1).
        // Only if this lookup/search does not provide perfect match, we will have to start searching in all leaderboards because
        // there could be a FlexibleLeaderboard with a name different from the regatta name that has a matching course area.
        // So, first try to identify the leaderboard by the regatta name; if found, we already have a name match there. We then
        // only need to find an event that contains the leaderboard through any leaderboard group
        final Leaderboard leaderboardByRegattaName = getLeaderboardByName(raceIdentifier.getRegattaName());
        if (leaderboardByRegattaName != null) {
            final TrackedRace trackedRace = Util.first(Util.filter(leaderboardByRegattaName.getTrackedRaces(), tr->tr.getRaceIdentifier().equals(raceIdentifier)));
            if (trackedRace != null && leaderboardByRegattaName != null && !Util.isEmpty(leaderboardByRegattaName.getCourseAreas())) {
                final Event eventMatchingAtLeastOneCourseArea = findEventContainingLeaderboardAndMatchingAtLeastOneCourseArea(leaderboardByRegattaName);
                if (eventMatchingAtLeastOneCourseArea != null) {
                    // that's the best match
                    bestMatch = new DetailedRaceInfo(raceIdentifier, leaderboardByRegattaName.getName(),
                            leaderboardByRegattaName.getDisplayName(), trackedRace.getStartOfRace(),
                            eventMatchingAtLeastOneCourseArea.getId(), eventMatchingAtLeastOneCourseArea.getName(),
                            EventUtil.getEventType(eventMatchingAtLeastOneCourseArea), null);
                }
            }
        }
        if (bestMatch == null) { // do the more expensive search now:
            for (Event event : this.getAllEvents()) {
                final EventType eventType = EventUtil.getEventType(event);
                for (LeaderboardGroup group : event.getLeaderboardGroups()) {
                    for (Leaderboard leaderboard : group.getLeaderboards()) {
                        for (RaceColumn race : leaderboard.getRaceColumns()) {
                            for (Fleet fleet : race.getFleets()) {
                                TrackedRace trackedRace = race.getTrackedRace(fleet);
                                if (trackedRace != null) {
                                    RegattaAndRaceIdentifier trackedRaceIdentifier = trackedRace.getRaceIdentifier();
                                    // check if the race matches the RegattaAndRaceIdentifier and has a valid start time
                                    if (trackedRaceIdentifier.equals(raceIdentifier) && trackedRace.getStartOfRace() != null) {
                                        boolean leaderboardLinkedToEventThroughCourseArea = Util.containsAny(event.getVenue().getCourseAreas(), leaderboard.getCourseAreas());
                                        boolean nameOfRegattaAndLeaderboardMatch = leaderboard.getName().equals(trackedRaceIdentifier.getRegattaName());
                                        // check if the match is a better match than bestMatch -> we keep the previous match otherwise;
                                        // "better" means that we either have no match at all, or
                                        // the new match now matches the event's course area (regardless whether the previous best match has a matching leaderboard name), or
                                        // the new match now matches the leaderboard name while not "getting worse" regarding a previous course area match.
                                        // In other words, we will prefer a course area match with a leaderboard name mismatch over a match that has
                                        // no course area match but a matching leaderboard name.
                                        if (bestMatch == null
                                                || (leaderboardLinkedToEventThroughCourseArea && !matchesCourseArea)
                                                || (leaderboardLinkedToEventThroughCourseArea == matchesCourseArea
                                                        && nameOfRegattaAndLeaderboardMatch && !matchesName)) {
                                            bestMatch = new DetailedRaceInfo(trackedRaceIdentifier, leaderboard.getName(),
                                                    leaderboard.getDisplayName(), trackedRace.getStartOfRace(),
                                                    event.getId(), event.getName(), eventType, null);
                                            matchesName = nameOfRegattaAndLeaderboardMatch;
                                            matchesCourseArea = leaderboardLinkedToEventThroughCourseArea;
                                            if (matchesName && matchesCourseArea) {
                                                return bestMatch; // it won't get any better than this
                                            }
                                        }
                                    }
                                }
                            }
                        }
                    }
                }
            }
        }
        return bestMatch;
    }

    @Override
    public Event findEventContainingLeaderboardAndMatchingAtLeastOneCourseArea(Leaderboard leaderboard) {
        /*
         * TODO: bug5424: The code previously contained within this method has been extracted to
         * findEventsContainingLeaderboardAndMatchingAtLeastOneCourseArea for public use. Investigate whether a more
         * precise selection of which event to choose can be made in the use cases for this method or if all events
         * found should be considered.
         */
        Set<Event> events = findEventsContainingLeaderboardAndMatchingAtLeastOneCourseArea(leaderboard, getAllEvents());
        if (!events.isEmpty()) {
            return Util.get(events, 0);
        } else {
            return null;
        }
    }

    @Override
    public Set<Event> findEventsContainingLeaderboardAndMatchingAtLeastOneCourseArea(Leaderboard leaderboard,
            Iterable<Event> events) {
        Set<Event> foundEvents = new HashSet<>();
        if (!Util.isEmpty(leaderboard.getCourseAreas())) {
            for (final Event event : events) {
                if (Util.containsAny(event.getVenue().getCourseAreas(), leaderboard.getCourseAreas())) {
                    for (final LeaderboardGroup leaderboardGroup : event.getLeaderboardGroups()) {
                        if (leaderboardGroup.getIndexOf(leaderboard) >= 0) {
                            foundEvents.add(event);
                        }
                    }
                }
            }
        }
        return foundEvents;
    }

    @Override
    public DetailedRaceInfo getFullDetailsForRaceCascading(RegattaAndRaceIdentifier raceIdentifier) {
        DetailedRaceInfo bestMatch = getFullDetailsForRaceLocal(raceIdentifier);
        if (bestMatch == null) {
            // check for stored simpleRaceInfo from remote server
            Map<RemoteSailingServerReference, Pair<Iterable<SimpleRaceInfo>, Exception>> races = remoteSailingServerSet.getCachedRaceList();
            for (Entry<RemoteSailingServerReference, Pair<Iterable<SimpleRaceInfo>, Exception>> cachedInfo : races.entrySet()) {
                Iterable<SimpleRaceInfo> raceList = cachedInfo.getValue().getA();
                if (raceList != null) {
                    for (SimpleRaceInfo race : raceList) {
                        if (race.getIdentifier().equals(raceIdentifier)) {
                            bestMatch = remoteSailingServerSet.getDetailedInfoBlocking(race);
                            break;
                        }
                    }
                }
            }
        }
        return bestMatch;
    }

    @Override
    public Pair<Integer, AnniversaryType> getNextAnniversary() {
        return anniversaryRaceDeterminator.getNextAnniversary();
    }

    @Override
    public int getCurrentRaceCount() {
        return anniversaryRaceDeterminator.getCurrentRaceCount();
    }

    @Override
    public Map<Integer, Pair<DetailedRaceInfo, AnniversaryType>> getKnownAnniversaries() {
        return anniversaryRaceDeterminator.getKnownAnniversaries();
    }

    @Override
    public AnniversaryRaceDeterminatorImpl getAnniversaryRaceDeterminator() {
        return anniversaryRaceDeterminator;
    }

    @Override
    public PairingListTemplate createPairingListTemplate(final int flightsCount, final int groupsCount,
            final int competitorsCount, final int flightMultiplier, final int boatChangeFactor) {
        PairingListTemplate template = pairingListTemplateFactory
                .createPairingListTemplate(new PairingFrameProvider() {
                    @Override
                    public int getGroupsCount() {
                        return groupsCount;
                    }

                    @Override
                    public int getFlightsCount() {
                        return flightsCount;
                    }

                    @Override
                    public int getCompetitorsCount() {
                        return competitorsCount;
                    }
                }, flightMultiplier, boatChangeFactor);
        return template;
    }

    @Override
    public PairingList<RaceColumn, Fleet, Competitor, Boat> getPairingListFromTemplate(PairingListTemplate pairingListTemplate,
            final String leaderboardName, final Iterable<RaceColumn> selectedRaceColumns) throws PairingListCreationException {
        final Leaderboard leaderboard = getLeaderboardByName(leaderboardName);
        final List<Competitor> competitors = Util.asList(leaderboard.getAllCompetitors());
        Collections.shuffle(competitors);
        PairingList<RaceColumn, Fleet, Competitor, Boat> pairingList = pairingListTemplate
                .createPairingList(new CompetitionFormat<RaceColumn, Fleet, Competitor, Boat>() {
                    @Override
                    public Iterable<RaceColumn> getFlights() {
                        return selectedRaceColumns;
                    }

                    @Override
                    public Iterable<Competitor> getCompetitors() {
                        return competitors;
                    }

                    @Override
                    public Iterable<? extends Fleet> getGroups(RaceColumn flight) {
                        return leaderboard.getRaceColumnByName(flight.getName()).getFleets();
                    }

                    @Override
                    public int getGroupsCount() {
                        return Util.size(Util.get(leaderboard.getRaceColumns(), 0).getFleets());
                    }

                    @Override
                    public Iterable<Boat> getCompetitorAllocation() {
                        return leaderboard.getAllBoats();
                    }
                });
        return pairingList;
    }

    @Override
    public Iterable<String> getAllWindFinderReviewedSpotsCollectionIds() {
        final Set<String> result = new HashSet<>();
        for (final Event event : getAllEvents()) {
            Util.addAll(event.getWindFinderReviewedSpotsCollectionIds(), result);
        }
        return result;
    }

    @Override
    public Iterable<String> getWindFinderReviewedSpotsCollectionIdsByRegatta(RegattaIdentifier regattaIdentifier) {
        final Set<String> result = new HashSet<>();
        final Regatta regatta = getRegatta(regattaIdentifier);
        if (regatta == null) {
            throw new IllegalArgumentException("The regatta identified by "+regattaIdentifier+" was not found.");
        }
        final Leaderboard regattaLeaderboard = getLeaderboardByName(regatta.getName());
        if (regattaLeaderboard != null) {
            final Event event = findEventContainingLeaderboardAndMatchingAtLeastOneCourseArea(regattaLeaderboard);
            if (event != null) {
                Util.addAll(event.getWindFinderReviewedSpotsCollectionIds(), result);
            }
        }
        logger.info("Using WindFinder spot collections "+result+" for regatta "+regattaIdentifier);
        return result;
    }

    /**
     * Creates a new {@link CompetitorWithBoat} objects from a {@link CompetitorDescriptor}.
     *
     * @param searchTag
     *            set as the {@link Competitor#getSearchTag() searchTag} property of all new competitors
     */
    @Override
    public DynamicCompetitorWithBoat convertCompetitorDescriptorToCompetitorWithBoat(CompetitorDescriptor competitorDescriptor, String searchTag) {
        Nationality nationality = (competitorDescriptor.getCountryCode() == null
                || competitorDescriptor.getCountryCode().getThreeLetterIOCCode() == null
                || competitorDescriptor.getCountryCode().getThreeLetterIOCCode().isEmpty()) ? null
                        : getBaseDomainFactory().getOrCreateNationality(competitorDescriptor.getCountryCode().getThreeLetterIOCCode());
        Serializable competitorId = competitorDescriptor.getCompetitorId() != null ? competitorDescriptor.getCompetitorId() : UUID.randomUUID();
        Serializable boatId = competitorDescriptor.getBoatId() != null ? competitorDescriptor.getBoatId() : UUID.randomUUID();
        DynamicPerson sailor = new PersonImpl(competitorDescriptor.getName(), nationality, null, null);
        DynamicTeam team = new TeamImpl(competitorDescriptor.getName(), Collections.singleton(sailor), null);
        BoatClass boatClass = getBaseDomainFactory().getOrCreateBoatClass(competitorDescriptor.getBoatClassName());
        DynamicBoat boat = getCompetitorAndBoatStore().getOrCreateBoat(boatId, competitorDescriptor.getBoatName(), boatClass, competitorDescriptor.getSailNumber(), /* color */ null, /* storePersistently */ true);
        DynamicCompetitorWithBoat competitorWithBoat = getCompetitorAndBoatStore().getOrCreateCompetitorWithBoat(competitorId,
                competitorDescriptor.getName(), competitorDescriptor.getShortName(), /* color */ null, /* eMail */ null,
                /* flag image */ null, team, competitorDescriptor.getTimeOnTimeFactor(),
                competitorDescriptor.getTimeOnDistanceAllowancePerNauticalMile(), searchTag, boat, /* storePersistently */ true);
        return competitorWithBoat;
    }

    /**
     * This should only be used for replicable Operations that need access to the SecurityService, all others should
     * obtain the SecurityService in another way.
     */
    @Override
    public SecurityService getSecurityService() {
        try {
            return securityServiceTracker.getInitializedService(0);
        } catch (InterruptedException e) {
            logger.severe("Interrupted while waiting for security service; returning null");
            return null;
        }
    }

    @Override
    public CourseAndMarkConfigurationFactory getCourseAndMarkConfigurationFactory() {
        return courseAndMarkConfigurationFactory;
    }

    @Override
    public RaceTrackingConnectivityParameters getConnectivityParametersByRace(RaceDefinition raceDefiniton) {
        return connectivityParametersByRace.get(raceDefiniton);
    }

    @Override
    public RaceTrackingHandler getPermissionAwareRaceTrackingHandler() {
        return new PermissionAwareRaceTrackingHandler(getSecurityService());
    }

    @Override
    public TypeBasedServiceFinder<RaceTrackingConnectivityParametersHandler> getRaceTrackingConnectivityParamsServiceFinder() {
        return domainObjectFactory.getRaceTrackingConnectivityParamsServiceFinder();
    }

    @Override
    public Map<LeaderboardGroup, ? extends Iterable<Event>> importMasterData(final String urlAsString,
            final UUID[] leaderboardGroupIds, final boolean override, final boolean compress, final boolean exportWind,
            final boolean exportDeviceConfigurations, final String targetServerUsername,
            final String targetServerPassword, final String targetServerBearerToken,
            final boolean exportTrackedRacesAndStartTracking, final UUID importOperationId)
            throws IllegalArgumentException {
        if (dataImportLock.getProgress(importOperationId) != null) {
            IllegalArgumentException e = new IllegalArgumentException(
                    "The UUID for the importOperationId already exists.");
            logger.log(Level.SEVERE, e.getMessage(), e);
            throw e;
        }
        final User user = getSecurityService().getCurrentUser();
        logger.info("Importing master data from "+urlAsString+" for leaderboard groups "+Arrays.toString(leaderboardGroupIds)+
                " for user "+user.getName());
        final String token = getSecurityService().getOrCreateTargetServerBearerToken(urlAsString, targetServerUsername, targetServerPassword, targetServerBearerToken);
        createOrUpdateDataImportProgressWithReplication(importOperationId, 0.0, DataImportSubProgress.INIT, 0.0);
        final UserGroup tenant = getSecurityService().getDefaultTenantForCurrentUser();
        // Create a progress indicator for as long as the server gets data from the other server.
        // As soon as the server starts the import operation, a progress object will be built on every server
        long startTime = System.currentTimeMillis();
        createOrUpdateDataImportProgressWithReplication(importOperationId, 0.01, DataImportSubProgress.CONNECTION_SETUP,
                0.5);
        final String query;
        try {
            query = createLeaderboardQuery(leaderboardGroupIds, compress, exportWind, exportDeviceConfigurations,
                    exportTrackedRacesAndStartTracking);
        } catch (UnsupportedEncodingException e1) {
            throw new RuntimeException(e1);
        }
        URLConnection connection = null;
        URL serverAddress = null;
        InputStream inputStream = null;
        try {
            final String masterDataPath = "/sailingserver/spi/v1/masterdata/leaderboardgroups";
            final URL base = RemoteServerUtil.createBaseUrl(urlAsString);
            serverAddress = RemoteServerUtil.createRemoteServerUrl(base, masterDataPath, query);
            // the response can take a very long time for MDI that include foiling data or such
            connection = HttpUrlConnectionHelper.redirectConnectionWithBearerToken(serverAddress,
                    Duration.ONE_HOUR.times(2), /* HTTP method */ "POST", token);
            createOrUpdateDataImportProgressWithReplication(importOperationId, 0.02,
                    DataImportSubProgress.CONNECTION_ESTABLISH, 0.5);
            if (compress) {
                InputStream timeoutExtendingInputStream = new TimeoutExtendingInputStream(connection.getInputStream(),
                        connection);
                inputStream = new GZIPInputStream(timeoutExtendingInputStream);
            } else {
                inputStream = new TimeoutExtendingInputStream(connection.getInputStream(), connection);
            }
            final MasterDataImporter importer = new MasterDataImporter(baseDomainFactory, this, user, tenant);
            return importer.importFromStream(inputStream, importOperationId, override);
        } catch (Throwable e) {
            // do not assume that RuntimeException is logged properly
            String message = e.getMessage();
            if (connection instanceof HttpURLConnection) {
                // try to obtain an error message from the connection's error stream:
                try {
                    message = new BufferedReader(
                            new InputStreamReader(((HttpURLConnection) connection).getErrorStream())).readLine();
                } catch (Exception exceptionTryingToReadErrorStream) {
                    // in this case we just stay with the exception's message
                }
            }
            logger.log(Level.SEVERE, message, e);
            setDataImportFailedWithReplication(importOperationId, message + "\n\nHave you checked if the"
                    + " versions (commit-wise) of the importing and exporting servers are compatible with each other? "
                    + "If the error still occurs, when both servers are running the same version, please report the problem.");
            throw new RuntimeException(e);
        } finally {
            // close the connection, set all objects to null
            setDataImportDeleteProgressFromMapTimerWithReplication(importOperationId);
            if (connection != null && connection instanceof HttpURLConnection) {
                ((HttpURLConnection) connection).disconnect();
            }
            connection = null;
            long timeToImport = System.currentTimeMillis() - startTime;
            logger.info(String.format("Took %s ms overall to import master data.", timeToImport));
            try {
                if (inputStream != null) {
                    inputStream.close();
                }
            } catch (IOException e) {
                logger.log(Level.INFO, "Couldn't close input stream", e);
            }
        }
    }

    private String createLeaderboardQuery(UUID[] leaderboardGroupIds, boolean compress, boolean exportWind,
            boolean exportDeviceConfigurations, boolean exportTrackedRacesAndStartTracking)
            throws UnsupportedEncodingException {
        StringBuffer queryStringBuffer = new StringBuffer("");
        for (UUID uuid : leaderboardGroupIds) {
            queryStringBuffer.append("uuids[]=" + uuid + "&");
        }
        queryStringBuffer.append(String.format("compress=%s&exportWind=%s&exportDeviceConfigs=%s&exportTrackedRacesAndStartTracking=%s", compress,
                exportWind, exportDeviceConfigurations, exportTrackedRacesAndStartTracking));
        return queryStringBuffer.toString();
    }

    private class TimeoutExtendingInputStream extends FilterInputStream {
        // default timeout is high to ensure that long running client operations
        // such as compressing data will not have the server run into a timeout.
        // this especially applies to foiling data where compression on slower machines
        // can take up to two hours.
        private static final int DEFAULT_TIMEOUT_IN_SECONDS = 60*60*2;

        private final URLConnection connection;

        protected TimeoutExtendingInputStream(InputStream in, URLConnection connection) {
            super(in);
            this.connection = connection;
        }

        @Override
        public int read() throws IOException {
            connection.setReadTimeout(DEFAULT_TIMEOUT_IN_SECONDS*1000);
            return super.read();
        }

        @Override
        public int read(byte[] b) throws IOException {
            connection.setReadTimeout(DEFAULT_TIMEOUT_IN_SECONDS*1000);
            return super.read(b);
        }

        @Override
        public int read(byte[] b, int off, int len) throws IOException {
            connection.setReadTimeout(DEFAULT_TIMEOUT_IN_SECONDS*1000);
            return super.read(b, off, len);
        }
    }

    @Override
    public int getNumberOfTrackedRacesStillLoading() {
        return numberOfTrackedRacesStillLoading.get();
    }

    @Override
    public int getNumberOfTrackedRacesRestoredDoneLoading() {
        return numberOfTrackedRacesRestoredDoneLoading.get();
    }

    private RegattaLog getRegattaLogInternal(String leaderboardName) throws DoesNotHaveRegattaLogException {
        Leaderboard l = getLeaderboardByName(leaderboardName);
        if (! (l instanceof HasRegattaLike)) {
            throw new DoesNotHaveRegattaLogException();
        }
        return ((HasRegattaLike) l).getRegattaLike().getRegattaLog();
    }

    @Override
    public void addMarkToRegattaLog(String leaderboardName, Mark mark) throws DoesNotHaveRegattaLogException {
        getSecurityService().checkCurrentUserUpdatePermission(getLeaderboardByName(leaderboardName));

        RegattaLog regattaLog = getRegattaLogInternal(leaderboardName);
        RegattaLogDefineMarkEventImpl event = new RegattaLogDefineMarkEventImpl(MillisecondsTimePoint.now(),
                getServerAuthor(), MillisecondsTimePoint.now(), UUID.randomUUID(), mark);
        regattaLog.add(event);
    }

    @Override
    public void revokeMarkDefinitionEventInRegattaLog(String leaderboardName, String raceColumnName, String fleetName,
            String markId) throws DoesNotHaveRegattaLogException, MarkAlreadyUsedInRaceException {
        getSecurityService().checkCurrentUserUpdatePermission(getLeaderboardByName(leaderboardName));
        Pair<Boolean, String> markAlreadyUsed = checkIfMarksAreUsedInOtherRaceLogs(leaderboardName, raceColumnName,
                fleetName, Collections.singleton(markId));
        if (markAlreadyUsed.getA()) {
            throw new MarkAlreadyUsedInRaceException("Cannot revoke mark. Mark is used already in another race.",
                    markAlreadyUsed.getB());
        }
        RegattaLog regattaLog = getRegattaLogInternal(leaderboardName);
        final List<RegattaLogEvent> regattaLogDefineMarkEvents = new AllEventsOfTypeFinder<>(regattaLog,
                /* only unrevoked */ true, RegattaLogDefineMarkEvent.class).analyze();
        RegattaLogDefineMarkEvent eventToRevoke = null;
        for (RegattaLogEvent event : regattaLogDefineMarkEvents) {
            RegattaLogDefineMarkEvent defineMarkEvent = (RegattaLogDefineMarkEvent) event;
            if (defineMarkEvent.getMark().getId().toString().equals(markId)) {
                eventToRevoke = defineMarkEvent;
                break;
            }
        }
        regattaLog.revokeDefineMarkEventAndRelatedDeviceMappings(eventToRevoke, getServerAuthor(), logger);
    }

    @Override
    public Pair<Boolean, String> checkIfMarksAreUsedInOtherRaceLogs(String leaderboardName, String raceColumnName,
            String fleetName, Set<String> markIds) {
        RaceLog raceLogToIgnore = getRaceLog(leaderboardName, raceColumnName, fleetName);
        HashSet<String> racesContainingMarksToDeleteInCourse = new HashSet<String>();
        boolean marksAreUsedInOtherRaceLogs = false;
        Leaderboard leaderboard = getLeaderboardByName(leaderboardName);
        for (RaceColumn raceColumn : leaderboard.getRaceColumns()) {
            for (Fleet fleet : raceColumn.getFleets()) {
                RaceLog raceLog = raceColumn.getRaceLog(fleet);
                if (raceLog != raceLogToIgnore) {
                    LastPublishedCourseDesignFinder finder = new LastPublishedCourseDesignFinder(raceLog,
                            /* onlyCoursesWithValidWaypointList */ true);
                    CourseBase course = finder.analyze();
                    if (course != null) {
                        for (Waypoint waypoint : course.getWaypoints()) {
                            for (Mark mark : waypoint.getMarks()) {
                                if (markIds.contains(mark.getId().toString())) {
                                    racesContainingMarksToDeleteInCourse.add(raceColumn.getName() + "/"
                                            + fleet.getName());
                                    marksAreUsedInOtherRaceLogs = true;
                                }
                            }
                        }
                    }
                }
            }
        }
        StringBuilder racesInCollision = new StringBuilder();
        for (String raceName : racesContainingMarksToDeleteInCourse) {
            racesInCollision.append(raceName+", ");
        }
        return new Pair<Boolean, String>(marksAreUsedInOtherRaceLogs,
                racesInCollision.substring(0, Math.max(0, racesInCollision.length()-2)));
    }
    
}<|MERGE_RESOLUTION|>--- conflicted
+++ resolved
@@ -2397,10 +2397,6 @@
         public void startOfRaceChanged(TimePoint oldStartOfRace, TimePoint newStartOfRace) {
             // no replication action required; the update signaled by this call is implicit; for explicit updates
             // see raceTimesChanged(TimePoint, TimePoint, TimePoint).
-<<<<<<< HEAD
-
-=======
->>>>>>> 7800799e
             if (newStartOfRace != null && newStartOfRace.after(MillisecondsTimePoint.now())) {
                 // no Subject association required for runnable here
                 scheduler.execute(()->
@@ -5312,5 +5308,5 @@
         return new Pair<Boolean, String>(marksAreUsedInOtherRaceLogs,
                 racesInCollision.substring(0, Math.max(0, racesInCollision.length()-2)));
     }
-    
+
 }