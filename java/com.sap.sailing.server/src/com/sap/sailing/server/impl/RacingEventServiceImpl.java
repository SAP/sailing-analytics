package com.sap.sailing.server.impl;

import java.io.BufferedReader;
import java.io.IOException;
import java.io.InputStream;
import java.io.InputStreamReader;
import java.io.ObjectInputStream;
import java.io.ObjectOutputStream;
import java.io.Serializable;
import java.lang.management.ManagementFactory;
import java.net.MalformedURLException;
import java.net.SocketException;
import java.net.URL;
import java.net.URLConnection;
import java.net.URLEncoder;
import java.util.ArrayList;
import java.util.Arrays;
import java.util.Collection;
import java.util.Collections;
import java.util.Comparator;
import java.util.HashMap;
import java.util.HashSet;
import java.util.Iterator;
import java.util.LinkedHashMap;
import java.util.List;
import java.util.Locale;
import java.util.Map;
import java.util.Map.Entry;
import java.util.Optional;
import java.util.Set;
import java.util.UUID;
import java.util.concurrent.Callable;
import java.util.concurrent.ConcurrentHashMap;
import java.util.concurrent.ScheduledExecutorService;
import java.util.concurrent.ScheduledFuture;
import java.util.concurrent.TimeUnit;
import java.util.concurrent.atomic.AtomicInteger;
import java.util.function.BiConsumer;
import java.util.function.Consumer;
import java.util.function.Function;
import java.util.function.Predicate;
import java.util.logging.Level;
import java.util.logging.Logger;

import javax.management.InstanceAlreadyExistsException;
import javax.management.InstanceNotFoundException;
import javax.management.MBeanRegistrationException;
import javax.management.MBeanServer;
import javax.management.MalformedObjectNameException;
import javax.management.NotCompliantMBeanException;
import javax.management.ObjectName;

import org.apache.shiro.SecurityUtils;
import org.apache.shiro.subject.Subject;
import org.json.simple.JSONArray;
import org.json.simple.JSONObject;
import org.json.simple.parser.JSONParser;
import org.json.simple.parser.ParseException;
import org.osgi.framework.BundleContext;
import org.osgi.framework.ServiceReference;
import org.osgi.util.tracker.ServiceTracker;

import com.sap.sailing.domain.abstractlog.AbstractLogEventAuthor;
import com.sap.sailing.domain.abstractlog.impl.LogEventAuthorImpl;
import com.sap.sailing.domain.abstractlog.race.RaceLog;
import com.sap.sailing.domain.abstractlog.race.RaceLogEvent;
import com.sap.sailing.domain.abstractlog.race.RaceLogEventVisitor;
import com.sap.sailing.domain.abstractlog.race.SimpleRaceLogIdentifier;
import com.sap.sailing.domain.abstractlog.race.analyzing.impl.FinishedTimeFinder;
import com.sap.sailing.domain.abstractlog.race.analyzing.impl.FinishingTimeFinder;
import com.sap.sailing.domain.abstractlog.race.analyzing.impl.RaceLogResolver;
import com.sap.sailing.domain.abstractlog.race.impl.RaceLogRaceStatusEventImpl;
import com.sap.sailing.domain.abstractlog.race.state.RaceState;
import com.sap.sailing.domain.abstractlog.race.state.ReadonlyRaceState;
import com.sap.sailing.domain.abstractlog.race.state.impl.RaceStateImpl;
import com.sap.sailing.domain.abstractlog.race.state.impl.ReadonlyRaceStateImpl;
import com.sap.sailing.domain.abstractlog.regatta.RegattaLog;
import com.sap.sailing.domain.abstractlog.shared.analyzing.CompetitorsAndBoatsInLogAnalyzer;
import com.sap.sailing.domain.anniversary.DetailedRaceInfo;
import com.sap.sailing.domain.anniversary.SimpleRaceInfo;
import com.sap.sailing.domain.base.Boat;
import com.sap.sailing.domain.base.BoatClass;
import com.sap.sailing.domain.base.Competitor;
import com.sap.sailing.domain.base.CompetitorAndBoatStore;
import com.sap.sailing.domain.base.CompetitorAndBoatStore.BoatUpdateListener;
import com.sap.sailing.domain.base.CompetitorAndBoatStore.CompetitorUpdateListener;
import com.sap.sailing.domain.base.CompetitorWithBoat;
import com.sap.sailing.domain.base.ControlPoint;
import com.sap.sailing.domain.base.CourseArea;
import com.sap.sailing.domain.base.DomainFactory;
import com.sap.sailing.domain.base.Event;
import com.sap.sailing.domain.base.EventBase;
import com.sap.sailing.domain.base.Fleet;
import com.sap.sailing.domain.base.LeaderboardSearchResult;
import com.sap.sailing.domain.base.LeaderboardSearchResultBase;
import com.sap.sailing.domain.base.Mark;
import com.sap.sailing.domain.base.Nationality;
import com.sap.sailing.domain.base.RaceColumn;
import com.sap.sailing.domain.base.RaceColumnInSeries;
import com.sap.sailing.domain.base.RaceDefinition;
import com.sap.sailing.domain.base.Regatta;
import com.sap.sailing.domain.base.RegattaListener;
import com.sap.sailing.domain.base.RemoteSailingServerReference;
import com.sap.sailing.domain.base.SailingServerConfiguration;
import com.sap.sailing.domain.base.Series;
import com.sap.sailing.domain.base.Sideline;
import com.sap.sailing.domain.base.Waypoint;
import com.sap.sailing.domain.base.configuration.DeviceConfiguration;
import com.sap.sailing.domain.base.configuration.RegattaConfiguration;
import com.sap.sailing.domain.base.impl.DynamicBoat;
import com.sap.sailing.domain.base.impl.DynamicCompetitor;
import com.sap.sailing.domain.base.impl.DynamicCompetitorWithBoat;
import com.sap.sailing.domain.base.impl.DynamicPerson;
import com.sap.sailing.domain.base.impl.DynamicTeam;
import com.sap.sailing.domain.base.impl.EventImpl;
import com.sap.sailing.domain.base.impl.PersonImpl;
import com.sap.sailing.domain.base.impl.RegattaImpl;
import com.sap.sailing.domain.base.impl.RemoteSailingServerReferenceImpl;
import com.sap.sailing.domain.base.impl.TeamImpl;
import com.sap.sailing.domain.common.CompetitorDescriptor;
import com.sap.sailing.domain.common.CompetitorRegistrationType;
import com.sap.sailing.domain.common.DataImportProgress;
import com.sap.sailing.domain.common.DataImportSubProgress;
import com.sap.sailing.domain.common.DeviceIdentifier;
import com.sap.sailing.domain.common.MasterDataImportObjectCreationCount;
import com.sap.sailing.domain.common.MaxPointsReason;
import com.sap.sailing.domain.common.Position;
import com.sap.sailing.domain.common.RaceIdentifier;
import com.sap.sailing.domain.common.RegattaAndRaceIdentifier;
import com.sap.sailing.domain.common.RegattaIdentifier;
import com.sap.sailing.domain.common.RegattaName;
import com.sap.sailing.domain.common.ScoringSchemeType;
import com.sap.sailing.domain.common.TrackedRaceStatusEnum;
import com.sap.sailing.domain.common.Wind;
import com.sap.sailing.domain.common.WindSource;
import com.sap.sailing.domain.common.WindSourceType;
import com.sap.sailing.domain.common.dto.AnniversaryType;
import com.sap.sailing.domain.common.dto.EventType;
import com.sap.sailing.domain.common.dto.FleetDTO;
import com.sap.sailing.domain.common.dto.RegattaCreationParametersDTO;
import com.sap.sailing.domain.common.dto.SeriesCreationParametersDTO;
import com.sap.sailing.domain.common.impl.DataImportProgressImpl;
import com.sap.sailing.domain.common.media.MediaTrack;
import com.sap.sailing.domain.common.racelog.RaceLogRaceStatus;
import com.sap.sailing.domain.common.racelog.RacingProcedureType;
import com.sap.sailing.domain.common.security.SecuredDomainType;
import com.sap.sailing.domain.common.tracking.GPSFix;
import com.sap.sailing.domain.common.tracking.GPSFixMoving;
import com.sap.sailing.domain.common.tracking.SensorFix;
import com.sap.sailing.domain.leaderboard.FlexibleLeaderboard;
import com.sap.sailing.domain.leaderboard.FlexibleRaceColumn;
import com.sap.sailing.domain.leaderboard.Leaderboard;
import com.sap.sailing.domain.leaderboard.LeaderboardGroup;
import com.sap.sailing.domain.leaderboard.LeaderboardRegistry;
import com.sap.sailing.domain.leaderboard.RegattaLeaderboard;
import com.sap.sailing.domain.leaderboard.RegattaLeaderboardWithEliminations;
import com.sap.sailing.domain.leaderboard.ScoreCorrectionListener;
import com.sap.sailing.domain.leaderboard.ScoringScheme;
import com.sap.sailing.domain.leaderboard.SettableScoreCorrection;
import com.sap.sailing.domain.leaderboard.impl.DelegatingRegattaLeaderboardWithCompetitorElimination;
import com.sap.sailing.domain.leaderboard.impl.FlexibleLeaderboardImpl;
import com.sap.sailing.domain.leaderboard.impl.LeaderboardGroupImpl;
import com.sap.sailing.domain.leaderboard.impl.RegattaLeaderboardImpl;
import com.sap.sailing.domain.leaderboard.impl.ThresholdBasedResultDiscardingRuleImpl;
import com.sap.sailing.domain.leaderboard.meta.LeaderboardGroupMetaLeaderboard;
import com.sap.sailing.domain.persistence.DomainObjectFactory;
import com.sap.sailing.domain.persistence.MongoObjectFactory;
import com.sap.sailing.domain.persistence.MongoRaceLogStoreFactory;
import com.sap.sailing.domain.persistence.MongoRegattaLogStoreFactory;
import com.sap.sailing.domain.persistence.MongoWindStore;
import com.sap.sailing.domain.persistence.MongoWindStoreFactory;
import com.sap.sailing.domain.persistence.PersistenceFactory;
import com.sap.sailing.domain.persistence.media.MediaDB;
import com.sap.sailing.domain.persistence.media.MediaDBFactory;
import com.sap.sailing.domain.persistence.racelog.tracking.MongoSensorFixStoreFactory;
import com.sap.sailing.domain.polars.PolarDataService;
import com.sap.sailing.domain.racelog.RaceLogIdentifier;
import com.sap.sailing.domain.racelog.RaceLogStore;
import com.sap.sailing.domain.racelog.tracking.SensorFixStore;
import com.sap.sailing.domain.ranking.RankingMetric.CompetitorRankingInfo;
import com.sap.sailing.domain.ranking.RankingMetric.RankingInfo;
import com.sap.sailing.domain.ranking.RankingMetricConstructor;
import com.sap.sailing.domain.regattalike.HasRegattaLike;
import com.sap.sailing.domain.regattalike.IsRegattaLike;
import com.sap.sailing.domain.regattalike.LeaderboardThatHasRegattaLike;
import com.sap.sailing.domain.regattalog.RegattaLogStore;
import com.sap.sailing.domain.statistics.Statistics;
import com.sap.sailing.domain.tracking.AddResult;
import com.sap.sailing.domain.tracking.DynamicRaceDefinitionSet;
import com.sap.sailing.domain.tracking.DynamicSensorFixTrack;
import com.sap.sailing.domain.tracking.DynamicTrackedRace;
import com.sap.sailing.domain.tracking.DynamicTrackedRegatta;
import com.sap.sailing.domain.tracking.GPSFixTrack;
import com.sap.sailing.domain.tracking.MarkPassing;
import com.sap.sailing.domain.tracking.RaceChangeListener;
import com.sap.sailing.domain.tracking.RaceHandle;
import com.sap.sailing.domain.tracking.RaceListener;
import com.sap.sailing.domain.tracking.RaceTracker;
import com.sap.sailing.domain.tracking.RaceTrackingConnectivityParameters;
import com.sap.sailing.domain.tracking.RaceTrackingHandler;
import com.sap.sailing.domain.tracking.RaceTrackingHandler.DefaultRaceTrackingHandler;
import com.sap.sailing.domain.tracking.TrackedRace;
import com.sap.sailing.domain.tracking.TrackedRaceStatus;
import com.sap.sailing.domain.tracking.TrackedRegatta;
import com.sap.sailing.domain.tracking.TrackedRegattaListener;
import com.sap.sailing.domain.tracking.WindStore;
import com.sap.sailing.domain.tracking.WindTracker;
import com.sap.sailing.domain.tracking.WindTrackerFactory;
import com.sap.sailing.domain.tracking.impl.AbstractRaceChangeListener;
import com.sap.sailing.domain.tracking.impl.DynamicTrackedRegattaImpl;
import com.sap.sailing.domain.tracking.impl.TrackedRaceImpl;
import com.sap.sailing.domain.windestimation.WindEstimationFactoryService;
import com.sap.sailing.expeditionconnector.ExpeditionTrackerFactory;
import com.sap.sailing.server.Replicator;
import com.sap.sailing.server.anniversary.AnniversaryRaceDeterminatorImpl;
import com.sap.sailing.server.anniversary.RaceChangeObserverForAnniversaryDetection;
import com.sap.sailing.server.anniversary.checker.QuarterChecker;
import com.sap.sailing.server.anniversary.checker.SameDigitChecker;
import com.sap.sailing.server.gateway.deserialization.impl.CourseAreaJsonDeserializer;
import com.sap.sailing.server.gateway.deserialization.impl.EventBaseJsonDeserializer;
import com.sap.sailing.server.gateway.deserialization.impl.LeaderboardGroupBaseJsonDeserializer;
import com.sap.sailing.server.gateway.deserialization.impl.LeaderboardSearchResultBaseJsonDeserializer;
import com.sap.sailing.server.gateway.deserialization.impl.VenueJsonDeserializer;
import com.sap.sailing.server.interfaces.CourseAndMarkMappingFactory;
import com.sap.sailing.server.interfaces.DataImportLockWithProgress;
import com.sap.sailing.server.interfaces.RacingEventService;
import com.sap.sailing.server.interfaces.SimulationService;
import com.sap.sailing.server.interfaces.TaggingService;
import com.sap.sailing.server.notification.EmptySailingNotificationService;
import com.sap.sailing.server.notification.SailingNotificationService;
import com.sap.sailing.server.operationaltransformation.AddCourseAreas;
import com.sap.sailing.server.operationaltransformation.AddDefaultRegatta;
import com.sap.sailing.server.operationaltransformation.AddMediaTrackOperation;
import com.sap.sailing.server.operationaltransformation.AddRaceDefinition;
import com.sap.sailing.server.operationaltransformation.AddSpecificRegatta;
import com.sap.sailing.server.operationaltransformation.ConnectTrackedRaceToLeaderboardColumn;
import com.sap.sailing.server.operationaltransformation.CreateBoat;
import com.sap.sailing.server.operationaltransformation.CreateCompetitor;
import com.sap.sailing.server.operationaltransformation.CreateEvent;
import com.sap.sailing.server.operationaltransformation.CreateOrUpdateDataImportProgress;
import com.sap.sailing.server.operationaltransformation.CreateOrUpdateDeviceConfiguration;
import com.sap.sailing.server.operationaltransformation.CreateTrackedRace;
import com.sap.sailing.server.operationaltransformation.DataImportFailed;
import com.sap.sailing.server.operationaltransformation.RecordCompetitorGPSFix;
import com.sap.sailing.server.operationaltransformation.RecordCompetitorSensorFix;
import com.sap.sailing.server.operationaltransformation.RecordCompetitorSensorFixTrack;
import com.sap.sailing.server.operationaltransformation.RecordMarkGPSFix;
import com.sap.sailing.server.operationaltransformation.RecordMarkGPSFixForExistingTrack;
import com.sap.sailing.server.operationaltransformation.RecordMarkGPSFixForNewMarkTrack;
import com.sap.sailing.server.operationaltransformation.RecordWindFix;
import com.sap.sailing.server.operationaltransformation.RemoveDeviceConfiguration;
import com.sap.sailing.server.operationaltransformation.RemoveEvent;
import com.sap.sailing.server.operationaltransformation.RemoveLeaderboardGroupFromEvent;
import com.sap.sailing.server.operationaltransformation.RemoveMediaTrackOperation;
import com.sap.sailing.server.operationaltransformation.RemoveWindFix;
import com.sap.sailing.server.operationaltransformation.RenameEvent;
import com.sap.sailing.server.operationaltransformation.SetDataImportDeleteProgressFromMapTimer;
import com.sap.sailing.server.operationaltransformation.TrackRegatta;
import com.sap.sailing.server.operationaltransformation.UpdateBoat;
import com.sap.sailing.server.operationaltransformation.UpdateCompetitor;
import com.sap.sailing.server.operationaltransformation.UpdateEndOfTracking;
import com.sap.sailing.server.operationaltransformation.UpdateMarkPassings;
import com.sap.sailing.server.operationaltransformation.UpdateMediaTrackDurationOperation;
import com.sap.sailing.server.operationaltransformation.UpdateMediaTrackRacesOperation;
import com.sap.sailing.server.operationaltransformation.UpdateMediaTrackStartTimeOperation;
import com.sap.sailing.server.operationaltransformation.UpdateMediaTrackTitleOperation;
import com.sap.sailing.server.operationaltransformation.UpdateMediaTrackUrlOperation;
import com.sap.sailing.server.operationaltransformation.UpdateRaceDelayToLive;
import com.sap.sailing.server.operationaltransformation.UpdateStartOfTracking;
import com.sap.sailing.server.operationaltransformation.UpdateStartTimeReceived;
import com.sap.sailing.server.operationaltransformation.UpdateTrackedRaceStatus;
import com.sap.sailing.server.operationaltransformation.UpdateWindAveragingTime;
import com.sap.sailing.server.operationaltransformation.UpdateWindSourcesToExclude;
import com.sap.sailing.server.simulation.SimulationServiceFactory;
import com.sap.sailing.server.statistics.StatisticsAggregator;
import com.sap.sailing.server.statistics.StatisticsCalculator;
import com.sap.sailing.server.statistics.TrackedRaceStatisticsCache;
import com.sap.sailing.server.tagging.TaggingServiceFactory;
import com.sap.sailing.server.util.EventUtil;
import com.sap.sse.ServerInfo;
import com.sap.sse.common.Distance;
import com.sap.sse.common.Duration;
import com.sap.sse.common.PairingListCreationException;
import com.sap.sse.common.Renamable;
import com.sap.sse.common.TimePoint;
import com.sap.sse.common.TypeBasedServiceFinderFactory;
import com.sap.sse.common.Util;
import com.sap.sse.common.Util.Pair;
import com.sap.sse.common.Util.Triple;
import com.sap.sse.common.impl.MillisecondsTimePoint;
import com.sap.sse.common.search.KeywordQuery;
import com.sap.sse.common.search.Result;
import com.sap.sse.common.search.ResultImpl;
import com.sap.sse.common.util.NaturalComparator;
import com.sap.sse.concurrent.LockUtil;
import com.sap.sse.concurrent.NamedReentrantReadWriteLock;
import com.sap.sse.filestorage.FileStorageManagementService;
import com.sap.sse.pairinglist.CompetitionFormat;
import com.sap.sse.pairinglist.PairingFrameProvider;
import com.sap.sse.pairinglist.PairingList;
import com.sap.sse.pairinglist.PairingListTemplate;
import com.sap.sse.pairinglist.PairingListTemplateFactory;
import com.sap.sse.replication.OperationExecutionListener;
import com.sap.sse.replication.OperationWithResult;
import com.sap.sse.replication.OperationWithResultWithIdWrapper;
import com.sap.sse.replication.OperationsToMasterSender;
import com.sap.sse.replication.OperationsToMasterSendingQueue;
import com.sap.sse.replication.ReplicationMasterDescriptor;
import com.sap.sse.replication.ReplicationService;
import com.sap.sse.security.SecurityService;
import com.sap.sse.security.shared.TypeRelativeObjectIdentifier;
import com.sap.sse.shared.media.ImageDescriptor;
import com.sap.sse.shared.media.VideoDescriptor;
import com.sap.sse.util.ClearStateTestSupport;
import com.sap.sse.util.HttpUrlConnectionHelper;
import com.sap.sse.util.JoinedClassLoader;
import com.sap.sse.util.ThreadLocalTransporter;
import com.sap.sse.util.ThreadPoolUtil;

public class RacingEventServiceImpl implements RacingEventService, ClearStateTestSupport, RegattaListener,
        LeaderboardRegistry, Replicator {
    private static final Logger logger = Logger.getLogger(RacingEventServiceImpl.class.getName());

    /**
     * A scheduler for the periodic checks of the paramURL documents for the advent of {@link ControlPoint}s with static
     * position information otherwise not available through <code>MarkPassingReceiver</code>'s events.
     */
    private static final ScheduledExecutorService scheduler = ThreadPoolUtil.INSTANCE.getDefaultForegroundTaskThreadPoolExecutor();

    private final com.sap.sailing.domain.base.DomainFactory baseDomainFactory;

    /**
     * Holds the {@link Event} objects for those event registered with this service. Note that there may be
     * {@link Event} objects that exist outside this service for events not (yet) registered here.
     */
    private final ConcurrentHashMap<Serializable, Event> eventsById;

    private final RemoteSailingServerSet remoteSailingServerSet;
    
    /**
     * Holds the {@link Regatta} objects for those races registered with this service. Note that there may be
     * {@link Regatta} objects that exist outside this service for regattas not (yet) registered here.
     */
    protected final ConcurrentHashMap<String, Regatta> regattasByName;

    private final NamedReentrantReadWriteLock regattasByNameLock;

    private final ConcurrentHashMap<RaceDefinition, CourseChangeReplicator> courseListeners;

    protected final ConcurrentHashMap<Regatta, Set<RaceTracker>> raceTrackersByRegatta;

    /**
     * Although {@link #raceTrackersByRegatta} is a concurrent hash map, entering sets as values needs to be
     * synchronized using this lock's write lock to avoid two value sets overwriting each other.
     */
    private final NamedReentrantReadWriteLock raceTrackersByRegattaLock;

    /**
     * Remembers the trackers by paramURL/liveURI/storedURI to avoid duplication
     */
    protected final ConcurrentHashMap<Object, RaceTracker> raceTrackersByID;

    /**
     * {@link #addRace(RegattaIdentifier, RaceTrackingConnectivityParameters, long)} will check
     * {@link #raceTrackersByID} for the presence of a tracker and won't create a new tracker if one for the
     * connectivity parameters' ID already exists. This check and creation and addition to {@link #raceTrackersByID}
     * requires locking in the face of concurrent calls to
     * {@link #addRace(RegattaIdentifier, RaceTrackingConnectivityParameters, long)}. Using <code>synchronized</code> is
     * not ideal due to its coarse-grained locking style which allows for little concurrency. Instead, this map is used
     * to keep locks for any ID that any invocation of the
     * {@link #addRace(RegattaIdentifier, RaceTrackingConnectivityParameters, long)} method is currently working on.
     * Fetching or creating and putting a lock to this map happens in ({@link #getOrCreateRaceTrackersByIdLock}) which
     * takes care of managing concurrent access to this concurrent map. When done, the
     * {@link #addRace(RegattaIdentifier, RaceTrackingConnectivityParameters, long)} method cleans up by removing the
     * lock again from this map, again using a synchronized method (
     * {@link #unlockRaceTrackersById(Object, NamedReentrantReadWriteLock)}).
     */
    private final ConcurrentHashMap<Object, NamedReentrantReadWriteLock> raceTrackersByIDLocks;

    /**
     * Using {@link #getRaceTrackerByRegattaAndRaceIdentifier(RegattaAndRaceIdentifier, Consumer)}, one can request a
     * {@link RaceTracker} for a specific race. It can be that the requested {@link RaceTracker} isn't registered in
     * {@link #raceTrackersByRegatta}. To not need a Thread to wait for the RaceTracker to get available, a callback
     * will be registered that fires on registration of the RaceTracker. If the {@link RaceTracker} will not be
     * registered, the callback only leads to a minor leak.
     */
    private volatile transient ConcurrentHashMap<RegattaAndRaceIdentifier, Set<Consumer<RaceTracker>>> raceTrackerCallbacks;

    /**
     * Leaderboards managed by this racing event service
     */
    private final ConcurrentHashMap<String, Leaderboard> leaderboardsByName;

    /**
     * {@link #leaderboardsByName} is already a concurrent hash map; however, when renaming a leaderboard, this shall
     * happen as an atomic transaction, not interruptible by other write accesses on the same map because otherwise
     * assumptions made during the rename process wouldn't hold. See, in particular,
     * {@link #renameLeaderboard(String, String)}.
     */
    private final NamedReentrantReadWriteLock leaderboardsByNameLock;

    private final ConcurrentHashMap<String, LeaderboardGroup> leaderboardGroupsByName;

    private final ConcurrentHashMap<UUID, LeaderboardGroup> leaderboardGroupsByID;

    /**
     * See {@link #leaderboardsByNameLock}
     */
    private final NamedReentrantReadWriteLock leaderboardGroupsByNameLock;

    private final CompetitorAndBoatStore competitorAndBoatStore;

    /**
     * A set based on a concurrent hash map, therefore being thread safe
     */
    private Set<DynamicTrackedRegatta> regattasObservedForDefaultLeaderboard = Collections
            .newSetFromMap(new ConcurrentHashMap<DynamicTrackedRegatta, Boolean>());

    private final MongoObjectFactory mongoObjectFactory;

    private final DomainObjectFactory domainObjectFactory;

    private final ConcurrentHashMap<Regatta, DynamicTrackedRegatta> regattaTrackingCache;

    /**
     * Protects write access transactions that do a previous read to {@link #regattaTrackingCache}; read-only access is
     * already synchronized by using a concurrent hash map for {@link #regattaTrackingCache}.
     */
    private final NamedReentrantReadWriteLock regattaTrackingCacheLock;

    private final ConcurrentHashMap<OperationExecutionListener<RacingEventService>, OperationExecutionListener<RacingEventService>> operationExecutionListeners;

    /**
     * Keys are the toString() representation of the {@link RaceDefinition#getId() IDs} of races passed to
     * {@link #setRegattaForRace(Regatta, RaceDefinition)}.
     */
    private final ConcurrentHashMap<String, Regatta> persistentRegattasForRaceIDs;

    private final RaceLogReplicatorAndNotifier raceLogReplicator;
    private final RegattaLogReplicator regattaLogReplicator;

    private final RaceLogScoringReplicator raceLogScoringReplicator;

    private final MediaDB mediaDB;

    private final MediaLibrary mediaLibrary;

    /**
     * {@link DeviceConfiguration}s have a {@link UUID} as their {@link DeviceConfiguration#getId() ID}, this map
     * keys they by that ID.
     */
    private final Map<UUID, DeviceConfiguration> raceManagerDeviceConfigurationsById;

    /**
     * For legacy name-based look-ups this map keys the {@link DeviceConfiguration}s from {@link #raceManagerDeviceConfigurationsById}
     * by their {@link DeviceConfiguration#getName() name}. This name in the future won't need to be unique, so this
     * feature is deprecated and will be removed in future releases.
     */
    private final Map<String, DeviceConfiguration> raceManagerDeviceConfigurationsByName;

    private final WindStore windStore;
    private final SensorFixStore sensorFixStore;

    /**
     * This author should be used for server generated race log events
     */
    private final AbstractLogEventAuthor raceLogEventAuthorForServer = new LogEventAuthorImpl(
            RacingEventService.class.getName(), 0);

    private PolarDataService polarDataService;
    
    private WindEstimationFactoryService windEstimationFactoryService;

    private final SimulationService simulationService;

    private final TaggingService taggingService;

    /**
     * A service that, if not {@code null}, must be called when certain events that the service can notify users about
     * have occurred. For example, the
     * {@link SailingNotificationService#notifyUserOnBoatClassWhenScoreCorrectionsAreAvailable(com.sap.sailing.domain.base.BoatClass, Leaderboard)}
     * method must be called whenever a new set of score corrections have been made available.<p>
     * 
     * The field is transient because we don't want the service to be serialized from a master to a replica.
     * Replicas are expected to not notify users about anything, particularly because they usually don't
     * have a valid mail service, either.
     */
    private transient SailingNotificationService notificationService;
    
    /**
     * Allow only one master data import at a time to avoid situation where multiple Imports override each other in
     * unpredictable fashion
     */
    private final DataImportLockWithProgress dataImportLock;

    /**
     * If this service runs in the context of an OSGi environment, the activator should {@link #setBundleContext set the
     * bundle context} on this object so that service lookups become possible.
     */
    private BundleContext bundleContext;

    private TypeBasedServiceFinderFactory serviceFinderFactory;

    /**
     * The master from which this replicable is currently replicating, or <code>null</code> if this replicable is not
     * currently replicated from any master.
     */
    private ReplicationMasterDescriptor replicatingFromMaster;

    private Set<OperationWithResultWithIdWrapper<?, ?>> operationsSentToMasterForReplication;

    private boolean currentlyFillingFromInitialLoad = false;
    
    private ThreadLocal<Boolean> currentlyApplyingOperationReceivedFromMaster = ThreadLocal.withInitial(() -> false);

    private final Set<ClassLoader> masterDataClassLoaders = new HashSet<ClassLoader>();
    
    private final JoinedClassLoader joinedClassLoader;

    private SailingServerConfiguration sailingServerConfiguration;

    private final TrackedRegattaListenerManager trackedRegattaListener;
    
    private long numberOfTrackedRacesToRestore;
    
    private final AtomicInteger numberOfTrackedRacesRestored;
    
    private transient final ConcurrentHashMap<Leaderboard, ScoreCorrectionListener> scoreCorrectionListenersByLeaderboard;

    private transient final ConcurrentHashMap<RaceDefinition, RaceTrackingConnectivityParameters> connectivityParametersByRace;

    private final TrackedRaceStatisticsCache trackedRaceStatisticsCache;

    private final AnniversaryRaceDeterminatorImpl anniversaryRaceDeterminator;

    /**
     * Observes {@link TrackedRegatta} and {@link TrackedRace} instances known to trigger an update of
     * {@link AnniversaryRaceDeterminatorImpl} if the number of anniversary race candidates changes. To do this, the
     * instance is registered as {@link TrackedRegattaListener} on the {@link TrackedRegattaListenerManager} know by
     * this service.
     */
    private final RaceChangeObserverForAnniversaryDetection raceChangeObserverForAnniversaryDetection;

    private final PairingListTemplateFactory pairingListTemplateFactory = PairingListTemplateFactory.INSTANCE; 
    
    /**
     * This field is expected to be set by the {@link ReplicationService} once it has "adopted" this replicable.
     * The {@link ReplicationService} "injects" this service so it can be used here as a delegate for the
     * {@link OperationsToMasterSendingQueue#scheduleForSending(OperationWithResult, OperationsToMasterSender)}
     * method.
     */
    private OperationsToMasterSendingQueue unsentOperationsToMasterSender;

    private ServiceTracker<SecurityService, SecurityService> securityServiceTracker;

    private final CourseAndMarkMappingFactory courseAndMarkMappingFactory;

    /**
     * Providing the constructor parameters for a new {@link RacingEventServiceImpl} instance is a bit tricky
     * in some cases because containment and initialization order of some types is fairly tightly coupled.
     * There is a dependency of many such objects on an instance of {@link RaceLogResolver} which is implemented
     * by {@link RacingEventServiceImpl}. However, therefore, this instance only becomes available in the
     * innermost constructor.
     * 
     * @author Axel Uhl (d043530)
     *
     */
    public static interface ConstructorParameters {
        DomainObjectFactory getDomainObjectFactory();
        MongoObjectFactory getMongoObjectFactory();
        com.sap.sailing.domain.base.DomainFactory getBaseDomainFactory();
        CompetitorAndBoatStore getCompetitorAndBoatStore();
    }

    /**
     * Constructs a {@link DomainFactory base domain factory} that uses this object's {@link #competitorAndBoatStore competitor
     * store} for competitor and boat management. This base domain factory is then also used for the construction of the
     * {@link DomainObjectFactory}. This constructor variant initially clears the persistent competitor and boat collections,
     * hence removes all previously persistent competitors and boats. This is the default for testing and for backward
     * compatibility with prior releases that did not support a persistent competitor and boat collection.
     */
    public RacingEventServiceImpl() {
        this(/* clearPersistentCompetitorAndBoatStore */ true, /* serviceFinderFactory */ null, /* restoreTrackedRaces */ false);
    }

    public RacingEventServiceImpl(WindStore windStore, SensorFixStore sensorFixStore,
            TypeBasedServiceFinderFactory serviceFinderFactory) {
        this(/* clearPersistentCompetitorAndBoatStore */ true, windStore, sensorFixStore, serviceFinderFactory,
                /* sailingNotificationService */ null, /* restoreTrackedRaces */ false);
    }

    void setBundleContext(BundleContext bundleContext) {
        this.bundleContext = bundleContext;
    }

    public RacingEventServiceImpl(boolean clearPersistentCompetitorAndBoatStore, final TypeBasedServiceFinderFactory serviceFinderFactory, boolean restoreTrackedRaces) {
        this(clearPersistentCompetitorAndBoatStore, serviceFinderFactory, null, /* sailingNotificationService */ null,
                /* trackedRaceStatisticsCache */ null, restoreTrackedRaces, null);
    }

    /**
     * Like {@link #RacingEventServiceImpl()}, but allows callers to specify that the persistent competitor collection
     * be cleared before the service starts.
     * 
     * @param clearPersistentCompetitorAndBoatStore
     *            if <code>true</code>, the {@link PersistentCompetitorAndBoatStore} is created empty, with the
     *            corresponding database collection cleared as well. Use with caution! When used with
     *            <code>false</code>, competitors and boats created and stored during previous service executions will
     *            initially be loaded.
     * @param sailingNotificationService
     *            a notification service to call upon events worth notifying users about, or {@code null} if no
     *            notification service is available, e.g., in test set-ups
     * @param trackedRaceStatisticsCache
     *            a cache that gives access to detailed statistics about TrackedRaces. If <code>null</code>, no detailed
     *            statistics about TrackedRaces will be calculated.
     * @param securityServiceTracker
     *            will complete as soon as the securityServiceTracker is able to provide a SecurityService, NEVER hold a
     *            reference to the result of this, as it might become invalid if bundles are replaced/ restarted
     */
    public RacingEventServiceImpl(boolean clearPersistentCompetitorAndBoatStore,
            final TypeBasedServiceFinderFactory serviceFinderFactory, TrackedRegattaListenerManager trackedRegattaListener,
            SailingNotificationService sailingNotificationService,
            TrackedRaceStatisticsCache trackedRaceStatisticsCache, boolean restoreTrackedRaces,
            ServiceTracker<SecurityService, SecurityService> securityServiceTracker) {
        this((final RaceLogResolver raceLogResolver) -> {
            return new ConstructorParameters() {
                private final MongoObjectFactory mongoObjectFactory = PersistenceFactory.INSTANCE
                        .getDefaultMongoObjectFactory(serviceFinderFactory);
                private final PersistentCompetitorAndBoatStore competitorStore = new PersistentCompetitorAndBoatStore(
                        PersistenceFactory.INSTANCE.getDefaultMongoObjectFactory(serviceFinderFactory),
                        clearPersistentCompetitorAndBoatStore, serviceFinderFactory, raceLogResolver);

                @Override
                public DomainObjectFactory getDomainObjectFactory() {
                    return competitorStore.getDomainObjectFactory();
                }

                @Override
                public MongoObjectFactory getMongoObjectFactory() {
                    return mongoObjectFactory;
                }

                @Override
                public DomainFactory getBaseDomainFactory() {
                    return competitorStore.getBaseDomainFactory();
                }

                @Override
                public CompetitorAndBoatStore getCompetitorAndBoatStore() {
                    return competitorStore;
                }
            };
        }, MediaDBFactory.INSTANCE.getDefaultMediaDB(), null, null, serviceFinderFactory, trackedRegattaListener,
                sailingNotificationService, trackedRaceStatisticsCache, restoreTrackedRaces,
                securityServiceTracker);
    }

    private RacingEventServiceImpl(final boolean clearPersistentCompetitorStore, WindStore windStore,
            SensorFixStore sensorFixStore, final TypeBasedServiceFinderFactory serviceFinderFactory,
            SailingNotificationService sailingNotificationService, boolean restoreTrackedRaces) {
        this((final RaceLogResolver raceLogResolver) -> {
            return new ConstructorParameters() {
                private final MongoObjectFactory mongoObjectFactory = PersistenceFactory.INSTANCE
                        .getDefaultMongoObjectFactory(serviceFinderFactory);
                private final PersistentCompetitorAndBoatStore competitorStore = new PersistentCompetitorAndBoatStore(
                        mongoObjectFactory, clearPersistentCompetitorStore, serviceFinderFactory, raceLogResolver);

                @Override
                public DomainObjectFactory getDomainObjectFactory() {
                    return competitorStore.getDomainObjectFactory();
                }

                @Override
                public MongoObjectFactory getMongoObjectFactory() {
                    return mongoObjectFactory;
                }

                @Override
                public DomainFactory getBaseDomainFactory() {
                    return competitorStore.getBaseDomainFactory();
                }

                @Override
                public CompetitorAndBoatStore getCompetitorAndBoatStore() {
                    return competitorStore;
                }
            };
        }, MediaDBFactory.INSTANCE.getDefaultMediaDB(), windStore, sensorFixStore, serviceFinderFactory, null,
                sailingNotificationService, /* trackedRaceStatisticsCache */ null, restoreTrackedRaces, null);
    }

    public RacingEventServiceImpl(final DomainObjectFactory domainObjectFactory, MongoObjectFactory mongoObjectFactory,
            MediaDB mediaDB, WindStore windStore, SensorFixStore sensorFixStore, boolean restoreTrackedRaces) {
        this((final RaceLogResolver raceLogResolver) -> {
            return new ConstructorParameters() {
                @Override
                public DomainObjectFactory getDomainObjectFactory() {
                    return domainObjectFactory;
                }

                @Override
                public MongoObjectFactory getMongoObjectFactory() {
                    return mongoObjectFactory;
                }

                @Override
                public DomainFactory getBaseDomainFactory() {
                    return domainObjectFactory.getBaseDomainFactory();
                }

                @Override
                public CompetitorAndBoatStore getCompetitorAndBoatStore() {
                    return getBaseDomainFactory().getCompetitorAndBoatStore();
                }
            };
        }, mediaDB, windStore, sensorFixStore, null, null, /* sailingNotificationService */ null,
                /* trackedRaceStatisticsCache */ null, restoreTrackedRaces, null);
    }

    /**
     * @param windStore
     *            if <code>null</code>, a default {@link MongoWindStore} will be used, based on the persistence set-up
     *            of this service
     * @param serviceFinderFactory
     *            used to find the services handling specific types of tracking devices, such as the persistent storage
     *            of {@link DeviceIdentifier}s of specific device types or the managing of the device-to-competitor
     *            associations per race tracked.
     * @param sailingNotificationService
     *            a notification service to call upon events worth notifying users about, or {@code null} if no
     *            notification service is available, e.g., in test set-ups
     * @param trackedRaceStatisticsCache
     *            a cache that gives access to detailed statistics about TrackedRaces. If <code>null</code>, no detailed
     *            statistics about TrackedRaces will be calculated.
     * @param restoreTrackedRaces
     *            if {@code true}, the tracking connectivity parameters for the races last loaded in the server are
     *            {@link DomainObjectFactory#loadConnectivityParametersForRacesToRestore(Consumer<RaceTrackingConnectivityParameter>)
     *            obtained} from the database, and {@link RaceTracker}s are
     *            {@link #addRace(RegattaIdentifier, RaceTrackingConnectivityParameters, long) created} for those,
     *            effectively restoring the server state to what it was last according to the database. If
     *            {@code false}, all restore information is
     *            {@link MongoObjectFactory#removeAllConnectivityParametersForRacesToRestore() cleared} from the
     *            database, and the server starts out with an empty list of tracked races.
     * @param securityServiceAvailable
     *            will complete as soon as the securityServiceTracker is able to provide a SecurityService, NEVER hold a
     *            reference to the result of this, as it might become invalid if bundles are replaced/ restarted
     */
    public RacingEventServiceImpl(Function<RaceLogResolver, ConstructorParameters> constructorParametersProvider,
            MediaDB mediaDb, final WindStore windStore, final SensorFixStore sensorFixStore,
            TypeBasedServiceFinderFactory serviceFinderFactory, TrackedRegattaListenerManager trackedRegattaListener,
            SailingNotificationService sailingNotificationService,
            TrackedRaceStatisticsCache trackedRaceStatisticsCache, boolean restoreTrackedRaces,
            ServiceTracker<SecurityService, SecurityService> securityServiceTracker) {
        logger.info("Created " + this);
        this.securityServiceTracker = securityServiceTracker;
        this.numberOfTrackedRacesRestored = new AtomicInteger();
        this.scoreCorrectionListenersByLeaderboard = new ConcurrentHashMap<>();
        this.connectivityParametersByRace = new ConcurrentHashMap<>();
        this.notificationService = sailingNotificationService;
        final ConstructorParameters constructorParameters = constructorParametersProvider.apply(this);
        this.domainObjectFactory = constructorParameters.getDomainObjectFactory();
        this.masterDataClassLoaders.add(this.getClass().getClassLoader());
        joinedClassLoader = new JoinedClassLoader(masterDataClassLoaders);
        this.operationsSentToMasterForReplication = new HashSet<>();
        this.baseDomainFactory = constructorParameters.getBaseDomainFactory();
        this.mongoObjectFactory = constructorParameters.getMongoObjectFactory();
        this.mediaDB = mediaDb;
        this.competitorAndBoatStore = constructorParameters.getCompetitorAndBoatStore();
        try {
            this.windStore = windStore == null ? MongoWindStoreFactory.INSTANCE.getMongoWindStore(mongoObjectFactory,
                    domainObjectFactory) : windStore;
        } catch (Exception e) {
            throw new RuntimeException(e);
        }
        this.competitorAndBoatStore.addCompetitorUpdateListener(new CompetitorUpdateListener() {
            @Override
            public void competitorUpdated(Competitor competitor) {
                replicate(new UpdateCompetitor(competitor.getId().toString(), competitor.getName(), competitor.getShortName(), competitor
                        .getColor(), competitor.getEmail(), competitor.getTeam().getNationality(),
                        competitor.getTeam().getImage(), competitor.getFlagImage(),
                        competitor.getTimeOnTimeFactor(), competitor.getTimeOnDistanceAllowancePerNauticalMile(),
                        competitor.getSearchTag()));
            }
            @Override
            public void competitorCreated(Competitor competitor) {
                replicate(new CreateCompetitor(competitor.getId(), competitor.getName(), competitor.getShortName(),
                        competitor.getColor(), competitor.getEmail(), competitor.getFlagImage(), 
                        competitor.getTeam()==null?null:competitor.getTeam().getNationality(),
                        competitor.getTimeOnTimeFactor(),
                        competitor.getTimeOnDistanceAllowancePerNauticalMile(), competitor.getSearchTag(),
                        competitor.hasBoat() ? ((CompetitorWithBoat) competitor).getBoat().getId() : null));
            }
        });
        this.competitorAndBoatStore.addBoatUpdateListener(new BoatUpdateListener() {
            @Override
            public void boatUpdated(Boat boat) {
                replicate(new UpdateBoat(boat.getId().toString(), boat.getName(), boat.getColor(), boat.getSailID()));
            }
            @Override
            public void boatCreated(Boat boat) {
                replicate(new CreateBoat(boat.getId(), boat.getName(), 
                        boat.getBoatClass()==null?null:boat.getBoatClass().getName(), 
                        boat.getSailID(), boat.getColor()));
            }
        });
        this.dataImportLock = new DataImportLockWithProgress();
<<<<<<< HEAD
        this.courseAndMarkMappingFactory = new CourseAndMarkMappingFactoryImpl();

=======
>>>>>>> 9e668b18
        remoteSailingServerSet = new RemoteSailingServerSet(scheduler, baseDomainFactory);
        regattasByName = new ConcurrentHashMap<String, Regatta>();
        regattasByNameLock = new NamedReentrantReadWriteLock("regattasByName for " + this, /* fair */false);
        eventsById = new ConcurrentHashMap<Serializable, Event>();
        regattaTrackingCache = new ConcurrentHashMap<>();
        regattaTrackingCacheLock = new NamedReentrantReadWriteLock("regattaTrackingCache for " + this, /* fair */false);
        raceTrackersByRegatta = new ConcurrentHashMap<>();
        raceTrackersByRegattaLock = new NamedReentrantReadWriteLock("raceTrackersByRegatta for " + this, /* fair */false);
        raceTrackersByID = new ConcurrentHashMap<>();
        raceTrackersByIDLocks = new ConcurrentHashMap<>();
        raceTrackerCallbacks = new ConcurrentHashMap<>();
        leaderboardGroupsByName = new ConcurrentHashMap<>();
        leaderboardGroupsByID = new ConcurrentHashMap<>();
        leaderboardGroupsByNameLock = new NamedReentrantReadWriteLock("leaderboardGroupsByName for " + this, /* fair */false);
        leaderboardsByName = new ConcurrentHashMap<String, Leaderboard>();
        leaderboardsByNameLock = new NamedReentrantReadWriteLock("leaderboardsByName for " + this, /* fair */false);
        operationExecutionListeners = new ConcurrentHashMap<>();
        courseListeners = new ConcurrentHashMap<>();
        persistentRegattasForRaceIDs = new ConcurrentHashMap<>();
        final ScheduledExecutorService simulatorExecutor = ThreadPoolUtil.INSTANCE.createBackgroundTaskThreadPoolExecutor("Simulator Background Executor");
        simulationService = SimulationServiceFactory.INSTANCE.getService(simulatorExecutor, this);
        taggingService = TaggingServiceFactory.INSTANCE.getService(this);
        this.raceLogReplicator = new RaceLogReplicatorAndNotifier(this);
        this.regattaLogReplicator = new RegattaLogReplicator(this);
        this.raceLogScoringReplicator = new RaceLogScoringReplicator(this);
        this.mediaLibrary = new MediaLibrary();
        try {
            this.sensorFixStore = sensorFixStore == null ? MongoSensorFixStoreFactory.INSTANCE.getMongoGPSFixStore(
                    mongoObjectFactory, domainObjectFactory, serviceFinderFactory) : sensorFixStore;
        } catch (Exception e) {
            logger.log(Level.SEVERE, "Exception trying to obtain MongoDB sensor fix store", e);
            throw new RuntimeException(e);
        }
        this.raceManagerDeviceConfigurationsById = new HashMap<>();
        this.raceManagerDeviceConfigurationsByName = new HashMap<>();
        this.serviceFinderFactory = serviceFinderFactory;
        this.trackedRegattaListener = trackedRegattaListener == null ? EmptyTrackedRegattaListener.INSTANCE : trackedRegattaListener;
        sailingServerConfiguration = domainObjectFactory.loadServerConfiguration();
        final Iterable<Pair<Event, Boolean>> loadedEventsWithRequireStoreFlag = loadStoredEvents();
        loadStoredRegattas();
        loadRaceIDToRegattaAssociations();
        loadStoredLeaderboardsAndGroups();
        loadLinksFromEventsToLeaderboardGroups();
        loadMediaLibary();
        loadStoredDeviceConfigurations();
        loadAllRemoteSailingServersAndSchedulePeriodicEventCacheRefresh();
        // Stores all events which run through a data migration 
        // Remark: must be called after loadLinksFromEventsToLeaderboardGroups(), otherwise would loose the Event -> LeaderboardGroup relation
        for (Pair<Event, Boolean> eventAndRequireStoreFlag : loadedEventsWithRequireStoreFlag) {
            if (eventAndRequireStoreFlag.getB()) {
                mongoObjectFactory.storeEvent(eventAndRequireStoreFlag.getA());
            }
        }
        if (restoreTrackedRaces) {
            restoreTrackedRaces();
        } else {
            getMongoObjectFactory().removeAllConnectivityParametersForRacesToRestore();
        }
        this.trackedRaceStatisticsCache = trackedRaceStatisticsCache;
        anniversaryRaceDeterminator = new AnniversaryRaceDeterminatorImpl(this, remoteSailingServerSet,
                new QuarterChecker(), new SameDigitChecker());
        raceChangeObserverForAnniversaryDetection = new RaceChangeObserverForAnniversaryDetection(anniversaryRaceDeterminator);
        this.trackedRegattaListener.addListener(raceChangeObserverForAnniversaryDetection);
    }

    private void restoreTrackedRaces() {
        // restore the races by calling addRace one by one, but in a background thread, therefore concurrent to any remaining
        // server startup activities happening
        numberOfTrackedRacesToRestore = getDomainObjectFactory().loadConnectivityParametersForRacesToRestore(params -> {
            try {
                final RaceHandle handle = addRace(/* addToRegatta==null means "default regatta" */ null, params, /* no timeout during mass loading */ -1,
                        new DefaultRaceTrackingHandler() {
                    @Override
                    public DynamicTrackedRace createTrackedRace(TrackedRegatta trackedRegatta, RaceDefinition raceDefinition,
                            Iterable<Sideline> sidelines, WindStore windStore, long delayToLiveInMillis,
                            long millisecondsOverWhichToAverageWind, long millisecondsOverWhichToAverageSpeed,
                            DynamicRaceDefinitionSet raceDefinitionSetToUpdate, boolean useMarkPassingCalculator,
                            RaceLogResolver raceLogResolver, Optional<ThreadLocalTransporter> threadLocalTransporter) {
                        final DynamicTrackedRace trackedRace = super.createTrackedRace(trackedRegatta, raceDefinition, sidelines, windStore,
                                        delayToLiveInMillis, millisecondsOverWhichToAverageWind,
                                        millisecondsOverWhichToAverageSpeed, raceDefinitionSetToUpdate,
                                        useMarkPassingCalculator, raceLogResolver, threadLocalTransporter);
                        getSecurityService().migrateOwnership(trackedRace);
                        return trackedRace;
                    }
                });
                final RaceDefinition race = handle.getRace(RaceTracker.TIMEOUT_FOR_RECEIVING_RACE_DEFINITION_IN_MILLISECONDS); // try to not flood servers during restore by waiting for race to appear
                if (race == null) {
                    logger.warning("Race for tracker " + handle.getRaceTracker() + " with ID "
                            + handle.getRaceTracker().getID() + " didn't appear within "
                            + RaceTracker.TIMEOUT_FOR_RECEIVING_RACE_DEFINITION_IN_MILLISECONDS
                            + "ms. Maybe it will later...");
                } else {
                    logger.info("Race " + race + " showed up during restoring by tracker " + handle.getRaceTracker()
                            + " with ID " + handle.getRaceTracker().getID());
                }
                int newNumberOfTrackedRacesRestored = numberOfTrackedRacesRestored.incrementAndGet();
                logger.info("Added race to restore #"+newNumberOfTrackedRacesRestored+"/"+numberOfTrackedRacesToRestore);
            } catch (Exception e) {
                logger.log(Level.SEVERE, "Exception trying to restore race "+params+
                        ". Removing from the restore list. This server will no longer try to load this race automatically upon server restart.", e);
                try {
                    getMongoObjectFactory().removeConnectivityParametersForRaceToRestore(params);
                } catch (MalformedURLException e1) {
                    logger.log(Level.SEVERE, "Dang... even that failed. Couldn't remove connectivity params for "+
                            params+" from restore list", e1);
                }
            }
        }).getNumberOfParametersToLoad();
    }

    @Override
    public boolean isCurrentlyFillingFromInitialLoad() {
        return currentlyFillingFromInitialLoad;
    }

    @Override
    public void setCurrentlyFillingFromInitialLoad(boolean currentlyFillingFromInitialLoad) {
        this.currentlyFillingFromInitialLoad = currentlyFillingFromInitialLoad;
    }

    @Override
    public boolean isCurrentlyApplyingOperationReceivedFromMaster() {
        return currentlyApplyingOperationReceivedFromMaster.get();
    }

    @Override
    public void setCurrentlyApplyingOperationReceivedFromMaster(boolean currentlyApplyingOperationReceivedFromMaster) {
        this.currentlyApplyingOperationReceivedFromMaster.set(currentlyApplyingOperationReceivedFromMaster);
    }

    @Override
    public PolarDataService getPolarDataService() {
        return polarDataService;
    }

    @Override
    public SimulationService getSimulationService() {
        return simulationService;
    }
    
    @Override
    public TaggingService getTaggingService() {
        return taggingService;
    }
    
    @Override
    public void clearState() throws Exception {
        for (String leaderboardGroupName : new ArrayList<>(this.leaderboardGroupsByName.keySet())) {
            removeLeaderboardGroup(leaderboardGroupName);
        }
        for (String leaderboardName : new ArrayList<>(this.leaderboardsByName.keySet())) {
            removeLeaderboard(leaderboardName);
        }
        for (Regatta regatta : new ArrayList<>(this.regattasByName.values())) {
            stopTracking(regatta, /* willBeRemoved */ true);
            removeRegatta(regatta);
        }
        for (Event event : new ArrayList<>(this.eventsById.values())) {
            removeEvent(event.getId());
        }
        for (MediaTrack mediaTrack : this.mediaLibrary.allTracks()) {
            mediaTrackDeleted(mediaTrack);
        }
        // TODO clear user store? See bug 2430.
        this.competitorAndBoatStore.clear();
        this.windStore.clear();
        raceManagerDeviceConfigurationsById.clear();
        raceManagerDeviceConfigurationsByName.clear();
        getRaceLogStore().clear();
        getRegattaLogStore().clear();
        anniversaryRaceDeterminator.clear();
        raceChangeObserverForAnniversaryDetection.clear();
    }

    @Override
    public com.sap.sailing.domain.base.DomainFactory getBaseDomainFactory() {
        return baseDomainFactory;
    }

    @Override
    public MongoObjectFactory getMongoObjectFactory() {
        return mongoObjectFactory;
    }

    @Override
    public DomainObjectFactory getDomainObjectFactory() {
        return domainObjectFactory;
    }

    public void ensureOwnerships() {
        SecurityService securityService = getSecurityService();
        securityService.assumeOwnershipMigrated(SecuredDomainType.RESULT_IMPORT_URL.getName());
        securityService.assumeOwnershipMigrated(SecuredDomainType.SIMULATOR.getName());
        securityService.assumeOwnershipMigrated(SecuredDomainType.FILE_STORAGE.getName());

        for (DeviceConfiguration device : getAllDeviceConfigurations()) {
            securityService.migrateOwnership(device);
        }
        securityService.assumeOwnershipMigrated(SecuredDomainType.RACE_MANAGER_APP_DEVICE_CONFIGURATION.getName());

        for (Event event : getAllEvents()) {
            securityService.migrateOwnership(event);
        }
        securityService.assumeOwnershipMigrated(SecuredDomainType.EVENT.getName());
        for (Regatta regatta : getAllRegattas()) {
            securityService.migrateOwnership(regatta);
            // FIXME add listener for all TrackedRaces here and migrate them as they become available!
            DynamicTrackedRegatta trackedRegatta = getTrackedRegatta(regatta);
            if (trackedRegatta != null) {
                trackedRegatta.lockTrackedRacesForRead();
                try {
                    for (DynamicTrackedRace trackedRace : trackedRegatta.getTrackedRaces()) {
                        securityService.migrateOwnership(trackedRace);
                    }
                } finally {
                    trackedRegatta.unlockTrackedRacesAfterRead();
                }
            }
        }
        securityService.assumeOwnershipMigrated(SecuredDomainType.TRACKED_RACE.getName());
        securityService.assumeOwnershipMigrated(SecuredDomainType.REGATTA.getName());
        for (Leaderboard leaderboard : getLeaderboards().values()) {
            securityService.migrateOwnership(leaderboard);
        }
        securityService.assumeOwnershipMigrated(SecuredDomainType.LEADERBOARD.getName());
        for (LeaderboardGroup leaderboardGroup : getLeaderboardGroups().values()) {
            securityService.migrateOwnership(leaderboardGroup);
        }
        securityService.assumeOwnershipMigrated(SecuredDomainType.LEADERBOARD_GROUP.getName());
        for (MediaTrack mediaTrack : getAllMediaTracks()) {
            securityService.migrateOwnership(mediaTrack);
        }
        securityService.assumeOwnershipMigrated(SecuredDomainType.MEDIA_TRACK.getName());
        for (Competitor competitor : getCompetitorAndBoatStore().getAllCompetitors()) {
            securityService.migrateOwnership(competitor);
        }
        securityService.assumeOwnershipMigrated(SecuredDomainType.COMPETITOR.getName());
        for (Boat boat : getCompetitorAndBoatStore().getBoats()) {
            securityService.migrateOwnership(boat);
        }
        securityService.assumeOwnershipMigrated(SecuredDomainType.BOAT.getName());
        securityService.migrateOwnership(SecuredDomainType.WIND_ESTIMATION_MODELS.getQualifiedObjectIdentifier(
                new TypeRelativeObjectIdentifier(ServerInfo.getName())), "Wind estimation models for server "+ServerInfo.getName());
        securityService.checkMigration(SecuredDomainType.getAllInstances());
    }

    private void loadRaceIDToRegattaAssociations() {
        persistentRegattasForRaceIDs.putAll(domainObjectFactory.loadRaceIDToRegattaAssociations(this));
    }

    private void loadStoredRegattas() {
        LockUtil.lockForWrite(regattasByNameLock);
        try {
            for (Regatta regatta : domainObjectFactory.loadAllRegattas(this)) {
                logger.info(
                        "putting regatta " + regatta.getName() + " (" + regatta.hashCode() + ") into regattasByName");
                regattasByName.put(regatta.getName(), regatta);
                regatta.addRegattaListener(this);
                onRegattaLikeAdded(regatta);
                regatta.addRaceColumnListener(raceLogReplicator);
                regatta.addRaceColumnListener(raceLogScoringReplicator);
            }
        } finally {
            LockUtil.unlockAfterWrite(regattasByNameLock);
        }
    }

    private Iterable<Pair<Event, Boolean>> loadStoredEvents() {
        Iterable<Pair<Event, Boolean>> loadedEventsWithRequireStoreFlag = domainObjectFactory.loadAllEvents(); 
        for (Pair<Event, Boolean> eventAndFlag : loadedEventsWithRequireStoreFlag) {
            Event event = eventAndFlag.getA();
            if (event.getId() != null)
                eventsById.put(event.getId(), event);
        }
        return loadedEventsWithRequireStoreFlag;
    }
    
    private void loadLinksFromEventsToLeaderboardGroups() {
        domainObjectFactory.loadLeaderboardGroupLinksForEvents(/* eventResolver */this, /* leaderboardGroupResolver */
                this);
    }

    private void loadAllRemoteSailingServersAndSchedulePeriodicEventCacheRefresh() {
        for (RemoteSailingServerReference sailingServer : domainObjectFactory.loadAllRemoteSailingServerReferences()) {
            remoteSailingServerSet.add(sailingServer);
        }
    }

    /**
     * Collects media track references from the configured sources (mongo DB by default, ftp folder yet to be
     * implemented). The method is expected to be called initially blocking the API until finished.
     * 
     * Subsequent calls (assumed to be triggered from the admin console or in scheduled intervals) don't need to block.
     * In that case, the API will simply serve the current state.
     * 
     */
    private void loadMediaLibary() {
        Collection<MediaTrack> allDbMediaTracks = mediaDB.loadAllMediaTracks();
        mediaTracksAdded(allDbMediaTracks);
    }

    private void loadStoredDeviceConfigurations() {
        for (DeviceConfiguration config : domainObjectFactory.loadAllDeviceConfigurations()) {
            raceManagerDeviceConfigurationsById.put(config.getId(), config);
            if (raceManagerDeviceConfigurationsByName.put(config.getName(), config) != null) {
                logger.warning("DeviceConfiguration "+config.getId()+" with name "+config.getName()+
                        " overwrote another config by that same name");
            }
        }
    }

    @Override
    public void addLeaderboard(Leaderboard leaderboard) {
        LockUtil.lockForWrite(leaderboardsByNameLock);
        try {
            leaderboardsByName.put(leaderboard.getName(), leaderboard);
        } finally {
            LockUtil.unlockAfterWrite(leaderboardsByNameLock);
        }
        // RaceColumns of RegattaLeaderboards are tracked via its Regatta!
        if (leaderboard instanceof FlexibleLeaderboard) {
            onRegattaLikeAdded(((FlexibleLeaderboard) leaderboard).getRegattaLike());
            leaderboard.addRaceColumnListener(raceLogReplicator);
            leaderboard.addRaceColumnListener(raceLogScoringReplicator);
        }
        final LeaderboardScoreCorrectionNotifier scoreCorrectionListener = new LeaderboardScoreCorrectionNotifier(leaderboard);
        scoreCorrectionListenersByLeaderboard.put(leaderboard, scoreCorrectionListener);
        leaderboard.addScoreCorrectionListener(scoreCorrectionListener);
        tryToRegisterMBeanForLeaderboard(leaderboard);
    }

    private void tryToRegisterMBeanForLeaderboard(Leaderboard leaderboard) {
        try {
            // register an MBean for the leaderboard for JMX support
            LeaderboardMXBeanImpl mbean = new LeaderboardMXBeanImpl(leaderboard);
            MBeanServer mbs = ManagementFactory.getPlatformMBeanServer();
            final ObjectName mBeanName = mbean.getObjectName();
            mbs.registerMBean(mbean, mBeanName);
        } catch (MalformedObjectNameException | InstanceAlreadyExistsException | MBeanRegistrationException | NotCompliantMBeanException e) {
            logger.log(Level.SEVERE, "Couldn't register MBean for leaderboard "+leaderboard.getName(), e);
        }
    }
    
    private void removeMBeanForLeaderboard(Leaderboard leaderboard) {
        try {
            // register an MBean for the leaderboard for JMX support
            LeaderboardMXBeanImpl mbean = new LeaderboardMXBeanImpl(leaderboard);
            MBeanServer mbs = ManagementFactory.getPlatformMBeanServer();
            final ObjectName mBeanName = mbean.getObjectName();
            mbs.unregisterMBean(mBeanName);
        } catch (MalformedObjectNameException | MBeanRegistrationException | InstanceNotFoundException e) {
            logger.log(Level.SEVERE, "Couldn't unregister MBean for leaderboard "+leaderboard.getName(), e);
        }
    }

    private void loadStoredLeaderboardsAndGroups() {
        logger.info("loading stored leaderboards and groups");
        // Loading all leaderboard groups and the contained leaderboards
        for (LeaderboardGroup leaderboardGroup : domainObjectFactory.getAllLeaderboardGroups(this, this)) {
            logger.info("loaded leaderboard group " + leaderboardGroup.getName() + " into " + this);
            LockUtil.lockForWrite(leaderboardGroupsByNameLock);
            try {
                leaderboardGroupsByName.put(leaderboardGroup.getName(), leaderboardGroup);
                leaderboardGroupsByID.put(leaderboardGroup.getId(), leaderboardGroup);
            } finally {
                LockUtil.unlockAfterWrite(leaderboardGroupsByNameLock);
            }
        }
        // Loading the remaining leaderboards
        domainObjectFactory.getLeaderboardsNotInGroup(this, this);
        logger.info("done with loading stored leaderboards and groups");
    }

    @Override
    public FlexibleLeaderboard addFlexibleLeaderboard(String leaderboardName, String leaderboardDisplayName,
            int[] discardThresholds, ScoringScheme scoringScheme, Serializable courseAreaId) {
        logger.info("adding flexible leaderboard " + leaderboardName);
        CourseArea courseArea = getCourseArea(courseAreaId);
        FlexibleLeaderboard result = new FlexibleLeaderboardImpl(getRaceLogStore(), getRegattaLogStore(),
                leaderboardName, new ThresholdBasedResultDiscardingRuleImpl(discardThresholds), scoringScheme,
                courseArea);
        result.setDisplayName(leaderboardDisplayName);
        if (getLeaderboardByName(leaderboardName) != null) {
            throw new IllegalArgumentException("Leaderboard with name " + leaderboardName + " already exists");
        }
        addLeaderboard(result);
        mongoObjectFactory.storeLeaderboard(result);
        return result;
    }

    @Override
    public CourseArea getCourseArea(Serializable courseAreaId) {
        for (Event event : getAllEvents()) {
            for (CourseArea courseArea : event.getVenue().getCourseAreas()) {
                if (courseArea.getId().equals(courseAreaId)) {
                    return courseArea;
                }
            }
        }
        return null;
    }

    @Override
    public RegattaLeaderboard addRegattaLeaderboard(RegattaIdentifier regattaIdentifier, String leaderboardDisplayName,
            int[] discardThresholds) {
        Regatta regatta = getRegatta(regattaIdentifier);
        if (regatta == null) {
            throw new IllegalArgumentException("Cannot find regatta " + regattaIdentifier
                    + ". Hence, cannot create regatta leaderboard for it.");
        }
        final RegattaLeaderboard result = new RegattaLeaderboardImpl(regatta, new ThresholdBasedResultDiscardingRuleImpl(discardThresholds));
        result.setDisplayName(leaderboardDisplayName);
        if (getLeaderboardByName(result.getName()) != null) {
            throw new IllegalArgumentException("Leaderboard with name " + result.getName() + " already exists in "
                    + this);
        }
        logger.info("adding regatta leaderboard for regatta "
                + regatta.getName() + " (" + regatta.hashCode() + ")" + " to " + this);
        addLeaderboard(result);
        mongoObjectFactory.storeLeaderboard(result);
        return result;
    }

    @Override
    public RegattaLeaderboardWithEliminations addRegattaLeaderboardWithEliminations(String leaderboardName,
            String leaderboardDisplayName, RegattaLeaderboard fullRegattaLeaderboard) {
        if (fullRegattaLeaderboard == null) {
            throw new NullPointerException("Must provide a valid regatta leaderboard, not null");
        }
        if (getLeaderboardByName(leaderboardName) != null) {
            throw new IllegalArgumentException("Leaderboard with name "+leaderboardName+" already exists in "+this);
        }
        final RegattaLeaderboardWithEliminations result = new DelegatingRegattaLeaderboardWithCompetitorElimination(
                ()->(RegattaLeaderboard) fullRegattaLeaderboard, leaderboardName);
        result.setDisplayName(leaderboardDisplayName);
        logger.info("adding regatta leaderboard with eliminations for regatta leaderboard "
                + fullRegattaLeaderboard.getName() + " to " + this);
        addLeaderboard(result);
        mongoObjectFactory.storeLeaderboard(result);
        return result;
    }

    @Override
    public RaceColumn addColumnToLeaderboard(String columnName, String leaderboardName, boolean medalRace) {
        Leaderboard leaderboard = getLeaderboardByName(leaderboardName);
        if (leaderboard != null) {
            if (leaderboard instanceof FlexibleLeaderboard) {
                // uses the default fleet as the single fleet for the new column
                RaceColumn result = ((FlexibleLeaderboard) leaderboard).addRaceColumn(columnName, medalRace);
                updateStoredLeaderboard((FlexibleLeaderboard) leaderboard);
                return result;
            } else {
                throw new IllegalArgumentException("Leaderboard named " + leaderboardName
                        + " is not a FlexibleLeaderboard");
            }
        } else {
            throw new IllegalArgumentException("Leaderboard named " + leaderboardName + " not found");
        }
    }

    @Override
    public void moveLeaderboardColumnUp(String leaderboardName, String columnName) {
        Leaderboard leaderboard = getLeaderboardByName(leaderboardName);
        if (leaderboard != null && leaderboard instanceof FlexibleLeaderboard) {
            ((FlexibleLeaderboard) leaderboard).moveRaceColumnUp(columnName);
            updateStoredLeaderboard((FlexibleLeaderboard) leaderboard);
        } else {
            throw new IllegalArgumentException("Leaderboard named " + leaderboardName + " not found");
        }
    }

    @Override
    public void moveLeaderboardColumnDown(String leaderboardName, String columnName) {
        Leaderboard leaderboard = getLeaderboardByName(leaderboardName);
        if (leaderboard != null && leaderboard instanceof FlexibleLeaderboard) {
            ((FlexibleLeaderboard) leaderboard).moveRaceColumnDown(columnName);
            updateStoredLeaderboard((FlexibleLeaderboard) leaderboard);
        } else {
            throw new IllegalArgumentException("Leaderboard named " + leaderboardName + " not found");
        }
    }

    @Override
    public void removeLeaderboardColumn(String leaderboardName, String columnName) {
        Leaderboard leaderboard = getLeaderboardByName(leaderboardName);
        if (leaderboard == null) {
            throw new IllegalArgumentException("Leaderboard named " + leaderboardName + " not found");
        } else if (!(leaderboard instanceof FlexibleLeaderboard)) {
            throw new IllegalArgumentException("Columns cannot be removed from Leaderboard named " + leaderboardName);
        } else {
            ((FlexibleLeaderboard) leaderboard).removeRaceColumn(columnName);
            updateStoredLeaderboard((FlexibleLeaderboard) leaderboard);
        }
    }

    @Override
    public void renameLeaderboardColumn(String leaderboardName, String oldColumnName, String newColumnName) {
        Leaderboard leaderboard = getLeaderboardByName(leaderboardName);
        if (leaderboard != null) {
            final RaceColumn raceColumn = leaderboard.getRaceColumnByName(oldColumnName);
            if (raceColumn instanceof FlexibleRaceColumn) {
                // remove race log under old identifier; the race log identifier changes
                for (Fleet fleet : raceColumn.getFleets()) {
                    getMongoObjectFactory().removeRaceLog(raceColumn.getRaceLogIdentifier(fleet));
                }
                ((FlexibleRaceColumn) raceColumn).setName(newColumnName);
                // store the race logs again under the new identifiers
                storeRaceLogs(raceColumn);
                updateStoredLeaderboard(leaderboard);
            } else {
                throw new IllegalArgumentException("Race column " + oldColumnName + " cannot be renamed");
            }
        } else {
            throw new IllegalArgumentException("Leaderboard named " + leaderboardName + " not found");
        }
    }

    /**
     * When a race column is renamed, its race log identifiers change. Therefore, the race logs need to be stored under
     * the new identifier again to be consistent with the in-memory image again.
     */
    private void storeRaceLogs(RaceColumn raceColumn) {
        for (Fleet fleet : raceColumn.getFleets()) {
            RaceLogIdentifier identifier = raceColumn.getRaceLogIdentifier(fleet);
            RaceLogEventVisitor storeVisitor = MongoRaceLogStoreFactory.INSTANCE.getMongoRaceLogStoreVisitor(
                    identifier, getMongoObjectFactory());
            RaceLog raceLog = raceColumn.getRaceLog(fleet);
            raceLog.lockForRead();
            try {
                for (RaceLogEvent e : raceLog.getRawFixes()) {
                    e.accept(storeVisitor);
                }
            } finally {
                raceLog.unlockAfterRead();
            }
        }
    }

    @Override
    public void updateLeaderboardColumnFactor(String leaderboardName, String columnName, Double factor) {
        Leaderboard leaderboard = getLeaderboardByName(leaderboardName);
        if (leaderboard != null) {
            final RaceColumn raceColumn = leaderboard.getRaceColumnByName(columnName);
            if (raceColumn != null) {
                raceColumn.setFactor(factor);
                updateStoredLeaderboard(leaderboard);
            } else {
                throw new IllegalArgumentException("Race column " + columnName + " not found in leaderboard "
                        + leaderboardName);
            }
        } else {
            throw new IllegalArgumentException("Leaderboard named " + leaderboardName + " not found");
        }
    }

    @Override
    public void renameLeaderboard(String oldName, String newName) {
        final Leaderboard toRename = leaderboardsByName.get(oldName);
        LockUtil.lockForWrite(leaderboardsByNameLock);
        try {
            if (toRename == null) {
                throw new IllegalArgumentException("No leaderboard with name " + oldName + " found");
            }
            if (leaderboardsByName.containsKey(newName)) {
                throw new IllegalArgumentException("Leaderboard with name " + newName + " already exists");
            }
            if (toRename instanceof Renamable) {
                removeMBeanForLeaderboard(toRename);
                ((Renamable) toRename).setName(newName);
                leaderboardsByName.remove(oldName);
                leaderboardsByName.put(newName, toRename);
                tryToRegisterMBeanForLeaderboard(toRename);
            } else {
                throw new IllegalArgumentException("Leaderboard with name " + newName + " is of type "
                        + toRename.getClass().getSimpleName() + " and therefore cannot be renamed");
            }
        } finally {
            LockUtil.unlockAfterWrite(leaderboardsByNameLock);
        }
        // don't need the lock anymore to update DB
        if (toRename instanceof Renamable) {
            mongoObjectFactory.renameLeaderboard(oldName, newName);
        }
    }

    @Override
    public void updateStoredLeaderboard(Leaderboard leaderboard) {
        getMongoObjectFactory().storeLeaderboard(leaderboard);
    }

    @Override
    public void updateStoredRegatta(Regatta regatta) {
        if (regatta.isPersistent()) {
            mongoObjectFactory.storeRegatta(regatta);
        }
    }

    @Override
    public void removeLeaderboard(String leaderboardName) {
        Leaderboard leaderboard = removeLeaderboardFromLeaderboardsByName(leaderboardName);
        if (leaderboard != null) {
            leaderboard.removeRaceColumnListener(raceLogReplicator);
            leaderboard.removeRaceColumnListener(raceLogScoringReplicator);
            final ScoreCorrectionListener scoreCorrectionListener = scoreCorrectionListenersByLeaderboard.remove(leaderboard);
            if (scoreCorrectionListener != null) {
                leaderboard.getScoreCorrection().removeScoreCorrectionListener(scoreCorrectionListener);
            }
            mongoObjectFactory.removeLeaderboard(leaderboardName);
            syncGroupsAfterLeaderboardRemove(leaderboardName, true);
            if (leaderboard instanceof FlexibleLeaderboard) {
                onRegattaLikeRemoved(((FlexibleLeaderboard) leaderboard).getRegattaLike());
            }
            leaderboard.destroy();
        }
    }

    private Leaderboard removeLeaderboardFromLeaderboardsByName(String leaderboardName) {
        LockUtil.lockForWrite(leaderboardsByNameLock);
        try {
            final Leaderboard leaderboard = leaderboardsByName.get(leaderboardName);
            if (leaderboard != null) {
                removeMBeanForLeaderboard(leaderboard);
            }
            return leaderboardsByName.remove(leaderboardName);
        } finally {
            LockUtil.unlockAfterWrite(leaderboardsByNameLock);
        }
    }

    /**
     * Checks all groups, if they contain a leaderboard with the <code>removedLeaderboardName</code> or reference it as their
     * overall leaderboard and removes it from the group or unlinks it as the overall leaderboard, respectively.
     * 
     * @param removedLeaderboardName
     */
    private void syncGroupsAfterLeaderboardRemove(String removedLeaderboardName, boolean doDatabaseUpdate) {
        boolean groupNeedsUpdate = false;
        for (LeaderboardGroup leaderboardGroup : leaderboardGroupsByName.values()) {
            for (final Leaderboard leaderboard : leaderboardGroup.getLeaderboards()) {
                if (leaderboard.getName().equals(removedLeaderboardName)) {
                    leaderboardGroup.removeLeaderboard(leaderboard);
                    groupNeedsUpdate = true;
                    // TODO we assume that the leaderboard names are unique, so we can break the inner loop here
                    break;
                }
            }
            if (leaderboardGroup.getOverallLeaderboard() != null && leaderboardGroup.getOverallLeaderboard().getName().equals(removedLeaderboardName)) {
                leaderboardGroup.setOverallLeaderboard(null);
                groupNeedsUpdate = true;
            }
            if (doDatabaseUpdate && groupNeedsUpdate) {
                mongoObjectFactory.storeLeaderboardGroup(leaderboardGroup);
            }
            groupNeedsUpdate = false;
        }
    }

    @Override
    public Leaderboard getLeaderboardByName(String name) {
        return leaderboardsByName.get(name);
    }

    @Override
    public Position getMarkPosition(Mark mark, LeaderboardThatHasRegattaLike leaderboard, TimePoint timePoint) {
        GPSFixTrack<Mark, GPSFix> track = null;
        // If no spanning track is found, the fix closest to the time point requested is used instead
        GPSFix nonSpanningFallback = null;
        for (TrackedRace trackedRace : leaderboard.getTrackedRaces()) {
            final GPSFixTrack<Mark, GPSFix> trackCandidate = trackedRace.getTrack(mark);
            if (trackCandidate != null) {
                if (spansTimePoint(trackCandidate, timePoint)) {
                    track = trackCandidate;
                    break;
                } else {
                    nonSpanningFallback = improveTimewiseClosestFix(nonSpanningFallback, trackCandidate, timePoint);
                }
            }
        }
        final Position result; 
        if (track != null) {
            result = track.getEstimatedPosition(timePoint, /* extrapolate */ false);
        } else {
            result = nonSpanningFallback == null ? null : nonSpanningFallback.getPosition();
        }
        return result;
    }

    private GPSFix improveTimewiseClosestFix(GPSFix nonSpanningFallback, GPSFixTrack<Mark, GPSFix> track, final TimePoint timePoint) {
        GPSFix lastAtOrBefore = track.getLastFixAtOrBefore(timePoint);
        GPSFix firstAtOrAfter = track.getFirstFixAtOrAfter(timePoint);
        // find the fix closes to timePoint, sorting null values to the end and fixes near timePoint to the beginning
        final List<GPSFix> list = Arrays.asList(nonSpanningFallback, lastAtOrBefore, firstAtOrAfter);
        list.sort(new Comparator<GPSFix>() {
            @Override
            public int compare(GPSFix o1, GPSFix o2) {
                final int result;
                if (o1 == null) {
                    if (o2 == null) {
                        result = 0;
                    } else {
                        result = 1;
                    }
                } else if (o2 == null) {
                    result = -1;
                } else {
                    result = new Long(Math.abs(o1.getTimePoint().until(timePoint).asMillis())).compareTo(
                            Math.abs(o2.getTimePoint().until(timePoint).asMillis()));
                }
                return result;
            }
        });
        return list.get(0);
    }

    private boolean spansTimePoint(GPSFixTrack<Mark, GPSFix> track, TimePoint timePoint) {
        return track.getLastFixAtOrBefore(timePoint) != null && track.getFirstFixAtOrAfter(timePoint) != null;
    }

    @Override
    public Map<String, Leaderboard> getLeaderboards() {
        return Collections.unmodifiableMap(new HashMap<String, Leaderboard>(leaderboardsByName));
    }

    @Override
    public SailingServerConfiguration getSailingServerConfiguration() {
        return sailingServerConfiguration;
    }
    
    @Override
    public void updateServerConfiguration(SailingServerConfiguration serverConfiguration) {
        this.sailingServerConfiguration = serverConfiguration;
        mongoObjectFactory.storeServerConfiguration(serverConfiguration);
    }
    
    @Override
    public Map<RemoteSailingServerReference, com.sap.sse.common.Util.Pair<Iterable<EventBase>, Exception>> getPublicEventsOfAllSailingServers() {
        return remoteSailingServerSet.getCachedEventsForRemoteSailingServers(); // FIXME should probably add our own
                                                                                // stuff here... Is it enough to pass on
                                                                                // the remote reference URL to the
                                                                                // client for leaderboard group URL
                                                                                // construction?
    }

    @Override
    public RemoteSailingServerReference addRemoteSailingServerReference(String name, URL url) {
        RemoteSailingServerReference result = new RemoteSailingServerReferenceImpl(name, url);
        remoteSailingServerSet.add(result);
        mongoObjectFactory.storeSailingServer(result);
        return result;
    }

    @Override
    public Iterable<RemoteSailingServerReference> getLiveRemoteServerReferences() {
        return remoteSailingServerSet.getLiveRemoteServerReferences();
    }

    @Override
    public RemoteSailingServerReference getRemoteServerReferenceByName(String remoteServerReferenceName) {
        return remoteSailingServerSet.getServerReferenceByName(remoteServerReferenceName);
    }

    @Override
    public com.sap.sse.common.Util.Pair<Iterable<EventBase>, Exception> updateRemoteServerEventCacheSynchronously(
            RemoteSailingServerReference ref) {
        return remoteSailingServerSet.getEventsOrException(ref);
    }

    @Override
    public void removeRemoteSailingServerReference(String name) {
        remoteSailingServerSet.remove(name);
        mongoObjectFactory.removeSailingServer(name);
    }

    @Override
    public Iterable<Event> getAllEvents() {
        return Collections.unmodifiableCollection(new ArrayList<Event>(eventsById.values()));
    }

    @Override
    public Event getEvent(Serializable id) {
        return id == null ? null : eventsById.get(id);
    }

    @Override
    public Iterable<Regatta> getAllRegattas() {
        return Collections.unmodifiableCollection(new ArrayList<Regatta>(regattasByName.values()));
    }

    @Override
    public boolean isRaceBeingTracked(Regatta regattaContext, RaceDefinition r) {
        Set<RaceTracker> trackers = raceTrackersByRegatta.get(regattaContext);
        if (trackers != null) {
            for (RaceTracker tracker : trackers) {
                final RaceDefinition race = tracker.getRace();
                if (race == r) {
                    return true;
                }
            }
        }
        return false;
    }

    @Override
    public Regatta getRegattaByName(String name) {
        return name == null ? null : regattasByName.get(name);
    }

    @Override
    public Regatta getOrCreateDefaultRegatta(String name, String boatClassName, Serializable id) {
        Regatta result = regattasByName.get(name);
        if (result == null) {
            result = new RegattaImpl(getRaceLogStore(), getRegattaLogStore(), name, getBaseDomainFactory()
                    .getOrCreateBoatClass(boatClassName), /* canBoatsOfCompetitorsChangePerRace*/ false, CompetitorRegistrationType.CLOSED,
                    /* startDate */null, /* endDate */null, this,
                    getBaseDomainFactory().createScoringScheme(ScoringSchemeType.LOW_POINT), id, /* course area */ null,
                    /* registrationLinkSecret */ UUID.randomUUID().toString());
            logger.info("Created default regatta " + result.getName() + " (" + hashCode() + ") on " + this);
            onRegattaLikeAdded(result);
            cacheAndReplicateDefaultRegatta(result);
        }
        return result;
    }

    private void onRegattaLikeAdded(IsRegattaLike isRegattaLike) {
        isRegattaLike.addListener(regattaLogReplicator);
    }

    private void onRegattaLikeRemoved(IsRegattaLike isRegattaLike) {
        isRegattaLike.removeListener(regattaLogReplicator);
        getRegattaLogStore().removeRegattaLog(isRegattaLike.getRegattaLikeIdentifier());
    }

    @Override
    public Regatta createRegatta(String fullRegattaName, String boatClassName, boolean canBoatsOfCompetitorsChangePerRace,
            CompetitorRegistrationType competitorRegistrationType, String registrationLinkSecret, TimePoint startDate, TimePoint endDate,
            Serializable id, Iterable<? extends Series> series, boolean persistent, ScoringScheme scoringScheme,
            Serializable defaultCourseAreaId, Double buoyZoneRadiusInHullLengths, boolean useStartTimeInference, boolean controlTrackingFromStartAndFinishTimes,
            RankingMetricConstructor rankingMetricConstructor) {
        if (useStartTimeInference && controlTrackingFromStartAndFinishTimes) {
            throw new IllegalArgumentException("Cannot set both of useStartTimeInference and controlTrackingFromStartAndFinishTimes to true");
        }
        com.sap.sse.common.Util.Pair<Regatta, Boolean> regattaWithCreatedFlag = getOrCreateRegattaWithoutReplication(
                fullRegattaName, boatClassName, canBoatsOfCompetitorsChangePerRace, competitorRegistrationType, registrationLinkSecret, startDate, endDate, id, series, persistent, scoringScheme,
                defaultCourseAreaId, buoyZoneRadiusInHullLengths, useStartTimeInference, controlTrackingFromStartAndFinishTimes, rankingMetricConstructor);
        Regatta regatta = regattaWithCreatedFlag.getA();
        if (regattaWithCreatedFlag.getB()) {
            onRegattaLikeAdded(regatta);
            replicateSpecificRegattaWithoutRaceColumns(regatta);
        }
        return regatta;
    }

    @Override
    public void addRegattaWithoutReplication(Regatta regatta) {
        UUID defaultCourseAreaId = null;
        if (regatta.getDefaultCourseArea() != null) {
            defaultCourseAreaId = regatta.getDefaultCourseArea().getId();
        }
        boolean wasAdded = addAndConnectRegatta(regatta.isPersistent(), defaultCourseAreaId, regatta);
        if (!wasAdded) {
            logger.info("Regatta with name " + regatta.getName() + " already existed, so it hasn't been added.");
        }
    }

    private RaceLogStore getRaceLogStore() {
        return MongoRaceLogStoreFactory.INSTANCE.getMongoRaceLogStore(mongoObjectFactory, domainObjectFactory);
    }

    private RegattaLogStore getRegattaLogStore() {
        return MongoRegattaLogStoreFactory.INSTANCE.getMongoRegattaLogStore(mongoObjectFactory, domainObjectFactory);
    }

    @Override
    public com.sap.sse.common.Util.Pair<Regatta, Boolean> getOrCreateRegattaWithoutReplication(String fullRegattaName,
            String boatClassName, boolean canBoatsOfCompetitorsChangePerRace,
            CompetitorRegistrationType competitorRegistrationType, String registrationLinkSecret, TimePoint startDate,
            TimePoint endDate, Serializable id, Iterable<? extends Series> series, boolean persistent,
            ScoringScheme scoringScheme, Serializable defaultCourseAreaId, Double buoyZoneRadiusInHullLengths,
            boolean useStartTimeInference, boolean controlTrackingFromStartAndFinishTimes,
            RankingMetricConstructor rankingMetricConstructor) {
        CourseArea courseArea = getCourseArea(defaultCourseAreaId);
        Regatta regatta = new RegattaImpl(getRaceLogStore(), getRegattaLogStore(), fullRegattaName,
                getBaseDomainFactory().getOrCreateBoatClass(boatClassName), canBoatsOfCompetitorsChangePerRace, competitorRegistrationType, startDate, endDate, series, persistent,
                scoringScheme, id, courseArea, buoyZoneRadiusInHullLengths, useStartTimeInference,
                controlTrackingFromStartAndFinishTimes, rankingMetricConstructor, registrationLinkSecret);
        boolean wasCreated = addAndConnectRegatta(persistent, defaultCourseAreaId, regatta);
        if (wasCreated) {
            logger.info("Created regatta " + regatta.getName() + " (" + hashCode() + ") on " + this);
        }
        return new com.sap.sse.common.Util.Pair<Regatta, Boolean>(regatta, wasCreated);
    }

    private boolean addAndConnectRegatta(boolean persistent, Serializable defaultCourseAreaId, Regatta regatta) {
        boolean wasCreated = false;
        // try a quick read protected by the concurrent hash map implementation
        if (!regattasByName.containsKey(regatta.getName())) {
            LockUtil.lockForWrite(regattasByNameLock);
            try {
                // check again, now that we hold the exclusive write lock
                if (!regattasByName.containsKey(regatta.getName())) {
                    wasCreated = true;
                    logger.info("putting regatta " + regatta.getName() + " (" + regatta.hashCode()
                            + ") into regattasByName of " + this);
                    regattasByName.put(regatta.getName(), regatta);
                    regatta.addRegattaListener(this);
                    regatta.addRaceColumnListener(raceLogReplicator);
                    regatta.addRaceColumnListener(raceLogScoringReplicator);
                }
            } finally {
                LockUtil.unlockAfterWrite(regattasByNameLock);
            }
        }
        if (persistent) {
            updateStoredRegatta(regatta);
        }

        return wasCreated;
    }

    @Override
    public void addRace(RegattaIdentifier addToRegatta, RaceDefinition raceDefinition) {
        Regatta regatta = getRegatta(addToRegatta);
        regatta.addRace(raceDefinition); // will trigger the raceAdded operation because this service is listening on
                                         // all its regattas
    }

    /**
     * If the <code>regatta</code> {@link Regatta#isPersistent() is a persistent one}, the association of the race with
     * the regatta is remembered persistently so that {@link #getRememberedRegattaForRace(Serializable)} will provide
     * it.
     */
    @Override
    public void raceAdded(Regatta regatta, RaceDefinition raceDefinition) {
        if (regatta.isPersistent()) {
            setRegattaForRace(regatta, raceDefinition);
        }
        final CourseChangeReplicator listener = new CourseChangeReplicator(this, regatta, raceDefinition);
        courseListeners.put(raceDefinition, listener);
        raceDefinition.getCourse().addCourseListener(listener);
        replicate(new AddRaceDefinition(regatta.getRegattaIdentifier(), raceDefinition));
    }

    @Override
    public void raceRemoved(Regatta regatta, RaceDefinition raceDefinition) {
        raceDefinition.getCourse().removeCourseListener(courseListeners.remove(raceDefinition));
    }

    private NamedReentrantReadWriteLock lockRaceTrackersById(Object trackerId) {
        NamedReentrantReadWriteLock lock;
        synchronized (raceTrackersByIDLocks) {
            lock = raceTrackersByIDLocks.get(trackerId);
            if (lock == null) {
                lock = new NamedReentrantReadWriteLock("raceTrackersByIDLock for " + trackerId, /* fair */false);
                raceTrackersByIDLocks.put(trackerId, lock);
            }
        }
        LockUtil.lockForWrite(lock);
        return lock;
    }

    /**
     * @param lock
     *            need to pass the lock obtained from {@link #lockRaceTrackersById(Object)} because a competing thread
     *            may already have removed the lock from the {@link #raceTrackersByIDLocks} map
     */
    private void unlockRaceTrackersById(Object trackerId, NamedReentrantReadWriteLock lock) {
        LockUtil.unlockAfterWrite(lock);
        synchronized (raceTrackersByIDLocks) {
            raceTrackersByIDLocks.remove(trackerId);
        }
    }

    @Override
    public RaceHandle addRace(RegattaIdentifier regattaToAddTo, RaceTrackingConnectivityParameters params,
            long timeoutInMilliseconds, RaceTrackingHandler raceTrackingHandler) throws Exception {
        final Object trackerID = params.getTrackerID();
        NamedReentrantReadWriteLock raceTrackersByIdLock = lockRaceTrackersById(trackerID);
        try {
            RaceTracker tracker = raceTrackersByID.get(trackerID);
            if (tracker == null) {
                Regatta regatta = regattaToAddTo == null ? null : getRegatta(regattaToAddTo);
                if (regatta == null) {
                    // create tracker and use an existing or create a default regatta
                    tracker = params.createRaceTracker(this, windStore, /* raceLogResolver */ this, /* leaderboardGroupResolver */ this, timeoutInMilliseconds,
                            raceTrackingHandler);
                } else {
                    // use the regatta selected by the RaceIdentifier regattaToAddTo
                    tracker = params.createRaceTracker(regatta, this, windStore, /* raceLogResolver */ this, /* leaderboardGroupResolver */ this, timeoutInMilliseconds,
                            raceTrackingHandler);
                    assert tracker.getRegatta() == regatta;
                }
                LockUtil.lockForWrite(raceTrackersByRegattaLock);
                try {
                    raceTrackersByID.put(tracker.getID(), tracker);
                    Set<RaceTracker> trackers = raceTrackersByRegatta.get(tracker.getRegatta());
                    if (trackers == null) {
                        trackers = Collections.newSetFromMap(new ConcurrentHashMap<RaceTracker, Boolean>());
                        raceTrackersByRegatta.put(tracker.getRegatta(), trackers);
                    }
                    trackers.add(tracker);
                    notifyListenersForNewRaceTracker(tracker);
                } finally {
                    LockUtil.unlockAfterWrite(raceTrackersByRegattaLock);
                }
                // TODO we assume here that the regatta name is unique which necessitates adding the boat class name to
                // it in RegattaImpl constructor
                String regattaName = tracker.getRegatta().getName();
                Regatta regattaWithName = regattasByName.get(regattaName);
                // TODO we assume here that the regatta name is unique which necessitates adding the boat class name to
                // it in RegattaImpl constructor
                if (regattaWithName != null) {
                    if (regattaWithName != tracker.getRegatta()) {
                        if (Util.isEmpty(regattaWithName.getAllRaces())) {
                            // probably, tracker removed the last races from the old regatta and created a new one
                            LockUtil.lockForWrite(regattasByNameLock);
                            try {
                                regattasByName.remove(regattaName);
                                cacheAndReplicateDefaultRegatta(tracker.getRegatta());
                            } finally {
                                LockUtil.unlockAfterWrite(regattasByNameLock);
                            }
                        } else {
                            throw new RuntimeException("Internal error. Two regatta objects with equal name "
                                    + regattaName);
                        }
                    }
                } else {
                    cacheAndReplicateDefaultRegatta(tracker.getRegatta());
                }
                getMongoObjectFactory().addConnectivityParametersForRaceToRestore(params);
                // ensure that as soon as the RaceDefinition becomes available, the connectivity params are linked to it in connectivityParametersByRace
                tracker.add((RaceTracker t) -> rememberConnectivityParametersForRace(t));
                if (params.isTrackWind()) {
                    final Subject currentSubject = SecurityUtils.getSubject();
                    // start wind tracking if requested, as soon as the RaceDefinition becomes available
                    tracker.add((RaceTracker t) ->
                    new Thread(
                            currentSubject.associateWith((Runnable) (() -> startTrackingWind(regattaWithName,
                                    t.getRace(), params.isCorrectWindDirectionByMagneticDeclination()))),
                            "Starting wind trackers for race " + t.getRace()).start());
                }
            } else {
                logger.warning("Race tracker with ID "+trackerID+" already found; not tracking twice to avoid race duplication");
                WindStore existingTrackersWindStore = tracker.getWindStore();
                if (!existingTrackersWindStore.equals(windStore)) {
                    logger.warning("Wind store mismatch. Requested wind store: " + windStore
                            + ". Wind store in use by existing tracker: " + existingTrackersWindStore);
                }
            }
            if (timeoutInMilliseconds != -1) {
                scheduleAbortTrackerAfterInitialTimeout(tracker, timeoutInMilliseconds);
            }
            return tracker.getRaceHandle();
        } finally {
            unlockRaceTrackersById(trackerID, raceTrackersByIdLock);
        }
    }

    /**
     * Remembers the link between the {@link RaceDefinition} that the {@code tracker} just produced and its
     * {@link RaceTracker#getConnectivityParams() connectivity parameters}. This is important for later removing those
     * connectivity parameters from the
     * {@link MongoObjectFactory#removeConnectivityParametersForRaceToRestore(RaceTrackingConnectivityParameters) DB}
     * when the {@link #removeRace(Regatta, RaceDefinition) race is removed}.
     * 
     * @param tracker
     *            must have produced a {@link RaceDefinition} which can be guaranteed by waiting for the callback on a
     *            {@link RaceTracker.RaceCreationListener}
     *            {@link RaceTracker#add(com.sap.sailing.domain.tracking.RaceTracker.RaceCreationListener) registered}
     *            on that tracker and not calling this method before that listener has fired.
     */
    private void rememberConnectivityParametersForRace(RaceTracker tracker) {
        final RaceDefinition race = tracker.getRace(); // guaranteed to be != null by callback
        assert race != null;
        final RaceTrackingConnectivityParameters connectivityParams = tracker.getConnectivityParams();
        connectivityParametersByRace.put(race, connectivityParams);
    }

    /**
     * The regatta and all its contained {@link Regatta#getAllRaces() races} are replicated to all replicas.
     * 
     * @param regatta
     *            the series of this regatta must not have any {@link Series#getRaceColumns() race columns associated
     *            (yet)}.
     */
    private void replicateSpecificRegattaWithoutRaceColumns(Regatta regatta) {
        Serializable courseAreaId = null;
        if (regatta.getDefaultCourseArea() != null) {
            courseAreaId = regatta.getDefaultCourseArea().getId();
        }
        replicate(new AddSpecificRegatta(regatta.getName(),
                regatta.getBoatClass() == null ? null : regatta.getBoatClass().getName(),
                regatta.canBoatsOfCompetitorsChangePerRace(), regatta.getCompetitorRegistrationType(),
                /* registrationLinkSecret */ regatta.getRegistrationLinkSecret(), regatta.getStartDate(),
                regatta.getEndDate(), regatta.getId(),
                getSeriesWithoutRaceColumnsConstructionParametersAsMap(regatta), regatta.isPersistent(),
                regatta.getScoringScheme(), courseAreaId, regatta.getBuoyZoneRadiusInHullLengths(),
                regatta.useStartTimeInference(), regatta.isControlTrackingFromStartAndFinishTimes(),
                regatta.getRankingMetricType()));
        RegattaIdentifier regattaIdentifier = regatta.getRegattaIdentifier();
        for (RaceDefinition race : regatta.getAllRaces()) {
            replicate(new AddRaceDefinition(regattaIdentifier, race));
        }
    }

    private RegattaCreationParametersDTO getSeriesWithoutRaceColumnsConstructionParametersAsMap(Regatta regatta) {
        LinkedHashMap<String, SeriesCreationParametersDTO> result = new LinkedHashMap<String, SeriesCreationParametersDTO>();
        for (Series s : regatta.getSeries()) {
            assert Util.isEmpty(s.getRaceColumns());
            List<FleetDTO> fleetNamesAndOrdering = new ArrayList<FleetDTO>();
            for (Fleet f : s.getFleets()) {
                fleetNamesAndOrdering.add(getBaseDomainFactory().convertToFleetDTO(f));
            }
            result.put(
                    s.getName(),
                    new SeriesCreationParametersDTO(fleetNamesAndOrdering, s.isMedal(), s.isFleetsCanRunInParallel(), s.isStartsWithZeroScore(), s
                            .isFirstColumnIsNonDiscardableCarryForward(), s.getResultDiscardingRule() == null ? null
                            : s.getResultDiscardingRule().getDiscardIndexResultsStartingWithHowManyRaces(), s
                            .hasSplitFleetContiguousScoring(), s.getMaximumNumberOfDiscards()));
        }
        return new RegattaCreationParametersDTO(result);
    }

    /**
     * If <code>regatta</code> is not yet in {@link #regattasByName}, it is added, this service is
     * {@link Regatta#addRegattaListener(RegattaListener) added} as regatta listener, and the regatta and all its
     * contained {@link Regatta#getAllRaces() races} are replicated to all replica.
     */
    private void cacheAndReplicateDefaultRegatta(Regatta regatta) {
        // try a quick read first, protected by regattasByName being a concurrent hash set
        if (!regattasByName.containsKey(regatta.getName())) {
            // now we need to obtain exclusive write access; in between, some other thread may have added a regatta by
            // that name, so we need to check again:
            LockUtil.lockForWrite(regattasByNameLock);
            try {
                if (!regattasByName.containsKey(regatta.getName())) {
                    logger.info("putting regatta " + regatta.getName() + " (" + regatta.hashCode()
                            + ") into regattasByName of " + this);
                    regattasByName.put(regatta.getName(), regatta);
                    regatta.addRegattaListener(this);
                    regatta.addRaceColumnListener(raceLogReplicator);
                    regatta.addRaceColumnListener(raceLogScoringReplicator);

                    replicate(new AddDefaultRegatta(regatta.getName(), regatta.getBoatClass() == null ? null : regatta
                            .getBoatClass().getName(), regatta.getStartDate(), regatta.getEndDate(), regatta.getId()));
                    RegattaIdentifier regattaIdentifier = regatta.getRegattaIdentifier();
                    for (RaceDefinition race : regatta.getAllRaces()) {
                        replicate(new AddRaceDefinition(regattaIdentifier, race));
                    }
                }
            } finally {
                LockUtil.unlockAfterWrite(regattasByNameLock);
            }
        }
    }

    @Override
    public DynamicTrackedRace createTrackedRace(RegattaAndRaceIdentifier raceIdentifier, WindStore windStore,
            long delayToLiveInMillis, long millisecondsOverWhichToAverageWind,
            long millisecondsOverWhichToAverageSpeed, boolean useMarkPassingCalculator) {
        DynamicTrackedRegatta trackedRegatta = getOrCreateTrackedRegatta(getRegatta(raceIdentifier));
        RaceDefinition race = getRace(raceIdentifier);
        return trackedRegatta.createTrackedRace(race, Collections.<Sideline> emptyList(), windStore,
                delayToLiveInMillis, millisecondsOverWhichToAverageWind, millisecondsOverWhichToAverageSpeed,
                /* raceDefinitionSetToUpdate */null, useMarkPassingCalculator, /* raceLogResolver */ this,
                Optional.of(this.getThreadLocalTransporterForCurrentlyFillingFromInitialLoadOrApplyingOperationReceivedFromMaster()));
    }

    private void ensureRegattaIsObservedForDefaultLeaderboardAndAutoLeaderboardLinking(
            DynamicTrackedRegatta trackedRegatta) {
        if (regattasObservedForDefaultLeaderboard.add(trackedRegatta)) {
            trackedRegatta.addRaceListener(new RaceAdditionListener(),
                    /* ThreadLocalTransporter */ Optional.empty(), // registering for synchronous callbacks; no thread locals need to be transported
                    /* register for synchronous execution in order to ensure that any replication-related effects happen before
                     * any subsequent replication operations referring to a new race hit the outbound replication queue
                     */ true);
        }
    }

    private void stopObservingRegattaForRedaultLeaderboardAndAutoLeaderboardLinking(DynamicTrackedRegatta trackedRegatta) {
        regattasObservedForDefaultLeaderboard.remove(trackedRegatta);
    }

    /**
     * A listener class used to ensure that when a tracked race is added to any {@link TrackedRegatta} managed by this
     * service, the service adds the tracked race to the default leaderboard and links it to the leaderboard columns
     * that were previously connected to it. Additionally, a {@link RaceChangeListener} is added to the
     * {@link TrackedRace} which is responsible for triggering the replication of all relevant changes to the tracked
     * race. When a tracked race is removed, the {@link TrackedRaceReplicatorAndNotifier} that was added as listener to that
     * tracked race is removed again.
     * 
     * A {@link PolarFixCacheUpdater} is added to every race so that polar fixes are aggregated when new GPS fixes
     * arrive.
     * 
     * @author Axel Uhl (d043530)
     * 
     */
    private class RaceAdditionListener implements RaceListener, Serializable {
        private static final long serialVersionUID = 1036955460477000265L;

        private final Map<TrackedRace, TrackedRaceReplicatorAndNotifier> trackedRaceReplicators;

        private final Map<TrackedRace, PolarFixCacheUpdater> polarFixCacheUpdaters;

        public RaceAdditionListener() {
            this.trackedRaceReplicators = new HashMap<TrackedRace, TrackedRaceReplicatorAndNotifier>();
            this.polarFixCacheUpdaters = new HashMap<TrackedRace, PolarFixCacheUpdater>();
        }

        @Override
        public void raceRemoved(TrackedRace trackedRace) {
            TrackedRaceReplicatorAndNotifier trackedRaceReplicator = trackedRaceReplicators.remove(trackedRace);
            if (trackedRaceReplicator != null) {
                trackedRace.removeListener(trackedRaceReplicator);
            }
            PolarFixCacheUpdater polarFixCacheUpdater = polarFixCacheUpdaters.remove(trackedRace);
            if (polarFixCacheUpdater != null) {
                trackedRace.removeListener(polarFixCacheUpdater);
            }
        }

        @Override
        public void raceAdded(TrackedRace trackedRace) {
            // replicate the addition of the tracked race:
            CreateTrackedRace op = new CreateTrackedRace(trackedRace.getRaceIdentifier(), trackedRace.getWindStore(),
                    trackedRace.getDelayToLiveInMillis(), trackedRace.getMillisecondsOverWhichToAverageWind(),
                    trackedRace.getMillisecondsOverWhichToAverageSpeed());
            replicate(op);
            linkRaceToConfiguredLeaderboardColumns(trackedRace);
            TrackedRaceReplicatorAndNotifier trackedRaceReplicator = new TrackedRaceReplicatorAndNotifier(trackedRace);
            trackedRaceReplicators.put(trackedRace, trackedRaceReplicator);
            trackedRace.addListener(trackedRaceReplicator, /* fire wind already loaded */true, /* notifyAboutGPSFixesAlreadyLoaded */ true);

            PolarFixCacheUpdater polarFixCacheUpdater = new PolarFixCacheUpdater(trackedRace);
            polarFixCacheUpdaters.put(trackedRace, polarFixCacheUpdater);
            trackedRace.addListener(polarFixCacheUpdater);
            
            if (polarDataService != null) {
                trackedRace.setPolarDataService(polarDataService);
            }
            if (windEstimationFactoryService != null) {
                trackedRace.setWindEstimation(
                        windEstimationFactoryService.createIncrementalWindEstimationTrack(trackedRace));
            }
        }
    }
    
    /**
     * A score correction listener for a leaderboard that notifies interested users through the
     * {@link RacingEventServiceImpl#notificationService} if one is available.
     * 
     * @author Axel Uhl (d043530)
     *
     */
    private class LeaderboardScoreCorrectionNotifier implements ScoreCorrectionListener {
        /**
         * We don't want to flood the users with notifications about what's basically caused by the
         * same original event. For example, when many single score correction updates are applied to
         * the same leaderboard, we don't want to notify users for each such change if they are generally
         * interested in new results for that leaderboard or this boat class.
         */
        private final Duration HOW_LONG_BETWEEN_TWO_NOTIFICATIONS_FOR_SIMILAR_EVENT = Duration.ONE_MINUTE.times(5);
        
        private TimePoint lastNotificationForLeaderboard;
        
        private final ConcurrentHashMap<Competitor, TimePoint> lastNotificationForCompetitor;
        
        private final Leaderboard leaderboard;

        /**
         * Callers are expected to {@link SettableScoreCorrection#addScoreCorrectionListener(ScoreCorrectionListener)
         * register} this listener as a {@link ScoreCorrectionListener} themselves.
         */
        public LeaderboardScoreCorrectionNotifier(Leaderboard leaderboard) {
            this.leaderboard = leaderboard;
            this.lastNotificationForCompetitor = new ConcurrentHashMap<>();
        }

        @Override
        public void correctedScoreChanged(Competitor competitor, RaceColumn raceColumn, Double oldCorrectedScore,
                Double newCorrectedScore) {
            notifyForCompetitorIfNotAlreadyNotifiedRecently(competitor, raceColumn);
        }

        @Override
        public void maxPointsReasonChanged(Competitor competitor, RaceColumn raceColumn, MaxPointsReason oldMaxPointsReason, MaxPointsReason newMaxPointsReason) {
            notifyForCompetitorIfNotAlreadyNotifiedRecently(competitor, raceColumn);
        }

        @Override
        public void carriedPointsChanged(Competitor competitor, Double oldCarriedPoints, Double newCarriedPoints) {
            notifyForCompetitorIfNotAlreadyNotifiedRecently(competitor, /* no raceColumn in case of carried points */ null);
        }

        @Override
        public void isSuppressedChanged(Competitor competitor, boolean newIsSuppressed) {
            // do nothing
        }

        @Override
        public void timePointOfLastCorrectionsValidityChanged(TimePoint oldTimePointOfLastCorrectionsValidity,
                TimePoint newTimePointOfLastCorrectionsValidity) {
            notifyForLeaderboardIfNotAlreadyNotifiedRecently();
        }

        @Override
        public void commentChanged(String oldComment, String newComment) {
            notifyForLeaderboardIfNotAlreadyNotifiedRecently();
        }

        private void notifyForLeaderboardIfNotAlreadyNotifiedRecently() {
            final TimePoint now = MillisecondsTimePoint.now();
            if (notificationService != null && (lastNotificationForLeaderboard == null ||
                lastNotificationForLeaderboard.until(now).compareTo(HOW_LONG_BETWEEN_TWO_NOTIFICATIONS_FOR_SIMILAR_EVENT) >= 0)) {
                    scheduler.execute(()->notificationService.notifyUserOnBoatClassWhenScoreCorrectionsAreAvailable(
                                        leaderboard.getBoatClass(), leaderboard));
                lastNotificationForLeaderboard = now;
            }
        }
        
        /**
         * @param raceColumn
         *            may be {@code null} which means that something may have changed for the competitor outside of a
         *            specific race column, such as the carried points
         */
        private void notifyForCompetitorIfNotAlreadyNotifiedRecently(Competitor competitor, RaceColumn raceColumn) {
            final TimePoint now = MillisecondsTimePoint.now();
            if (notificationService != null && (!lastNotificationForCompetitor.containsKey(competitor) ||
                    lastNotificationForCompetitor.get(competitor).until(now).compareTo(HOW_LONG_BETWEEN_TWO_NOTIFICATIONS_FOR_SIMILAR_EVENT) >= 0)) {
                scheduler.execute(()->notificationService.notifyUserOnCompetitorScoreCorrections(competitor, leaderboard));
                lastNotificationForCompetitor.put(competitor, now);
            }
            // a change to a single competitor also means a change to the leaderboard
            notifyForLeaderboardIfNotAlreadyNotifiedRecently();
        }

    }

    private class PolarFixCacheUpdater extends AbstractRaceChangeListener {

        private final TrackedRace race;

        public PolarFixCacheUpdater(TrackedRace race) {
            this.race = race;
        }

        @Override
        public void competitorPositionChanged(GPSFixMoving fix, Competitor item, AddResult addedOrReplaced) {
            if (polarDataService != null) {
                polarDataService.competitorPositionChanged(fix, item, race);
            }
        }
        
        @Override
        public void statusChanged(TrackedRaceStatus newStatus, TrackedRaceStatus oldStatus) {
            if (oldStatus.getStatus() == TrackedRaceStatusEnum.LOADING
                    && newStatus.getStatus() != TrackedRaceStatusEnum.LOADING && newStatus.getStatus() != TrackedRaceStatusEnum.REMOVED) {
                if (polarDataService != null) {
                    polarDataService.raceFinishedLoading(race);
                }
            }
        }

    }

    /**
     * When changes occur on a {@link TrackedRace}, this object will be notified in its role of being a
     * {@link RaceChangeListener}. It does two things: replicate the changes to replica servers and, potentially, if
     * this is a replica, back to a master; notify users who expressed a corresponding interest about the change if we
     * have a {@link RacingEventServiceImpl##notificationService} available.
     * 
     * @author Axel Uhl (d043530)
     *
     */
    private class TrackedRaceReplicatorAndNotifier implements RaceChangeListener {
        private final TrackedRace trackedRace;

        public TrackedRaceReplicatorAndNotifier(TrackedRace trackedRace) {
            this.trackedRace = trackedRace;
        }

        @Override
        public void windSourcesToExcludeChanged(Iterable<? extends WindSource> windSourcesToExclude) {
            replicate(new UpdateWindSourcesToExclude(getRaceIdentifier(), windSourcesToExclude));
        }

        @Override
        public void startOfTrackingChanged(TimePoint oldStartOfTracking, TimePoint newStartOfTracking) {
            replicate(new UpdateStartOfTracking(getRaceIdentifier(), newStartOfTracking));
        }

        @Override
        public void endOfTrackingChanged(TimePoint oldEndOfTracking, TimePoint newEndOfTracking) {
            replicate(new UpdateEndOfTracking(getRaceIdentifier(), newEndOfTracking));
        }

        @Override
        public void startTimeReceivedChanged(TimePoint startTimeReceived) {
            replicate(new UpdateStartTimeReceived(getRaceIdentifier(), startTimeReceived));
        }

        @Override
        public void startOfRaceChanged(TimePoint oldStartOfRace, TimePoint newStartOfRace) {
            // no replication action required; the update signaled by this call is implicit; for explicit updates
            // see raceTimesChanged(TimePoint, TimePoint, TimePoint).
            
            if (newStartOfRace != null && newStartOfRace.after(MillisecondsTimePoint.now())) {
                scheduler.execute(()->
                    // Notify interested users if the new start time is in the future
                    notificationService.notifyUserOnBoatClassUpcomingRace(trackedRace.getRace().getBoatClass(),
                        getMostAppropriateLeaderboard(), getMostAppropriateRaceColumn(), getMostAppropriateFleet(), newStartOfRace));
            }
        }

        @Override
        public void finishedTimeChanged(TimePoint oldFinishedTime, TimePoint newFinishedTime) {
            // no action required; the update signaled by this call is implicit; the race log
            // updates that led to this change are replicated separately
            if (newFinishedTime != null && newFinishedTime.after(MillisecondsTimePoint.now().minus(Duration.ONE_HOUR))) {
                scheduler.execute(()->
                    // Notify interested users:
                    notificationService.notifyUserOnBoatClassRaceChangesStateToFinished(trackedRace.getRace().getBoatClass(), trackedRace,
                            getMostAppropriateLeaderboard(), getMostAppropriateRaceColumn(), getMostAppropriateFleet()));
            }
        }

        @Override
        public void waypointAdded(int zeroBasedIndex, Waypoint waypointThatGotAdded) {
            // no-op; the course change is replicated by the separate CourseChangeReplicator
        }

        @Override
        public void waypointRemoved(int zeroBasedIndex, Waypoint waypointThatGotRemoved) {
            // no-op; the course change is replicated by the separate CourseChangeReplicator
        }

        @Override
        public void delayToLiveChanged(long delayToLiveInMillis) {
            replicate(new UpdateRaceDelayToLive(getRaceIdentifier(), delayToLiveInMillis));
        }

        @Override
        public void windDataReceived(Wind wind, WindSource windSource) {
            if (windSource.getType() != WindSourceType.MANEUVER_BASED_ESTIMATION) {
                replicate(new RecordWindFix(getRaceIdentifier(), windSource, wind));
            }
        }

        @Override
        public void windDataRemoved(Wind wind, WindSource windSource) {
            if (windSource.getType() != WindSourceType.MANEUVER_BASED_ESTIMATION) {
                replicate(new RemoveWindFix(getRaceIdentifier(), windSource, wind));
            }
        }

        @Override
        public void windAveragingChanged(long oldMillisecondsOverWhichToAverage, long newMillisecondsOverWhichToAverage) {
            replicate(new UpdateWindAveragingTime(getRaceIdentifier(), newMillisecondsOverWhichToAverage));
        }

        @Override
        public void competitorPositionChanged(GPSFixMoving fix, Competitor competitor, AddResult addedOrReplaced) {
            replicate(new RecordCompetitorGPSFix(getRaceIdentifier(), competitor, fix));
        }

        @Override
        public void statusChanged(TrackedRaceStatus newStatus, TrackedRaceStatus oldStatus) {
            replicate(new UpdateTrackedRaceStatus(getRaceIdentifier(), newStatus));
        }

        @Override
        public void markPositionChanged(GPSFix fix, Mark mark, boolean firstInTrack, AddResult addedOrReplaced) {
            final RecordMarkGPSFix operation;
            if (firstInTrack) {
                operation = new RecordMarkGPSFixForNewMarkTrack(getRaceIdentifier(), mark, fix);
            } else {
                operation = new RecordMarkGPSFixForExistingTrack(getRaceIdentifier(), mark, fix);
            }
            replicate(operation);
        }

        @Override
        public void markPassingReceived(Competitor competitor, Map<Waypoint, MarkPassing> oldMarkPassings,
                Iterable<MarkPassing> markPassings) {
            replicate(new UpdateMarkPassings(getRaceIdentifier(), competitor, markPassings));
            final MarkPassing last = Util.last(markPassings);
            if (last != null && last.getWaypoint() == trackedRace.getRace().getCourse().getLastWaypoint() &&
                    trackedRace.getStatus().getStatus() != TrackedRaceStatusEnum.LOADING &&
                    last.getTimePoint().after(MillisecondsTimePoint.now().minus(Duration.ONE_HOUR))) {
                scheduler.execute(() ->
                    // Notify interested users:
                    notificationService.notifyUserOnCompetitorPassesFinish(competitor, trackedRace,
                        getMostAppropriateLeaderboard(), getMostAppropriateRaceColumn(), getMostAppropriateFleet()));
            }
        }

        @Override
        public void speedAveragingChanged(long oldMillisecondsOverWhichToAverage, long newMillisecondsOverWhichToAverage) {
            replicate(new UpdateWindAveragingTime(getRaceIdentifier(), newMillisecondsOverWhichToAverage));
        }
        
        @Override
        public void competitorSensorTrackAdded(DynamicSensorFixTrack<Competitor, ?> track) {
            replicate(new RecordCompetitorSensorFixTrack(getRaceIdentifier(), track));
        }
        
        @Override
        public void competitorSensorFixAdded(Competitor competitor, String trackName, SensorFix fix, AddResult addedOrReplaced) {
            replicate(new RecordCompetitorSensorFix(getRaceIdentifier(), competitor, trackName, fix));
        }

        private RegattaAndRaceIdentifier getRaceIdentifier() {
            return trackedRace.getRaceIdentifier();
        }

        @Override
        public void regattaLogAttached(RegattaLog regattaLog) {
            // no action required
        }
        
        @Override
        public void raceLogAttached(RaceLog regattaLog) {
            // no action required
        }
        
        @Override
        public void raceLogDetached(RaceLog raceLog) {
            // no action required
        }

        private Leaderboard getMostAppropriateLeaderboard() {
            final Triple<Leaderboard, RaceColumn, Fleet> slot = findMostAppropriateLeaderboardSlot();
            return slot == null ? null : slot.getA();
        }
        
        private RaceColumn getMostAppropriateRaceColumn() {
            final Triple<Leaderboard, RaceColumn, Fleet> slot = findMostAppropriateLeaderboardSlot();
            return slot == null ? null : slot.getB();
        }

        private Fleet getMostAppropriateFleet() {
            final Triple<Leaderboard, RaceColumn, Fleet> slot = findMostAppropriateLeaderboardSlot();
            return slot == null ? null : slot.getC();
        }

        /**
         * When all we have is a {@link #trackedRace} and we're looking for a slot in a leaderboard, we have to
         * search the enclosing {@link RacingEventService} for a leaderboard that has the {@link #trackedRace}
         * in a {@link RaceColumn}/{@link Fleet} slot.<p>
         * 
         * As a first approximation we'll use the fact that a {@link RegattaLeaderboard}'s name is derived
         * from the {@link Regatta} and as such can be looked up in constant time. Only if such a regatta
         * leaderboard is not found, a search across all leaderboards will need to be carried out.<p>
         * 
         *  Note that this method should be called in a background thread that runs outside of the call stack
         *  of the notification sent to this {@link RaceChangeListener}, ideally as a task in an executor.
         *  This will avoid performance hits due to an attempt to send out notifications.
         */
        private Triple<Leaderboard, RaceColumn, Fleet> findMostAppropriateLeaderboardSlot() {
            final Regatta regatta = trackedRace.getTrackedRegatta().getRegatta();
            final String regattaLeaderboardName = RegattaLeaderboardImpl.getLeaderboardNameForRegatta(regatta);
            final Leaderboard regattaLeaderboard = getLeaderboardByName(regattaLeaderboardName);
            Leaderboard leaderboard = null;
            Pair<RaceColumn, Fleet> raceColumnAndFleet = null;
            if (regattaLeaderboard != null) {
                leaderboard = regattaLeaderboard;
                raceColumnAndFleet = regattaLeaderboard.getRaceColumnAndFleet(trackedRace);
            } else {
                for (final Leaderboard l : getLeaderboards().values()) {
                    final Pair<RaceColumn, Fleet> rcaf = l.getRaceColumnAndFleet(trackedRace);
                    if (rcaf != null) {
                        leaderboard = l;
                        raceColumnAndFleet = rcaf;
                        break;
                    }
                }
            }
            final Triple<Leaderboard, RaceColumn, Fleet> result;
            if (leaderboard != null && raceColumnAndFleet != null) {
                result = new Triple<>(leaderboard, raceColumnAndFleet.getA(), raceColumnAndFleet.getB());
            } else {
                result = null;
            }
            return result;
        }

        @Override
        public void firstGPSFixReceived() {
         // no action required
        }
    }

    /**
     * Based on the <code>trackedRace</code>'s {@link TrackedRace#getRaceIdentifier() race identifier}, the tracked race
     * is (re-)associated to all {@link RaceColumn race columns} that currently have no
     * {@link RaceColumn#getTrackedRace(Fleet) tracked race assigned} and whose
     * {@link RaceColumn#getRaceIdentifier(Fleet) race identifier} equals that of <code>trackedRace</code>.
     */
    private void linkRaceToConfiguredLeaderboardColumns(TrackedRace trackedRace) {
        RegattaAndRaceIdentifier trackedRaceIdentifier = trackedRace.getRaceIdentifier();
        for (Leaderboard leaderboard : getLeaderboards().values()) {
            for (RaceColumn column : leaderboard.getRaceColumns()) {
                for (Fleet fleet : column.getFleets()) {
                    if (trackedRaceIdentifier.equals(column.getRaceIdentifier(fleet))
                            && column.getTrackedRace(fleet) == null) {
                        column.setTrackedRace(fleet, trackedRace);
                        replicate(new ConnectTrackedRaceToLeaderboardColumn(leaderboard.getName(), column.getName(),
                                fleet.getName(), trackedRaceIdentifier));
                    }
                }
            }
        }
    }

    @Override
    public void stopTracking(Regatta regatta, boolean willBeRemoved) throws MalformedURLException, IOException, InterruptedException {
        final Set<RaceTracker> trackersForRegatta = raceTrackersByRegatta.get(regatta);
        if (trackersForRegatta != null) {
            for (RaceTracker raceTracker : trackersForRegatta) {
                final RaceDefinition race = raceTracker.getRace();
                if (race != null) {
                    stopTrackingWind(regatta, race);
                }
                raceTracker.stop(/* preemptive */false, willBeRemoved);
                final Object trackerId = raceTracker.getID();
                final NamedReentrantReadWriteLock lock = lockRaceTrackersById(trackerId);
                try {
                    raceTrackersByID.remove(trackerId);
                } finally {
                    unlockRaceTrackersById(trackerId, lock);
                }
                raceTrackersByID.remove(trackerId);
            }
            LockUtil.lockForWrite(raceTrackersByRegattaLock);
            try {
                raceTrackersByRegatta.remove(regatta);
            } finally {
                LockUtil.unlockAfterWrite(raceTrackersByRegattaLock);
            }
        }
    }

    @Override
    public void stopTrackingAndRemove(Regatta regatta) throws MalformedURLException, IOException, InterruptedException {
        stopTracking(regatta, /* willBeRemoved */ true);
        if (regatta != null) {
            if (regatta.getName() != null) {
                logger.info("Removing regatta " + regatta.getName() + " (" + regatta.hashCode() + ") from " + this);
                LockUtil.lockForWrite(regattasByNameLock);
                try {
                    regattasByName.remove(regatta.getName());
                } finally {
                    LockUtil.unlockAfterWrite(regattasByNameLock);
                }
                LockUtil.lockForWrite(regattaTrackingCacheLock);
                try {
                    regattaTrackingCache.remove(regatta);
                } finally {
                    LockUtil.unlockAfterWrite(regattaTrackingCacheLock);
                }
                regatta.removeRegattaListener(this);
                regatta.removeRaceColumnListener(raceLogReplicator);
                regatta.removeRaceColumnListener(raceLogScoringReplicator);
            }
            for (RaceDefinition race : regatta.getAllRaces()) {
                stopTrackingWind(regatta, race);
            }
        }
    }

    /**
     * The tracker will initially try to connect to the tracking infrastructure to obtain basic race master data. If
     * this fails after some timeout, to avoid garbage and lingering threads, the task scheduled by this method will
     * check after the timeout expires if race master data was successfully received. If so, the tracker continues
     * normally. Otherwise, the tracker is shut down orderly by calling {@link RaceTracker#stop(boolean) stopping}.
     * 
     * @return the scheduled task, in case the caller wants to {@link ScheduledFuture#cancel(boolean) cancel} it, e.g.,
     *         when the tracker is stopped or has successfully received the race
     */
    private ScheduledFuture<?> scheduleAbortTrackerAfterInitialTimeout(final RaceTracker tracker,
            final long timeoutInMilliseconds) {
        ScheduledFuture<?> task = getScheduler().schedule(new Runnable() {
            @Override
            public void run() {
                if (tracker.getRace() == null) {
                    try {
                        Regatta regatta = tracker.getRegatta();
                        logger.log(Level.SEVERE, "RaceDefinition for a race in regatta " + regatta.getName()
                                + " not obtained within " + timeoutInMilliseconds
                                + "ms. Aborting tracker for this race.");
                        Set<RaceTracker> trackersForRegatta = raceTrackersByRegatta.get(regatta);
                        if (trackersForRegatta != null) {
                            trackersForRegatta.remove(tracker);
                        }
                        tracker.stop(/* preemptive */true, /* willBeRemoved */ true);
                        final Object trackerId = tracker.getID();
                        final NamedReentrantReadWriteLock lock = lockRaceTrackersById(trackerId);
                        try {
                            raceTrackersByID.remove(trackerId);
                        } finally {
                            unlockRaceTrackersById(trackerId, lock);
                        }
                        if (trackersForRegatta == null || trackersForRegatta.isEmpty()) {
                            stopTracking(regatta, /* willBeRemoved */ true);
                        }
                    } catch (Exception e) {
                        logger.log(Level.SEVERE, "scheduleAbortTrackerAfterInitialTimeout", e);
                        e.printStackTrace();
                    }
                }
            }
        }, /* delay */timeoutInMilliseconds, /* unit */TimeUnit.MILLISECONDS);
        return task;
    }

    @Override
    public void stopTracking(Regatta regatta, RaceDefinition race) throws MalformedURLException, IOException,
            InterruptedException {
        logger.info("Stopping tracking for " + race + "...");
        stopTracking(regatta, raceTracker -> raceTracker.getRace() == race, () -> {
            try {
                stopTrackingWind(regatta, race);
                final RaceTrackingConnectivityParameters connectivityParams = connectivityParametersByRace.get(race);
                // update the "restore" handle for race in DB such that when restoring, no wind tracker will be requested for race
                if (connectivityParams != null) {
                    if (connectivityParams.isTrackWind()) {
                        connectivityParams.setTrackWind(false);
                        getMongoObjectFactory().addConnectivityParametersForRaceToRestore(connectivityParams);
                    }
                } else {
                    logger.warning("Would have expected to find connectivity params for race "+race+" but didn't");
                }
            } catch (IOException e) {
                throw new RuntimeException(e);
            }
        });
    }
    
    @Override
    public void stopTracker(Regatta regatta, RaceTracker tracker)
            throws MalformedURLException, IOException, InterruptedException {
        stopTracking(regatta, raceTracker -> raceTracker == tracker, () -> {});
    }
    
    private void stopTracking(Regatta regatta, Predicate<RaceTracker> matcher, Runnable actionBeforePotentiallyRemovingTrackedRegatta) throws MalformedURLException, IOException,
    InterruptedException {
        final Set<RaceTracker> trackerSet = raceTrackersByRegatta.get(regatta);
        if (trackerSet != null) {
            Iterator<RaceTracker> trackerIter = trackerSet.iterator();
            while (trackerIter.hasNext()) {
                RaceTracker raceTracker = trackerIter.next();
                if (matcher.test(raceTracker)) {
                    logger.info("Found tracker to stop for races " + raceTracker.getRace());
                    raceTracker.stop(/* preemptive */false);
                    trackerIter.remove();
                    final Object trackerId = raceTracker.getID();
                    final NamedReentrantReadWriteLock lock = lockRaceTrackersById(trackerId);
                    try {
                        raceTrackersByID.remove(trackerId);
                    } finally {
                        unlockRaceTrackersById(trackerId, lock);
                    }
                }
            }
        } else {
            logger.warning("Didn't find any trackers for regatta " + regatta);
        }
        actionBeforePotentiallyRemovingTrackedRegatta.run();
        // if the last tracked race was removed, confirm that tracking for the entire regatta has stopped
        if (trackerSet == null || trackerSet.isEmpty()) {
            stopTracking(regatta, /* willBeRemoved */ false);
        }
    }

    @Override
    public void removeRegatta(Regatta regatta) throws MalformedURLException, IOException, InterruptedException {
        Set<RegattaLeaderboard> leaderboardsToRemove = new HashSet<>();
        for (Leaderboard leaderboard : getLeaderboards().values()) {
            if (leaderboard instanceof RegattaLeaderboard) {
                RegattaLeaderboard regattaLeaderboard = (RegattaLeaderboard) leaderboard;
                if (regattaLeaderboard.getRegatta() == regatta) {
                    leaderboardsToRemove.add(regattaLeaderboard);
                }
            }
        }
        for (RegattaLeaderboard regattaLeaderboardToRemove : leaderboardsToRemove) {
            removeLeaderboard(regattaLeaderboardToRemove.getName());
        }
        // avoid ConcurrentModificationException by copying the races to remove:
        Set<RaceDefinition> racesToRemove = new HashSet<>();
        Util.addAll(regatta.getAllRaces(), racesToRemove);
        for (RaceDefinition race : racesToRemove) {
            removeRace(regatta, race);
            mongoObjectFactory.removeRegattaForRaceID(race.getName(), regatta);
            persistentRegattasForRaceIDs.remove(race.getId().toString());
        }
        if (regatta.isPersistent()) {
            mongoObjectFactory.removeRegatta(regatta);
        }
        LockUtil.lockForWrite(regattasByNameLock);
        try {
            regattasByName.remove(regatta.getName());
        } finally {
            LockUtil.unlockAfterWrite(regattasByNameLock);
        }
        regatta.removeRegattaListener(this);
        regatta.removeRaceColumnListener(raceLogReplicator);
        regatta.removeRaceColumnListener(raceLogScoringReplicator);
        onRegattaLikeRemoved(regatta);
    }

    @Override
    public void removeSeries(Series series) throws MalformedURLException, IOException, InterruptedException {
        Regatta regatta = series.getRegatta();
        regatta.removeSeries(series);
        if (regatta.isPersistent()) {
            mongoObjectFactory.storeRegatta(regatta);
        }
    }

    @Override
    public Regatta updateRegatta(RegattaIdentifier regattaIdentifier, TimePoint startDate, TimePoint endDate,
            Serializable newDefaultCourseAreaId, RegattaConfiguration newRegattaConfiguration,
            Iterable<? extends Series> series, Double buoyZoneRadiusInHullLengths, boolean useStartTimeInference, boolean controlTrackingFromStartAndFinishTimes,
            String registrationLinkSecret, CompetitorRegistrationType registrationType) {
        if (useStartTimeInference && controlTrackingFromStartAndFinishTimes) {
            throw new IllegalArgumentException("Cannot set both of useStartTimeInference and controlTrackingFromStartAndFinishTimes to true");
        }
        // We're not doing any renaming of the regatta itself, therefore we don't have to sync on the maps.
        Regatta regatta = getRegatta(regattaIdentifier);
        CourseArea newCourseArea = getCourseArea(newDefaultCourseAreaId);
        if (newCourseArea != regatta.getDefaultCourseArea()) {
            regatta.setDefaultCourseArea(newCourseArea);
        }
        regatta.setStartDate(startDate);
        regatta.setEndDate(endDate);
        regatta.setBuoyZoneRadiusInHullLengths(buoyZoneRadiusInHullLengths);
        regatta.setControlTrackingFromStartAndFinishTimes(controlTrackingFromStartAndFinishTimes);
        regatta.setRegistrationLinkSecret(registrationLinkSecret);
        regatta.setCompetitorRegistrationType(registrationType);
        if (regatta.useStartTimeInference() != useStartTimeInference) {
            regatta.setUseStartTimeInference(useStartTimeInference);
            final DynamicTrackedRegatta trackedRegatta = getTrackedRegatta(regatta);
            if (trackedRegatta != null) {
                trackedRegatta.lockTrackedRacesForRead();
                try {
                    for (DynamicTrackedRace trackedRace : trackedRegatta.getTrackedRaces()) {
                        // the start times of the regatta's tracked races now have to be re-evaluated the next time they
                        // are queried
                        trackedRace.invalidateStartTime();
                    }
                } finally {
                    trackedRegatta.unlockTrackedRacesAfterRead();
                }
            }
        }
        regatta.setRegattaConfiguration(newRegattaConfiguration);
        if (series != null) {
            for (Series seriesObj : series) {
                regatta.addSeries(seriesObj);
            }
        }

        if (regatta.isPersistent()) {
            mongoObjectFactory.storeRegatta(regatta);
        }
        return regatta;
    }

    @Override
    public void removeRace(Regatta regatta, RaceDefinition race) throws MalformedURLException, IOException,
            InterruptedException {
        logger.info("Removing the race " + race + "...");
        final RaceTrackingConnectivityParameters connectivityParams = connectivityParametersByRace.remove(race);
        if (connectivityParams != null) {
            getMongoObjectFactory().removeConnectivityParametersForRaceToRestore(connectivityParams);
        }
        stopAllTrackersForWhichRaceIsLastReachable(regatta, race);
        stopTrackingWind(regatta, race);
        TrackedRace trackedRace = getExistingTrackedRace(regatta, race);
        if (trackedRace != null) {
            TrackedRegatta trackedRegatta = getTrackedRegatta(regatta);
            final boolean isTrackedRacesBecameEmpty;
            if (trackedRegatta != null) {
                trackedRegatta.lockTrackedRacesForWrite();
                // The following fixes bug 202: when tracking of multiple races of the same event has been started, this may not
                // remove any race; however, the event may already have been created by another tracker whose race hasn't
                // arrived yet and therefore the races list is still empty; therefore, only remove the event if its
                // race list became empty by the removal performed here.
                final int oldSizeOfTrackedRaces;
                final int newSizeOfTrackedRaces;
                oldSizeOfTrackedRaces = Util.size(trackedRegatta.getTrackedRaces());
                try {
                    trackedRegatta.removeTrackedRace(trackedRace, Optional.of(
                            getThreadLocalTransporterForCurrentlyFillingFromInitialLoadOrApplyingOperationReceivedFromMaster()));
                    newSizeOfTrackedRaces = Util.size(trackedRegatta.getTrackedRaces());
                    isTrackedRacesBecameEmpty = (oldSizeOfTrackedRaces > 0 && newSizeOfTrackedRaces == 0);
                } finally {
                    trackedRegatta.unlockTrackedRacesAfterWrite();
                }
            } else {
                isTrackedRacesBecameEmpty = false;
            }
            if (isTrackedRacesBecameEmpty) {
                removeTrackedRegatta(regatta);
            }
            // remove tracked race from RaceColumns of regatta
            for (Series series : regatta.getSeries()) {
                for (RaceColumnInSeries raceColumn : series.getRaceColumns()) {
                    for (Fleet fleet : series.getFleets()) {
                        if (raceColumn.getTrackedRace(fleet) == trackedRace) {
                            raceColumn.releaseTrackedRace(fleet);
                        }
                    }
                }
            }
            for (Leaderboard leaderboard : getLeaderboards().values()) {
                if (leaderboard instanceof FlexibleLeaderboard) { // RegattaLeaderboards have implicitly been updated by
                                                                  // the code above
                    for (RaceColumn raceColumn : leaderboard.getRaceColumns()) {
                        for (Fleet fleet : raceColumn.getFleets()) {
                            if (raceColumn.getTrackedRace(fleet) == trackedRace) {
                                raceColumn.releaseTrackedRace(fleet); // but leave the RaceIdentifier on the race column
                                                                      // untouched, e.g., for later re-load
                            }
                        }
                    }
                }
            }
        }
        // remove the race from the (default) regatta if the regatta is not persistently stored
        regatta.removeRace(race);
        if (!regatta.isPersistent() && Util.isEmpty(regatta.getAllRaces())) {
            logger.info("Removing regatta " + regatta.getName() + " (" + regatta.hashCode() + ") from service " + this);
            LockUtil.lockForWrite(regattasByNameLock);
            try {
                regattasByName.remove(regatta.getName());
            } finally {
                LockUtil.unlockAfterWrite(regattasByNameLock);
            }
            regatta.removeRegattaListener(this);
            regatta.removeRaceColumnListener(raceLogReplicator);
            regatta.removeRaceColumnListener(raceLogScoringReplicator);
        }
    }

    /**
     * Doesn't stop any wind trackers
     */
    private void stopAllTrackersForWhichRaceIsLastReachable(Regatta regatta, RaceDefinition race)
            throws MalformedURLException, IOException, InterruptedException {
        if (raceTrackersByRegatta.containsKey(regatta)) {
            Iterator<RaceTracker> trackerIter = raceTrackersByRegatta.get(regatta).iterator();
            while (trackerIter.hasNext()) {
                RaceTracker raceTracker = trackerIter.next();
                if (raceTracker.getRace() == race) {
                    // firstly stop the tracker
                    raceTracker.stop(/* preemptive */true, /* willBeRemoved */ true);
                    // remove it from the raceTrackers by Regatta
                    trackerIter.remove();
                    final Object trackerId = raceTracker.getID();
                    final NamedReentrantReadWriteLock lock = lockRaceTrackersById(trackerId);
                    try {
                        raceTrackersByID.remove(trackerId);
                    } finally {
                        unlockRaceTrackersById(trackerId, lock);
                    }
                    // if the last tracked race was removed, remove the entire regatta
                    if (raceTrackersByRegatta.get(regatta).isEmpty()) {
                        stopTracking(regatta, /* willBeRemoved */ true);
                    }
                }
            }
        }
    }

    @Override
    public void startTrackingWind(Regatta regatta, RaceDefinition race, boolean correctByDeclination) {
        for (WindTrackerFactory windTrackerFactory : getWindTrackerFactories()) {
            try {
                windTrackerFactory.createWindTracker(getOrCreateTrackedRegatta(regatta), race, correctByDeclination,
                        getSecurityService());
            } catch (Exception e) {
                logger.log(Level.SEVERE, "Error trying to track wind using wind tracker factory "+windTrackerFactory, e);
            }
        }
    }

    @Override
    public void stopTrackingWind(Regatta regatta, RaceDefinition race) throws SocketException, IOException {
        for (WindTrackerFactory windTrackerFactory : getWindTrackerFactories()) {
            WindTracker windTracker = windTrackerFactory.getExistingWindTracker(race);
            if (windTracker != null) {
                windTracker.stop();
            }
        }
    }

    @Override
    public Iterable<com.sap.sse.common.Util.Triple<Regatta, RaceDefinition, String>> getWindTrackedRaces() {
        List<com.sap.sse.common.Util.Triple<Regatta, RaceDefinition, String>> result = new ArrayList<com.sap.sse.common.Util.Triple<Regatta, RaceDefinition, String>>();
        for (Regatta regatta : getAllRegattas()) {
            for (RaceDefinition race : regatta.getAllRaces()) {
                for (WindTrackerFactory windTrackerFactory : getWindTrackerFactories()) {
                    WindTracker windTracker = windTrackerFactory.getExistingWindTracker(race);
                    if (windTracker != null) {
                        result.add(new com.sap.sse.common.Util.Triple<Regatta, RaceDefinition, String>(regatta, race,
                                windTracker.toString()));
                    }
                }
            }
        }
        return result;
    }

    @Override
    public DynamicTrackedRace getTrackedRace(Regatta regatta, RaceDefinition race) {
        return getOrCreateTrackedRegatta(regatta).getTrackedRace(race);
    }

    private DynamicTrackedRace getExistingTrackedRace(Regatta regatta, RaceDefinition race) {
        return getOrCreateTrackedRegatta(regatta).getExistingTrackedRace(race);
    }

    @Override
    public DynamicTrackedRegatta getOrCreateTrackedRegatta(Regatta regatta) {
        cacheAndReplicateDefaultRegatta(regatta);
        LockUtil.lockForWrite(regattaTrackingCacheLock);
        try {
            DynamicTrackedRegatta result = regattaTrackingCache.get(regatta);
            if (result == null) {
                logger.info("Creating DynamicTrackedRegattaImpl for regatta " + regatta.getName() + " with hashCode "
                        + regatta.hashCode());
                result = new DynamicTrackedRegattaImpl(regatta);
                replicate(new TrackRegatta(regatta.getRegattaIdentifier()));
                regattaTrackingCache.put(regatta, result);
                ensureRegattaIsObservedForDefaultLeaderboardAndAutoLeaderboardLinking(result);
                trackedRegattaListener.regattaAdded(result);
            }
            return result;
        } finally {
            LockUtil.unlockAfterWrite(regattaTrackingCacheLock);
        }
    }

    @Override
    public DynamicTrackedRegatta getTrackedRegatta(com.sap.sailing.domain.base.Regatta regatta) {
        return regattaTrackingCache.get(regatta);
    }

    @Override
    public void removeTrackedRegatta(Regatta regatta) {
        logger.info("Removing regatta " + regatta.getName() + " from regattaTrackingCache");
        final DynamicTrackedRegatta trackedRegatta;
        LockUtil.lockForWrite(regattaTrackingCacheLock);
        try {
            trackedRegatta = regattaTrackingCache.remove(regatta);
        } finally {
            LockUtil.unlockAfterWrite(regattaTrackingCacheLock);
        }
        stopObservingRegattaForRedaultLeaderboardAndAutoLeaderboardLinking(trackedRegatta);
        trackedRegattaListener.regattaRemoved(trackedRegatta);
    }

    @Override
    public Regatta getRegatta(RegattaName regattaName) {
        return (Regatta) regattasByName.get(regattaName.getRegattaName());
    }

    @Override
    public Regatta getRegatta(RegattaIdentifier regattaIdentifier) {
        return (Regatta) regattaIdentifier.getRegatta(this);
    }

    @Override
    public DynamicTrackedRace getTrackedRace(RegattaAndRaceIdentifier raceIdentifier) {
        DynamicTrackedRace result = null;
        Regatta regatta = regattasByName.get(raceIdentifier.getRegattaName());
        if (regatta != null) {
            DynamicTrackedRegatta trackedRegatta = regattaTrackingCache.get(regatta);
            if (trackedRegatta != null) {
                RaceDefinition race = getRace(raceIdentifier);
                if (race != null) {
                    result = trackedRegatta.getTrackedRace(race);
                }
            }
        }
        return result;
    }

    @Override
    public DynamicTrackedRace getExistingTrackedRace(RegattaAndRaceIdentifier raceIdentifier) {
        Regatta regatta = getRegattaByName(raceIdentifier.getRegattaName());
        DynamicTrackedRace trackedRace = null;
        if (regatta != null) {
            RaceDefinition race = regatta.getRaceByName(raceIdentifier.getRaceName());
            trackedRace = getOrCreateTrackedRegatta(regatta).getExistingTrackedRace(race);
        }
        return trackedRace;
    }

    @Override
    public RaceDefinition getRace(RegattaAndRaceIdentifier regattaNameAndRaceName) {
        RaceDefinition result = null;
        Regatta regatta = getRegatta(regattaNameAndRaceName);
        if (regatta != null) {
            result = regatta.getRaceByName(regattaNameAndRaceName.getRaceName());
        }
        return result;
    }

    @Override
    public Map<String, LeaderboardGroup> getLeaderboardGroups() {
        return Collections.unmodifiableMap(new HashMap<String, LeaderboardGroup>(leaderboardGroupsByName));
    }

    @Override
    public LeaderboardGroup getLeaderboardGroupByName(String groupName) {
        return leaderboardGroupsByName.get(groupName);
    }

    @Override
    public LeaderboardGroup getLeaderboardGroupByID(UUID leaderboardGroupID) {
        return leaderboardGroupsByID.get(leaderboardGroupID);
    }

    @Override
    public LeaderboardGroup resolveLeaderboardGroupByRegattaName(String regattaName) {
        for (LeaderboardGroup leaderboardGroup: getLeaderboardGroups().values()) {
            for (Leaderboard leaderboard: leaderboardGroup.getLeaderboards()) {
                if (leaderboard.getName().equals(regattaName)) {
                    return leaderboardGroup;
                }
            }
        }
        return null;
    }
    
    @Override
    public LeaderboardGroup addLeaderboardGroup(UUID leaderboardGroupId, String groupName, String description, String displayName,
            boolean displayGroupsInReverseOrder, List<String> leaderboardNames,
            int[] overallLeaderboardDiscardThresholds, ScoringSchemeType overallLeaderboardScoringSchemeType) {
        ArrayList<Leaderboard> leaderboards = new ArrayList<>();
        for (String leaderboardName : leaderboardNames) {
            Leaderboard leaderboard = leaderboardsByName.get(leaderboardName);
            if (leaderboard == null) {
                throw new IllegalArgumentException("No leaderboard with name " + leaderboardName + " found");
            } else {
                leaderboards.add(leaderboard);
            }
        }
        LeaderboardGroup result = new LeaderboardGroupImpl(leaderboardGroupId, groupName, description, displayName,
                displayGroupsInReverseOrder, leaderboards);
        if (overallLeaderboardScoringSchemeType != null) {
            // create overall leaderboard and its discards settings
            addOverallLeaderboardToLeaderboardGroup(result,
                    getBaseDomainFactory().createScoringScheme(overallLeaderboardScoringSchemeType),
                    overallLeaderboardDiscardThresholds);
        }
        LockUtil.lockForWrite(leaderboardGroupsByNameLock);
        try {
            if (leaderboardGroupsByName.containsKey(groupName)) {
                throw new IllegalArgumentException("Leaderboard group with name " + groupName + " already exists");
            }
            leaderboardGroupsByName.put(groupName, result);
            leaderboardGroupsByID.put(result.getId(), result);
        } finally {
            LockUtil.unlockAfterWrite(leaderboardGroupsByNameLock);
        }
        mongoObjectFactory.storeLeaderboardGroup(result);
        return result;
    }

    @Override
    public void addLeaderboardGroupWithoutReplication(LeaderboardGroup leaderboardGroup) {
        LockUtil.lockForWrite(leaderboardGroupsByNameLock);
        try {
            String groupName = leaderboardGroup.getName();
            if (leaderboardGroupsByName.containsKey(groupName)) {
                throw new IllegalArgumentException("Leaderboard group with name " + groupName + " already exists");
            }
            leaderboardGroupsByName.put(groupName, leaderboardGroup);
            leaderboardGroupsByID.put(leaderboardGroup.getId(), leaderboardGroup);
        } finally {
            LockUtil.unlockAfterWrite(leaderboardGroupsByNameLock);
        }
        if (leaderboardGroup.hasOverallLeaderboard()) {
            addLeaderboard(leaderboardGroup.getOverallLeaderboard());
        }
        mongoObjectFactory.storeLeaderboardGroup(leaderboardGroup);
    }

    @Override
    public void removeLeaderboardGroup(String groupName) {
        final LeaderboardGroup leaderboardGroup;
        LockUtil.lockForWrite(leaderboardGroupsByNameLock);
        try {
            leaderboardGroup = leaderboardGroupsByName.remove(groupName);
            if (leaderboardGroup != null) {
                for (final Event event : eventsById.values()) {
                    if (Util.contains(event.getLeaderboardGroups(), leaderboardGroup)) {
                        // unlink the leaderboard group from the event; note that the operation is not "apply"-ed to
                        // this service because it would redundantly replicate; a replica, however, would already have
                        // received the call to this method and should carry out the following statement locally.
                        // As such, using the operation to unlink the leaderboard group from the event is only trying
                        // to avoid duplication of code contained in the operation's internalApplyTo method
                        new RemoveLeaderboardGroupFromEvent(event.getId(), leaderboardGroup.getId()).internalApplyTo(this);
                    }
                }
                leaderboardGroupsByID.remove(leaderboardGroup.getId());
            }
        } finally {
            LockUtil.unlockAfterWrite(leaderboardGroupsByNameLock);
        }
        mongoObjectFactory.removeLeaderboardGroup(groupName);
    }

    @Override
    public void renameLeaderboardGroup(String oldName, String newName) {
        LockUtil.lockForWrite(leaderboardGroupsByNameLock);
        try {
            final LeaderboardGroup toRename = leaderboardGroupsByName.get(oldName);
            if (toRename == null) {
                throw new IllegalArgumentException("No leaderboard group with name " + oldName + " found");
            }
            if (leaderboardGroupsByName.containsKey(newName)) {
                throw new IllegalArgumentException("Leaderboard group with name " + newName + " already exists");
            }
            leaderboardGroupsByName.remove(oldName);
            toRename.setName(newName);
            leaderboardGroupsByName.put(newName, toRename);
        } finally {
            LockUtil.unlockAfterWrite(leaderboardGroupsByNameLock);
        }
        mongoObjectFactory.renameLeaderboardGroup(oldName, newName);
    }

    @Override
    public void updateLeaderboardGroup(String oldName, String newName, String description, String displayName,
            List<String> leaderboardNames, int[] overallLeaderboardDiscardThresholds,
            ScoringSchemeType overallLeaderboardScoringSchemeType) {
        if (!oldName.equals(newName)) {
            renameLeaderboardGroup(oldName, newName);
        }
        LeaderboardGroup group = getLeaderboardGroupByName(newName);
        if (!description.equals(group.getDescription())) {
            group.setDescriptiom(description);
        }
        if (!Util.equalsWithNull(displayName, group.getDisplayName())) {
            group.setDisplayName(displayName);
        }
        group.clearLeaderboards();
        for (String leaderboardName : leaderboardNames) {
            Leaderboard leaderboard = getLeaderboardByName(leaderboardName);
            if (leaderboard != null) {
                group.addLeaderboard(leaderboard);
            }
        }
        Leaderboard overallLeaderboard = group.getOverallLeaderboard();
        if (overallLeaderboard != null) {
            if (overallLeaderboardScoringSchemeType == null) {
                group.setOverallLeaderboard(null);
                removeLeaderboard(overallLeaderboard.getName());
            } else {
                // update existing overall leaderboard's discards settings; scoring scheme cannot be updated in-place
                overallLeaderboard.setCrossLeaderboardResultDiscardingRule(new ThresholdBasedResultDiscardingRuleImpl(
                        overallLeaderboardDiscardThresholds));
                updateStoredLeaderboard(overallLeaderboard);
            }
        } else if (overallLeaderboard == null && overallLeaderboardScoringSchemeType != null) {
            addOverallLeaderboardToLeaderboardGroup(group,
                    getBaseDomainFactory().createScoringScheme(overallLeaderboardScoringSchemeType),
                    overallLeaderboardDiscardThresholds);
        }
        updateStoredLeaderboardGroup(group);
    }

    private void addOverallLeaderboardToLeaderboardGroup(LeaderboardGroup leaderboardGroup,
            ScoringScheme scoringScheme, int[] discardThresholds) {
        final Leaderboard overallLeaderboard = new LeaderboardGroupMetaLeaderboard(leaderboardGroup, scoringScheme,
                new ThresholdBasedResultDiscardingRuleImpl(discardThresholds));
        // FIXME bug5081 ownership?
        getSecurityService().setOwnershipCheckPermissionForObjectCreationAndRevertOnError(
                SecuredDomainType.LEADERBOARD, Leaderboard.getTypeRelativeObjectIdentifier(overallLeaderboard.getName()),
                overallLeaderboard.getDisplayName(),
                new Callable<Void>() {
                    @Override
                    public Void call() throws Exception {
                        leaderboardGroup.setOverallLeaderboard(overallLeaderboard);
                        addLeaderboard(overallLeaderboard);
                        updateStoredLeaderboard(overallLeaderboard);
                        return null;
                    }
                });
    }

    @Override
    public void updateStoredLeaderboardGroup(LeaderboardGroup leaderboardGroup) {
        mongoObjectFactory.storeLeaderboardGroup(leaderboardGroup);
    }

    private ScheduledExecutorService getScheduler() {
        return scheduler;
    }

    @Override
    public ObjectInputStream createObjectInputStreamResolvingAgainstCache(InputStream is) throws IOException {
        return getBaseDomainFactory().createObjectInputStreamResolvingAgainstThisFactory(is, null);
    }
    
    @Override
    public ClassLoader getDeserializationClassLoader() {
        return joinedClassLoader;
    }

    @Override
    public Serializable getId() {
        return getClass().getName();
    }

    @Override
    public Iterable<OperationExecutionListener<RacingEventService>> getOperationExecutionListeners() {
        return operationExecutionListeners.keySet();
    }

    @Override
    public void addOperationExecutionListener(OperationExecutionListener<RacingEventService> listener) {
        operationExecutionListeners.put(listener, listener);
    }

    @Override
    public void removeOperationExecutionListener(OperationExecutionListener<RacingEventService> listener) {
        operationExecutionListeners.remove(listener);
    }

    @Override
    public void serializeForInitialReplicationInternal(ObjectOutputStream oos) throws IOException {
        StringBuffer logoutput = new StringBuffer();

        logger.info("Serializing regattas...");
        oos.writeObject(regattasByName);
        logoutput.append("Serialized " + regattasByName.size() + " regattas\n");
        for (Regatta regatta : regattasByName.values()) {
            logoutput.append(String.format("%3s\n", regatta.toString()));
        }

        logger.info("Serializing events...");
        oos.writeObject(eventsById);
        logoutput.append("\nSerialized " + eventsById.size() + " events\n");
        for (Event event : eventsById.values()) {
            logoutput.append(String.format("%3s\n", event.toString()));
        }

        logger.info("Serializing regattas observed...");
        oos.writeObject(regattasObservedForDefaultLeaderboard);
        logger.info("Serializing regatta tracking cache...");
        oos.writeObject(regattaTrackingCache);
        logger.info("Serializing leaderboard groups...");
        oos.writeObject(leaderboardGroupsByName);
        logoutput.append("Serialized " + leaderboardGroupsByName.size() + " leaderboard groups\n");
        for (LeaderboardGroup lg : leaderboardGroupsByName.values()) {
            logoutput.append(String.format("%3s\n", lg.toString()));
        }
        logger.info("Serializing leaderboards...");
        oos.writeObject(leaderboardsByName);
        logoutput.append("Serialized " + leaderboardsByName.size() + " leaderboards\n");
        for (Leaderboard lg : leaderboardsByName.values()) {
            logoutput.append(String.format("%3s\n", lg.toString()));
        }
        logger.info("Serializing media library...");
        mediaLibrary.serialize(oos);
        logoutput.append("Serialized " + mediaLibrary.allTracks().size() + " media tracks\n");
        for (MediaTrack lg : mediaLibrary.allTracks()) {
            logoutput.append(String.format("%3s\n", lg.toString()));
        }
        logger.info("Serializing persisted competitors...");
        oos.writeObject(competitorAndBoatStore);
        logoutput.append("Serialized " + competitorAndBoatStore.getCompetitorsCount() + " persisted competitors\n");

        logger.info("Serializing configuration map...");
        oos.writeObject(raceManagerDeviceConfigurationsById);
        logoutput.append("Serialized " + raceManagerDeviceConfigurationsById.size() + " device configuration entries\n");
        for (DeviceConfiguration config : raceManagerDeviceConfigurationsById.values()) {
            logoutput.append(String.format("%3s\n", config.getName()));
        }

        logger.info("Serializing anniversary races...");
        final Map<Integer, Pair<DetailedRaceInfo, AnniversaryType>> knownAnniversaries = anniversaryRaceDeterminator
                .getKnownAnniversaries();
        oos.writeObject(knownAnniversaries);
        logoutput.append("Serialized " + knownAnniversaries.size() + " anniversary races\n");

        logger.info("Serializing next anniversary...");
        final Pair<Integer, AnniversaryType> nextAnniversary = anniversaryRaceDeterminator
                .getNextAnniversary();
        oos.writeObject(nextAnniversary);
        logoutput.append("Serialized next anniversary " + nextAnniversary + "\n");

        logger.info("Serializing race count for anniversaries...");
        final int currentRaceCount = anniversaryRaceDeterminator.getCurrentRaceCount();
        oos.writeInt(currentRaceCount);
        logoutput.append("Serialized race count for anniversaries " + currentRaceCount + "\n");

        logger.info("Serializing remote sailing server references...");
        final ArrayList<RemoteSailingServerReference> remoteServerReferences = new ArrayList<>(remoteSailingServerSet
                .getCachedEventsForRemoteSailingServers().keySet());
        oos.writeObject(remoteServerReferences);
        logoutput.append("Serialized " + remoteServerReferences.size() + " remote sailing server references\n");

        logger.info(logoutput.toString());
    }

    @SuppressWarnings("unchecked")
    // all the casts of ois.readObject()'s return value to Map<..., ...>
    // the type-parameters in the casts of the de-serialized collection objects can't be checked
    @Override
    public void initiallyFillFromInternal(ObjectInputStream ois) throws IOException, ClassNotFoundException,
            InterruptedException {
        logger.info("Performing initial replication load on " + this);
        // Use this object's class's class loader as the context class loader which will then be used for
        // de-serialization; this will cause all classes to be visible that this bundle
        // (com.sap.sailing.server) can see
        StringBuffer logoutput = new StringBuffer();
        logger.info("Reading all regattas...");
        regattasByName.putAll((Map<String, Regatta>) ois.readObject());
        logoutput.append("Received " + regattasByName.size() + " NEW regattas\n");
        for (Regatta regatta : regattasByName.values()) {
            regatta.addRegattaListener(this);
            logoutput.append(String.format("%3s\n", regatta.toString()));
        }
        logger.info("Reading all events...");
        eventsById.putAll((Map<Serializable, Event>) ois.readObject());
        logoutput.append("\nReceived " + eventsById.size() + " NEW events\n");
        for (Event event : eventsById.values()) {
            logoutput.append(String.format("%3s\n", event.toString()));
        }

        // it is important that the leaderboards and tracked regattas are cleared before auto-linking to
        // old leaderboards takes place which then don't match the new ones
        logger.info("Reading all dynamic tracked regattas...");
        for (DynamicTrackedRegatta trackedRegattaToObserve : (Set<DynamicTrackedRegatta>) ois.readObject()) {
            ensureRegattaIsObservedForDefaultLeaderboardAndAutoLeaderboardLinking(trackedRegattaToObserve);
        }

        logger.info("Reading all of the regatta tracking cache...");
        regattaTrackingCache.putAll((Map<Regatta, DynamicTrackedRegatta>) ois.readObject());
        logoutput.append("Received " + regattaTrackingCache.size() + " NEW regatta tracking cache entries\n");

        logger.info("Reading leaderboard groups...");
        leaderboardGroupsByName.putAll((Map<String, LeaderboardGroup>) ois.readObject());
        logoutput.append("Received " + leaderboardGroupsByName.size() + " NEW leaderboard groups\n");
        for (LeaderboardGroup lg : leaderboardGroupsByName.values()) {
            leaderboardGroupsByID.put(lg.getId(), lg);
            logoutput.append(String.format("%3s\n", lg.toString()));
        }

        logger.info("Reading leaderboards by name...");
        leaderboardsByName.putAll((Map<String, Leaderboard>) ois.readObject());
        for (final Leaderboard leaderboard : leaderboardsByName.values()) {
            tryToRegisterMBeanForLeaderboard(leaderboard);
        }
        logoutput.append("Received " + leaderboardsByName.size() + " NEW leaderboards\n");
        for (Leaderboard leaderboard : leaderboardsByName.values()) {
            logoutput.append(String.format("%3s\n", leaderboard.toString()));
        }

        // now fix ScoreCorrectionListener setup for LeaderboardGroupMetaLeaderboard instances:
        for (Leaderboard leaderboard : leaderboardsByName.values()) {
            if (leaderboard instanceof LeaderboardGroupMetaLeaderboard) {
                ((LeaderboardGroupMetaLeaderboard) leaderboard)
                        .registerAsScoreCorrectionChangeForwarderAndRaceColumnListenerOnAllLeaderboards();
            } else if (leaderboard instanceof FlexibleLeaderboard) {
                // and re-establish the RaceLogReplicator as listener on FlexibleLeaderboard objects
                leaderboard.addRaceColumnListener(raceLogReplicator);
            }
        }

        logger.info("Reading media library...");
        mediaLibrary.deserialize(ois);
        logoutput.append("Received " + mediaLibrary.allTracks().size() + " NEW media tracks\n");
        for (MediaTrack mediatrack : mediaLibrary.allTracks()) {
            logoutput.append(String.format("%3s\n", mediatrack.toString()));
        }

        // only copy the competitors from the deserialized competitor store; don't use it because it will have set
        // a default Mongo object factory
        logger.info("Reading competitors...");
        for (Competitor competitor : ((CompetitorAndBoatStore) ois.readObject()).getAllCompetitors()) {
            DynamicCompetitor dynamicCompetitor = (DynamicCompetitor) competitor;
            // the following should actually be redundant because during de-serialization the Competitor objects,
            // whose classes implement IsManagedByCache, should already have been got/created from/in the
            // competitor store
            if (dynamicCompetitor.hasBoat()) {
                competitorAndBoatStore.getOrCreateCompetitorWithBoat(dynamicCompetitor.getId(), dynamicCompetitor.getName(), dynamicCompetitor.getShortName(),
                        dynamicCompetitor.getColor(), dynamicCompetitor.getEmail(), dynamicCompetitor.getFlagImage(),
                        dynamicCompetitor.getTeam(), dynamicCompetitor.getTimeOnTimeFactor(),
                        dynamicCompetitor.getTimeOnDistanceAllowancePerNauticalMile(), dynamicCompetitor.getSearchTag(),
                        ((DynamicCompetitorWithBoat) dynamicCompetitor).getBoat(), /* storePersistently */ true);
            } else {
                competitorAndBoatStore.getOrCreateCompetitor(dynamicCompetitor.getId(), dynamicCompetitor.getName(), dynamicCompetitor.getShortName(),
                        dynamicCompetitor.getColor(), dynamicCompetitor.getEmail(), dynamicCompetitor.getFlagImage(),
                        dynamicCompetitor.getTeam(), dynamicCompetitor.getTimeOnTimeFactor(),
                        dynamicCompetitor.getTimeOnDistanceAllowancePerNauticalMile(), dynamicCompetitor.getSearchTag(), /* storePersistently */ true);
            }
        }
        logoutput.append("Received " + competitorAndBoatStore.getCompetitorsCount() + " NEW competitors\n");

        logger.info("Reading device configurations...");
        raceManagerDeviceConfigurationsById.putAll((Map<UUID, DeviceConfiguration>) ois.readObject());
        logoutput.append("Received " + raceManagerDeviceConfigurationsById.size() + " NEW configuration entries\n");
        for (DeviceConfiguration config : raceManagerDeviceConfigurationsById.values()) {
            raceManagerDeviceConfigurationsByName.put(config.getName(), config);
            logoutput.append(String.format("%3s\n", config.getName()));
        }

        logger.info("Reading anniversary races...");
        final Map<Integer, Pair<DetailedRaceInfo, AnniversaryType>> knownAnniversaries = (Map<Integer, Pair<DetailedRaceInfo, AnniversaryType>>) ois
                .readObject();
        anniversaryRaceDeterminator.setKnownAnniversaries(knownAnniversaries);
        logoutput.append("Received " + knownAnniversaries.size() + " anniversary races\n");

        logger.info("Reading next anniversary...");
        final Pair<Integer, AnniversaryType> nextAnniversary = (Pair<Integer, AnniversaryType>) ois.readObject();
        anniversaryRaceDeterminator.setNextAnniversary(nextAnniversary);
        logoutput.append("Received next anniversary " + nextAnniversary + "\n");

        logger.info("Reading race count for anniversaries...");
        final int currentRaceCount = ois.readInt();
        anniversaryRaceDeterminator.setRaceCount(currentRaceCount);
        logoutput.append("Received race count for anniversaries " + currentRaceCount + "\n");

        logger.info("Reading remote sailing server references...");
        for (RemoteSailingServerReference remoteSailingServerReference : (Iterable<RemoteSailingServerReference>) ois
                .readObject()) {
            remoteSailingServerSet.add(remoteSailingServerReference);
            logoutput.append("Received remote sailing server reference " + remoteSailingServerReference);
        }

        // make sure to initialize listeners correctly
        for (Regatta regatta : regattasByName.values()) {
            RegattaImpl regattaImpl = (RegattaImpl) regatta;
            regattaImpl.initializeSeriesAfterDeserialize();
            regattaImpl.addRaceColumnListener(raceLogReplicator);
        }
        // re-establish RaceLogResolver references to this RacingEventService in all TrackedRace instances
        for (DynamicTrackedRegatta trackedRegatta : regattaTrackingCache.values()) {
            trackedRegatta.lockTrackedRacesForRead();
            try {
                for (TrackedRace trackedRace : trackedRegatta.getTrackedRaces()) {
                    ((TrackedRaceImpl) trackedRace).setRaceLogResolver(this);
                }
            } finally {
                trackedRegatta.unlockTrackedRacesAfterRead();
            }
        }
        // The replication added new TrackedRegattas -> inform the respective listeners
        regattaTrackingCache.values().forEach(trackedRegattaListener::regattaAdded);
        logger.info(logoutput.toString());
    }

    @Override
    public void clearReplicaState() throws MalformedURLException, IOException, InterruptedException {
        logger.info("Clearing all data structures...");
        LockUtil.lockForWrite(regattasByNameLock);
        try {
            regattasByName.clear();
        } finally {
            LockUtil.unlockAfterWrite(regattasByNameLock);
        }
        regattasObservedForDefaultLeaderboard.clear();

        if (raceTrackersByRegatta != null && !raceTrackersByRegatta.isEmpty()) {
            for (DynamicTrackedRegatta regatta : regattaTrackingCache.values()) {
                final Set<RaceTracker> trackers = raceTrackersByRegatta.get(regatta.getRegatta());
                if (trackers != null) {
                    for (RaceTracker tracker : trackers) {
                        tracker.stop(/* preemptive */true);
                    }
                }
            }
        }
        LockUtil.lockForWrite(regattaTrackingCacheLock);
        try {
            regattaTrackingCache.clear();
        } finally {
            LockUtil.unlockAfterWrite(regattaTrackingCacheLock);
        }
        LockUtil.lockForWrite(raceTrackersByRegattaLock);
        try {
            raceTrackersByRegatta.clear();
        } finally {
            LockUtil.unlockAfterWrite(raceTrackersByRegattaLock);
        }
        LockUtil.lockForWrite(leaderboardGroupsByNameLock);
        try {
            leaderboardGroupsByName.clear();
            leaderboardGroupsByID.clear();
        } finally {
            LockUtil.unlockAfterWrite(leaderboardGroupsByNameLock);
        }
        LockUtil.lockForWrite(leaderboardsByNameLock);
        try {
            for (final Leaderboard leaderboardToClear : leaderboardsByName.values()) {
                removeMBeanForLeaderboard(leaderboardToClear);
            }
            leaderboardsByName.clear();
            scoreCorrectionListenersByLeaderboard.clear();
        } finally {
            LockUtil.unlockAfterWrite(leaderboardsByNameLock);
        }
        connectivityParametersByRace.clear();
        eventsById.clear();
        mediaLibrary.clear();
        raceManagerDeviceConfigurationsById.clear();
        raceManagerDeviceConfigurationsByName.clear();
        competitorAndBoatStore.clearCompetitors();
        remoteSailingServerSet.clear();
        if (notificationService != null) {
            notificationService.stop();
            notificationService = new EmptySailingNotificationService();
        }
        anniversaryRaceDeterminator.clearAndStop();
        this.remoteSailingServerSet.setRetrieveRemoteRaceResult(false);
        this.trackedRegattaListener.removeListener(raceChangeObserverForAnniversaryDetection);
        raceChangeObserverForAnniversaryDetection.stop();
    }

    // Used for TESTING only
    @Override
    public Event addEvent(String eventName, String eventDescription, TimePoint startDate, TimePoint endDate,
            String venue, boolean isPublic, UUID id) {
        Event result = createEventWithoutReplication(eventName, eventDescription, startDate, endDate, venue, isPublic,
                id, /* officialWebsiteURL */null, /* baseURL */null,
                /* sailorsInfoWebsiteURLAsString */null, /* images */Collections.<ImageDescriptor> emptyList(), /* videos */Collections.<VideoDescriptor> emptyList());
        replicate(new CreateEvent(eventName, eventDescription, startDate, endDate, venue, isPublic, id,
                /* officialWebsiteURLAsString */null, /*baseURL*/null,
                /* sailorsInfoWebsiteURLAsString */null, /* images */Collections.<ImageDescriptor> emptyList(),
                /* videos */Collections.<VideoDescriptor> emptyList(), /* leaderboardGroupIds */ Collections.<UUID> emptyList()));
        return result;
    }

    @Override
    public void addEventWithoutReplication(Event event) {
        addEvent(event);
    }

    @Override
    public Event createEventWithoutReplication(String eventName, String eventDescription, TimePoint startDate,
            TimePoint endDate, String venue, boolean isPublic, UUID id, URL officialWebsiteURL, URL baseURL, 
            Map<Locale, URL> sailorsInfoWebsiteURLs, Iterable<ImageDescriptor> images, Iterable<VideoDescriptor> videos) {
        Event result = new EventImpl(eventName, startDate, endDate, venue, isPublic, id);
        addEvent(result);
        result.setDescription(eventDescription);
        result.setOfficialWebsiteURL(officialWebsiteURL);
        result.setBaseURL(baseURL);
        result.setSailorsInfoWebsiteURLs(sailorsInfoWebsiteURLs);
        result.setImages(images);
        result.setVideos(videos);
        return result;
    }

    private void addEvent(Event result) {
        if (eventsById.containsKey(result.getId())) {
            throw new IllegalArgumentException("Event with ID " + result.getId()
                    + " already exists which is pretty surprising...");
        }
        eventsById.put(result.getId(), result);
        mongoObjectFactory.storeEvent(result);
    }

    @Override
    public void updateEvent(UUID id, String eventName, String eventDescription, TimePoint startDate, TimePoint endDate,
            String venueName, boolean isPublic, Iterable<UUID> leaderboardGroupIds, URL officialWebsiteURL, URL baseURL,
            Map<Locale, URL> sailorsInfoWebsiteURLs, Iterable<ImageDescriptor> images, Iterable<VideoDescriptor> videos,
            Iterable<String> windFinderReviewedSpotCollectionIds) {
        final Event event = eventsById.get(id);
        if (event == null) {
            throw new IllegalArgumentException("Sailing event with ID " + id + " does not exist.");
        }
        event.setName(eventName);
        event.setDescription(eventDescription);
        event.setStartDate(startDate);
        event.setEndDate(endDate);
        event.setPublic(isPublic);
        event.getVenue().setName(venueName);
        List<LeaderboardGroup> leaderboardGroups = new ArrayList<>();
        for (UUID lgid : leaderboardGroupIds) {
            LeaderboardGroup lg = getLeaderboardGroupByID(lgid);
            if (lg != null) {
                leaderboardGroups.add(lg);
            } else {
                logger.info("Couldn't find leaderboard group with ID " + lgid + " while updating event "
                        + event.getName());
            }
        }
        event.setLeaderboardGroups(leaderboardGroups);
        event.setOfficialWebsiteURL(officialWebsiteURL);
        event.setBaseURL(baseURL);
        event.setSailorsInfoWebsiteURLs(sailorsInfoWebsiteURLs);
        event.setImages(images);
        event.setVideos(videos);
        event.setWindFinderReviewedSpotsCollection(windFinderReviewedSpotCollectionIds);
        // TODO consider use diffutils to compute diff between old and new leaderboard groups list and apply the patch
        // to keep changes minimial
        mongoObjectFactory.storeEvent(event);
    }

    @Override
    public void renameEvent(UUID id, String newName) {
        final Event toRename = eventsById.get(id);
        if (toRename == null) {
            throw new IllegalArgumentException("No sailing event with ID " + id + " found.");
        }
        toRename.setName(newName);
        mongoObjectFactory.renameEvent(id, newName);
        replicate(new RenameEvent(id, newName));
    }

    @Override
    public void removeEvent(UUID id) {
        removeEventFromEventsById(id);
        mongoObjectFactory.removeEvent(id);
        replicate(new RemoveEvent(id));
    }

    protected void removeEventFromEventsById(Serializable id) {
        eventsById.remove(id);
    }

    @Override
    public Regatta getRememberedRegattaForRace(Serializable raceID) {
        return persistentRegattasForRaceIDs.get(raceID.toString());
    }

    /**
     * Persistently remembers the association of the race with its {@link RaceDefinition#getId()} to the
     * <code>regatta</code> with its {@link Regatta#getRegattaIdentifier() identifier} so that the next time
     * {@link #getRememberedRegattaForRace(RaceDefinition)} is called with <code>race</code> as argument,
     * <code>regatta</code> will be returned.
     */
    private void setRegattaForRace(Regatta regatta, RaceDefinition race) {
        setRegattaForRace(regatta, race.getId().toString());
    }

    @Override
    public void setRegattaForRace(Regatta regatta, String raceIdAsString) {
        final Regatta oldRegatta = persistentRegattasForRaceIDs.put(raceIdAsString, regatta);
        if (oldRegatta != regatta) {
            mongoObjectFactory.storeRegattaForRaceID(raceIdAsString, regatta);
        }
    }

    @Override
    public CourseArea[] addCourseAreas(UUID eventId, String[] courseAreaNames, UUID[] courseAreaIds) {
        final CourseArea[] courseAreas = addCourseAreasWithoutReplication(eventId, courseAreaIds, courseAreaNames);
        replicate(new AddCourseAreas(eventId, courseAreaNames, courseAreaIds));
        return courseAreas;
    }

    @Override
    public CourseArea[] addCourseAreasWithoutReplication(UUID eventId, UUID[] courseAreaIds, String[] courseAreaNames) {
        final CourseArea[] result = new CourseArea[courseAreaNames.length];
        for (int i=0; i<courseAreaIds.length; i++) {
            final CourseArea courseArea = getBaseDomainFactory().getOrCreateCourseArea(courseAreaIds[i], courseAreaNames[i]);
            final Event event = eventsById.get(eventId);
            if (event == null) {
                throw new IllegalArgumentException("No sailing event with ID " + eventId + " found.");
            }
            event.getVenue().addCourseArea(courseArea);
            mongoObjectFactory.storeEvent(event);
            result[i] = courseArea;
        }
        return result;
    }

    @Override
    public CourseArea[] removeCourseAreaWithoutReplication(UUID eventId, UUID[] courseAreaIds) {
        final Event event = eventsById.get(eventId);
        if (event == null) {
            throw new IllegalArgumentException("No sailing event with ID " + eventId + " found.");
        }
        final CourseArea[] courseAreasRemoved = new CourseArea[courseAreaIds.length];
        int i=0;
        for (final UUID courseAreaId : courseAreaIds) {
            final CourseArea courseArea = getBaseDomainFactory().getExistingCourseAreaById(courseAreaId);
            if (courseArea == null) {
                throw new IllegalArgumentException("No course area with ID " + courseAreaId + " found.");
            }
            courseAreasRemoved[i++] = courseArea;
            event.getVenue().removeCourseArea(courseArea);
            mongoObjectFactory.storeEvent(event);
        }
        return courseAreasRemoved;
    }

    @Override
    public void mediaTrackAdded(MediaTrack mediaTrack) {
        if (mediaTrack.dbId == null) {
            mediaTrack.dbId = mediaDB.insertMediaTrack(mediaTrack.title, mediaTrack.url, mediaTrack.startTime,
                    mediaTrack.duration, mediaTrack.mimeType, mediaTrack.assignedRaces);
        }
        mediaLibrary.addMediaTrack(mediaTrack);
        replicate(new AddMediaTrackOperation(mediaTrack));
    }

    @Override
    public void mediaTracksAdded(Iterable<MediaTrack> mediaTracks) {
        mediaLibrary.addMediaTracks(mediaTracks);
    }

    @Override
    public void mediaTrackTitleChanged(MediaTrack mediaTrack) {
        mediaDB.updateTitle(mediaTrack.dbId, mediaTrack.title);
        mediaLibrary.titleChanged(mediaTrack);
        replicate(new UpdateMediaTrackTitleOperation(mediaTrack));
    }

    @Override
    public void mediaTrackUrlChanged(MediaTrack mediaTrack) {
        mediaDB.updateUrl(mediaTrack.dbId, mediaTrack.url);
        mediaLibrary.urlChanged(mediaTrack);
        replicate(new UpdateMediaTrackUrlOperation(mediaTrack));
    }

    @Override
    public void mediaTrackStartTimeChanged(MediaTrack mediaTrack) {
        mediaDB.updateStartTime(mediaTrack.dbId, mediaTrack.startTime);
        mediaLibrary.startTimeChanged(mediaTrack);
        replicate(new UpdateMediaTrackStartTimeOperation(mediaTrack));
    }

    @Override
    public void mediaTrackDurationChanged(MediaTrack mediaTrack) {
        mediaDB.updateDuration(mediaTrack.dbId, mediaTrack.duration);
        mediaLibrary.durationChanged(mediaTrack);
        replicate(new UpdateMediaTrackDurationOperation(mediaTrack));
    }

    @Override
    public void mediaTrackAssignedRacesChanged(MediaTrack mediaTrack) {
        mediaDB.updateRace(mediaTrack.dbId, mediaTrack.assignedRaces);
        mediaLibrary.assignedRacesChanged(mediaTrack);
        replicate(new UpdateMediaTrackRacesOperation(mediaTrack));

    }

    @Override
    public void mediaTrackDeleted(MediaTrack mediaTrack) {
        mediaDB.deleteMediaTrack(mediaTrack.dbId);
        mediaLibrary.deleteMediaTrack(mediaTrack);
        replicate(new RemoveMediaTrackOperation(mediaTrack));
    }

    @Override
    public void mediaTracksImported(Iterable<MediaTrack> mediaTracksToImport, MasterDataImportObjectCreationCount creationCount, boolean override) throws Exception {
    	Exception firstException = null;
        for (MediaTrack trackToImport : mediaTracksToImport) {
        	try {
	            MediaTrack existingTrack = mediaLibrary.lookupMediaTrack(trackToImport);
	            if (existingTrack == null) {
	                mediaDB.insertMediaTrackWithId(trackToImport.dbId, trackToImport.title, trackToImport.url,
	                        trackToImport.startTime, trackToImport.duration, trackToImport.mimeType,
	                        trackToImport.assignedRaces);
	                mediaTrackAdded(trackToImport);
	            } else if (override) {
	                // Using fine-grained update methods.
	                // Rationale: Changes on more than one track property are rare
	                // and don't justify the introduction of a new set
	                // of methods (including replication).
	                if (!Util.equalsWithNull(existingTrack.title, trackToImport.title)) {
	                    mediaTrackTitleChanged(trackToImport);
	                }
	                if (!Util.equalsWithNull(existingTrack.url, trackToImport.url)) {
	                    mediaTrackUrlChanged(trackToImport);
	                }
	                if (!Util.equalsWithNull(existingTrack.startTime, trackToImport.startTime)) {
	                    mediaTrackStartTimeChanged(trackToImport);
	                }
	                if (!Util.equalsWithNull(existingTrack.duration, trackToImport.duration)) {
	                    mediaTrackDurationChanged(trackToImport);
	                }
	                if (!Util.equalsWithNull(existingTrack.assignedRaces, trackToImport.assignedRaces)) {
	                    mediaTrackAssignedRacesChanged(trackToImport);
	                }
	            }
	            creationCount.addOneMediaTrack();
        	} catch (Exception e) {
        		logger.log(Level.SEVERE, "Problem importing media track "+trackToImport+"; continuing with other media tracks.", e);
        		if (firstException == null) {
        			firstException = e;
        		}
        	}
        }
        if (firstException != null) {
        	throw firstException;
        }
    }

    @Override
    public Iterable<MediaTrack> getMediaTracksForRace(RegattaAndRaceIdentifier regattaAndRaceIdentifier) {
        return mediaLibrary.findMediaTracksForRace(regattaAndRaceIdentifier);
    }

    @Override
    public Iterable<MediaTrack> getMediaTracksInTimeRange(RegattaAndRaceIdentifier regattaAndRaceIdentifier) {
        TrackedRace trackedRace = getExistingTrackedRace(regattaAndRaceIdentifier);
        if (trackedRace != null) {
            if (trackedRace.isLive(MillisecondsTimePoint.now())) {
                return mediaLibrary.findLiveMediaTracks();
            } else {
                TimePoint raceStart = trackedRace.getStartOfRace() == null ? trackedRace.getStartOfTracking()
                        : trackedRace.getStartOfRace();
                TimePoint raceEnd = trackedRace.getEndOfRace() == null ? trackedRace.getEndOfTracking() : trackedRace
                        .getEndOfRace();
                return mediaLibrary.findMediaTracksInTimeRange(raceStart, raceEnd);
            }
        } else {
            return Collections.emptyList();
        }
    }

    @Override
    public Iterable<MediaTrack> getAllMediaTracks() {
        return mediaLibrary.allTracks();
    }

    public String toString() {
        return "RacingEventService: " + this.hashCode() + " Build: " + ServerInfo.getBuildVersion();
    }
    
    @Override
    public void reloadRaceLog(String leaderboardName, String raceColumnName, String fleetName) {
        Leaderboard leaderboard = getLeaderboardByName(leaderboardName);
        if (leaderboard != null) {
            RaceColumn raceColumn = leaderboard.getRaceColumnByName(raceColumnName);
            if (raceColumn != null) {
                Fleet fleetImpl = raceColumn.getFleetByName(fleetName);
                RaceLog racelog = raceColumn.getRaceLog(fleetImpl);
                if (racelog != null) {
                    raceColumn.reloadRaceLog(fleetImpl);
                    logger.info("Reloaded race log for fleet " + fleetImpl + " for race column " + raceColumn.getName()
                            + " for leaderboard " + leaderboard.getName());
                }
            } 
        }
    }

    @Override
    public ConcurrentHashMap<String, Regatta> getPersistentRegattasForRaceIDs() {
        return persistentRegattasForRaceIDs;
    }

    @Override
    public WindStore getWindStore() {
        return windStore;
    }

    @Override
    public DeviceConfiguration getDeviceConfigurationById(UUID id) {
        return raceManagerDeviceConfigurationsById.get(id);
    }

    @Override
    public DeviceConfiguration getDeviceConfigurationByName(String deviceConfigurationName) {
        return raceManagerDeviceConfigurationsByName.get(deviceConfigurationName);
    }

    @Override
    public void createOrUpdateDeviceConfiguration(DeviceConfiguration configuration) {
        raceManagerDeviceConfigurationsById.put(configuration.getId(), configuration);
        raceManagerDeviceConfigurationsByName.put(configuration.getName(), configuration);
        mongoObjectFactory.storeDeviceConfiguration(configuration);
        replicate(new CreateOrUpdateDeviceConfiguration(configuration));
    }

    @Override
    public void removeDeviceConfiguration(UUID id) {
        final DeviceConfiguration removedConfig = raceManagerDeviceConfigurationsById.remove(id);
        if (removedConfig != null) {
            raceManagerDeviceConfigurationsByName.remove(removedConfig.getName());
        }
        mongoObjectFactory.removeDeviceConfiguration(id);
        replicate(new RemoveDeviceConfiguration(id));
    }

    @Override
    public Iterable<DeviceConfiguration> getAllDeviceConfigurations() {
        return raceManagerDeviceConfigurationsById.values();
    }

    @Override
    public TimePoint setStartTimeAndProcedure(String leaderboardName, String raceColumnName, String fleetName,
            String authorName, int authorPriority, int passId, TimePoint logicalTimePoint, TimePoint startTime,
            RacingProcedureType racingProcedure) {
        RaceLog raceLog = getRaceLog(leaderboardName, raceColumnName, fleetName);
        Leaderboard leaderboard = getLeaderboardByName(leaderboardName);
        final TimePoint result;
        if (leaderboard instanceof HasRegattaLike && raceLog != null) {
            RaceState state = RaceStateImpl.create(/* race log resolver */ this, raceLog, new LogEventAuthorImpl(authorName, authorPriority));
            if (passId > raceLog.getCurrentPassId()) {
                state.setAdvancePass(logicalTimePoint);
            }
            state.setRacingProcedure(logicalTimePoint, racingProcedure);
            state.forceNewStartTime(logicalTimePoint, startTime);
            result = state.getStartTime();
        } else {
            result = null;
        }
        return result;
    }
    
    @Override
    public TimePoint setEndTime(String leaderboardName, String raceColumnName, String fleetName,
            String authorName, int authorPriority, int passId, TimePoint logicalTimePoint) {
        RaceLog raceLog = getRaceLog(leaderboardName, raceColumnName, fleetName);
        Leaderboard leaderboard = getLeaderboardByName(leaderboardName);
        final TimePoint result;
        if (leaderboard instanceof HasRegattaLike && raceLog != null) {
            LogEventAuthorImpl author = new LogEventAuthorImpl(authorName, authorPriority);
            raceLog.add(new RaceLogRaceStatusEventImpl(logicalTimePoint, author, raceLog.getCurrentPassId(), RaceLogRaceStatus.FINISHED));
            result = new FinishedTimeFinder(raceLog).analyze();
        } else {
            result = null;
        }
        return result;
    }
    
    @Override
    public TimePoint setFinishingTime(String leaderboardName, String raceColumnName, String fleetName,
            String authorName, Integer authorPriority, int passId, MillisecondsTimePoint logicalTimePoint) {
        RaceLog raceLog = getRaceLog(leaderboardName, raceColumnName, fleetName);
        Leaderboard leaderboard = getLeaderboardByName(leaderboardName);
        final TimePoint result;
        if (leaderboard instanceof HasRegattaLike && raceLog != null) {
            LogEventAuthorImpl author = new LogEventAuthorImpl(authorName, authorPriority);
            raceLog.add(new RaceLogRaceStatusEventImpl(logicalTimePoint, author, raceLog.getCurrentPassId(), RaceLogRaceStatus.FINISHING));
            result = new FinishingTimeFinder(raceLog).analyze();
        } else {
            result = null;
        }
        return result;
    }

    public RaceLog getRaceLog(String leaderboardName, String raceColumnName, String fleetName) {
        Leaderboard leaderboard = getLeaderboardByName(leaderboardName);
        if (leaderboard != null) {
            RaceColumn raceColumn = leaderboard.getRaceColumnByName(raceColumnName);
            if (raceColumn != null) {
                Fleet fleetImpl = raceColumn.getFleetByName(fleetName);
                return raceColumn.getRaceLog(fleetImpl);
            }
        }
        return null;
    }

    public Map<Competitor, Boat> getCompetitorToBoatMappingsForRace(String leaderboardName, String raceColumnName, String fleetName) {
        Map<Competitor, Boat> result = new HashMap<>();
        Leaderboard leaderboard = getLeaderboardByName(leaderboardName);
        if (leaderboard != null) {
            RaceColumn raceColumn = leaderboard.getRaceColumnByName(raceColumnName);
            Fleet fleet = leaderboard.getFleet(fleetName);
            if (raceColumn != null && fleet != null) {
                RaceLog raceLog = raceColumn.getRaceLog(fleet);
                // take the boats first from the racelog
                if (raceLog != null) { 
                    Map<Competitor, Boat> competitorAndBoatsInRacelog = new CompetitorsAndBoatsInLogAnalyzer<>(raceLog).analyze();
                    result.putAll(competitorAndBoatsInRacelog);
                }
                // now look into the tracked race for mappings of competitors without a boat 
                TrackedRace trackedRace = raceColumn.getTrackedRace(fleet);
                if (trackedRace != null) {
                    Map<Competitor, Boat> competitorsAndBoatsFromRaceDef = trackedRace.getRace().getCompetitorsAndTheirBoats();
                    for (Competitor competitor: competitorsAndBoatsFromRaceDef.keySet()) {
                        if (!result.containsKey(competitor)) {
                            result.put(competitor, competitorsAndBoatsFromRaceDef.get(competitor));  
                        }
                    }
                }
            }
        }
        return result;
    }
    

    
    @Override
    public com.sap.sse.common.Util.Triple<TimePoint, Integer, RacingProcedureType> getStartTimeAndProcedure(
            String leaderboardName, String raceColumnName, String fleetName) {
        RaceLog raceLog = getRaceLog(leaderboardName, raceColumnName, fleetName);
        Leaderboard leaderboard = getLeaderboardByName(leaderboardName);
        final Triple<TimePoint, Integer, RacingProcedureType> result;
        if (leaderboard instanceof HasRegattaLike && raceLog != null) {
            ReadonlyRaceState state = ReadonlyRaceStateImpl.getOrCreate(/* race log resolver */ this, raceLog);
            result = new com.sap.sse.common.Util.Triple<TimePoint, Integer, RacingProcedureType>(state.getStartTime(),
                raceLog.getCurrentPassId(), state.getRacingProcedure().getType());
        } else {
            result = null;
        }
        return result;
    }
    
    @Override
    public com.sap.sse.common.Util.Triple<TimePoint, TimePoint, Integer> getFinishingAndFinishTime(
            String leaderboardName, String raceColumnName, String fleetName) {
        RaceLog raceLog = getRaceLog(leaderboardName, raceColumnName, fleetName);
        Leaderboard leaderboard = getLeaderboardByName(leaderboardName);
        final Triple<TimePoint, TimePoint, Integer> result;
        if (leaderboard instanceof HasRegattaLike && raceLog != null) {
            ReadonlyRaceState state = ReadonlyRaceStateImpl.getOrCreate(/* race log resolver */ this, raceLog);
            result = new com.sap.sse.common.Util.Triple<>(state.getFinishingTime(), state.getFinishedTime(),
                raceLog.getCurrentPassId());
        } else {
            result = null;
        }
        return result;
    }

    private Iterable<WindTrackerFactory> getWindTrackerFactories() {
        final Set<WindTrackerFactory> result;
        if (bundleContext == null) { // the non-OSGi case
            result = Collections.singleton((WindTrackerFactory) ExpeditionTrackerFactory.getInstance());
        } else {
            ServiceTracker<WindTrackerFactory, WindTrackerFactory> tracker = new ServiceTracker<WindTrackerFactory, WindTrackerFactory>(
                    bundleContext, WindTrackerFactory.class, null);
            tracker.open();
            result = new HashSet<>();
            for (WindTrackerFactory factory : tracker.getServices(new WindTrackerFactory[0])) {
                result.add(factory);
            }
        }
        return result;
    }

    @Override
    public SensorFixStore getSensorFixStore() {
        return sensorFixStore;
    }

    @Override
    public RaceTracker getRaceTrackerById(Object id) {
        return raceTrackersByID.get(id);
    }

    @Override
    public AbstractLogEventAuthor getServerAuthor() {
        Subject subject  = null;
        try {
            subject = SecurityUtils.getSubject();
        } catch (Exception e) {
            logger.info("Couldn't access security manager's subject; using default server author: "+e.getMessage());
        }
        final AbstractLogEventAuthor result;
        if (subject != null && subject.getPrincipal() != null) {
            result = new LogEventAuthorImpl(subject.getPrincipal().toString(), /* priority */ 0);
        } else {
            result = raceLogEventAuthorForServer;
        }
        return result;
    }

    @Override
    public CompetitorAndBoatStore getCompetitorAndBoatStore() {
        return competitorAndBoatStore;
    }

    @Override
    public TypeBasedServiceFinderFactory getTypeBasedServiceFinderFactory() {
        return serviceFinderFactory;
    }

    @Override
    public DataImportLockWithProgress getDataImportLock() {
        return dataImportLock;
    }

    @Override
    public DataImportProgress createOrUpdateDataImportProgressWithReplication(UUID importOperationId,
            double overallProgressPct, DataImportSubProgress subProgress, double subProgressPct) {
        // Create/Update locally
        DataImportProgress progress = createOrUpdateDataImportProgressWithoutReplication(importOperationId,
                overallProgressPct, subProgress, subProgressPct);
        // Create/Update on replicas
        replicate(new CreateOrUpdateDataImportProgress(importOperationId, overallProgressPct, subProgress,
                subProgressPct));
        return progress;
    }

    @Override
    public DataImportProgress createOrUpdateDataImportProgressWithoutReplication(UUID importOperationId,
            double overallProgressPct, DataImportSubProgress subProgress, double subProgressPct) {
        DataImportProgress progress = dataImportLock.getProgress(importOperationId);
        boolean newObject = false;
        if (progress == null) {
            progress = new DataImportProgressImpl(importOperationId);
            newObject = true;
        }
        progress.setOverAllProgressPct(overallProgressPct);
        progress.setCurrentSubProgress(subProgress);
        progress.setCurrentSubProgressPct(subProgressPct);
        if (newObject) {
            dataImportLock.addProgress(importOperationId, progress);
        }
        return progress;
    }

    @Override
    public void setDataImportFailedWithoutReplication(UUID importOperationId, String errorMessage) {
        DataImportProgress progress = dataImportLock.getProgress(importOperationId);
        if (progress != null) {
            progress.setFailed();
            progress.setErrorMessage(errorMessage);
        }
    }

    @Override
    public void setDataImportFailedWithReplication(UUID importOperationId, String errorMessage) {
        setDataImportFailedWithoutReplication(importOperationId, errorMessage);
        replicate(new DataImportFailed(importOperationId, errorMessage));
    }

    @Override
    public void setDataImportDeleteProgressFromMapTimerWithReplication(UUID importOperationId) {
        setDataImportDeleteProgressFromMapTimerWithoutReplication(importOperationId);
        replicate(new SetDataImportDeleteProgressFromMapTimer(importOperationId));
    }

    @Override
    public void setDataImportDeleteProgressFromMapTimerWithoutReplication(UUID importOperationId) {
        dataImportLock.setDeleteFromMapTimer(importOperationId);
    }

    @Override
    public Result<LeaderboardSearchResult> search(KeywordQuery query) {
        long start = System.currentTimeMillis();
        logger.info("Searching local server for " + query);
        Result<LeaderboardSearchResult> result = new RegattaByKeywordSearchService().search(this, query);
        logger.fine("Search for " + query + " took " + (System.currentTimeMillis() - start) + "ms");
        return result;
    }

    @Override
    public Result<LeaderboardSearchResultBase> searchRemotely(String remoteServerReferenceName, KeywordQuery query) {
        long start = System.currentTimeMillis();
        ResultImpl<LeaderboardSearchResultBase> result = null;
        RemoteSailingServerReference remoteRef = remoteSailingServerSet
                .getServerReferenceByName(remoteServerReferenceName);
        if (remoteRef == null) {
            result = null;
        } else {
            BufferedReader bufferedReader = null;
            try {
                try {
                    final URL eventsURL = new URL(remoteRef.getURL(), "sailingserver/api/v1/search?q="
                            + URLEncoder.encode(query.toString(), "UTF-8"));
                    logger.info("Searching remote server " + remoteRef + " for " + query);
                    URLConnection urlConnection = HttpUrlConnectionHelper.redirectConnection(eventsURL);
                    bufferedReader = new BufferedReader(new InputStreamReader(urlConnection.getInputStream(), "UTF-8"));
                    JSONParser parser = new JSONParser();
                    Object eventsAsObject = parser.parse(bufferedReader);
                    final LeaderboardGroupBaseJsonDeserializer leaderboardGroupBaseJsonDeserializer = new LeaderboardGroupBaseJsonDeserializer();
                    LeaderboardSearchResultBaseJsonDeserializer deserializer = new LeaderboardSearchResultBaseJsonDeserializer(
                            new EventBaseJsonDeserializer(new VenueJsonDeserializer(new CourseAreaJsonDeserializer(
                                    DomainFactory.INSTANCE)), leaderboardGroupBaseJsonDeserializer),
                            leaderboardGroupBaseJsonDeserializer);
                    result = new ResultImpl<LeaderboardSearchResultBase>(query,
                            new LeaderboardSearchResultBaseRanker<LeaderboardSearchResultBase>());
                    JSONArray hitsAsJsonArray = (JSONArray) eventsAsObject;
                    for (Object hitAsObject : hitsAsJsonArray) {
                        JSONObject hitAsJson = (JSONObject) hitAsObject;
                        LeaderboardSearchResultBase hit = deserializer.deserialize(hitAsJson);
                        result.addHit(hit);
                    }
                } finally {
                    if (bufferedReader != null) {
                        bufferedReader.close();
                    }
                }
            } catch (IOException | ParseException e) {
                logger.log(Level.INFO,
                        "Exception trying to fetch events from remote server " + remoteRef + ": " + e.getMessage(), e);
            }
        }
        logger.fine("Remote search on " + remoteRef + " for " + query + " took " + (System.currentTimeMillis() - start)
                + "ms");
        return result;
    }

    @Override
    public ReplicationMasterDescriptor getMasterDescriptor() {
        return replicatingFromMaster;
    }

    @Override
    public void startedReplicatingFrom(ReplicationMasterDescriptor master) {
        this.replicatingFromMaster = master;
    }

    @Override
    public void stoppedReplicatingFrom(ReplicationMasterDescriptor master) {
        this.replicatingFromMaster = null;
        anniversaryRaceDeterminator.start();
        this.remoteSailingServerSet.setRetrieveRemoteRaceResult(true);
    }

    @Override
    public void addOperationSentToMasterForReplication(
            OperationWithResultWithIdWrapper<RacingEventService, ?> operationWithResultWithIdWrapper) {
        this.operationsSentToMasterForReplication.add(operationWithResultWithIdWrapper);
    }

    @Override
    public boolean hasSentOperationToMaster(OperationWithResult<RacingEventService, ?> operation) {
        return this.operationsSentToMasterForReplication.remove(operation);
    }

    @Override
    public FileStorageManagementService getFileStorageManagementService() {
        ServiceReference<FileStorageManagementService> ref = bundleContext
                .getServiceReference(FileStorageManagementService.class);
        if (ref == null) {
            logger.warning("No file storage management service registered");
            return null;
        }
        return bundleContext.getService(ref);
    }

    public void addMasterDataClassLoader(ClassLoader classLoader) {
        masterDataClassLoaders.add(classLoader);
    }

    public void removeMasterDataClassLoader(ClassLoader classLoader) {
        masterDataClassLoaders.remove(classLoader);
    }
    
    @Override
    public ClassLoader getCombinedMasterDataClassLoader() {
        JoinedClassLoader joinedClassLoader = new JoinedClassLoader(masterDataClassLoaders);
        return joinedClassLoader;
    }

    public void setPolarDataService(PolarDataService service) {
        if (this.polarDataService == null && service != null) {
            polarDataService = service;
            polarDataService.registerDomainFactory(baseDomainFactory);
            setPolarDataServiceOnAllTrackedRaces(service);
        }
    }

    public void setWindEstimationFactoryService(WindEstimationFactoryService service) {
        if (windEstimationFactoryService != null || service != null) {
            windEstimationFactoryService = service;
            setWindEstimationOnAllTrackedRaces(service);
        }
    }

    private void setWindEstimationOnAllTrackedRaces(WindEstimationFactoryService service) {
        Iterable<Regatta> allRegattas = getAllRegattas();
        for (Regatta regatta : allRegattas) {
            DynamicTrackedRegatta trackedRegatta = getTrackedRegatta(regatta);
            if (trackedRegatta != null) {
                trackedRegatta.lockTrackedRacesForRead();
                try {
                    Iterable<DynamicTrackedRace> trackedRaces = trackedRegatta.getTrackedRaces();
                    for (TrackedRace trackedRace : trackedRaces) {
                        trackedRace.setWindEstimation(
                                service == null ? null : service.createIncrementalWindEstimationTrack(trackedRace));
                    }
                } catch (Throwable e) {
                    logger.log(Level.SEVERE, "Error reconstructing the wind estimation models for tracked races", e);
                } finally {
                    trackedRegatta.unlockTrackedRacesAfterRead();
                }
            }
        }
    }

    private void setPolarDataServiceOnAllTrackedRaces(PolarDataService service) {
        Iterable<Regatta> allRegattas = getAllRegattas();
        for (Regatta regatta : allRegattas) {
            DynamicTrackedRegatta trackedRegatta = getTrackedRegatta(regatta);
            if (trackedRegatta != null) {
                trackedRegatta.lockTrackedRacesForRead();
                try {
                    Iterable<DynamicTrackedRace> trackedRaces = trackedRegatta.getTrackedRaces();
                    for (TrackedRace trackedRace : trackedRaces) {
                        trackedRace.setPolarDataService(service);
                        if (service != null) {
                            service.insertExistingFixes(trackedRace);
                        }
                    }
                } catch (Throwable e) {
                    logger.log(Level.SEVERE, "Error reconstructing the polars for tracked races", e);
                } finally {
                    trackedRegatta.unlockTrackedRacesAfterRead();
                }
            }
        }
    }
    
    public void unsetPolarDataService(PolarDataService service) {
        if (polarDataService == service) {
            polarDataService = null;
            setPolarDataServiceOnAllTrackedRaces(null);
        }
    }
    
    @Override
    public Iterable<Competitor> getCompetitorInOrderOfWindwardDistanceTraveledFarthestFirst(TrackedRace trackedRace, TimePoint timePoint) {
        final RankingInfo rankingInfo = trackedRace.getRankingMetric().getRankingInfo(timePoint);
        final List<Competitor> result = new ArrayList<>();
        final Map<Competitor, Distance> windwardDistanceSailedPerCompetitor = new HashMap<>();
        for (final Competitor competitor : trackedRace.getRace().getCompetitors()) {
            result.add(competitor);
            final CompetitorRankingInfo competitorRankingInfo = rankingInfo.getCompetitorRankingInfo().apply(competitor);
            windwardDistanceSailedPerCompetitor.put(competitor, competitorRankingInfo == null ? null : competitorRankingInfo.getWindwardDistanceSailed());
        }
        final Comparator<Distance> durationComparatorNullsLast = Comparator.nullsLast(Comparator.naturalOrder());
        result.sort((c1, c2) -> durationComparatorNullsLast.compare(windwardDistanceSailedPerCompetitor.get(c2),
                                windwardDistanceSailedPerCompetitor.get(c1)));
        return result;
    }

    /**
     * A {@link SimpleRaceLogIdentifier} in particular has a {@link SimpleRaceLogIdentifier#getRegattaLikeParentName()}
     * which identifies either a regatta by name or a flexible leaderboard by name. Here is why this can luckily be
     * resolved unanimously: A regatta leaderboard always uses as its name the regatta name (see
     * {@link RegattaImpl#getName()}). Trying to {@link RegattaLeaderboardImpl#setName(String) set} the regatta leaderboard's
     * name can only update its {@link Leaderboard#getDisplayName() display name}. Therefore, regatta leaderboards are always
     * keyed in {@link #leaderboardsByName} by their regatta's name. Thus, no flexible leaderboard can have a regatta's name
     * as its name, and therefore leaderboard names <em>and</em> regatta names are unitedly unique.
     */
    @Override
    public RaceLog resolve(SimpleRaceLogIdentifier identifier) {
        final RaceLog result;
        final IsRegattaLike regattaLike;
        final Regatta regatta = regattasByName.get(identifier.getRegattaLikeParentName());
        if (regatta != null) {
            regattaLike = regatta;
        } else {
            final Leaderboard leaderboard = leaderboardsByName.get(identifier.getRegattaLikeParentName());
            if (leaderboard != null && leaderboard instanceof FlexibleLeaderboard) {
                regattaLike = (FlexibleLeaderboard) leaderboard;
            } else {
                regattaLike = null;
            }
        }
        if (regattaLike != null) {
            final RaceColumn raceColumn = regattaLike.getRaceColumnByName(identifier.getRaceColumnName());
            if (raceColumn != null) {
                final Fleet fleet = raceColumn.getFleetByName(identifier.getFleetName());
                if (fleet != null) {
                    result = raceColumn.getRaceLog(fleet);
                } else {
                    result = null;
                }
            } else {
                result = null;
            }
        } else {
            result = null;
        }
        return result;
    }

    @Override
    public void getRaceTrackerByRegattaAndRaceIdentifier(RegattaAndRaceIdentifier raceIdentifier,
            Consumer<RaceTracker> callback) {
        final Regatta regatta;
        LockUtil.lockForRead(regattasByNameLock);
        try {
            regatta = regattasByName.get(raceIdentifier.getRegattaName());
        } finally {
            LockUtil.unlockAfterRead(regattasByNameLock);
        }
        if (regatta != null) {
            LockUtil.lockForRead(raceTrackersByRegattaLock);
            try {
                Set<RaceTracker> raceTrackersForRegatta = raceTrackersByRegatta.get(regatta);
                if (raceTrackersForRegatta != null) {
                    for (RaceTracker raceTracker : raceTrackersForRegatta) {
                        if (Util.equalsWithNull(raceTracker.getRaceIdentifier(), raceIdentifier)) {
                            callback.accept(raceTracker);
                            return;
                        }
                    }
                }
                Util.addToValueSet(getRaceTrackerCallbacks(), raceIdentifier, callback);
            } finally {
                LockUtil.unlockAfterRead(raceTrackersByRegattaLock);
            }
        }
    }

    private ConcurrentHashMap<RegattaAndRaceIdentifier, Set<Consumer<RaceTracker>>> getRaceTrackerCallbacks() {
        if (raceTrackerCallbacks == null) {
            synchronized (this) {
                if (raceTrackerCallbacks == null) {
                    raceTrackerCallbacks = new ConcurrentHashMap<>();
                }
            }
        }
        return raceTrackerCallbacks;
    }

    private void notifyListenersForNewRaceTracker(RaceTracker tracker) {
        LockUtil.lockForRead(raceTrackersByRegattaLock);
        try {
            final RaceIdentifier raceIdentifier = tracker.getRaceIdentifier();
            if (raceIdentifier != null) {
                Set<Consumer<RaceTracker>> callbacks = getRaceTrackerCallbacks().remove(raceIdentifier);
                if (callbacks != null) {
                    callbacks.forEach((callback) -> callback.accept(tracker));
                }
            };
        } finally {
            LockUtil.unlockAfterRead(raceTrackersByRegattaLock);
        }

    }

    @Override
    public long getNumberOfTrackedRacesToRestore() {
        return numberOfTrackedRacesToRestore;
    }

    @Override
    public int getNumberOfTrackedRacesRestored() {
        return numberOfTrackedRacesRestored.get();
    }

    @Override
    public Map<Integer, Statistics> getLocalStatisticsByYear() {
        final Map<Integer, StatisticsCalculator> calculators = new HashMap<>();
        getAllEvents().forEach((event) -> {
            if (getSecurityService().hasCurrentUserReadPermission(event)) {
                final Integer eventYear = EventUtil.getYearOfEvent(event);
                // The year may be null if the event has no start date set
                // In this case the event is ignored for the yearly
                if (eventYear != null) {
                    final StatisticsCalculator calculator;
                    if (calculators.containsKey(eventYear)) {
                        calculator = calculators.get(eventYear);
                    } else {
                        calculator = new StatisticsCalculator(trackedRaceStatisticsCache);
                        calculators.put(eventYear, calculator);
                    }
                    event.getLeaderboardGroups().forEach((lg) -> {
                        if (getSecurityService().hasCurrentUserReadPermission(lg)) {
                            for (Leaderboard t : lg.getLeaderboards()) {
                                if (t instanceof RegattaLeaderboard) {
                                    if (!getSecurityService()
                                            .hasCurrentUserReadPermission(((RegattaLeaderboard) t).getRegatta())) {
                                        continue;
                                    }
                                }
                                if (getSecurityService().hasCurrentUserReadPermission(t)) {
                                    calculator.addLeaderboard(t);
                                }
                            }
                        }
                    });
                }
            }
        });
        Map<Integer, Statistics> result = new HashMap<>();
        calculators.forEach((year, calculator) -> {
            result.put(year, calculator.getStatistics());
        });
        return result;
    }

    @Override
    public Map<Integer, Statistics> getOverallStatisticsByYear() {
        final Map<Integer, StatisticsAggregator> statisticsAggregators = new HashMap<>();
        final BiConsumer<Integer, Statistics> statisticsConsumer = (year, statistics) -> {
            final StatisticsAggregator statisticsAggregator;
            if (statisticsAggregators.containsKey(year)) {
                statisticsAggregator = statisticsAggregators.get(year);
            } else {
                statisticsAggregator = new StatisticsAggregator();
                statisticsAggregators.put(year, statisticsAggregator);
            }
            statisticsAggregator.addStatistics(statistics);
        };

        Map<Integer, Statistics> localStatistics = getLocalStatisticsByYear();
        localStatistics.forEach(statisticsConsumer);

        Map<RemoteSailingServerReference, Pair<Map<Integer, Statistics>, Exception>> remoteStatistics = remoteSailingServerSet
                .getCachedStatisticsForRemoteSailingServers();
        remoteStatistics.forEach((ref, statisticsOrError) -> {
            Map<Integer, Statistics> remoteStatisticsOrNull = statisticsOrError.getA();
            if (remoteStatisticsOrNull != null) {
                remoteStatisticsOrNull.forEach(statisticsConsumer);
            }
        });

        final Map<Integer, Statistics> result = new HashMap<>();
        statisticsAggregators.forEach((year, aggregator) -> result.put(year, aggregator.getStatistics()));
        return result;
    }

    @Override
    public HashMap<RegattaAndRaceIdentifier, SimpleRaceInfo> getRemoteRaceList() {
        final HashMap<RegattaAndRaceIdentifier, SimpleRaceInfo> store = new HashMap<>();
        for (Entry<RemoteSailingServerReference, Pair<Iterable<SimpleRaceInfo>, Exception>> race : remoteSailingServerSet
                .getCachedRaceList().entrySet()) {
            if (race.getValue().getB() != null) {
                throw new RuntimeException("Some remoteserver did not respond " + race.getKey());
            }
            for (SimpleRaceInfo raceinfo : race.getValue().getA()) {
                store.put(raceinfo.getIdentifier(), raceinfo);
            }
        }
        return store;
    }

    @Override
    public Map<RegattaAndRaceIdentifier, SimpleRaceInfo> getLocalRaceList() {
        final HashMap<RegattaAndRaceIdentifier, SimpleRaceInfo> store = new HashMap<>();
        for (Event event : getAllEvents()) {
            for (LeaderboardGroup group : event.getLeaderboardGroups()) {
                for (Leaderboard leaderboard : group.getLeaderboards()) {
                    for (RaceColumn race : leaderboard.getRaceColumns()) {
                        for (Fleet fleet : race.getFleets()) {
                            TrackedRace trackedRace = race.getTrackedRace(fleet);
                            if (trackedRace != null && trackedRace.hasGPSData()) {
                                RegattaAndRaceIdentifier raceIdentifier = trackedRace.getRaceIdentifier();
                                final TimePoint startOfRace = trackedRace.getStartOfRace();
                                if (startOfRace != null) {
                                    SimpleRaceInfo raceInfo = new SimpleRaceInfo(raceIdentifier, startOfRace, /* remoteURL */ null);
                                    store.put(raceInfo.getIdentifier(), raceInfo);
                                }
                            }
                        }
                    }
                }
            }
        }
        return store;
    }
    
    @Override
    public DetailedRaceInfo getFullDetailsForRaceLocal(RegattaAndRaceIdentifier raceIdentifier) {
        DetailedRaceInfo bestMatch = null;
        boolean matchesName = false;
        boolean matchesCourseArea = false;
        // start from the top; while there are more efficient ways to look up the TrackedRace by its
        // race identifier, this wouldn't tell a valid event and leaderboard combination through which
        // to navigate to it
        for (Event event : this.getAllEvents()) {
            final EventType eventType = EventUtil.getEventType(event);
            for (LeaderboardGroup group : event.getLeaderboardGroups()) {
                for (Leaderboard leaderboard : group.getLeaderboards()) {
                    for (RaceColumn race : leaderboard.getRaceColumns()) {
                        for (Fleet fleet : race.getFleets()) {
                            TrackedRace trackedRace = race.getTrackedRace(fleet);
                            if (trackedRace != null) {
                                RegattaAndRaceIdentifier trackedRaceIdentifier = trackedRace.getRaceIdentifier();
                                // check if the race matches the RegattaAndRaceIdentifier
                                if (trackedRaceIdentifier.equals(raceIdentifier)
                                        && trackedRace.getStartOfRace() != null) {
                                    final CourseArea defaultCourseArea = leaderboard.getDefaultCourseArea();
                                    boolean leaderboardLinkedToEventThroughCourseArea = (defaultCourseArea != null
                                            && Util.contains(event.getVenue().getCourseAreas(), defaultCourseArea));
                                    boolean nameOfRegattaAndLeaderboardMatch = leaderboard.getName().equals(trackedRaceIdentifier.getRegattaName());
                                    // check if the match is a best match -> we keep the previous match otherwise
                                    if (bestMatch == null
                                            || (leaderboardLinkedToEventThroughCourseArea && !matchesCourseArea)
                                            || (leaderboardLinkedToEventThroughCourseArea == matchesCourseArea
                                                    && nameOfRegattaAndLeaderboardMatch && !matchesName)) {
                                        bestMatch = new DetailedRaceInfo(trackedRaceIdentifier, leaderboard.getName(),
                                                leaderboard.getDisplayName(), trackedRace.getStartOfRace(),
                                                event.getId(), event.getName(), eventType, null);
                                        matchesName = nameOfRegattaAndLeaderboardMatch;
                                        matchesCourseArea = leaderboardLinkedToEventThroughCourseArea;
                                    }
                                }
                            }
                        }
                    }
                }
            }
        }
        return bestMatch;
    }

    @Override
    public DetailedRaceInfo getFullDetailsForRaceCascading(RegattaAndRaceIdentifier raceIdentifier) {
        DetailedRaceInfo bestMatch = getFullDetailsForRaceLocal(raceIdentifier);
        if (bestMatch == null) {
            // check for stored simpleRaceInfo from remote server
            Map<RemoteSailingServerReference, Pair<Iterable<SimpleRaceInfo>, Exception>> races = remoteSailingServerSet.getCachedRaceList();
            for (Entry<RemoteSailingServerReference, Pair<Iterable<SimpleRaceInfo>, Exception>> cachedInfo : races.entrySet()) {
                Iterable<SimpleRaceInfo> raceList = cachedInfo.getValue().getA();
                if (raceList != null) {
                    for (SimpleRaceInfo race : raceList) {
                        if (race.getIdentifier().equals(raceIdentifier)) {
                            bestMatch = remoteSailingServerSet.getDetailedInfoBlocking(race);
                            break;
                        }
                    }
                }
            }
        }
        return bestMatch;
    }
    
    @Override
    public Pair<Integer, AnniversaryType> getNextAnniversary() {
        return anniversaryRaceDeterminator.getNextAnniversary();
    }

    @Override
    public Triple<Integer, DetailedRaceInfo, AnniversaryType> getLastAnniversary() {
        Map<Integer, Pair<DetailedRaceInfo, AnniversaryType>> allAnniversaries = anniversaryRaceDeterminator
                .getKnownAnniversaries();
        Triple<Integer, DetailedRaceInfo, AnniversaryType> lastAnniversary = null;
        if (!allAnniversaries.isEmpty()) {
            ArrayList<Integer> list = new ArrayList<>(allAnniversaries.keySet());
            list.sort(Integer::compare);
            Integer anniversary = list.get(list.size() - 1);
            Pair<DetailedRaceInfo, AnniversaryType> info = allAnniversaries.get(anniversary);
            lastAnniversary = new Triple<>(anniversary, info.getA(), info.getB());
        }
        return lastAnniversary;
    }

    @Override
    public int getCurrentRaceCount() {
        return anniversaryRaceDeterminator.getCurrentRaceCount();
    }

    @Override
    public Map<Integer, Pair<DetailedRaceInfo, AnniversaryType>> getKnownAnniversaries() {
        return anniversaryRaceDeterminator.getKnownAnniversaries();
    }
    
    @Override
    public AnniversaryRaceDeterminatorImpl getAnniversaryRaceDeterminator() {
        return anniversaryRaceDeterminator;
    }
    
    @Override
    public PairingListTemplate createPairingListTemplate(final int flightsCount, final int groupsCount, 
            final int competitorsCount, final int flightMultiplier, final int boatChangeFactor) {
        PairingListTemplate template = pairingListTemplateFactory
                .createPairingListTemplate(new PairingFrameProvider() {
                    @Override
                    public int getGroupsCount() {
                        return groupsCount;
                    }

                    @Override
                    public int getFlightsCount() {
                        return flightsCount;
                    }

                    @Override
                    public int getCompetitorsCount() {
                        return competitorsCount;
                    }
                }, flightMultiplier, boatChangeFactor);
        return template;
    }
    
    @Override
    public PairingList<RaceColumn, Fleet, Competitor, Boat> getPairingListFromTemplate(PairingListTemplate pairingListTemplate,
            final String leaderboardName, final Iterable<RaceColumn> selectedRaceColumns) throws PairingListCreationException {
        Leaderboard leaderboard = getLeaderboardByName(leaderboardName);
        List<Competitor> competitors = Util.createList(leaderboard.getAllCompetitors());
        Collections.sort(competitors, getCompetitorsComparator());
        PairingList<RaceColumn, Fleet, Competitor, Boat> pairingList = pairingListTemplate
                .createPairingList(new CompetitionFormat<RaceColumn, Fleet, Competitor, Boat>() {
                    @Override
                    public Iterable<RaceColumn> getFlights() {
                        return selectedRaceColumns;
                    }

                    @Override
                    public Iterable<Competitor> getCompetitors() {
                        return competitors;
                    }

                    @Override
                    public Iterable<? extends Fleet> getGroups(RaceColumn flight) {
                        return leaderboard.getRaceColumnByName(flight.getName()).getFleets();
                    }

                    @Override
                    public int getGroupsCount() {
                        return Util.size(Util.get(leaderboard.getRaceColumns(), 0).getFleets());
                    }

                    @Override
                    public Iterable<Boat> getCompetitorAllocation() {
                        return leaderboard.getAllBoats();
                    }
                });
        return pairingList;
    }
    
    /**
     * This comparator for competitors produces a stable ordering. It is based on the string representation
     * of the competitors' {@link Competitor#getId() ID}.
     */
    private Comparator<Competitor> getCompetitorsComparator() {
        final Comparator<String> naturalComparator = new NaturalComparator();
        return (c1, c2) -> naturalComparator.compare(c1.getId().toString(), c2.getId().toString());
    }

    @Override
    public Iterable<String> getWindFinderReviewedSpotsCollectionIds() {
        final Set<String> result = new HashSet<>();
        for (final Event event : getAllEvents()) {
            Util.addAll(event.getWindFinderReviewedSpotsCollectionIds(), result);
        }
        return result;
    }
    
    /**
     * Creates a new {@link CompetitorWithBoat} objects from a {@link CompetitorDescriptor}.
     * 
     * @param searchTag
     *            set as the {@link Competitor#getSearchTag() searchTag} property of all new competitors
     */
    @Override
    public DynamicCompetitorWithBoat convertCompetitorDescriptorToCompetitorWithBoat(CompetitorDescriptor competitorDescriptor, String searchTag) {
        Nationality nationality = (competitorDescriptor.getCountryCode() == null
                || competitorDescriptor.getCountryCode().getThreeLetterIOCCode() == null
                || competitorDescriptor.getCountryCode().getThreeLetterIOCCode().isEmpty()) ? null
                        : getBaseDomainFactory().getOrCreateNationality(competitorDescriptor.getCountryCode().getThreeLetterIOCCode());
        UUID competitorUUID = competitorDescriptor.getCompetitorUUID() != null ? competitorDescriptor.getCompetitorUUID() : UUID.randomUUID();
        UUID boatUUID = competitorDescriptor.getBoatUUID() != null ? competitorDescriptor.getBoatUUID() : UUID.randomUUID();
        DynamicPerson sailor = new PersonImpl(competitorDescriptor.getName(), nationality, null, null);
        DynamicTeam team = new TeamImpl(competitorDescriptor.getName(), Collections.singleton(sailor), null);
        BoatClass boatClass = getBaseDomainFactory().getOrCreateBoatClass(competitorDescriptor.getBoatClassName());
        DynamicBoat boat = getCompetitorAndBoatStore().getOrCreateBoat(competitorUUID, competitorDescriptor.getBoatName(), boatClass, competitorDescriptor.getSailNumber(), /* color */ null, /* storePersistently */ true);
        DynamicCompetitorWithBoat competitorWithBoat = getCompetitorAndBoatStore().getOrCreateCompetitorWithBoat(boatUUID,
                competitorDescriptor.getName(), competitorDescriptor.getShortName(), /* color */ null, /* eMail */ null,
                /* flag image */ null, team, competitorDescriptor.getTimeOnTimeFactor(),
                competitorDescriptor.getTimeOnDistanceAllowancePerNauticalMile(), searchTag, boat, /* storePersistently */ true);
        return competitorWithBoat;
    }

    @Override
    /**
     * This should only be used for replicable Operations that need access to the SecurityService, all other should
     * obtain the SecurityService in another way.
     */
    public SecurityService getSecurityService() {
        return securityServiceTracker.getService();
    }
    
    @Override
    public CourseAndMarkMappingFactory getCourseAndMarkMappingFactory() {
        return courseAndMarkMappingFactory;
    }

    public void setUnsentOperationToMasterSender(OperationsToMasterSendingQueue service) {
        this.unsentOperationsToMasterSender = service;
    }

    @Override
    public <S, O extends OperationWithResult<S, ?>, T> void scheduleForSending(
            OperationWithResult<S, T> operationWithResult, OperationsToMasterSender<S, O> sender) {
        if (unsentOperationsToMasterSender != null) {
            unsentOperationsToMasterSender.scheduleForSending(operationWithResult, sender);
        }
    }
}<|MERGE_RESOLUTION|>--- conflicted
+++ resolved
@@ -803,11 +803,7 @@
             }
         });
         this.dataImportLock = new DataImportLockWithProgress();
-<<<<<<< HEAD
         this.courseAndMarkMappingFactory = new CourseAndMarkMappingFactoryImpl();
-
-=======
->>>>>>> 9e668b18
         remoteSailingServerSet = new RemoteSailingServerSet(scheduler, baseDomainFactory);
         regattasByName = new ConcurrentHashMap<String, Regatta>();
         regattasByNameLock = new NamedReentrantReadWriteLock("regattasByName for " + this, /* fair */false);
