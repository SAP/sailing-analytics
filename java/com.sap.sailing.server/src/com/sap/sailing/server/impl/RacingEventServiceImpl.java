package com.sap.sailing.server.impl;

import java.io.BufferedReader;
import java.io.IOException;
import java.io.InputStream;
import java.io.InputStreamReader;
import java.io.ObjectInputStream;
import java.io.ObjectOutputStream;
import java.io.Serializable;
import java.net.MalformedURLException;
import java.net.SocketException;
import java.net.URL;
import java.net.URLConnection;
import java.net.URLEncoder;
import java.util.ArrayList;
import java.util.Arrays;
import java.util.Collection;
import java.util.Collections;
import java.util.Comparator;
import java.util.HashMap;
import java.util.HashSet;
import java.util.Iterator;
import java.util.LinkedHashMap;
import java.util.List;
import java.util.Locale;
import java.util.Map;
import java.util.Map.Entry;
import java.util.Optional;
import java.util.Set;
import java.util.UUID;
import java.util.concurrent.ConcurrentHashMap;
import java.util.concurrent.ScheduledExecutorService;
import java.util.concurrent.ScheduledFuture;
import java.util.concurrent.TimeUnit;
import java.util.concurrent.atomic.AtomicInteger;
import java.util.function.BiConsumer;
import java.util.function.Consumer;
import java.util.function.Function;
import java.util.function.Predicate;
import java.util.logging.Level;
import java.util.logging.Logger;

import org.apache.shiro.SecurityUtils;
import org.apache.shiro.subject.Subject;
import org.json.simple.JSONArray;
import org.json.simple.JSONObject;
import org.json.simple.parser.JSONParser;
import org.json.simple.parser.ParseException;
import org.osgi.framework.BundleContext;
import org.osgi.framework.ServiceReference;
import org.osgi.util.tracker.ServiceTracker;

import com.sap.sailing.domain.abstractlog.AbstractLogEventAuthor;
import com.sap.sailing.domain.abstractlog.impl.LogEventAuthorImpl;
import com.sap.sailing.domain.abstractlog.race.RaceLog;
import com.sap.sailing.domain.abstractlog.race.RaceLogEvent;
import com.sap.sailing.domain.abstractlog.race.RaceLogEventVisitor;
import com.sap.sailing.domain.abstractlog.race.SimpleRaceLogIdentifier;
import com.sap.sailing.domain.abstractlog.race.analyzing.impl.FinishedTimeFinder;
import com.sap.sailing.domain.abstractlog.race.analyzing.impl.FinishingTimeFinder;
import com.sap.sailing.domain.abstractlog.race.analyzing.impl.RaceLogResolver;
import com.sap.sailing.domain.abstractlog.race.impl.RaceLogRaceStatusEventImpl;
import com.sap.sailing.domain.abstractlog.race.state.RaceState;
import com.sap.sailing.domain.abstractlog.race.state.ReadonlyRaceState;
import com.sap.sailing.domain.abstractlog.race.state.impl.RaceStateImpl;
import com.sap.sailing.domain.abstractlog.race.state.impl.ReadonlyRaceStateImpl;
import com.sap.sailing.domain.abstractlog.regatta.RegattaLog;
import com.sap.sailing.domain.abstractlog.shared.analyzing.CompetitorsAndBoatsInLogAnalyzer;
import com.sap.sailing.domain.anniversary.DetailedRaceInfo;
import com.sap.sailing.domain.anniversary.SimpleRaceInfo;
import com.sap.sailing.domain.base.Boat;
import com.sap.sailing.domain.base.BoatClass;
import com.sap.sailing.domain.base.Competitor;
import com.sap.sailing.domain.base.CompetitorAndBoatStore;
import com.sap.sailing.domain.base.CompetitorAndBoatStore.BoatUpdateListener;
import com.sap.sailing.domain.base.CompetitorAndBoatStore.CompetitorUpdateListener;
import com.sap.sailing.domain.base.CompetitorWithBoat;
import com.sap.sailing.domain.base.ControlPoint;
import com.sap.sailing.domain.base.CourseArea;
import com.sap.sailing.domain.base.DomainFactory;
import com.sap.sailing.domain.base.Event;
import com.sap.sailing.domain.base.EventBase;
import com.sap.sailing.domain.base.Fleet;
import com.sap.sailing.domain.base.LeaderboardSearchResult;
import com.sap.sailing.domain.base.LeaderboardSearchResultBase;
import com.sap.sailing.domain.base.Mark;
import com.sap.sailing.domain.base.Nationality;
import com.sap.sailing.domain.base.RaceColumn;
import com.sap.sailing.domain.base.RaceColumnInSeries;
import com.sap.sailing.domain.base.RaceDefinition;
import com.sap.sailing.domain.base.Regatta;
import com.sap.sailing.domain.base.RegattaListener;
import com.sap.sailing.domain.base.RemoteSailingServerReference;
import com.sap.sailing.domain.base.SailingServerConfiguration;
import com.sap.sailing.domain.base.Series;
import com.sap.sailing.domain.base.Sideline;
import com.sap.sailing.domain.base.Waypoint;
import com.sap.sailing.domain.base.configuration.DeviceConfiguration;
import com.sap.sailing.domain.base.configuration.DeviceConfigurationIdentifier;
import com.sap.sailing.domain.base.configuration.DeviceConfigurationMatcher;
import com.sap.sailing.domain.base.configuration.RegattaConfiguration;
import com.sap.sailing.domain.base.configuration.impl.DeviceConfigurationMapImpl;
import com.sap.sailing.domain.base.impl.DynamicBoat;
import com.sap.sailing.domain.base.impl.DynamicCompetitor;
import com.sap.sailing.domain.base.impl.DynamicCompetitorWithBoat;
import com.sap.sailing.domain.base.impl.DynamicPerson;
import com.sap.sailing.domain.base.impl.DynamicTeam;
import com.sap.sailing.domain.base.impl.EventImpl;
import com.sap.sailing.domain.base.impl.PersonImpl;
import com.sap.sailing.domain.base.impl.RegattaImpl;
import com.sap.sailing.domain.base.impl.RemoteSailingServerReferenceImpl;
import com.sap.sailing.domain.base.impl.TeamImpl;
import com.sap.sailing.domain.common.CompetitorDescriptor;
import com.sap.sailing.domain.common.CompetitorRegistrationType;
import com.sap.sailing.domain.common.DataImportProgress;
import com.sap.sailing.domain.common.DataImportSubProgress;
import com.sap.sailing.domain.common.DeviceIdentifier;
import com.sap.sailing.domain.common.MasterDataImportObjectCreationCount;
import com.sap.sailing.domain.common.MaxPointsReason;
import com.sap.sailing.domain.common.Position;
import com.sap.sailing.domain.common.RaceIdentifier;
import com.sap.sailing.domain.common.RegattaAndRaceIdentifier;
import com.sap.sailing.domain.common.RegattaIdentifier;
import com.sap.sailing.domain.common.RegattaName;
import com.sap.sailing.domain.common.ScoringSchemeType;
import com.sap.sailing.domain.common.TrackedRaceStatusEnum;
import com.sap.sailing.domain.common.Wind;
import com.sap.sailing.domain.common.WindSource;
import com.sap.sailing.domain.common.dto.AnniversaryType;
import com.sap.sailing.domain.common.dto.EventType;
import com.sap.sailing.domain.common.dto.FleetDTO;
import com.sap.sailing.domain.common.dto.RegattaCreationParametersDTO;
import com.sap.sailing.domain.common.dto.SeriesCreationParametersDTO;
import com.sap.sailing.domain.common.impl.DataImportProgressImpl;
import com.sap.sailing.domain.common.media.MediaTrack;
import com.sap.sailing.domain.common.racelog.RaceLogRaceStatus;
import com.sap.sailing.domain.common.racelog.RacingProcedureType;
import com.sap.sailing.domain.common.security.SecuredDomainType;
import com.sap.sailing.domain.common.tracking.GPSFix;
import com.sap.sailing.domain.common.tracking.GPSFixMoving;
import com.sap.sailing.domain.common.tracking.SensorFix;
import com.sap.sailing.domain.leaderboard.FlexibleLeaderboard;
import com.sap.sailing.domain.leaderboard.FlexibleRaceColumn;
import com.sap.sailing.domain.leaderboard.Leaderboard;
import com.sap.sailing.domain.leaderboard.LeaderboardGroup;
import com.sap.sailing.domain.leaderboard.LeaderboardRegistry;
import com.sap.sailing.domain.leaderboard.RegattaLeaderboard;
import com.sap.sailing.domain.leaderboard.RegattaLeaderboardWithEliminations;
import com.sap.sailing.domain.leaderboard.ScoreCorrectionListener;
import com.sap.sailing.domain.leaderboard.ScoringScheme;
import com.sap.sailing.domain.leaderboard.SettableScoreCorrection;
import com.sap.sailing.domain.leaderboard.impl.DelegatingRegattaLeaderboardWithCompetitorElimination;
import com.sap.sailing.domain.leaderboard.impl.FlexibleLeaderboardImpl;
import com.sap.sailing.domain.leaderboard.impl.LeaderboardGroupImpl;
import com.sap.sailing.domain.leaderboard.impl.RegattaLeaderboardImpl;
import com.sap.sailing.domain.leaderboard.impl.ThresholdBasedResultDiscardingRuleImpl;
import com.sap.sailing.domain.leaderboard.meta.LeaderboardGroupMetaLeaderboard;
import com.sap.sailing.domain.persistence.DomainObjectFactory;
import com.sap.sailing.domain.persistence.MongoObjectFactory;
import com.sap.sailing.domain.persistence.MongoRaceLogStoreFactory;
import com.sap.sailing.domain.persistence.MongoRegattaLogStoreFactory;
import com.sap.sailing.domain.persistence.MongoWindStore;
import com.sap.sailing.domain.persistence.MongoWindStoreFactory;
import com.sap.sailing.domain.persistence.PersistenceFactory;
import com.sap.sailing.domain.persistence.media.MediaDB;
import com.sap.sailing.domain.persistence.media.MediaDBFactory;
import com.sap.sailing.domain.persistence.racelog.tracking.MongoSensorFixStoreFactory;
import com.sap.sailing.domain.polars.PolarDataService;
import com.sap.sailing.domain.racelog.RaceLogIdentifier;
import com.sap.sailing.domain.racelog.RaceLogStore;
import com.sap.sailing.domain.racelog.tracking.SensorFixStore;
import com.sap.sailing.domain.ranking.RankingMetric.CompetitorRankingInfo;
import com.sap.sailing.domain.ranking.RankingMetric.RankingInfo;
import com.sap.sailing.domain.ranking.RankingMetricConstructor;
import com.sap.sailing.domain.regattalike.HasRegattaLike;
import com.sap.sailing.domain.regattalike.IsRegattaLike;
import com.sap.sailing.domain.regattalike.LeaderboardThatHasRegattaLike;
import com.sap.sailing.domain.regattalog.RegattaLogStore;
import com.sap.sailing.domain.statistics.Statistics;
import com.sap.sailing.domain.tracking.DynamicRaceDefinitionSet;
import com.sap.sailing.domain.tracking.DynamicSensorFixTrack;
import com.sap.sailing.domain.tracking.DynamicTrackedRace;
import com.sap.sailing.domain.tracking.DynamicTrackedRegatta;
import com.sap.sailing.domain.tracking.GPSFixTrack;
import com.sap.sailing.domain.tracking.MarkPassing;
import com.sap.sailing.domain.tracking.RaceChangeListener;
import com.sap.sailing.domain.tracking.RaceHandle;
import com.sap.sailing.domain.tracking.RaceListener;
import com.sap.sailing.domain.tracking.RaceTracker;
import com.sap.sailing.domain.tracking.RaceTrackingConnectivityParameters;
import com.sap.sailing.domain.tracking.RaceTrackingHandler;
import com.sap.sailing.domain.tracking.RaceTrackingHandler.DefaultRaceTrackingHandler;
import com.sap.sailing.domain.tracking.TrackedRace;
import com.sap.sailing.domain.tracking.TrackedRaceStatus;
import com.sap.sailing.domain.tracking.TrackedRegatta;
import com.sap.sailing.domain.tracking.TrackedRegattaListener;
import com.sap.sailing.domain.tracking.WindStore;
import com.sap.sailing.domain.tracking.WindTracker;
import com.sap.sailing.domain.tracking.WindTrackerFactory;
import com.sap.sailing.domain.tracking.impl.AbstractRaceChangeListener;
import com.sap.sailing.domain.tracking.impl.DynamicTrackedRegattaImpl;
import com.sap.sailing.domain.tracking.impl.TrackedRaceImpl;
import com.sap.sailing.expeditionconnector.ExpeditionTrackerFactory;
import com.sap.sailing.server.Replicator;
import com.sap.sailing.server.anniversary.AnniversaryRaceDeterminatorImpl;
import com.sap.sailing.server.anniversary.RaceChangeObserverForAnniversaryDetection;
import com.sap.sailing.server.anniversary.checker.QuarterChecker;
import com.sap.sailing.server.anniversary.checker.SameDigitChecker;
import com.sap.sailing.server.gateway.deserialization.impl.CourseAreaJsonDeserializer;
import com.sap.sailing.server.gateway.deserialization.impl.EventBaseJsonDeserializer;
import com.sap.sailing.server.gateway.deserialization.impl.LeaderboardGroupBaseJsonDeserializer;
import com.sap.sailing.server.gateway.deserialization.impl.LeaderboardSearchResultBaseJsonDeserializer;
import com.sap.sailing.server.gateway.deserialization.impl.VenueJsonDeserializer;
import com.sap.sailing.server.interfaces.DataImportLockWithProgress;
import com.sap.sailing.server.interfaces.RacingEventService;
import com.sap.sailing.server.interfaces.SimulationService;
import com.sap.sailing.server.interfaces.TaggingService;
import com.sap.sailing.server.notification.EmptySailingNotificationService;
import com.sap.sailing.server.notification.SailingNotificationService;
import com.sap.sailing.server.operationaltransformation.AddCourseAreas;
import com.sap.sailing.server.operationaltransformation.AddDefaultRegatta;
import com.sap.sailing.server.operationaltransformation.AddMediaTrackOperation;
import com.sap.sailing.server.operationaltransformation.AddRaceDefinition;
import com.sap.sailing.server.operationaltransformation.AddSpecificRegatta;
import com.sap.sailing.server.operationaltransformation.ConnectTrackedRaceToLeaderboardColumn;
import com.sap.sailing.server.operationaltransformation.CreateBoat;
import com.sap.sailing.server.operationaltransformation.CreateCompetitor;
import com.sap.sailing.server.operationaltransformation.CreateEvent;
import com.sap.sailing.server.operationaltransformation.CreateOrUpdateDataImportProgress;
import com.sap.sailing.server.operationaltransformation.CreateOrUpdateDeviceConfiguration;
import com.sap.sailing.server.operationaltransformation.CreateTrackedRace;
import com.sap.sailing.server.operationaltransformation.DataImportFailed;
import com.sap.sailing.server.operationaltransformation.RecordCompetitorGPSFix;
import com.sap.sailing.server.operationaltransformation.RecordCompetitorSensorFix;
import com.sap.sailing.server.operationaltransformation.RecordCompetitorSensorFixTrack;
import com.sap.sailing.server.operationaltransformation.RecordMarkGPSFix;
import com.sap.sailing.server.operationaltransformation.RecordMarkGPSFixForExistingTrack;
import com.sap.sailing.server.operationaltransformation.RecordMarkGPSFixForNewMarkTrack;
import com.sap.sailing.server.operationaltransformation.RecordWindFix;
import com.sap.sailing.server.operationaltransformation.RemoveDeviceConfiguration;
import com.sap.sailing.server.operationaltransformation.RemoveEvent;
import com.sap.sailing.server.operationaltransformation.RemoveLeaderboardGroupFromEvent;
import com.sap.sailing.server.operationaltransformation.RemoveMediaTrackOperation;
import com.sap.sailing.server.operationaltransformation.RemoveWindFix;
import com.sap.sailing.server.operationaltransformation.RenameEvent;
import com.sap.sailing.server.operationaltransformation.SetDataImportDeleteProgressFromMapTimer;
import com.sap.sailing.server.operationaltransformation.TrackRegatta;
import com.sap.sailing.server.operationaltransformation.UpdateBoat;
import com.sap.sailing.server.operationaltransformation.UpdateCompetitor;
import com.sap.sailing.server.operationaltransformation.UpdateEndOfTracking;
import com.sap.sailing.server.operationaltransformation.UpdateMarkPassings;
import com.sap.sailing.server.operationaltransformation.UpdateMediaTrackDurationOperation;
import com.sap.sailing.server.operationaltransformation.UpdateMediaTrackRacesOperation;
import com.sap.sailing.server.operationaltransformation.UpdateMediaTrackStartTimeOperation;
import com.sap.sailing.server.operationaltransformation.UpdateMediaTrackTitleOperation;
import com.sap.sailing.server.operationaltransformation.UpdateMediaTrackUrlOperation;
import com.sap.sailing.server.operationaltransformation.UpdateRaceDelayToLive;
import com.sap.sailing.server.operationaltransformation.UpdateStartOfTracking;
import com.sap.sailing.server.operationaltransformation.UpdateStartTimeReceived;
import com.sap.sailing.server.operationaltransformation.UpdateTrackedRaceStatus;
import com.sap.sailing.server.operationaltransformation.UpdateWindAveragingTime;
import com.sap.sailing.server.operationaltransformation.UpdateWindSourcesToExclude;
import com.sap.sailing.server.security.SailingViewerRole;
import com.sap.sailing.server.simulation.SimulationServiceFactory;
import com.sap.sailing.server.statistics.StatisticsAggregator;
import com.sap.sailing.server.statistics.StatisticsCalculator;
import com.sap.sailing.server.statistics.TrackedRaceStatisticsCache;
import com.sap.sailing.server.tagging.TaggingServiceFactory;
import com.sap.sailing.server.util.EventUtil;
import com.sap.sse.ServerInfo;
import com.sap.sse.common.Distance;
import com.sap.sse.common.Duration;
import com.sap.sse.common.PairingListCreationException;
import com.sap.sse.common.Renamable;
import com.sap.sse.common.TimePoint;
import com.sap.sse.common.TypeBasedServiceFinderFactory;
import com.sap.sse.common.Util;
import com.sap.sse.common.Util.Pair;
import com.sap.sse.common.Util.Triple;
import com.sap.sse.common.impl.MillisecondsTimePoint;
import com.sap.sse.common.search.KeywordQuery;
import com.sap.sse.common.search.Result;
import com.sap.sse.common.search.ResultImpl;
import com.sap.sse.concurrent.LockUtil;
import com.sap.sse.concurrent.NamedReentrantReadWriteLock;
import com.sap.sse.filestorage.FileStorageManagementService;
import com.sap.sse.pairinglist.CompetitionFormat;
import com.sap.sse.pairinglist.PairingFrameProvider;
import com.sap.sse.pairinglist.PairingList;
import com.sap.sse.pairinglist.PairingListTemplate;
import com.sap.sse.pairinglist.PairingListTemplateFactory;
import com.sap.sse.replication.OperationExecutionListener;
import com.sap.sse.replication.OperationWithResult;
import com.sap.sse.replication.OperationWithResultWithIdWrapper;
import com.sap.sse.replication.OperationsToMasterSender;
import com.sap.sse.replication.OperationsToMasterSendingQueue;
import com.sap.sse.replication.ReplicationMasterDescriptor;
import com.sap.sse.replication.ReplicationService;
import com.sap.sse.security.SecurityService;
import com.sap.sse.security.shared.RoleDefinition;
import com.sap.sse.security.shared.impl.Role;
import com.sap.sse.security.shared.impl.User;
import com.sap.sse.security.shared.impl.UserGroup;
import com.sap.sse.shared.media.ImageDescriptor;
import com.sap.sse.shared.media.VideoDescriptor;
import com.sap.sse.util.ClearStateTestSupport;
import com.sap.sse.util.HttpUrlConnectionHelper;
import com.sap.sse.util.JoinedClassLoader;
import com.sap.sse.util.ThreadLocalTransporter;
import com.sap.sse.util.ThreadPoolUtil;

public class RacingEventServiceImpl implements RacingEventService, ClearStateTestSupport, RegattaListener,
        LeaderboardRegistry, Replicator {
    private static final Logger logger = Logger.getLogger(RacingEventServiceImpl.class.getName());

    /**
     * A scheduler for the periodic checks of the paramURL documents for the advent of {@link ControlPoint}s with static
     * position information otherwise not available through <code>MarkPassingReceiver</code>'s events.
     */
    private static final ScheduledExecutorService scheduler = ThreadPoolUtil.INSTANCE.getDefaultForegroundTaskThreadPoolExecutor();

    private final com.sap.sailing.domain.base.DomainFactory baseDomainFactory;

    /**
     * Holds the {@link Event} objects for those event registered with this service. Note that there may be
     * {@link Event} objects that exist outside this service for events not (yet) registered here.
     */
    private final ConcurrentHashMap<Serializable, Event> eventsById;

    private final RemoteSailingServerSet remoteSailingServerSet;
    
    /**
     * Holds the {@link Regatta} objects for those races registered with this service. Note that there may be
     * {@link Regatta} objects that exist outside this service for regattas not (yet) registered here.
     */
    protected final ConcurrentHashMap<String, Regatta> regattasByName;

    private final NamedReentrantReadWriteLock regattasByNameLock;

    private final ConcurrentHashMap<RaceDefinition, CourseChangeReplicator> courseListeners;

    protected final ConcurrentHashMap<Regatta, Set<RaceTracker>> raceTrackersByRegatta;

    /**
     * Although {@link #raceTrackersByRegatta} is a concurrent hash map, entering sets as values needs to be
     * synchronized using this lock's write lock to avoid two value sets overwriting each other.
     */
    private final NamedReentrantReadWriteLock raceTrackersByRegattaLock;

    /**
     * Remembers the trackers by paramURL/liveURI/storedURI to avoid duplication
     */
    protected final ConcurrentHashMap<Object, RaceTracker> raceTrackersByID;

    /**
     * {@link #addRace(RegattaIdentifier, RaceTrackingConnectivityParameters, long)} will check
     * {@link #raceTrackersByID} for the presence of a tracker and won't create a new tracker if one for the
     * connectivity parameters' ID already exists. This check and creation and addition to {@link #raceTrackersByID}
     * requires locking in the face of concurrent calls to
     * {@link #addRace(RegattaIdentifier, RaceTrackingConnectivityParameters, long)}. Using <code>synchronized</code> is
     * not ideal due to its coarse-grained locking style which allows for little concurrency. Instead, this map is used
     * to keep locks for any ID that any invocation of the
     * {@link #addRace(RegattaIdentifier, RaceTrackingConnectivityParameters, long)} method is currently working on.
     * Fetching or creating and putting a lock to this map happens in ({@link #getOrCreateRaceTrackersByIdLock}) which
     * takes care of managing concurrent access to this concurrent map. When done, the
     * {@link #addRace(RegattaIdentifier, RaceTrackingConnectivityParameters, long)} method cleans up by removing the
     * lock again from this map, again using a synchronized method (
     * {@link #unlockRaceTrackersById(Object, NamedReentrantReadWriteLock)}).
     */
    private final ConcurrentHashMap<Object, NamedReentrantReadWriteLock> raceTrackersByIDLocks;

    /**
     * Using {@link #getRaceTrackerByRegattaAndRaceIdentifier(RegattaAndRaceIdentifier, Consumer)}, one can request a
     * {@link RaceTracker} for a specific race. It can be that the requested {@link RaceTracker} isn't registered in
     * {@link #raceTrackersByRegatta}. To not need a Thread to wait for the RaceTracker to get available, a callback
     * will be registered that fires on registration of the RaceTracker. If the {@link RaceTracker} will not be
     * registered, the callback only leads to a minor leak.
     */
    private volatile transient ConcurrentHashMap<RegattaAndRaceIdentifier, Set<Consumer<RaceTracker>>> raceTrackerCallbacks;

    /**
     * Leaderboards managed by this racing event service
     */
    private final ConcurrentHashMap<String, Leaderboard> leaderboardsByName;

    /**
     * {@link #leaderboardsByName} is already a concurrent hash map; however, when renaming a leaderboard, this shall
     * happen as an atomic transaction, not interruptible by other write accesses on the same map because otherwise
     * assumptions made during the rename process wouldn't hold. See, in particular,
     * {@link #renameLeaderboard(String, String)}.
     */
    private final NamedReentrantReadWriteLock leaderboardsByNameLock;

    private final ConcurrentHashMap<String, LeaderboardGroup> leaderboardGroupsByName;

    private final ConcurrentHashMap<UUID, LeaderboardGroup> leaderboardGroupsByID;

    /**
     * See {@link #leaderboardsByNameLock}
     */
    private final NamedReentrantReadWriteLock leaderboardGroupsByNameLock;

    private final CompetitorAndBoatStore competitorAndBoatStore;

    /**
     * A set based on a concurrent hash map, therefore being thread safe
     */
    private Set<DynamicTrackedRegatta> regattasObservedForDefaultLeaderboard = Collections
            .newSetFromMap(new ConcurrentHashMap<DynamicTrackedRegatta, Boolean>());

    private final MongoObjectFactory mongoObjectFactory;

    private final DomainObjectFactory domainObjectFactory;

    private final ConcurrentHashMap<Regatta, DynamicTrackedRegatta> regattaTrackingCache;

    /**
     * Protects write access transactions that do a previous read to {@link #regattaTrackingCache}; read-only access is
     * already synchronized by using a concurrent hash map for {@link #regattaTrackingCache}.
     */
    private final NamedReentrantReadWriteLock regattaTrackingCacheLock;

    private final ConcurrentHashMap<OperationExecutionListener<RacingEventService>, OperationExecutionListener<RacingEventService>> operationExecutionListeners;

    /**
     * Keys are the toString() representation of the {@link RaceDefinition#getId() IDs} of races passed to
     * {@link #setRegattaForRace(Regatta, RaceDefinition)}.
     */
    private final ConcurrentHashMap<String, Regatta> persistentRegattasForRaceIDs;

    private final RaceLogReplicatorAndNotifier raceLogReplicator;
    private final RegattaLogReplicator regattaLogReplicator;

    private final RaceLogScoringReplicator raceLogScoringReplicator;

    private final MediaDB mediaDB;

    private final MediaLibrary mediaLibrary;

    /**
     * Currently valid pairs of {@link DeviceConfigurationMatcher}s and {@link DeviceConfiguration}s. The contents of
     * this map is persisted and replicated. See {@link DeviceConfigurationMapImpl}.
     */
    protected final DeviceConfigurationMapImpl configurationMap;

    private final WindStore windStore;
    private final SensorFixStore sensorFixStore;

    /**
     * This author should be used for server generated race log events
     */
    private final AbstractLogEventAuthor raceLogEventAuthorForServer = new LogEventAuthorImpl(
            RacingEventService.class.getName(), 0);

    private PolarDataService polarDataService;

    private final SimulationService simulationService;

    private final TaggingService taggingService;

    /**
     * A service that, if not {@code null}, must be called when certain events that the service can notify users about
     * have occurred. For example, the
     * {@link SailingNotificationService#notifyUserOnBoatClassWhenScoreCorrectionsAreAvailable(com.sap.sailing.domain.base.BoatClass, Leaderboard)}
     * method must be called whenever a new set of score corrections have been made available.<p>
     * 
     * The field is transient because we don't want the service to be serialized from a master to a replica.
     * Replicas are expected to not notify users about anything, particularly because they usually don't
     * have a valid mail service, either.
     */
    private transient SailingNotificationService notificationService;
    
    /**
     * Allow only one master data import at a time to avoid situation where multiple Imports override each other in
     * unpredictable fashion
     */
    private final DataImportLockWithProgress dataImportLock;

    /**
     * If this service runs in the context of an OSGi environment, the activator should {@link #setBundleContext set the
     * bundle context} on this object so that service lookups become possible.
     */
    private BundleContext bundleContext;

    private TypeBasedServiceFinderFactory serviceFinderFactory;

    /**
     * The master from which this replicable is currently replicating, or <code>null</code> if this replicable is not
     * currently replicated from any master.
     */
    private ReplicationMasterDescriptor replicatingFromMaster;

    private Set<OperationWithResultWithIdWrapper<?, ?>> operationsSentToMasterForReplication;

    private boolean currentlyFillingFromInitialLoad = false;
    
    private ThreadLocal<Boolean> currentlyApplyingOperationReceivedFromMaster = ThreadLocal.withInitial(() -> false);

    private final Set<ClassLoader> masterDataClassLoaders = new HashSet<ClassLoader>();
    
    private final JoinedClassLoader joinedClassLoader;

    private SailingServerConfiguration sailingServerConfiguration;

    private final TrackedRegattaListenerManager trackedRegattaListener;
    
    private long numberOfTrackedRacesToRestore;
    
    private final AtomicInteger numberOfTrackedRacesRestored;
    
    private transient final ConcurrentHashMap<Leaderboard, ScoreCorrectionListener> scoreCorrectionListenersByLeaderboard;

    private transient final ConcurrentHashMap<RaceDefinition, RaceTrackingConnectivityParameters> connectivityParametersByRace;

    private final TrackedRaceStatisticsCache trackedRaceStatisticsCache;

    private final AnniversaryRaceDeterminatorImpl anniversaryRaceDeterminator;

    /**
     * Observes {@link TrackedRegatta} and {@link TrackedRace} instances known to trigger an update of
     * {@link AnniversaryRaceDeterminatorImpl} if the number of anniversary race candidates changes. To do this, the
     * instance is registered as {@link TrackedRegattaListener} on the {@link TrackedRegattaListenerManager} know by
     * this service.
     */
    private final RaceChangeObserverForAnniversaryDetection raceChangeObserverForAnniversaryDetection;

    private final PairingListTemplateFactory pairingListTemplateFactory = PairingListTemplateFactory.INSTANCE; 
    
    /**
     * This field is expected to be set by the {@link ReplicationService} once it has "adopted" this replicable.
     * The {@link ReplicationService} "injects" this service so it can be used here as a delegate for the
     * {@link OperationsToMasterSendingQueue#scheduleForSending(OperationWithResult, OperationsToMasterSender)}
     * method.
     */
    private OperationsToMasterSendingQueue unsentOperationsToMasterSender;

    private ServiceTracker<SecurityService, SecurityService> securityServiceTracker;

    /**
     * Providing the constructor parameters for a new {@link RacingEventServiceImpl} instance is a bit tricky
     * in some cases because containment and initialization order of some types is fairly tightly coupled.
     * There is a dependency of many such objects on an instance of {@link RaceLogResolver} which is implemented
     * by {@link RacingEventServiceImpl}. However, therefore, this instance only becomes available in the
     * innermost constructor.
     * 
     * @author Axel Uhl (d043530)
     *
     */
    public static interface ConstructorParameters {
        DomainObjectFactory getDomainObjectFactory();
        MongoObjectFactory getMongoObjectFactory();
        com.sap.sailing.domain.base.DomainFactory getBaseDomainFactory();
        CompetitorAndBoatStore getCompetitorAndBoatStore();
    }

    /**
     * Constructs a {@link DomainFactory base domain factory} that uses this object's {@link #competitorAndBoatStore competitor
     * store} for competitor and boat management. This base domain factory is then also used for the construction of the
     * {@link DomainObjectFactory}. This constructor variant initially clears the persistent competitor and boat collections,
     * hence removes all previously persistent competitors and boats. This is the default for testing and for backward
     * compatibility with prior releases that did not support a persistent competitor and boat collection.
     */
    public RacingEventServiceImpl() {
        this(/* clearPersistentCompetitorAndBoatStore */ true, /* serviceFinderFactory */ null, /* restoreTrackedRaces */ false);
    }

    public RacingEventServiceImpl(WindStore windStore, SensorFixStore sensorFixStore,
            TypeBasedServiceFinderFactory serviceFinderFactory) {
        this(/* clearPersistentCompetitorAndBoatStore */ true, windStore, sensorFixStore, serviceFinderFactory,
                /* sailingNotificationService */ null, /* restoreTrackedRaces */ false);
    }

    void setBundleContext(BundleContext bundleContext) {
        this.bundleContext = bundleContext;
    }

    public RacingEventServiceImpl(boolean clearPersistentCompetitorAndBoatStore, final TypeBasedServiceFinderFactory serviceFinderFactory, boolean restoreTrackedRaces) {
        this(clearPersistentCompetitorAndBoatStore, serviceFinderFactory, null, /* sailingNotificationService */ null,
                /* trackedRaceStatisticsCache */ null, restoreTrackedRaces, null);
    }

    /**
     * Like {@link #RacingEventServiceImpl()}, but allows callers to specify that the persistent competitor collection
     * be cleared before the service starts.
     * 
     * @param clearPersistentCompetitorAndBoatStore
     *            if <code>true</code>, the {@link PersistentCompetitorAndBoatStore} is created empty, with the
     *            corresponding database collection cleared as well. Use with caution! When used with
     *            <code>false</code>, competitors and boats created and stored during previous service executions will
     *            initially be loaded.
     * @param sailingNotificationService
     *            a notification service to call upon events worth notifying users about, or {@code null} if no
     *            notification service is available, e.g., in test set-ups
     * @param trackedRaceStatisticsCache
     *            a cache that gives access to detailed statistics about TrackedRaces. If <code>null</code>, no detailed
     *            statistics about TrackedRaces will be calculated.
     * @param securityServiceTracker
     *            will complete as soon as the securityServiceTracker is able to provide a SecurityService, NEVER hold a
     *            reference to the result of this, as it might become invalid if bundles are replaced/ restarted
     */
    public RacingEventServiceImpl(boolean clearPersistentCompetitorAndBoatStore,
            final TypeBasedServiceFinderFactory serviceFinderFactory, TrackedRegattaListenerManager trackedRegattaListener,
            SailingNotificationService sailingNotificationService,
            TrackedRaceStatisticsCache trackedRaceStatisticsCache, boolean restoreTrackedRaces,
            ServiceTracker<SecurityService, SecurityService> securityServiceTracker) {
        this((final RaceLogResolver raceLogResolver) -> {
            return new ConstructorParameters() {
                private final MongoObjectFactory mongoObjectFactory = PersistenceFactory.INSTANCE
                        .getDefaultMongoObjectFactory(serviceFinderFactory);
                private final PersistentCompetitorAndBoatStore competitorStore = new PersistentCompetitorAndBoatStore(
                        PersistenceFactory.INSTANCE.getDefaultMongoObjectFactory(serviceFinderFactory),
                        clearPersistentCompetitorAndBoatStore, serviceFinderFactory, raceLogResolver);

                @Override
                public DomainObjectFactory getDomainObjectFactory() {
                    return competitorStore.getDomainObjectFactory();
                }

                @Override
                public MongoObjectFactory getMongoObjectFactory() {
                    return mongoObjectFactory;
                }

                @Override
                public DomainFactory getBaseDomainFactory() {
                    return competitorStore.getBaseDomainFactory();
                }

                @Override
                public CompetitorAndBoatStore getCompetitorAndBoatStore() {
                    return competitorStore;
                }
            };
        }, MediaDBFactory.INSTANCE.getDefaultMediaDB(), null, null, serviceFinderFactory, trackedRegattaListener,
                sailingNotificationService, trackedRaceStatisticsCache, restoreTrackedRaces,
                securityServiceTracker);
    }

    private RacingEventServiceImpl(final boolean clearPersistentCompetitorStore, WindStore windStore,
            SensorFixStore sensorFixStore, final TypeBasedServiceFinderFactory serviceFinderFactory,
            SailingNotificationService sailingNotificationService, boolean restoreTrackedRaces) {
        this((final RaceLogResolver raceLogResolver) -> {
            return new ConstructorParameters() {
                private final MongoObjectFactory mongoObjectFactory = PersistenceFactory.INSTANCE
                        .getDefaultMongoObjectFactory(serviceFinderFactory);
                private final PersistentCompetitorAndBoatStore competitorStore = new PersistentCompetitorAndBoatStore(
                        mongoObjectFactory, clearPersistentCompetitorStore, serviceFinderFactory, raceLogResolver);

                @Override
                public DomainObjectFactory getDomainObjectFactory() {
                    return competitorStore.getDomainObjectFactory();
                }

                @Override
                public MongoObjectFactory getMongoObjectFactory() {
                    return mongoObjectFactory;
                }

                @Override
                public DomainFactory getBaseDomainFactory() {
                    return competitorStore.getBaseDomainFactory();
                }

                @Override
                public CompetitorAndBoatStore getCompetitorAndBoatStore() {
                    return competitorStore;
                }
            };
        }, MediaDBFactory.INSTANCE.getDefaultMediaDB(), windStore, sensorFixStore, serviceFinderFactory, null,
                sailingNotificationService, /* trackedRaceStatisticsCache */ null, restoreTrackedRaces, null);
    }

    public RacingEventServiceImpl(final DomainObjectFactory domainObjectFactory, MongoObjectFactory mongoObjectFactory,
            MediaDB mediaDB, WindStore windStore, SensorFixStore sensorFixStore, boolean restoreTrackedRaces) {
        this((final RaceLogResolver raceLogResolver) -> {
            return new ConstructorParameters() {
                @Override
                public DomainObjectFactory getDomainObjectFactory() {
                    return domainObjectFactory;
                }

                @Override
                public MongoObjectFactory getMongoObjectFactory() {
                    return mongoObjectFactory;
                }

                @Override
                public DomainFactory getBaseDomainFactory() {
                    return domainObjectFactory.getBaseDomainFactory();
                }

                @Override
                public CompetitorAndBoatStore getCompetitorAndBoatStore() {
                    return getBaseDomainFactory().getCompetitorAndBoatStore();
                }
            };
        }, mediaDB, windStore, sensorFixStore, null, null, /* sailingNotificationService */ null,
                /* trackedRaceStatisticsCache */ null, restoreTrackedRaces, null);
    }

    /**
     * @param windStore
     *            if <code>null</code>, a default {@link MongoWindStore} will be used, based on the persistence set-up
     *            of this service
     * @param serviceFinderFactory
     *            used to find the services handling specific types of tracking devices, such as the persistent storage
     *            of {@link DeviceIdentifier}s of specific device types or the managing of the device-to-competitor
     *            associations per race tracked.
     * @param sailingNotificationService
     *            a notification service to call upon events worth notifying users about, or {@code null} if no
     *            notification service is available, e.g., in test set-ups
     * @param trackedRaceStatisticsCache
     *            a cache that gives access to detailed statistics about TrackedRaces. If <code>null</code>, no detailed
     *            statistics about TrackedRaces will be calculated.
     * @param restoreTrackedRaces
     *            if {@code true}, the tracking connectivity parameters for the races last loaded in the server are
     *            {@link DomainObjectFactory#loadConnectivityParametersForRacesToRestore(Consumer<RaceTrackingConnectivityParameter>)
     *            obtained} from the database, and {@link RaceTracker}s are
     *            {@link #addRace(RegattaIdentifier, RaceTrackingConnectivityParameters, long) created} for those,
     *            effectively restoring the server state to what it was last according to the database. If
     *            {@code false}, all restore information is
     *            {@link MongoObjectFactory#removeAllConnectivityParametersForRacesToRestore() cleared} from the
     *            database, and the server starts out with an empty list of tracked races.
     * @param securityServiceAvailable
     *            will complete as soon as the securityServiceTracker is able to provide a SecurityService, NEVER hold a
     *            reference to the result of this, as it might become invalid if bundles are replaced/ restarted
     */
    public RacingEventServiceImpl(Function<RaceLogResolver, ConstructorParameters> constructorParametersProvider,
            MediaDB mediaDb, final WindStore windStore, final SensorFixStore sensorFixStore,
            TypeBasedServiceFinderFactory serviceFinderFactory, TrackedRegattaListenerManager trackedRegattaListener,
            SailingNotificationService sailingNotificationService,
            TrackedRaceStatisticsCache trackedRaceStatisticsCache, boolean restoreTrackedRaces,
            ServiceTracker<SecurityService, SecurityService> securityServiceTracker) {
        logger.info("Created " + this);
        this.securityServiceTracker = securityServiceTracker;
        this.numberOfTrackedRacesRestored = new AtomicInteger();
        this.scoreCorrectionListenersByLeaderboard = new ConcurrentHashMap<>();
        this.connectivityParametersByRace = new ConcurrentHashMap<>();
        this.notificationService = sailingNotificationService;
        final ConstructorParameters constructorParameters = constructorParametersProvider.apply(this);
        this.domainObjectFactory = constructorParameters.getDomainObjectFactory();
        this.masterDataClassLoaders.add(this.getClass().getClassLoader());
        joinedClassLoader = new JoinedClassLoader(masterDataClassLoaders);
        this.operationsSentToMasterForReplication = new HashSet<>();
        this.baseDomainFactory = constructorParameters.getBaseDomainFactory();
        this.mongoObjectFactory = constructorParameters.getMongoObjectFactory();
        this.mediaDB = mediaDb;
        this.competitorAndBoatStore = constructorParameters.getCompetitorAndBoatStore();
        try {
            this.windStore = windStore == null ? MongoWindStoreFactory.INSTANCE.getMongoWindStore(mongoObjectFactory,
                    domainObjectFactory) : windStore;
        } catch (Exception e) {
            throw new RuntimeException(e);
        }
        this.competitorAndBoatStore.addCompetitorUpdateListener(new CompetitorUpdateListener() {
            @Override
            public void competitorUpdated(Competitor competitor) {
                replicate(new UpdateCompetitor(competitor.getId().toString(), competitor.getName(), competitor.getShortName(), competitor
                        .getColor(), competitor.getEmail(), competitor.getTeam().getNationality(),
                        competitor.getTeam().getImage(), competitor.getFlagImage(),
                        competitor.getTimeOnTimeFactor(), competitor.getTimeOnDistanceAllowancePerNauticalMile(),
                        competitor.getSearchTag()));
            }
            @Override
            public void competitorCreated(Competitor competitor) {
                replicate(new CreateCompetitor(competitor.getId(), competitor.getName(), competitor.getShortName(),
                        competitor.getColor(), competitor.getEmail(), competitor.getFlagImage(), 
                        competitor.getTeam()==null?null:competitor.getTeam().getNationality(),
                        competitor.getTimeOnTimeFactor(),
                        competitor.getTimeOnDistanceAllowancePerNauticalMile(), competitor.getSearchTag(),
                        competitor.hasBoat() ? ((CompetitorWithBoat) competitor).getBoat().getId() : null));
            }
        });
        this.competitorAndBoatStore.addBoatUpdateListener(new BoatUpdateListener() {
            @Override
            public void boatUpdated(Boat boat) {
                replicate(new UpdateBoat(boat.getId().toString(), boat.getName(), boat.getColor(), boat.getSailID()));
            }
            @Override
            public void boatCreated(Boat boat) {
                replicate(new CreateBoat(boat.getId(), boat.getName(), 
                        boat.getBoatClass()==null?null:boat.getBoatClass().getName(), 
                        boat.getSailID(), boat.getColor()));
            }
        });
        this.dataImportLock = new DataImportLockWithProgress();

        remoteSailingServerSet = new RemoteSailingServerSet(scheduler, baseDomainFactory);
        regattasByName = new ConcurrentHashMap<String, Regatta>();
        regattasByNameLock = new NamedReentrantReadWriteLock("regattasByName for " + this, /* fair */false);
        eventsById = new ConcurrentHashMap<Serializable, Event>();
        regattaTrackingCache = new ConcurrentHashMap<>();
        regattaTrackingCacheLock = new NamedReentrantReadWriteLock("regattaTrackingCache for " + this, /* fair */false);
        raceTrackersByRegatta = new ConcurrentHashMap<>();
        raceTrackersByRegattaLock = new NamedReentrantReadWriteLock("raceTrackersByRegatta for " + this, /* fair */false);
        raceTrackersByID = new ConcurrentHashMap<>();
        raceTrackersByIDLocks = new ConcurrentHashMap<>();
        raceTrackerCallbacks = new ConcurrentHashMap<>();
        leaderboardGroupsByName = new ConcurrentHashMap<>();
        leaderboardGroupsByID = new ConcurrentHashMap<>();
        leaderboardGroupsByNameLock = new NamedReentrantReadWriteLock("leaderboardGroupsByName for " + this, /* fair */false);
        leaderboardsByName = new ConcurrentHashMap<String, Leaderboard>();
        leaderboardsByNameLock = new NamedReentrantReadWriteLock("leaderboardsByName for " + this, /* fair */false);
        operationExecutionListeners = new ConcurrentHashMap<>();
        courseListeners = new ConcurrentHashMap<>();
        persistentRegattasForRaceIDs = new ConcurrentHashMap<>();
        final ScheduledExecutorService simulatorExecutor = ThreadPoolUtil.INSTANCE.createBackgroundTaskThreadPoolExecutor("Simulator Background Executor");
        simulationService = SimulationServiceFactory.INSTANCE.getService(simulatorExecutor, this);
        taggingService = TaggingServiceFactory.INSTANCE.getService(this);
        this.raceLogReplicator = new RaceLogReplicatorAndNotifier(this);
        this.regattaLogReplicator = new RegattaLogReplicator(this);
        this.raceLogScoringReplicator = new RaceLogScoringReplicator(this);
        this.mediaLibrary = new MediaLibrary();
        try {
            this.sensorFixStore = sensorFixStore == null ? MongoSensorFixStoreFactory.INSTANCE.getMongoGPSFixStore(
                    mongoObjectFactory, domainObjectFactory, serviceFinderFactory) : sensorFixStore;
        } catch (Exception e) {
            logger.log(Level.SEVERE, "Exception trying to obtain MongoDB sensor fix store", e);
            throw new RuntimeException(e);
        }
        this.configurationMap = new DeviceConfigurationMapImpl();
        this.serviceFinderFactory = serviceFinderFactory;
        this.trackedRegattaListener = trackedRegattaListener == null ? EmptyTrackedRegattaListener.INSTANCE : trackedRegattaListener;
        sailingServerConfiguration = domainObjectFactory.loadServerConfiguration();
        final Iterable<Pair<Event, Boolean>> loadedEventsWithRequireStoreFlag = loadStoredEvents();
        loadStoredRegattas();
        loadRaceIDToRegattaAssociations();
        loadStoredLeaderboardsAndGroups();
        loadLinksFromEventsToLeaderboardGroups();
        loadMediaLibary();
        loadStoredDeviceConfigurations();
        loadAllRemoteSailingServersAndSchedulePeriodicEventCacheRefresh();
        // Stores all events which run through a data migration 
        // Remark: must be called after loadLinksFromEventsToLeaderboardGroups(), otherwise would loose the Event -> LeaderboardGroup relation
        for (Pair<Event, Boolean> eventAndRequireStoreFlag : loadedEventsWithRequireStoreFlag) {
            if (eventAndRequireStoreFlag.getB()) {
                mongoObjectFactory.storeEvent(eventAndRequireStoreFlag.getA());
            }
        }
        if (restoreTrackedRaces) {
            restoreTrackedRaces();
        } else {
            getMongoObjectFactory().removeAllConnectivityParametersForRacesToRestore();
        }
        this.trackedRaceStatisticsCache = trackedRaceStatisticsCache;
        anniversaryRaceDeterminator = new AnniversaryRaceDeterminatorImpl(this, remoteSailingServerSet,
                new QuarterChecker(), new SameDigitChecker());
        raceChangeObserverForAnniversaryDetection = new RaceChangeObserverForAnniversaryDetection(anniversaryRaceDeterminator);
        this.trackedRegattaListener.addListener(raceChangeObserverForAnniversaryDetection);
    }

    public void ensureServerIsInitiallyPublic() {
        try {
            final User allUser = getSecurityService().getAllUser();
            String initializedKey = ("serverInitialized " + ServerInfo.getName()).replaceAll("[\\W]|_", "");
            if (!Boolean.TRUE.equals(getSecurityService().getSetting(initializedKey, Boolean.class))) {
                getSecurityService().addSetting(initializedKey, Boolean.class);
                final RoleDefinition viewerRole = getSecurityService()
                        .getRoleDefinition(SailingViewerRole.getInstance().getId());
                final UserGroup defaultServerTenant = getSecurityService().getDefaultTenant();
                // role ownership handling left out on purpose, initially only an admin can set this server to be non
                // public
                final Role publicAccessForServerRole = new Role(viewerRole, defaultServerTenant, null);
                getSecurityService().addRoleForUser(allUser.getName(), publicAccessForServerRole);
                getSecurityService().setSetting(initializedKey, true);
            }
        } catch (Exception e) {
            logger.log(Level.WARNING, "Error determining Server initialisation state", e);
        }
    }

    private void restoreTrackedRaces() {
        // restore the races by calling addRace one by one, but in a background thread, therefore concurrent to any remaining
        // server startup activities happening
        numberOfTrackedRacesToRestore = getDomainObjectFactory().loadConnectivityParametersForRacesToRestore(params -> {
            try {
                final RaceHandle handle = addRace(/* addToRegatta==null means "default regatta" */ null, params, /* no timeout during mass loading */ -1,
                        new DefaultRaceTrackingHandler() {
                    @Override
                    public DynamicTrackedRace createTrackedRace(TrackedRegatta trackedRegatta, RaceDefinition raceDefinition,
                            Iterable<Sideline> sidelines, WindStore windStore, long delayToLiveInMillis,
                            long millisecondsOverWhichToAverageWind, long millisecondsOverWhichToAverageSpeed,
                            DynamicRaceDefinitionSet raceDefinitionSetToUpdate, boolean useMarkPassingCalculator,
                            RaceLogResolver raceLogResolver, Optional<ThreadLocalTransporter> threadLocalTransporter) {
                        final DynamicTrackedRace trackedRace = super.createTrackedRace(trackedRegatta, raceDefinition, sidelines, windStore,
                                        delayToLiveInMillis, millisecondsOverWhichToAverageWind,
                                        millisecondsOverWhichToAverageSpeed, raceDefinitionSetToUpdate,
                                        useMarkPassingCalculator, raceLogResolver, threadLocalTransporter);
                        getSecurityService().migrateOwnership(trackedRace);
                        return trackedRace;
                    }
                });
                final RaceDefinition race = handle.getRace(RaceTracker.TIMEOUT_FOR_RECEIVING_RACE_DEFINITION_IN_MILLISECONDS); // try to not flood servers during restore by waiting for race to appear
                if (race == null) {
                    logger.warning("Race for tracker " + handle.getRaceTracker() + " with ID "
                            + handle.getRaceTracker().getID() + " didn't appear within "
                            + RaceTracker.TIMEOUT_FOR_RECEIVING_RACE_DEFINITION_IN_MILLISECONDS
                            + "ms. Maybe it will later...");
                } else {
                    logger.info("Race " + race + " showed up during restoring by tracker " + handle.getRaceTracker()
                            + " with ID " + handle.getRaceTracker().getID());
                }
                int newNumberOfTrackedRacesRestored = numberOfTrackedRacesRestored.incrementAndGet();
                logger.info("Added race to restore #"+newNumberOfTrackedRacesRestored+"/"+numberOfTrackedRacesToRestore);
            } catch (Exception e) {
                logger.log(Level.SEVERE, "Exception trying to restore race "+params, e);
            }
        }).getNumberOfParametersToLoad();
    }

    @Override
    public boolean isCurrentlyFillingFromInitialLoad() {
        return currentlyFillingFromInitialLoad;
    }

    @Override
    public void setCurrentlyFillingFromInitialLoad(boolean currentlyFillingFromInitialLoad) {
        this.currentlyFillingFromInitialLoad = currentlyFillingFromInitialLoad;
    }

    @Override
    public boolean isCurrentlyApplyingOperationReceivedFromMaster() {
        return currentlyApplyingOperationReceivedFromMaster.get();
    }

    @Override
    public void setCurrentlyApplyingOperationReceivedFromMaster(boolean currentlyApplyingOperationReceivedFromMaster) {
        this.currentlyApplyingOperationReceivedFromMaster.set(currentlyApplyingOperationReceivedFromMaster);
    }

    @Override
    public PolarDataService getPolarDataService() {
        return polarDataService;
    }

    @Override
    public SimulationService getSimulationService() {
        return simulationService;
    }
    
    @Override
    public TaggingService getTaggingService() {
        return taggingService;
    }
    
    @Override
    public void clearState() throws Exception {
        for (String leaderboardGroupName : new ArrayList<>(this.leaderboardGroupsByName.keySet())) {
            removeLeaderboardGroup(leaderboardGroupName);
        }
        for (String leaderboardName : new ArrayList<>(this.leaderboardsByName.keySet())) {
            removeLeaderboard(leaderboardName);
        }
        for (Regatta regatta : new ArrayList<>(this.regattasByName.values())) {
            stopTracking(regatta, /* willBeRemoved */ true);
            removeRegatta(regatta);
        }
        for (Event event : new ArrayList<>(this.eventsById.values())) {
            removeEvent(event.getId());
        }
        for (MediaTrack mediaTrack : this.mediaLibrary.allTracks()) {
            mediaTrackDeleted(mediaTrack);
        }
        // TODO clear user store? See bug 2430.
        this.competitorAndBoatStore.clear();
        this.windStore.clear();
        getRaceLogStore().clear();
        getRegattaLogStore().clear();
        anniversaryRaceDeterminator.clear();
        raceChangeObserverForAnniversaryDetection.clear();
    }

    @Override
    public com.sap.sailing.domain.base.DomainFactory getBaseDomainFactory() {
        return baseDomainFactory;
    }

    @Override
    public MongoObjectFactory getMongoObjectFactory() {
        return mongoObjectFactory;
    }

    @Override
    public DomainObjectFactory getDomainObjectFactory() {
        return domainObjectFactory;
    }

    public void ensureOwnerships() {
        SecurityService securityService = getSecurityService();
        securityService.assumeOwnershipMigrated(SecuredDomainType.MANAGE_MARK_PASSINGS.getName());
        securityService.assumeOwnershipMigrated(SecuredDomainType.RACE_MANAGER_APP_DEVICE_CONFIGURATION.getName());
        securityService.assumeOwnershipMigrated(SecuredDomainType.RESULT_IMPORT_URL.getName());
        securityService.assumeOwnershipMigrated(SecuredDomainType.MANAGE_MARK_POSITIONS.getName());
        securityService.assumeOwnershipMigrated(SecuredDomainType.DETAIL_TIMER.getName());
<<<<<<< HEAD
        securityService.assumeOwnershipMigrated(SecuredDomainType.DATA_MINING.getName());
=======
>>>>>>> 95cd2bca
        securityService.assumeOwnershipMigrated(SecuredDomainType.REPLICATOR.getName());

        for (Event event : getAllEvents()) {
            securityService.migrateOwnership(event);
        }
        securityService.assumeOwnershipMigrated(SecuredDomainType.EVENT.getName());
        for (Regatta regatta : getAllRegattas()) {
            securityService.migrateOwnership(regatta);
            // FIXME add listener for all TrackedRaces here and migrate them as they become available!
            DynamicTrackedRegatta trackedRegatta = getTrackedRegatta(regatta);
            if (trackedRegatta != null) {
                trackedRegatta.lockTrackedRacesForRead();
                try {
                    for (DynamicTrackedRace trackedRace : trackedRegatta.getTrackedRaces()) {
                        securityService.migrateOwnership(trackedRace);
                    }
                } finally {
                    trackedRegatta.unlockTrackedRacesAfterRead();
                }
            }
        }
        securityService.assumeOwnershipMigrated(SecuredDomainType.TRACKED_RACE.getName());
        securityService.assumeOwnershipMigrated(SecuredDomainType.REGATTA.getName());
        for (Leaderboard leaderboard : getLeaderboards().values()) {
            securityService.migrateOwnership(leaderboard);
        }
        securityService.assumeOwnershipMigrated(SecuredDomainType.LEADERBOARD.getName());
        for (LeaderboardGroup leaderboardGroup : getLeaderboardGroups().values()) {
            securityService.migrateOwnership(leaderboardGroup);
        }
        securityService.assumeOwnershipMigrated(SecuredDomainType.LEADERBOARD_GROUP.getName());
        for (MediaTrack mediaTrack : getAllMediaTracks()) {
            securityService.migrateOwnership(mediaTrack);
        }
        securityService.assumeOwnershipMigrated(SecuredDomainType.MEDIA_TRACK.getName());
        for (Competitor competitor : getCompetitorAndBoatStore().getAllCompetitors()) {
            securityService.migrateOwnership(competitor);
        }
        securityService.assumeOwnershipMigrated(SecuredDomainType.COMPETITOR.getName());
        for (Boat boat : getCompetitorAndBoatStore().getBoats()) {
            securityService.migrateOwnership(boat);
        }
        securityService.assumeOwnershipMigrated(SecuredDomainType.BOAT.getName());
        securityService.checkMigration(SecuredDomainType.getAllInstances());
    }

    private void loadRaceIDToRegattaAssociations() {
        persistentRegattasForRaceIDs.putAll(domainObjectFactory.loadRaceIDToRegattaAssociations(this));
    }

    private void loadStoredRegattas() {
        LockUtil.lockForWrite(regattasByNameLock);
        try {
            for (Regatta regatta : domainObjectFactory.loadAllRegattas(this)) {
                logger.info("putting regatta " + regatta.getName() + " (" + regatta.hashCode()
                        + ") into regattasByName");
                regattasByName.put(regatta.getName(), regatta);
                regatta.addRegattaListener(this);
                onRegattaLikeAdded(regatta);
                regatta.addRaceColumnListener(raceLogReplicator);
                regatta.addRaceColumnListener(raceLogScoringReplicator);
            }
        } finally {
            LockUtil.unlockAfterWrite(regattasByNameLock);
        }
    }

    private Iterable<Pair<Event, Boolean>> loadStoredEvents() {
        Iterable<Pair<Event, Boolean>> loadedEventsWithRequireStoreFlag = domainObjectFactory.loadAllEvents(); 
        for (Pair<Event, Boolean> eventAndFlag : loadedEventsWithRequireStoreFlag) {
            Event event = eventAndFlag.getA();
            if (event.getId() != null)
                eventsById.put(event.getId(), event);
        }
        return loadedEventsWithRequireStoreFlag;
    }
    
    private void loadLinksFromEventsToLeaderboardGroups() {
        domainObjectFactory.loadLeaderboardGroupLinksForEvents(/* eventResolver */this, /* leaderboardGroupResolver */
                this);
    }

    private void loadAllRemoteSailingServersAndSchedulePeriodicEventCacheRefresh() {
        for (RemoteSailingServerReference sailingServer : domainObjectFactory.loadAllRemoteSailingServerReferences()) {
            remoteSailingServerSet.add(sailingServer);
        }
    }

    /**
     * Collects media track references from the configured sources (mongo DB by default, ftp folder yet to be
     * implemented). The method is expected to be called initially blocking the API until finished.
     * 
     * Subsequent calls (assumed to be triggered from the admin console or in scheduled intervals) don't need to block.
     * In that case, the API will simply serve the current state.
     * 
     */
    private void loadMediaLibary() {
        Collection<MediaTrack> allDbMediaTracks = mediaDB.loadAllMediaTracks();
        mediaTracksAdded(allDbMediaTracks);
    }

    private void loadStoredDeviceConfigurations() {
        for (Entry<DeviceConfigurationMatcher, DeviceConfiguration> entry : domainObjectFactory
                .loadAllDeviceConfigurations()) {
            configurationMap.put(entry.getKey(), entry.getValue());
        }
    }

    @Override
    public void addLeaderboard(Leaderboard leaderboard) {
        LockUtil.lockForWrite(leaderboardsByNameLock);
        try {
            leaderboardsByName.put(leaderboard.getName(), leaderboard);
        } finally {
            LockUtil.unlockAfterWrite(leaderboardsByNameLock);
        }
        // RaceColumns of RegattaLeaderboards are tracked via its Regatta!
        if (leaderboard instanceof FlexibleLeaderboard) {
            onRegattaLikeAdded(((FlexibleLeaderboard) leaderboard).getRegattaLike());
            leaderboard.addRaceColumnListener(raceLogReplicator);
            leaderboard.addRaceColumnListener(raceLogScoringReplicator);
        }
        final LeaderboardScoreCorrectionNotifier scoreCorrectionListener = new LeaderboardScoreCorrectionNotifier(leaderboard);
        scoreCorrectionListenersByLeaderboard.put(leaderboard, scoreCorrectionListener);
        leaderboard.addScoreCorrectionListener(scoreCorrectionListener);
    }

    private void loadStoredLeaderboardsAndGroups() {
        logger.info("loading stored leaderboards and groups");
        // Loading all leaderboard groups and the contained leaderboards
        for (LeaderboardGroup leaderboardGroup : domainObjectFactory.getAllLeaderboardGroups(this, this)) {
            logger.info("loaded leaderboard group " + leaderboardGroup.getName() + " into " + this);
            LockUtil.lockForWrite(leaderboardGroupsByNameLock);
            try {
                leaderboardGroupsByName.put(leaderboardGroup.getName(), leaderboardGroup);
                leaderboardGroupsByID.put(leaderboardGroup.getId(), leaderboardGroup);
            } finally {
                LockUtil.unlockAfterWrite(leaderboardGroupsByNameLock);
            }
        }
        // Loading the remaining leaderboards
        domainObjectFactory.getLeaderboardsNotInGroup(this, this);
        logger.info("done with loading stored leaderboards and groups");
    }

    @Override
    public FlexibleLeaderboard addFlexibleLeaderboard(String leaderboardName, String leaderboardDisplayName,
            int[] discardThresholds, ScoringScheme scoringScheme, Serializable courseAreaId) {
        logger.info("adding flexible leaderboard " + leaderboardName);
        CourseArea courseArea = getCourseArea(courseAreaId);
        FlexibleLeaderboard result = new FlexibleLeaderboardImpl(getRaceLogStore(), getRegattaLogStore(),
                leaderboardName, new ThresholdBasedResultDiscardingRuleImpl(discardThresholds), scoringScheme,
                courseArea);
        result.setDisplayName(leaderboardDisplayName);
        if (getLeaderboardByName(leaderboardName) != null) {
            throw new IllegalArgumentException("Leaderboard with name " + leaderboardName + " already exists");
        }
        addLeaderboard(result);
        mongoObjectFactory.storeLeaderboard(result);
        return result;
    }

    @Override
    public CourseArea getCourseArea(Serializable courseAreaId) {
        for (Event event : getAllEvents()) {
            for (CourseArea courseArea : event.getVenue().getCourseAreas()) {
                if (courseArea.getId().equals(courseAreaId)) {
                    return courseArea;
                }
            }
        }
        return null;
    }

    @Override
    public RegattaLeaderboard addRegattaLeaderboard(RegattaIdentifier regattaIdentifier, String leaderboardDisplayName,
            int[] discardThresholds) {
        Regatta regatta = getRegatta(regattaIdentifier);
        if (regatta == null) {
            throw new IllegalArgumentException("Cannot find regatta " + regattaIdentifier
                    + ". Hence, cannot create regatta leaderboard for it.");
        }
        final RegattaLeaderboard result = new RegattaLeaderboardImpl(regatta, new ThresholdBasedResultDiscardingRuleImpl(discardThresholds));
        result.setDisplayName(leaderboardDisplayName);
        if (getLeaderboardByName(result.getName()) != null) {
            throw new IllegalArgumentException("Leaderboard with name " + result.getName() + " already exists in "
                    + this);
        }
        logger.info("adding regatta leaderboard for regatta "
                + regatta.getName() + " (" + regatta.hashCode() + ")" + " to " + this);
        addLeaderboard(result);
        mongoObjectFactory.storeLeaderboard(result);
        return result;
    }

    @Override
    public RegattaLeaderboardWithEliminations addRegattaLeaderboardWithEliminations(String leaderboardName,
            String leaderboardDisplayName, RegattaLeaderboard fullRegattaLeaderboard) {
        if (fullRegattaLeaderboard == null) {
            throw new NullPointerException("Must provide a valid regatta leaderboard, not null");
        }
        if (getLeaderboardByName(leaderboardName) != null) {
            throw new IllegalArgumentException("Leaderboard with name "+leaderboardName+" already exists in "+this);
        }
        final RegattaLeaderboardWithEliminations result = new DelegatingRegattaLeaderboardWithCompetitorElimination(
                ()->(RegattaLeaderboard) fullRegattaLeaderboard, leaderboardName);
        result.setDisplayName(leaderboardDisplayName);
        logger.info("adding regatta leaderboard with eliminations for regatta leaderboard "
                + fullRegattaLeaderboard.getName() + " to " + this);
        addLeaderboard(result);
        mongoObjectFactory.storeLeaderboard(result);
        return result;
    }

    @Override
    public RaceColumn addColumnToLeaderboard(String columnName, String leaderboardName, boolean medalRace) {
        Leaderboard leaderboard = getLeaderboardByName(leaderboardName);
        if (leaderboard != null) {
            if (leaderboard instanceof FlexibleLeaderboard) {
                // uses the default fleet as the single fleet for the new column
                RaceColumn result = ((FlexibleLeaderboard) leaderboard).addRaceColumn(columnName, medalRace);
                updateStoredLeaderboard((FlexibleLeaderboard) leaderboard);
                return result;
            } else {
                throw new IllegalArgumentException("Leaderboard named " + leaderboardName
                        + " is not a FlexibleLeaderboard");
            }
        } else {
            throw new IllegalArgumentException("Leaderboard named " + leaderboardName + " not found");
        }
    }

    @Override
    public void moveLeaderboardColumnUp(String leaderboardName, String columnName) {
        Leaderboard leaderboard = getLeaderboardByName(leaderboardName);
        if (leaderboard != null && leaderboard instanceof FlexibleLeaderboard) {
            ((FlexibleLeaderboard) leaderboard).moveRaceColumnUp(columnName);
            updateStoredLeaderboard((FlexibleLeaderboard) leaderboard);
        } else {
            throw new IllegalArgumentException("Leaderboard named " + leaderboardName + " not found");
        }
    }

    @Override
    public void moveLeaderboardColumnDown(String leaderboardName, String columnName) {
        Leaderboard leaderboard = getLeaderboardByName(leaderboardName);
        if (leaderboard != null && leaderboard instanceof FlexibleLeaderboard) {
            ((FlexibleLeaderboard) leaderboard).moveRaceColumnDown(columnName);
            updateStoredLeaderboard((FlexibleLeaderboard) leaderboard);
        } else {
            throw new IllegalArgumentException("Leaderboard named " + leaderboardName + " not found");
        }
    }

    @Override
    public void removeLeaderboardColumn(String leaderboardName, String columnName) {
        Leaderboard leaderboard = getLeaderboardByName(leaderboardName);
        if (leaderboard == null) {
            throw new IllegalArgumentException("Leaderboard named " + leaderboardName + " not found");
        } else if (!(leaderboard instanceof FlexibleLeaderboard)) {
            throw new IllegalArgumentException("Columns cannot be removed from Leaderboard named " + leaderboardName);
        } else {
            ((FlexibleLeaderboard) leaderboard).removeRaceColumn(columnName);
            updateStoredLeaderboard((FlexibleLeaderboard) leaderboard);
        }
    }

    @Override
    public void renameLeaderboardColumn(String leaderboardName, String oldColumnName, String newColumnName) {
        Leaderboard leaderboard = getLeaderboardByName(leaderboardName);
        if (leaderboard != null) {
            final RaceColumn raceColumn = leaderboard.getRaceColumnByName(oldColumnName);
            if (raceColumn instanceof FlexibleRaceColumn) {
                // remove race log under old identifier; the race log identifier changes
                for (Fleet fleet : raceColumn.getFleets()) {
                    getMongoObjectFactory().removeRaceLog(raceColumn.getRaceLogIdentifier(fleet));
                }
                ((FlexibleRaceColumn) raceColumn).setName(newColumnName);
                // store the race logs again under the new identifiers
                storeRaceLogs(raceColumn);
                updateStoredLeaderboard(leaderboard);
            } else {
                throw new IllegalArgumentException("Race column " + oldColumnName + " cannot be renamed");
            }
        } else {
            throw new IllegalArgumentException("Leaderboard named " + leaderboardName + " not found");
        }
    }

    /**
     * When a race column is renamed, its race log identifiers change. Therefore, the race logs need to be stored under
     * the new identifier again to be consistent with the in-memory image again.
     */
    private void storeRaceLogs(RaceColumn raceColumn) {
        for (Fleet fleet : raceColumn.getFleets()) {
            RaceLogIdentifier identifier = raceColumn.getRaceLogIdentifier(fleet);
            RaceLogEventVisitor storeVisitor = MongoRaceLogStoreFactory.INSTANCE.getMongoRaceLogStoreVisitor(
                    identifier, getMongoObjectFactory());
            RaceLog raceLog = raceColumn.getRaceLog(fleet);
            raceLog.lockForRead();
            try {
                for (RaceLogEvent e : raceLog.getRawFixes()) {
                    e.accept(storeVisitor);
                }
            } finally {
                raceLog.unlockAfterRead();
            }
        }
    }

    @Override
    public void updateLeaderboardColumnFactor(String leaderboardName, String columnName, Double factor) {
        Leaderboard leaderboard = getLeaderboardByName(leaderboardName);
        if (leaderboard != null) {
            final RaceColumn raceColumn = leaderboard.getRaceColumnByName(columnName);
            if (raceColumn != null) {
                raceColumn.setFactor(factor);
                updateStoredLeaderboard(leaderboard);
            } else {
                throw new IllegalArgumentException("Race column " + columnName + " not found in leaderboard "
                        + leaderboardName);
            }
        } else {
            throw new IllegalArgumentException("Leaderboard named " + leaderboardName + " not found");
        }
    }

    @Override
    public void renameLeaderboard(String oldName, String newName) {
        final Leaderboard toRename = leaderboardsByName.get(oldName);
        LockUtil.lockForWrite(leaderboardsByNameLock);
        try {
            if (toRename == null) {
                throw new IllegalArgumentException("No leaderboard with name " + oldName + " found");
            }
            if (leaderboardsByName.containsKey(newName)) {
                throw new IllegalArgumentException("Leaderboard with name " + newName + " already exists");
            }
            if (toRename instanceof Renamable) {
                ((Renamable) toRename).setName(newName);
                leaderboardsByName.remove(oldName);
                leaderboardsByName.put(newName, toRename);
            } else {
                throw new IllegalArgumentException("Leaderboard with name " + newName + " is of type "
                        + toRename.getClass().getSimpleName() + " and therefore cannot be renamed");
            }
        } finally {
            LockUtil.unlockAfterWrite(leaderboardsByNameLock);
        }
        // don't need the lock anymore to update DB
        if (toRename instanceof Renamable) {
            mongoObjectFactory.renameLeaderboard(oldName, newName);
        }
    }

    @Override
    public void updateStoredLeaderboard(Leaderboard leaderboard) {
        getMongoObjectFactory().storeLeaderboard(leaderboard);
    }

    @Override
    public void updateStoredRegatta(Regatta regatta) {
        if (regatta.isPersistent()) {
            mongoObjectFactory.storeRegatta(regatta);
        }
    }

    @Override
    public void removeLeaderboard(String leaderboardName) {
        Leaderboard leaderboard = removeLeaderboardFromLeaderboardsByName(leaderboardName);
        if (leaderboard != null) {
            leaderboard.removeRaceColumnListener(raceLogReplicator);
            leaderboard.removeRaceColumnListener(raceLogScoringReplicator);
            final ScoreCorrectionListener scoreCorrectionListener = scoreCorrectionListenersByLeaderboard.remove(leaderboard);
            if (scoreCorrectionListener != null) {
                leaderboard.getScoreCorrection().removeScoreCorrectionListener(scoreCorrectionListener);
            }
            mongoObjectFactory.removeLeaderboard(leaderboardName);
            syncGroupsAfterLeaderboardRemove(leaderboardName, true);
            if (leaderboard instanceof FlexibleLeaderboard) {
                onRegattaLikeRemoved(((FlexibleLeaderboard) leaderboard).getRegattaLike());
            }
            leaderboard.destroy();
        }
    }

    private Leaderboard removeLeaderboardFromLeaderboardsByName(String leaderboardName) {
        LockUtil.lockForWrite(leaderboardsByNameLock);
        try {
            return leaderboardsByName.remove(leaderboardName);
        } finally {
            LockUtil.unlockAfterWrite(leaderboardsByNameLock);
        }
    }

    /**
     * Checks all groups, if they contain a leaderboard with the <code>removedLeaderboardName</code> or reference it as their
     * overall leaderboard and removes it from the group or unlinks it as the overall leaderboard, respectively.
     * 
     * @param removedLeaderboardName
     */
    private void syncGroupsAfterLeaderboardRemove(String removedLeaderboardName, boolean doDatabaseUpdate) {
        boolean groupNeedsUpdate = false;
        for (LeaderboardGroup leaderboardGroup : leaderboardGroupsByName.values()) {
            for (final Leaderboard leaderboard : leaderboardGroup.getLeaderboards()) {
                if (leaderboard.getName().equals(removedLeaderboardName)) {
                    leaderboardGroup.removeLeaderboard(leaderboard);
                    groupNeedsUpdate = true;
                    // TODO we assume that the leaderboard names are unique, so we can break the inner loop here
                    break;
                }
            }
            if (leaderboardGroup.getOverallLeaderboard() != null && leaderboardGroup.getOverallLeaderboard().getName().equals(removedLeaderboardName)) {
                leaderboardGroup.setOverallLeaderboard(null);
                groupNeedsUpdate = true;
            }
            if (doDatabaseUpdate && groupNeedsUpdate) {
                mongoObjectFactory.storeLeaderboardGroup(leaderboardGroup);
            }
            groupNeedsUpdate = false;
        }
    }

    @Override
    public Leaderboard getLeaderboardByName(String name) {
        return leaderboardsByName.get(name);
    }

    @Override
    public Position getMarkPosition(Mark mark, LeaderboardThatHasRegattaLike leaderboard, TimePoint timePoint) {
        GPSFixTrack<Mark, GPSFix> track = null;
        // If no spanning track is found, the fix closest to the time point requested is used instead
        GPSFix nonSpanningFallback = null;
        for (TrackedRace trackedRace : leaderboard.getTrackedRaces()) {
            final GPSFixTrack<Mark, GPSFix> trackCandidate = trackedRace.getTrack(mark);
            if (trackCandidate != null) {
                if (spansTimePoint(trackCandidate, timePoint)) {
                    track = trackCandidate;
                    break;
                } else {
                    nonSpanningFallback = improveTimewiseClosestFix(nonSpanningFallback, trackCandidate, timePoint);
                }
            }
        }
        final Position result; 
        if (track != null) {
            result = track.getEstimatedPosition(timePoint, /* extrapolate */ false);
        } else {
            result = nonSpanningFallback == null ? null : nonSpanningFallback.getPosition();
        }
        return result;
    }

    private GPSFix improveTimewiseClosestFix(GPSFix nonSpanningFallback, GPSFixTrack<Mark, GPSFix> track, final TimePoint timePoint) {
        GPSFix lastAtOrBefore = track.getLastFixAtOrBefore(timePoint);
        GPSFix firstAtOrAfter = track.getFirstFixAtOrAfter(timePoint);
        // find the fix closes to timePoint, sorting null values to the end and fixes near timePoint to the beginning
        final List<GPSFix> list = Arrays.asList(nonSpanningFallback, lastAtOrBefore, firstAtOrAfter);
        list.sort(new Comparator<GPSFix>() {
            @Override
            public int compare(GPSFix o1, GPSFix o2) {
                final int result;
                if (o1 == null) {
                    if (o2 == null) {
                        result = 0;
                    } else {
                        result = 1;
                    }
                } else if (o2 == null) {
                    result = -1;
                } else {
                    result = new Long(Math.abs(o1.getTimePoint().until(timePoint).asMillis())).compareTo(
                            Math.abs(o2.getTimePoint().until(timePoint).asMillis()));
                }
                return result;
            }
        });
        return list.get(0);
    }

    private boolean spansTimePoint(GPSFixTrack<Mark, GPSFix> track, TimePoint timePoint) {
        return track.getLastFixAtOrBefore(timePoint) != null && track.getFirstFixAtOrAfter(timePoint) != null;
    }

    @Override
    public Map<String, Leaderboard> getLeaderboards() {
        return Collections.unmodifiableMap(new HashMap<String, Leaderboard>(leaderboardsByName));
    }

    @Override
    public SailingServerConfiguration getSailingServerConfiguration() {
        return sailingServerConfiguration;
    }
    
    @Override
    public void updateServerConfiguration(SailingServerConfiguration serverConfiguration) {
        this.sailingServerConfiguration = serverConfiguration;
        mongoObjectFactory.storeServerConfiguration(serverConfiguration);
    }
    
    @Override
    public Map<RemoteSailingServerReference, com.sap.sse.common.Util.Pair<Iterable<EventBase>, Exception>> getPublicEventsOfAllSailingServers() {
        return remoteSailingServerSet.getCachedEventsForRemoteSailingServers(); // FIXME should probably add our own
                                                                                // stuff here... Is it enough to pass on
                                                                                // the remote reference URL to the
                                                                                // client for leaderboard group URL
                                                                                // construction?
    }

    @Override
    public RemoteSailingServerReference addRemoteSailingServerReference(String name, URL url) {
        RemoteSailingServerReference result = new RemoteSailingServerReferenceImpl(name, url);
        remoteSailingServerSet.add(result);
        mongoObjectFactory.storeSailingServer(result);
        return result;
    }

    @Override
    public Iterable<RemoteSailingServerReference> getLiveRemoteServerReferences() {
        return remoteSailingServerSet.getLiveRemoteServerReferences();
    }

    @Override
    public RemoteSailingServerReference getRemoteServerReferenceByName(String remoteServerReferenceName) {
        return remoteSailingServerSet.getServerReferenceByName(remoteServerReferenceName);
    }

    @Override
    public com.sap.sse.common.Util.Pair<Iterable<EventBase>, Exception> updateRemoteServerEventCacheSynchronously(
            RemoteSailingServerReference ref) {
        return remoteSailingServerSet.getEventsOrException(ref);
    }

    @Override
    public void removeRemoteSailingServerReference(String name) {
        remoteSailingServerSet.remove(name);
        mongoObjectFactory.removeSailingServer(name);
    }

    @Override
    public Iterable<Event> getAllEvents() {
        return Collections.unmodifiableCollection(new ArrayList<Event>(eventsById.values()));
    }

    @Override
    public Event getEvent(Serializable id) {
        return id == null ? null : eventsById.get(id);
    }

    @Override
    public Iterable<Regatta> getAllRegattas() {
        return Collections.unmodifiableCollection(new ArrayList<Regatta>(regattasByName.values()));
    }

    @Override
    public boolean isRaceBeingTracked(Regatta regattaContext, RaceDefinition r) {
        Set<RaceTracker> trackers = raceTrackersByRegatta.get(regattaContext);
        if (trackers != null) {
            for (RaceTracker tracker : trackers) {
                final RaceDefinition race = tracker.getRace();
                if (race == r) {
                    return true;
                }
            }
        }
        return false;
    }

    @Override
    public Regatta getRegattaByName(String name) {
        return name == null ? null : regattasByName.get(name);
    }

    @Override
    public Regatta getOrCreateDefaultRegatta(String name, String boatClassName, Serializable id) {
        Regatta result = regattasByName.get(name);
        if (result == null) {
            result = new RegattaImpl(getRaceLogStore(), getRegattaLogStore(), name, getBaseDomainFactory()
                    .getOrCreateBoatClass(boatClassName), /* canBoatsOfCompetitorsChangePerRace*/ false, CompetitorRegistrationType.CLOSED,
                    /* startDate */null, /* endDate */null, this,
                    getBaseDomainFactory().createScoringScheme(ScoringSchemeType.LOW_POINT), id, /* course area */ null);
            logger.info("Created default regatta " + result.getName() + " (" + hashCode() + ") on " + this);
            onRegattaLikeAdded(result);
            cacheAndReplicateDefaultRegatta(result);
        }
        return result;
    }

    private void onRegattaLikeAdded(IsRegattaLike isRegattaLike) {
        isRegattaLike.addListener(regattaLogReplicator);
    }

    private void onRegattaLikeRemoved(IsRegattaLike isRegattaLike) {
        isRegattaLike.removeListener(regattaLogReplicator);
        getRegattaLogStore().removeRegattaLog(isRegattaLike.getRegattaLikeIdentifier());
    }

    @Override
    public Regatta createRegatta(String fullRegattaName, String boatClassName, boolean canBoatsOfCompetitorsChangePerRace,
            CompetitorRegistrationType competitorRegistrationType, String registrationLinkSecret, TimePoint startDate, TimePoint endDate,
            Serializable id, Iterable<? extends Series> series, boolean persistent, ScoringScheme scoringScheme,
            Serializable defaultCourseAreaId, Double buoyZoneRadiusInHullLengths, boolean useStartTimeInference, boolean controlTrackingFromStartAndFinishTimes,
            RankingMetricConstructor rankingMetricConstructor) {
        if (useStartTimeInference && controlTrackingFromStartAndFinishTimes) {
            throw new IllegalArgumentException("Cannot set both of useStartTimeInference and controlTrackingFromStartAndFinishTimes to true");
        }
        com.sap.sse.common.Util.Pair<Regatta, Boolean> regattaWithCreatedFlag = getOrCreateRegattaWithoutReplication(
                fullRegattaName, boatClassName, canBoatsOfCompetitorsChangePerRace, competitorRegistrationType, registrationLinkSecret, startDate, endDate, id, series, persistent, scoringScheme,
                defaultCourseAreaId, buoyZoneRadiusInHullLengths, useStartTimeInference, controlTrackingFromStartAndFinishTimes, rankingMetricConstructor);
        Regatta regatta = regattaWithCreatedFlag.getA();
        if (regattaWithCreatedFlag.getB()) {
            onRegattaLikeAdded(regatta);
            replicateSpecificRegattaWithoutRaceColumns(regatta);
        }
        return regatta;
    }

    @Override
    public void addRegattaWithoutReplication(Regatta regatta) {
        UUID defaultCourseAreaId = null;
        if (regatta.getDefaultCourseArea() != null) {
            defaultCourseAreaId = regatta.getDefaultCourseArea().getId();
        }
        boolean wasAdded = addAndConnectRegatta(regatta.isPersistent(), defaultCourseAreaId, regatta);
        if (!wasAdded) {
            logger.info("Regatta with name " + regatta.getName() + " already existed, so it hasn't been added.");
        }
    }

    private RaceLogStore getRaceLogStore() {
        return MongoRaceLogStoreFactory.INSTANCE.getMongoRaceLogStore(mongoObjectFactory, domainObjectFactory);
    }

    private RegattaLogStore getRegattaLogStore() {
        return MongoRegattaLogStoreFactory.INSTANCE.getMongoRegattaLogStore(mongoObjectFactory, domainObjectFactory);
    }

    @Override
    public com.sap.sse.common.Util.Pair<Regatta, Boolean> getOrCreateRegattaWithoutReplication(String fullRegattaName,
            String boatClassName, boolean canBoatsOfCompetitorsChangePerRace,
            CompetitorRegistrationType competitorRegistrationType, String registrationLinkSecret, TimePoint startDate,
            TimePoint endDate, Serializable id, Iterable<? extends Series> series, boolean persistent,
            ScoringScheme scoringScheme, Serializable defaultCourseAreaId, Double buoyZoneRadiusInHullLengths,
            boolean useStartTimeInference, boolean controlTrackingFromStartAndFinishTimes,
            RankingMetricConstructor rankingMetricConstructor) {
        CourseArea courseArea = getCourseArea(defaultCourseAreaId);
        Regatta regatta = new RegattaImpl(getRaceLogStore(), getRegattaLogStore(), fullRegattaName,
                getBaseDomainFactory().getOrCreateBoatClass(boatClassName), canBoatsOfCompetitorsChangePerRace, competitorRegistrationType, startDate, endDate, series, persistent,
                scoringScheme, id, courseArea, buoyZoneRadiusInHullLengths, useStartTimeInference, controlTrackingFromStartAndFinishTimes, rankingMetricConstructor);
        regatta.setRegistrationLinkSecret(registrationLinkSecret);
        boolean wasCreated = addAndConnectRegatta(persistent, defaultCourseAreaId, regatta);
        if (wasCreated) {
            logger.info("Created regatta " + regatta.getName() + " (" + hashCode() + ") on " + this);
        }
        return new com.sap.sse.common.Util.Pair<Regatta, Boolean>(regatta, wasCreated);
    }

    private boolean addAndConnectRegatta(boolean persistent, Serializable defaultCourseAreaId, Regatta regatta) {
        boolean wasCreated = false;
        // try a quick read protected by the concurrent hash map implementation
        if (!regattasByName.containsKey(regatta.getName())) {
            LockUtil.lockForWrite(regattasByNameLock);
            try {
                // check again, now that we hold the exclusive write lock
                if (!regattasByName.containsKey(regatta.getName())) {
                    wasCreated = true;
                    logger.info("putting regatta " + regatta.getName() + " (" + regatta.hashCode()
                            + ") into regattasByName of " + this);
                    regattasByName.put(regatta.getName(), regatta);
                    regatta.addRegattaListener(this);
                    regatta.addRaceColumnListener(raceLogReplicator);
                    regatta.addRaceColumnListener(raceLogScoringReplicator);
                }
            } finally {
                LockUtil.unlockAfterWrite(regattasByNameLock);
            }
        }
        if (persistent) {
            updateStoredRegatta(regatta);
        }

        return wasCreated;
    }

    @Override
    public void addRace(RegattaIdentifier addToRegatta, RaceDefinition raceDefinition) {
        Regatta regatta = getRegatta(addToRegatta);
        regatta.addRace(raceDefinition); // will trigger the raceAdded operation because this service is listening on
                                         // all its regattas
    }

    /**
     * If the <code>regatta</code> {@link Regatta#isPersistent() is a persistent one}, the association of the race with
     * the regatta is remembered persistently so that {@link #getRememberedRegattaForRace(Serializable)} will provide
     * it.
     */
    @Override
    public void raceAdded(Regatta regatta, RaceDefinition raceDefinition) {
        if (regatta.isPersistent()) {
            setRegattaForRace(regatta, raceDefinition);
        }
        final CourseChangeReplicator listener = new CourseChangeReplicator(this, regatta, raceDefinition);
        courseListeners.put(raceDefinition, listener);
        raceDefinition.getCourse().addCourseListener(listener);
        replicate(new AddRaceDefinition(regatta.getRegattaIdentifier(), raceDefinition));
    }

    @Override
    public void raceRemoved(Regatta regatta, RaceDefinition raceDefinition) {
        raceDefinition.getCourse().removeCourseListener(courseListeners.remove(raceDefinition));
    }

    private NamedReentrantReadWriteLock lockRaceTrackersById(Object trackerId) {
        NamedReentrantReadWriteLock lock;
        synchronized (raceTrackersByIDLocks) {
            lock = raceTrackersByIDLocks.get(trackerId);
            if (lock == null) {
                lock = new NamedReentrantReadWriteLock("raceTrackersByIDLock for " + trackerId, /* fair */false);
                raceTrackersByIDLocks.put(trackerId, lock);
            }
        }
        LockUtil.lockForWrite(lock);
        return lock;
    }

    /**
     * @param lock
     *            need to pass the lock obtained from {@link #lockRaceTrackersById(Object)} because a competing thread
     *            may already have removed the lock from the {@link #raceTrackersByIDLocks} map
     */
    private void unlockRaceTrackersById(Object trackerId, NamedReentrantReadWriteLock lock) {
        LockUtil.unlockAfterWrite(lock);
        synchronized (raceTrackersByIDLocks) {
            raceTrackersByIDLocks.remove(trackerId);
        }
    }

    @Override
    public RaceHandle addRace(RegattaIdentifier regattaToAddTo, RaceTrackingConnectivityParameters params,
            long timeoutInMilliseconds, RaceTrackingHandler raceTrackingHandler) throws Exception {
        final Object trackerID = params.getTrackerID();
        NamedReentrantReadWriteLock raceTrackersByIdLock = lockRaceTrackersById(trackerID);
        try {
            RaceTracker tracker = raceTrackersByID.get(trackerID);
            if (tracker == null) {
                Regatta regatta = regattaToAddTo == null ? null : getRegatta(regattaToAddTo);
                if (regatta == null) {
                    // create tracker and use an existing or create a default regatta
                    tracker = params.createRaceTracker(this, windStore, /* raceLogResolver */ this, /* leaderboardGroupResolver */ this, timeoutInMilliseconds,
                            raceTrackingHandler);
                } else {
                    // use the regatta selected by the RaceIdentifier regattaToAddTo
                    tracker = params.createRaceTracker(regatta, this, windStore, /* raceLogResolver */ this, /* leaderboardGroupResolver */ this, timeoutInMilliseconds,
                            raceTrackingHandler);
                    assert tracker.getRegatta() == regatta;
                }
                LockUtil.lockForWrite(raceTrackersByRegattaLock);
                try {
                    raceTrackersByID.put(tracker.getID(), tracker);
                    Set<RaceTracker> trackers = raceTrackersByRegatta.get(tracker.getRegatta());
                    if (trackers == null) {
                        trackers = Collections.newSetFromMap(new ConcurrentHashMap<RaceTracker, Boolean>());
                        raceTrackersByRegatta.put(tracker.getRegatta(), trackers);
                    }
                    trackers.add(tracker);
                    notifyListenersForNewRaceTracker(tracker);
                } finally {
                    LockUtil.unlockAfterWrite(raceTrackersByRegattaLock);
                }
                // TODO we assume here that the regatta name is unique which necessitates adding the boat class name to
                // it in RegattaImpl constructor
                String regattaName = tracker.getRegatta().getName();
                Regatta regattaWithName = regattasByName.get(regattaName);
                // TODO we assume here that the regatta name is unique which necessitates adding the boat class name to
                // it in RegattaImpl constructor
                if (regattaWithName != null) {
                    if (regattaWithName != tracker.getRegatta()) {
                        if (Util.isEmpty(regattaWithName.getAllRaces())) {
                            // probably, tracker removed the last races from the old regatta and created a new one
                            LockUtil.lockForWrite(regattasByNameLock);
                            try {
                                regattasByName.remove(regattaName);
                                cacheAndReplicateDefaultRegatta(tracker.getRegatta());
                            } finally {
                                LockUtil.unlockAfterWrite(regattasByNameLock);
                            }
                        } else {
                            throw new RuntimeException("Internal error. Two regatta objects with equal name "
                                    + regattaName);
                        }
                    }
                } else {
                    cacheAndReplicateDefaultRegatta(tracker.getRegatta());
                }
                getMongoObjectFactory().addConnectivityParametersForRaceToRestore(params);
                // ensure that as soon as the RaceDefinition becomes available, the connectivity params are linked to it in connectivityParametersByRace
                tracker.add((RaceTracker t) -> rememberConnectivityParametersForRace(t));
                if (params.isTrackWind()) {
                    // start wind tracking if requested, as soon as the RaceDefinition becomes available
                    tracker.add((RaceTracker t) ->
                        new Thread(()->startTrackingWind(regattaWithName, t.getRace(), params.isCorrectWindDirectionByMagneticDeclination()),
                                   "Starting wind trackers for race "+t.getRace()).start());
                }
            } else {
                logger.warning("Race tracker with ID "+trackerID+" already found; not tracking twice to avoid race duplication");
                WindStore existingTrackersWindStore = tracker.getWindStore();
                if (!existingTrackersWindStore.equals(windStore)) {
                    logger.warning("Wind store mismatch. Requested wind store: " + windStore
                            + ". Wind store in use by existing tracker: " + existingTrackersWindStore);
                }
            }
            if (timeoutInMilliseconds != -1) {
                scheduleAbortTrackerAfterInitialTimeout(tracker, timeoutInMilliseconds);
            }
            return tracker.getRaceHandle();
        } finally {
            unlockRaceTrackersById(trackerID, raceTrackersByIdLock);
        }
    }

    /**
     * Remembers the link between the {@link RaceDefinition} that the {@code tracker} just produced and its
     * {@link RaceTracker#getConnectivityParams() connectivity parameters}. This is important for later removing those
     * connectivity parameters from the
     * {@link MongoObjectFactory#removeConnectivityParametersForRaceToRestore(RaceTrackingConnectivityParameters) DB}
     * when the {@link #removeRace(Regatta, RaceDefinition) race is removed}.
     * 
     * @param tracker
     *            must have produced a {@link RaceDefinition} which can be guaranteed by waiting for the callback on a
     *            {@link RaceTracker.RaceCreationListener}
     *            {@link RaceTracker#add(com.sap.sailing.domain.tracking.RaceTracker.RaceCreationListener) registered}
     *            on that tracker and not calling this method before that listener has fired.
     */
    private void rememberConnectivityParametersForRace(RaceTracker tracker) {
        final RaceDefinition race = tracker.getRace(); // guaranteed to be != null by callback
        assert race != null;
        final RaceTrackingConnectivityParameters connectivityParams = tracker.getConnectivityParams();
        connectivityParametersByRace.put(race, connectivityParams);
    }

    /**
     * The regatta and all its contained {@link Regatta#getAllRaces() races} are replicated to all replicas.
     * 
     * @param regatta
     *            the series of this regatta must not have any {@link Series#getRaceColumns() race columns associated
     *            (yet)}.
     */
    private void replicateSpecificRegattaWithoutRaceColumns(Regatta regatta) {
        Serializable courseAreaId = null;
        if (regatta.getDefaultCourseArea() != null) {
            courseAreaId = regatta.getDefaultCourseArea().getId();
        }
        replicate(new AddSpecificRegatta(regatta.getName(),
                regatta.getBoatClass() == null ? null : regatta.getBoatClass().getName(),
                regatta.canBoatsOfCompetitorsChangePerRace(), regatta.getCompetitorRegistrationType(),
                /* registrationLinkSecret */ null, regatta.getStartDate(), regatta.getEndDate(), regatta.getId(),
                getSeriesWithoutRaceColumnsConstructionParametersAsMap(regatta), regatta.isPersistent(),
                regatta.getScoringScheme(), courseAreaId, regatta.getBuoyZoneRadiusInHullLengths(),
                regatta.useStartTimeInference(), regatta.isControlTrackingFromStartAndFinishTimes(),
                regatta.getRankingMetricType()));
        RegattaIdentifier regattaIdentifier = regatta.getRegattaIdentifier();
        for (RaceDefinition race : regatta.getAllRaces()) {
            replicate(new AddRaceDefinition(regattaIdentifier, race));
        }
    }

    private RegattaCreationParametersDTO getSeriesWithoutRaceColumnsConstructionParametersAsMap(Regatta regatta) {
        LinkedHashMap<String, SeriesCreationParametersDTO> result = new LinkedHashMap<String, SeriesCreationParametersDTO>();
        for (Series s : regatta.getSeries()) {
            assert Util.isEmpty(s.getRaceColumns());
            List<FleetDTO> fleetNamesAndOrdering = new ArrayList<FleetDTO>();
            for (Fleet f : s.getFleets()) {
                fleetNamesAndOrdering.add(getBaseDomainFactory().convertToFleetDTO(f));
            }
            result.put(
                    s.getName(),
                    new SeriesCreationParametersDTO(fleetNamesAndOrdering, s.isMedal(), s.isFleetsCanRunInParallel(), s.isStartsWithZeroScore(), s
                            .isFirstColumnIsNonDiscardableCarryForward(), s.getResultDiscardingRule() == null ? null
                            : s.getResultDiscardingRule().getDiscardIndexResultsStartingWithHowManyRaces(), s
                            .hasSplitFleetContiguousScoring(), s.getMaximumNumberOfDiscards()));
        }
        return new RegattaCreationParametersDTO(result);
    }

    /**
     * If <code>regatta</code> is not yet in {@link #regattasByName}, it is added, this service is
     * {@link Regatta#addRegattaListener(RegattaListener) added} as regatta listener, and the regatta and all its
     * contained {@link Regatta#getAllRaces() races} are replicated to all replica.
     */
    private void cacheAndReplicateDefaultRegatta(Regatta regatta) {
        // try a quick read first, protected by regattasByName being a concurrent hash set
        if (!regattasByName.containsKey(regatta.getName())) {
            // now we need to obtain exclusive write access; in between, some other thread may have added a regatta by
            // that name, so we need to check again:
            LockUtil.lockForWrite(regattasByNameLock);
            try {
                if (!regattasByName.containsKey(regatta.getName())) {
                    logger.info("putting regatta " + regatta.getName() + " (" + regatta.hashCode()
                            + ") into regattasByName of " + this);
                    regattasByName.put(regatta.getName(), regatta);
                    regatta.addRegattaListener(this);
                    regatta.addRaceColumnListener(raceLogReplicator);
                    regatta.addRaceColumnListener(raceLogScoringReplicator);

                    replicate(new AddDefaultRegatta(regatta.getName(), regatta.getBoatClass() == null ? null : regatta
                            .getBoatClass().getName(), regatta.getStartDate(), regatta.getEndDate(), regatta.getId()));
                    RegattaIdentifier regattaIdentifier = regatta.getRegattaIdentifier();
                    for (RaceDefinition race : regatta.getAllRaces()) {
                        replicate(new AddRaceDefinition(regattaIdentifier, race));
                    }
                }
            } finally {
                LockUtil.unlockAfterWrite(regattasByNameLock);
            }
        }
    }

    @Override
    public DynamicTrackedRace createTrackedRace(RegattaAndRaceIdentifier raceIdentifier, WindStore windStore,
            long delayToLiveInMillis, long millisecondsOverWhichToAverageWind,
            long millisecondsOverWhichToAverageSpeed, boolean useMarkPassingCalculator) {
        DynamicTrackedRegatta trackedRegatta = getOrCreateTrackedRegatta(getRegatta(raceIdentifier));
        RaceDefinition race = getRace(raceIdentifier);
        return trackedRegatta.createTrackedRace(race, Collections.<Sideline> emptyList(), windStore,
                delayToLiveInMillis, millisecondsOverWhichToAverageWind, millisecondsOverWhichToAverageSpeed,
                /* raceDefinitionSetToUpdate */null, useMarkPassingCalculator, /* raceLogResolver */ this,
                Optional.of(this.getThreadLocalTransporterForCurrentlyFillingFromInitialLoadOrApplyingOperationReceivedFromMaster()));
    }

    private void ensureRegattaIsObservedForDefaultLeaderboardAndAutoLeaderboardLinking(
            DynamicTrackedRegatta trackedRegatta) {
        if (regattasObservedForDefaultLeaderboard.add(trackedRegatta)) {
            trackedRegatta.addRaceListener(new RaceAdditionListener(),
                    /* ThreadLocalTransporter */ Optional.empty(), // registering for synchronous callbacks; no thread locals need to be transported
                    /* register for synchronous execution in order to ensure that any replication-related effects happen before
                     * any subsequent replication operations referring to a new race hit the outbound replication queue
                     */ true);
        }
    }

    private void stopObservingRegattaForRedaultLeaderboardAndAutoLeaderboardLinking(DynamicTrackedRegatta trackedRegatta) {
        regattasObservedForDefaultLeaderboard.remove(trackedRegatta);
    }

    /**
     * A listener class used to ensure that when a tracked race is added to any {@link TrackedRegatta} managed by this
     * service, the service adds the tracked race to the default leaderboard and links it to the leaderboard columns
     * that were previously connected to it. Additionally, a {@link RaceChangeListener} is added to the
     * {@link TrackedRace} which is responsible for triggering the replication of all relevant changes to the tracked
     * race. When a tracked race is removed, the {@link TrackedRaceReplicatorAndNotifier} that was added as listener to that
     * tracked race is removed again.
     * 
     * A {@link PolarFixCacheUpdater} is added to every race so that polar fixes are aggregated when new GPS fixes
     * arrive.
     * 
     * @author Axel Uhl (d043530)
     * 
     */
    private class RaceAdditionListener implements RaceListener, Serializable {
        private static final long serialVersionUID = 1036955460477000265L;

        private final Map<TrackedRace, TrackedRaceReplicatorAndNotifier> trackedRaceReplicators;

        private final Map<TrackedRace, PolarFixCacheUpdater> polarFixCacheUpdaters;

        public RaceAdditionListener() {
            this.trackedRaceReplicators = new HashMap<TrackedRace, TrackedRaceReplicatorAndNotifier>();
            this.polarFixCacheUpdaters = new HashMap<TrackedRace, PolarFixCacheUpdater>();
        }

        @Override
        public void raceRemoved(TrackedRace trackedRace) {
            TrackedRaceReplicatorAndNotifier trackedRaceReplicator = trackedRaceReplicators.remove(trackedRace);
            if (trackedRaceReplicator != null) {
                trackedRace.removeListener(trackedRaceReplicator);
            }
            PolarFixCacheUpdater polarFixCacheUpdater = polarFixCacheUpdaters.remove(trackedRace);
            if (polarFixCacheUpdater != null) {
                trackedRace.removeListener(polarFixCacheUpdater);
            }
        }

        @Override
        public void raceAdded(TrackedRace trackedRace) {
            // replicate the addition of the tracked race:
            CreateTrackedRace op = new CreateTrackedRace(trackedRace.getRaceIdentifier(), trackedRace.getWindStore(),
                    trackedRace.getDelayToLiveInMillis(), trackedRace.getMillisecondsOverWhichToAverageWind(),
                    trackedRace.getMillisecondsOverWhichToAverageSpeed());
            replicate(op);
            linkRaceToConfiguredLeaderboardColumns(trackedRace);
            TrackedRaceReplicatorAndNotifier trackedRaceReplicator = new TrackedRaceReplicatorAndNotifier(trackedRace);
            trackedRaceReplicators.put(trackedRace, trackedRaceReplicator);
            trackedRace.addListener(trackedRaceReplicator, /* fire wind already loaded */true, /* notifyAboutGPSFixesAlreadyLoaded */ true);

            PolarFixCacheUpdater polarFixCacheUpdater = new PolarFixCacheUpdater(trackedRace);
            polarFixCacheUpdaters.put(trackedRace, polarFixCacheUpdater);
            trackedRace.addListener(polarFixCacheUpdater);
            
            if (polarDataService != null) {
                trackedRace.setPolarDataService(polarDataService);
            }
        }
    }
    
    /**
     * A score correction listener for a leaderboard that notifies interested users through the
     * {@link RacingEventServiceImpl#notificationService} if one is available.
     * 
     * @author Axel Uhl (d043530)
     *
     */
    private class LeaderboardScoreCorrectionNotifier implements ScoreCorrectionListener {
        /**
         * We don't want to flood the users with notifications about what's basically caused by the
         * same original event. For example, when many single score correction updates are applied to
         * the same leaderboard, we don't want to notify users for each such change if they are generally
         * interested in new results for that leaderboard or this boat class.
         */
        private final Duration HOW_LONG_BETWEEN_TWO_NOTIFICATIONS_FOR_SIMILAR_EVENT = Duration.ONE_MINUTE.times(5);
        
        private TimePoint lastNotificationForLeaderboard;
        
        private final ConcurrentHashMap<Competitor, TimePoint> lastNotificationForCompetitor;
        
        private final Leaderboard leaderboard;

        /**
         * Callers are expected to {@link SettableScoreCorrection#addScoreCorrectionListener(ScoreCorrectionListener)
         * register} this listener as a {@link ScoreCorrectionListener} themselves.
         */
        public LeaderboardScoreCorrectionNotifier(Leaderboard leaderboard) {
            this.leaderboard = leaderboard;
            this.lastNotificationForCompetitor = new ConcurrentHashMap<>();
        }

        @Override
        public void correctedScoreChanged(Competitor competitor, RaceColumn raceColumn, Double oldCorrectedScore,
                Double newCorrectedScore) {
            notifyForCompetitorIfNotAlreadyNotifiedRecently(competitor, raceColumn);
        }

        @Override
        public void maxPointsReasonChanged(Competitor competitor, RaceColumn raceColumn, MaxPointsReason oldMaxPointsReason, MaxPointsReason newMaxPointsReason) {
            notifyForCompetitorIfNotAlreadyNotifiedRecently(competitor, raceColumn);
        }

        @Override
        public void carriedPointsChanged(Competitor competitor, Double oldCarriedPoints, Double newCarriedPoints) {
            notifyForCompetitorIfNotAlreadyNotifiedRecently(competitor, /* no raceColumn in case of carried points */ null);
        }

        @Override
        public void isSuppressedChanged(Competitor competitor, boolean newIsSuppressed) {
            // do nothing
        }

        @Override
        public void timePointOfLastCorrectionsValidityChanged(TimePoint oldTimePointOfLastCorrectionsValidity,
                TimePoint newTimePointOfLastCorrectionsValidity) {
            notifyForLeaderboardIfNotAlreadyNotifiedRecently();
        }

        @Override
        public void commentChanged(String oldComment, String newComment) {
            notifyForLeaderboardIfNotAlreadyNotifiedRecently();
        }

        private void notifyForLeaderboardIfNotAlreadyNotifiedRecently() {
            final TimePoint now = MillisecondsTimePoint.now();
            if (notificationService != null && (lastNotificationForLeaderboard == null ||
                lastNotificationForLeaderboard.until(now).compareTo(HOW_LONG_BETWEEN_TWO_NOTIFICATIONS_FOR_SIMILAR_EVENT) >= 0)) {
                    scheduler.execute(()->notificationService.notifyUserOnBoatClassWhenScoreCorrectionsAreAvailable(
                                        leaderboard.getBoatClass(), leaderboard));
                lastNotificationForLeaderboard = now;
            }
        }
        
        /**
         * @param raceColumn
         *            may be {@code null} which means that something may have changed for the competitor outside of a
         *            specific race column, such as the carried points
         */
        private void notifyForCompetitorIfNotAlreadyNotifiedRecently(Competitor competitor, RaceColumn raceColumn) {
            final TimePoint now = MillisecondsTimePoint.now();
            if (notificationService != null && (!lastNotificationForCompetitor.containsKey(competitor) ||
                    lastNotificationForCompetitor.get(competitor).until(now).compareTo(HOW_LONG_BETWEEN_TWO_NOTIFICATIONS_FOR_SIMILAR_EVENT) >= 0)) {
                scheduler.execute(()->notificationService.notifyUserOnCompetitorScoreCorrections(competitor, leaderboard));
                lastNotificationForCompetitor.put(competitor, now);
            }
            // a change to a single competitor also means a change to the leaderboard
            notifyForLeaderboardIfNotAlreadyNotifiedRecently();
        }

    }

    private class PolarFixCacheUpdater extends AbstractRaceChangeListener {

        private final TrackedRace race;

        public PolarFixCacheUpdater(TrackedRace race) {
            this.race = race;
        }

        @Override
        public void competitorPositionChanged(GPSFixMoving fix, Competitor item) {
            if (polarDataService != null) {
                polarDataService.competitorPositionChanged(fix, item, race);
            }
        }
        
        @Override
        public void statusChanged(TrackedRaceStatus newStatus, TrackedRaceStatus oldStatus) {
            if (oldStatus.getStatus() == TrackedRaceStatusEnum.LOADING
                    && newStatus.getStatus() != TrackedRaceStatusEnum.LOADING && newStatus.getStatus() != TrackedRaceStatusEnum.REMOVED) {
                if (polarDataService != null) {
                    polarDataService.raceFinishedLoading(race);
                }
            }
        }

    }

    /**
     * When changes occur on a {@link TrackedRace}, this object will be notified in its role of being a
     * {@link RaceChangeListener}. It does two things: replicate the changes to replica servers and, potentially, if
     * this is a replica, back to a master; notify users who expressed a corresponding interest about the change if we
     * have a {@link RacingEventServiceImpl##notificationService} available.
     * 
     * @author Axel Uhl (d043530)
     *
     */
    private class TrackedRaceReplicatorAndNotifier implements RaceChangeListener {
        private final TrackedRace trackedRace;

        public TrackedRaceReplicatorAndNotifier(TrackedRace trackedRace) {
            this.trackedRace = trackedRace;
        }

        @Override
        public void windSourcesToExcludeChanged(Iterable<? extends WindSource> windSourcesToExclude) {
            replicate(new UpdateWindSourcesToExclude(getRaceIdentifier(), windSourcesToExclude));
        }

        @Override
        public void startOfTrackingChanged(TimePoint oldStartOfTracking, TimePoint newStartOfTracking) {
            replicate(new UpdateStartOfTracking(getRaceIdentifier(), newStartOfTracking));
        }

        @Override
        public void endOfTrackingChanged(TimePoint oldEndOfTracking, TimePoint newEndOfTracking) {
            replicate(new UpdateEndOfTracking(getRaceIdentifier(), newEndOfTracking));
        }

        @Override
        public void startTimeReceivedChanged(TimePoint startTimeReceived) {
            replicate(new UpdateStartTimeReceived(getRaceIdentifier(), startTimeReceived));
        }

        @Override
        public void startOfRaceChanged(TimePoint oldStartOfRace, TimePoint newStartOfRace) {
            // no replication action required; the update signaled by this call is implicit; for explicit updates
            // see raceTimesChanged(TimePoint, TimePoint, TimePoint).
            
            if (newStartOfRace != null && newStartOfRace.after(MillisecondsTimePoint.now())) {
                scheduler.execute(()->
                    // Notify interested users if the new start time is in the future
                    notificationService.notifyUserOnBoatClassUpcomingRace(trackedRace.getRace().getBoatClass(),
                        getMostAppropriateLeaderboard(), getMostAppropriateRaceColumn(), getMostAppropriateFleet(), newStartOfRace));
            }
        }

        @Override
        public void finishedTimeChanged(TimePoint oldFinishedTime, TimePoint newFinishedTime) {
            // no action required; the update signaled by this call is implicit; the race log
            // updates that led to this change are replicated separately
            if (newFinishedTime != null && newFinishedTime.after(MillisecondsTimePoint.now().minus(Duration.ONE_HOUR))) {
                scheduler.execute(()->
                    // Notify interested users:
                    notificationService.notifyUserOnBoatClassRaceChangesStateToFinished(trackedRace.getRace().getBoatClass(), trackedRace,
                            getMostAppropriateLeaderboard(), getMostAppropriateRaceColumn(), getMostAppropriateFleet()));
            }
        }

        @Override
        public void waypointAdded(int zeroBasedIndex, Waypoint waypointThatGotAdded) {
            // no-op; the course change is replicated by the separate CourseChangeReplicator
        }

        @Override
        public void waypointRemoved(int zeroBasedIndex, Waypoint waypointThatGotRemoved) {
            // no-op; the course change is replicated by the separate CourseChangeReplicator
        }

        @Override
        public void delayToLiveChanged(long delayToLiveInMillis) {
            replicate(new UpdateRaceDelayToLive(getRaceIdentifier(), delayToLiveInMillis));
        }

        @Override
        public void windDataReceived(Wind wind, WindSource windSource) {
            replicate(new RecordWindFix(getRaceIdentifier(), windSource, wind));
        }

        @Override
        public void windDataRemoved(Wind wind, WindSource windSource) {
            replicate(new RemoveWindFix(getRaceIdentifier(), windSource, wind));
        }

        @Override
        public void windAveragingChanged(long oldMillisecondsOverWhichToAverage, long newMillisecondsOverWhichToAverage) {
            replicate(new UpdateWindAveragingTime(getRaceIdentifier(), newMillisecondsOverWhichToAverage));
        }

        @Override
        public void competitorPositionChanged(GPSFixMoving fix, Competitor competitor) {
            replicate(new RecordCompetitorGPSFix(getRaceIdentifier(), competitor, fix));
        }

        @Override
        public void statusChanged(TrackedRaceStatus newStatus, TrackedRaceStatus oldStatus) {
            replicate(new UpdateTrackedRaceStatus(getRaceIdentifier(), newStatus));
        }

        @Override
        public void markPositionChanged(GPSFix fix, Mark mark, boolean firstInTrack) {
            final RecordMarkGPSFix operation;
            if (firstInTrack) {
                operation = new RecordMarkGPSFixForNewMarkTrack(getRaceIdentifier(), mark, fix);
            } else {
                operation = new RecordMarkGPSFixForExistingTrack(getRaceIdentifier(), mark, fix);
            }
            replicate(operation);
        }

        @Override
        public void markPassingReceived(Competitor competitor, Map<Waypoint, MarkPassing> oldMarkPassings,
                Iterable<MarkPassing> markPassings) {
            replicate(new UpdateMarkPassings(getRaceIdentifier(), competitor, markPassings));
            final MarkPassing last = Util.last(markPassings);
            if (last != null && last.getWaypoint() == trackedRace.getRace().getCourse().getLastWaypoint() &&
                    trackedRace.getStatus().getStatus() != TrackedRaceStatusEnum.LOADING &&
                    last.getTimePoint().after(MillisecondsTimePoint.now().minus(Duration.ONE_HOUR))) {
                scheduler.execute(() ->
                    // Notify interested users:
                    notificationService.notifyUserOnCompetitorPassesFinish(competitor, trackedRace,
                        getMostAppropriateLeaderboard(), getMostAppropriateRaceColumn(), getMostAppropriateFleet()));
            }
        }

        @Override
        public void speedAveragingChanged(long oldMillisecondsOverWhichToAverage, long newMillisecondsOverWhichToAverage) {
            replicate(new UpdateWindAveragingTime(getRaceIdentifier(), newMillisecondsOverWhichToAverage));
        }
        
        @Override
        public void competitorSensorTrackAdded(DynamicSensorFixTrack<Competitor, ?> track) {
            replicate(new RecordCompetitorSensorFixTrack(getRaceIdentifier(), track));
        }
        
        @Override
        public void competitorSensorFixAdded(Competitor competitor, String trackName, SensorFix fix) {
            replicate(new RecordCompetitorSensorFix(getRaceIdentifier(), competitor, trackName, fix));
        }

        private RegattaAndRaceIdentifier getRaceIdentifier() {
            return trackedRace.getRaceIdentifier();
        }

        @Override
        public void regattaLogAttached(RegattaLog regattaLog) {
            // no action required
        }
        
        @Override
        public void raceLogAttached(RaceLog regattaLog) {
            // no action required
        }
        
        @Override
        public void raceLogDetached(RaceLog raceLog) {
            // no action required
        }

        private Leaderboard getMostAppropriateLeaderboard() {
            final Triple<Leaderboard, RaceColumn, Fleet> slot = findMostAppropriateLeaderboardSlot();
            return slot == null ? null : slot.getA();
        }
        
        private RaceColumn getMostAppropriateRaceColumn() {
            final Triple<Leaderboard, RaceColumn, Fleet> slot = findMostAppropriateLeaderboardSlot();
            return slot == null ? null : slot.getB();
        }

        private Fleet getMostAppropriateFleet() {
            final Triple<Leaderboard, RaceColumn, Fleet> slot = findMostAppropriateLeaderboardSlot();
            return slot == null ? null : slot.getC();
        }

        /**
         * When all we have is a {@link #trackedRace} and we're looking for a slot in a leaderboard, we have to
         * search the enclosing {@link RacingEventService} for a leaderboard that has the {@link #trackedRace}
         * in a {@link RaceColumn}/{@link Fleet} slot.<p>
         * 
         * As a first approximation we'll use the fact that a {@link RegattaLeaderboard}'s name is derived
         * from the {@link Regatta} and as such can be looked up in constant time. Only if such a regatta
         * leaderboard is not found, a search across all leaderboards will need to be carried out.<p>
         * 
         *  Note that this method should be called in a background thread that runs outside of the call stack
         *  of the notification sent to this {@link RaceChangeListener}, ideally as a task in an executor.
         *  This will avoid performance hits due to an attempt to send out notifications.
         */
        private Triple<Leaderboard, RaceColumn, Fleet> findMostAppropriateLeaderboardSlot() {
            final Regatta regatta = trackedRace.getTrackedRegatta().getRegatta();
            final String regattaLeaderboardName = RegattaLeaderboardImpl.getLeaderboardNameForRegatta(regatta);
            final Leaderboard regattaLeaderboard = getLeaderboardByName(regattaLeaderboardName);
            Leaderboard leaderboard = null;
            Pair<RaceColumn, Fleet> raceColumnAndFleet = null;
            if (regattaLeaderboard != null) {
                leaderboard = regattaLeaderboard;
                raceColumnAndFleet = regattaLeaderboard.getRaceColumnAndFleet(trackedRace);
            } else {
                for (final Leaderboard l : getLeaderboards().values()) {
                    final Pair<RaceColumn, Fleet> rcaf = l.getRaceColumnAndFleet(trackedRace);
                    if (rcaf != null) {
                        leaderboard = l;
                        raceColumnAndFleet = rcaf;
                        break;
                    }
                }
            }
            final Triple<Leaderboard, RaceColumn, Fleet> result;
            if (leaderboard != null && raceColumnAndFleet != null) {
                result = new Triple<>(leaderboard, raceColumnAndFleet.getA(), raceColumnAndFleet.getB());
            } else {
                result = null;
            }
            return result;
        }

        @Override
        public void firstGPSFixReceived() {
         // no action required
        }
    }

    /**
     * Based on the <code>trackedRace</code>'s {@link TrackedRace#getRaceIdentifier() race identifier}, the tracked race
     * is (re-)associated to all {@link RaceColumn race columns} that currently have no
     * {@link RaceColumn#getTrackedRace(Fleet) tracked race assigned} and whose
     * {@link RaceColumn#getRaceIdentifier(Fleet) race identifier} equals that of <code>trackedRace</code>.
     */
    private void linkRaceToConfiguredLeaderboardColumns(TrackedRace trackedRace) {
        RegattaAndRaceIdentifier trackedRaceIdentifier = trackedRace.getRaceIdentifier();
        for (Leaderboard leaderboard : getLeaderboards().values()) {
            for (RaceColumn column : leaderboard.getRaceColumns()) {
                for (Fleet fleet : column.getFleets()) {
                    if (trackedRaceIdentifier.equals(column.getRaceIdentifier(fleet))
                            && column.getTrackedRace(fleet) == null) {
                        column.setTrackedRace(fleet, trackedRace);
                        replicate(new ConnectTrackedRaceToLeaderboardColumn(leaderboard.getName(), column.getName(),
                                fleet.getName(), trackedRaceIdentifier));
                    }
                }
            }
        }
    }

    @Override
    public void stopTracking(Regatta regatta, boolean willBeRemoved) throws MalformedURLException, IOException, InterruptedException {
        final Set<RaceTracker> trackersForRegatta = raceTrackersByRegatta.get(regatta);
        if (trackersForRegatta != null) {
            for (RaceTracker raceTracker : trackersForRegatta) {
                final RaceDefinition race = raceTracker.getRace();
                if (race != null) {
                    stopTrackingWind(regatta, race);
                }
                raceTracker.stop(/* preemptive */false, willBeRemoved);
                final Object trackerId = raceTracker.getID();
                final NamedReentrantReadWriteLock lock = lockRaceTrackersById(trackerId);
                try {
                    raceTrackersByID.remove(trackerId);
                } finally {
                    unlockRaceTrackersById(trackerId, lock);
                }
                raceTrackersByID.remove(trackerId);
            }
            LockUtil.lockForWrite(raceTrackersByRegattaLock);
            try {
                raceTrackersByRegatta.remove(regatta);
            } finally {
                LockUtil.unlockAfterWrite(raceTrackersByRegattaLock);
            }
        }
    }

    @Override
    public void stopTrackingAndRemove(Regatta regatta) throws MalformedURLException, IOException, InterruptedException {
        stopTracking(regatta, /* willBeRemoved */ true);
        if (regatta != null) {
            if (regatta.getName() != null) {
                logger.info("Removing regatta " + regatta.getName() + " (" + regatta.hashCode() + ") from " + this);
                LockUtil.lockForWrite(regattasByNameLock);
                try {
                    regattasByName.remove(regatta.getName());
                } finally {
                    LockUtil.unlockAfterWrite(regattasByNameLock);
                }
                LockUtil.lockForWrite(regattaTrackingCacheLock);
                try {
                    regattaTrackingCache.remove(regatta);
                } finally {
                    LockUtil.unlockAfterWrite(regattaTrackingCacheLock);
                }
                regatta.removeRegattaListener(this);
                regatta.removeRaceColumnListener(raceLogReplicator);
                regatta.removeRaceColumnListener(raceLogScoringReplicator);
            }
            for (RaceDefinition race : regatta.getAllRaces()) {
                stopTrackingWind(regatta, race);
            }
        }
    }

    /**
     * The tracker will initially try to connect to the tracking infrastructure to obtain basic race master data. If
     * this fails after some timeout, to avoid garbage and lingering threads, the task scheduled by this method will
     * check after the timeout expires if race master data was successfully received. If so, the tracker continues
     * normally. Otherwise, the tracker is shut down orderly by calling {@link RaceTracker#stop(boolean) stopping}.
     * 
     * @return the scheduled task, in case the caller wants to {@link ScheduledFuture#cancel(boolean) cancel} it, e.g.,
     *         when the tracker is stopped or has successfully received the race
     */
    private ScheduledFuture<?> scheduleAbortTrackerAfterInitialTimeout(final RaceTracker tracker,
            final long timeoutInMilliseconds) {
        ScheduledFuture<?> task = getScheduler().schedule(new Runnable() {
            @Override
            public void run() {
                if (tracker.getRace() == null) {
                    try {
                        Regatta regatta = tracker.getRegatta();
                        logger.log(Level.SEVERE, "RaceDefinition for a race in regatta " + regatta.getName()
                                + " not obtained within " + timeoutInMilliseconds
                                + "ms. Aborting tracker for this race.");
                        Set<RaceTracker> trackersForRegatta = raceTrackersByRegatta.get(regatta);
                        if (trackersForRegatta != null) {
                            trackersForRegatta.remove(tracker);
                        }
                        tracker.stop(/* preemptive */true, /* willBeRemoved */ true);
                        final Object trackerId = tracker.getID();
                        final NamedReentrantReadWriteLock lock = lockRaceTrackersById(trackerId);
                        try {
                            raceTrackersByID.remove(trackerId);
                        } finally {
                            unlockRaceTrackersById(trackerId, lock);
                        }
                        if (trackersForRegatta == null || trackersForRegatta.isEmpty()) {
                            stopTracking(regatta, /* willBeRemoved */ true);
                        }
                    } catch (Exception e) {
                        logger.log(Level.SEVERE, "scheduleAbortTrackerAfterInitialTimeout", e);
                        e.printStackTrace();
                    }
                }
            }
        }, /* delay */timeoutInMilliseconds, /* unit */TimeUnit.MILLISECONDS);
        return task;
    }

    @Override
    public void stopTracking(Regatta regatta, RaceDefinition race) throws MalformedURLException, IOException,
            InterruptedException {
        logger.info("Stopping tracking for " + race + "...");
        stopTracking(regatta, raceTracker -> raceTracker.getRace() == race, () -> {
            try {
                stopTrackingWind(regatta, race);
                final RaceTrackingConnectivityParameters connectivityParams = connectivityParametersByRace.get(race);
                // update the "restore" handle for race in DB such that when restoring, no wind tracker will be requested for race
                if (connectivityParams != null) {
                    if (connectivityParams.isTrackWind()) {
                        connectivityParams.setTrackWind(false);
                        getMongoObjectFactory().addConnectivityParametersForRaceToRestore(connectivityParams);
                    }
                } else {
                    logger.warning("Would have expected to find connectivity params for race "+race+" but didn't");
                }
            } catch (IOException e) {
                throw new RuntimeException(e);
            }
        });
    }
    
    @Override
    public void stopTracker(Regatta regatta, RaceTracker tracker)
            throws MalformedURLException, IOException, InterruptedException {
        stopTracking(regatta, raceTracker -> raceTracker == tracker, () -> {});
    }
    
    private void stopTracking(Regatta regatta, Predicate<RaceTracker> matcher, Runnable actionBeforePotentiallyRemovingTrackedRegatta) throws MalformedURLException, IOException,
    InterruptedException {
        final Set<RaceTracker> trackerSet = raceTrackersByRegatta.get(regatta);
        if (trackerSet != null) {
            Iterator<RaceTracker> trackerIter = trackerSet.iterator();
            while (trackerIter.hasNext()) {
                RaceTracker raceTracker = trackerIter.next();
                if (matcher.test(raceTracker)) {
                    logger.info("Found tracker to stop for races " + raceTracker.getRace());
                    raceTracker.stop(/* preemptive */false);
                    trackerIter.remove();
                    final Object trackerId = raceTracker.getID();
                    final NamedReentrantReadWriteLock lock = lockRaceTrackersById(trackerId);
                    try {
                        raceTrackersByID.remove(trackerId);
                    } finally {
                        unlockRaceTrackersById(trackerId, lock);
                    }
                }
            }
        } else {
            logger.warning("Didn't find any trackers for regatta " + regatta);
        }
        actionBeforePotentiallyRemovingTrackedRegatta.run();
        // if the last tracked race was removed, confirm that tracking for the entire regatta has stopped
        if (trackerSet == null || trackerSet.isEmpty()) {
            stopTracking(regatta, /* willBeRemoved */ false);
        }
    }

    @Override
    public void removeRegatta(Regatta regatta) throws MalformedURLException, IOException, InterruptedException {
        Set<RegattaLeaderboard> leaderboardsToRemove = new HashSet<>();
        for (Leaderboard leaderboard : getLeaderboards().values()) {
            if (leaderboard instanceof RegattaLeaderboard) {
                RegattaLeaderboard regattaLeaderboard = (RegattaLeaderboard) leaderboard;
                if (regattaLeaderboard.getRegatta() == regatta) {
                    leaderboardsToRemove.add(regattaLeaderboard);
                }
            }
        }
        for (RegattaLeaderboard regattaLeaderboardToRemove : leaderboardsToRemove) {
            removeLeaderboard(regattaLeaderboardToRemove.getName());
        }
        // avoid ConcurrentModificationException by copying the races to remove:
        Set<RaceDefinition> racesToRemove = new HashSet<>();
        Util.addAll(regatta.getAllRaces(), racesToRemove);
        for (RaceDefinition race : racesToRemove) {
            removeRace(regatta, race);
            mongoObjectFactory.removeRegattaForRaceID(race.getName(), regatta);
            persistentRegattasForRaceIDs.remove(race.getId().toString());
        }
        if (regatta.isPersistent()) {
            mongoObjectFactory.removeRegatta(regatta);
        }
        LockUtil.lockForWrite(regattasByNameLock);
        try {
            regattasByName.remove(regatta.getName());
        } finally {
            LockUtil.unlockAfterWrite(regattasByNameLock);
        }
        regatta.removeRegattaListener(this);
        regatta.removeRaceColumnListener(raceLogReplicator);
        regatta.removeRaceColumnListener(raceLogScoringReplicator);
        onRegattaLikeRemoved(regatta);
    }

    @Override
    public void removeSeries(Series series) throws MalformedURLException, IOException, InterruptedException {
        Regatta regatta = series.getRegatta();
        regatta.removeSeries(series);
        if (regatta.isPersistent()) {
            mongoObjectFactory.storeRegatta(regatta);
        }
    }

    @Override
    public Regatta updateRegatta(RegattaIdentifier regattaIdentifier, TimePoint startDate, TimePoint endDate,
            Serializable newDefaultCourseAreaId, RegattaConfiguration newRegattaConfiguration,
            Iterable<? extends Series> series, Double buoyZoneRadiusInHullLengths, boolean useStartTimeInference, boolean controlTrackingFromStartAndFinishTimes,
            String registrationLinkSecret) {
        if (useStartTimeInference && controlTrackingFromStartAndFinishTimes) {
            throw new IllegalArgumentException("Cannot set both of useStartTimeInference and controlTrackingFromStartAndFinishTimes to true");
        }
        // We're not doing any renaming of the regatta itself, therefore we don't have to sync on the maps.
        Regatta regatta = getRegatta(regattaIdentifier);
        CourseArea newCourseArea = getCourseArea(newDefaultCourseAreaId);
        if (newCourseArea != regatta.getDefaultCourseArea()) {
            regatta.setDefaultCourseArea(newCourseArea);
        }
        regatta.setStartDate(startDate);
        regatta.setEndDate(endDate);
        regatta.setBuoyZoneRadiusInHullLengths(buoyZoneRadiusInHullLengths);
        regatta.setControlTrackingFromStartAndFinishTimes(controlTrackingFromStartAndFinishTimes);
        regatta.setRegistrationLinkSecret(registrationLinkSecret);
        if (regatta.useStartTimeInference() != useStartTimeInference) {
            regatta.setUseStartTimeInference(useStartTimeInference);
            final DynamicTrackedRegatta trackedRegatta = getTrackedRegatta(regatta);
            if (trackedRegatta != null) {
                trackedRegatta.lockTrackedRacesForRead();
                try {
                    for (DynamicTrackedRace trackedRace : trackedRegatta.getTrackedRaces()) {
                        // the start times of the regatta's tracked races now have to be re-evaluated the next time they
                        // are queried
                        trackedRace.invalidateStartTime();
                    }
                } finally {
                    trackedRegatta.unlockTrackedRacesAfterRead();
                }
            }
        }
        regatta.setRegattaConfiguration(newRegattaConfiguration);
        if (series != null) {
            for (Series seriesObj : series) {
                regatta.addSeries(seriesObj);
            }
        }

        if (regatta.isPersistent()) {
            mongoObjectFactory.storeRegatta(regatta);
        }
        return regatta;
    }

    @Override
    public void removeRace(Regatta regatta, RaceDefinition race) throws MalformedURLException, IOException,
            InterruptedException {
        logger.info("Removing the race " + race + "...");
        final RaceTrackingConnectivityParameters connectivityParams = connectivityParametersByRace.remove(race);
        if (connectivityParams != null) {
            getMongoObjectFactory().removeConnectivityParametersForRaceToRestore(connectivityParams);
        }
        stopAllTrackersForWhichRaceIsLastReachable(regatta, race);
        stopTrackingWind(regatta, race);
        TrackedRace trackedRace = getExistingTrackedRace(regatta, race);
        if (trackedRace != null) {
            TrackedRegatta trackedRegatta = getTrackedRegatta(regatta);
            final boolean isTrackedRacesBecameEmpty;
            if (trackedRegatta != null) {
                trackedRegatta.lockTrackedRacesForWrite();
                // The following fixes bug 202: when tracking of multiple races of the same event has been started, this may not
                // remove any race; however, the event may already have been created by another tracker whose race hasn't
                // arrived yet and therefore the races list is still empty; therefore, only remove the event if its
                // race list became empty by the removal performed here.
                final int oldSizeOfTrackedRaces;
                final int newSizeOfTrackedRaces;
                oldSizeOfTrackedRaces = Util.size(trackedRegatta.getTrackedRaces());
                try {
                    trackedRegatta.removeTrackedRace(trackedRace, Optional.of(
                            getThreadLocalTransporterForCurrentlyFillingFromInitialLoadOrApplyingOperationReceivedFromMaster()));
                    newSizeOfTrackedRaces = Util.size(trackedRegatta.getTrackedRaces());
                    isTrackedRacesBecameEmpty = (oldSizeOfTrackedRaces > 0 && newSizeOfTrackedRaces == 0);
                } finally {
                    trackedRegatta.unlockTrackedRacesAfterWrite();
                }
            } else {
                isTrackedRacesBecameEmpty = false;
            }
            if (isTrackedRacesBecameEmpty) {
                removeTrackedRegatta(regatta);
            }
            // remove tracked race from RaceColumns of regatta
            for (Series series : regatta.getSeries()) {
                for (RaceColumnInSeries raceColumn : series.getRaceColumns()) {
                    for (Fleet fleet : series.getFleets()) {
                        if (raceColumn.getTrackedRace(fleet) == trackedRace) {
                            raceColumn.releaseTrackedRace(fleet);
                        }
                    }
                }
            }
            for (Leaderboard leaderboard : getLeaderboards().values()) {
                if (leaderboard instanceof FlexibleLeaderboard) { // RegattaLeaderboards have implicitly been updated by
                                                                  // the code above
                    for (RaceColumn raceColumn : leaderboard.getRaceColumns()) {
                        for (Fleet fleet : raceColumn.getFleets()) {
                            if (raceColumn.getTrackedRace(fleet) == trackedRace) {
                                raceColumn.releaseTrackedRace(fleet); // but leave the RaceIdentifier on the race column
                                                                      // untouched, e.g., for later re-load
                            }
                        }
                    }
                }
            }
        }
        // remove the race from the (default) regatta if the regatta is not persistently stored
        regatta.removeRace(race);
        if (!regatta.isPersistent() && Util.isEmpty(regatta.getAllRaces())) {
            logger.info("Removing regatta " + regatta.getName() + " (" + regatta.hashCode() + ") from service " + this);
            LockUtil.lockForWrite(regattasByNameLock);
            try {
                regattasByName.remove(regatta.getName());
            } finally {
                LockUtil.unlockAfterWrite(regattasByNameLock);
            }
            regatta.removeRegattaListener(this);
            regatta.removeRaceColumnListener(raceLogReplicator);
            regatta.removeRaceColumnListener(raceLogScoringReplicator);
        }
    }

    /**
     * Doesn't stop any wind trackers
     */
    private void stopAllTrackersForWhichRaceIsLastReachable(Regatta regatta, RaceDefinition race)
            throws MalformedURLException, IOException, InterruptedException {
        if (raceTrackersByRegatta.containsKey(regatta)) {
            Iterator<RaceTracker> trackerIter = raceTrackersByRegatta.get(regatta).iterator();
            while (trackerIter.hasNext()) {
                RaceTracker raceTracker = trackerIter.next();
                if (raceTracker.getRace() == race) {
                    // firstly stop the tracker
                    raceTracker.stop(/* preemptive */true, /* willBeRemoved */ true);
                    // remove it from the raceTrackers by Regatta
                    trackerIter.remove();
                    final Object trackerId = raceTracker.getID();
                    final NamedReentrantReadWriteLock lock = lockRaceTrackersById(trackerId);
                    try {
                        raceTrackersByID.remove(trackerId);
                    } finally {
                        unlockRaceTrackersById(trackerId, lock);
                    }
                    // if the last tracked race was removed, remove the entire regatta
                    if (raceTrackersByRegatta.get(regatta).isEmpty()) {
                        stopTracking(regatta, /* willBeRemoved */ true);
                    }
                }
            }
        }
    }

    @Override
    public void startTrackingWind(Regatta regatta, RaceDefinition race, boolean correctByDeclination) {
        for (WindTrackerFactory windTrackerFactory : getWindTrackerFactories()) {
            try {
                windTrackerFactory.createWindTracker(getOrCreateTrackedRegatta(regatta), race, correctByDeclination);
            } catch (Exception e) {
                logger.log(Level.SEVERE, "Error trying to track wind using wind tracker factory "+windTrackerFactory, e);
            }
        }
    }

    @Override
    public void stopTrackingWind(Regatta regatta, RaceDefinition race) throws SocketException, IOException {
        for (WindTrackerFactory windTrackerFactory : getWindTrackerFactories()) {
            WindTracker windTracker = windTrackerFactory.getExistingWindTracker(race);
            if (windTracker != null) {
                windTracker.stop();
            }
        }
    }

    @Override
    public Iterable<com.sap.sse.common.Util.Triple<Regatta, RaceDefinition, String>> getWindTrackedRaces() {
        List<com.sap.sse.common.Util.Triple<Regatta, RaceDefinition, String>> result = new ArrayList<com.sap.sse.common.Util.Triple<Regatta, RaceDefinition, String>>();
        for (Regatta regatta : getAllRegattas()) {
            for (RaceDefinition race : regatta.getAllRaces()) {
                for (WindTrackerFactory windTrackerFactory : getWindTrackerFactories()) {
                    WindTracker windTracker = windTrackerFactory.getExistingWindTracker(race);
                    if (windTracker != null) {
                        result.add(new com.sap.sse.common.Util.Triple<Regatta, RaceDefinition, String>(regatta, race,
                                windTracker.toString()));
                    }
                }
            }
        }
        return result;
    }

    @Override
    public DynamicTrackedRace getTrackedRace(Regatta regatta, RaceDefinition race) {
        return getOrCreateTrackedRegatta(regatta).getTrackedRace(race);
    }

    private DynamicTrackedRace getExistingTrackedRace(Regatta regatta, RaceDefinition race) {
        return getOrCreateTrackedRegatta(regatta).getExistingTrackedRace(race);
    }

    @Override
    public DynamicTrackedRegatta getOrCreateTrackedRegatta(Regatta regatta) {
        cacheAndReplicateDefaultRegatta(regatta);
        LockUtil.lockForWrite(regattaTrackingCacheLock);
        try {
            DynamicTrackedRegatta result = regattaTrackingCache.get(regatta);
            if (result == null) {
                logger.info("Creating DynamicTrackedRegattaImpl for regatta " + regatta.getName() + " with hashCode "
                        + regatta.hashCode());
                result = new DynamicTrackedRegattaImpl(regatta);
                replicate(new TrackRegatta(regatta.getRegattaIdentifier()));
                regattaTrackingCache.put(regatta, result);
                ensureRegattaIsObservedForDefaultLeaderboardAndAutoLeaderboardLinking(result);
                trackedRegattaListener.regattaAdded(result);
            }
            return result;
        } finally {
            LockUtil.unlockAfterWrite(regattaTrackingCacheLock);
        }
    }

    @Override
    public DynamicTrackedRegatta getTrackedRegatta(com.sap.sailing.domain.base.Regatta regatta) {
        return regattaTrackingCache.get(regatta);
    }

    @Override
    public void removeTrackedRegatta(Regatta regatta) {
        logger.info("Removing regatta " + regatta.getName() + " from regattaTrackingCache");
        final DynamicTrackedRegatta trackedRegatta;
        LockUtil.lockForWrite(regattaTrackingCacheLock);
        try {
            trackedRegatta = regattaTrackingCache.remove(regatta);
        } finally {
            LockUtil.unlockAfterWrite(regattaTrackingCacheLock);
        }
        stopObservingRegattaForRedaultLeaderboardAndAutoLeaderboardLinking(trackedRegatta);
        trackedRegattaListener.regattaRemoved(trackedRegatta);
    }

    @Override
    public Regatta getRegatta(RegattaName regattaName) {
        return (Regatta) regattasByName.get(regattaName.getRegattaName());
    }

    @Override
    public Regatta getRegatta(RegattaIdentifier regattaIdentifier) {
        return (Regatta) regattaIdentifier.getRegatta(this);
    }

    @Override
    public DynamicTrackedRace getTrackedRace(RegattaAndRaceIdentifier raceIdentifier) {
        DynamicTrackedRace result = null;
        Regatta regatta = regattasByName.get(raceIdentifier.getRegattaName());
        if (regatta != null) {
            DynamicTrackedRegatta trackedRegatta = regattaTrackingCache.get(regatta);
            if (trackedRegatta != null) {
                RaceDefinition race = getRace(raceIdentifier);
                if (race != null) {
                    result = trackedRegatta.getTrackedRace(race);
                }
            }
        }
        return result;
    }

    @Override
    public DynamicTrackedRace getExistingTrackedRace(RegattaAndRaceIdentifier raceIdentifier) {
        Regatta regatta = getRegattaByName(raceIdentifier.getRegattaName());
        DynamicTrackedRace trackedRace = null;
        if (regatta != null) {
            RaceDefinition race = regatta.getRaceByName(raceIdentifier.getRaceName());
            trackedRace = getOrCreateTrackedRegatta(regatta).getExistingTrackedRace(race);
        }
        return trackedRace;
    }

    @Override
    public RaceDefinition getRace(RegattaAndRaceIdentifier regattaNameAndRaceName) {
        RaceDefinition result = null;
        Regatta regatta = getRegatta(regattaNameAndRaceName);
        if (regatta != null) {
            result = regatta.getRaceByName(regattaNameAndRaceName.getRaceName());
        }
        return result;
    }

    @Override
    public Map<String, LeaderboardGroup> getLeaderboardGroups() {
        return Collections.unmodifiableMap(new HashMap<String, LeaderboardGroup>(leaderboardGroupsByName));
    }

    @Override
    public LeaderboardGroup getLeaderboardGroupByName(String groupName) {
        return leaderboardGroupsByName.get(groupName);
    }

    @Override
    public LeaderboardGroup getLeaderboardGroupByID(UUID leaderboardGroupID) {
        return leaderboardGroupsByID.get(leaderboardGroupID);
    }

    @Override
    public LeaderboardGroup resolveLeaderboardGroupByRegattaName(String regattaName) {
        for (LeaderboardGroup leaderboardGroup: getLeaderboardGroups().values()) {
            for (Leaderboard leaderboard: leaderboardGroup.getLeaderboards()) {
                if (leaderboard.getName().equals(regattaName)) {
                    return leaderboardGroup;
                }
            }
        }
        return null;
    }
    
    @Override
    public LeaderboardGroup addLeaderboardGroup(UUID leaderboardGroupId, String groupName, String description, String displayName,
            boolean displayGroupsInReverseOrder, List<String> leaderboardNames,
            int[] overallLeaderboardDiscardThresholds, ScoringSchemeType overallLeaderboardScoringSchemeType) {
        ArrayList<Leaderboard> leaderboards = new ArrayList<>();
        for (String leaderboardName : leaderboardNames) {
            Leaderboard leaderboard = leaderboardsByName.get(leaderboardName);
            if (leaderboard == null) {
                throw new IllegalArgumentException("No leaderboard with name " + leaderboardName + " found");
            } else {
                leaderboards.add(leaderboard);
            }
        }
        LeaderboardGroup result = new LeaderboardGroupImpl(leaderboardGroupId, groupName, description, displayName,
                displayGroupsInReverseOrder, leaderboards);
        if (overallLeaderboardScoringSchemeType != null) {
            // create overall leaderboard and its discards settings
            addOverallLeaderboardToLeaderboardGroup(result,
                    getBaseDomainFactory().createScoringScheme(overallLeaderboardScoringSchemeType),
                    overallLeaderboardDiscardThresholds);
        }
        LockUtil.lockForWrite(leaderboardGroupsByNameLock);
        try {
            if (leaderboardGroupsByName.containsKey(groupName)) {
                throw new IllegalArgumentException("Leaderboard group with name " + groupName + " already exists");
            }
            leaderboardGroupsByName.put(groupName, result);
            leaderboardGroupsByID.put(result.getId(), result);
        } finally {
            LockUtil.unlockAfterWrite(leaderboardGroupsByNameLock);
        }
        mongoObjectFactory.storeLeaderboardGroup(result);
        return result;
    }

    @Override
    public void addLeaderboardGroupWithoutReplication(LeaderboardGroup leaderboardGroup) {
        LockUtil.lockForWrite(leaderboardGroupsByNameLock);
        try {
            String groupName = leaderboardGroup.getName();
            if (leaderboardGroupsByName.containsKey(groupName)) {
                throw new IllegalArgumentException("Leaderboard group with name " + groupName + " already exists");
            }
            leaderboardGroupsByName.put(groupName, leaderboardGroup);
            leaderboardGroupsByID.put(leaderboardGroup.getId(), leaderboardGroup);
        } finally {
            LockUtil.unlockAfterWrite(leaderboardGroupsByNameLock);
        }
        if (leaderboardGroup.hasOverallLeaderboard()) {
            addLeaderboard(leaderboardGroup.getOverallLeaderboard());
        }
        mongoObjectFactory.storeLeaderboardGroup(leaderboardGroup);
    }

    @Override
    public void removeLeaderboardGroup(String groupName) {
        final LeaderboardGroup leaderboardGroup;
        LockUtil.lockForWrite(leaderboardGroupsByNameLock);
        try {
            leaderboardGroup = leaderboardGroupsByName.remove(groupName);
            if (leaderboardGroup != null) {
                for (final Event event : eventsById.values()) {
                    if (Util.contains(event.getLeaderboardGroups(), leaderboardGroup)) {
                        // unlink the leaderboard group from the event; note that the operation is not "apply"-ed to
                        // this service because it would redundantly replicate; a replica, however, would already have
                        // received the call to this method and should carry out the following statement locally.
                        // As such, using the operation to unlink the leaderboard group from the event is only trying
                        // to avoid duplication of code contained in the operation's internalApplyTo method
                        new RemoveLeaderboardGroupFromEvent(event.getId(), leaderboardGroup.getId()).internalApplyTo(this);
                    }
                }
                leaderboardGroupsByID.remove(leaderboardGroup.getId());
            }
        } finally {
            LockUtil.unlockAfterWrite(leaderboardGroupsByNameLock);
        }
        mongoObjectFactory.removeLeaderboardGroup(groupName);
    }

    @Override
    public void renameLeaderboardGroup(String oldName, String newName) {
        LockUtil.lockForWrite(leaderboardGroupsByNameLock);
        try {
            final LeaderboardGroup toRename = leaderboardGroupsByName.get(oldName);
            if (toRename == null) {
                throw new IllegalArgumentException("No leaderboard group with name " + oldName + " found");
            }
            if (leaderboardGroupsByName.containsKey(newName)) {
                throw new IllegalArgumentException("Leaderboard group with name " + newName + " already exists");
            }
            leaderboardGroupsByName.remove(oldName);
            toRename.setName(newName);
            leaderboardGroupsByName.put(newName, toRename);
        } finally {
            LockUtil.unlockAfterWrite(leaderboardGroupsByNameLock);
        }
        mongoObjectFactory.renameLeaderboardGroup(oldName, newName);
    }

    @Override
    public void updateLeaderboardGroup(String oldName, String newName, String description, String displayName,
            List<String> leaderboardNames, int[] overallLeaderboardDiscardThresholds,
            ScoringSchemeType overallLeaderboardScoringSchemeType) {
        if (!oldName.equals(newName)) {
            renameLeaderboardGroup(oldName, newName);
        }
        LeaderboardGroup group = getLeaderboardGroupByName(newName);
        if (!description.equals(group.getDescription())) {
            group.setDescriptiom(description);
        }
        if (!Util.equalsWithNull(displayName, group.getDisplayName())) {
            group.setDisplayName(displayName);
        }
        group.clearLeaderboards();
        for (String leaderboardName : leaderboardNames) {
            Leaderboard leaderboard = getLeaderboardByName(leaderboardName);
            if (leaderboard != null) {
                group.addLeaderboard(leaderboard);
            }
        }
        Leaderboard overallLeaderboard = group.getOverallLeaderboard();
        if (overallLeaderboard != null) {
            if (overallLeaderboardScoringSchemeType == null) {
                group.setOverallLeaderboard(null);
                removeLeaderboard(overallLeaderboard.getName());
            } else {
                // update existing overall leaderboard's discards settings; scoring scheme cannot be updated in-place
                overallLeaderboard.setCrossLeaderboardResultDiscardingRule(new ThresholdBasedResultDiscardingRuleImpl(
                        overallLeaderboardDiscardThresholds));
                updateStoredLeaderboard(overallLeaderboard);
            }
        } else if (overallLeaderboard == null && overallLeaderboardScoringSchemeType != null) {
            addOverallLeaderboardToLeaderboardGroup(group,
                    getBaseDomainFactory().createScoringScheme(overallLeaderboardScoringSchemeType),
                    overallLeaderboardDiscardThresholds);
        }
        updateStoredLeaderboardGroup(group);
    }

    private void addOverallLeaderboardToLeaderboardGroup(LeaderboardGroup leaderboardGroup,
            ScoringScheme scoringScheme, int[] discardThresholds) {
        Leaderboard overallLeaderboard = new LeaderboardGroupMetaLeaderboard(leaderboardGroup, scoringScheme,
                new ThresholdBasedResultDiscardingRuleImpl(discardThresholds));
        leaderboardGroup.setOverallLeaderboard(overallLeaderboard);
        addLeaderboard(overallLeaderboard);
        updateStoredLeaderboard(overallLeaderboard);
    }

    @Override
    public void updateStoredLeaderboardGroup(LeaderboardGroup leaderboardGroup) {
        mongoObjectFactory.storeLeaderboardGroup(leaderboardGroup);
    }

    private ScheduledExecutorService getScheduler() {
        return scheduler;
    }

    @Override
    public ObjectInputStream createObjectInputStreamResolvingAgainstCache(InputStream is) throws IOException {
        return getBaseDomainFactory().createObjectInputStreamResolvingAgainstThisFactory(is, null);
    }
    
    @Override
    public ClassLoader getDeserializationClassLoader() {
        return joinedClassLoader;
    }

    @Override
    public Serializable getId() {
        return getClass().getName();
    }

    @Override
    public Iterable<OperationExecutionListener<RacingEventService>> getOperationExecutionListeners() {
        return operationExecutionListeners.keySet();
    }

    @Override
    public void addOperationExecutionListener(OperationExecutionListener<RacingEventService> listener) {
        operationExecutionListeners.put(listener, listener);
    }

    @Override
    public void removeOperationExecutionListener(OperationExecutionListener<RacingEventService> listener) {
        operationExecutionListeners.remove(listener);
    }

    @Override
    public void serializeForInitialReplicationInternal(ObjectOutputStream oos) throws IOException {
        StringBuffer logoutput = new StringBuffer();

        logger.info("Serializing regattas...");
        oos.writeObject(regattasByName);
        logoutput.append("Serialized " + regattasByName.size() + " regattas\n");
        for (Regatta regatta : regattasByName.values()) {
            logoutput.append(String.format("%3s\n", regatta.toString()));
        }

        logger.info("Serializing events...");
        oos.writeObject(eventsById);
        logoutput.append("\nSerialized " + eventsById.size() + " events\n");
        for (Event event : eventsById.values()) {
            logoutput.append(String.format("%3s\n", event.toString()));
        }

        logger.info("Serializing regattas observed...");
        oos.writeObject(regattasObservedForDefaultLeaderboard);
        logger.info("Serializing regatta tracking cache...");
        oos.writeObject(regattaTrackingCache);
        logger.info("Serializing leaderboard groups...");
        oos.writeObject(leaderboardGroupsByName);
        logoutput.append("Serialized " + leaderboardGroupsByName.size() + " leaderboard groups\n");
        for (LeaderboardGroup lg : leaderboardGroupsByName.values()) {
            logoutput.append(String.format("%3s\n", lg.toString()));
        }
        logger.info("Serializing leaderboards...");
        oos.writeObject(leaderboardsByName);
        logoutput.append("Serialized " + leaderboardsByName.size() + " leaderboards\n");
        for (Leaderboard lg : leaderboardsByName.values()) {
            logoutput.append(String.format("%3s\n", lg.toString()));
        }
        logger.info("Serializing media library...");
        mediaLibrary.serialize(oos);
        logoutput.append("Serialized " + mediaLibrary.allTracks().size() + " media tracks\n");
        for (MediaTrack lg : mediaLibrary.allTracks()) {
            logoutput.append(String.format("%3s\n", lg.toString()));
        }
        logger.info("Serializing persisted competitors...");
        oos.writeObject(competitorAndBoatStore);
        logoutput.append("Serialized " + competitorAndBoatStore.getCompetitorsCount() + " persisted competitors\n");

        logger.info("Serializing configuration map...");
        oos.writeObject(configurationMap);
        logoutput.append("Serialized " + configurationMap.size() + " configuration entries\n");
        for (DeviceConfigurationMatcher matcher : configurationMap.keySet()) {
            logoutput.append(String.format("%3s\n", matcher.toString()));
        }

        logger.info("Serializing anniversary races...");
        final Map<Integer, Pair<DetailedRaceInfo, AnniversaryType>> knownAnniversaries = anniversaryRaceDeterminator
                .getKnownAnniversaries();
        oos.writeObject(knownAnniversaries);
        logoutput.append("Serialized " + knownAnniversaries.size() + " anniversary races\n");

        logger.info("Serializing next anniversary...");
        final Pair<Integer, AnniversaryType> nextAnniversary = anniversaryRaceDeterminator
                .getNextAnniversary();
        oos.writeObject(nextAnniversary);
        logoutput.append("Serialized next anniversary " + nextAnniversary + "\n");

        logger.info("Serializing race count for anniversaries...");
        final int currentRaceCount = anniversaryRaceDeterminator.getCurrentRaceCount();
        oos.writeInt(currentRaceCount);
        logoutput.append("Serialized race count for anniversaries " + currentRaceCount + "\n");

        logger.info("Serializing remote sailing server references...");
        final ArrayList<RemoteSailingServerReference> remoteServerReferences = new ArrayList<>(remoteSailingServerSet
                .getCachedEventsForRemoteSailingServers().keySet());
        oos.writeObject(remoteServerReferences);
        logoutput.append("Serialized " + remoteServerReferences.size() + " remote sailing server references\n");

        logger.info(logoutput.toString());
    }

    @SuppressWarnings("unchecked")
    // all the casts of ois.readObject()'s return value to Map<..., ...>
    // the type-parameters in the casts of the de-serialized collection objects can't be checked
    @Override
    public void initiallyFillFromInternal(ObjectInputStream ois) throws IOException, ClassNotFoundException,
            InterruptedException {
        logger.info("Performing initial replication load on " + this);
        // Use this object's class's class loader as the context class loader which will then be used for
        // de-serialization; this will cause all classes to be visible that this bundle
        // (com.sap.sailing.server) can see
        StringBuffer logoutput = new StringBuffer();
        logger.info("Reading all regattas...");
        regattasByName.putAll((Map<String, Regatta>) ois.readObject());
        logoutput.append("Received " + regattasByName.size() + " NEW regattas\n");
        for (Regatta regatta : regattasByName.values()) {
            regatta.addRegattaListener(this);
            logoutput.append(String.format("%3s\n", regatta.toString()));
        }
        logger.info("Reading all events...");
        eventsById.putAll((Map<Serializable, Event>) ois.readObject());
        logoutput.append("\nReceived " + eventsById.size() + " NEW events\n");
        for (Event event : eventsById.values()) {
            logoutput.append(String.format("%3s\n", event.toString()));
        }

        // it is important that the leaderboards and tracked regattas are cleared before auto-linking to
        // old leaderboards takes place which then don't match the new ones
        logger.info("Reading all dynamic tracked regattas...");
        for (DynamicTrackedRegatta trackedRegattaToObserve : (Set<DynamicTrackedRegatta>) ois.readObject()) {
            ensureRegattaIsObservedForDefaultLeaderboardAndAutoLeaderboardLinking(trackedRegattaToObserve);
        }

        logger.info("Reading all of the regatta tracking cache...");
        regattaTrackingCache.putAll((Map<Regatta, DynamicTrackedRegatta>) ois.readObject());
        logoutput.append("Received " + regattaTrackingCache.size() + " NEW regatta tracking cache entries\n");

        logger.info("Reading leaderboard groups...");
        leaderboardGroupsByName.putAll((Map<String, LeaderboardGroup>) ois.readObject());
        logoutput.append("Received " + leaderboardGroupsByName.size() + " NEW leaderboard groups\n");
        for (LeaderboardGroup lg : leaderboardGroupsByName.values()) {
            leaderboardGroupsByID.put(lg.getId(), lg);
            logoutput.append(String.format("%3s\n", lg.toString()));
        }

        logger.info("Reading leaderboards by name...");
        leaderboardsByName.putAll((Map<String, Leaderboard>) ois.readObject());
        logoutput.append("Received " + leaderboardsByName.size() + " NEW leaderboards\n");
        for (Leaderboard leaderboard : leaderboardsByName.values()) {
            logoutput.append(String.format("%3s\n", leaderboard.toString()));
        }

        // now fix ScoreCorrectionListener setup for LeaderboardGroupMetaLeaderboard instances:
        for (Leaderboard leaderboard : leaderboardsByName.values()) {
            if (leaderboard instanceof LeaderboardGroupMetaLeaderboard) {
                ((LeaderboardGroupMetaLeaderboard) leaderboard)
                        .registerAsScoreCorrectionChangeForwarderAndRaceColumnListenerOnAllLeaderboards();
            } else if (leaderboard instanceof FlexibleLeaderboard) {
                // and re-establish the RaceLogReplicator as listener on FlexibleLeaderboard objects
                leaderboard.addRaceColumnListener(raceLogReplicator);
            }
        }

        logger.info("Reading media library...");
        mediaLibrary.deserialize(ois);
        logoutput.append("Received " + mediaLibrary.allTracks().size() + " NEW media tracks\n");
        for (MediaTrack mediatrack : mediaLibrary.allTracks()) {
            logoutput.append(String.format("%3s\n", mediatrack.toString()));
        }

        // only copy the competitors from the deserialized competitor store; don't use it because it will have set
        // a default Mongo object factory
        logger.info("Reading competitors...");
        for (Competitor competitor : ((CompetitorAndBoatStore) ois.readObject()).getAllCompetitors()) {
            DynamicCompetitor dynamicCompetitor = (DynamicCompetitor) competitor;
            // the following should actually be redundant because during de-serialization the Competitor objects,
            // whose classes implement IsManagedByCache, should already have been got/created from/in the
            // competitor store
            if (dynamicCompetitor.hasBoat()) {
                competitorAndBoatStore.getOrCreateCompetitorWithBoat(dynamicCompetitor.getId(), dynamicCompetitor.getName(), dynamicCompetitor.getShortName(),
                        dynamicCompetitor.getColor(), dynamicCompetitor.getEmail(), dynamicCompetitor.getFlagImage(),
                        dynamicCompetitor.getTeam(), dynamicCompetitor.getTimeOnTimeFactor(),
                        dynamicCompetitor.getTimeOnDistanceAllowancePerNauticalMile(), dynamicCompetitor.getSearchTag(),
                        ((DynamicCompetitorWithBoat) dynamicCompetitor).getBoat());
            } else {
                competitorAndBoatStore.getOrCreateCompetitor(dynamicCompetitor.getId(), dynamicCompetitor.getName(), dynamicCompetitor.getShortName(),
                        dynamicCompetitor.getColor(), dynamicCompetitor.getEmail(), dynamicCompetitor.getFlagImage(),
                        dynamicCompetitor.getTeam(), dynamicCompetitor.getTimeOnTimeFactor(),
                        dynamicCompetitor.getTimeOnDistanceAllowancePerNauticalMile(), dynamicCompetitor.getSearchTag());
            }
        }
        logoutput.append("Received " + competitorAndBoatStore.getCompetitorsCount() + " NEW competitors\n");

        logger.info("Reading device configurations...");
        configurationMap.putAll((DeviceConfigurationMapImpl) ois.readObject());
        logoutput.append("Received " + configurationMap.size() + " NEW configuration entries\n");
        for (DeviceConfigurationMatcher matcher : configurationMap.keySet()) {
            logoutput.append(String.format("%3s\n", matcher.toString()));
        }

        logger.info("Reading anniversary races...");
        final Map<Integer, Pair<DetailedRaceInfo, AnniversaryType>> knownAnniversaries = (Map<Integer, Pair<DetailedRaceInfo, AnniversaryType>>) ois
                .readObject();
        anniversaryRaceDeterminator.setKnownAnniversaries(knownAnniversaries);
        logoutput.append("Received " + knownAnniversaries.size() + " anniversary races\n");

        logger.info("Reading next anniversary...");
        final Pair<Integer, AnniversaryType> nextAnniversary = (Pair<Integer, AnniversaryType>) ois.readObject();
        anniversaryRaceDeterminator.setNextAnniversary(nextAnniversary);
        logoutput.append("Received next anniversary " + nextAnniversary + "\n");

        logger.info("Reading race count for anniversaries...");
        final int currentRaceCount = ois.readInt();
        anniversaryRaceDeterminator.setRaceCount(currentRaceCount);
        logoutput.append("Received race count for anniversaries " + currentRaceCount + "\n");

        logger.info("Reading remote sailing server references...");
        for (RemoteSailingServerReference remoteSailingServerReference : (Iterable<RemoteSailingServerReference>) ois
                .readObject()) {
            remoteSailingServerSet.add(remoteSailingServerReference);
            logoutput.append("Received remote sailing server reference " + remoteSailingServerReference);
        }

        // make sure to initialize listeners correctly
        for (Regatta regatta : regattasByName.values()) {
            RegattaImpl regattaImpl = (RegattaImpl) regatta;
            regattaImpl.initializeSeriesAfterDeserialize();
            regattaImpl.addRaceColumnListener(raceLogReplicator);
        }
        // re-establish RaceLogResolver references to this RacingEventService in all TrackedRace instances
        for (DynamicTrackedRegatta trackedRegatta : regattaTrackingCache.values()) {
            trackedRegatta.lockTrackedRacesForRead();
            try {
                for (TrackedRace trackedRace : trackedRegatta.getTrackedRaces()) {
                    ((TrackedRaceImpl) trackedRace).setRaceLogResolver(this);
                }
            } finally {
                trackedRegatta.unlockTrackedRacesAfterRead();
            }
        }
        // The replication added new TrackedRegattas -> inform the respective listeners
        regattaTrackingCache.values().forEach(trackedRegattaListener::regattaAdded);
        logger.info(logoutput.toString());
    }

    @Override
    public void clearReplicaState() throws MalformedURLException, IOException, InterruptedException {
        logger.info("Clearing all data structures...");
        LockUtil.lockForWrite(regattasByNameLock);
        try {
            regattasByName.clear();
        } finally {
            LockUtil.unlockAfterWrite(regattasByNameLock);
        }
        regattasObservedForDefaultLeaderboard.clear();

        if (raceTrackersByRegatta != null && !raceTrackersByRegatta.isEmpty()) {
            for (DynamicTrackedRegatta regatta : regattaTrackingCache.values()) {
                final Set<RaceTracker> trackers = raceTrackersByRegatta.get(regatta.getRegatta());
                if (trackers != null) {
                    for (RaceTracker tracker : trackers) {
                        tracker.stop(/* preemptive */true);
                    }
                }
            }
        }
        LockUtil.lockForWrite(regattaTrackingCacheLock);
        try {
            regattaTrackingCache.clear();
        } finally {
            LockUtil.unlockAfterWrite(regattaTrackingCacheLock);
        }
        LockUtil.lockForWrite(raceTrackersByRegattaLock);
        try {
            raceTrackersByRegatta.clear();
        } finally {
            LockUtil.unlockAfterWrite(raceTrackersByRegattaLock);
        }
        LockUtil.lockForWrite(leaderboardGroupsByNameLock);
        try {
            leaderboardGroupsByName.clear();
            leaderboardGroupsByID.clear();
        } finally {
            LockUtil.unlockAfterWrite(leaderboardGroupsByNameLock);
        }
        LockUtil.lockForWrite(leaderboardsByNameLock);
        try {
            leaderboardsByName.clear();
            scoreCorrectionListenersByLeaderboard.clear();
        } finally {
            LockUtil.unlockAfterWrite(leaderboardsByNameLock);
        }
        connectivityParametersByRace.clear();
        eventsById.clear();
        mediaLibrary.clear();
        competitorAndBoatStore.clearCompetitors();
        remoteSailingServerSet.clear();
        if (notificationService != null) {
            notificationService.stop();
            notificationService = new EmptySailingNotificationService();
        }
        anniversaryRaceDeterminator.clearAndStop();
        this.remoteSailingServerSet.setRetrieveRemoteRaceResult(false);
        this.trackedRegattaListener.removeListener(raceChangeObserverForAnniversaryDetection);
        raceChangeObserverForAnniversaryDetection.stop();
    }

    // Used for TESTING only
    @Override
    public Event addEvent(String eventName, String eventDescription, TimePoint startDate, TimePoint endDate,
            String venue, boolean isPublic, UUID id) {
        Event result = createEventWithoutReplication(eventName, eventDescription, startDate, endDate, venue, isPublic,
                id, /* officialWebsiteURL */null, /* baseURL */null,
                /* sailorsInfoWebsiteURLAsString */null, /* images */Collections.<ImageDescriptor> emptyList(), /* videos */Collections.<VideoDescriptor> emptyList());
        replicate(new CreateEvent(eventName, eventDescription, startDate, endDate, venue, isPublic, id,
                /* officialWebsiteURLAsString */null, /*baseURL*/null,
                /* sailorsInfoWebsiteURLAsString */null, /* images */Collections.<ImageDescriptor> emptyList(),
                /* videos */Collections.<VideoDescriptor> emptyList(), /* leaderboardGroupIds */ Collections.<UUID> emptyList()));
        return result;
    }

    @Override
    public void addEventWithoutReplication(Event event) {
        addEvent(event);
    }

    @Override
    public Event createEventWithoutReplication(String eventName, String eventDescription, TimePoint startDate,
            TimePoint endDate, String venue, boolean isPublic, UUID id, URL officialWebsiteURL, URL baseURL, 
            Map<Locale, URL> sailorsInfoWebsiteURLs, Iterable<ImageDescriptor> images, Iterable<VideoDescriptor> videos) {
        Event result = new EventImpl(eventName, startDate, endDate, venue, isPublic, id);
        addEvent(result);
        result.setDescription(eventDescription);
        result.setOfficialWebsiteURL(officialWebsiteURL);
        result.setBaseURL(baseURL);
        result.setSailorsInfoWebsiteURLs(sailorsInfoWebsiteURLs);
        result.setImages(images);
        result.setVideos(videos);
        return result;
    }

    private void addEvent(Event result) {
        if (eventsById.containsKey(result.getId())) {
            throw new IllegalArgumentException("Event with ID " + result.getId()
                    + " already exists which is pretty surprising...");
        }
        eventsById.put(result.getId(), result);
        mongoObjectFactory.storeEvent(result);
    }

    @Override
    public void updateEvent(UUID id, String eventName, String eventDescription, TimePoint startDate, TimePoint endDate,
            String venueName, boolean isPublic, Iterable<UUID> leaderboardGroupIds, URL officialWebsiteURL, URL baseURL,
            Map<Locale, URL> sailorsInfoWebsiteURLs, Iterable<ImageDescriptor> images, Iterable<VideoDescriptor> videos,
            Iterable<String> windFinderReviewedSpotCollectionIds) {
        final Event event = eventsById.get(id);
        if (event == null) {
            throw new IllegalArgumentException("Sailing event with ID " + id + " does not exist.");
        }
        event.setName(eventName);
        event.setDescription(eventDescription);
        event.setStartDate(startDate);
        event.setEndDate(endDate);
        event.setPublic(isPublic);
        event.getVenue().setName(venueName);
        List<LeaderboardGroup> leaderboardGroups = new ArrayList<>();
        for (UUID lgid : leaderboardGroupIds) {
            LeaderboardGroup lg = getLeaderboardGroupByID(lgid);
            if (lg != null) {
                leaderboardGroups.add(lg);
            } else {
                logger.info("Couldn't find leaderboard group with ID " + lgid + " while updating event "
                        + event.getName());
            }
        }
        event.setLeaderboardGroups(leaderboardGroups);
        event.setOfficialWebsiteURL(officialWebsiteURL);
        event.setBaseURL(baseURL);
        event.setSailorsInfoWebsiteURLs(sailorsInfoWebsiteURLs);
        event.setImages(images);
        event.setVideos(videos);
        event.setWindFinderReviewedSpotsCollection(windFinderReviewedSpotCollectionIds);
        // TODO consider use diffutils to compute diff between old and new leaderboard groups list and apply the patch
        // to keep changes minimial
        mongoObjectFactory.storeEvent(event);
    }

    @Override
    public void renameEvent(UUID id, String newName) {
        final Event toRename = eventsById.get(id);
        if (toRename == null) {
            throw new IllegalArgumentException("No sailing event with ID " + id + " found.");
        }
        toRename.setName(newName);
        mongoObjectFactory.renameEvent(id, newName);
        replicate(new RenameEvent(id, newName));
    }

    @Override
    public void removeEvent(UUID id) {
        removeEventFromEventsById(id);
        mongoObjectFactory.removeEvent(id);
        replicate(new RemoveEvent(id));
    }

    protected void removeEventFromEventsById(Serializable id) {
        eventsById.remove(id);
    }

    @Override
    public Regatta getRememberedRegattaForRace(Serializable raceID) {
        return persistentRegattasForRaceIDs.get(raceID.toString());
    }

    /**
     * Persistently remembers the association of the race with its {@link RaceDefinition#getId()} to the
     * <code>regatta</code> with its {@link Regatta#getRegattaIdentifier() identifier} so that the next time
     * {@link #getRememberedRegattaForRace(RaceDefinition)} is called with <code>race</code> as argument,
     * <code>regatta</code> will be returned.
     */
    private void setRegattaForRace(Regatta regatta, RaceDefinition race) {
        setRegattaForRace(regatta, race.getId().toString());
    }

    @Override
    public void setRegattaForRace(Regatta regatta, String raceIdAsString) {
        persistentRegattasForRaceIDs.put(raceIdAsString, regatta);
        mongoObjectFactory.storeRegattaForRaceID(raceIdAsString, regatta);
    }

    @Override
    public CourseArea[] addCourseAreas(UUID eventId, String[] courseAreaNames, UUID[] courseAreaIds) {
        final CourseArea[] courseAreas = addCourseAreasWithoutReplication(eventId, courseAreaIds, courseAreaNames);
        replicate(new AddCourseAreas(eventId, courseAreaNames, courseAreaIds));
        return courseAreas;
    }

    @Override
    public CourseArea[] addCourseAreasWithoutReplication(UUID eventId, UUID[] courseAreaIds, String[] courseAreaNames) {
        final CourseArea[] result = new CourseArea[courseAreaNames.length];
        for (int i=0; i<courseAreaIds.length; i++) {
            final CourseArea courseArea = getBaseDomainFactory().getOrCreateCourseArea(courseAreaIds[i], courseAreaNames[i]);
            final Event event = eventsById.get(eventId);
            if (event == null) {
                throw new IllegalArgumentException("No sailing event with ID " + eventId + " found.");
            }
            event.getVenue().addCourseArea(courseArea);
            mongoObjectFactory.storeEvent(event);
            result[i] = courseArea;
        }
        return result;
    }

    @Override
    public CourseArea[] removeCourseAreaWithoutReplication(UUID eventId, UUID[] courseAreaIds) {
        final Event event = eventsById.get(eventId);
        if (event == null) {
            throw new IllegalArgumentException("No sailing event with ID " + eventId + " found.");
        }
        final CourseArea[] courseAreasRemoved = new CourseArea[courseAreaIds.length];
        int i=0;
        for (final UUID courseAreaId : courseAreaIds) {
            final CourseArea courseArea = getBaseDomainFactory().getExistingCourseAreaById(courseAreaId);
            if (courseArea == null) {
                throw new IllegalArgumentException("No course area with ID " + courseAreaId + " found.");
            }
            courseAreasRemoved[i++] = courseArea;
            event.getVenue().removeCourseArea(courseArea);
            mongoObjectFactory.storeEvent(event);
        }
        return courseAreasRemoved;
    }

    @Override
    public void mediaTrackAdded(MediaTrack mediaTrack) {
        if (mediaTrack.dbId == null) {
            mediaTrack.dbId = mediaDB.insertMediaTrack(mediaTrack.title, mediaTrack.url, mediaTrack.startTime,
                    mediaTrack.duration, mediaTrack.mimeType, mediaTrack.assignedRaces);
        }
        mediaLibrary.addMediaTrack(mediaTrack);
        replicate(new AddMediaTrackOperation(mediaTrack));
    }

    @Override
    public void mediaTracksAdded(Iterable<MediaTrack> mediaTracks) {
        mediaLibrary.addMediaTracks(mediaTracks);
    }

    @Override
    public void mediaTrackTitleChanged(MediaTrack mediaTrack) {
        mediaDB.updateTitle(mediaTrack.dbId, mediaTrack.title);
        mediaLibrary.titleChanged(mediaTrack);
        replicate(new UpdateMediaTrackTitleOperation(mediaTrack));
    }

    @Override
    public void mediaTrackUrlChanged(MediaTrack mediaTrack) {
        mediaDB.updateUrl(mediaTrack.dbId, mediaTrack.url);
        mediaLibrary.urlChanged(mediaTrack);
        replicate(new UpdateMediaTrackUrlOperation(mediaTrack));
    }

    @Override
    public void mediaTrackStartTimeChanged(MediaTrack mediaTrack) {
        mediaDB.updateStartTime(mediaTrack.dbId, mediaTrack.startTime);
        mediaLibrary.startTimeChanged(mediaTrack);
        replicate(new UpdateMediaTrackStartTimeOperation(mediaTrack));
    }

    @Override
    public void mediaTrackDurationChanged(MediaTrack mediaTrack) {
        mediaDB.updateDuration(mediaTrack.dbId, mediaTrack.duration);
        mediaLibrary.durationChanged(mediaTrack);
        replicate(new UpdateMediaTrackDurationOperation(mediaTrack));
    }

    @Override
    public void mediaTrackAssignedRacesChanged(MediaTrack mediaTrack) {
        mediaDB.updateRace(mediaTrack.dbId, mediaTrack.assignedRaces);
        mediaLibrary.assignedRacesChanged(mediaTrack);
        replicate(new UpdateMediaTrackRacesOperation(mediaTrack));

    }

    @Override
    public void mediaTrackDeleted(MediaTrack mediaTrack) {
        mediaDB.deleteMediaTrack(mediaTrack.dbId);
        mediaLibrary.deleteMediaTrack(mediaTrack);
        replicate(new RemoveMediaTrackOperation(mediaTrack));
    }

    @Override
    public void mediaTracksImported(Iterable<MediaTrack> mediaTracksToImport, MasterDataImportObjectCreationCount creationCount, boolean override) throws Exception {
    	Exception firstException = null;
        for (MediaTrack trackToImport : mediaTracksToImport) {
        	try {
	            MediaTrack existingTrack = mediaLibrary.lookupMediaTrack(trackToImport);
	            if (existingTrack == null) {
	                mediaDB.insertMediaTrackWithId(trackToImport.dbId, trackToImport.title, trackToImport.url,
	                        trackToImport.startTime, trackToImport.duration, trackToImport.mimeType,
	                        trackToImport.assignedRaces);
	                mediaTrackAdded(trackToImport);
	            } else if (override) {
	                // Using fine-grained update methods.
	                // Rationale: Changes on more than one track property are rare
	                // and don't justify the introduction of a new set
	                // of methods (including replication).
	                if (!Util.equalsWithNull(existingTrack.title, trackToImport.title)) {
	                    mediaTrackTitleChanged(trackToImport);
	                }
	                if (!Util.equalsWithNull(existingTrack.url, trackToImport.url)) {
	                    mediaTrackUrlChanged(trackToImport);
	                }
	                if (!Util.equalsWithNull(existingTrack.startTime, trackToImport.startTime)) {
	                    mediaTrackStartTimeChanged(trackToImport);
	                }
	                if (!Util.equalsWithNull(existingTrack.duration, trackToImport.duration)) {
	                    mediaTrackDurationChanged(trackToImport);
	                }
	                if (!Util.equalsWithNull(existingTrack.assignedRaces, trackToImport.assignedRaces)) {
	                    mediaTrackAssignedRacesChanged(trackToImport);
	                }
	            }
	            creationCount.addOneMediaTrack();
        	} catch (Exception e) {
        		logger.log(Level.SEVERE, "Problem importing media track "+trackToImport+"; continuing with other media tracks.", e);
        		if (firstException == null) {
        			firstException = e;
        		}
        	}
        }
        if (firstException != null) {
        	throw firstException;
        }
    }

    @Override
    public Iterable<MediaTrack> getMediaTracksForRace(RegattaAndRaceIdentifier regattaAndRaceIdentifier) {
        return mediaLibrary.findMediaTracksForRace(regattaAndRaceIdentifier);
    }

    @Override
    public Iterable<MediaTrack> getMediaTracksInTimeRange(RegattaAndRaceIdentifier regattaAndRaceIdentifier) {
        TrackedRace trackedRace = getExistingTrackedRace(regattaAndRaceIdentifier);
        if (trackedRace != null) {
            if (trackedRace.isLive(MillisecondsTimePoint.now())) {
                return mediaLibrary.findLiveMediaTracks();
            } else {
                TimePoint raceStart = trackedRace.getStartOfRace() == null ? trackedRace.getStartOfTracking()
                        : trackedRace.getStartOfRace();
                TimePoint raceEnd = trackedRace.getEndOfRace() == null ? trackedRace.getEndOfTracking() : trackedRace
                        .getEndOfRace();
                return mediaLibrary.findMediaTracksInTimeRange(raceStart, raceEnd);
            }
        } else {
            return Collections.emptyList();
        }
    }

    @Override
    public Iterable<MediaTrack> getAllMediaTracks() {
        return mediaLibrary.allTracks();
    }

    public String toString() {
        return "RacingEventService: " + this.hashCode() + " Build: " + ServerInfo.getBuildVersion();
    }
    
    @Override
    public void reloadRaceLog(String leaderboardName, String raceColumnName, String fleetName) {
        Leaderboard leaderboard = getLeaderboardByName(leaderboardName);
        if (leaderboard != null) {
            RaceColumn raceColumn = leaderboard.getRaceColumnByName(raceColumnName);
            if (raceColumn != null) {
                Fleet fleetImpl = raceColumn.getFleetByName(fleetName);
                RaceLog racelog = raceColumn.getRaceLog(fleetImpl);
                if (racelog != null) {
                    raceColumn.reloadRaceLog(fleetImpl);
                    logger.info("Reloaded race log for fleet " + fleetImpl + " for race column " + raceColumn.getName()
                            + " for leaderboard " + leaderboard.getName());
                }
            } 
        }
    }

    @Override
    public ConcurrentHashMap<String, Regatta> getPersistentRegattasForRaceIDs() {
        return persistentRegattasForRaceIDs;
    }

    @Override
    public WindStore getWindStore() {
        return windStore;
    }

    @Override
    public DeviceConfiguration getDeviceConfiguration(DeviceConfigurationIdentifier identifier) {
        return configurationMap.getByMatch(identifier);
    }

    @Override
    public void createOrUpdateDeviceConfiguration(DeviceConfigurationMatcher matcher, DeviceConfiguration configuration) {
        configurationMap.put(matcher, configuration);
        mongoObjectFactory.storeDeviceConfiguration(matcher, configuration);
        replicate(new CreateOrUpdateDeviceConfiguration(matcher, configuration));
    }

    @Override
    public void removeDeviceConfiguration(DeviceConfigurationMatcher matcher) {
        configurationMap.remove(matcher);
        mongoObjectFactory.removeDeviceConfiguration(matcher);
        replicate(new RemoveDeviceConfiguration(matcher));
    }

    @Override
    public Map<DeviceConfigurationMatcher, DeviceConfiguration> getAllDeviceConfigurations() {
        return new HashMap<DeviceConfigurationMatcher, DeviceConfiguration>(configurationMap);
    }

    @Override
    public TimePoint setStartTimeAndProcedure(String leaderboardName, String raceColumnName, String fleetName,
            String authorName, int authorPriority, int passId, TimePoint logicalTimePoint, TimePoint startTime,
            RacingProcedureType racingProcedure) {
        RaceLog raceLog = getRaceLog(leaderboardName, raceColumnName, fleetName);
        Leaderboard leaderboard = getLeaderboardByName(leaderboardName);
        final TimePoint result;
        if (leaderboard instanceof HasRegattaLike && raceLog != null) {
            RaceState state = RaceStateImpl.create(/* race log resolver */ this, raceLog, new LogEventAuthorImpl(authorName, authorPriority));
            if (passId > raceLog.getCurrentPassId()) {
                state.setAdvancePass(logicalTimePoint);
            }
            state.setRacingProcedure(logicalTimePoint, racingProcedure);
            state.forceNewStartTime(logicalTimePoint, startTime);
            result = state.getStartTime();
        } else {
            result = null;
        }
        return result;
    }
    
    @Override
    public TimePoint setEndTime(String leaderboardName, String raceColumnName, String fleetName,
            String authorName, int authorPriority, int passId, TimePoint logicalTimePoint) {
        RaceLog raceLog = getRaceLog(leaderboardName, raceColumnName, fleetName);
        Leaderboard leaderboard = getLeaderboardByName(leaderboardName);
        final TimePoint result;
        if (leaderboard instanceof HasRegattaLike && raceLog != null) {
            LogEventAuthorImpl author = new LogEventAuthorImpl(authorName, authorPriority);
            raceLog.add(new RaceLogRaceStatusEventImpl(logicalTimePoint, author, raceLog.getCurrentPassId(), RaceLogRaceStatus.FINISHED));
            result = new FinishedTimeFinder(raceLog).analyze();
        } else {
            result = null;
        }
        return result;
    }
    
    @Override
    public TimePoint setFinishingTime(String leaderboardName, String raceColumnName, String fleetName,
            String authorName, Integer authorPriority, int passId, MillisecondsTimePoint logicalTimePoint) {
        RaceLog raceLog = getRaceLog(leaderboardName, raceColumnName, fleetName);
        Leaderboard leaderboard = getLeaderboardByName(leaderboardName);
        final TimePoint result;
        if (leaderboard instanceof HasRegattaLike && raceLog != null) {
            LogEventAuthorImpl author = new LogEventAuthorImpl(authorName, authorPriority);
            raceLog.add(new RaceLogRaceStatusEventImpl(logicalTimePoint, author, raceLog.getCurrentPassId(), RaceLogRaceStatus.FINISHING));
            result = new FinishingTimeFinder(raceLog).analyze();
        } else {
            result = null;
        }
        return result;
    }

    public RaceLog getRaceLog(String leaderboardName, String raceColumnName, String fleetName) {
        Leaderboard leaderboard = getLeaderboardByName(leaderboardName);
        if (leaderboard != null) {
            RaceColumn raceColumn = leaderboard.getRaceColumnByName(raceColumnName);
            if (raceColumn != null) {
                Fleet fleetImpl = raceColumn.getFleetByName(fleetName);
                return raceColumn.getRaceLog(fleetImpl);
            }
        }
        return null;
    }

    public Map<Competitor, Boat> getCompetitorToBoatMappingsForRace(String leaderboardName, String raceColumnName, String fleetName) {
        Map<Competitor, Boat> result = new HashMap<>();
        Leaderboard leaderboard = getLeaderboardByName(leaderboardName);
        if (leaderboard != null) {
            RaceColumn raceColumn = leaderboard.getRaceColumnByName(raceColumnName);
            Fleet fleet = leaderboard.getFleet(fleetName);
            if (raceColumn != null && fleet != null) {
                RaceLog raceLog = raceColumn.getRaceLog(fleet);
                // take the boats first from the racelog
                if (raceLog != null) { 
                    Map<Competitor, Boat> competitorAndBoatsInRacelog = new CompetitorsAndBoatsInLogAnalyzer<>(raceLog).analyze();
                    result.putAll(competitorAndBoatsInRacelog);
                }
                // now look into the tracked race for mappings of competitors without a boat 
                TrackedRace trackedRace = raceColumn.getTrackedRace(fleet);
                if (trackedRace != null) {
                    Map<Competitor, Boat> competitorsAndBoatsFromRaceDef = trackedRace.getRace().getCompetitorsAndTheirBoats();
                    for (Competitor competitor: competitorsAndBoatsFromRaceDef.keySet()) {
                        if (!result.containsKey(competitor)) {
                            result.put(competitor, competitorsAndBoatsFromRaceDef.get(competitor));  
                        }
                    }
                }
            }
        }
        return result;
    }
    

    
    @Override
    public com.sap.sse.common.Util.Triple<TimePoint, Integer, RacingProcedureType> getStartTimeAndProcedure(
            String leaderboardName, String raceColumnName, String fleetName) {
        RaceLog raceLog = getRaceLog(leaderboardName, raceColumnName, fleetName);
        Leaderboard leaderboard = getLeaderboardByName(leaderboardName);
        final Triple<TimePoint, Integer, RacingProcedureType> result;
        if (leaderboard instanceof HasRegattaLike && raceLog != null) {
            ReadonlyRaceState state = ReadonlyRaceStateImpl.getOrCreate(/* race log resolver */ this, raceLog);
            result = new com.sap.sse.common.Util.Triple<TimePoint, Integer, RacingProcedureType>(state.getStartTime(),
                raceLog.getCurrentPassId(), state.getRacingProcedure().getType());
        } else {
            result = null;
        }
        return result;
    }
    
    @Override
    public com.sap.sse.common.Util.Triple<TimePoint, TimePoint, Integer> getFinishingAndFinishTime(
            String leaderboardName, String raceColumnName, String fleetName) {
        RaceLog raceLog = getRaceLog(leaderboardName, raceColumnName, fleetName);
        Leaderboard leaderboard = getLeaderboardByName(leaderboardName);
        final Triple<TimePoint, TimePoint, Integer> result;
        if (leaderboard instanceof HasRegattaLike && raceLog != null) {
            ReadonlyRaceState state = ReadonlyRaceStateImpl.getOrCreate(/* race log resolver */ this, raceLog);
            result = new com.sap.sse.common.Util.Triple<>(state.getFinishingTime(), state.getFinishedTime(),
                raceLog.getCurrentPassId());
        } else {
            result = null;
        }
        return result;
    }

    private Iterable<WindTrackerFactory> getWindTrackerFactories() {
        final Set<WindTrackerFactory> result;
        if (bundleContext == null) { // the non-OSGi case
            result = Collections.singleton((WindTrackerFactory) ExpeditionTrackerFactory.getInstance());
        } else {
            ServiceTracker<WindTrackerFactory, WindTrackerFactory> tracker = new ServiceTracker<WindTrackerFactory, WindTrackerFactory>(
                    bundleContext, WindTrackerFactory.class, null);
            tracker.open();
            result = new HashSet<>();
            for (WindTrackerFactory factory : tracker.getServices(new WindTrackerFactory[0])) {
                result.add(factory);
            }
        }
        return result;
    }

    @Override
    public SensorFixStore getSensorFixStore() {
        return sensorFixStore;
    }

    @Override
    public RaceTracker getRaceTrackerById(Object id) {
        return raceTrackersByID.get(id);
    }

    @Override
    public AbstractLogEventAuthor getServerAuthor() {
        Subject subject  = null;
        try {
            subject = SecurityUtils.getSubject();
        } catch (Exception e) {
            logger.info("Couldn't access security manager's subject; using default server author: "+e.getMessage());
        }
        final AbstractLogEventAuthor result;
        if (subject != null && subject.getPrincipal() != null) {
            result = new LogEventAuthorImpl(subject.getPrincipal().toString(), /* priority */ 0);
        } else {
            result = raceLogEventAuthorForServer;
        }
        return result;
    }

    @Override
    public CompetitorAndBoatStore getCompetitorAndBoatStore() {
        return competitorAndBoatStore;
    }

    @Override
    public TypeBasedServiceFinderFactory getTypeBasedServiceFinderFactory() {
        return serviceFinderFactory;
    }

    @Override
    public DataImportLockWithProgress getDataImportLock() {
        return dataImportLock;
    }

    @Override
    public DataImportProgress createOrUpdateDataImportProgressWithReplication(UUID importOperationId,
            double overallProgressPct, DataImportSubProgress subProgress, double subProgressPct) {
        // Create/Update locally
        DataImportProgress progress = createOrUpdateDataImportProgressWithoutReplication(importOperationId,
                overallProgressPct, subProgress, subProgressPct);
        // Create/Update on replicas
        replicate(new CreateOrUpdateDataImportProgress(importOperationId, overallProgressPct, subProgress,
                subProgressPct));
        return progress;
    }

    @Override
    public DataImportProgress createOrUpdateDataImportProgressWithoutReplication(UUID importOperationId,
            double overallProgressPct, DataImportSubProgress subProgress, double subProgressPct) {
        DataImportProgress progress = dataImportLock.getProgress(importOperationId);
        boolean newObject = false;
        if (progress == null) {
            progress = new DataImportProgressImpl(importOperationId);
            newObject = true;
        }
        progress.setOverAllProgressPct(overallProgressPct);
        progress.setCurrentSubProgress(subProgress);
        progress.setCurrentSubProgressPct(subProgressPct);
        if (newObject) {
            dataImportLock.addProgress(importOperationId, progress);
        }
        return progress;
    }

    @Override
    public void setDataImportFailedWithoutReplication(UUID importOperationId, String errorMessage) {
        DataImportProgress progress = dataImportLock.getProgress(importOperationId);
        if (progress != null) {
            progress.setFailed();
            progress.setErrorMessage(errorMessage);
        }
    }

    @Override
    public void setDataImportFailedWithReplication(UUID importOperationId, String errorMessage) {
        setDataImportFailedWithoutReplication(importOperationId, errorMessage);
        replicate(new DataImportFailed(importOperationId, errorMessage));
    }

    @Override
    public void setDataImportDeleteProgressFromMapTimerWithReplication(UUID importOperationId) {
        setDataImportDeleteProgressFromMapTimerWithoutReplication(importOperationId);
        replicate(new SetDataImportDeleteProgressFromMapTimer(importOperationId));
    }

    @Override
    public void setDataImportDeleteProgressFromMapTimerWithoutReplication(UUID importOperationId) {
        dataImportLock.setDeleteFromMapTimer(importOperationId);
    }

    @Override
    public Result<LeaderboardSearchResult> search(KeywordQuery query) {
        long start = System.currentTimeMillis();
        logger.info("Searching local server for " + query);
        Result<LeaderboardSearchResult> result = new RegattaByKeywordSearchService().search(this, query);
        logger.fine("Search for " + query + " took " + (System.currentTimeMillis() - start) + "ms");
        return result;
    }

    @Override
    public Result<LeaderboardSearchResultBase> searchRemotely(String remoteServerReferenceName, KeywordQuery query) {
        long start = System.currentTimeMillis();
        ResultImpl<LeaderboardSearchResultBase> result = null;
        RemoteSailingServerReference remoteRef = remoteSailingServerSet
                .getServerReferenceByName(remoteServerReferenceName);
        if (remoteRef == null) {
            result = null;
        } else {
            BufferedReader bufferedReader = null;
            try {
                try {
                    final URL eventsURL = new URL(remoteRef.getURL(), "sailingserver/api/v1/search?q="
                            + URLEncoder.encode(query.toString(), "UTF-8"));
                    logger.info("Searching remote server " + remoteRef + " for " + query);
                    URLConnection urlConnection = HttpUrlConnectionHelper.redirectConnection(eventsURL);
                    bufferedReader = new BufferedReader(new InputStreamReader(urlConnection.getInputStream(), "UTF-8"));
                    JSONParser parser = new JSONParser();
                    Object eventsAsObject = parser.parse(bufferedReader);
                    final LeaderboardGroupBaseJsonDeserializer leaderboardGroupBaseJsonDeserializer = new LeaderboardGroupBaseJsonDeserializer();
                    LeaderboardSearchResultBaseJsonDeserializer deserializer = new LeaderboardSearchResultBaseJsonDeserializer(
                            new EventBaseJsonDeserializer(new VenueJsonDeserializer(new CourseAreaJsonDeserializer(
                                    DomainFactory.INSTANCE)), leaderboardGroupBaseJsonDeserializer),
                            leaderboardGroupBaseJsonDeserializer);
                    result = new ResultImpl<LeaderboardSearchResultBase>(query,
                            new LeaderboardSearchResultBaseRanker<LeaderboardSearchResultBase>());
                    JSONArray hitsAsJsonArray = (JSONArray) eventsAsObject;
                    for (Object hitAsObject : hitsAsJsonArray) {
                        JSONObject hitAsJson = (JSONObject) hitAsObject;
                        LeaderboardSearchResultBase hit = deserializer.deserialize(hitAsJson);
                        result.addHit(hit);
                    }
                } finally {
                    if (bufferedReader != null) {
                        bufferedReader.close();
                    }
                }
            } catch (IOException | ParseException e) {
                logger.log(Level.INFO,
                        "Exception trying to fetch events from remote server " + remoteRef + ": " + e.getMessage(), e);
            }
        }
        logger.fine("Remote search on " + remoteRef + " for " + query + " took " + (System.currentTimeMillis() - start)
                + "ms");
        return result;
    }

    @Override
    public ReplicationMasterDescriptor getMasterDescriptor() {
        return replicatingFromMaster;
    }

    @Override
    public void startedReplicatingFrom(ReplicationMasterDescriptor master) {
        this.replicatingFromMaster = master;
    }

    @Override
    public void stoppedReplicatingFrom(ReplicationMasterDescriptor master) {
        this.replicatingFromMaster = null;
        anniversaryRaceDeterminator.start();
        this.remoteSailingServerSet.setRetrieveRemoteRaceResult(true);
    }

    @Override
    public void addOperationSentToMasterForReplication(
            OperationWithResultWithIdWrapper<RacingEventService, ?> operationWithResultWithIdWrapper) {
        this.operationsSentToMasterForReplication.add(operationWithResultWithIdWrapper);
    }

    @Override
    public boolean hasSentOperationToMaster(OperationWithResult<RacingEventService, ?> operation) {
        return this.operationsSentToMasterForReplication.remove(operation);
    }

    @Override
    public FileStorageManagementService getFileStorageManagementService() {
        ServiceReference<FileStorageManagementService> ref = bundleContext
                .getServiceReference(FileStorageManagementService.class);
        if (ref == null) {
            logger.warning("No file storage management service registered");
            return null;
        }
        return bundleContext.getService(ref);
    }

    public void addMasterDataClassLoader(ClassLoader classLoader) {
        masterDataClassLoaders.add(classLoader);
    }

    public void removeMasterDataClassLoader(ClassLoader classLoader) {
        masterDataClassLoaders.remove(classLoader);
    }
    
    @Override
    public ClassLoader getCombinedMasterDataClassLoader() {
        JoinedClassLoader joinedClassLoader = new JoinedClassLoader(masterDataClassLoaders);
        return joinedClassLoader;
    }

    public void setPolarDataService(PolarDataService service) {
        if (this.polarDataService == null && service != null) {
            polarDataService = service;
            polarDataService.registerDomainFactory(baseDomainFactory);
            setPolarDataServiceOnAllTrackedRaces(service);
        }
    }

    private void setPolarDataServiceOnAllTrackedRaces(PolarDataService service) {
        Iterable<Regatta> allRegattas = getAllRegattas();
        for (Regatta regatta : allRegattas) {
            DynamicTrackedRegatta trackedRegatta = getTrackedRegatta(regatta);
            if (trackedRegatta != null) {
                trackedRegatta.lockTrackedRacesForRead();
                try {
                    Iterable<DynamicTrackedRace> trackedRaces = trackedRegatta.getTrackedRaces();
                    for (TrackedRace trackedRace : trackedRaces) {
                        trackedRace.setPolarDataService(service);
                        if (service != null) {
                            service.insertExistingFixes(trackedRace);
                        }
                    }
                } catch (Throwable e) {
                    logger.log(Level.SEVERE, "Error reconstructing the polars for tracked races", e);
                } finally {
                    trackedRegatta.unlockTrackedRacesAfterRead();
                }
            }
        }
    }
    
    public void unsetPolarDataService(PolarDataService service) {
        if (polarDataService == service) {
            polarDataService = null;
            setPolarDataServiceOnAllTrackedRaces(null);
        }
    }

    @Override
    public Iterable<Competitor> getCompetitorInOrderOfWindwardDistanceTraveledFarthestFirst(TrackedRace trackedRace, TimePoint timePoint) {
        final RankingInfo rankingInfo = trackedRace.getRankingMetric().getRankingInfo(timePoint);
        final List<Competitor> result = new ArrayList<>();
        final Map<Competitor, Distance> windwardDistanceSailedPerCompetitor = new HashMap<>();
        for (final Competitor competitor : trackedRace.getRace().getCompetitors()) {
            result.add(competitor);
            final CompetitorRankingInfo competitorRankingInfo = rankingInfo.getCompetitorRankingInfo().apply(competitor);
            windwardDistanceSailedPerCompetitor.put(competitor, competitorRankingInfo == null ? null : competitorRankingInfo.getWindwardDistanceSailed());
        }
        final Comparator<Distance> durationComparatorNullsLast = Comparator.nullsLast(Comparator.naturalOrder());
        result.sort((c1, c2) -> durationComparatorNullsLast.compare(windwardDistanceSailedPerCompetitor.get(c2),
                                windwardDistanceSailedPerCompetitor.get(c1)));
        return result;
    }

    /**
     * A {@link SimpleRaceLogIdentifier} in particular has a {@link SimpleRaceLogIdentifier#getRegattaLikeParentName()}
     * which identifies either a regatta by name or a flexible leaderboard by name. Here is why this can luckily be
     * resolved unanimously: A regatta leaderboard always uses as its name the regatta name (see
     * {@link RegattaImpl#getName()}). Trying to {@link RegattaLeaderboardImpl#setName(String) set} the regatta leaderboard's
     * name can only update its {@link Leaderboard#getDisplayName() display name}. Therefore, regatta leaderboards are always
     * keyed in {@link #leaderboardsByName} by their regatta's name. Thus, no flexible leaderboard can have a regatta's name
     * as its name, and therefore leaderboard names <em>and</em> regatta names are unitedly unique.
     */
    @Override
    public RaceLog resolve(SimpleRaceLogIdentifier identifier) {
        final RaceLog result;
        final IsRegattaLike regattaLike;
        final Regatta regatta = regattasByName.get(identifier.getRegattaLikeParentName());
        if (regatta != null) {
            regattaLike = regatta;
        } else {
            final Leaderboard leaderboard = leaderboardsByName.get(identifier.getRegattaLikeParentName());
            if (leaderboard != null && leaderboard instanceof FlexibleLeaderboard) {
                regattaLike = (FlexibleLeaderboard) leaderboard;
            } else {
                regattaLike = null;
            }
        }
        if (regattaLike != null) {
            final RaceColumn raceColumn = regattaLike.getRaceColumnByName(identifier.getRaceColumnName());
            if (raceColumn != null) {
                final Fleet fleet = raceColumn.getFleetByName(identifier.getFleetName());
                if (fleet != null) {
                    result = raceColumn.getRaceLog(fleet);
                } else {
                    result = null;
                }
            } else {
                result = null;
            }
        } else {
            result = null;
        }
        return result;
    }

    @Override
    public void getRaceTrackerByRegattaAndRaceIdentifier(RegattaAndRaceIdentifier raceIdentifier,
            Consumer<RaceTracker> callback) {
        final Regatta regatta;
        LockUtil.lockForRead(regattasByNameLock);
        try {
            regatta = regattasByName.get(raceIdentifier.getRegattaName());
        } finally {
            LockUtil.unlockAfterRead(regattasByNameLock);
        }
        if (regatta != null) {
            LockUtil.lockForRead(raceTrackersByRegattaLock);
            try {
                Set<RaceTracker> raceTrackersForRegatta = raceTrackersByRegatta.get(regatta);
                if (raceTrackersForRegatta != null) {
                    for (RaceTracker raceTracker : raceTrackersForRegatta) {
                        if (Util.equalsWithNull(raceTracker.getRaceIdentifier(), raceIdentifier)) {
                            callback.accept(raceTracker);
                            return;
                        }
                    }
                }
                Util.addToValueSet(getRaceTrackerCallbacks(), raceIdentifier, callback);
            } finally {
                LockUtil.unlockAfterRead(raceTrackersByRegattaLock);
            }
        }
    }

    private ConcurrentHashMap<RegattaAndRaceIdentifier, Set<Consumer<RaceTracker>>> getRaceTrackerCallbacks() {
        if (raceTrackerCallbacks == null) {
            synchronized (this) {
                if (raceTrackerCallbacks == null) {
                    raceTrackerCallbacks = new ConcurrentHashMap<>();
                }
            }
        }
        return raceTrackerCallbacks;
    }

    private void notifyListenersForNewRaceTracker(RaceTracker tracker) {
        LockUtil.lockForRead(raceTrackersByRegattaLock);
        try {
            final RaceIdentifier raceIdentifier = tracker.getRaceIdentifier();
            if (raceIdentifier != null) {
                Set<Consumer<RaceTracker>> callbacks = getRaceTrackerCallbacks().remove(raceIdentifier);
                if (callbacks != null) {
                    callbacks.forEach((callback) -> callback.accept(tracker));
                }
            };
        } finally {
            LockUtil.unlockAfterRead(raceTrackersByRegattaLock);
        }

    }

    @Override
    public long getNumberOfTrackedRacesToRestore() {
        return numberOfTrackedRacesToRestore;
    }

    @Override
    public int getNumberOfTrackedRacesRestored() {
        return numberOfTrackedRacesRestored.get();
    }

    @Override
    public Map<Integer, Statistics> getLocalStatisticsByYear() {
        final Map<Integer, StatisticsCalculator> calculators = new HashMap<>();
        getAllEvents().forEach((event) -> {
            if (getSecurityService().hasCurrentUserReadPermission(event)) {
                final Integer eventYear = EventUtil.getYearOfEvent(event);
                // The year may be null if the event has no start date set
                // In this case the event is ignored for the yearly
                if (eventYear != null) {
                    final StatisticsCalculator calculator;
                    if (calculators.containsKey(eventYear)) {
                        calculator = calculators.get(eventYear);
                    } else {
                        calculator = new StatisticsCalculator(trackedRaceStatisticsCache);
                        calculators.put(eventYear, calculator);
                    }
                    event.getLeaderboardGroups().forEach((lg) -> {
                        if (getSecurityService().hasCurrentUserReadPermission(lg)) {
                            for (Leaderboard t : lg.getLeaderboards()) {
                                if (t instanceof RegattaLeaderboard) {
                                    if (!getSecurityService()
                                            .hasCurrentUserReadPermission(((RegattaLeaderboard) t).getRegatta())) {
                                        continue;
                                    }
                                }
                                if (getSecurityService().hasCurrentUserReadPermission(t)) {
                                    calculator.addLeaderboard(t);
                                }
                            }
                        }
                    });
                }
            }
        });
        Map<Integer, Statistics> result = new HashMap<>();
        calculators.forEach((year, calculator) -> {
            result.put(year, calculator.getStatistics());
        });
        return result;
    }

    @Override
    public Map<Integer, Statistics> getOverallStatisticsByYear() {
        final Map<Integer, StatisticsAggregator> statisticsAggregators = new HashMap<>();
        final BiConsumer<Integer, Statistics> statisticsConsumer = (year, statistics) -> {
            final StatisticsAggregator statisticsAggregator;
            if (statisticsAggregators.containsKey(year)) {
                statisticsAggregator = statisticsAggregators.get(year);
            } else {
                statisticsAggregator = new StatisticsAggregator();
                statisticsAggregators.put(year, statisticsAggregator);
            }
            statisticsAggregator.addStatistics(statistics);
        };

        Map<Integer, Statistics> localStatistics = getLocalStatisticsByYear();
        localStatistics.forEach(statisticsConsumer);

        Map<RemoteSailingServerReference, Pair<Map<Integer, Statistics>, Exception>> remoteStatistics = remoteSailingServerSet
                .getCachedStatisticsForRemoteSailingServers();
        remoteStatistics.forEach((ref, statisticsOrError) -> {
            Map<Integer, Statistics> remoteStatisticsOrNull = statisticsOrError.getA();
            if (remoteStatisticsOrNull != null) {
                remoteStatisticsOrNull.forEach(statisticsConsumer);
            }
        });

        final Map<Integer, Statistics> result = new HashMap<>();
        statisticsAggregators.forEach((year, aggregator) -> result.put(year, aggregator.getStatistics()));
        return result;
    }

    @Override
    public HashMap<RegattaAndRaceIdentifier, SimpleRaceInfo> getRemoteRaceList() {
        final HashMap<RegattaAndRaceIdentifier, SimpleRaceInfo> store = new HashMap<>();
        for (Entry<RemoteSailingServerReference, Pair<Iterable<SimpleRaceInfo>, Exception>> race : remoteSailingServerSet
                .getCachedRaceList().entrySet()) {
            if (race.getValue().getB() != null) {
                throw new RuntimeException("Some remoteserver did not respond " + race.getKey());
            }
            for (SimpleRaceInfo raceinfo : race.getValue().getA()) {
                store.put(raceinfo.getIdentifier(), raceinfo);
            }
        }
        return store;
    }

    @Override
    public Map<RegattaAndRaceIdentifier, SimpleRaceInfo> getLocalRaceList() {
        final HashMap<RegattaAndRaceIdentifier, SimpleRaceInfo> store = new HashMap<>();
        for (Event event : getAllEvents()) {
            for (LeaderboardGroup group : event.getLeaderboardGroups()) {
                for (Leaderboard leaderboard : group.getLeaderboards()) {
                    for (RaceColumn race : leaderboard.getRaceColumns()) {
                        for (Fleet fleet : race.getFleets()) {
                            TrackedRace trackedRace = race.getTrackedRace(fleet);
                            if (trackedRace != null && trackedRace.hasGPSData()) {
                                RegattaAndRaceIdentifier raceIdentifier = trackedRace.getRaceIdentifier();
                                final TimePoint startOfRace = trackedRace.getStartOfRace();
                                if (startOfRace != null) {
                                    SimpleRaceInfo raceInfo = new SimpleRaceInfo(raceIdentifier, startOfRace, /* remoteURL */ null);
                                    store.put(raceInfo.getIdentifier(), raceInfo);
                                }
                            }
                        }
                    }
                }
            }
        }
        return store;
    }
    
    @Override
    public DetailedRaceInfo getFullDetailsForRaceLocal(RegattaAndRaceIdentifier raceIdentifier) {
        DetailedRaceInfo bestMatch = null;
        boolean matchesName = false;
        boolean matchesCourseArea = false;
        // start from the top; while there are more efficient ways to look up the TrackedRace by its
        // race identifier, this wouldn't tell a valid event and leaderboard combination through which
        // to navigate to it
        for (Event event : this.getAllEvents()) {
            final EventType eventType = EventUtil.getEventType(event);
            for (LeaderboardGroup group : event.getLeaderboardGroups()) {
                for (Leaderboard leaderboard : group.getLeaderboards()) {
                    for (RaceColumn race : leaderboard.getRaceColumns()) {
                        for (Fleet fleet : race.getFleets()) {
                            TrackedRace trackedRace = race.getTrackedRace(fleet);
                            if (trackedRace != null) {
                                RegattaAndRaceIdentifier trackedRaceIdentifier = trackedRace.getRaceIdentifier();
                                // check if the race matches the RegattaAndRaceIdentifier
                                if (trackedRaceIdentifier.equals(raceIdentifier)
                                        && trackedRace.getStartOfRace() != null) {
                                    final CourseArea defaultCourseArea = leaderboard.getDefaultCourseArea();
                                    boolean leaderboardLinkedToEventThroughCourseArea = (defaultCourseArea != null
                                            && Util.contains(event.getVenue().getCourseAreas(), defaultCourseArea));
                                    boolean nameOfRegattaAndLeaderboardMatch = leaderboard.getName().equals(trackedRaceIdentifier.getRegattaName());
                                    // check if the match is a best match -> we keep the previous match otherwise
                                    if (bestMatch == null
                                            || (leaderboardLinkedToEventThroughCourseArea && !matchesCourseArea)
                                            || (leaderboardLinkedToEventThroughCourseArea == matchesCourseArea
                                                    && nameOfRegattaAndLeaderboardMatch && !matchesName)) {
                                        bestMatch = new DetailedRaceInfo(trackedRaceIdentifier, leaderboard.getName(),
                                                leaderboard.getDisplayName(), trackedRace.getStartOfRace(),
                                                event.getId(), event.getName(), eventType, null);
                                        matchesName = nameOfRegattaAndLeaderboardMatch;
                                        matchesCourseArea = leaderboardLinkedToEventThroughCourseArea;
                                    }
                                }
                            }
                        }
                    }
                }
            }
        }
        return bestMatch;
    }

    @Override
    public DetailedRaceInfo getFullDetailsForRaceCascading(RegattaAndRaceIdentifier raceIdentifier) {
        DetailedRaceInfo bestMatch = getFullDetailsForRaceLocal(raceIdentifier);
        if (bestMatch == null) {
            // check for stored simpleRaceInfo from remote server
            Map<RemoteSailingServerReference, Pair<Iterable<SimpleRaceInfo>, Exception>> races = remoteSailingServerSet.getCachedRaceList();
            for (Entry<RemoteSailingServerReference, Pair<Iterable<SimpleRaceInfo>, Exception>> cachedInfo : races.entrySet()) {
                Iterable<SimpleRaceInfo> raceList = cachedInfo.getValue().getA();
                if (raceList != null) {
                    for (SimpleRaceInfo race : raceList) {
                        if (race.getIdentifier().equals(raceIdentifier)) {
                            bestMatch = remoteSailingServerSet.getDetailedInfoBlocking(race);
                            break;
                        }
                    }
                }
            }
        }
        return bestMatch;
    }
    
    @Override
    public Pair<Integer, AnniversaryType> getNextAnniversary() {
        return anniversaryRaceDeterminator.getNextAnniversary();
    }

    @Override
    public Triple<Integer, DetailedRaceInfo, AnniversaryType> getLastAnniversary() {
        Map<Integer, Pair<DetailedRaceInfo, AnniversaryType>> allAnniversaries = anniversaryRaceDeterminator
                .getKnownAnniversaries();
        Triple<Integer, DetailedRaceInfo, AnniversaryType> lastAnniversary = null;
        if (!allAnniversaries.isEmpty()) {
            ArrayList<Integer> list = new ArrayList<>(allAnniversaries.keySet());
            list.sort(Integer::compare);
            Integer anniversary = list.get(list.size() - 1);
            Pair<DetailedRaceInfo, AnniversaryType> info = allAnniversaries.get(anniversary);
            lastAnniversary = new Triple<>(anniversary, info.getA(), info.getB());
        }
        return lastAnniversary;
    }

    @Override
    public int getCurrentRaceCount() {
        return anniversaryRaceDeterminator.getCurrentRaceCount();
    }

    @Override
    public Map<Integer, Pair<DetailedRaceInfo, AnniversaryType>> getKnownAnniversaries() {
        return anniversaryRaceDeterminator.getKnownAnniversaries();
    }
    
    @Override
    public AnniversaryRaceDeterminatorImpl getAnniversaryRaceDeterminator() {
        return anniversaryRaceDeterminator;
    }
    
    @Override
    public PairingListTemplate createPairingListTemplate(final int flightsCount, final int groupsCount, 
            final int competitorsCount, final int flightMultiplier) {
        PairingListTemplate template = pairingListTemplateFactory
                .createPairingListTemplate(new PairingFrameProvider() {
                    @Override
                    public int getGroupsCount() {
                        return groupsCount;
                    }

                    @Override
                    public int getFlightsCount() {
                        return flightsCount;
                    }

                    @Override
                    public int getCompetitorsCount() {
                        return competitorsCount;
                    }
                }, flightMultiplier);
        return template;
    }
    
    @Override
    public PairingList<RaceColumn, Fleet, Competitor,Boat> getPairingListFromTemplate(PairingListTemplate pairingListTemplate,
            final String leaderboardName, final Iterable<RaceColumn> selectedRaceColumn) throws PairingListCreationException {
        Leaderboard leaderboard = getLeaderboardByName(leaderboardName);
        List<Competitor> competitors = Util.createList(leaderboard.getAllCompetitors());
        Collections.shuffle(competitors);
        PairingList<RaceColumn, Fleet, Competitor,Boat> pairingList = pairingListTemplate.createPairingList(
                new CompetitionFormat<RaceColumn, Fleet, Competitor, Boat>() {
            @Override
            public Iterable<RaceColumn> getFlights() {
                return selectedRaceColumn;
            }
            @Override
            public Iterable<Competitor> getCompetitors() {
                return competitors;
            }
            @Override
            public Iterable<? extends Fleet> getGroups(RaceColumn flight) {
                return leaderboard.getRaceColumnByName(flight.getName()).getFleets();
            }
            @Override
            public int getGroupsCount() {
                return Util.size(Util.get(leaderboard.getRaceColumns(), 0).getFleets());
            }
            @Override
            public Iterable<Boat> getCompetitorAllocation() {
                return leaderboard.getAllBoats();
            }
        });
        return pairingList;
    }

    @Override
    public Iterable<String> getWindFinderReviewedSpotsCollectionIds() {
        final Set<String> result = new HashSet<>();
        for (final Event event : getAllEvents()) {
            Util.addAll(event.getWindFinderReviewedSpotsCollectionIds(), result);
        }
        return result;
    }
    
    /**
     * Creates a new {@link CompetitorWithBoat} objects from a {@link CompetitorDescriptor}.
     * 
     * @param searchTag
     *            set as the {@link Competitor#getSearchTag() searchTag} property of all new competitors
     */
    @Override
    public DynamicCompetitorWithBoat convertCompetitorDescriptorToCompetitorWithBoat(CompetitorDescriptor competitorDescriptor, String searchTag) {
        Nationality nationality = (competitorDescriptor.getCountryCode() == null
                || competitorDescriptor.getCountryCode().getThreeLetterIOCCode() == null
                || competitorDescriptor.getCountryCode().getThreeLetterIOCCode().isEmpty()) ? null
                        : getBaseDomainFactory().getOrCreateNationality(competitorDescriptor.getCountryCode().getThreeLetterIOCCode());
        UUID competitorUUID = competitorDescriptor.getCompetitorUUID() != null ? competitorDescriptor.getCompetitorUUID() : UUID.randomUUID();
        UUID boatUUID = competitorDescriptor.getBoatUUID() != null ? competitorDescriptor.getBoatUUID() : UUID.randomUUID();
        DynamicPerson sailor = new PersonImpl(competitorDescriptor.getName(), nationality, null, null);
        DynamicTeam team = new TeamImpl(competitorDescriptor.getName(), Collections.singleton(sailor), null);
        BoatClass boatClass = getBaseDomainFactory().getOrCreateBoatClass(competitorDescriptor.getBoatClassName());
        DynamicBoat boat = getCompetitorAndBoatStore().getOrCreateBoat(competitorUUID, competitorDescriptor.getBoatName(), boatClass, competitorDescriptor.getSailNumber(), /* color */ null);
        DynamicCompetitorWithBoat competitorWithBoat = getCompetitorAndBoatStore().getOrCreateCompetitorWithBoat(boatUUID,
                competitorDescriptor.getName(), competitorDescriptor.getShortName(), /* color */ null, /* eMail */ null,
                /* flag image */ null, team, competitorDescriptor.getTimeOnTimeFactor(),
                competitorDescriptor.getTimeOnDistanceAllowancePerNauticalMile(), searchTag, boat);
        return competitorWithBoat;
    }

    @Override
    /**
     * This should only be used for replicable Operations that need access to the SecurityService, all other should
     * obtain the SecurityService in another way.
     */
    public SecurityService getSecurityService() {
        return securityServiceTracker.getService();
    }

    public void setUnsentOperationToMasterSender(OperationsToMasterSendingQueue service) {
        this.unsentOperationsToMasterSender = service;
    }

    @Override
    public <S, O extends OperationWithResult<S, ?>, T> void scheduleForSending(
            OperationWithResult<S, T> operationWithResult, OperationsToMasterSender<S, O> sender) {
        if (unsentOperationsToMasterSender != null) {
            unsentOperationsToMasterSender.scheduleForSending(operationWithResult, sender);
        }
    }
}<|MERGE_RESOLUTION|>--- conflicted
+++ resolved
@@ -992,10 +992,6 @@
         securityService.assumeOwnershipMigrated(SecuredDomainType.RESULT_IMPORT_URL.getName());
         securityService.assumeOwnershipMigrated(SecuredDomainType.MANAGE_MARK_POSITIONS.getName());
         securityService.assumeOwnershipMigrated(SecuredDomainType.DETAIL_TIMER.getName());
-<<<<<<< HEAD
-        securityService.assumeOwnershipMigrated(SecuredDomainType.DATA_MINING.getName());
-=======
->>>>>>> 95cd2bca
         securityService.assumeOwnershipMigrated(SecuredDomainType.REPLICATOR.getName());
 
         for (Event event : getAllEvents()) {
