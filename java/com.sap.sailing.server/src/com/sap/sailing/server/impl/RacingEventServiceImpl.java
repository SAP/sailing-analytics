--- conflicted
+++ resolved
@@ -517,15 +517,8 @@
         this.bundleContext = bundleContext;
     }
 
-<<<<<<< HEAD
     public RacingEventServiceImpl(boolean clearPersistentCompetitorAndBoatStore, final TypeBasedServiceFinderFactory serviceFinderFactory, boolean restoreTrackedRaces) {
         this(clearPersistentCompetitorAndBoatStore, serviceFinderFactory, null, /* sailingNotificationService */ null, /* trackedRaceStatisticsCache */ null, restoreTrackedRaces);
-=======
-    public RacingEventServiceImpl(boolean clearPersistentCompetitorStore,
-            final TypeBasedServiceFinderFactory serviceFinderFactory, boolean restoreTrackedRaces) {
-        this(clearPersistentCompetitorStore, serviceFinderFactory, null, /* sailingNotificationService */ null,
-                /* trackedRaceStatisticsCache */ null, restoreTrackedRaces);
->>>>>>> e690db8c
     }
 
     /**
@@ -543,33 +536,17 @@
      *            a cache that gives access to detailed statistics about TrackedRaces. If <code>null</code>, no detailed
      *            statistics about TrackedRaces will be calculated.
      */
-<<<<<<< HEAD
-    public RacingEventServiceImpl(boolean clearPersistentCompetitorAndBoatStore, final TypeBasedServiceFinderFactory serviceFinderFactory,
-            TrackedRegattaListener trackedRegattaListener, SailingNotificationService sailingNotificationService,
-=======
-    public RacingEventServiceImpl(boolean clearPersistentCompetitorStore,
+    public RacingEventServiceImpl(boolean clearPersistentCompetitorAndBoatStore,
             final TypeBasedServiceFinderFactory serviceFinderFactory, TrackedRegattaListenerManager trackedRegattaListener,
             SailingNotificationService sailingNotificationService,
->>>>>>> e690db8c
             TrackedRaceStatisticsCache trackedRaceStatisticsCache, boolean restoreTrackedRaces) {
         this((final RaceLogResolver raceLogResolver) -> {
             return new ConstructorParameters() {
-<<<<<<< HEAD
-            private final MongoObjectFactory mongoObjectFactory = PersistenceFactory.INSTANCE.getDefaultMongoObjectFactory(serviceFinderFactory);
-            private final PersistentCompetitorStore competitorStore = new PersistentCompetitorStore(
-                    PersistenceFactory.INSTANCE.getDefaultMongoObjectFactory(serviceFinderFactory),
-                    clearPersistentCompetitorAndBoatStore, serviceFinderFactory, raceLogResolver);
-
-            @Override public DomainObjectFactory getDomainObjectFactory() { return competitorStore.getDomainObjectFactory(); }
-            @Override public MongoObjectFactory getMongoObjectFactory() { return mongoObjectFactory; }
-            @Override public DomainFactory getBaseDomainFactory() { return competitorStore.getBaseDomainFactory(); }
-            @Override public CompetitorStore getCompetitorStore() { return competitorStore; }
-=======
                 private final MongoObjectFactory mongoObjectFactory = PersistenceFactory.INSTANCE
                         .getDefaultMongoObjectFactory(serviceFinderFactory);
                 private final PersistentCompetitorStore competitorStore = new PersistentCompetitorStore(
                         PersistenceFactory.INSTANCE.getDefaultMongoObjectFactory(serviceFinderFactory),
-                        clearPersistentCompetitorStore, serviceFinderFactory, raceLogResolver);
+                        clearPersistentCompetitorAndBoatStore, serviceFinderFactory, raceLogResolver);
 
                 @Override
                 public DomainObjectFactory getDomainObjectFactory() {
@@ -590,7 +567,6 @@
                 public CompetitorStore getCompetitorStore() {
                     return competitorStore;
                 }
->>>>>>> e690db8c
             };
         }, MediaDBFactory.INSTANCE.getDefaultMediaDB(), null, null, serviceFinderFactory, trackedRegattaListener,
                 sailingNotificationService, trackedRaceStatisticsCache, restoreTrackedRaces);
@@ -710,29 +686,19 @@
         this.competitorStore.addCompetitorUpdateListener(new CompetitorUpdateListener() {
             @Override
             public void competitorUpdated(Competitor competitor) {
-<<<<<<< HEAD
                 replicate(new UpdateCompetitor(competitor.getId().toString(), competitor.getName(), competitor.getShortName(), competitor
                         .getColor(), competitor.getEmail(), competitor.getTeam().getNationality(),
                         competitor.getTeam().getImage(), competitor.getFlagImage(),
                         competitor.getTimeOnTimeFactor(), competitor.getTimeOnDistanceAllowancePerNauticalMile(),
                         competitor.getSearchTag()));
-=======
-                replicate(new UpdateCompetitor(competitor.getId().toString(), competitor.getName(),
-                        competitor.getColor(), competitor.getEmail(), competitor.getBoat().getSailID(),
-                        competitor.getTeam().getNationality(), competitor.getTeam().getImage(),
-                        competitor.getFlagImage(), competitor.getTimeOnTimeFactor(),
-                        competitor.getTimeOnDistanceAllowancePerNauticalMile(), competitor.getSearchTag()));
             }
             @Override
             public void competitorCreated(Competitor competitor) {
-                replicate(new CreateCompetitor(competitor.getId(), competitor.getName(),
-                        competitor.getBoat()==null?null:competitor.getBoat().getBoatClass()==null?null:competitor.getBoat().getBoatClass().getName(),
-                        competitor.getColor(), competitor.getEmail(),
-                        competitor.getFlagImage(), competitor.getBoat()==null?null:competitor.getBoat().getSailID(),
+                replicate(new CreateCompetitor(competitor.getId(), competitor.getName(), competitor.getShortName(),
+                        competitor.getColor(), competitor.getEmail(), competitor.getFlagImage(), 
                         competitor.getTeam()==null?null:competitor.getTeam().getNationality(),
                         competitor.getTimeOnTimeFactor(),
                         competitor.getTimeOnDistanceAllowancePerNauticalMile(), competitor.getSearchTag()));
->>>>>>> e690db8c
             }
         });
         this.dataImportLock = new DataImportLockWithProgress();
