package com.sap.sailing.server.impl;

import java.io.BufferedReader;
import java.io.IOException;
import java.io.InputStream;
import java.io.InputStreamReader;
import java.io.ObjectInputStream;
import java.io.ObjectOutputStream;
import java.io.Serializable;
import java.net.MalformedURLException;
import java.net.SocketException;
import java.net.URL;
import java.net.URLConnection;
import java.net.URLEncoder;
import java.util.ArrayList;
import java.util.Arrays;
import java.util.Collection;
import java.util.Collections;
import java.util.Comparator;
import java.util.HashMap;
import java.util.HashSet;
import java.util.Iterator;
import java.util.LinkedHashMap;
import java.util.List;
import java.util.Locale;
import java.util.Map;
import java.util.Map.Entry;
import java.util.Set;
import java.util.UUID;
import java.util.concurrent.ConcurrentHashMap;
import java.util.concurrent.ScheduledExecutorService;
import java.util.concurrent.ScheduledFuture;
import java.util.concurrent.TimeUnit;
import java.util.concurrent.atomic.AtomicInteger;
import java.util.function.BiConsumer;
import java.util.function.Consumer;
import java.util.function.Function;
import java.util.logging.Level;
import java.util.logging.Logger;

import org.apache.shiro.SecurityUtils;
import org.apache.shiro.subject.Subject;
import org.json.simple.JSONArray;
import org.json.simple.JSONObject;
import org.json.simple.parser.JSONParser;
import org.json.simple.parser.ParseException;
import org.osgi.framework.BundleContext;
import org.osgi.framework.ServiceReference;
import org.osgi.util.tracker.ServiceTracker;

import com.sap.sailing.domain.abstractlog.AbstractLogEventAuthor;
import com.sap.sailing.domain.abstractlog.impl.LogEventAuthorImpl;
import com.sap.sailing.domain.abstractlog.race.RaceLog;
import com.sap.sailing.domain.abstractlog.race.RaceLogEvent;
import com.sap.sailing.domain.abstractlog.race.RaceLogEventVisitor;
import com.sap.sailing.domain.abstractlog.race.SimpleRaceLogIdentifier;
import com.sap.sailing.domain.abstractlog.race.analyzing.impl.RaceLogResolver;
import com.sap.sailing.domain.abstractlog.race.state.RaceState;
import com.sap.sailing.domain.abstractlog.race.state.ReadonlyRaceState;
import com.sap.sailing.domain.abstractlog.race.state.impl.RaceStateImpl;
import com.sap.sailing.domain.abstractlog.race.state.impl.ReadonlyRaceStateImpl;
import com.sap.sailing.domain.abstractlog.regatta.RegattaLog;
import com.sap.sailing.domain.anniversary.DetailedRaceInfo;
import com.sap.sailing.domain.anniversary.SimpleRaceInfo;
import com.sap.sailing.domain.base.Competitor;
import com.sap.sailing.domain.base.CompetitorStore;
import com.sap.sailing.domain.base.CompetitorStore.CompetitorUpdateListener;
import com.sap.sailing.domain.base.ControlPoint;
import com.sap.sailing.domain.base.CourseArea;
import com.sap.sailing.domain.base.DomainFactory;
import com.sap.sailing.domain.base.Event;
import com.sap.sailing.domain.base.EventBase;
import com.sap.sailing.domain.base.Fleet;
import com.sap.sailing.domain.base.LeaderboardSearchResult;
import com.sap.sailing.domain.base.LeaderboardSearchResultBase;
import com.sap.sailing.domain.base.Mark;
import com.sap.sailing.domain.base.RaceColumn;
import com.sap.sailing.domain.base.RaceColumnInSeries;
import com.sap.sailing.domain.base.RaceDefinition;
import com.sap.sailing.domain.base.Regatta;
import com.sap.sailing.domain.base.RegattaListener;
import com.sap.sailing.domain.base.RemoteSailingServerReference;
import com.sap.sailing.domain.base.SailingServerConfiguration;
import com.sap.sailing.domain.base.Series;
import com.sap.sailing.domain.base.Sideline;
import com.sap.sailing.domain.base.Waypoint;
import com.sap.sailing.domain.base.configuration.DeviceConfiguration;
import com.sap.sailing.domain.base.configuration.DeviceConfigurationIdentifier;
import com.sap.sailing.domain.base.configuration.DeviceConfigurationMatcher;
import com.sap.sailing.domain.base.configuration.RegattaConfiguration;
import com.sap.sailing.domain.base.configuration.impl.DeviceConfigurationMapImpl;
import com.sap.sailing.domain.base.impl.DynamicCompetitor;
import com.sap.sailing.domain.base.impl.EventImpl;
import com.sap.sailing.domain.base.impl.RegattaImpl;
import com.sap.sailing.domain.base.impl.RemoteSailingServerReferenceImpl;
import com.sap.sailing.domain.common.DataImportProgress;
import com.sap.sailing.domain.common.DataImportSubProgress;
import com.sap.sailing.domain.common.Distance;
import com.sap.sailing.domain.common.MasterDataImportObjectCreationCount;
import com.sap.sailing.domain.common.MaxPointsReason;
import com.sap.sailing.domain.common.Position;
import com.sap.sailing.domain.common.RaceIdentifier;
import com.sap.sailing.domain.common.RegattaAndRaceIdentifier;
import com.sap.sailing.domain.common.RegattaIdentifier;
import com.sap.sailing.domain.common.RegattaName;
import com.sap.sailing.domain.common.Renamable;
import com.sap.sailing.domain.common.ScoringSchemeType;
import com.sap.sailing.domain.common.TrackedRaceStatusEnum;
import com.sap.sailing.domain.common.Wind;
import com.sap.sailing.domain.common.WindSource;
import com.sap.sailing.domain.common.dto.AnniversaryType;
import com.sap.sailing.domain.common.dto.EventType;
import com.sap.sailing.domain.common.dto.FleetDTO;
import com.sap.sailing.domain.common.dto.RegattaCreationParametersDTO;
import com.sap.sailing.domain.common.dto.SeriesCreationParametersDTO;
import com.sap.sailing.domain.common.impl.DataImportProgressImpl;
import com.sap.sailing.domain.common.media.MediaTrack;
import com.sap.sailing.domain.common.racelog.RacingProcedureType;
import com.sap.sailing.domain.common.tracking.GPSFix;
import com.sap.sailing.domain.common.tracking.GPSFixMoving;
import com.sap.sailing.domain.common.tracking.SensorFix;
import com.sap.sailing.domain.leaderboard.FlexibleLeaderboard;
import com.sap.sailing.domain.leaderboard.FlexibleRaceColumn;
import com.sap.sailing.domain.leaderboard.Leaderboard;
import com.sap.sailing.domain.leaderboard.LeaderboardGroup;
import com.sap.sailing.domain.leaderboard.LeaderboardRegistry;
import com.sap.sailing.domain.leaderboard.RegattaLeaderboard;
import com.sap.sailing.domain.leaderboard.RegattaLeaderboardWithEliminations;
import com.sap.sailing.domain.leaderboard.ScoreCorrectionListener;
import com.sap.sailing.domain.leaderboard.ScoringScheme;
import com.sap.sailing.domain.leaderboard.SettableScoreCorrection;
import com.sap.sailing.domain.leaderboard.impl.DelegatingRegattaLeaderboardWithCompetitorElimination;
import com.sap.sailing.domain.leaderboard.impl.FlexibleLeaderboardImpl;
import com.sap.sailing.domain.leaderboard.impl.LeaderboardGroupImpl;
import com.sap.sailing.domain.leaderboard.impl.RegattaLeaderboardImpl;
import com.sap.sailing.domain.leaderboard.impl.ThresholdBasedResultDiscardingRuleImpl;
import com.sap.sailing.domain.leaderboard.meta.LeaderboardGroupMetaLeaderboard;
import com.sap.sailing.domain.persistence.DomainObjectFactory;
import com.sap.sailing.domain.persistence.MongoObjectFactory;
import com.sap.sailing.domain.persistence.MongoRaceLogStoreFactory;
import com.sap.sailing.domain.persistence.MongoRegattaLogStoreFactory;
import com.sap.sailing.domain.persistence.MongoWindStore;
import com.sap.sailing.domain.persistence.MongoWindStoreFactory;
import com.sap.sailing.domain.persistence.PersistenceFactory;
import com.sap.sailing.domain.persistence.media.MediaDB;
import com.sap.sailing.domain.persistence.media.MediaDBFactory;
import com.sap.sailing.domain.persistence.racelog.tracking.MongoSensorFixStoreFactory;
import com.sap.sailing.domain.polars.PolarDataService;
import com.sap.sailing.domain.racelog.RaceLogIdentifier;
import com.sap.sailing.domain.racelog.RaceLogStore;
import com.sap.sailing.domain.racelog.tracking.SensorFixStore;
import com.sap.sailing.domain.racelogtracking.DeviceIdentifier;
import com.sap.sailing.domain.ranking.RankingMetric.CompetitorRankingInfo;
import com.sap.sailing.domain.ranking.RankingMetric.RankingInfo;
import com.sap.sailing.domain.ranking.RankingMetricConstructor;
import com.sap.sailing.domain.regattalike.HasRegattaLike;
import com.sap.sailing.domain.regattalike.IsRegattaLike;
import com.sap.sailing.domain.regattalike.LeaderboardThatHasRegattaLike;
import com.sap.sailing.domain.regattalog.RegattaLogStore;
import com.sap.sailing.domain.statistics.Statistics;
import com.sap.sailing.domain.tracking.DynamicSensorFixTrack;
import com.sap.sailing.domain.tracking.DynamicTrackedRace;
import com.sap.sailing.domain.tracking.DynamicTrackedRegatta;
import com.sap.sailing.domain.tracking.GPSFixTrack;
import com.sap.sailing.domain.tracking.MarkPassing;
import com.sap.sailing.domain.tracking.RaceChangeListener;
import com.sap.sailing.domain.tracking.RaceHandle;
import com.sap.sailing.domain.tracking.RaceListener;
import com.sap.sailing.domain.tracking.RaceTracker;
import com.sap.sailing.domain.tracking.RaceTrackingConnectivityParameters;
import com.sap.sailing.domain.tracking.TrackedRace;
import com.sap.sailing.domain.tracking.TrackedRaceStatus;
import com.sap.sailing.domain.tracking.TrackedRegatta;
import com.sap.sailing.domain.tracking.TrackedRegattaListener;
import com.sap.sailing.domain.tracking.WindStore;
import com.sap.sailing.domain.tracking.WindTracker;
import com.sap.sailing.domain.tracking.WindTrackerFactory;
import com.sap.sailing.domain.tracking.impl.AbstractRaceChangeListener;
import com.sap.sailing.domain.tracking.impl.DynamicTrackedRegattaImpl;
import com.sap.sailing.domain.tracking.impl.TrackedRaceImpl;
import com.sap.sailing.expeditionconnector.ExpeditionWindTrackerFactory;
import com.sap.sailing.server.RacingEventService;
import com.sap.sailing.server.Replicator;
import com.sap.sailing.server.anniversary.AnniversaryRaceDeterminator;
import com.sap.sailing.server.anniversary.RaceChangeObserverForAnniversaryDetection;
import com.sap.sailing.server.anniversary.checker.QuarterChecker;
import com.sap.sailing.server.anniversary.checker.SameDigitChecker;
import com.sap.sailing.server.gateway.deserialization.impl.CourseAreaJsonDeserializer;
import com.sap.sailing.server.gateway.deserialization.impl.EventBaseJsonDeserializer;
import com.sap.sailing.server.gateway.deserialization.impl.LeaderboardGroupBaseJsonDeserializer;
import com.sap.sailing.server.gateway.deserialization.impl.LeaderboardSearchResultBaseJsonDeserializer;
import com.sap.sailing.server.gateway.deserialization.impl.VenueJsonDeserializer;
import com.sap.sailing.server.masterdata.DataImportLockWithProgress;
import com.sap.sailing.server.notification.EmptySailingNotificationService;
import com.sap.sailing.server.notification.SailingNotificationService;
import com.sap.sailing.server.operationaltransformation.AddCourseAreas;
import com.sap.sailing.server.operationaltransformation.AddDefaultRegatta;
import com.sap.sailing.server.operationaltransformation.AddMediaTrackOperation;
import com.sap.sailing.server.operationaltransformation.AddRaceDefinition;
import com.sap.sailing.server.operationaltransformation.AddSpecificRegatta;
import com.sap.sailing.server.operationaltransformation.ConnectTrackedRaceToLeaderboardColumn;
import com.sap.sailing.server.operationaltransformation.CreateCompetitor;
import com.sap.sailing.server.operationaltransformation.CreateEvent;
import com.sap.sailing.server.operationaltransformation.CreateOrUpdateDataImportProgress;
import com.sap.sailing.server.operationaltransformation.CreateOrUpdateDeviceConfiguration;
import com.sap.sailing.server.operationaltransformation.CreateTrackedRace;
import com.sap.sailing.server.operationaltransformation.DataImportFailed;
import com.sap.sailing.server.operationaltransformation.RecordCompetitorGPSFix;
import com.sap.sailing.server.operationaltransformation.RecordCompetitorSensorFix;
import com.sap.sailing.server.operationaltransformation.RecordCompetitorSensorFixTrack;
import com.sap.sailing.server.operationaltransformation.RecordMarkGPSFix;
import com.sap.sailing.server.operationaltransformation.RecordMarkGPSFixForExistingTrack;
import com.sap.sailing.server.operationaltransformation.RecordMarkGPSFixForNewMarkTrack;
import com.sap.sailing.server.operationaltransformation.RecordWindFix;
import com.sap.sailing.server.operationaltransformation.RemoveDeviceConfiguration;
import com.sap.sailing.server.operationaltransformation.RemoveEvent;
import com.sap.sailing.server.operationaltransformation.RemoveLeaderboardGroupFromEvent;
import com.sap.sailing.server.operationaltransformation.RemoveMediaTrackOperation;
import com.sap.sailing.server.operationaltransformation.RemoveWindFix;
import com.sap.sailing.server.operationaltransformation.RenameEvent;
import com.sap.sailing.server.operationaltransformation.SetDataImportDeleteProgressFromMapTimer;
import com.sap.sailing.server.operationaltransformation.TrackRegatta;
import com.sap.sailing.server.operationaltransformation.UpdateCompetitor;
import com.sap.sailing.server.operationaltransformation.UpdateEndOfTracking;
import com.sap.sailing.server.operationaltransformation.UpdateMarkPassings;
import com.sap.sailing.server.operationaltransformation.UpdateMediaTrackDurationOperation;
import com.sap.sailing.server.operationaltransformation.UpdateMediaTrackRacesOperation;
import com.sap.sailing.server.operationaltransformation.UpdateMediaTrackStartTimeOperation;
import com.sap.sailing.server.operationaltransformation.UpdateMediaTrackTitleOperation;
import com.sap.sailing.server.operationaltransformation.UpdateMediaTrackUrlOperation;
import com.sap.sailing.server.operationaltransformation.UpdateRaceDelayToLive;
import com.sap.sailing.server.operationaltransformation.UpdateStartOfTracking;
import com.sap.sailing.server.operationaltransformation.UpdateStartTimeReceived;
import com.sap.sailing.server.operationaltransformation.UpdateTrackedRaceStatus;
import com.sap.sailing.server.operationaltransformation.UpdateWindAveragingTime;
import com.sap.sailing.server.operationaltransformation.UpdateWindSourcesToExclude;
import com.sap.sailing.server.simulation.SimulationService;
import com.sap.sailing.server.simulation.SimulationServiceFactory;
import com.sap.sailing.server.statistics.StatisticsAggregator;
import com.sap.sailing.server.statistics.StatisticsCalculator;
import com.sap.sailing.server.statistics.TrackedRaceStatisticsCache;
import com.sap.sailing.server.util.EventUtil;
import com.sap.sse.ServerInfo;
import com.sap.sse.common.Duration;
import com.sap.sse.common.TimePoint;
import com.sap.sse.common.TypeBasedServiceFinderFactory;
import com.sap.sse.common.Util;
import com.sap.sse.common.Util.Pair;
import com.sap.sse.common.Util.Triple;
import com.sap.sse.common.impl.MillisecondsTimePoint;
import com.sap.sse.common.search.KeywordQuery;
import com.sap.sse.common.search.Result;
import com.sap.sse.common.search.ResultImpl;
import com.sap.sse.concurrent.LockUtil;
import com.sap.sse.concurrent.NamedReentrantReadWriteLock;
import com.sap.sse.filestorage.FileStorageManagementService;
import com.sap.sse.pairinglist.AbstractPairingFrameProvider;
import com.sap.sse.pairinglist.PairingFrameProvider;
import com.sap.sse.pairinglist.PairingListTemplate;
import com.sap.sse.pairinglist.impl.PairingListTemplateFactoryImpl;
import com.sap.sse.replication.OperationExecutionListener;
import com.sap.sse.replication.OperationWithResult;
import com.sap.sse.replication.ReplicationMasterDescriptor;
import com.sap.sse.replication.impl.OperationWithResultWithIdWrapper;
import com.sap.sse.shared.media.ImageDescriptor;
import com.sap.sse.shared.media.VideoDescriptor;
import com.sap.sse.util.ClearStateTestSupport;
import com.sap.sse.util.HttpUrlConnectionHelper;
import com.sap.sse.util.JoinedClassLoader;
import com.sap.sse.util.ThreadPoolUtil;

public class RacingEventServiceImpl implements RacingEventService, ClearStateTestSupport, RegattaListener,
        LeaderboardRegistry, Replicator {
    private static final Logger logger = Logger.getLogger(RacingEventServiceImpl.class.getName());

    /**
     * A scheduler for the periodic checks of the paramURL documents for the advent of {@link ControlPoint}s with static
     * position information otherwise not available through <code>MarkPassingReceiver</code>'s events.
     */
    private static final ScheduledExecutorService scheduler = ThreadPoolUtil.INSTANCE.getDefaultForegroundTaskThreadPoolExecutor();

    private final com.sap.sailing.domain.base.DomainFactory baseDomainFactory;

    /**
     * Holds the {@link Event} objects for those event registered with this service. Note that there may be
     * {@link Event} objects that exist outside this service for events not (yet) registered here.
     */
    private final ConcurrentHashMap<Serializable, Event> eventsById;

    private final RemoteSailingServerSet remoteSailingServerSet;
    
    /**
     * Holds the {@link Regatta} objects for those races registered with this service. Note that there may be
     * {@link Regatta} objects that exist outside this service for regattas not (yet) registered here.
     */
    protected final ConcurrentHashMap<String, Regatta> regattasByName;

    private final NamedReentrantReadWriteLock regattasByNameLock;

    private final ConcurrentHashMap<RaceDefinition, CourseChangeReplicator> courseListeners;

    protected final ConcurrentHashMap<Regatta, Set<RaceTracker>> raceTrackersByRegatta;

    /**
     * Although {@link #raceTrackersByRegatta} is a concurrent hash map, entering sets as values needs to be
     * synchronized using this lock's write lock to avoid two value sets overwriting each other.
     */
    private final NamedReentrantReadWriteLock raceTrackersByRegattaLock;

    /**
     * Remembers the trackers by paramURL/liveURI/storedURI to avoid duplication
     */
    protected final ConcurrentHashMap<Object, RaceTracker> raceTrackersByID;

    /**
     * {@link #addRace(RegattaIdentifier, RaceTrackingConnectivityParameters, long)} will check
     * {@link #raceTrackersByID} for the presence of a tracker and won't create a new tracker if one for the
     * connectivity parameters' ID already exists. This check and creation and addition to {@link #raceTrackersByID}
     * requires locking in the face of concurrent calls to
     * {@link #addRace(RegattaIdentifier, RaceTrackingConnectivityParameters, long)}. Using <code>synchronized</code> is
     * not ideal due to its coarse-grained locking style which allows for little concurrency. Instead, this map is used
     * to keep locks for any ID that any invocation of the
     * {@link #addRace(RegattaIdentifier, RaceTrackingConnectivityParameters, long)} method is currently working on.
     * Fetching or creating and putting a lock to this map happens in ({@link #getOrCreateRaceTrackersByIdLock}) which
     * takes care of managing concurrent access to this concurrent map. When done, the
     * {@link #addRace(RegattaIdentifier, RaceTrackingConnectivityParameters, long)} method cleans up by removing the
     * lock again from this map, again using a synchronized method (
     * {@link #unlockRaceTrackersById(Object, NamedReentrantReadWriteLock)}).
     */
    private final ConcurrentHashMap<Object, NamedReentrantReadWriteLock> raceTrackersByIDLocks;

    /**
     * Using {@link #getRaceTrackerByRegattaAndRaceIdentifier(RegattaAndRaceIdentifier, Consumer)}, one can request a
     * {@link RaceTracker} for a specific race. It can be that the requested {@link RaceTracker} isn't registered in
     * {@link #raceTrackersByRegatta}. To not need a Thread to wait for the RaceTracker to get available, a callback
     * will be registered that fires on registration of the RaceTracker. If the {@link RaceTracker} will not be
     * registered, the callback only leads to a minor leak.
     */
    private volatile transient ConcurrentHashMap<RegattaAndRaceIdentifier, Set<Consumer<RaceTracker>>> raceTrackerCallbacks;

    /**
     * Leaderboards managed by this racing event service
     */
    private final ConcurrentHashMap<String, Leaderboard> leaderboardsByName;

    /**
     * {@link #leaderboardsByName} is already a concurrent hash map; however, when renaming a leaderboard, this shall
     * happen as an atomic transaction, not interruptible by other write accesses on the same map because otherwise
     * assumptions made during the rename process wouldn't hold. See, in particular,
     * {@link #renameLeaderboard(String, String)}.
     */
    private final NamedReentrantReadWriteLock leaderboardsByNameLock;

    private final ConcurrentHashMap<String, LeaderboardGroup> leaderboardGroupsByName;

    private final ConcurrentHashMap<UUID, LeaderboardGroup> leaderboardGroupsByID;

    /**
     * See {@link #leaderboardsByNameLock}
     */
    private final NamedReentrantReadWriteLock leaderboardGroupsByNameLock;

    private final CompetitorStore competitorStore;

    /**
     * A set based on a concurrent hash map, therefore being thread safe
     */
    private Set<DynamicTrackedRegatta> regattasObservedForDefaultLeaderboard = Collections
            .newSetFromMap(new ConcurrentHashMap<DynamicTrackedRegatta, Boolean>());

    private final MongoObjectFactory mongoObjectFactory;

    private final DomainObjectFactory domainObjectFactory;

    private final ConcurrentHashMap<Regatta, DynamicTrackedRegatta> regattaTrackingCache;

    /**
     * Protects write access transactions that do a previous read to {@link #regattaTrackingCache}; read-only access is
     * already synchronized by using a concurrent hash map for {@link #regattaTrackingCache}.
     */
    private final NamedReentrantReadWriteLock regattaTrackingCacheLock;

    private final ConcurrentHashMap<OperationExecutionListener<RacingEventService>, OperationExecutionListener<RacingEventService>> operationExecutionListeners;

    /**
     * Keys are the toString() representation of the {@link RaceDefinition#getId() IDs} of races passed to
     * {@link #setRegattaForRace(Regatta, RaceDefinition)}.
     */
    private final ConcurrentHashMap<String, Regatta> persistentRegattasForRaceIDs;

    private final RaceLogReplicatorAndNotifier raceLogReplicator;
    private final RegattaLogReplicator regattaLogReplicator;

    private final RaceLogScoringReplicator raceLogScoringReplicator;

    private final MediaDB mediaDB;

    private final MediaLibrary mediaLibrary;

    /**
     * Currently valid pairs of {@link DeviceConfigurationMatcher}s and {@link DeviceConfiguration}s. The contents of
     * this map is persisted and replicated. See {@link DeviceConfigurationMapImpl}.
     */
    protected final DeviceConfigurationMapImpl configurationMap;

    private final WindStore windStore;
    private final SensorFixStore sensorFixStore;

    /**
     * This author should be used for server generated race log events
     */
    private final AbstractLogEventAuthor raceLogEventAuthorForServer = new LogEventAuthorImpl(
            RacingEventService.class.getName(), 0);

    private PolarDataService polarDataService;

    private final SimulationService simulationService;

    /**
     * A service that, if not {@code null}, must be called when certain events that the service can notify users about
     * have occurred. For example, the
     * {@link SailingNotificationService#notifyUserOnBoatClassWhenScoreCorrectionsAreAvailable(com.sap.sailing.domain.base.BoatClass, Leaderboard)}
     * method must be called whenever a new set of score corrections have been made available.<p>
     * 
     * The field is transient because we don't want the service to be serialized from a master to a replica.
     * Replicas are expected to not notify users about anything, particularly because they usually don't
     * have a valid mail service, either.
     */
    private transient SailingNotificationService notificationService;
    
    /**
     * Allow only one master data import at a time to avoid situation where multiple Imports override each other in
     * unpredictable fashion
     */
    private final DataImportLockWithProgress dataImportLock;

    /**
     * If this service runs in the context of an OSGi environment, the activator should {@link #setBundleContext set the
     * bundle context} on this object so that service lookups become possible.
     */
    private BundleContext bundleContext;

    private TypeBasedServiceFinderFactory serviceFinderFactory;

    /**
     * The master from which this replicable is currently replicating, or <code>null</code> if this replicable is not
     * currently replicated from any master.
     */
    private ReplicationMasterDescriptor replicatingFromMaster;

    private Set<OperationWithResultWithIdWrapper<?, ?>> operationsSentToMasterForReplication;

    private ThreadLocal<Boolean> currentlyFillingFromInitialLoadOrApplyingOperationReceivedFromMaster = ThreadLocal
            .withInitial(() -> false);
    
    private final Set<ClassLoader> masterDataClassLoaders = new HashSet<ClassLoader>();
    
    private final JoinedClassLoader joinedClassLoader;

    private SailingServerConfiguration sailingServerConfiguration;

    private final TrackedRegattaListenerManager trackedRegattaListener;
    
    private int numberOfTrackedRacesToRestore;
    
    private final AtomicInteger numberOfTrackedRacesRestored;
    
    private transient final ConcurrentHashMap<Leaderboard, ScoreCorrectionListener> scoreCorrectionListenersByLeaderboard;

    private transient final ConcurrentHashMap<RaceDefinition, RaceTrackingConnectivityParameters> connectivityParametersByRace;

    private final TrackedRaceStatisticsCache trackedRaceStatisticsCache;

    private final AnniversaryRaceDeterminator anniversaryRaceDeterminator;

    /**
     * Observes {@link TrackedRegatta} and {@link TrackedRace} instances known to trigger an update of
     * {@link AnniversaryRaceDeterminator} if the number of anniversary race candidates changes. To do this, the
     * instance is registered as {@link TrackedRegattaListener} on the {@link TrackedRegattaListenerManager} know by
     * this service.
     */
    private final RaceChangeObserverForAnniversaryDetection raceChangeObserverForAnniversaryDetection;

    private final PairingListTemplateFactoryImpl pairingListTemplateFactory = new PairingListTemplateFactoryImpl(); 
    
    /**
     * Providing the constructor parameters for a new {@link RacingEventServiceImpl} instance is a bit tricky
     * in some cases because containment and initialization order of some types is fairly tightly coupled.
     * There is a dependency of many such objects on an instance of {@link RaceLogResolver} which is implemented
     * by {@link RacingEventServiceImpl}. However, therefore, this instance only becomes available in the
     * innermost constructor.
     * 
     * @author Axel Uhl (d043530)
     *
     */
    public static interface ConstructorParameters {
        DomainObjectFactory getDomainObjectFactory();
        MongoObjectFactory getMongoObjectFactory();
        com.sap.sailing.domain.base.DomainFactory getBaseDomainFactory();
        CompetitorStore getCompetitorStore();
    }

    /**
     * Constructs a {@link DomainFactory base domain factory} that uses this object's {@link #competitorStore competitor
     * store} for competitor management. This base domain factory is then also used for the construction of the
     * {@link DomainObjectFactory}. This constructor variant initially clears the persistent competitor collection,
     * hence removes all previously persistent competitors. This is the default for testing and for backward
     * compatibility with prior releases that did not support a persistent competitor collection.
     */
    public RacingEventServiceImpl() {
        this(/* clearPersistentCompetitorStore */ true, /* serviceFinderFactory */ null, /* restoreTrackedRaces */ false);
    }

    public RacingEventServiceImpl(WindStore windStore, SensorFixStore sensorFixStore,
            TypeBasedServiceFinderFactory serviceFinderFactory) {
        this(/* clearPersistentCompetitorStore */ true, windStore, sensorFixStore, serviceFinderFactory,
                /* sailingNotificationService */ null, /* restoreTrackedRaces */ false);
    }

    void setBundleContext(BundleContext bundleContext) {
        this.bundleContext = bundleContext;
    }

    public RacingEventServiceImpl(boolean clearPersistentCompetitorStore,
            final TypeBasedServiceFinderFactory serviceFinderFactory, boolean restoreTrackedRaces) {
        this(clearPersistentCompetitorStore, serviceFinderFactory, null, /* sailingNotificationService */ null,
                /* trackedRaceStatisticsCache */ null, restoreTrackedRaces);
    }

    /**
     * Like {@link #RacingEventServiceImpl()}, but allows callers to specify that the persistent competitor collection
     * be cleared before the service starts.
     * 
     * @param clearPersistentCompetitorStore
     *            if <code>true</code>, the {@link PersistentCompetitorStore} is created empty, with the corresponding
     *            database collection cleared as well. Use with caution! When used with <code>false</code>, competitors
     *            created and stored during previous service executions will initially be loaded.
     * @param sailingNotificationService
     *            a notification service to call upon events worth notifying users about, or {@code null} if no
     *            notification service is available, e.g., in test set-ups
     * @param trackedRaceStatisticsCache
     *            a cache that gives access to detailed statistics about TrackedRaces. If <code>null</code>, no detailed
     *            statistics about TrackedRaces will be calculated.
     */
    public RacingEventServiceImpl(boolean clearPersistentCompetitorStore,
            final TypeBasedServiceFinderFactory serviceFinderFactory, TrackedRegattaListenerManager trackedRegattaListener,
            SailingNotificationService sailingNotificationService,
            TrackedRaceStatisticsCache trackedRaceStatisticsCache, boolean restoreTrackedRaces) {
        this((final RaceLogResolver raceLogResolver) -> {
            return new ConstructorParameters() {
                private final MongoObjectFactory mongoObjectFactory = PersistenceFactory.INSTANCE
                        .getDefaultMongoObjectFactory(serviceFinderFactory);
                private final PersistentCompetitorStore competitorStore = new PersistentCompetitorStore(
                        PersistenceFactory.INSTANCE.getDefaultMongoObjectFactory(serviceFinderFactory),
                        clearPersistentCompetitorStore, serviceFinderFactory, raceLogResolver);

                @Override
                public DomainObjectFactory getDomainObjectFactory() {
                    return competitorStore.getDomainObjectFactory();
                }

                @Override
                public MongoObjectFactory getMongoObjectFactory() {
                    return mongoObjectFactory;
                }

                @Override
                public DomainFactory getBaseDomainFactory() {
                    return competitorStore.getBaseDomainFactory();
                }

                @Override
                public CompetitorStore getCompetitorStore() {
                    return competitorStore;
                }
            };
        }, MediaDBFactory.INSTANCE.getDefaultMediaDB(), null, null, serviceFinderFactory, trackedRegattaListener,
                sailingNotificationService, trackedRaceStatisticsCache, restoreTrackedRaces);
    }

    private RacingEventServiceImpl(final boolean clearPersistentCompetitorStore, WindStore windStore,
            SensorFixStore sensorFixStore, final TypeBasedServiceFinderFactory serviceFinderFactory,
            SailingNotificationService sailingNotificationService, boolean restoreTrackedRaces) {
        this((final RaceLogResolver raceLogResolver) -> {
            return new ConstructorParameters() {
                private final MongoObjectFactory mongoObjectFactory = PersistenceFactory.INSTANCE
                        .getDefaultMongoObjectFactory(serviceFinderFactory);
                private final PersistentCompetitorStore competitorStore = new PersistentCompetitorStore(
                        mongoObjectFactory, clearPersistentCompetitorStore, serviceFinderFactory, raceLogResolver);

                @Override
                public DomainObjectFactory getDomainObjectFactory() {
                    return competitorStore.getDomainObjectFactory();
                }

                @Override
                public MongoObjectFactory getMongoObjectFactory() {
                    return mongoObjectFactory;
                }

                @Override
                public DomainFactory getBaseDomainFactory() {
                    return competitorStore.getBaseDomainFactory();
                }

                @Override
                public CompetitorStore getCompetitorStore() {
                    return competitorStore;
                }
            };
        }, MediaDBFactory.INSTANCE.getDefaultMediaDB(), windStore, sensorFixStore, serviceFinderFactory, null,
                sailingNotificationService, /* trackedRaceStatisticsCache */ null, restoreTrackedRaces);
    }

    public RacingEventServiceImpl(final DomainObjectFactory domainObjectFactory, MongoObjectFactory mongoObjectFactory,
            MediaDB mediaDB, WindStore windStore, SensorFixStore sensorFixStore, boolean restoreTrackedRaces) {
        this((final RaceLogResolver raceLogResolver) -> {
            return new ConstructorParameters() {
                @Override
                public DomainObjectFactory getDomainObjectFactory() {
                    return domainObjectFactory;
                }

                @Override
                public MongoObjectFactory getMongoObjectFactory() {
                    return mongoObjectFactory;
                }

                @Override
                public DomainFactory getBaseDomainFactory() {
                    return domainObjectFactory.getBaseDomainFactory();
                }

                @Override
                public CompetitorStore getCompetitorStore() {
                    return getBaseDomainFactory().getCompetitorStore();
                }
            };
        }, mediaDB, windStore, sensorFixStore, null, null, /* sailingNotificationService */ null,
                /* trackedRaceStatisticsCache */ null, restoreTrackedRaces);
    }

    /**
     * @param windStore
     *            if <code>null</code>, a default {@link MongoWindStore} will be used, based on the persistence set-up
     *            of this service
     * @param serviceFinderFactory
     *            used to find the services handling specific types of tracking devices, such as the persistent storage
     *            of {@link DeviceIdentifier}s of specific device types or the managing of the device-to-competitor
     *            associations per race tracked.
     * @param sailingNotificationService
     *            a notification service to call upon events worth notifying users about, or {@code null} if no
     *            notification service is available, e.g., in test set-ups
     * @param trackedRaceStatisticsCache
     *            a cache that gives access to detailed statistics about TrackedRaces. If <code>null</code>, no detailed
     *            statistics about TrackedRaces will be calculated.
     * @param restoreTrackedRaces
     *            if {@code true}, the tracking connectivity parameters for the races last loaded in the server are
     *            {@link DomainObjectFactory#loadConnectivityParametersForRacesToRestore(Consumer<RaceTrackingConnectivityParameter>)
     *            obtained} from the database, and {@link RaceTracker}s are
     *            {@link #addRace(RegattaIdentifier, RaceTrackingConnectivityParameters, long) created} for those,
     *            effectively restoring the server state to what it was last according to the database. If
     *            {@code false}, all restore information is
     *            {@link MongoObjectFactory#removeAllConnectivityParametersForRacesToRestore() cleared} from the
     *            database, and the server starts out with an empty list of tracked races.
     */
    public RacingEventServiceImpl(Function<RaceLogResolver, ConstructorParameters> constructorParametersProvider,
            MediaDB mediaDb, final WindStore windStore, final SensorFixStore sensorFixStore,
            TypeBasedServiceFinderFactory serviceFinderFactory, TrackedRegattaListenerManager trackedRegattaListener,
            SailingNotificationService sailingNotificationService,
            TrackedRaceStatisticsCache trackedRaceStatisticsCache, boolean restoreTrackedRaces) {
        logger.info("Created " + this);
        this.numberOfTrackedRacesRestored = new AtomicInteger();
        this.scoreCorrectionListenersByLeaderboard = new ConcurrentHashMap<>();
        this.connectivityParametersByRace = new ConcurrentHashMap<>();
        this.notificationService = sailingNotificationService;
        final ConstructorParameters constructorParameters = constructorParametersProvider.apply(this);
        this.domainObjectFactory = constructorParameters.getDomainObjectFactory();
        this.masterDataClassLoaders.add(this.getClass().getClassLoader());
        joinedClassLoader = new JoinedClassLoader(masterDataClassLoaders);
        this.operationsSentToMasterForReplication = new HashSet<>();
        this.baseDomainFactory = constructorParameters.getBaseDomainFactory();
        this.mongoObjectFactory = constructorParameters.getMongoObjectFactory();
        this.mediaDB = mediaDb;
        this.competitorStore = constructorParameters.getCompetitorStore();
        try {
            this.windStore = windStore == null ? MongoWindStoreFactory.INSTANCE.getMongoWindStore(mongoObjectFactory,
                    domainObjectFactory) : windStore;
        } catch (Exception e) {
            throw new RuntimeException(e);
        }
        this.competitorStore.addCompetitorUpdateListener(new CompetitorUpdateListener() {
            @Override
            public void competitorUpdated(Competitor competitor) {
                replicate(new UpdateCompetitor(competitor.getId().toString(), competitor.getName(),
                        competitor.getColor(), competitor.getEmail(), competitor.getBoat().getSailID(),
                        competitor.getTeam().getNationality(), competitor.getTeam().getImage(),
                        competitor.getFlagImage(), competitor.getTimeOnTimeFactor(),
                        competitor.getTimeOnDistanceAllowancePerNauticalMile(), competitor.getSearchTag()));
            }
            @Override
            public void competitorCreated(Competitor competitor) {
                replicate(new CreateCompetitor(competitor.getId(), competitor.getName(),
                        competitor.getBoat()==null?null:competitor.getBoat().getBoatClass()==null?null:competitor.getBoat().getBoatClass().getName(),
                        competitor.getColor(), competitor.getEmail(),
                        competitor.getFlagImage(), competitor.getBoat()==null?null:competitor.getBoat().getSailID(),
                        competitor.getTeam()==null?null:competitor.getTeam().getNationality(),
                        competitor.getTimeOnTimeFactor(),
                        competitor.getTimeOnDistanceAllowancePerNauticalMile(), competitor.getSearchTag()));
            }
        });
        this.dataImportLock = new DataImportLockWithProgress();

        remoteSailingServerSet = new RemoteSailingServerSet(scheduler, baseDomainFactory);
        regattasByName = new ConcurrentHashMap<String, Regatta>();
        regattasByNameLock = new NamedReentrantReadWriteLock("regattasByName for " + this, /* fair */false);
        eventsById = new ConcurrentHashMap<Serializable, Event>();
        regattaTrackingCache = new ConcurrentHashMap<>();
        regattaTrackingCacheLock = new NamedReentrantReadWriteLock("regattaTrackingCache for " + this, /* fair */false);
        raceTrackersByRegatta = new ConcurrentHashMap<>();
        raceTrackersByRegattaLock = new NamedReentrantReadWriteLock("raceTrackersByRegatta for " + this, /* fair */false);
        raceTrackersByID = new ConcurrentHashMap<>();
        raceTrackersByIDLocks = new ConcurrentHashMap<>();
        raceTrackerCallbacks = new ConcurrentHashMap<>();
        leaderboardGroupsByName = new ConcurrentHashMap<>();
        leaderboardGroupsByID = new ConcurrentHashMap<>();
        leaderboardGroupsByNameLock = new NamedReentrantReadWriteLock("leaderboardGroupsByName for " + this, /* fair */false);
        leaderboardsByName = new ConcurrentHashMap<String, Leaderboard>();
        leaderboardsByNameLock = new NamedReentrantReadWriteLock("leaderboardsByName for " + this, /* fair */false);
        operationExecutionListeners = new ConcurrentHashMap<>();
        courseListeners = new ConcurrentHashMap<>();
        persistentRegattasForRaceIDs = new ConcurrentHashMap<>();
        final ScheduledExecutorService simulatorExecutor = ThreadPoolUtil.INSTANCE.getDefaultBackgroundTaskThreadPoolExecutor();
        // TODO: initialize smart-future-cache for simulation-results and add to simulation-service
        simulationService = SimulationServiceFactory.INSTANCE.getService(simulatorExecutor, this);
        this.raceLogReplicator = new RaceLogReplicatorAndNotifier(this);
        this.regattaLogReplicator = new RegattaLogReplicator(this);
        this.raceLogScoringReplicator = new RaceLogScoringReplicator(this);
        this.mediaLibrary = new MediaLibrary();
        try {
            this.sensorFixStore = sensorFixStore == null ? MongoSensorFixStoreFactory.INSTANCE.getMongoGPSFixStore(
                    mongoObjectFactory, domainObjectFactory, serviceFinderFactory) : sensorFixStore;
        } catch (Exception e) {
            logger.log(Level.SEVERE, "Exception trying to obtain MongoDB sensor fix store", e);
            throw new RuntimeException(e);
        }
        this.configurationMap = new DeviceConfigurationMapImpl();
        this.serviceFinderFactory = serviceFinderFactory;
        this.trackedRegattaListener = trackedRegattaListener == null ? EmptyTrackedRegattaListener.INSTANCE : trackedRegattaListener;
        sailingServerConfiguration = domainObjectFactory.loadServerConfiguration();
        final Iterable<Pair<Event, Boolean>> loadedEventsWithRequireStoreFlag = loadStoredEvents();
        loadStoredRegattas();
        loadRaceIDToRegattaAssociations();
        loadStoredLeaderboardsAndGroups();
        loadLinksFromEventsToLeaderboardGroups();
        loadMediaLibary();
        loadStoredDeviceConfigurations();
        loadAllRemoteSailingServersAndSchedulePeriodicEventCacheRefresh();
        // Stores all events which run through a data migration 
        // Remark: must be called after loadLinksFromEventsToLeaderboardGroups(), otherwise would loose the Event -> LeaderboardGroup relation
        for (Pair<Event, Boolean> eventAndRequireStoreFlag : loadedEventsWithRequireStoreFlag) {
            if (eventAndRequireStoreFlag.getB()) {
                mongoObjectFactory.storeEvent(eventAndRequireStoreFlag.getA());
            }
        }
        if (restoreTrackedRaces) {
            restoreTrackedRaces();
        } else {
            getMongoObjectFactory().removeAllConnectivityParametersForRacesToRestore();
        }
        this.trackedRaceStatisticsCache = trackedRaceStatisticsCache;
        anniversaryRaceDeterminator = new AnniversaryRaceDeterminator(this, remoteSailingServerSet,
                new QuarterChecker(), new SameDigitChecker());
        raceChangeObserverForAnniversaryDetection = new RaceChangeObserverForAnniversaryDetection(anniversaryRaceDeterminator);
        this.trackedRegattaListener.addListener(raceChangeObserverForAnniversaryDetection);
    }

    private void restoreTrackedRaces() {
        // restore the races by calling addRace one by one, but in a background thread, therefore concurrent to any remaining
        // server startup activities happening
        numberOfTrackedRacesToRestore = getDomainObjectFactory().loadConnectivityParametersForRacesToRestore(params -> {
            try {
                final RaceHandle handle = addRace(/* addToRegatta==null means "default regatta" */ null, params, /* no timeout during mass loading */ -1);
                final RaceDefinition race = handle.getRace(RaceTracker.TIMEOUT_FOR_RECEIVING_RACE_DEFINITION_IN_MILLISECONDS); // try to not flood servers during restore by waiting for race to appear
                if (race == null) {
                    logger.warning("Race for tracker " + handle.getRaceTracker() + " with ID "
                            + handle.getRaceTracker().getID() + " didn't appear within "
                            + RaceTracker.TIMEOUT_FOR_RECEIVING_RACE_DEFINITION_IN_MILLISECONDS
                            + "ms. Maybe it will later...");
                } else {
                    logger.info("Race " + race + " showed up during restoring by tracker " + handle.getRaceTracker()
                            + " with ID " + handle.getRaceTracker().getID());
                }
                int newNumberOfTrackedRacesRestored = numberOfTrackedRacesRestored.incrementAndGet();
                logger.info("Added race to restore #"+newNumberOfTrackedRacesRestored+"/"+numberOfTrackedRacesToRestore);
            } catch (Exception e) {
                logger.log(Level.SEVERE, "Exception trying to restore race "+params, e);
            }
        }).getNumberOfParametersToLoad();
    }

    @Override
    public boolean isCurrentlyFillingFromInitialLoadOrApplyingOperationReceivedFromMaster() {
        return currentlyFillingFromInitialLoadOrApplyingOperationReceivedFromMaster.get();
    }

    @Override
    public void setCurrentlyFillingFromInitialLoadOrApplyingOperationReceivedFromMaster(
            boolean currentlyFillingFromInitialLoadOrApplyingOperationReceivedFromMaster) {
        this.currentlyFillingFromInitialLoadOrApplyingOperationReceivedFromMaster
                .set(currentlyFillingFromInitialLoadOrApplyingOperationReceivedFromMaster);
    }

    @Override
    public PolarDataService getPolarDataService() {
        return polarDataService;
    }

    @Override
    public SimulationService getSimulationService() {
        return simulationService;
    }
    
    @Override
    public void clearState() throws Exception {
        for (String leaderboardGroupName : new ArrayList<>(this.leaderboardGroupsByName.keySet())) {
            removeLeaderboardGroup(leaderboardGroupName);
        }
        for (String leaderboardName : new ArrayList<>(this.leaderboardsByName.keySet())) {
            removeLeaderboard(leaderboardName);
        }
        for (Regatta regatta : new ArrayList<>(this.regattasByName.values())) {
            stopTracking(regatta, /* willBeRemoved */ true);
            removeRegatta(regatta);
        }
        for (Event event : new ArrayList<>(this.eventsById.values())) {
            removeEvent(event.getId());
        }
        for (MediaTrack mediaTrack : this.mediaLibrary.allTracks()) {
            mediaTrackDeleted(mediaTrack);
        }
        // TODO clear user store? See bug 2430.
        this.competitorStore.clear();
        this.windStore.clear();
        getRaceLogStore().clear();
        getRegattaLogStore().clear();
        anniversaryRaceDeterminator.clear();
        raceChangeObserverForAnniversaryDetection.clear();
    }

    @Override
    public com.sap.sailing.domain.base.DomainFactory getBaseDomainFactory() {
        return baseDomainFactory;
    }

    @Override
    public MongoObjectFactory getMongoObjectFactory() {
        return mongoObjectFactory;
    }

    @Override
    public DomainObjectFactory getDomainObjectFactory() {
        return domainObjectFactory;
    }

    private void loadRaceIDToRegattaAssociations() {
        persistentRegattasForRaceIDs.putAll(domainObjectFactory.loadRaceIDToRegattaAssociations(this));
    }

    private void loadStoredRegattas() {
        LockUtil.lockForWrite(regattasByNameLock);
        try {
            for (Regatta regatta : domainObjectFactory.loadAllRegattas(this)) {
                logger.info("putting regatta " + regatta.getName() + " (" + regatta.hashCode()
                        + ") into regattasByName");
                regattasByName.put(regatta.getName(), regatta);
                regatta.addRegattaListener(this);
                onRegattaLikeAdded(regatta);
                regatta.addRaceColumnListener(raceLogReplicator);
                regatta.addRaceColumnListener(raceLogScoringReplicator);
            }
        } finally {
            LockUtil.unlockAfterWrite(regattasByNameLock);
        }
    }

    private Iterable<Pair<Event, Boolean>> loadStoredEvents() {
        Iterable<Pair<Event, Boolean>> loadedEventsWithRequireStoreFlag = domainObjectFactory.loadAllEvents(); 
        for (Pair<Event, Boolean> eventAndFlag : loadedEventsWithRequireStoreFlag) {
            Event event = eventAndFlag.getA();
            if (event.getId() != null)
                eventsById.put(event.getId(), event);
        }
        return loadedEventsWithRequireStoreFlag;
    }
    
    private void loadLinksFromEventsToLeaderboardGroups() {
        domainObjectFactory.loadLeaderboardGroupLinksForEvents(/* eventResolver */this, /* leaderboardGroupResolver */
                this);
    }

    private void loadAllRemoteSailingServersAndSchedulePeriodicEventCacheRefresh() {
        for (RemoteSailingServerReference sailingServer : domainObjectFactory.loadAllRemoteSailingServerReferences()) {
            remoteSailingServerSet.add(sailingServer);
        }
    }

    /**
     * Collects media track references from the configured sources (mongo DB by default, ftp folder yet to be
     * implemented). The method is expected to be called initially blocking the API until finished.
     * 
     * Subsequent calls (assumed to be triggered from the admin console or in scheduled intervals) don't need to block.
     * In that case, the API will simply serve the current state.
     * 
     */
    private void loadMediaLibary() {
        Collection<MediaTrack> allDbMediaTracks = mediaDB.loadAllMediaTracks();
        mediaTracksAdded(allDbMediaTracks);
    }

    private void loadStoredDeviceConfigurations() {
        for (Entry<DeviceConfigurationMatcher, DeviceConfiguration> entry : domainObjectFactory
                .loadAllDeviceConfigurations()) {
            configurationMap.put(entry.getKey(), entry.getValue());
        }
    }

    @Override
    public void addLeaderboard(Leaderboard leaderboard) {
        LockUtil.lockForWrite(leaderboardsByNameLock);
        try {
            leaderboardsByName.put(leaderboard.getName(), leaderboard);
        } finally {
            LockUtil.unlockAfterWrite(leaderboardsByNameLock);
        }
        // RaceColumns of RegattaLeaderboards are tracked via its Regatta!
        if (leaderboard instanceof FlexibleLeaderboard) {
            onRegattaLikeAdded(((FlexibleLeaderboard) leaderboard).getRegattaLike());
            leaderboard.addRaceColumnListener(raceLogReplicator);
            leaderboard.addRaceColumnListener(raceLogScoringReplicator);
        }
        final LeaderboardScoreCorrectionNotifier scoreCorrectionListener = new LeaderboardScoreCorrectionNotifier(leaderboard);
        scoreCorrectionListenersByLeaderboard.put(leaderboard, scoreCorrectionListener);
        leaderboard.addScoreCorrectionListener(scoreCorrectionListener);
    }

    private void loadStoredLeaderboardsAndGroups() {
        logger.info("loading stored leaderboards and groups");
        // Loading all leaderboard groups and the contained leaderboards
        for (LeaderboardGroup leaderboardGroup : domainObjectFactory.getAllLeaderboardGroups(this, this)) {
            logger.info("loaded leaderboard group " + leaderboardGroup.getName() + " into " + this);
            LockUtil.lockForWrite(leaderboardGroupsByNameLock);
            try {
                leaderboardGroupsByName.put(leaderboardGroup.getName(), leaderboardGroup);
                leaderboardGroupsByID.put(leaderboardGroup.getId(), leaderboardGroup);
            } finally {
                LockUtil.unlockAfterWrite(leaderboardGroupsByNameLock);
            }
        }
        // Loading the remaining leaderboards
        domainObjectFactory.getLeaderboardsNotInGroup(this, this);
        logger.info("done with loading stored leaderboards and groups");
    }

    @Override
    public FlexibleLeaderboard addFlexibleLeaderboard(String leaderboardName, String leaderboardDisplayName,
            int[] discardThresholds, ScoringScheme scoringScheme, Serializable courseAreaId) {
        logger.info("adding flexible leaderboard " + leaderboardName);
        CourseArea courseArea = getCourseArea(courseAreaId);
        FlexibleLeaderboard result = new FlexibleLeaderboardImpl(getRaceLogStore(), getRegattaLogStore(),
                leaderboardName, new ThresholdBasedResultDiscardingRuleImpl(discardThresholds), scoringScheme,
                courseArea);
        result.setDisplayName(leaderboardDisplayName);
        if (getLeaderboardByName(leaderboardName) != null) {
            throw new IllegalArgumentException("Leaderboard with name " + leaderboardName + " already exists");
        }
        addLeaderboard(result);
        mongoObjectFactory.storeLeaderboard(result);
        return result;
    }

    @Override
    public CourseArea getCourseArea(Serializable courseAreaId) {
        for (Event event : getAllEvents()) {
            for (CourseArea courseArea : event.getVenue().getCourseAreas()) {
                if (courseArea.getId().equals(courseAreaId)) {
                    return courseArea;
                }
            }
        }
        return null;
    }

    @Override
    public RegattaLeaderboard addRegattaLeaderboard(RegattaIdentifier regattaIdentifier, String leaderboardDisplayName,
            int[] discardThresholds) {
        Regatta regatta = getRegatta(regattaIdentifier);
        if (regatta == null) {
            throw new IllegalArgumentException("Cannot find regatta " + regattaIdentifier
                    + ". Hence, cannot create regatta leaderboard for it.");
        }
        final RegattaLeaderboard result = new RegattaLeaderboardImpl(regatta, new ThresholdBasedResultDiscardingRuleImpl(discardThresholds));
        result.setDisplayName(leaderboardDisplayName);
        if (getLeaderboardByName(result.getName()) != null) {
            throw new IllegalArgumentException("Leaderboard with name " + result.getName() + " already exists in "
                    + this);
        }
        logger.info("adding regatta leaderboard for regatta "
                + regatta.getName() + " (" + regatta.hashCode() + ")" + " to " + this);
        addLeaderboard(result);
        mongoObjectFactory.storeLeaderboard(result);
        return result;
    }

    @Override
    public RegattaLeaderboardWithEliminations addRegattaLeaderboardWithEliminations(String leaderboardName,
            String leaderboardDisplayName, RegattaLeaderboard fullRegattaLeaderboard) {
        if (fullRegattaLeaderboard == null) {
            throw new NullPointerException("Must provide a valid regatta leaderboard, not null");
        }
        if (getLeaderboardByName(leaderboardName) != null) {
            throw new IllegalArgumentException("Leaderboard with name "+leaderboardName+" already exists in "+this);
        }
        final RegattaLeaderboardWithEliminations result = new DelegatingRegattaLeaderboardWithCompetitorElimination(
                ()->(RegattaLeaderboard) fullRegattaLeaderboard, leaderboardName);
        result.setDisplayName(leaderboardDisplayName);
        logger.info("adding regatta leaderboard with eliminations for regatta leaderboard "
                + fullRegattaLeaderboard.getName() + " to " + this);
        addLeaderboard(result);
        mongoObjectFactory.storeLeaderboard(result);
        return result;
    }

    @Override
    public RaceColumn addColumnToLeaderboard(String columnName, String leaderboardName, boolean medalRace) {
        Leaderboard leaderboard = getLeaderboardByName(leaderboardName);
        if (leaderboard != null) {
            if (leaderboard instanceof FlexibleLeaderboard) {
                // uses the default fleet as the single fleet for the new column
                RaceColumn result = ((FlexibleLeaderboard) leaderboard).addRaceColumn(columnName, medalRace);
                updateStoredLeaderboard((FlexibleLeaderboard) leaderboard);
                return result;
            } else {
                throw new IllegalArgumentException("Leaderboard named " + leaderboardName
                        + " is not a FlexibleLeaderboard");
            }
        } else {
            throw new IllegalArgumentException("Leaderboard named " + leaderboardName + " not found");
        }
    }

    @Override
    public void moveLeaderboardColumnUp(String leaderboardName, String columnName) {
        Leaderboard leaderboard = getLeaderboardByName(leaderboardName);
        if (leaderboard != null && leaderboard instanceof FlexibleLeaderboard) {
            ((FlexibleLeaderboard) leaderboard).moveRaceColumnUp(columnName);
            updateStoredLeaderboard((FlexibleLeaderboard) leaderboard);
        } else {
            throw new IllegalArgumentException("Leaderboard named " + leaderboardName + " not found");
        }
    }

    @Override
    public void moveLeaderboardColumnDown(String leaderboardName, String columnName) {
        Leaderboard leaderboard = getLeaderboardByName(leaderboardName);
        if (leaderboard != null && leaderboard instanceof FlexibleLeaderboard) {
            ((FlexibleLeaderboard) leaderboard).moveRaceColumnDown(columnName);
            updateStoredLeaderboard((FlexibleLeaderboard) leaderboard);
        } else {
            throw new IllegalArgumentException("Leaderboard named " + leaderboardName + " not found");
        }
    }

    @Override
    public void removeLeaderboardColumn(String leaderboardName, String columnName) {
        Leaderboard leaderboard = getLeaderboardByName(leaderboardName);
        if (leaderboard == null) {
            throw new IllegalArgumentException("Leaderboard named " + leaderboardName + " not found");
        } else if (!(leaderboard instanceof FlexibleLeaderboard)) {
            throw new IllegalArgumentException("Columns cannot be removed from Leaderboard named " + leaderboardName);
        } else {
            ((FlexibleLeaderboard) leaderboard).removeRaceColumn(columnName);
            updateStoredLeaderboard((FlexibleLeaderboard) leaderboard);
        }
    }

    @Override
    public void renameLeaderboardColumn(String leaderboardName, String oldColumnName, String newColumnName) {
        Leaderboard leaderboard = getLeaderboardByName(leaderboardName);
        if (leaderboard != null) {
            final RaceColumn raceColumn = leaderboard.getRaceColumnByName(oldColumnName);
            if (raceColumn instanceof FlexibleRaceColumn) {
                // remove race log under old identifier; the race log identifier changes
                for (Fleet fleet : raceColumn.getFleets()) {
                    getMongoObjectFactory().removeRaceLog(raceColumn.getRaceLogIdentifier(fleet));
                }
                ((FlexibleRaceColumn) raceColumn).setName(newColumnName);
                // store the race logs again under the new identifiers
                storeRaceLogs(raceColumn);
                updateStoredLeaderboard(leaderboard);
            } else {
                throw new IllegalArgumentException("Race column " + oldColumnName + " cannot be renamed");
            }
        } else {
            throw new IllegalArgumentException("Leaderboard named " + leaderboardName + " not found");
        }
    }

    /**
     * When a race column is renamed, its race log identifiers change. Therefore, the race logs need to be stored under
     * the new identifier again to be consistent with the in-memory image again.
     */
    private void storeRaceLogs(RaceColumn raceColumn) {
        for (Fleet fleet : raceColumn.getFleets()) {
            RaceLogIdentifier identifier = raceColumn.getRaceLogIdentifier(fleet);
            RaceLogEventVisitor storeVisitor = MongoRaceLogStoreFactory.INSTANCE.getMongoRaceLogStoreVisitor(
                    identifier, getMongoObjectFactory());
            RaceLog raceLog = raceColumn.getRaceLog(fleet);
            raceLog.lockForRead();
            try {
                for (RaceLogEvent e : raceLog.getRawFixes()) {
                    e.accept(storeVisitor);
                }
            } finally {
                raceLog.unlockAfterRead();
            }
        }
    }

    @Override
    public void updateLeaderboardColumnFactor(String leaderboardName, String columnName, Double factor) {
        Leaderboard leaderboard = getLeaderboardByName(leaderboardName);
        if (leaderboard != null) {
            final RaceColumn raceColumn = leaderboard.getRaceColumnByName(columnName);
            if (raceColumn != null) {
                raceColumn.setFactor(factor);
                updateStoredLeaderboard(leaderboard);
            } else {
                throw new IllegalArgumentException("Race column " + columnName + " not found in leaderboard "
                        + leaderboardName);
            }
        } else {
            throw new IllegalArgumentException("Leaderboard named " + leaderboardName + " not found");
        }
    }

    @Override
    public void renameLeaderboard(String oldName, String newName) {
        final Leaderboard toRename = leaderboardsByName.get(oldName);
        LockUtil.lockForWrite(leaderboardsByNameLock);
        try {
            if (toRename == null) {
                throw new IllegalArgumentException("No leaderboard with name " + oldName + " found");
            }
            if (leaderboardsByName.containsKey(newName)) {
                throw new IllegalArgumentException("Leaderboard with name " + newName + " already exists");
            }
            if (toRename instanceof Renamable) {
                ((Renamable) toRename).setName(newName);
                leaderboardsByName.remove(oldName);
                leaderboardsByName.put(newName, toRename);
            } else {
                throw new IllegalArgumentException("Leaderboard with name " + newName + " is of type "
                        + toRename.getClass().getSimpleName() + " and therefore cannot be renamed");
            }
        } finally {
            LockUtil.unlockAfterWrite(leaderboardsByNameLock);
        }
        // don't need the lock anymore to update DB
        if (toRename instanceof Renamable) {
            mongoObjectFactory.renameLeaderboard(oldName, newName);
        }
    }

    @Override
    public void updateStoredLeaderboard(Leaderboard leaderboard) {
        getMongoObjectFactory().storeLeaderboard(leaderboard);
    }

    @Override
    public void updateStoredRegatta(Regatta regatta) {
        if (regatta.isPersistent()) {
            mongoObjectFactory.storeRegatta(regatta);
        }
    }

    @Override
    public void removeLeaderboard(String leaderboardName) {
        Leaderboard leaderboard = removeLeaderboardFromLeaderboardsByName(leaderboardName);
        if (leaderboard != null) {
            leaderboard.removeRaceColumnListener(raceLogReplicator);
            leaderboard.removeRaceColumnListener(raceLogScoringReplicator);
            final ScoreCorrectionListener scoreCorrectionListener = scoreCorrectionListenersByLeaderboard.remove(leaderboard);
            if (scoreCorrectionListener != null) {
                leaderboard.getScoreCorrection().removeScoreCorrectionListener(scoreCorrectionListener);
            }
            mongoObjectFactory.removeLeaderboard(leaderboardName);
            syncGroupsAfterLeaderboardRemove(leaderboardName, true);
            if (leaderboard instanceof FlexibleLeaderboard) {
                onRegattaLikeRemoved(((FlexibleLeaderboard) leaderboard).getRegattaLike());
            }
            leaderboard.destroy();
        }
    }

    private Leaderboard removeLeaderboardFromLeaderboardsByName(String leaderboardName) {
        LockUtil.lockForWrite(leaderboardsByNameLock);
        try {
            return leaderboardsByName.remove(leaderboardName);
        } finally {
            LockUtil.unlockAfterWrite(leaderboardsByNameLock);
        }
    }

    /**
     * Checks all groups, if they contain a leaderboard with the <code>removedLeaderboardName</code> or reference it as their
     * overall leaderboard and removes it from the group or unlinks it as the overall leaderboard, respectively.
     * 
     * @param removedLeaderboardName
     */
    private void syncGroupsAfterLeaderboardRemove(String removedLeaderboardName, boolean doDatabaseUpdate) {
        boolean groupNeedsUpdate = false;
        for (LeaderboardGroup leaderboardGroup : leaderboardGroupsByName.values()) {
            for (final Leaderboard leaderboard : leaderboardGroup.getLeaderboards()) {
                if (leaderboard.getName().equals(removedLeaderboardName)) {
                    leaderboardGroup.removeLeaderboard(leaderboard);
                    groupNeedsUpdate = true;
                    // TODO we assume that the leaderboard names are unique, so we can break the inner loop here
                    break;
                }
            }
            if (leaderboardGroup.getOverallLeaderboard() != null && leaderboardGroup.getOverallLeaderboard().getName().equals(removedLeaderboardName)) {
                leaderboardGroup.setOverallLeaderboard(null);
                groupNeedsUpdate = true;
            }
            if (doDatabaseUpdate && groupNeedsUpdate) {
                mongoObjectFactory.storeLeaderboardGroup(leaderboardGroup);
            }
            groupNeedsUpdate = false;
        }
    }

    @Override
    public Leaderboard getLeaderboardByName(String name) {
        return leaderboardsByName.get(name);
    }

    @Override
    public Position getMarkPosition(Mark mark, LeaderboardThatHasRegattaLike leaderboard, TimePoint timePoint) {
        GPSFixTrack<Mark, GPSFix> track = null;
        // If no spanning track is found, the fix closest to the time point requested is used instead
        GPSFix nonSpanningFallback = null;
        for (TrackedRace trackedRace : leaderboard.getTrackedRaces()) {
            final GPSFixTrack<Mark, GPSFix> trackCandidate = trackedRace.getTrack(mark);
            if (trackCandidate != null) {
                if (spansTimePoint(trackCandidate, timePoint)) {
                    track = trackCandidate;
                    break;
                } else {
                    nonSpanningFallback = improveTimewiseClosestFix(nonSpanningFallback, trackCandidate, timePoint);
                }
            }
        }
        final Position result; 
        if (track != null) {
            result = track.getEstimatedPosition(timePoint, /* extrapolate */ false);
        } else {
            result = nonSpanningFallback == null ? null : nonSpanningFallback.getPosition();
        }
        return result;
    }

    private GPSFix improveTimewiseClosestFix(GPSFix nonSpanningFallback, GPSFixTrack<Mark, GPSFix> track, final TimePoint timePoint) {
        GPSFix lastAtOrBefore = track.getLastFixAtOrBefore(timePoint);
        GPSFix firstAtOrAfter = track.getFirstFixAtOrAfter(timePoint);
        // find the fix closes to timePoint, sorting null values to the end and fixes near timePoint to the beginning
        final List<GPSFix> list = Arrays.asList(nonSpanningFallback, lastAtOrBefore, firstAtOrAfter);
        list.sort(new Comparator<GPSFix>() {
            @Override
            public int compare(GPSFix o1, GPSFix o2) {
                final int result;
                if (o1 == null) {
                    if (o2 == null) {
                        result = 0;
                    } else {
                        result = 1;
                    }
                } else if (o2 == null) {
                    result = -1;
                } else {
                    result = new Long(Math.abs(o1.getTimePoint().until(timePoint).asMillis())).compareTo(
                            Math.abs(o2.getTimePoint().until(timePoint).asMillis()));
                }
                return result;
            }
        });
        return list.get(0);
    }

    private boolean spansTimePoint(GPSFixTrack<Mark, GPSFix> track, TimePoint timePoint) {
        return track.getLastFixAtOrBefore(timePoint) != null && track.getFirstFixAtOrAfter(timePoint) != null;
    }

    @Override
    public Map<String, Leaderboard> getLeaderboards() {
        return Collections.unmodifiableMap(new HashMap<String, Leaderboard>(leaderboardsByName));
    }

    @Override
    public SailingServerConfiguration getSailingServerConfiguration() {
        return sailingServerConfiguration;
    }
    
    @Override
    public void updateServerConfiguration(SailingServerConfiguration serverConfiguration) {
        this.sailingServerConfiguration = serverConfiguration;
        mongoObjectFactory.storeServerConfiguration(serverConfiguration);
    }
    
    @Override
    public Map<RemoteSailingServerReference, com.sap.sse.common.Util.Pair<Iterable<EventBase>, Exception>> getPublicEventsOfAllSailingServers() {
        return remoteSailingServerSet.getCachedEventsForRemoteSailingServers(); // FIXME should probably add our own
                                                                                // stuff here... Is it enough to pass on
                                                                                // the remote reference URL to the
                                                                                // client for leaderboard group URL
                                                                                // construction?
    }

    @Override
    public RemoteSailingServerReference addRemoteSailingServerReference(String name, URL url) {
        RemoteSailingServerReference result = new RemoteSailingServerReferenceImpl(name, url);
        remoteSailingServerSet.add(result);
        mongoObjectFactory.storeSailingServer(result);
        return result;
    }

    @Override
    public Iterable<RemoteSailingServerReference> getLiveRemoteServerReferences() {
        return remoteSailingServerSet.getLiveRemoteServerReferences();
    }

    @Override
    public RemoteSailingServerReference getRemoteServerReferenceByName(String remoteServerReferenceName) {
        return remoteSailingServerSet.getServerReferenceByName(remoteServerReferenceName);
    }

    @Override
    public com.sap.sse.common.Util.Pair<Iterable<EventBase>, Exception> updateRemoteServerEventCacheSynchronously(
            RemoteSailingServerReference ref) {
        return remoteSailingServerSet.getEventsOrException(ref);
    }

    @Override
    public void removeRemoteSailingServerReference(String name) {
        remoteSailingServerSet.remove(name);
        mongoObjectFactory.removeSailingServer(name);
    }

    @Override
    public Iterable<Event> getAllEvents() {
        return Collections.unmodifiableCollection(new ArrayList<Event>(eventsById.values()));
    }

    @Override
    public Event getEvent(Serializable id) {
        return id == null ? null : eventsById.get(id);
    }

    @Override
    public Iterable<Regatta> getAllRegattas() {
        return Collections.unmodifiableCollection(new ArrayList<Regatta>(regattasByName.values()));
    }

    @Override
    public boolean isRaceBeingTracked(Regatta regattaContext, RaceDefinition r) {
        Set<RaceTracker> trackers = raceTrackersByRegatta.get(regattaContext);
        if (trackers != null) {
            for (RaceTracker tracker : trackers) {
                final RaceDefinition race = tracker.getRace();
                if (race == r) {
                    return true;
                }
            }
        }
        return false;
    }

    @Override
    public Regatta getRegattaByName(String name) {
        return name == null ? null : regattasByName.get(name);
    }

    @Override
    public Regatta getOrCreateDefaultRegatta(String name, String boatClassName, Serializable id) {
        Regatta result = regattasByName.get(name);
        if (result == null) {
            result = new RegattaImpl(getRaceLogStore(), getRegattaLogStore(), name, getBaseDomainFactory()
                    .getOrCreateBoatClass(boatClassName), /* startDate */null, /* endDate */null, this,
                    getBaseDomainFactory().createScoringScheme(ScoringSchemeType.LOW_POINT), id, null);
            logger.info("Created default regatta " + result.getName() + " (" + hashCode() + ") on " + this);
            onRegattaLikeAdded(result);
            cacheAndReplicateDefaultRegatta(result);
        }
        return result;
    }

    private void onRegattaLikeAdded(IsRegattaLike isRegattaLike) {
        isRegattaLike.addListener(regattaLogReplicator);
    }

    private void onRegattaLikeRemoved(IsRegattaLike isRegattaLike) {
        isRegattaLike.removeListener(regattaLogReplicator);
        getRegattaLogStore().removeRegattaLog(isRegattaLike.getRegattaLikeIdentifier());
    }

    @Override
    public Regatta createRegatta(String fullRegattaName, String boatClassName, TimePoint startDate, TimePoint endDate,
            Serializable id, Iterable<? extends Series> series, boolean persistent, ScoringScheme scoringScheme,
            Serializable defaultCourseAreaId, Double buoyZoneRadiusInHullLengths, boolean useStartTimeInference, boolean controlTrackingFromStartAndFinishTimes,
            RankingMetricConstructor rankingMetricConstructor) {
        if (useStartTimeInference && controlTrackingFromStartAndFinishTimes) {
            throw new IllegalArgumentException("Cannot set both of useStartTimeInference and controlTrackingFromStartAndFinishTimes to true");
        }
        com.sap.sse.common.Util.Pair<Regatta, Boolean> regattaWithCreatedFlag = getOrCreateRegattaWithoutReplication(
                fullRegattaName, boatClassName, startDate, endDate, id, series, persistent, scoringScheme,
                defaultCourseAreaId, buoyZoneRadiusInHullLengths, useStartTimeInference, controlTrackingFromStartAndFinishTimes, rankingMetricConstructor);
        Regatta regatta = regattaWithCreatedFlag.getA();
        if (regattaWithCreatedFlag.getB()) {
            onRegattaLikeAdded(regatta);
            replicateSpecificRegattaWithoutRaceColumns(regatta);
        }
        return regatta;
    }

    @Override
    public void addRegattaWithoutReplication(Regatta regatta) {
        UUID defaultCourseAreaId = null;
        if (regatta.getDefaultCourseArea() != null) {
            defaultCourseAreaId = regatta.getDefaultCourseArea().getId();
        }
        boolean wasAdded = addAndConnectRegatta(regatta.isPersistent(), defaultCourseAreaId, regatta);
        if (!wasAdded) {
            logger.info("Regatta with name " + regatta.getName() + " already existed, so it hasn't been added.");
        }
    }

    private RaceLogStore getRaceLogStore() {
        return MongoRaceLogStoreFactory.INSTANCE.getMongoRaceLogStore(mongoObjectFactory, domainObjectFactory);
    }

    private RegattaLogStore getRegattaLogStore() {
        return MongoRegattaLogStoreFactory.INSTANCE.getMongoRegattaLogStore(mongoObjectFactory, domainObjectFactory);
    }

    @Override
    public com.sap.sse.common.Util.Pair<Regatta, Boolean> getOrCreateRegattaWithoutReplication(String fullRegattaName,
            String boatClassName, TimePoint startDate, TimePoint endDate, Serializable id,
            Iterable<? extends Series> series, boolean persistent, ScoringScheme scoringScheme,
            Serializable defaultCourseAreaId, double buoyZoneRadiusInHullLengths, boolean useStartTimeInference, boolean controlTrackingFromStartAndFinishTimes,
            RankingMetricConstructor rankingMetricConstructor) {
        CourseArea courseArea = getCourseArea(defaultCourseAreaId);
        Regatta regatta = new RegattaImpl(getRaceLogStore(), getRegattaLogStore(), fullRegattaName,
                getBaseDomainFactory().getOrCreateBoatClass(boatClassName), startDate, endDate, series, persistent,
                scoringScheme, id, courseArea, buoyZoneRadiusInHullLengths, useStartTimeInference, controlTrackingFromStartAndFinishTimes, rankingMetricConstructor);
        boolean wasCreated = addAndConnectRegatta(persistent, defaultCourseAreaId, regatta);
        if (wasCreated) {
            logger.info("Created regatta " + regatta.getName() + " (" + hashCode() + ") on " + this);
        }
        return new com.sap.sse.common.Util.Pair<Regatta, Boolean>(regatta, wasCreated);
    }

    private boolean addAndConnectRegatta(boolean persistent, Serializable defaultCourseAreaId, Regatta regatta) {
        boolean wasCreated = false;
        // try a quick read protected by the concurrent hash map implementation
        if (!regattasByName.containsKey(regatta.getName())) {
            LockUtil.lockForWrite(regattasByNameLock);
            try {
                // check again, now that we hold the exclusive write lock
                if (!regattasByName.containsKey(regatta.getName())) {
                    wasCreated = true;
                    logger.info("putting regatta " + regatta.getName() + " (" + regatta.hashCode()
                            + ") into regattasByName of " + this);
                    regattasByName.put(regatta.getName(), regatta);
                    regatta.addRegattaListener(this);
                    regatta.addRaceColumnListener(raceLogReplicator);
                    regatta.addRaceColumnListener(raceLogScoringReplicator);
                }
            } finally {
                LockUtil.unlockAfterWrite(regattasByNameLock);
            }
        }
        if (persistent) {
            updateStoredRegatta(regatta);
        }

        return wasCreated;
    }

    @Override
    public void addRace(RegattaIdentifier addToRegatta, RaceDefinition raceDefinition) {
        Regatta regatta = getRegatta(addToRegatta);
        regatta.addRace(raceDefinition); // will trigger the raceAdded operation because this service is listening on
                                         // all its regattas
    }

    /**
     * If the <code>regatta</code> {@link Regatta#isPersistent() is a persistent one}, the association of the race with
     * the regatta is remembered persistently so that {@link #getRememberedRegattaForRace(Serializable)} will provide
     * it.
     */
    @Override
    public void raceAdded(Regatta regatta, RaceDefinition raceDefinition) {
        if (regatta.isPersistent()) {
            setRegattaForRace(regatta, raceDefinition);
        }
        final CourseChangeReplicator listener = new CourseChangeReplicator(this, regatta, raceDefinition);
        courseListeners.put(raceDefinition, listener);
        raceDefinition.getCourse().addCourseListener(listener);
        replicate(new AddRaceDefinition(regatta.getRegattaIdentifier(), raceDefinition));
    }

    @Override
    public void raceRemoved(Regatta regatta, RaceDefinition raceDefinition) {
        raceDefinition.getCourse().removeCourseListener(courseListeners.remove(raceDefinition));
    }

    private NamedReentrantReadWriteLock lockRaceTrackersById(Object trackerId) {
        NamedReentrantReadWriteLock lock;
        synchronized (raceTrackersByIDLocks) {
            lock = raceTrackersByIDLocks.get(trackerId);
            if (lock == null) {
                lock = new NamedReentrantReadWriteLock("raceTrackersByIDLock for " + trackerId, /* fair */false);
                raceTrackersByIDLocks.put(trackerId, lock);
            }
        }
        LockUtil.lockForWrite(lock);
        return lock;
    }

    /**
     * @param lock
     *            need to pass the lock obtained from {@link #lockRaceTrackersById(Object)} because a competing thread
     *            may already have removed the lock from the {@link #raceTrackersByIDLocks} map
     */
    private void unlockRaceTrackersById(Object trackerId, NamedReentrantReadWriteLock lock) {
        LockUtil.unlockAfterWrite(lock);
        synchronized (raceTrackersByIDLocks) {
            raceTrackersByIDLocks.remove(trackerId);
        }
    }

    @Override
    public RaceHandle addRace(RegattaIdentifier regattaToAddTo, RaceTrackingConnectivityParameters params,
            long timeoutInMilliseconds) throws Exception {
        final Object trackerID = params.getTrackerID();
        NamedReentrantReadWriteLock raceTrackersByIdLock = lockRaceTrackersById(trackerID);
        try {
            RaceTracker tracker = raceTrackersByID.get(trackerID);
            if (tracker == null) {
                Regatta regatta = regattaToAddTo == null ? null : getRegatta(regattaToAddTo);
                if (regatta == null) {
                    // create tracker and use an existing or create a default regatta
                    tracker = params.createRaceTracker(this, windStore, /* raceLogResolver */ this, timeoutInMilliseconds);
                } else {
                    // use the regatta selected by the RaceIdentifier regattaToAddTo
                    tracker = params.createRaceTracker(regatta, this, windStore, /* raceLogResolver */ this, timeoutInMilliseconds);
                    assert tracker.getRegatta() == regatta;
                }
                LockUtil.lockForWrite(raceTrackersByRegattaLock);
                try {
                    raceTrackersByID.put(tracker.getID(), tracker);
                    Set<RaceTracker> trackers = raceTrackersByRegatta.get(tracker.getRegatta());
                    if (trackers == null) {
                        trackers = Collections.newSetFromMap(new ConcurrentHashMap<RaceTracker, Boolean>());
                        raceTrackersByRegatta.put(tracker.getRegatta(), trackers);
                    }
                    trackers.add(tracker);
                    notifyListenersForNewRaceTracker(tracker);
                } finally {
                    LockUtil.unlockAfterWrite(raceTrackersByRegattaLock);
                }
                // TODO we assume here that the regatta name is unique which necessitates adding the boat class name to
                // it in RegattaImpl constructor
                String regattaName = tracker.getRegatta().getName();
                Regatta regattaWithName = regattasByName.get(regattaName);
                // TODO we assume here that the regatta name is unique which necessitates adding the boat class name to
                // it in RegattaImpl constructor
                if (regattaWithName != null) {
                    if (regattaWithName != tracker.getRegatta()) {
                        if (Util.isEmpty(regattaWithName.getAllRaces())) {
                            // probably, tracker removed the last races from the old regatta and created a new one
                            LockUtil.lockForWrite(regattasByNameLock);
                            try {
                                regattasByName.remove(regattaName);
                                cacheAndReplicateDefaultRegatta(tracker.getRegatta());
                            } finally {
                                LockUtil.unlockAfterWrite(regattasByNameLock);
                            }
                        } else {
                            throw new RuntimeException("Internal error. Two regatta objects with equal name "
                                    + regattaName);
                        }
                    }
                } else {
                    cacheAndReplicateDefaultRegatta(tracker.getRegatta());
                }
                getMongoObjectFactory().addConnectivityParametersForRaceToRestore(params);
                // ensure that as soon as the RaceDefinition becomes available, the connectivity params are linked to it in connectivityParametersByRace
                tracker.add((RaceTracker t) -> rememberConnectivityParametersForRace(t));
                if (params.isTrackWind()) {
                    // start wind tracking if requested, as soon as the RaceDefinition becomes available
                    tracker.add((RaceTracker t) ->
                        new Thread(()->startTrackingWind(regattaWithName, t.getRace(), params.isCorrectWindDirectionByMagneticDeclination()),
                                   "Starting wind trackers for race "+t.getRace()).start());
                }
            } else {
                logger.warning("Race tracker with ID "+trackerID+" already found; not tracking twice to avoid race duplication");
                WindStore existingTrackersWindStore = tracker.getWindStore();
                if (!existingTrackersWindStore.equals(windStore)) {
                    logger.warning("Wind store mismatch. Requested wind store: " + windStore
                            + ". Wind store in use by existing tracker: " + existingTrackersWindStore);
                }
            }
            if (timeoutInMilliseconds != -1) {
                scheduleAbortTrackerAfterInitialTimeout(tracker, timeoutInMilliseconds);
            }
            return tracker.getRaceHandle();
        } finally {
            unlockRaceTrackersById(trackerID, raceTrackersByIdLock);
        }
    }

    /**
     * Remembers the link between the {@link RaceDefinition} that the {@code tracker} just produced and its
     * {@link RaceTracker#getConnectivityParams() connectivity parameters}. This is important for later removing those
     * connectivity parameters from the
     * {@link MongoObjectFactory#removeConnectivityParametersForRaceToRestore(RaceTrackingConnectivityParameters) DB}
     * when the {@link #removeRace(Regatta, RaceDefinition) race is removed}.
     * 
     * @param tracker
     *            must have produced a {@link RaceDefinition} which can be guaranteed by waiting for the callback on a
     *            {@link RaceTracker.RaceCreationListener}
     *            {@link RaceTracker#add(com.sap.sailing.domain.tracking.RaceTracker.RaceCreationListener) registered}
     *            on that tracker and not calling this method before that listener has fired.
     */
    private void rememberConnectivityParametersForRace(RaceTracker tracker) {
        final RaceDefinition race = tracker.getRace(); // guaranteed to be != null by callback
        assert race != null;
        final RaceTrackingConnectivityParameters connectivityParams = tracker.getConnectivityParams();
        connectivityParametersByRace.put(race, connectivityParams);
    }

    /**
     * The regatta and all its contained {@link Regatta#getAllRaces() races} are replicated to all replicas.
     * 
     * @param regatta
     *            the series of this regatta must not have any {@link Series#getRaceColumns() race columns associated
     *            (yet)}.
     */
    private void replicateSpecificRegattaWithoutRaceColumns(Regatta regatta) {
        Serializable courseAreaId = null;
        if (regatta.getDefaultCourseArea() != null) {
            courseAreaId = regatta.getDefaultCourseArea().getId();
        }
        replicate(new AddSpecificRegatta(regatta.getName(), regatta.getBoatClass() == null ? null : regatta
                .getBoatClass().getName(), regatta.getStartDate(), regatta.getEndDate(), regatta.getId(),
                getSeriesWithoutRaceColumnsConstructionParametersAsMap(regatta), regatta.isPersistent(),
                regatta.getScoringScheme(), courseAreaId, regatta.getBuoyZoneRadiusInHullLengths(), regatta.useStartTimeInference(), regatta.isControlTrackingFromStartAndFinishTimes(),
                regatta.getRankingMetricType()));
        RegattaIdentifier regattaIdentifier = regatta.getRegattaIdentifier();
        for (RaceDefinition race : regatta.getAllRaces()) {
            replicate(new AddRaceDefinition(regattaIdentifier, race));
        }
    }

    private RegattaCreationParametersDTO getSeriesWithoutRaceColumnsConstructionParametersAsMap(Regatta regatta) {
        LinkedHashMap<String, SeriesCreationParametersDTO> result = new LinkedHashMap<String, SeriesCreationParametersDTO>();
        for (Series s : regatta.getSeries()) {
            assert Util.isEmpty(s.getRaceColumns());
            List<FleetDTO> fleetNamesAndOrdering = new ArrayList<FleetDTO>();
            for (Fleet f : s.getFleets()) {
                fleetNamesAndOrdering.add(getBaseDomainFactory().convertToFleetDTO(f));
            }
            result.put(
                    s.getName(),
                    new SeriesCreationParametersDTO(fleetNamesAndOrdering, s.isMedal(), s.isFleetsCanRunInParallel(), s.isStartsWithZeroScore(), s
                            .isFirstColumnIsNonDiscardableCarryForward(), s.getResultDiscardingRule() == null ? null
                            : s.getResultDiscardingRule().getDiscardIndexResultsStartingWithHowManyRaces(), s
                            .hasSplitFleetContiguousScoring(), s.getMaximumNumberOfDiscards()));
        }
        return new RegattaCreationParametersDTO(result);
    }

    /**
     * If <code>regatta</code> is not yet in {@link #regattasByName}, it is added, this service is
     * {@link Regatta#addRegattaListener(RegattaListener) added} as regatta listener, and the regatta and all its
     * contained {@link Regatta#getAllRaces() races} are replicated to all replica.
     */
    private void cacheAndReplicateDefaultRegatta(Regatta regatta) {
        // try a quick read first, protected by regattasByName being a concurrent hash set
        if (!regattasByName.containsKey(regatta.getName())) {
            // now we need to obtain exclusive write access; in between, some other thread may have added a regatta by
            // that name, so we need to check again:
            LockUtil.lockForWrite(regattasByNameLock);
            try {
                if (!regattasByName.containsKey(regatta.getName())) {
                    logger.info("putting regatta " + regatta.getName() + " (" + regatta.hashCode()
                            + ") into regattasByName of " + this);
                    regattasByName.put(regatta.getName(), regatta);
                    regatta.addRegattaListener(this);
                    regatta.addRaceColumnListener(raceLogReplicator);
                    regatta.addRaceColumnListener(raceLogScoringReplicator);

                    replicate(new AddDefaultRegatta(regatta.getName(), regatta.getBoatClass() == null ? null : regatta
                            .getBoatClass().getName(), regatta.getStartDate(), regatta.getEndDate(), regatta.getId()));
                    RegattaIdentifier regattaIdentifier = regatta.getRegattaIdentifier();
                    for (RaceDefinition race : regatta.getAllRaces()) {
                        replicate(new AddRaceDefinition(regattaIdentifier, race));
                    }
                }
            } finally {
                LockUtil.unlockAfterWrite(regattasByNameLock);
            }
        }
    }

    @Override
    public DynamicTrackedRace createTrackedRace(RegattaAndRaceIdentifier raceIdentifier, WindStore windStore,
            long delayToLiveInMillis, long millisecondsOverWhichToAverageWind,
            long millisecondsOverWhichToAverageSpeed, boolean useMarkPassingCalculator) {
        DynamicTrackedRegatta trackedRegatta = getOrCreateTrackedRegatta(getRegatta(raceIdentifier));
        RaceDefinition race = getRace(raceIdentifier);
        return trackedRegatta.createTrackedRace(race, Collections.<Sideline> emptyList(), windStore,
                delayToLiveInMillis, millisecondsOverWhichToAverageWind, millisecondsOverWhichToAverageSpeed,
                /* raceDefinitionSetToUpdate */null, useMarkPassingCalculator, /* raceLogResolver */ this);
    }

    private void ensureRegattaIsObservedForDefaultLeaderboardAndAutoLeaderboardLinking(
            DynamicTrackedRegatta trackedRegatta) {
        if (regattasObservedForDefaultLeaderboard.add(trackedRegatta)) {
            trackedRegatta.addRaceListener(new RaceAdditionListener());
        }
    }

    private void stopObservingRegattaForRedaultLeaderboardAndAutoLeaderboardLinking(DynamicTrackedRegatta trackedRegatta) {
        regattasObservedForDefaultLeaderboard.remove(trackedRegatta);
    }

    /**
     * A listener class used to ensure that when a tracked race is added to any {@link TrackedRegatta} managed by this
     * service, the service adds the tracked race to the default leaderboard and links it to the leaderboard columns
     * that were previously connected to it. Additionally, a {@link RaceChangeListener} is added to the
     * {@link TrackedRace} which is responsible for triggering the replication of all relevant changes to the tracked
     * race. When a tracked race is removed, the {@link TrackedRaceReplicatorAndNotifier} that was added as listener to that
     * tracked race is removed again.
     * 
     * A {@link PolarFixCacheUpdater} is added to every race so that polar fixes are aggregated when new GPS fixes
     * arrive.
     * 
     * @author Axel Uhl (d043530)
     * 
     */
    private class RaceAdditionListener implements RaceListener, Serializable {
        private static final long serialVersionUID = 1036955460477000265L;

        private final Map<TrackedRace, TrackedRaceReplicatorAndNotifier> trackedRaceReplicators;

        private final Map<TrackedRace, PolarFixCacheUpdater> polarFixCacheUpdaters;

        public RaceAdditionListener() {
            this.trackedRaceReplicators = new HashMap<TrackedRace, TrackedRaceReplicatorAndNotifier>();
            this.polarFixCacheUpdaters = new HashMap<TrackedRace, PolarFixCacheUpdater>();
        }

        @Override
        public void raceRemoved(TrackedRace trackedRace) {
            TrackedRaceReplicatorAndNotifier trackedRaceReplicator = trackedRaceReplicators.remove(trackedRace);
            if (trackedRaceReplicator != null) {
                trackedRace.removeListener(trackedRaceReplicator);
            }
            PolarFixCacheUpdater polarFixCacheUpdater = polarFixCacheUpdaters.remove(trackedRace);
            if (polarFixCacheUpdater != null) {
                trackedRace.removeListener(polarFixCacheUpdater);
            }
        }

        @Override
        public void raceAdded(TrackedRace trackedRace) {
            // replicate the addition of the tracked race:
            CreateTrackedRace op = new CreateTrackedRace(trackedRace.getRaceIdentifier(), trackedRace.getWindStore(),
                    trackedRace.getDelayToLiveInMillis(), trackedRace.getMillisecondsOverWhichToAverageWind(),
                    trackedRace.getMillisecondsOverWhichToAverageSpeed());
            replicate(op);
            linkRaceToConfiguredLeaderboardColumns(trackedRace);
            TrackedRaceReplicatorAndNotifier trackedRaceReplicator = new TrackedRaceReplicatorAndNotifier(trackedRace);
            trackedRaceReplicators.put(trackedRace, trackedRaceReplicator);
            trackedRace.addListener(trackedRaceReplicator, /* fire wind already loaded */true, true);

            PolarFixCacheUpdater polarFixCacheUpdater = new PolarFixCacheUpdater(trackedRace);
            polarFixCacheUpdaters.put(trackedRace, polarFixCacheUpdater);
            trackedRace.addListener(polarFixCacheUpdater);
            
            if (polarDataService != null) {
                trackedRace.setPolarDataService(polarDataService);
            }
        }
    }
    
    /**
     * A score correction listener for a leaderboard that notifies interested users through the
     * {@link RacingEventServiceImpl#notificationService} if one is available.
     * 
     * @author Axel Uhl (d043530)
     *
     */
    private class LeaderboardScoreCorrectionNotifier implements ScoreCorrectionListener {
        /**
         * We don't want to flood the users with notifications about what's basically caused by the
         * same original event. For example, when many single score correction updates are applied to
         * the same leaderboard, we don't want to notify users for each such change if they are generally
         * interested in new results for that leaderboard or this boat class.
         */
        private final Duration HOW_LONG_BETWEEN_TWO_NOTIFICATIONS_FOR_SIMILAR_EVENT = Duration.ONE_MINUTE.times(5);
        
        private TimePoint lastNotificationForLeaderboard;
        
        private final ConcurrentHashMap<Competitor, TimePoint> lastNotificationForCompetitor;
        
        private final Leaderboard leaderboard;

        /**
         * Callers are expected to {@link SettableScoreCorrection#addScoreCorrectionListener(ScoreCorrectionListener)
         * register} this listener as a {@link ScoreCorrectionListener} themselves.
         */
        public LeaderboardScoreCorrectionNotifier(Leaderboard leaderboard) {
            this.leaderboard = leaderboard;
            this.lastNotificationForCompetitor = new ConcurrentHashMap<>();
        }

        @Override
        public void correctedScoreChanged(Competitor competitor, RaceColumn raceColumn, Double oldCorrectedScore,
                Double newCorrectedScore) {
            notifyForCompetitorIfNotAlreadyNotifiedRecently(competitor, raceColumn);
        }

        @Override
        public void maxPointsReasonChanced(Competitor competitor, RaceColumn raceColumn, MaxPointsReason oldMaxPointsReason, MaxPointsReason newMaxPointsReason) {
            notifyForCompetitorIfNotAlreadyNotifiedRecently(competitor, raceColumn);
        }

        @Override
        public void carriedPointsChanged(Competitor competitor, Double oldCarriedPoints, Double newCarriedPoints) {
            notifyForCompetitorIfNotAlreadyNotifiedRecently(competitor, /* no raceColumn in case of carried points */ null);
        }

        @Override
        public void isSuppressedChanged(Competitor competitor, boolean newIsSuppressed) {
            // do nothing
        }

        @Override
        public void timePointOfLastCorrectionsValidityChanged(TimePoint oldTimePointOfLastCorrectionsValidity,
                TimePoint newTimePointOfLastCorrectionsValidity) {
            notifyForLeaderboardIfNotAlreadyNotifiedRecently();
        }

        @Override
        public void commentChanged(String oldComment, String newComment) {
            notifyForLeaderboardIfNotAlreadyNotifiedRecently();
        }

        private void notifyForLeaderboardIfNotAlreadyNotifiedRecently() {
            final TimePoint now = MillisecondsTimePoint.now();
            if (notificationService != null && (lastNotificationForLeaderboard == null ||
                lastNotificationForLeaderboard.until(now).compareTo(HOW_LONG_BETWEEN_TWO_NOTIFICATIONS_FOR_SIMILAR_EVENT) >= 0)) {
                    scheduler.execute(()->notificationService.notifyUserOnBoatClassWhenScoreCorrectionsAreAvailable(
                                        leaderboard.getBoatClass(), leaderboard));
                lastNotificationForLeaderboard = now;
            }
        }
        
        /**
         * @param raceColumn
         *            may be {@code null} which means that something may have changed for the competitor outside of a
         *            specific race column, such as the carried points
         */
        private void notifyForCompetitorIfNotAlreadyNotifiedRecently(Competitor competitor, RaceColumn raceColumn) {
            final TimePoint now = MillisecondsTimePoint.now();
            if (notificationService != null && (!lastNotificationForCompetitor.containsKey(competitor) ||
                    lastNotificationForCompetitor.get(competitor).until(now).compareTo(HOW_LONG_BETWEEN_TWO_NOTIFICATIONS_FOR_SIMILAR_EVENT) >= 0)) {
                scheduler.execute(()->notificationService.notifyUserOnCompetitorScoreCorrections(competitor, leaderboard));
                lastNotificationForCompetitor.put(competitor, now);
            }
            // a change to a single competitor also means a change to the leaderboard
            notifyForLeaderboardIfNotAlreadyNotifiedRecently();
        }

    }

    private class PolarFixCacheUpdater extends AbstractRaceChangeListener {

        private final TrackedRace race;

        public PolarFixCacheUpdater(TrackedRace race) {
            this.race = race;
        }

        @Override
        public void competitorPositionChanged(GPSFixMoving fix, Competitor item) {
            if (polarDataService != null) {
                polarDataService.competitorPositionChanged(fix, item, race);
            }
        }
        
        @Override
        public void statusChanged(TrackedRaceStatus newStatus, TrackedRaceStatus oldStatus) {
            if (oldStatus.getStatus() == TrackedRaceStatusEnum.LOADING
                    && newStatus.getStatus() != TrackedRaceStatusEnum.LOADING && newStatus.getStatus() != TrackedRaceStatusEnum.REMOVED) {
                if (polarDataService != null) {
                    polarDataService.raceFinishedLoading(race);
                }
            }
        }

    }

    /**
     * When changes occur on a {@link TrackedRace}, this object will be notified in its role of being a
     * {@link RaceChangeListener}. It does two things: replicate the changes to replica servers and, potentially, if
     * this is a replica, back to a master; notify users who expressed a corresponding interest about the change if we
     * have a {@link RacingEventServiceImpl##notificationService} available.
     * 
     * @author Axel Uhl (d043530)
     *
     */
    private class TrackedRaceReplicatorAndNotifier implements RaceChangeListener {
        private final TrackedRace trackedRace;

        public TrackedRaceReplicatorAndNotifier(TrackedRace trackedRace) {
            this.trackedRace = trackedRace;
        }

        @Override
        public void windSourcesToExcludeChanged(Iterable<? extends WindSource> windSourcesToExclude) {
            replicate(new UpdateWindSourcesToExclude(getRaceIdentifier(), windSourcesToExclude));
        }

        @Override
        public void startOfTrackingChanged(TimePoint oldStartOfTracking, TimePoint newStartOfTracking) {
            replicate(new UpdateStartOfTracking(getRaceIdentifier(), newStartOfTracking));
        }

        @Override
        public void endOfTrackingChanged(TimePoint oldEndOfTracking, TimePoint newEndOfTracking) {
            replicate(new UpdateEndOfTracking(getRaceIdentifier(), newEndOfTracking));
        }

        @Override
        public void startTimeReceivedChanged(TimePoint startTimeReceived) {
            replicate(new UpdateStartTimeReceived(getRaceIdentifier(), startTimeReceived));
        }

        @Override
        public void startOfRaceChanged(TimePoint oldStartOfRace, TimePoint newStartOfRace) {
            // no replication action required; the update signaled by this call is implicit; for explicit updates
            // see raceTimesChanged(TimePoint, TimePoint, TimePoint).
            
            if (newStartOfRace != null && newStartOfRace.after(MillisecondsTimePoint.now())) {
                scheduler.execute(()->
                    // Notify interested users if the new start time is in the future
                    notificationService.notifyUserOnBoatClassUpcomingRace(trackedRace.getRace().getBoatClass(),
                        getMostAppropriateLeaderboard(), getMostAppropriateRaceColumn(), getMostAppropriateFleet(), newStartOfRace));
            }
        }

        @Override
        public void finishedTimeChanged(TimePoint oldFinishedTime, TimePoint newFinishedTime) {
            // no action required; the update signaled by this call is implicit; the race log
            // updates that led to this change are replicated separately
            if (newFinishedTime != null && newFinishedTime.after(MillisecondsTimePoint.now().minus(Duration.ONE_HOUR))) {
                scheduler.execute(()->
                    // Notify interested users:
                    notificationService.notifyUserOnBoatClassRaceChangesStateToFinished(trackedRace.getRace().getBoatClass(), trackedRace,
                            getMostAppropriateLeaderboard(), getMostAppropriateRaceColumn(), getMostAppropriateFleet()));
            }
        }

        @Override
        public void waypointAdded(int zeroBasedIndex, Waypoint waypointThatGotAdded) {
            // no-op; the course change is replicated by the separate CourseChangeReplicator
        }

        @Override
        public void waypointRemoved(int zeroBasedIndex, Waypoint waypointThatGotRemoved) {
            // no-op; the course change is replicated by the separate CourseChangeReplicator
        }

        @Override
        public void delayToLiveChanged(long delayToLiveInMillis) {
            replicate(new UpdateRaceDelayToLive(getRaceIdentifier(), delayToLiveInMillis));
        }

        @Override
        public void windDataReceived(Wind wind, WindSource windSource) {
            replicate(new RecordWindFix(getRaceIdentifier(), windSource, wind));
        }

        @Override
        public void windDataRemoved(Wind wind, WindSource windSource) {
            replicate(new RemoveWindFix(getRaceIdentifier(), windSource, wind));
        }

        @Override
        public void windAveragingChanged(long oldMillisecondsOverWhichToAverage, long newMillisecondsOverWhichToAverage) {
            replicate(new UpdateWindAveragingTime(getRaceIdentifier(), newMillisecondsOverWhichToAverage));
        }

        @Override
        public void competitorPositionChanged(GPSFixMoving fix, Competitor competitor) {
            replicate(new RecordCompetitorGPSFix(getRaceIdentifier(), competitor, fix));
        }

        @Override
        public void statusChanged(TrackedRaceStatus newStatus, TrackedRaceStatus oldStatus) {
            replicate(new UpdateTrackedRaceStatus(getRaceIdentifier(), newStatus));
        }

        @Override
        public void markPositionChanged(GPSFix fix, Mark mark, boolean firstInTrack) {
            final RecordMarkGPSFix operation;
            if (firstInTrack) {
                operation = new RecordMarkGPSFixForNewMarkTrack(getRaceIdentifier(), mark, fix);
            } else {
                operation = new RecordMarkGPSFixForExistingTrack(getRaceIdentifier(), mark, fix);
            }
            replicate(operation);
        }

        @Override
        public void markPassingReceived(Competitor competitor, Map<Waypoint, MarkPassing> oldMarkPassings,
                Iterable<MarkPassing> markPassings) {
            replicate(new UpdateMarkPassings(getRaceIdentifier(), competitor, markPassings));
            final MarkPassing last = Util.last(markPassings);
            if (last != null && last.getWaypoint() == trackedRace.getRace().getCourse().getLastWaypoint() &&
                    trackedRace.getStatus().getStatus() != TrackedRaceStatusEnum.LOADING &&
                    last.getTimePoint().after(MillisecondsTimePoint.now().minus(Duration.ONE_HOUR))) {
                scheduler.execute(() ->
                    // Notify interested users:
                    notificationService.notifyUserOnCompetitorPassesFinish(competitor, trackedRace,
                        getMostAppropriateLeaderboard(), getMostAppropriateRaceColumn(), getMostAppropriateFleet()));
            }
        }

        @Override
        public void speedAveragingChanged(long oldMillisecondsOverWhichToAverage, long newMillisecondsOverWhichToAverage) {
            replicate(new UpdateWindAveragingTime(getRaceIdentifier(), newMillisecondsOverWhichToAverage));
        }
        
        @Override
        public void competitorSensorTrackAdded(DynamicSensorFixTrack<Competitor, ?> track) {
            replicate(new RecordCompetitorSensorFixTrack(getRaceIdentifier(), track));
        }
        
        @Override
        public void competitorSensorFixAdded(Competitor competitor, String trackName, SensorFix fix) {
            replicate(new RecordCompetitorSensorFix(getRaceIdentifier(), competitor, trackName, fix));
        }

        private RegattaAndRaceIdentifier getRaceIdentifier() {
            return trackedRace.getRaceIdentifier();
        }

        @Override
        public void regattaLogAttached(RegattaLog regattaLog) {
            // no action required
        }
        
        @Override
        public void raceLogAttached(RaceLog regattaLog) {
            // no action required
        }
        
        @Override
        public void raceLogDetached(RaceLog raceLog) {
            // no action required
        }

        private Leaderboard getMostAppropriateLeaderboard() {
            final Triple<Leaderboard, RaceColumn, Fleet> slot = findMostAppropriateLeaderboardSlot();
            return slot == null ? null : slot.getA();
        }
        
        private RaceColumn getMostAppropriateRaceColumn() {
            final Triple<Leaderboard, RaceColumn, Fleet> slot = findMostAppropriateLeaderboardSlot();
            return slot == null ? null : slot.getB();
        }

        private Fleet getMostAppropriateFleet() {
            final Triple<Leaderboard, RaceColumn, Fleet> slot = findMostAppropriateLeaderboardSlot();
            return slot == null ? null : slot.getC();
        }

        /**
         * When all we have is a {@link #trackedRace} and we're looking for a slot in a leaderboard, we have to
         * search the enclosing {@link RacingEventService} for a leaderboard that has the {@link #trackedRace}
         * in a {@link RaceColumn}/{@link Fleet} slot.<p>
         * 
         * As a first approximation we'll use the fact that a {@link RegattaLeaderboard}'s name is derived
         * from the {@link Regatta} and as such can be looked up in constant time. Only if such a regatta
         * leaderboard is not found, a search across all leaderboards will need to be carried out.<p>
         * 
         *  Note that this method should be called in a background thread that runs outside of the call stack
         *  of the notification sent to this {@link RaceChangeListener}, ideally as a task in an executor.
         *  This will avoid performance hits due to an attempt to send out notifications.
         */
        private Triple<Leaderboard, RaceColumn, Fleet> findMostAppropriateLeaderboardSlot() {
            final Regatta regatta = trackedRace.getTrackedRegatta().getRegatta();
            final String regattaLeaderboardName = RegattaLeaderboardImpl.getLeaderboardNameForRegatta(regatta);
            final Leaderboard regattaLeaderboard = getLeaderboardByName(regattaLeaderboardName);
            Leaderboard leaderboard = null;
            Pair<RaceColumn, Fleet> raceColumnAndFleet = null;
            if (regattaLeaderboard != null) {
                leaderboard = regattaLeaderboard;
                raceColumnAndFleet = regattaLeaderboard.getRaceColumnAndFleet(trackedRace);
            } else {
                for (final Leaderboard l : getLeaderboards().values()) {
                    final Pair<RaceColumn, Fleet> rcaf = l.getRaceColumnAndFleet(trackedRace);
                    if (rcaf != null) {
                        leaderboard = l;
                        raceColumnAndFleet = rcaf;
                        break;
                    }
                }
            }
            final Triple<Leaderboard, RaceColumn, Fleet> result;
            if (leaderboard != null && raceColumnAndFleet != null) {
                result = new Triple<>(leaderboard, raceColumnAndFleet.getA(), raceColumnAndFleet.getB());
            } else {
                result = null;
            }
            return result;
        }

        @Override
        public void firstGPSFixReceived() {
         // no action required
        }
    }

    /**
     * Based on the <code>trackedRace</code>'s {@link TrackedRace#getRaceIdentifier() race identifier}, the tracked race
     * is (re-)associated to all {@link RaceColumn race columns} that currently have no
     * {@link RaceColumn#getTrackedRace(Fleet) tracked race assigned} and whose
     * {@link RaceColumn#getRaceIdentifier(Fleet) race identifier} equals that of <code>trackedRace</code>.
     */
    private void linkRaceToConfiguredLeaderboardColumns(TrackedRace trackedRace) {
        RegattaAndRaceIdentifier trackedRaceIdentifier = trackedRace.getRaceIdentifier();
        for (Leaderboard leaderboard : getLeaderboards().values()) {
            for (RaceColumn column : leaderboard.getRaceColumns()) {
                for (Fleet fleet : column.getFleets()) {
                    if (trackedRaceIdentifier.equals(column.getRaceIdentifier(fleet))
                            && column.getTrackedRace(fleet) == null) {
                        column.setTrackedRace(fleet, trackedRace);
                        replicate(new ConnectTrackedRaceToLeaderboardColumn(leaderboard.getName(), column.getName(),
                                fleet.getName(), trackedRaceIdentifier));
                    }
                }
            }
        }
    }

    @Override
    public void stopTracking(Regatta regatta, boolean willBeRemoved) throws MalformedURLException, IOException, InterruptedException {
        final Set<RaceTracker> trackersForRegatta = raceTrackersByRegatta.get(regatta);
        if (trackersForRegatta != null) {
            for (RaceTracker raceTracker : trackersForRegatta) {
                final RaceDefinition race = raceTracker.getRace();
                if (race != null) {
                    stopTrackingWind(regatta, race);
                }
                raceTracker.stop(/* preemptive */false, willBeRemoved);
                final Object trackerId = raceTracker.getID();
                final NamedReentrantReadWriteLock lock = lockRaceTrackersById(trackerId);
                try {
                    raceTrackersByID.remove(trackerId);
                } finally {
                    unlockRaceTrackersById(trackerId, lock);
                }
                raceTrackersByID.remove(trackerId);
            }
            LockUtil.lockForWrite(raceTrackersByRegattaLock);
            try {
                raceTrackersByRegatta.remove(regatta);
            } finally {
                LockUtil.unlockAfterWrite(raceTrackersByRegattaLock);
            }
        }
    }

    @Override
    public void stopTrackingAndRemove(Regatta regatta) throws MalformedURLException, IOException, InterruptedException {
        stopTracking(regatta, /* willBeRemoved */ true);
        if (regatta != null) {
            if (regatta.getName() != null) {
                logger.info("Removing regatta " + regatta.getName() + " (" + regatta.hashCode() + ") from " + this);
                LockUtil.lockForWrite(regattasByNameLock);
                try {
                    regattasByName.remove(regatta.getName());
                } finally {
                    LockUtil.unlockAfterWrite(regattasByNameLock);
                }
                LockUtil.lockForWrite(regattaTrackingCacheLock);
                try {
                    regattaTrackingCache.remove(regatta);
                } finally {
                    LockUtil.unlockAfterWrite(regattaTrackingCacheLock);
                }
                regatta.removeRegattaListener(this);
                regatta.removeRaceColumnListener(raceLogReplicator);
                regatta.removeRaceColumnListener(raceLogScoringReplicator);
            }
            for (RaceDefinition race : regatta.getAllRaces()) {
                stopTrackingWind(regatta, race);
            }
        }
    }

    /**
     * The tracker will initially try to connect to the tracking infrastructure to obtain basic race master data. If
     * this fails after some timeout, to avoid garbage and lingering threads, the task scheduled by this method will
     * check after the timeout expires if race master data was successfully received. If so, the tracker continues
     * normally. Otherwise, the tracker is shut down orderly by calling {@link RaceTracker#stop(boolean) stopping}.
     * 
     * @return the scheduled task, in case the caller wants to {@link ScheduledFuture#cancel(boolean) cancel} it, e.g.,
     *         when the tracker is stopped or has successfully received the race
     */
    private ScheduledFuture<?> scheduleAbortTrackerAfterInitialTimeout(final RaceTracker tracker,
            final long timeoutInMilliseconds) {
        ScheduledFuture<?> task = getScheduler().schedule(new Runnable() {
            @Override
            public void run() {
                if (tracker.getRace() == null) {
                    try {
                        Regatta regatta = tracker.getRegatta();
                        logger.log(Level.SEVERE, "RaceDefinition for a race in regatta " + regatta.getName()
                                + " not obtained within " + timeoutInMilliseconds
                                + "ms. Aborting tracker for this race.");
                        Set<RaceTracker> trackersForRegatta = raceTrackersByRegatta.get(regatta);
                        if (trackersForRegatta != null) {
                            trackersForRegatta.remove(tracker);
                        }
                        tracker.stop(/* preemptive */true, /* willBeRemoved */ true);
                        final Object trackerId = tracker.getID();
                        final NamedReentrantReadWriteLock lock = lockRaceTrackersById(trackerId);
                        try {
                            raceTrackersByID.remove(trackerId);
                        } finally {
                            unlockRaceTrackersById(trackerId, lock);
                        }
                        if (trackersForRegatta == null || trackersForRegatta.isEmpty()) {
                            stopTracking(regatta, /* willBeRemoved */ true);
                        }
                    } catch (Exception e) {
                        logger.log(Level.SEVERE, "scheduleAbortTrackerAfterInitialTimeout", e);
                        e.printStackTrace();
                    }
                }
            }
        }, /* delay */timeoutInMilliseconds, /* unit */TimeUnit.MILLISECONDS);
        return task;
    }

    @Override
    public void stopTracking(Regatta regatta, RaceDefinition race) throws MalformedURLException, IOException,
            InterruptedException {
        logger.info("Stopping tracking for " + race + "...");
        final Set<RaceTracker> trackerSet = raceTrackersByRegatta.get(regatta);
        if (trackerSet != null) {
            Iterator<RaceTracker> trackerIter = trackerSet.iterator();
            while (trackerIter.hasNext()) {
                RaceTracker raceTracker = trackerIter.next();
                if (raceTracker.getRace() == race) {
                    logger.info("Found tracker to stop for races " + raceTracker.getRace());
                    raceTracker.stop(/* preemptive */false);
                    trackerIter.remove();
                    final Object trackerId = raceTracker.getID();
                    final NamedReentrantReadWriteLock lock = lockRaceTrackersById(trackerId);
                    try {
                        raceTrackersByID.remove(trackerId);
                    } finally {
                        unlockRaceTrackersById(trackerId, lock);
                    }
                }
            }
        } else {
            logger.warning("Didn't find any trackers for regatta " + regatta);
        }
        stopTrackingWind(regatta, race);
        final RaceTrackingConnectivityParameters connectivityParams = connectivityParametersByRace.get(race);
        // update the "restore" handle for race in DB such that when restoring, no wind tracker will be requested for race
        if (connectivityParams != null) {
            if (connectivityParams.isTrackWind()) {
                connectivityParams.setTrackWind(false);
                getMongoObjectFactory().addConnectivityParametersForRaceToRestore(connectivityParams);
            }
        } else {
            logger.warning("Would have expected to find connectivity params for race "+race+" but didn't");
        }
        // if the last tracked race was removed, confirm that tracking for the entire regatta has stopped
        if (trackerSet == null || trackerSet.isEmpty()) {
            stopTracking(regatta, /* willBeRemoved */ false);
        }
    }

    @Override
    public void removeRegatta(Regatta regatta) throws MalformedURLException, IOException, InterruptedException {
        Set<RegattaLeaderboard> leaderboardsToRemove = new HashSet<>();
        for (Leaderboard leaderboard : getLeaderboards().values()) {
            if (leaderboard instanceof RegattaLeaderboard) {
                RegattaLeaderboard regattaLeaderboard = (RegattaLeaderboard) leaderboard;
                if (regattaLeaderboard.getRegatta() == regatta) {
                    leaderboardsToRemove.add(regattaLeaderboard);
                }
            }
        }
        for (RegattaLeaderboard regattaLeaderboardToRemove : leaderboardsToRemove) {
            removeLeaderboard(regattaLeaderboardToRemove.getName());
        }
        // avoid ConcurrentModificationException by copying the races to remove:
        Set<RaceDefinition> racesToRemove = new HashSet<>();
        Util.addAll(regatta.getAllRaces(), racesToRemove);
        for (RaceDefinition race : racesToRemove) {
            removeRace(regatta, race);
            mongoObjectFactory.removeRegattaForRaceID(race.getName(), regatta);
            persistentRegattasForRaceIDs.remove(race.getId().toString());
        }
        if (regatta.isPersistent()) {
            mongoObjectFactory.removeRegatta(regatta);
        }
        LockUtil.lockForWrite(regattasByNameLock);
        try {
            regattasByName.remove(regatta.getName());
        } finally {
            LockUtil.unlockAfterWrite(regattasByNameLock);
        }
        regatta.removeRegattaListener(this);
        regatta.removeRaceColumnListener(raceLogReplicator);
        regatta.removeRaceColumnListener(raceLogScoringReplicator);
        onRegattaLikeRemoved(regatta);
    }

    @Override
    public void removeSeries(Series series) throws MalformedURLException, IOException, InterruptedException {
        Regatta regatta = series.getRegatta();
        regatta.removeSeries(series);
        if (regatta.isPersistent()) {
            mongoObjectFactory.storeRegatta(regatta);
        }
    }

    @Override
    public Regatta updateRegatta(RegattaIdentifier regattaIdentifier, TimePoint startDate, TimePoint endDate,
            Serializable newDefaultCourseAreaId, RegattaConfiguration newRegattaConfiguration,
            Iterable<? extends Series> series, Double buoyZoneRadiusInHullLengths, boolean useStartTimeInference, boolean controlTrackingFromStartAndFinishTimes) {
        if (useStartTimeInference && controlTrackingFromStartAndFinishTimes) {
            throw new IllegalArgumentException("Cannot set both of useStartTimeInference and controlTrackingFromStartAndFinishTimes to true");
        }
        // We're not doing any renaming of the regatta itself, therefore we don't have to sync on the maps.
        Regatta regatta = getRegatta(regattaIdentifier);
        CourseArea newCourseArea = getCourseArea(newDefaultCourseAreaId);
        if (newCourseArea != regatta.getDefaultCourseArea()) {
            regatta.setDefaultCourseArea(newCourseArea);
        }
        regatta.setStartDate(startDate);
        regatta.setEndDate(endDate);
        regatta.setBuoyZoneRadiusInHullLengths(buoyZoneRadiusInHullLengths);
        regatta.setControlTrackingFromStartAndFinishTimes(controlTrackingFromStartAndFinishTimes);
        if (regatta.useStartTimeInference() != useStartTimeInference) {
            regatta.setUseStartTimeInference(useStartTimeInference);
            final DynamicTrackedRegatta trackedRegatta = getTrackedRegatta(regatta);
            if (trackedRegatta != null) {
                trackedRegatta.lockTrackedRacesForRead();
                try {
                    for (DynamicTrackedRace trackedRace : trackedRegatta.getTrackedRaces()) {
                        // the start times of the regatta's tracked races now have to be re-evaluated the next time they
                        // are queried
                        trackedRace.invalidateStartTime();
                    }
                } finally {
                    trackedRegatta.unlockTrackedRacesAfterRead();
                }
            }
        }
        regatta.setRegattaConfiguration(newRegattaConfiguration);
        if (series != null) {
            for (Series seriesObj : series) {
                regatta.addSeries(seriesObj);
            }
        }

        if (regatta.isPersistent()) {
            mongoObjectFactory.storeRegatta(regatta);
        }
        return regatta;
    }

    @Override
    public void removeRace(Regatta regatta, RaceDefinition race) throws MalformedURLException, IOException,
            InterruptedException {
        logger.info("Removing the race " + race + "...");
        final RaceTrackingConnectivityParameters connectivityParams = connectivityParametersByRace.remove(race);
        if (connectivityParams != null) {
            getMongoObjectFactory().removeConnectivityParametersForRaceToRestore(connectivityParams);
        }
        stopAllTrackersForWhichRaceIsLastReachable(regatta, race);
        stopTrackingWind(regatta, race);
        TrackedRace trackedRace = getExistingTrackedRace(regatta, race);
        if (trackedRace != null) {
            TrackedRegatta trackedRegatta = getTrackedRegatta(regatta);
            final boolean isTrackedRacesEmpty;
            if (trackedRegatta != null) {
                trackedRegatta.lockTrackedRacesForWrite();
                try {
                    trackedRegatta.removeTrackedRace(trackedRace);
                    isTrackedRacesEmpty = Util.isEmpty(trackedRegatta.getTrackedRaces());
                } finally {
                    trackedRegatta.unlockTrackedRacesAfterWrite();
                }
            } else {
                isTrackedRacesEmpty = false;
            }
            if (isTrackedRacesEmpty) {
                removeTrackedRegatta(regatta);
            }
            // remove tracked race from RaceColumns of regatta
            for (Series series : regatta.getSeries()) {
                for (RaceColumnInSeries raceColumn : series.getRaceColumns()) {
                    for (Fleet fleet : series.getFleets()) {
                        if (raceColumn.getTrackedRace(fleet) == trackedRace) {
                            raceColumn.releaseTrackedRace(fleet);
                        }
                    }
                }
            }
            for (Leaderboard leaderboard : getLeaderboards().values()) {
                if (leaderboard instanceof FlexibleLeaderboard) { // RegattaLeaderboards have implicitly been updated by
                                                                  // the code above
                    for (RaceColumn raceColumn : leaderboard.getRaceColumns()) {
                        for (Fleet fleet : raceColumn.getFleets()) {
                            if (raceColumn.getTrackedRace(fleet) == trackedRace) {
                                raceColumn.releaseTrackedRace(fleet); // but leave the RaceIdentifier on the race column
                                                                      // untouched, e.g., for later re-load
                            }
                        }
                    }
                }
            }
        }
        // remove the race from the (default) regatta if the regatta is not persistently stored
        regatta.removeRace(race);
        if (!regatta.isPersistent() && Util.isEmpty(regatta.getAllRaces())) {
            logger.info("Removing regatta " + regatta.getName() + " (" + regatta.hashCode() + ") from service " + this);
            LockUtil.lockForWrite(regattasByNameLock);
            try {
                regattasByName.remove(regatta.getName());
            } finally {
                LockUtil.unlockAfterWrite(regattasByNameLock);
            }
            regatta.removeRegattaListener(this);
            regatta.removeRaceColumnListener(raceLogReplicator);
            regatta.removeRaceColumnListener(raceLogScoringReplicator);
        }
    }

    /**
     * Doesn't stop any wind trackers
     */
    private void stopAllTrackersForWhichRaceIsLastReachable(Regatta regatta, RaceDefinition race)
            throws MalformedURLException, IOException, InterruptedException {
        if (raceTrackersByRegatta.containsKey(regatta)) {
            Iterator<RaceTracker> trackerIter = raceTrackersByRegatta.get(regatta).iterator();
            while (trackerIter.hasNext()) {
                RaceTracker raceTracker = trackerIter.next();
                if (raceTracker.getRace() == race) {
                    // firstly stop the tracker
                    raceTracker.stop(/* preemptive */true, /* willBeRemoved */ true);
                    // remove it from the raceTrackers by Regatta
                    trackerIter.remove();
                    final Object trackerId = raceTracker.getID();
                    final NamedReentrantReadWriteLock lock = lockRaceTrackersById(trackerId);
                    try {
                        raceTrackersByID.remove(trackerId);
                    } finally {
                        unlockRaceTrackersById(trackerId, lock);
                    }
                    // if the last tracked race was removed, remove the entire regatta
                    if (raceTrackersByRegatta.get(regatta).isEmpty()) {
                        stopTracking(regatta, /* willBeRemoved */ true);
                    }
                }
            }
        }
    }

    @Override
    public void startTrackingWind(Regatta regatta, RaceDefinition race, boolean correctByDeclination) {
        for (WindTrackerFactory windTrackerFactory : getWindTrackerFactories()) {
            try {
                windTrackerFactory.createWindTracker(getOrCreateTrackedRegatta(regatta), race, correctByDeclination);
            } catch (Exception e) {
                logger.log(Level.SEVERE, "Error trying to track wind using wind tracker factory "+windTrackerFactory, e);
            }
        }
    }

    @Override
    public void stopTrackingWind(Regatta regatta, RaceDefinition race) throws SocketException, IOException {
        for (WindTrackerFactory windTrackerFactory : getWindTrackerFactories()) {
            WindTracker windTracker = windTrackerFactory.getExistingWindTracker(race);
            if (windTracker != null) {
                windTracker.stop();
            }
        }
    }

    @Override
    public Iterable<com.sap.sse.common.Util.Triple<Regatta, RaceDefinition, String>> getWindTrackedRaces() {
        List<com.sap.sse.common.Util.Triple<Regatta, RaceDefinition, String>> result = new ArrayList<com.sap.sse.common.Util.Triple<Regatta, RaceDefinition, String>>();
        for (Regatta regatta : getAllRegattas()) {
            for (RaceDefinition race : regatta.getAllRaces()) {
                for (WindTrackerFactory windTrackerFactory : getWindTrackerFactories()) {
                    WindTracker windTracker = windTrackerFactory.getExistingWindTracker(race);
                    if (windTracker != null) {
                        result.add(new com.sap.sse.common.Util.Triple<Regatta, RaceDefinition, String>(regatta, race,
                                windTracker.toString()));
                    }
                }
            }
        }
        return result;
    }

    @Override
    public DynamicTrackedRace getTrackedRace(Regatta regatta, RaceDefinition race) {
        return getOrCreateTrackedRegatta(regatta).getTrackedRace(race);
    }

    private DynamicTrackedRace getExistingTrackedRace(Regatta regatta, RaceDefinition race) {
        return getOrCreateTrackedRegatta(regatta).getExistingTrackedRace(race);
    }

    @Override
    public DynamicTrackedRegatta getOrCreateTrackedRegatta(Regatta regatta) {
        cacheAndReplicateDefaultRegatta(regatta);
        LockUtil.lockForWrite(regattaTrackingCacheLock);
        try {
            DynamicTrackedRegatta result = regattaTrackingCache.get(regatta);
            if (result == null) {
                logger.info("Creating DynamicTrackedRegattaImpl for regatta " + regatta.getName() + " with hashCode "
                        + regatta.hashCode());
                result = new DynamicTrackedRegattaImpl(regatta);
                replicate(new TrackRegatta(regatta.getRegattaIdentifier()));
                regattaTrackingCache.put(regatta, result);
                ensureRegattaIsObservedForDefaultLeaderboardAndAutoLeaderboardLinking(result);

                trackedRegattaListener.regattaAdded(result);
            }
            return result;
        } finally {
            LockUtil.unlockAfterWrite(regattaTrackingCacheLock);
        }
    }

    @Override
    public DynamicTrackedRegatta getTrackedRegatta(com.sap.sailing.domain.base.Regatta regatta) {
        return regattaTrackingCache.get(regatta);
    }

    @Override
    public void removeTrackedRegatta(Regatta regatta) {
        logger.info("Removing regatta " + regatta.getName() + " from regattaTrackingCache");
        final DynamicTrackedRegatta trackedRegatta;
        LockUtil.lockForWrite(regattaTrackingCacheLock);
        try {
            trackedRegatta = regattaTrackingCache.remove(regatta);
        } finally {
            LockUtil.unlockAfterWrite(regattaTrackingCacheLock);
        }
        stopObservingRegattaForRedaultLeaderboardAndAutoLeaderboardLinking(trackedRegatta);
        trackedRegattaListener.regattaRemoved(trackedRegatta);
    }

    @Override
    public Regatta getRegatta(RegattaName regattaName) {
        return (Regatta) regattasByName.get(regattaName.getRegattaName());
    }

    @Override
    public Regatta getRegatta(RegattaIdentifier regattaIdentifier) {
        return (Regatta) regattaIdentifier.getRegatta(this);
    }

    @Override
    public DynamicTrackedRace getTrackedRace(RegattaAndRaceIdentifier raceIdentifier) {
        DynamicTrackedRace result = null;
        Regatta regatta = regattasByName.get(raceIdentifier.getRegattaName());
        if (regatta != null) {
            DynamicTrackedRegatta trackedRegatta = regattaTrackingCache.get(regatta);
            if (trackedRegatta != null) {
                RaceDefinition race = getRace(raceIdentifier);
                if (race != null) {
                    result = trackedRegatta.getTrackedRace(race);
                }
            }
        }
        return result;
    }

    @Override
    public DynamicTrackedRace getExistingTrackedRace(RegattaAndRaceIdentifier raceIdentifier) {
        Regatta regatta = getRegattaByName(raceIdentifier.getRegattaName());
        DynamicTrackedRace trackedRace = null;
        if (regatta != null) {
            RaceDefinition race = regatta.getRaceByName(raceIdentifier.getRaceName());
            trackedRace = getOrCreateTrackedRegatta(regatta).getExistingTrackedRace(race);
        }
        return trackedRace;
    }

    @Override
    public RaceDefinition getRace(RegattaAndRaceIdentifier regattaNameAndRaceName) {
        RaceDefinition result = null;
        Regatta regatta = getRegatta(regattaNameAndRaceName);
        if (regatta != null) {
            result = regatta.getRaceByName(regattaNameAndRaceName.getRaceName());
        }
        return result;
    }

    @Override
    public Map<String, LeaderboardGroup> getLeaderboardGroups() {
        return Collections.unmodifiableMap(new HashMap<String, LeaderboardGroup>(leaderboardGroupsByName));
    }

    @Override
    public LeaderboardGroup getLeaderboardGroupByName(String groupName) {
        return leaderboardGroupsByName.get(groupName);
    }

    @Override
    public LeaderboardGroup getLeaderboardGroupByID(UUID leaderboardGroupID) {
        return leaderboardGroupsByID.get(leaderboardGroupID);
    }

    @Override
    public LeaderboardGroup addLeaderboardGroup(UUID leaderboardGroupId, String groupName, String description, String displayName,
            boolean displayGroupsInReverseOrder, List<String> leaderboardNames,
            int[] overallLeaderboardDiscardThresholds, ScoringSchemeType overallLeaderboardScoringSchemeType) {
        ArrayList<Leaderboard> leaderboards = new ArrayList<>();
        for (String leaderboardName : leaderboardNames) {
            Leaderboard leaderboard = leaderboardsByName.get(leaderboardName);
            if (leaderboard == null) {
                throw new IllegalArgumentException("No leaderboard with name " + leaderboardName + " found");
            } else {
                leaderboards.add(leaderboard);
            }
        }
        LeaderboardGroup result = new LeaderboardGroupImpl(leaderboardGroupId, groupName, description, displayName,
                displayGroupsInReverseOrder, leaderboards);
        if (overallLeaderboardScoringSchemeType != null) {
            // create overall leaderboard and its discards settings
            addOverallLeaderboardToLeaderboardGroup(result,
                    getBaseDomainFactory().createScoringScheme(overallLeaderboardScoringSchemeType),
                    overallLeaderboardDiscardThresholds);
        }
        LockUtil.lockForWrite(leaderboardGroupsByNameLock);
        try {
            if (leaderboardGroupsByName.containsKey(groupName)) {
                throw new IllegalArgumentException("Leaderboard group with name " + groupName + " already exists");
            }
            leaderboardGroupsByName.put(groupName, result);
            leaderboardGroupsByID.put(result.getId(), result);
        } finally {
            LockUtil.unlockAfterWrite(leaderboardGroupsByNameLock);
        }
        mongoObjectFactory.storeLeaderboardGroup(result);
        return result;
    }

    @Override
    public void addLeaderboardGroupWithoutReplication(LeaderboardGroup leaderboardGroup) {
        LockUtil.lockForWrite(leaderboardGroupsByNameLock);
        try {
            String groupName = leaderboardGroup.getName();
            if (leaderboardGroupsByName.containsKey(groupName)) {
                throw new IllegalArgumentException("Leaderboard group with name " + groupName + " already exists");
            }
            leaderboardGroupsByName.put(groupName, leaderboardGroup);
            leaderboardGroupsByID.put(leaderboardGroup.getId(), leaderboardGroup);
        } finally {
            LockUtil.unlockAfterWrite(leaderboardGroupsByNameLock);
        }
        if (leaderboardGroup.hasOverallLeaderboard()) {
            addLeaderboard(leaderboardGroup.getOverallLeaderboard());
        }
        mongoObjectFactory.storeLeaderboardGroup(leaderboardGroup);
    }

    @Override
    public void removeLeaderboardGroup(String groupName) {
        final LeaderboardGroup leaderboardGroup;
        LockUtil.lockForWrite(leaderboardGroupsByNameLock);
        try {
            leaderboardGroup = leaderboardGroupsByName.remove(groupName);
            if (leaderboardGroup != null) {
                for (final Event event : eventsById.values()) {
                    if (Util.contains(event.getLeaderboardGroups(), leaderboardGroup)) {
                        // unlink the leaderboard group from the event; note that the operation is not "apply"-ed to
                        // this service because it would redundantly replicate; a replica, however, would already have
                        // received the call to this method and should carry out the following statement locally.
                        // As such, using the operation to unlink the leaderboard group from the event is only trying
                        // to avoid duplication of code contained in the operation's internalApplyTo method
                        new RemoveLeaderboardGroupFromEvent(event.getId(), leaderboardGroup.getId()).internalApplyTo(this);
                    }
                }
                leaderboardGroupsByID.remove(leaderboardGroup.getId());
            }
        } finally {
            LockUtil.unlockAfterWrite(leaderboardGroupsByNameLock);
        }
        mongoObjectFactory.removeLeaderboardGroup(groupName);
        if (leaderboardGroup != null && leaderboardGroup.getOverallLeaderboard() != null) {
            removeLeaderboard(leaderboardGroup.getOverallLeaderboard().getName());
        }
    }

    @Override
    public void renameLeaderboardGroup(String oldName, String newName) {
        LockUtil.lockForWrite(leaderboardGroupsByNameLock);
        try {
            final LeaderboardGroup toRename = leaderboardGroupsByName.get(oldName);
            if (toRename == null) {
                throw new IllegalArgumentException("No leaderboard group with name " + oldName + " found");
            }
            if (leaderboardGroupsByName.containsKey(newName)) {
                throw new IllegalArgumentException("Leaderboard group with name " + newName + " already exists");
            }
            leaderboardGroupsByName.remove(oldName);
            toRename.setName(newName);
            leaderboardGroupsByName.put(newName, toRename);
        } finally {
            LockUtil.unlockAfterWrite(leaderboardGroupsByNameLock);
        }
        mongoObjectFactory.renameLeaderboardGroup(oldName, newName);
    }

    @Override
    public void updateLeaderboardGroup(String oldName, String newName, String description, String displayName,
            List<String> leaderboardNames, int[] overallLeaderboardDiscardThresholds,
            ScoringSchemeType overallLeaderboardScoringSchemeType) {
        if (!oldName.equals(newName)) {
            renameLeaderboardGroup(oldName, newName);
        }
        LeaderboardGroup group = getLeaderboardGroupByName(newName);
        if (!description.equals(group.getDescription())) {
            group.setDescriptiom(description);
        }
        if (!Util.equalsWithNull(displayName, group.getDisplayName())) {
            group.setDisplayName(displayName);
        }
        group.clearLeaderboards();
        for (String leaderboardName : leaderboardNames) {
            Leaderboard leaderboard = getLeaderboardByName(leaderboardName);
            if (leaderboard != null) {
                group.addLeaderboard(leaderboard);
            }
        }
        Leaderboard overallLeaderboard = group.getOverallLeaderboard();
        if (overallLeaderboard != null) {
            if (overallLeaderboardScoringSchemeType == null) {
                group.setOverallLeaderboard(null);
                removeLeaderboard(overallLeaderboard.getName());
            } else {
                // update existing overall leaderboard's discards settings; scoring scheme cannot be updated in-place
                overallLeaderboard.setCrossLeaderboardResultDiscardingRule(new ThresholdBasedResultDiscardingRuleImpl(
                        overallLeaderboardDiscardThresholds));
                updateStoredLeaderboard(overallLeaderboard);
            }
        } else if (overallLeaderboard == null && overallLeaderboardScoringSchemeType != null) {
            addOverallLeaderboardToLeaderboardGroup(group,
                    getBaseDomainFactory().createScoringScheme(overallLeaderboardScoringSchemeType),
                    overallLeaderboardDiscardThresholds);
        }
        updateStoredLeaderboardGroup(group);
    }

    private void addOverallLeaderboardToLeaderboardGroup(LeaderboardGroup leaderboardGroup,
            ScoringScheme scoringScheme, int[] discardThresholds) {
        Leaderboard overallLeaderboard = new LeaderboardGroupMetaLeaderboard(leaderboardGroup, scoringScheme,
                new ThresholdBasedResultDiscardingRuleImpl(discardThresholds));
        leaderboardGroup.setOverallLeaderboard(overallLeaderboard);
        addLeaderboard(overallLeaderboard);
        updateStoredLeaderboard(overallLeaderboard);
    }

    @Override
    public void updateStoredLeaderboardGroup(LeaderboardGroup leaderboardGroup) {
        mongoObjectFactory.storeLeaderboardGroup(leaderboardGroup);
    }

    private ScheduledExecutorService getScheduler() {
        return scheduler;
    }

    @Override
    public ObjectInputStream createObjectInputStreamResolvingAgainstCache(InputStream is) throws IOException {
        return getBaseDomainFactory().createObjectInputStreamResolvingAgainstThisFactory(is);
    }
    
    @Override
    public ClassLoader getDeserializationClassLoader() {
        return joinedClassLoader;
    }

    @Override
    public Serializable getId() {
        return getClass().getName();
    }

    @Override
    public Iterable<OperationExecutionListener<RacingEventService>> getOperationExecutionListeners() {
        return operationExecutionListeners.keySet();
    }

    @Override
    public void addOperationExecutionListener(OperationExecutionListener<RacingEventService> listener) {
        operationExecutionListeners.put(listener, listener);
    }

    @Override
    public void removeOperationExecutionListener(OperationExecutionListener<RacingEventService> listener) {
        operationExecutionListeners.remove(listener);
    }

    @Override
    public void serializeForInitialReplicationInternal(ObjectOutputStream oos) throws IOException {
        StringBuffer logoutput = new StringBuffer();

        logger.info("Serializing regattas...");
        oos.writeObject(regattasByName);
        logoutput.append("Serialized " + regattasByName.size() + " regattas\n");
        for (Regatta regatta : regattasByName.values()) {
            logoutput.append(String.format("%3s\n", regatta.toString()));
        }

        logger.info("Serializing events...");
        oos.writeObject(eventsById);
        logoutput.append("\nSerialized " + eventsById.size() + " events\n");
        for (Event event : eventsById.values()) {
            logoutput.append(String.format("%3s\n", event.toString()));
        }

        logger.info("Serializing regattas observed...");
        oos.writeObject(regattasObservedForDefaultLeaderboard);
        logger.info("Serializing regatta tracking cache...");
        oos.writeObject(regattaTrackingCache);
        logger.info("Serializing leaderboard groups...");
        oos.writeObject(leaderboardGroupsByName);
        logoutput.append("Serialized " + leaderboardGroupsByName.size() + " leaderboard groups\n");
        for (LeaderboardGroup lg : leaderboardGroupsByName.values()) {
            logoutput.append(String.format("%3s\n", lg.toString()));
        }
        logger.info("Serializing leaderboards...");
        oos.writeObject(leaderboardsByName);
        logoutput.append("Serialized " + leaderboardsByName.size() + " leaderboards\n");
        for (Leaderboard lg : leaderboardsByName.values()) {
            logoutput.append(String.format("%3s\n", lg.toString()));
        }
        logger.info("Serializing media library...");
        mediaLibrary.serialize(oos);
        logoutput.append("Serialized " + mediaLibrary.allTracks().size() + " media tracks\n");
        for (MediaTrack lg : mediaLibrary.allTracks()) {
            logoutput.append(String.format("%3s\n", lg.toString()));
        }
        logger.info("Serializing persisted competitors...");
        oos.writeObject(competitorStore);
        logoutput.append("Serialized " + competitorStore.size() + " persisted competitors\n");

        logger.info("Serializing configuration map...");
        oos.writeObject(configurationMap);
        logoutput.append("Serialized " + configurationMap.size() + " configuration entries\n");
        for (DeviceConfigurationMatcher matcher : configurationMap.keySet()) {
            logoutput.append(String.format("%3s\n", matcher.toString()));
        }

        logger.info("Serializing anniversary races...");
        final Map<Integer, Pair<DetailedRaceInfo, AnniversaryType>> knownAnniversaries = anniversaryRaceDeterminator
                .getKnownAnniversaries();
        oos.writeObject(knownAnniversaries);
        logoutput.append("Serialized " + knownAnniversaries.size() + " anniversary races\n");

        logger.info("Serializing next anniversary...");
        final Pair<Integer, AnniversaryType> nextAnniversary = anniversaryRaceDeterminator
                .getNextAnniversary();
        oos.writeObject(nextAnniversary);
        logoutput.append("Serialized next anniversary " + nextAnniversary + "\n");

        logger.info("Serializing race count for anniversaries...");
        final int currentRaceCount = anniversaryRaceDeterminator.getCurrentRaceCount();
        oos.writeInt(currentRaceCount);
        logoutput.append("Serialized race count for anniversaries " + currentRaceCount + "\n");

        logger.info("Serializing remote sailing server references...");
        final ArrayList<RemoteSailingServerReference> remoteServerReferences = new ArrayList<>(remoteSailingServerSet
                .getCachedEventsForRemoteSailingServers().keySet());
        oos.writeObject(remoteServerReferences);
        logoutput.append("Serialized " + remoteServerReferences.size() + " remote sailing server references\n");

        logger.info(logoutput.toString());
    }

    @SuppressWarnings("unchecked")
    // all the casts of ois.readObject()'s return value to Map<..., ...>
    // the type-parameters in the casts of the de-serialized collection objects can't be checked
    @Override
    public void initiallyFillFromInternal(ObjectInputStream ois) throws IOException, ClassNotFoundException,
            InterruptedException {
        logger.info("Performing initial replication load on " + this);
        // Use this object's class's class loader as the context class loader which will then be used for
        // de-serialization; this will cause all classes to be visible that this bundle
        // (com.sap.sailing.server) can see
        StringBuffer logoutput = new StringBuffer();
        logger.info("Reading all regattas...");
        regattasByName.putAll((Map<String, Regatta>) ois.readObject());
        logoutput.append("Received " + regattasByName.size() + " NEW regattas\n");
        for (Regatta regatta : regattasByName.values()) {
            regatta.addRegattaListener(this);
            logoutput.append(String.format("%3s\n", regatta.toString()));
        }

        logger.info("Reading all events...");
        eventsById.putAll((Map<Serializable, Event>) ois.readObject());
        logoutput.append("\nReceived " + eventsById.size() + " NEW events\n");
        for (Event event : eventsById.values()) {
            logoutput.append(String.format("%3s\n", event.toString()));
        }

        // it is important that the leaderboards and tracked regattas are cleared before auto-linking to
        // old leaderboards takes place which then don't match the new ones
        logger.info("Reading all dynamic tracked regattas...");
        for (DynamicTrackedRegatta trackedRegattaToObserve : (Set<DynamicTrackedRegatta>) ois.readObject()) {
            ensureRegattaIsObservedForDefaultLeaderboardAndAutoLeaderboardLinking(trackedRegattaToObserve);
        }

        logger.info("Reading all of the regatta tracking cache...");
        regattaTrackingCache.putAll((Map<Regatta, DynamicTrackedRegatta>) ois.readObject());
        logoutput.append("Received " + regattaTrackingCache.size() + " NEW regatta tracking cache entries\n");

        logger.info("Reading leaderboard groups...");
        leaderboardGroupsByName.putAll((Map<String, LeaderboardGroup>) ois.readObject());
        logoutput.append("Received " + leaderboardGroupsByName.size() + " NEW leaderboard groups\n");
        for (LeaderboardGroup lg : leaderboardGroupsByName.values()) {
            leaderboardGroupsByID.put(lg.getId(), lg);
            logoutput.append(String.format("%3s\n", lg.toString()));
        }

        logger.info("Reading leaderboards by name...");
        leaderboardsByName.putAll((Map<String, Leaderboard>) ois.readObject());
        logoutput.append("Received " + leaderboardsByName.size() + " NEW leaderboards\n");
        for (Leaderboard leaderboard : leaderboardsByName.values()) {
            logoutput.append(String.format("%3s\n", leaderboard.toString()));
        }

        // now fix ScoreCorrectionListener setup for LeaderboardGroupMetaLeaderboard instances:
        for (Leaderboard leaderboard : leaderboardsByName.values()) {
            if (leaderboard instanceof LeaderboardGroupMetaLeaderboard) {
                ((LeaderboardGroupMetaLeaderboard) leaderboard)
                        .registerAsScoreCorrectionChangeForwarderAndRaceColumnListenerOnAllLeaderboards();
            } else if (leaderboard instanceof FlexibleLeaderboard) {
                // and re-establish the RaceLogReplicator as listener on FlexibleLeaderboard objects
                leaderboard.addRaceColumnListener(raceLogReplicator);
            }
        }

        logger.info("Reading media library...");
        mediaLibrary.deserialize(ois);
        logoutput.append("Received " + mediaLibrary.allTracks().size() + " NEW media tracks\n");
        for (MediaTrack mediatrack : mediaLibrary.allTracks()) {
            logoutput.append(String.format("%3s\n", mediatrack.toString()));
        }

        // only copy the competitors from the deserialized competitor store; don't use it because it will have set
        // a default Mongo object factory
        logger.info("Reading competitors...");
        for (Competitor competitor : ((CompetitorStore) ois.readObject()).getCompetitors()) {
            DynamicCompetitor dynamicCompetitor = (DynamicCompetitor) competitor;
            // the following should actually be redundant because during de-serialization the Competitor objects,
            // whose classes implement IsManagedByCache, should already have been got/created from/in the
            // competitor store
            competitorStore.getOrCreateCompetitor(dynamicCompetitor.getId(), dynamicCompetitor.getName(),
                    dynamicCompetitor.getColor(), dynamicCompetitor.getEmail(), dynamicCompetitor.getFlagImage(),
                    dynamicCompetitor.getTeam(), dynamicCompetitor.getBoat(), dynamicCompetitor.getTimeOnTimeFactor(),
                    dynamicCompetitor.getTimeOnDistanceAllowancePerNauticalMile(), dynamicCompetitor.getSearchTag());
        }
        logoutput.append("Received " + competitorStore.size() + " NEW competitors\n");

        logger.info("Reading device configurations...");
        configurationMap.putAll((DeviceConfigurationMapImpl) ois.readObject());
        logoutput.append("Received " + configurationMap.size() + " NEW configuration entries\n");
        for (DeviceConfigurationMatcher matcher : configurationMap.keySet()) {
            logoutput.append(String.format("%3s\n", matcher.toString()));
        }

        logger.info("Reading anniversary races...");
        final Map<Integer, Pair<DetailedRaceInfo, AnniversaryType>> knownAnniversaries = (Map<Integer, Pair<DetailedRaceInfo, AnniversaryType>>) ois
                .readObject();
        anniversaryRaceDeterminator.setKnownAnniversaries(knownAnniversaries);
        logoutput.append("Received " + knownAnniversaries.size() + " anniversary races\n");

        logger.info("Reading next anniversary...");
        final Pair<Integer, AnniversaryType> nextAnniversary = (Pair<Integer, AnniversaryType>) ois.readObject();
        anniversaryRaceDeterminator.setNextAnniversary(nextAnniversary);
        logoutput.append("Received next anniversary " + nextAnniversary + "\n");

        logger.info("Reading race count for anniversaries...");
        final int currentRaceCount = ois.readInt();
        anniversaryRaceDeterminator.setRaceCount(currentRaceCount);
        logoutput.append("Received race count for anniversaries " + currentRaceCount + "\n");

        logger.info("Reading remote sailing server references...");
        for (RemoteSailingServerReference remoteSailingServerReference : (Iterable<RemoteSailingServerReference>) ois
                .readObject()) {
            remoteSailingServerSet.add(remoteSailingServerReference);
            logoutput.append("Received remote sailing server reference " + remoteSailingServerReference);
        }

        // make sure to initialize listeners correctly
        for (Regatta regatta : regattasByName.values()) {
            RegattaImpl regattaImpl = (RegattaImpl) regatta;
            regattaImpl.initializeSeriesAfterDeserialize();
            regattaImpl.addRaceColumnListener(raceLogReplicator);
        }
        // re-establish RaceLogResolver references to this RacingEventService in all TrackedRace instances
        for (DynamicTrackedRegatta trackedRegatta : regattaTrackingCache.values()) {
            trackedRegatta.lockTrackedRacesForRead();
            try {
                for (TrackedRace trackedRace : trackedRegatta.getTrackedRaces()) {
                    ((TrackedRaceImpl) trackedRace).setRaceLogResolver(this);
                }
            } finally {
                trackedRegatta.unlockTrackedRacesAfterRead();
            }
        }
        logger.info(logoutput.toString());
    }

    @Override
    public void clearReplicaState() throws MalformedURLException, IOException, InterruptedException {
        logger.info("Clearing all data structures...");
        LockUtil.lockForWrite(regattasByNameLock);
        try {
            regattasByName.clear();
        } finally {
            LockUtil.unlockAfterWrite(regattasByNameLock);
        }
        regattasObservedForDefaultLeaderboard.clear();

        if (raceTrackersByRegatta != null && !raceTrackersByRegatta.isEmpty()) {
            for (DynamicTrackedRegatta regatta : regattaTrackingCache.values()) {
                final Set<RaceTracker> trackers = raceTrackersByRegatta.get(regatta.getRegatta());
                if (trackers != null) {
                    for (RaceTracker tracker : trackers) {
                        tracker.stop(/* preemptive */true);
                    }
                }
            }
        }
        LockUtil.lockForWrite(regattaTrackingCacheLock);
        try {
            regattaTrackingCache.clear();
        } finally {
            LockUtil.unlockAfterWrite(regattaTrackingCacheLock);
        }
        LockUtil.lockForWrite(raceTrackersByRegattaLock);
        try {
            raceTrackersByRegatta.clear();
        } finally {
            LockUtil.unlockAfterWrite(raceTrackersByRegattaLock);
        }
        LockUtil.lockForWrite(leaderboardGroupsByNameLock);
        try {
            leaderboardGroupsByName.clear();
            leaderboardGroupsByID.clear();
        } finally {
            LockUtil.unlockAfterWrite(leaderboardGroupsByNameLock);
        }
        LockUtil.lockForWrite(leaderboardsByNameLock);
        try {
            leaderboardsByName.clear();
            scoreCorrectionListenersByLeaderboard.clear();
        } finally {
            LockUtil.unlockAfterWrite(leaderboardsByNameLock);
        }
        connectivityParametersByRace.clear();
        eventsById.clear();
        mediaLibrary.clear();
        competitorStore.clear();
        remoteSailingServerSet.clear();
        if (notificationService != null) {
            notificationService.stop();
            notificationService = new EmptySailingNotificationService();
        }
        anniversaryRaceDeterminator.clearAndStop();
        this.remoteSailingServerSet.setRetrieveRemoteRaceResult(false);
        this.trackedRegattaListener.removeListener(raceChangeObserverForAnniversaryDetection);
        raceChangeObserverForAnniversaryDetection.stop();
    }

    // Used for TESTING only
    @Override
    public Event addEvent(String eventName, String eventDescription, TimePoint startDate, TimePoint endDate,
            String venue, boolean isPublic, UUID id) {
        Event result = createEventWithoutReplication(eventName, eventDescription, startDate, endDate, venue, isPublic,
                id, /* officialWebsiteURL */null, /* baseURL */null,
                /* sailorsInfoWebsiteURLAsString */null, /* images */Collections.<ImageDescriptor> emptyList(), /* videos */Collections.<VideoDescriptor> emptyList());
        replicate(new CreateEvent(eventName, eventDescription, startDate, endDate, venue, isPublic, id,
                /* officialWebsiteURLAsString */null, /*baseURL*/null,
                /* sailorsInfoWebsiteURLAsString */null, /* images */Collections.<ImageDescriptor> emptyList(),
                /* videos */Collections.<VideoDescriptor> emptyList(), /* leaderboardGroupIds */ Collections.<UUID> emptyList()));
        return result;
    }

    @Override
    public void addEventWithoutReplication(Event event) {
        addEvent(event);
    }

    @Override
    public Event createEventWithoutReplication(String eventName, String eventDescription, TimePoint startDate,
            TimePoint endDate, String venue, boolean isPublic, UUID id, URL officialWebsiteURL, URL baseURL, 
            Map<Locale, URL> sailorsInfoWebsiteURLs, Iterable<ImageDescriptor> images, Iterable<VideoDescriptor> videos) {
        Event result = new EventImpl(eventName, startDate, endDate, venue, isPublic, id);
        addEvent(result);
        result.setDescription(eventDescription);
        result.setOfficialWebsiteURL(officialWebsiteURL);
        result.setBaseURL(baseURL);
        result.setSailorsInfoWebsiteURLs(sailorsInfoWebsiteURLs);
        result.setImages(images);
        result.setVideos(videos);
        return result;
    }

    private void addEvent(Event result) {
        if (eventsById.containsKey(result.getId())) {
            throw new IllegalArgumentException("Event with ID " + result.getId()
                    + " already exists which is pretty surprising...");
        }
        eventsById.put(result.getId(), result);
        mongoObjectFactory.storeEvent(result);
    }

    @Override
    public void updateEvent(UUID id, String eventName, String eventDescription, TimePoint startDate, TimePoint endDate,
            String venueName, boolean isPublic, Iterable<UUID> leaderboardGroupIds, URL officialWebsiteURL, URL baseURL,
            Map<Locale, URL> sailorsInfoWebsiteURLs, Iterable<ImageDescriptor> images, Iterable<VideoDescriptor> videos) {
        final Event event = eventsById.get(id);
        if (event == null) {
            throw new IllegalArgumentException("Sailing event with ID " + id + " does not exist.");
        }
        event.setName(eventName);
        event.setDescription(eventDescription);
        event.setStartDate(startDate);
        event.setEndDate(endDate);
        event.setPublic(isPublic);
        event.getVenue().setName(venueName);
        List<LeaderboardGroup> leaderboardGroups = new ArrayList<>();
        for (UUID lgid : leaderboardGroupIds) {
            LeaderboardGroup lg = getLeaderboardGroupByID(lgid);
            if (lg != null) {
                leaderboardGroups.add(lg);
            } else {
                logger.info("Couldn't find leaderboard group with ID " + lgid + " while updating event "
                        + event.getName());
            }
        }
        event.setLeaderboardGroups(leaderboardGroups);
        event.setOfficialWebsiteURL(officialWebsiteURL);
        event.setBaseURL(baseURL);
        event.setSailorsInfoWebsiteURLs(sailorsInfoWebsiteURLs);
        event.setImages(images);
        event.setVideos(videos);
        // TODO consider use diffutils to compute diff between old and new leaderboard groups list and apply the patch
        // to keep changes minimial
        mongoObjectFactory.storeEvent(event);
    }

    @Override
    public void renameEvent(UUID id, String newName) {
        final Event toRename = eventsById.get(id);
        if (toRename == null) {
            throw new IllegalArgumentException("No sailing event with ID " + id + " found.");
        }
        toRename.setName(newName);
        mongoObjectFactory.renameEvent(id, newName);
        replicate(new RenameEvent(id, newName));
    }

    @Override
    public void removeEvent(UUID id) {
        removeEventFromEventsById(id);
        mongoObjectFactory.removeEvent(id);
        replicate(new RemoveEvent(id));
    }

    protected void removeEventFromEventsById(Serializable id) {
        eventsById.remove(id);
    }

    @Override
    public Regatta getRememberedRegattaForRace(Serializable raceID) {
        return persistentRegattasForRaceIDs.get(raceID.toString());
    }

    /**
     * Persistently remembers the association of the race with its {@link RaceDefinition#getId()} to the
     * <code>regatta</code> with its {@link Regatta#getRegattaIdentifier() identifier} so that the next time
     * {@link #getRememberedRegattaForRace(RaceDefinition)} is called with <code>race</code> as argument,
     * <code>regatta</code> will be returned.
     */
    private void setRegattaForRace(Regatta regatta, RaceDefinition race) {
        setRegattaForRace(regatta, race.getId().toString());
    }

    @Override
    public void setRegattaForRace(Regatta regatta, String raceIdAsString) {
        persistentRegattasForRaceIDs.put(raceIdAsString, regatta);
        mongoObjectFactory.storeRegattaForRaceID(raceIdAsString, regatta);
    }

    @Override
    public CourseArea[] addCourseAreas(UUID eventId, String[] courseAreaNames, UUID[] courseAreaIds) {
        final CourseArea[] courseAreas = addCourseAreasWithoutReplication(eventId, courseAreaIds, courseAreaNames);
        replicate(new AddCourseAreas(eventId, courseAreaNames, courseAreaIds));
        return courseAreas;
    }

    @Override
    public CourseArea[] addCourseAreasWithoutReplication(UUID eventId, UUID[] courseAreaIds, String[] courseAreaNames) {
        final CourseArea[] result = new CourseArea[courseAreaNames.length];
        for (int i=0; i<courseAreaIds.length; i++) {
            final CourseArea courseArea = getBaseDomainFactory().getOrCreateCourseArea(courseAreaIds[i], courseAreaNames[i]);
            final Event event = eventsById.get(eventId);
            if (event == null) {
                throw new IllegalArgumentException("No sailing event with ID " + eventId + " found.");
            }
            event.getVenue().addCourseArea(courseArea);
            mongoObjectFactory.storeEvent(event);
            result[i] = courseArea;
        }
        return result;
    }

    @Override
    public CourseArea[] removeCourseAreaWithoutReplication(UUID eventId, UUID[] courseAreaIds) {
        final Event event = eventsById.get(eventId);
        if (event == null) {
            throw new IllegalArgumentException("No sailing event with ID " + eventId + " found.");
        }
        final CourseArea[] courseAreasRemoved = new CourseArea[courseAreaIds.length];
        int i=0;
        for (final UUID courseAreaId : courseAreaIds) {
            final CourseArea courseArea = getBaseDomainFactory().getExistingCourseAreaById(courseAreaId);
            if (courseArea == null) {
                throw new IllegalArgumentException("No course area with ID " + courseAreaId + " found.");
            }
            courseAreasRemoved[i++] = courseArea;
            event.getVenue().removeCourseArea(courseArea);
            mongoObjectFactory.storeEvent(event);
        }
        return courseAreasRemoved;
    }

    @Override
    public void mediaTrackAdded(MediaTrack mediaTrack) {
        if (mediaTrack.dbId == null) {
            mediaTrack.dbId = mediaDB.insertMediaTrack(mediaTrack.title, mediaTrack.url, mediaTrack.startTime,
                    mediaTrack.duration, mediaTrack.mimeType, mediaTrack.assignedRaces);
        }
        mediaLibrary.addMediaTrack(mediaTrack);
        replicate(new AddMediaTrackOperation(mediaTrack));
    }

    @Override
    public void mediaTracksAdded(Iterable<MediaTrack> mediaTracks) {
        mediaLibrary.addMediaTracks(mediaTracks);
    }

    @Override
    public void mediaTrackTitleChanged(MediaTrack mediaTrack) {
        mediaDB.updateTitle(mediaTrack.dbId, mediaTrack.title);
        mediaLibrary.titleChanged(mediaTrack);
        replicate(new UpdateMediaTrackTitleOperation(mediaTrack));
    }

    @Override
    public void mediaTrackUrlChanged(MediaTrack mediaTrack) {
        mediaDB.updateUrl(mediaTrack.dbId, mediaTrack.url);
        mediaLibrary.urlChanged(mediaTrack);
        replicate(new UpdateMediaTrackUrlOperation(mediaTrack));
    }

    @Override
    public void mediaTrackStartTimeChanged(MediaTrack mediaTrack) {
        mediaDB.updateStartTime(mediaTrack.dbId, mediaTrack.startTime);
        mediaLibrary.startTimeChanged(mediaTrack);
        replicate(new UpdateMediaTrackStartTimeOperation(mediaTrack));
    }

    @Override
    public void mediaTrackDurationChanged(MediaTrack mediaTrack) {
        mediaDB.updateDuration(mediaTrack.dbId, mediaTrack.duration);
        mediaLibrary.durationChanged(mediaTrack);
        replicate(new UpdateMediaTrackDurationOperation(mediaTrack));
    }

    @Override
    public void mediaTrackAssignedRacesChanged(MediaTrack mediaTrack) {
        mediaDB.updateRace(mediaTrack.dbId, mediaTrack.assignedRaces);
        mediaLibrary.assignedRacesChanged(mediaTrack);
        replicate(new UpdateMediaTrackRacesOperation(mediaTrack));

    }

    @Override
    public void mediaTrackDeleted(MediaTrack mediaTrack) {
        mediaDB.deleteMediaTrack(mediaTrack.dbId);
        mediaLibrary.deleteMediaTrack(mediaTrack);
        replicate(new RemoveMediaTrackOperation(mediaTrack));
    }

    @Override
    public void mediaTracksImported(Iterable<MediaTrack> mediaTracksToImport, MasterDataImportObjectCreationCount creationCount, boolean override) throws Exception {
    	Exception firstException = null;
        for (MediaTrack trackToImport : mediaTracksToImport) {
        	try {
	            MediaTrack existingTrack = mediaLibrary.lookupMediaTrack(trackToImport);
	            if (existingTrack == null) {
	                mediaDB.insertMediaTrackWithId(trackToImport.dbId, trackToImport.title, trackToImport.url,
	                        trackToImport.startTime, trackToImport.duration, trackToImport.mimeType,
	                        trackToImport.assignedRaces);
	                mediaTrackAdded(trackToImport);
	            } else if (override) {
	                // Using fine-grained update methods.
	                // Rationale: Changes on more than one track property are rare
	                // and don't justify the introduction of a new set
	                // of methods (including replication).
	                if (!Util.equalsWithNull(existingTrack.title, trackToImport.title)) {
	                    mediaTrackTitleChanged(trackToImport);
	                }
	                if (!Util.equalsWithNull(existingTrack.url, trackToImport.url)) {
	                    mediaTrackUrlChanged(trackToImport);
	                }
	                if (!Util.equalsWithNull(existingTrack.startTime, trackToImport.startTime)) {
	                    mediaTrackStartTimeChanged(trackToImport);
	                }
	                if (!Util.equalsWithNull(existingTrack.duration, trackToImport.duration)) {
	                    mediaTrackDurationChanged(trackToImport);
	                }
	                if (!Util.equalsWithNull(existingTrack.assignedRaces, trackToImport.assignedRaces)) {
	                    mediaTrackAssignedRacesChanged(trackToImport);
	                }
	            }
	            creationCount.addOneMediaTrack();
        	} catch (Exception e) {
        		logger.log(Level.SEVERE, "Problem importing media track "+trackToImport+"; continuing with other media tracks.", e);
        		if (firstException == null) {
        			firstException = e;
        		}
        	}
        }
        if (firstException != null) {
        	throw firstException;
        }
    }

    @Override
    public Iterable<MediaTrack> getMediaTracksForRace(RegattaAndRaceIdentifier regattaAndRaceIdentifier) {
        return mediaLibrary.findMediaTracksForRace(regattaAndRaceIdentifier);
    }

    @Override
    public Iterable<MediaTrack> getMediaTracksInTimeRange(RegattaAndRaceIdentifier regattaAndRaceIdentifier) {
        TrackedRace trackedRace = getExistingTrackedRace(regattaAndRaceIdentifier);
        if (trackedRace != null) {
            if (trackedRace.isLive(MillisecondsTimePoint.now())) {
                return mediaLibrary.findLiveMediaTracks();
            } else {
                TimePoint raceStart = trackedRace.getStartOfRace() == null ? trackedRace.getStartOfTracking()
                        : trackedRace.getStartOfRace();
                TimePoint raceEnd = trackedRace.getEndOfRace() == null ? trackedRace.getEndOfTracking() : trackedRace
                        .getEndOfRace();
                return mediaLibrary.findMediaTracksInTimeRange(raceStart, raceEnd);
            }
        } else {
            return Collections.emptyList();
        }
    }

    @Override
    public Iterable<MediaTrack> getAllMediaTracks() {
        return mediaLibrary.allTracks();
    }

    public String toString() {
        return "RacingEventService: " + this.hashCode() + " Build: " + ServerInfo.getBuildVersion();
    }

    @Override
    public void reloadRaceLog(String leaderboardName, String raceColumnName, String fleetName) {
        Leaderboard leaderboard = getLeaderboardByName(leaderboardName);
        if (leaderboard != null) {
            RaceColumn raceColumn = leaderboard.getRaceColumnByName(raceColumnName);
            if (raceColumn != null) {
                Fleet fleetImpl = raceColumn.getFleetByName(fleetName);
                RaceLog racelog = raceColumn.getRaceLog(fleetImpl);
                if (racelog != null) {
                    raceColumn.reloadRaceLog(fleetImpl);
                    logger.info("Reloaded race log for fleet " + fleetImpl + " for race column " + raceColumn.getName()
                            + " for leaderboard " + leaderboard.getName());
                }
            }
        }
    }

    @Override
    public ConcurrentHashMap<String, Regatta> getPersistentRegattasForRaceIDs() {
        return persistentRegattasForRaceIDs;
    }

    @Override
    public WindStore getWindStore() {
        return windStore;
    }

    @Override
    public DeviceConfiguration getDeviceConfiguration(DeviceConfigurationIdentifier identifier) {
        return configurationMap.getByMatch(identifier);
    }

    @Override
    public void createOrUpdateDeviceConfiguration(DeviceConfigurationMatcher matcher, DeviceConfiguration configuration) {
        configurationMap.put(matcher, configuration);
        mongoObjectFactory.storeDeviceConfiguration(matcher, configuration);
        replicate(new CreateOrUpdateDeviceConfiguration(matcher, configuration));
    }

    @Override
    public void removeDeviceConfiguration(DeviceConfigurationMatcher matcher) {
        configurationMap.remove(matcher);
        mongoObjectFactory.removeDeviceConfiguration(matcher);
        replicate(new RemoveDeviceConfiguration(matcher));
    }

    @Override
    public Map<DeviceConfigurationMatcher, DeviceConfiguration> getAllDeviceConfigurations() {
        return new HashMap<DeviceConfigurationMatcher, DeviceConfiguration>(configurationMap);
    }

    @Override
    public TimePoint setStartTimeAndProcedure(String leaderboardName, String raceColumnName, String fleetName,
            String authorName, int authorPriority, int passId, TimePoint logicalTimePoint, TimePoint startTime,
            RacingProcedureType racingProcedure) {
        RaceLog raceLog = getRaceLog(leaderboardName, raceColumnName, fleetName);
        Leaderboard leaderboard = getLeaderboardByName(leaderboardName);
        final TimePoint result;
        if (leaderboard instanceof HasRegattaLike && raceLog != null) {
            RaceState state = RaceStateImpl.create(/* race log resolver */ this, raceLog, new LogEventAuthorImpl(authorName, authorPriority));
            if (passId > raceLog.getCurrentPassId()) {
                state.setAdvancePass(logicalTimePoint);
            }
            state.setRacingProcedure(logicalTimePoint, racingProcedure);
            state.forceNewStartTime(logicalTimePoint, startTime);
            result = state.getStartTime();
        } else {
            result = null;
        }
        return result;
    }

    public RaceLog getRaceLog(String leaderboardName, String raceColumnName, String fleetName) {
        Leaderboard leaderboard = getLeaderboardByName(leaderboardName);
        if (leaderboard != null) {
            RaceColumn raceColumn = leaderboard.getRaceColumnByName(raceColumnName);
            if (raceColumn != null) {
                Fleet fleetImpl = raceColumn.getFleetByName(fleetName);
                return raceColumn.getRaceLog(fleetImpl);
            }
        }
        return null;
    }

    @Override
    public com.sap.sse.common.Util.Triple<TimePoint, Integer, RacingProcedureType> getStartTimeAndProcedure(
            String leaderboardName, String raceColumnName, String fleetName) {
        RaceLog raceLog = getRaceLog(leaderboardName, raceColumnName, fleetName);
        Leaderboard leaderboard = getLeaderboardByName(leaderboardName);
        final Triple<TimePoint, Integer, RacingProcedureType> result;
        if (leaderboard instanceof HasRegattaLike && raceLog != null) {
            ReadonlyRaceState state = ReadonlyRaceStateImpl.create(/* race log resolver */ this, raceLog);
            result = new com.sap.sse.common.Util.Triple<TimePoint, Integer, RacingProcedureType>(state.getStartTime(),
                raceLog.getCurrentPassId(), state.getRacingProcedure().getType());
        } else {
            result = null;
        }
        return result;
    }

    private Iterable<WindTrackerFactory> getWindTrackerFactories() {
        final Set<WindTrackerFactory> result;
        if (bundleContext == null) {
            result = Collections.singleton((WindTrackerFactory) ExpeditionWindTrackerFactory.getInstance());
        } else {
            ServiceTracker<WindTrackerFactory, WindTrackerFactory> tracker = new ServiceTracker<WindTrackerFactory, WindTrackerFactory>(
                    bundleContext, WindTrackerFactory.class, null);
            tracker.open();
            result = new HashSet<>();
            for (WindTrackerFactory factory : tracker.getServices(new WindTrackerFactory[0])) {
                result.add(factory);
            }
        }
        return result;
    }

    @Override
    public SensorFixStore getSensorFixStore() {
        return sensorFixStore;
    }

    @Override
    public RaceTracker getRaceTrackerById(Object id) {
        return raceTrackersByID.get(id);
    }

    @Override
    public AbstractLogEventAuthor getServerAuthor() {
        Subject subject  = null;
        try {
            subject = SecurityUtils.getSubject();
        } catch (Exception e) {
            logger.info("Couldn't access security manager's subject; using default server author: "+e.getMessage());
        }
        final AbstractLogEventAuthor result;
        if (subject != null && subject.getPrincipal() != null) {
            result = new LogEventAuthorImpl(subject.getPrincipal().toString(), /* priority */ 0);
        } else {
            result = raceLogEventAuthorForServer;
        }
        return result;
    }

    @Override
    public CompetitorStore getCompetitorStore() {
        return competitorStore;
    }

    @Override
    public TypeBasedServiceFinderFactory getTypeBasedServiceFinderFactory() {
        return serviceFinderFactory;
    }

    @Override
    public DataImportLockWithProgress getDataImportLock() {
        return dataImportLock;
    }

    @Override
    public DataImportProgress createOrUpdateDataImportProgressWithReplication(UUID importOperationId,
            double overallProgressPct, DataImportSubProgress subProgress, double subProgressPct) {
        // Create/Update locally
        DataImportProgress progress = createOrUpdateDataImportProgressWithoutReplication(importOperationId,
                overallProgressPct, subProgress, subProgressPct);
        // Create/Update on replicas
        replicate(new CreateOrUpdateDataImportProgress(importOperationId, overallProgressPct, subProgress,
                subProgressPct));
        return progress;
    }

    @Override
    public DataImportProgress createOrUpdateDataImportProgressWithoutReplication(UUID importOperationId,
            double overallProgressPct, DataImportSubProgress subProgress, double subProgressPct) {
        DataImportProgress progress = dataImportLock.getProgress(importOperationId);
        boolean newObject = false;
        if (progress == null) {
            progress = new DataImportProgressImpl(importOperationId);
            newObject = true;
        }
        progress.setOverAllProgressPct(overallProgressPct);
        progress.setCurrentSubProgress(subProgress);
        progress.setCurrentSubProgressPct(subProgressPct);
        if (newObject) {
            dataImportLock.addProgress(importOperationId, progress);
        }
        return progress;
    }

    @Override
    public void setDataImportFailedWithoutReplication(UUID importOperationId, String errorMessage) {
        DataImportProgress progress = dataImportLock.getProgress(importOperationId);
        if (progress != null) {
            progress.setFailed();
            progress.setErrorMessage(errorMessage);
        }
    }

    @Override
    public void setDataImportFailedWithReplication(UUID importOperationId, String errorMessage) {
        setDataImportFailedWithoutReplication(importOperationId, errorMessage);
        replicate(new DataImportFailed(importOperationId, errorMessage));
    }

    @Override
    public void setDataImportDeleteProgressFromMapTimerWithReplication(UUID importOperationId) {
        setDataImportDeleteProgressFromMapTimerWithoutReplication(importOperationId);
        replicate(new SetDataImportDeleteProgressFromMapTimer(importOperationId));
    }

    @Override
    public void setDataImportDeleteProgressFromMapTimerWithoutReplication(UUID importOperationId) {
        dataImportLock.setDeleteFromMapTimer(importOperationId);
    }

    @Override
    public Result<LeaderboardSearchResult> search(KeywordQuery query) {
        long start = System.currentTimeMillis();
        logger.info("Searching local server for " + query);
        Result<LeaderboardSearchResult> result = new RegattaByKeywordSearchService().search(this, query);
        logger.fine("Search for " + query + " took " + (System.currentTimeMillis() - start) + "ms");
        return result;
    }

    @Override
    public Result<LeaderboardSearchResultBase> searchRemotely(String remoteServerReferenceName, KeywordQuery query) {
        long start = System.currentTimeMillis();
        ResultImpl<LeaderboardSearchResultBase> result = null;
        RemoteSailingServerReference remoteRef = remoteSailingServerSet
                .getServerReferenceByName(remoteServerReferenceName);
        if (remoteRef == null) {
            result = null;
        } else {
            BufferedReader bufferedReader = null;
            try {
                try {
                    final URL eventsURL = new URL(remoteRef.getURL(), "sailingserver/api/v1/search?q="
                            + URLEncoder.encode(query.toString(), "UTF-8"));
                    logger.info("Searching remote server " + remoteRef + " for " + query);
                    URLConnection urlConnection = HttpUrlConnectionHelper.redirectConnection(eventsURL);
                    bufferedReader = new BufferedReader(new InputStreamReader(urlConnection.getInputStream(), "UTF-8"));
                    JSONParser parser = new JSONParser();
                    Object eventsAsObject = parser.parse(bufferedReader);
                    final LeaderboardGroupBaseJsonDeserializer leaderboardGroupBaseJsonDeserializer = new LeaderboardGroupBaseJsonDeserializer();
                    LeaderboardSearchResultBaseJsonDeserializer deserializer = new LeaderboardSearchResultBaseJsonDeserializer(
                            new EventBaseJsonDeserializer(new VenueJsonDeserializer(new CourseAreaJsonDeserializer(
                                    DomainFactory.INSTANCE)), leaderboardGroupBaseJsonDeserializer),
                            leaderboardGroupBaseJsonDeserializer);
                    result = new ResultImpl<LeaderboardSearchResultBase>(query,
                            new LeaderboardSearchResultBaseRanker<LeaderboardSearchResultBase>());
                    JSONArray hitsAsJsonArray = (JSONArray) eventsAsObject;
                    for (Object hitAsObject : hitsAsJsonArray) {
                        JSONObject hitAsJson = (JSONObject) hitAsObject;
                        LeaderboardSearchResultBase hit = deserializer.deserialize(hitAsJson);
                        result.addHit(hit);
                    }
                } finally {
                    if (bufferedReader != null) {
                        bufferedReader.close();
                    }
                }
            } catch (IOException | ParseException e) {
                logger.log(Level.INFO,
                        "Exception trying to fetch events from remote server " + remoteRef + ": " + e.getMessage(), e);
            }
        }
        logger.fine("Remote search on " + remoteRef + " for " + query + " took " + (System.currentTimeMillis() - start)
                + "ms");
        return result;
    }

    @Override
    public ReplicationMasterDescriptor getMasterDescriptor() {
        return replicatingFromMaster;
    }

    @Override
    public void startedReplicatingFrom(ReplicationMasterDescriptor master) {
        this.replicatingFromMaster = master;
    }

    @Override
    public void stoppedReplicatingFrom(ReplicationMasterDescriptor master) {
        this.replicatingFromMaster = null;
        anniversaryRaceDeterminator.start();
        this.remoteSailingServerSet.setRetrieveRemoteRaceResult(true);
    }

    @Override
    public void addOperationSentToMasterForReplication(
            OperationWithResultWithIdWrapper<RacingEventService, ?> operationWithResultWithIdWrapper) {
        this.operationsSentToMasterForReplication.add(operationWithResultWithIdWrapper);
    }

    @Override
    public boolean hasSentOperationToMaster(OperationWithResult<RacingEventService, ?> operation) {
        return this.operationsSentToMasterForReplication.remove(operation);
    }

    @Override
    public FileStorageManagementService getFileStorageManagementService() {
        ServiceReference<FileStorageManagementService> ref = bundleContext
                .getServiceReference(FileStorageManagementService.class);
        if (ref == null) {
            logger.warning("No file storage management service registered");
            return null;
        }
        return bundleContext.getService(ref);
    }

    public void addMasterDataClassLoader(ClassLoader classLoader) {
        masterDataClassLoaders.add(classLoader);
    }

    public void removeMasterDataClassLoader(ClassLoader classLoader) {
        masterDataClassLoaders.remove(classLoader);
    }
    
    @Override
    public ClassLoader getCombinedMasterDataClassLoader() {
        JoinedClassLoader joinedClassLoader = new JoinedClassLoader(masterDataClassLoaders);
        return joinedClassLoader;
    }

    public void setPolarDataService(PolarDataService service) {
        if (this.polarDataService == null && service != null) {
            polarDataService = service;
            polarDataService.registerDomainFactory(baseDomainFactory);
            setPolarDataServiceOnAllTrackedRaces(service);
        }
    }

    private void setPolarDataServiceOnAllTrackedRaces(PolarDataService service) {
        Iterable<Regatta> allRegattas = getAllRegattas();
        for (Regatta regatta : allRegattas) {
            DynamicTrackedRegatta trackedRegatta = getTrackedRegatta(regatta);
            if (trackedRegatta != null) {
                trackedRegatta.lockTrackedRacesForRead();
                try {
                    Iterable<DynamicTrackedRace> trackedRaces = trackedRegatta.getTrackedRaces();
                    for (TrackedRace trackedRace : trackedRaces) {
                        trackedRace.setPolarDataService(service);
                        if (service != null) {
                            service.insertExistingFixes(trackedRace);
                        }
                    }
                } catch (Throwable e) {
                    logger.log(Level.SEVERE, "Error reconstructing the polars for tracked races", e);
                } finally {
                    trackedRegatta.unlockTrackedRacesAfterRead();
                }
            }
        }
    }
    
    public void unsetPolarDataService(PolarDataService service) {
        if (polarDataService == service) {
            polarDataService = null;
            setPolarDataServiceOnAllTrackedRaces(null);
        }
    }

    @Override
    public Iterable<Competitor> getCompetitorInOrderOfWindwardDistanceTraveledFarthestFirst(TrackedRace trackedRace, TimePoint timePoint) {
        final RankingInfo rankingInfo = trackedRace.getRankingMetric().getRankingInfo(timePoint);
        final List<Competitor> result = new ArrayList<>();
        final Map<Competitor, Distance> windwardDistanceSailedPerCompetitor = new HashMap<>();
        for (final Competitor competitor : trackedRace.getRace().getCompetitors()) {
            result.add(competitor);
            final CompetitorRankingInfo competitorRankingInfo = rankingInfo.getCompetitorRankingInfo().apply(competitor);
            windwardDistanceSailedPerCompetitor.put(competitor, competitorRankingInfo == null ? null : competitorRankingInfo.getWindwardDistanceSailed());
        }
        final Comparator<Distance> durationComparatorNullsLast = Comparator.nullsLast(Comparator.naturalOrder());
        result.sort((c1, c2) -> durationComparatorNullsLast.compare(windwardDistanceSailedPerCompetitor.get(c2),
                                windwardDistanceSailedPerCompetitor.get(c1)));
        return result;
    }

    /**
     * A {@link SimpleRaceLogIdentifier} in particular has a {@link SimpleRaceLogIdentifier#getRegattaLikeParentName()}
     * which identifies either a regatta by name or a flexible leaderboard by name. Here is why this can luckily be
     * resolved unanimously: A regatta leaderboard always uses as its name the regatta name (see
     * {@link RegattaImpl#getName()}). Trying to {@link RegattaLeaderboardImpl#setName(String) set} the regatta leaderboard's
     * name can only update its {@link Leaderboard#getDisplayName() display name}. Therefore, regatta leaderboards are always
     * keyed in {@link #leaderboardsByName} by their regatta's name. Thus, no flexible leaderboard can have a regatta's name
     * as its name, and therefore leaderboard names <em>and</em> regatta names are unitedly unique.
     */
    @Override
    public RaceLog resolve(SimpleRaceLogIdentifier identifier) {
        final RaceLog result;
        final IsRegattaLike regattaLike;
        final Regatta regatta = regattasByName.get(identifier.getRegattaLikeParentName());
        if (regatta != null) {
            regattaLike = regatta;
        } else {
            final Leaderboard leaderboard = leaderboardsByName.get(identifier.getRegattaLikeParentName());
            if (leaderboard != null && leaderboard instanceof FlexibleLeaderboard) {
                regattaLike = (FlexibleLeaderboard) leaderboard;
            } else {
                regattaLike = null;
            }
        }
        if (regattaLike != null) {
            final RaceColumn raceColumn = regattaLike.getRaceColumnByName(identifier.getRaceColumnName());
            if (raceColumn != null) {
                final Fleet fleet = raceColumn.getFleetByName(identifier.getFleetName());
                if (fleet != null) {
                    result = raceColumn.getRaceLog(fleet);
                } else {
                    result = null;
                }
            } else {
                result = null;
            }
        } else {
            result = null;
        }
        return result;
    }

    @Override
    public void getRaceTrackerByRegattaAndRaceIdentifier(RegattaAndRaceIdentifier raceIdentifier,
            Consumer<RaceTracker> callback) {
        final Regatta regatta;
        LockUtil.lockForRead(regattasByNameLock);
        try {
            regatta = regattasByName.get(raceIdentifier.getRegattaName());
        } finally {
            LockUtil.unlockAfterRead(regattasByNameLock);
        }
        if (regatta != null) {
            LockUtil.lockForRead(raceTrackersByRegattaLock);
            try {
                Set<RaceTracker> raceTrackersForRegatta = raceTrackersByRegatta.get(regatta);
                if (raceTrackersForRegatta != null) {
                    for (RaceTracker raceTracker : raceTrackersForRegatta) {
                        if (Util.equalsWithNull(raceTracker.getRaceIdentifier(), raceIdentifier)) {
                            callback.accept(raceTracker);
                            return;
                        }
                    }
                }
                Util.addToValueSet(getRaceTrackerCallbacks(), raceIdentifier, callback);
            } finally {
                LockUtil.unlockAfterRead(raceTrackersByRegattaLock);
            }
        }
    }

    private ConcurrentHashMap<RegattaAndRaceIdentifier, Set<Consumer<RaceTracker>>> getRaceTrackerCallbacks() {
        if (raceTrackerCallbacks == null) {
            synchronized (this) {
                if (raceTrackerCallbacks == null) {
                    raceTrackerCallbacks = new ConcurrentHashMap<>();
                }
            }
        }
        return raceTrackerCallbacks;
    }

    private void notifyListenersForNewRaceTracker(RaceTracker tracker) {
        LockUtil.lockForRead(raceTrackersByRegattaLock);
        try {
            final RaceIdentifier raceIdentifier = tracker.getRaceIdentifier();
            if (raceIdentifier != null) {
                Set<Consumer<RaceTracker>> callbacks = getRaceTrackerCallbacks().remove(raceIdentifier);
                if (callbacks != null) {
                    callbacks.forEach((callback) -> callback.accept(tracker));
                }
            };
        } finally {
            LockUtil.unlockAfterRead(raceTrackersByRegattaLock);
        }

    }

    @Override
    public int getNumberOfTrackedRacesToRestore() {
        return numberOfTrackedRacesToRestore;
    }

    @Override
    public int getNumberOfTrackedRacesRestored() {
        return numberOfTrackedRacesRestored.get();
    }

    @Override
    public Map<Integer, Statistics> getLocalStatisticsByYear() {
        final Map<Integer, StatisticsCalculator> calculators = new HashMap<>();
        getAllEvents().forEach((event) -> {
            final Integer eventYear = EventUtil.getYearOfEvent(event);
            // The year may be null if the event has no start date set
            // In this case the event is ignored for the yearly 
            if (eventYear != null) {
                final StatisticsCalculator calculator;
                if (calculators.containsKey(eventYear)) {
                    calculator = calculators.get(eventYear);
                } else {
                    calculator = new StatisticsCalculator(trackedRaceStatisticsCache);
                    calculators.put(eventYear, calculator);
                }
                event.getLeaderboardGroups().forEach((lg) -> {
                    lg.getLeaderboards().forEach(calculator::addLeaderboard);
                });
            }
        });
        Map<Integer, Statistics> result = new HashMap<>();
        calculators.forEach((year, calculator) -> {
            result.put(year, calculator.getStatistics());
        });
        return result;
    }

    @Override
    public Map<Integer, Statistics> getOverallStatisticsByYear() {
        final Map<Integer, StatisticsAggregator> statisticsAggregators = new HashMap<>();
        final BiConsumer<Integer, Statistics> statisticsConsumer = (year, statistics) -> {
            final StatisticsAggregator statisticsAggregator;
            if (statisticsAggregators.containsKey(year)) {
                statisticsAggregator = statisticsAggregators.get(year);
            } else {
                statisticsAggregator = new StatisticsAggregator();
                statisticsAggregators.put(year, statisticsAggregator);
            }
            statisticsAggregator.addStatistics(statistics);
        };

        Map<Integer, Statistics> localStatistics = getLocalStatisticsByYear();
        localStatistics.forEach(statisticsConsumer);

        Map<RemoteSailingServerReference, Pair<Map<Integer, Statistics>, Exception>> remoteStatistics = remoteSailingServerSet
                .getCachedStatisticsForRemoteSailingServers();
        remoteStatistics.forEach((ref, statisticsOrError) -> {
            Map<Integer, Statistics> remoteStatisticsOrNull = statisticsOrError.getA();
            if (remoteStatisticsOrNull != null) {
                remoteStatisticsOrNull.forEach(statisticsConsumer);
            }
        });

        final Map<Integer, Statistics> result = new HashMap<>();
        statisticsAggregators.forEach((year, aggregator) -> result.put(year, aggregator.getStatistics()));
        return result;
    }

    @Override
    public HashMap<RegattaAndRaceIdentifier, SimpleRaceInfo> getRemoteRaceList() {
        final HashMap<RegattaAndRaceIdentifier, SimpleRaceInfo> store = new HashMap<>();
        for (Entry<RemoteSailingServerReference, Pair<Iterable<SimpleRaceInfo>, Exception>> race : remoteSailingServerSet
                .getCachedRaceList().entrySet()) {
            if (race.getValue().getB() != null) {
                throw new RuntimeException("Some remoteserver did not respond " + race.getKey());
            }
            for (SimpleRaceInfo raceinfo : race.getValue().getA()) {
                store.put(raceinfo.getIdentifier(), raceinfo);
            }
        }
        return store;
    }

    @Override
    public Map<RegattaAndRaceIdentifier, SimpleRaceInfo> getLocalRaceList() {
        final HashMap<RegattaAndRaceIdentifier, SimpleRaceInfo> store = new HashMap<>();
        for (Event event : getAllEvents()) {
            for (LeaderboardGroup group : event.getLeaderboardGroups()) {
                for (Leaderboard leaderboard : group.getLeaderboards()) {
                    for (RaceColumn race : leaderboard.getRaceColumns()) {
                        for (Fleet fleet : race.getFleets()) {
                            TrackedRace trackedRace = race.getTrackedRace(fleet);
                            if (trackedRace != null && trackedRace.hasGPSData()) {
                                RegattaAndRaceIdentifier raceIdentifier = trackedRace.getRaceIdentifier();
                                final TimePoint startOfRace = trackedRace.getStartOfRace();
                                if (startOfRace != null) {
                                    SimpleRaceInfo raceInfo = new SimpleRaceInfo(raceIdentifier, startOfRace, /* remoteURL */ null);
                                    store.put(raceInfo.getIdentifier(), raceInfo);
                                }
                            }
                        }
                    }
                }
            }
        }
        return store;
    }
    
    @Override
    public DetailedRaceInfo getFullDetailsForRaceLocal(RegattaAndRaceIdentifier raceIdentifier) {
        DetailedRaceInfo bestMatch = null;
        boolean matchesName = false;
        boolean matchesCourseArea = false;
        // start from the top; while there are more efficient ways to look up the TrackedRace by its
        // race identifier, this wouldn't tell a valid event and leaderboard combination through which
        // to navigate to it
        for (Event event : this.getAllEvents()) {
            final EventType eventType = EventUtil.getEventType(event);
            for (LeaderboardGroup group : event.getLeaderboardGroups()) {
                for (Leaderboard leaderboard : group.getLeaderboards()) {
                    for (RaceColumn race : leaderboard.getRaceColumns()) {
                        for (Fleet fleet : race.getFleets()) {
                            TrackedRace trackedRace = race.getTrackedRace(fleet);
                            if (trackedRace != null) {
                                RegattaAndRaceIdentifier trackedRaceIdentifier = trackedRace.getRaceIdentifier();
                                // check if the race matches the RegattaAndRaceIdentifier
                                if (trackedRaceIdentifier.equals(raceIdentifier)
                                        && trackedRace.getStartOfRace() != null) {
                                    final CourseArea defaultCourseArea = leaderboard.getDefaultCourseArea();
                                    boolean leaderboardLinkedToEventThroughCourseArea = (defaultCourseArea != null
                                            && Util.contains(event.getVenue().getCourseAreas(), defaultCourseArea));
                                    boolean nameOfRegattaAndLeaderboardMatch = leaderboard.getName().equals(trackedRaceIdentifier.getRegattaName());
                                    // check if the match is a best match -> we keep the previous match otherwise
                                    if (bestMatch == null
                                            || (leaderboardLinkedToEventThroughCourseArea && !matchesCourseArea)
                                            || (leaderboardLinkedToEventThroughCourseArea == matchesCourseArea
                                                    && nameOfRegattaAndLeaderboardMatch && !matchesName)) {
                                        bestMatch = new DetailedRaceInfo(trackedRaceIdentifier, leaderboard.getName(),
                                                leaderboard.getDisplayName(), trackedRace.getStartOfRace(),
                                                event.getId(), event.getName(), eventType, null);
                                        matchesName = nameOfRegattaAndLeaderboardMatch;
                                        matchesCourseArea = leaderboardLinkedToEventThroughCourseArea;
                                    }
                                }
                            }
                        }
                    }
                }
            }
        }
        return bestMatch;
    }

    @Override
    public DetailedRaceInfo getFullDetailsForRaceCascading(RegattaAndRaceIdentifier raceIdentifier) {
        DetailedRaceInfo bestMatch = getFullDetailsForRaceLocal(raceIdentifier);
        if (bestMatch == null) {
            // check for stored simpleRaceInfo from remote server
            Map<RemoteSailingServerReference, Pair<Iterable<SimpleRaceInfo>, Exception>> races = remoteSailingServerSet.getCachedRaceList();
            for (Entry<RemoteSailingServerReference, Pair<Iterable<SimpleRaceInfo>, Exception>> cachedInfo : races.entrySet()) {
                Iterable<SimpleRaceInfo> raceList = cachedInfo.getValue().getA();
                if (raceList != null) {
                    for (SimpleRaceInfo race : raceList) {
                        if (race.getIdentifier().equals(raceIdentifier)) {
                            bestMatch = remoteSailingServerSet.getDetailedInfoBlocking(race);
                            break;
                        }
                    }
                }
            }
        }
        return bestMatch;
    }
    
    @Override
    public Pair<Integer, AnniversaryType> getNextAnniversary() {
        return anniversaryRaceDeterminator.getNextAnniversary();
    }

    @Override
    public Triple<Integer, DetailedRaceInfo, AnniversaryType> getLastAnniversary() {
        Map<Integer, Pair<DetailedRaceInfo, AnniversaryType>> allAnniversaries = anniversaryRaceDeterminator
                .getKnownAnniversaries();
        Triple<Integer, DetailedRaceInfo, AnniversaryType> lastAnniversary = null;
        if (!allAnniversaries.isEmpty()) {
            ArrayList<Integer> list = new ArrayList<>(allAnniversaries.keySet());
            list.sort(Integer::compare);
            Integer anniversary = list.get(list.size() - 1);
            Pair<DetailedRaceInfo, AnniversaryType> info = allAnniversaries.get(anniversary);
            lastAnniversary = new Triple<>(anniversary, info.getA(), info.getB());
        }
        return lastAnniversary;
    }

    @Override
    public int getCurrentRaceCount() {
        return anniversaryRaceDeterminator.getCurrentRaceCount();
    }

    @Override
    public Map<Integer, Pair<DetailedRaceInfo, AnniversaryType>> getKnownAnniversaries() {
        return anniversaryRaceDeterminator.getKnownAnniversaries();
    }
    
    @Override
    public AnniversaryRaceDeterminator getAnniversaryRaceDeterminator() {
        return anniversaryRaceDeterminator;
    }
    
    @Override
    public PairingListTemplate createPairingListFromRegatta(RegattaIdentifier regattaIdentifier, int competitorsCount) {
        
        Regatta regatta = getRegatta(regattaIdentifier);
        
        if (regatta != null) {
             PairingListTemplate template = pairingListTemplateFactory.getOrCreatePairingListTemplate(new PairingFrameProvider() {
<<<<<<< HEAD
            
                @Override
                public int getGroupsCount() {
                    for (Series series : regatta.getSeries()) {
                        if (Util.size(series.getFleets()) > 1) {
                            return Util.size(series.getFleets());
                        }
                    }
                    return 1;
                }
                
                @Override
                public int getFlightsCount() {
                    return Util.size(regatta.getRaceColumns());
                }
                
                @Override
                public int getCompetitorsCount() {
                    return competitorsCount;
                }
            });
=======
                
                 @Override
                 public int getGroupsCount() {
                     for (Series series : regatta.getSeries()) {
                         if (Util.size(series.getFleets()) > 1) {
                             return Util.size(series.getFleets());
                         }
                     }
                     return 1;
                     //return 3;
                 }
                 
                 @Override
                 public int getFlightsCount() {
                     return Util.size(regatta.getRaceColumns());
                     //return 15;
                 }
                 
                 @Override
                 public int getCompetitorsCount() {
                     return competitorsCount;
                 }
                 
            }); 
>>>>>>> 8ad84cad
            
            return template;
        } else {
            return null;    
        }
    }
}<|MERGE_RESOLUTION|>--- conflicted
+++ resolved
@@ -254,7 +254,6 @@
 import com.sap.sse.concurrent.LockUtil;
 import com.sap.sse.concurrent.NamedReentrantReadWriteLock;
 import com.sap.sse.filestorage.FileStorageManagementService;
-import com.sap.sse.pairinglist.AbstractPairingFrameProvider;
 import com.sap.sse.pairinglist.PairingFrameProvider;
 import com.sap.sse.pairinglist.PairingListTemplate;
 import com.sap.sse.pairinglist.impl.PairingListTemplateFactoryImpl;
@@ -4106,8 +4105,7 @@
         
         if (regatta != null) {
              PairingListTemplate template = pairingListTemplateFactory.getOrCreatePairingListTemplate(new PairingFrameProvider() {
-<<<<<<< HEAD
-            
+
                 @Override
                 public int getGroupsCount() {
                     for (Series series : regatta.getSeries()) {
@@ -4128,33 +4126,6 @@
                     return competitorsCount;
                 }
             });
-=======
-                
-                 @Override
-                 public int getGroupsCount() {
-                     for (Series series : regatta.getSeries()) {
-                         if (Util.size(series.getFleets()) > 1) {
-                             return Util.size(series.getFleets());
-                         }
-                     }
-                     return 1;
-                     //return 3;
-                 }
-                 
-                 @Override
-                 public int getFlightsCount() {
-                     return Util.size(regatta.getRaceColumns());
-                     //return 15;
-                 }
-                 
-                 @Override
-                 public int getCompetitorsCount() {
-                     return competitorsCount;
-                 }
-                 
-            }); 
->>>>>>> 8ad84cad
-            
             return template;
         } else {
             return null;    
