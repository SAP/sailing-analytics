--- conflicted
+++ resolved
@@ -5062,19 +5062,9 @@
             return super.read(b, off, len);
         }
     }
-<<<<<<< HEAD
-
-    /**
-     * Constructs a Bearer token for a given remote Server, either using a given username and password, or a given
-     * bearer token. If neither of those are provided the current user will be used to create a bearer token. Provide
-     * only username and password or bearer token, not the three of them.
-     */
-    private String getOrCreateTargetServerBearerToken(String targetServerUrlAsString, String targetServerUsername,
-=======
     
     @Override
     public String getOrCreateTargetServerBearerToken(String targetServerUrlAsString, String targetServerUsername,
->>>>>>> 1e50264c
             String targetServerPassword, String targetServerBearerToken) {
         if (Util.hasLength(targetServerUsername) && Util.hasLength(targetServerPassword)
                 && Util.hasLength(targetServerBearerToken)) {
