--- conflicted
+++ resolved
@@ -1,1757 +1,1745 @@
-package com.sap.sailing.server.impl;
-
-import java.io.IOException;
-import java.io.ObjectInputStream;
-import java.io.ObjectOutputStream;
-import java.io.Serializable;
-import java.net.MalformedURLException;
-import java.net.SocketException;
-import java.net.URI;
-import java.net.URISyntaxException;
-import java.net.URL;
-import java.net.UnknownHostException;
-import java.text.ParseException;
-import java.util.ArrayList;
-import java.util.Collections;
-import java.util.HashMap;
-import java.util.HashSet;
-import java.util.Iterator;
-import java.util.List;
-import java.util.Map;
-import java.util.Set;
-import java.util.concurrent.ConcurrentHashMap;
-import java.util.concurrent.Executors;
-import java.util.concurrent.ScheduledExecutorService;
-import java.util.concurrent.ScheduledFuture;
-import java.util.concurrent.TimeUnit;
-import java.util.logging.Level;
-import java.util.logging.Logger;
-
-
-import com.sap.sailing.domain.base.Competitor;
-import com.sap.sailing.domain.base.ControlPoint;
-import com.sap.sailing.domain.base.CourseArea;
-import com.sap.sailing.domain.base.Event;
-import com.sap.sailing.domain.base.Fleet;
-import com.sap.sailing.domain.base.Mark;
-import com.sap.sailing.domain.base.RaceColumn;
-import com.sap.sailing.domain.base.RaceColumnInSeries;
-import com.sap.sailing.domain.base.RaceDefinition;
-import com.sap.sailing.domain.base.Regatta;
-import com.sap.sailing.domain.base.RegattaListener;
-import com.sap.sailing.domain.base.Series;
-import com.sap.sailing.domain.base.Waypoint;
-import com.sap.sailing.domain.base.impl.CourseAreaImpl;
-import com.sap.sailing.domain.base.impl.EventImpl;
-import com.sap.sailing.domain.base.impl.RegattaImpl;
-import com.sap.sailing.domain.common.Color;
-import com.sap.sailing.domain.common.LeaderboardNameConstants;
-import com.sap.sailing.domain.common.RegattaAndRaceIdentifier;
-import com.sap.sailing.domain.common.RegattaIdentifier;
-import com.sap.sailing.domain.common.RegattaName;
-import com.sap.sailing.domain.common.Renamable;
-import com.sap.sailing.domain.common.ScoringSchemeType;
-import com.sap.sailing.domain.common.TimePoint;
-import com.sap.sailing.domain.common.WindSource;
-import com.sap.sailing.domain.common.impl.Util;
-import com.sap.sailing.domain.common.impl.Util.Pair;
-import com.sap.sailing.domain.common.impl.Util.Triple;
-import com.sap.sailing.domain.leaderboard.FlexibleLeaderboard;
-import com.sap.sailing.domain.leaderboard.FlexibleRaceColumn;
-import com.sap.sailing.domain.leaderboard.Leaderboard;
-import com.sap.sailing.domain.leaderboard.LeaderboardGroup;
-import com.sap.sailing.domain.leaderboard.LeaderboardRegistry;
-import com.sap.sailing.domain.leaderboard.RegattaLeaderboard;
-import com.sap.sailing.domain.leaderboard.ScoringScheme;
-import com.sap.sailing.domain.leaderboard.impl.FlexibleLeaderboardImpl;
-import com.sap.sailing.domain.leaderboard.impl.LeaderboardGroupImpl;
-import com.sap.sailing.domain.leaderboard.impl.RegattaLeaderboardImpl;
-import com.sap.sailing.domain.leaderboard.impl.ResultDiscardingRuleImpl;
-import com.sap.sailing.domain.leaderboard.impl.ScoreCorrectionImpl;
-import com.sap.sailing.domain.leaderboard.meta.LeaderboardGroupMetaLeaderboard;
-import com.sap.sailing.domain.persistence.DomainObjectFactory;
-import com.sap.sailing.domain.persistence.MongoFactory;
-import com.sap.sailing.domain.persistence.MongoObjectFactory;
-import com.sap.sailing.domain.persistence.MongoRaceLogStoreFactory;
-import com.sap.sailing.domain.racelog.RaceLogStore;
-import com.sap.sailing.domain.swisstimingadapter.Race;
-import com.sap.sailing.domain.swisstimingadapter.SailMasterConnector;
-import com.sap.sailing.domain.swisstimingadapter.SailMasterMessage;
-import com.sap.sailing.domain.swisstimingadapter.SwissTimingFactory;
-import com.sap.sailing.domain.swisstimingadapter.persistence.SwissTimingAdapterPersistence;
-import com.sap.sailing.domain.tracking.DynamicTrackedRegatta;
-import com.sap.sailing.domain.tracking.GPSFix;
-import com.sap.sailing.domain.tracking.GPSFixMoving;
-import com.sap.sailing.domain.tracking.MarkPassing;
-import com.sap.sailing.domain.tracking.RaceChangeListener;
-import com.sap.sailing.domain.tracking.RaceListener;
-import com.sap.sailing.domain.tracking.RaceTracker;
-import com.sap.sailing.domain.tracking.RaceTrackingConnectivityParameters;
-import com.sap.sailing.domain.tracking.RacesHandle;
-import com.sap.sailing.domain.tracking.TrackedRace;
-import com.sap.sailing.domain.tracking.TrackedRaceStatus;
-import com.sap.sailing.domain.tracking.TrackedRegatta;
-import com.sap.sailing.domain.tracking.Wind;
-import com.sap.sailing.domain.tracking.WindStore;
-import com.sap.sailing.domain.tracking.WindTrack;
-import com.sap.sailing.domain.tracking.WindTracker;
-import com.sap.sailing.domain.tracking.impl.DynamicTrackedRegattaImpl;
-import com.sap.sailing.domain.tractracadapter.DomainFactory;
-import com.sap.sailing.domain.tractracadapter.JSONService;
-import com.sap.sailing.domain.tractracadapter.RaceRecord;
-import com.sap.sailing.domain.tractracadapter.Receiver;
-import com.sap.sailing.expeditionconnector.ExpeditionListener;
-import com.sap.sailing.expeditionconnector.ExpeditionWindTrackerFactory;
-import com.sap.sailing.expeditionconnector.UDPExpeditionReceiver;
-import com.sap.sailing.mongodb.MongoDBService;
-import com.sap.sailing.operationaltransformation.Operation;
-import com.sap.sailing.server.OperationExecutionListener;
-import com.sap.sailing.server.RacingEventService;
-import com.sap.sailing.server.RacingEventServiceOperation;
-import com.sap.sailing.server.Replicator;
-import com.sap.sailing.server.operationaltransformation.AddCourseArea;
-import com.sap.sailing.server.operationaltransformation.AddDefaultRegatta;
-import com.sap.sailing.server.operationaltransformation.AddRaceDefinition;
-import com.sap.sailing.server.operationaltransformation.AddSpecificRegatta;
-import com.sap.sailing.server.operationaltransformation.ConnectTrackedRaceToLeaderboardColumn;
-import com.sap.sailing.server.operationaltransformation.CreateEvent;
-import com.sap.sailing.server.operationaltransformation.CreateTrackedRace;
-import com.sap.sailing.server.operationaltransformation.RecordCompetitorGPSFix;
-import com.sap.sailing.server.operationaltransformation.RecordMarkGPSFix;
-import com.sap.sailing.server.operationaltransformation.RecordWindFix;
-import com.sap.sailing.server.operationaltransformation.RemoveEvent;
-import com.sap.sailing.server.operationaltransformation.RemoveWindFix;
-import com.sap.sailing.server.operationaltransformation.RenameEvent;
-import com.sap.sailing.server.operationaltransformation.TrackRegatta;
-import com.sap.sailing.server.operationaltransformation.UpdateEvent;
-import com.sap.sailing.server.operationaltransformation.UpdateMarkPassings;
-import com.sap.sailing.server.operationaltransformation.UpdateRaceDelayToLive;
-import com.sap.sailing.server.operationaltransformation.UpdateRaceTimes;
-import com.sap.sailing.server.operationaltransformation.UpdateTrackedRaceStatus;
-import com.sap.sailing.server.operationaltransformation.UpdateWindAveragingTime;
-import com.sap.sailing.server.operationaltransformation.UpdateWindSourcesToExclude;
-
-public class RacingEventServiceImpl implements RacingEventService, RegattaListener, LeaderboardRegistry, Replicator {
-    private static final Logger logger = Logger.getLogger(RacingEventServiceImpl.class.getName());
-
-    /**
-     * A scheduler for the periodic checks of the paramURL documents for the advent of {@link ControlPoint}s
-     * with static position information otherwise not available through <code>MarkPassingReceiver</code>'s events.
-     */
-    private static final ScheduledExecutorService scheduler = Executors.newScheduledThreadPool(1);
-
-    private final DomainFactory tractracDomainFactory;
-
-    private final com.sap.sailing.domain.swisstimingadapter.DomainFactory swissTimingDomainFactory;
-
-    private final ExpeditionWindTrackerFactory windTrackerFactory;
-
-    /**
-     * Holds the {@link Event} objects for those event registered with this service. Note that there may be {@link Event}
-     * objects that exist outside this service for events not (yet) registered here.
-     */
-    protected final ConcurrentHashMap<Serializable, Event> eventsById;
-
-    /**
-     * Holds the {@link Regatta} objects for those races registered with this service. Note that there may be {@link Regatta}
-     * objects that exist outside this service for regattas not (yet) registered here.
-     */
-    protected final ConcurrentHashMap<String, Regatta> regattasByName;
-
-    private final ConcurrentHashMap<RaceDefinition, CourseChangeReplicator> courseListeners;
-
-    protected final ConcurrentHashMap<Regatta, Set<RaceTracker>> raceTrackersByRegatta;
-
-    /**
-     * Remembers the trackers by paramURL/liveURI/storedURI to avoid duplication
-     */
-    protected final ConcurrentHashMap<Object, RaceTracker> raceTrackersByID;
-
-    /**
-     * Leaderboards managed by this racing event service
-     */
-    private final ConcurrentHashMap<String, Leaderboard> leaderboardsByName;
-
-    private final ConcurrentHashMap<String, LeaderboardGroup> leaderboardGroupsByName;
-
-    private Set<DynamicTrackedRegatta> regattasObservedForDefaultLeaderboard = new HashSet<DynamicTrackedRegatta>();
-
-    private final MongoObjectFactory mongoObjectFactory;
-
-    private final DomainObjectFactory domainObjectFactory;
-
-    private final SwissTimingFactory swissTimingFactory;
-
-    private final SwissTimingAdapterPersistence swissTimingAdapterPersistence;
-
-    private final ConcurrentHashMap<Regatta, DynamicTrackedRegatta> regattaTrackingCache;
-
-    private final ConcurrentHashMap<OperationExecutionListener, OperationExecutionListener> operationExecutionListeners;
-
-    /**
-     * Keys are the toString() representation of the {@link RaceDefinition#getId() IDs} of races passed to
-     * {@link #setRegattaForRace(Regatta, RaceDefinition)}.
-     */
-    private final ConcurrentHashMap<String, Regatta> persistentRegattasForRaceIDs;
-
-    /**
-     * The globally used configuration of the time delay (in milliseconds) to the 'live' timepoint used for each new tracked race.  
-     */
-    private long delayToLiveInMillis;
-
-    private final RaceLogReplicator raceLogReplicator;
-
-    public RacingEventServiceImpl() {
-        this(MongoFactory.INSTANCE.getDefaultDomainObjectFactory(), MongoFactory.INSTANCE.getDefaultMongoObjectFactory());
-    }
-
-    /**
-     * Uses the default factories for the tracking adapters
-     */
-    private RacingEventServiceImpl(DomainObjectFactory domainObjectFactory, MongoObjectFactory mongoObjectFactory) {
-        this(domainObjectFactory, mongoObjectFactory, SwissTimingFactory.INSTANCE,
-                com.sap.sailing.domain.swisstimingadapter.DomainFactory.INSTANCE, DomainFactory.INSTANCE);
-    }
-
-    private RacingEventServiceImpl(DomainObjectFactory domainObjectFactory, MongoObjectFactory mongoObjectFactory,
-            SwissTimingFactory swissTimingFactory,
-            com.sap.sailing.domain.swisstimingadapter.DomainFactory swissTimingDomainFactory,
-            DomainFactory tractracDomainFactory) {
-        assert swissTimingDomainFactory.getBaseDomainFactory() == tractracDomainFactory.getBaseDomainFactory();
-        logger.info("Created " + this);
-        this.tractracDomainFactory = tractracDomainFactory;
-        this.domainObjectFactory = domainObjectFactory;
-        this.mongoObjectFactory = mongoObjectFactory;
-        this.swissTimingFactory = swissTimingFactory;
-        this.swissTimingDomainFactory = swissTimingDomainFactory;
-        swissTimingAdapterPersistence = SwissTimingAdapterPersistence.INSTANCE;
-        windTrackerFactory = ExpeditionWindTrackerFactory.getInstance();
-        regattasByName = new ConcurrentHashMap<String, Regatta>();
-        eventsById = new ConcurrentHashMap<Serializable, Event>();
-        regattaTrackingCache = new ConcurrentHashMap<Regatta, DynamicTrackedRegatta>();
-        raceTrackersByRegatta = new ConcurrentHashMap<Regatta, Set<RaceTracker>>();
-        raceTrackersByID = new ConcurrentHashMap<Object, RaceTracker>();
-        leaderboardGroupsByName = new ConcurrentHashMap<String, LeaderboardGroup>();
-        leaderboardsByName = new ConcurrentHashMap<String, Leaderboard>();
-        operationExecutionListeners = new ConcurrentHashMap<OperationExecutionListener, OperationExecutionListener>();
-        courseListeners = new ConcurrentHashMap<RaceDefinition, CourseChangeReplicator>();
-        persistentRegattasForRaceIDs = new ConcurrentHashMap<String, Regatta>();
-        delayToLiveInMillis = TrackedRace.DEFAULT_LIVE_DELAY_IN_MILLISECONDS;
-        this.raceLogReplicator = new RaceLogReplicator(this);
-
-        // Add one default leaderboard that aggregates all races currently tracked by this service.
-        // This is more for debugging purposes than for anything else.
-        addFlexibleLeaderboard(LeaderboardNameConstants.DEFAULT_LEADERBOARD_NAME, null, new int[] { 5, 8 },
-                tractracDomainFactory.getBaseDomainFactory().createScoringScheme(ScoringSchemeType.LOW_POINT), null);
-        loadStoredRegattas();
-        loadRaceIDToRegattaAssociations();
-        loadStoredLeaderboardsAndGroups();
-        loadStoredEvents();
-    }
-
-    public RacingEventServiceImpl(MongoDBService mongoDBService) {
-        this(MongoFactory.INSTANCE.getDomainObjectFactory(mongoDBService), MongoFactory.INSTANCE.getMongoObjectFactory(mongoDBService));
-    }
-
-    public RacingEventServiceImpl(MongoDBService mongoDBService, SwissTimingFactory swissTimingFactory,
-            com.sap.sailing.domain.swisstimingadapter.DomainFactory swissTimingDomainFactory,
-            DomainFactory tractracDomainFactory) {
-        this(MongoFactory.INSTANCE.getDomainObjectFactory(mongoDBService), MongoFactory.INSTANCE.getMongoObjectFactory(mongoDBService),
-                swissTimingFactory, swissTimingDomainFactory, tractracDomainFactory);
-    }
-
-    @Override
-    public com.sap.sailing.domain.base.DomainFactory getBaseDomainFactory() {
-        return getTracTracDomainFactory().getBaseDomainFactory();
-    }
-
-    @Override
-    public com.sap.sailing.domain.swisstimingadapter.DomainFactory getSwissTimingDomainFactory() {
-        return swissTimingDomainFactory;
-    }
-
-    private void loadRaceIDToRegattaAssociations() {
-        persistentRegattasForRaceIDs.putAll(domainObjectFactory.loadRaceIDToRegattaAssociations(this));
-    }
-
-    private void loadStoredRegattas() {
-        for (Regatta regatta : domainObjectFactory.loadAllRegattas(this)) {
-            logger.info("putting regatta "+regatta.getName()+" ("+regatta.hashCode()+") into regattasByName");
-            regattasByName.put(regatta.getName(), regatta);
-            regatta.addRegattaListener(this);
-            regatta.addRaceColumnListener(raceLogReplicator);
-        }
-    }
-
-    private void loadStoredEvents() {
-        for (Event event : domainObjectFactory.loadAllEvents()) {
-            synchronized (eventsById) {
-                if(event.getId() != null)
-                    eventsById.put(event.getId(), event);
-            }
-        }
-    }
-
-    @Override
-    public void addLeaderboard(Leaderboard leaderboard) {
-        synchronized (leaderboardsByName) {
-            leaderboardsByName.put(leaderboard.getName(), leaderboard);
-
-            // RaceColumns of RegattaLeaderboards are tracked via its Regatta!
-            if (leaderboard instanceof FlexibleLeaderboard) {
-                leaderboard.addRaceColumnListener(raceLogReplicator);
-            }
-        }
-    }
-
-    private void loadStoredLeaderboardsAndGroups() {
-        logger.info("loading stored leaderboards and groups");
-        // Loading all leaderboard groups and the contained leaderboards
-        for (LeaderboardGroup leaderboardGroup : domainObjectFactory.getAllLeaderboardGroups(this, this)) {
-            logger.info("loaded leaderboard group "+leaderboardGroup.getName()+" into "+this);
-            leaderboardGroupsByName.put(leaderboardGroup.getName(), leaderboardGroup);
-        }
-        // Loading the remaining leaderboards
-        domainObjectFactory.getLeaderboardsNotInGroup(this, this);
-        logger.info("done with loading stored leaderboards and groups");
-    }
-
-    @Override
-    public FlexibleLeaderboard addFlexibleLeaderboard(String leaderboardName, String leaderboardDisplayName, int[] discardThresholds, ScoringScheme scoringScheme, 
-            Serializable courseAreaId) {
-        logger.info("adding flexible leaderboard " + leaderboardName);
-        RaceLogStore raceLogStore = MongoRaceLogStoreFactory.INSTANCE.getMongoRaceLogStore(
-                mongoObjectFactory, 
-                domainObjectFactory);
-        CourseArea courseArea = getCourseArea(courseAreaId);
-        FlexibleLeaderboard result = new FlexibleLeaderboardImpl(raceLogStore, leaderboardName, new ScoreCorrectionImpl(), new ResultDiscardingRuleImpl(
-                discardThresholds), scoringScheme, courseArea);
-        result.setDisplayName(leaderboardDisplayName);
-        synchronized (leaderboardsByName) {
-            if (getLeaderboardByName(leaderboardName) != null) {
-                throw new IllegalArgumentException("Leaderboard with name "+leaderboardName+" already exists");
-            }
-            addLeaderboard(result);
-        }
-        mongoObjectFactory.storeLeaderboard(result);
-        return result;
-    }
-
-    @Override
-    public CourseArea getCourseArea(Serializable courseAreaId) {
-        for (Event event : getAllEvents()) {
-            for (CourseArea courseArea : event.getVenue().getCourseAreas()) {
-                if (courseArea.getId().equals(courseAreaId)) {
-                    return courseArea;
-                }
-            }
-        }
-        return null;
-    }
-
-    @Override
-    public RegattaLeaderboard addRegattaLeaderboard(RegattaIdentifier regattaIdentifier, String leaderboardDisplayName, int[] discardThresholds) {
-        Regatta regatta = getRegatta(regattaIdentifier);
-        logger.info("adding regatta leaderboard for regatta "
-                + (regatta == null ? "null" : (regatta.getName() + " (" + regatta.hashCode() + ")")) + " to " + this);
-        RegattaLeaderboard result = null;
-        if (regatta != null) {
-            result = new RegattaLeaderboardImpl(regatta, new ScoreCorrectionImpl(), new ResultDiscardingRuleImpl(
-                    discardThresholds));
-            result.setDisplayName(leaderboardDisplayName);
-            synchronized (leaderboardsByName) {
-                if (getLeaderboardByName(result.getName()) != null) {
-                    throw new IllegalArgumentException("Leaderboard with name " + result.getName() + " already exists in "+this);
-                }
-                addLeaderboard(result);
-            }
-            mongoObjectFactory.storeLeaderboard(result);
-        } else {
-            logger.warning("Cannot find regatta "+regattaIdentifier+". Hence, cannot create regatta leaderboard for it.");
-        }
-        return result;
-    }
-
-    @Override
-    public RaceColumn addColumnToLeaderboard(String columnName, String leaderboardName, boolean medalRace) {
-        Leaderboard leaderboard = getLeaderboardByName(leaderboardName);
-        if (leaderboard != null) {
-            if (leaderboard instanceof FlexibleLeaderboard) {
-                // uses the default fleet as the single fleet for the new column
-                RaceColumn result = ((FlexibleLeaderboard) leaderboard).addRaceColumn(columnName, medalRace,
-                        leaderboard.getFleet(null));
-                updateStoredLeaderboard((FlexibleLeaderboard) leaderboard);
-                return result;
-            } else {
-                throw new IllegalArgumentException("Leaderboard named " + leaderboardName + " is not a FlexibleLeaderboard");
-            }
-        } else {
-            throw new IllegalArgumentException("Leaderboard named " + leaderboardName + " not found");
-        }
-    }
-
-    @Override
-    public void moveLeaderboardColumnUp(String leaderboardName, String columnName) {
-        Leaderboard leaderboard = getLeaderboardByName(leaderboardName);
-        if (leaderboard != null && leaderboard instanceof FlexibleLeaderboard) {
-            ((FlexibleLeaderboard) leaderboard).moveRaceColumnUp(columnName);
-            updateStoredLeaderboard((FlexibleLeaderboard) leaderboard);
-        } else {
-            throw new IllegalArgumentException("Leaderboard named " + leaderboardName + " not found");
-        }
-    }
-
-    @Override
-    public void moveLeaderboardColumnDown(String leaderboardName, String columnName) {
-        Leaderboard leaderboard = getLeaderboardByName(leaderboardName);
-        if (leaderboard != null && leaderboard instanceof FlexibleLeaderboard) {
-            ((FlexibleLeaderboard) leaderboard).moveRaceColumnDown(columnName);
-            updateStoredLeaderboard((FlexibleLeaderboard) leaderboard);
-        } else {
-            throw new IllegalArgumentException("Leaderboard named " + leaderboardName + " not found");
-        }
-    }
-
-    @Override
-    public void removeLeaderboardColumn(String leaderboardName, String columnName) {
-        Leaderboard leaderboard = getLeaderboardByName(leaderboardName);
-        if (leaderboard == null) {
-            throw new IllegalArgumentException("Leaderboard named "+leaderboardName+" not found");
-        } else if (!(leaderboard instanceof FlexibleLeaderboard)) {
-            throw new IllegalArgumentException("Columns cannot be removed from Leaderboard named "+leaderboardName);
-        } else {
-            ((FlexibleLeaderboard) leaderboard).removeRaceColumn(columnName);
-            updateStoredLeaderboard((FlexibleLeaderboard) leaderboard);
-        }
-    }
-
-    @Override
-    public void renameLeaderboardColumn(String leaderboardName, String oldColumnName, String newColumnName) {
-        Leaderboard leaderboard = getLeaderboardByName(leaderboardName);
-        if (leaderboard != null) {
-            final RaceColumn raceColumn = leaderboard.getRaceColumnByName(oldColumnName);
-            if (raceColumn instanceof FlexibleRaceColumn) {
-                ((FlexibleRaceColumn) raceColumn).setName(newColumnName);
-                updateStoredLeaderboard(leaderboard);
-            } else {
-                throw new IllegalArgumentException("Race column "+oldColumnName+" cannot be renamed");
-            }
-        } else {
-            throw new IllegalArgumentException("Leaderboard named "+leaderboardName+" not found");
-        }
-    }
-
-    @Override
-    public void updateLeaderboardColumnFactor(String leaderboardName, String columnName, Double factor) {
-        Leaderboard leaderboard = getLeaderboardByName(leaderboardName);
-        if (leaderboard != null) {
-            final RaceColumn raceColumn = leaderboard.getRaceColumnByName(columnName);
-            if (raceColumn != null) {
-                raceColumn.setFactor(factor);
-                updateStoredLeaderboard(leaderboard);
-            } else {
-                throw new IllegalArgumentException("Race column "+columnName+" not found in leaderboard "+leaderboardName);
-            }
-        } else {
-            throw new IllegalArgumentException("Leaderboard named "+leaderboardName+" not found");
-        }
-    }
-
-    @Override
-    public void renameLeaderboard(String oldName, String newName) {
-        synchronized (leaderboardsByName) {
-            if (!leaderboardsByName.containsKey(oldName)) {
-                throw new IllegalArgumentException("No leaderboard with name "+oldName+" found");
-            }
-            if (leaderboardsByName.containsKey(newName)) {
-                throw new IllegalArgumentException("Leaderboard with name "+newName+" already exists");
-            }
-            Leaderboard toRename = leaderboardsByName.get(oldName);
-            if (toRename instanceof Renamable) {
-                ((Renamable) toRename).setName(newName);
-                leaderboardsByName.remove(oldName);
-                leaderboardsByName.put(newName, toRename);
-                mongoObjectFactory.renameLeaderboard(oldName, newName);
-                syncGroupsAfterLeaderboardChange(toRename, true);
-            } else {
-                throw new IllegalArgumentException("Leaderboard with name "+newName+" is of type "+toRename.getClass().getSimpleName()+
-                        " and therefore cannot be renamed");
-            }
-        }
-    }
-
-    @Override
-    public void updateStoredLeaderboard(Leaderboard leaderboard) {
-        mongoObjectFactory.storeLeaderboard(leaderboard);
-        syncGroupsAfterLeaderboardChange(leaderboard, true);
-    }
-
-    @Override
-    public void updateStoredRegatta(Regatta regatta) {
-        if (regatta.isPersistent()) {
-            mongoObjectFactory.storeRegatta(regatta);
-        }
-    }
-
-    /**
-     * Checks all groups, if they contain a leaderboard with the name of the <code>updatedLeaderboard</code> and
-     * replaces the one in the group with the updated one.<br />
-     * This synchronizes things like the RaceIdentifier in the leaderboard columns.
-     */
-    private void syncGroupsAfterLeaderboardChange(Leaderboard updatedLeaderboard, boolean doDatabaseUpdate) {
-        boolean groupNeedsUpdate = false;
-        synchronized (leaderboardGroupsByName) {
-            for (LeaderboardGroup leaderboardGroup : leaderboardGroupsByName.values()) {
-                for (Leaderboard leaderboard : leaderboardGroup.getLeaderboards()) {
-                    if (leaderboard == updatedLeaderboard) {
-                        int index = leaderboardGroup.getIndexOf(leaderboard);
-                        leaderboardGroup.removeLeaderboard(leaderboard);
-                        leaderboardGroup.addLeaderboardAt(updatedLeaderboard, index);
-                        groupNeedsUpdate = true;
-                        // TODO we assume that the leaderboard names are unique, so we can break the inner loop here
-                        break;
-                    }
-                }
-
-                if (doDatabaseUpdate && groupNeedsUpdate) {
-                    mongoObjectFactory.storeLeaderboardGroup(leaderboardGroup);
-                }
-                groupNeedsUpdate = false;
-            }
-        }
-    }
-
-    @Override
-    public void removeLeaderboard(String leaderboardName) {
-        Leaderboard leaderboard = removeLeaderboardFromLeaderboardsByName(leaderboardName);
-        leaderboard.removeRaceColumnListener(raceLogReplicator);
-        mongoObjectFactory.removeLeaderboard(leaderboardName);
-        syncGroupsAfterLeaderboardRemove(leaderboardName, true);
-    }
-
-    protected Leaderboard removeLeaderboardFromLeaderboardsByName(String leaderboardName) {
-        synchronized (leaderboardsByName) {
-            return leaderboardsByName.remove(leaderboardName);
-        }
-    }
-
-    /**
-     * Checks all groups, if they contain a leaderboard with the <code>removedLeaderboardName</code> and removes it from the group.
-     * @param removedLeaderboardName
-     */
-    private void syncGroupsAfterLeaderboardRemove(String removedLeaderboardName, boolean doDatabaseUpdate) {
-        boolean groupNeedsUpdate = false;
-        synchronized (leaderboardGroupsByName) {
-            for (LeaderboardGroup leaderboardGroup : leaderboardGroupsByName.values()) {
-                for (Leaderboard leaderboard : leaderboardGroup.getLeaderboards()) {
-                    if (leaderboard.getName().equals(removedLeaderboardName)) {
-                        leaderboardGroup.removeLeaderboard(leaderboard);
-                        groupNeedsUpdate = true;
-                        // TODO we assume that the leaderboard names are unique, so we can break the inner loop here
-                        break;
-                    }
-                }
-
-                if (doDatabaseUpdate && groupNeedsUpdate) {
-                    mongoObjectFactory.storeLeaderboardGroup(leaderboardGroup);
-                }
-                groupNeedsUpdate = false;
-            }
-        }
-    }
-
-    @Override
-    public Leaderboard getLeaderboardByName(String name) {
-        synchronized (leaderboardsByName) {
-            return leaderboardsByName.get(name);
-        }
-    }
-
-    @Override
-    public Map<String, Leaderboard> getLeaderboards() {
-        synchronized (leaderboardsByName) {
-            return Collections.unmodifiableMap(new HashMap<String, Leaderboard>(leaderboardsByName));
-        }
-    }
-
-    private DomainFactory getTracTracDomainFactory() {
-        return tractracDomainFactory;
-    }
-
-    @Override
-    public SwissTimingFactory getSwissTimingFactory() {
-        return swissTimingFactory;
-    }
-
-    @Override
-    public Iterable<Event> getAllEvents() {
-        return Collections.unmodifiableCollection(new ArrayList<Event>(eventsById.values()));
-    }
-
-    @Override
-    public Event getEvent(Serializable id) {
-        return id == null ? null : eventsById.get(id);
-    }
-
-    @Override
-    public Iterable<Regatta> getAllRegattas() {
-        return Collections.unmodifiableCollection(new ArrayList<Regatta>(regattasByName.values()));
-    }
-
-    @Override
-    public boolean isRaceBeingTracked(RaceDefinition r) {
-        synchronized (raceTrackersByRegatta) {
-            for (Set<RaceTracker> trackers : raceTrackersByRegatta.values()) {
-                for (RaceTracker tracker : trackers) {
-                    if (tracker.getRaces() != null && tracker.getRaces().contains(r)) {
-                        return true;
-                    }
-                }
-            }
-            return false;
-        }
-    }
-
-    @Override
-    public Regatta getRegattaByName(String name) {
-        return name == null ? null : regattasByName.get(name);
-    }
-
-    @Override
-    public Regatta addRegatta(URL jsonURL, URI liveURI, URI storedURI, WindStore windStore, long timeoutInMilliseconds) throws Exception {
-        RaceLogStore raceLogStore = MongoRaceLogStoreFactory.INSTANCE.getMongoRaceLogStore(
-                mongoObjectFactory, 
-                domainObjectFactory);
-        JSONService jsonService = getTracTracDomainFactory().parseJSONURL(jsonURL);
-        Regatta regatta = null;
-        for (RaceRecord rr : jsonService.getRaceRecords()) {
-            URL paramURL = rr.getParamURL();
-            regatta = addTracTracRace(paramURL, liveURI, storedURI, raceLogStore, windStore, timeoutInMilliseconds).getRegatta();
-        }
-        return regatta;
-    }
-
-    @Override
-<<<<<<< HEAD
-    public Regatta getOrCreateRegatta(String baseRegattaName, String boatClassName, Serializable id) {
-        RaceLogStore raceLogStore = MongoRaceLogStoreFactory.INSTANCE.getMongoRaceLogStore(
-                mongoObjectFactory, 
-                domainObjectFactory);
-        Regatta regatta = new RegattaImpl(raceLogStore, baseRegattaName, getBaseDomainFactory().getOrCreateBoatClass(
-                boatClassName), this, com.sap.sailing.domain.base.DomainFactory.INSTANCE.createScoringScheme(ScoringSchemeType.LOW_POINT),
-                RegattaImpl.getFullName(baseRegattaName, boatClassName), null);
-        //TODO: shall a default regatta have a default course area?
-        Regatta result = regattasByName.get(regatta.getName());
-=======
-    public Regatta getOrCreateDefaultRegatta(String baseRegattaName, String boatClassName, Serializable id) {
-        String defaultRegattaName = RegattaImpl.getDefaultName(baseRegattaName, boatClassName);
-        
-        Regatta result = regattasByName.get(defaultRegattaName);
->>>>>>> d1f64c45
-        if (result == null) {
-            RaceLogStore raceLogStore = MongoRaceLogStoreFactory.INSTANCE.getMongoRaceLogStore(
-                    mongoObjectFactory, 
-                    domainObjectFactory);
-            result = new RegattaImpl(raceLogStore, baseRegattaName, getBaseDomainFactory().getOrCreateBoatClass(
-                    boatClassName), this, com.sap.sailing.domain.base.DomainFactory.INSTANCE.createScoringScheme(ScoringSchemeType.LOW_POINT),
-                    id, null);
-            logger.info("Created default regatta " + result.getName() + " (" + hashCode() + ") on " + this);
-            cacheAndReplicateDefaultRegatta(result);
-        }
-        return result;
-    }
-
-    @Override
-    public Regatta createRegatta(String baseRegattaName, String boatClassName,
-            Serializable id, Iterable<? extends Series> series, boolean persistent, ScoringScheme scoringScheme, Serializable defaultCourseAreaId) {
-        RaceLogStore raceLogStore = MongoRaceLogStoreFactory.INSTANCE.getMongoRaceLogStore(
-                mongoObjectFactory, 
-                domainObjectFactory);
-        CourseArea courseArea = getCourseArea(defaultCourseAreaId);
-        Regatta regatta = new RegattaImpl(raceLogStore, baseRegattaName,
-                getBaseDomainFactory().getOrCreateBoatClass(boatClassName), series, persistent, scoringScheme, id, courseArea);
-        logger.info("Created regatta " + regatta.getName() + " (" + hashCode() + ") on "+this);
-        cacheAndReplicateSpecificRegattaWithoutRaceColumns(regatta);
-        if (persistent) {
-            updateStoredRegatta(regatta);
-        }
-        return regatta;
-    }
-
-    @Override
-    public Pair<String, List<RaceRecord>> getTracTracRaceRecords(URL jsonURL) throws IOException, ParseException, org.json.simple.parser.ParseException, URISyntaxException {
-        JSONService jsonService = getTracTracDomainFactory().parseJSONURL(jsonURL);
-        return new Pair<String, List<RaceRecord>>(jsonService.getEventName(), jsonService.getRaceRecords());
-    }
-
-    @Override
-    public List<com.sap.sailing.domain.swisstimingadapter.RaceRecord> getSwissTimingRaceRecords(String hostname,
-            int port, boolean canSendRequests) throws InterruptedException, UnknownHostException, IOException, ParseException {
-        List<com.sap.sailing.domain.swisstimingadapter.RaceRecord> result = new ArrayList<com.sap.sailing.domain.swisstimingadapter.RaceRecord>();
-        SailMasterConnector swissTimingConnector = swissTimingFactory.getOrCreateSailMasterConnector(hostname, port, swissTimingAdapterPersistence,
-                canSendRequests);
-        //
-        for (Race race : swissTimingConnector.getRaces()) {
-            TimePoint startTime = swissTimingConnector.getStartTime(race.getRaceID());
-            result.add(new com.sap.sailing.domain.swisstimingadapter.RaceRecord(race.getRaceID(), race.getDescription(),
-                    startTime==null?null:startTime.asDate()));
-        }
-        return result;
-    }
-
-    @Override
-    public RacesHandle addSwissTimingRace(RegattaIdentifier regattaToAddTo, String raceID, String hostname,
-            int port, boolean canSendRequests, WindStore windStore, RaceLogStore logStore, long timeoutInMilliseconds) throws Exception {
-        return addRace(
-                regattaToAddTo,
-                swissTimingDomainFactory.createTrackingConnectivityParameters(hostname, port, raceID, canSendRequests, delayToLiveInMillis,
-                        swissTimingFactory, swissTimingDomainFactory, logStore, windStore, swissTimingAdapterPersistence), windStore, timeoutInMilliseconds);
-    }
-
-    @Override
-    public RacesHandle addTracTracRace(URL paramURL, URI liveURI, URI storedURI, RaceLogStore raceLogStore, WindStore windStore,
-            long timeoutInMilliseconds) throws Exception {
-        return addRace(
-                /* regattaToAddTo */null, getTracTracDomainFactory().createTrackingConnectivityParameters(paramURL, liveURI, storedURI,
-                        /* startOfTracking */null,
-                        /* endOfTracking */null, delayToLiveInMillis, /* simulateWithStartTimeNow */false, raceLogStore, windStore), windStore,
-                        timeoutInMilliseconds);
-    }
-
-    @Override
-    public void addRace(RegattaIdentifier addToRegatta, RaceDefinition raceDefinition) {
-        Regatta regatta = getRegatta(addToRegatta);
-        regatta.addRace(raceDefinition); // will trigger the raceAdded operation because this service is listening on all its regattas
-    }
-
-    /**
-     * If the <code>regatta</code> {@link Regatta#isPersistent() is a persistent one}, the association of the race with the
-     * regatta is remembered persistently so that {@link #getRememberedRegattaForRace(Serializable)} will provide it.
-     */
-    @Override
-    public void raceAdded(Regatta regatta, RaceDefinition raceDefinition) {
-        if (regatta.isPersistent()) {
-            setRegattaForRace(regatta, raceDefinition);
-        }
-        final CourseChangeReplicator listener = new CourseChangeReplicator(this, regatta, raceDefinition);
-        courseListeners.put(raceDefinition, listener);
-        raceDefinition.getCourse().addCourseListener(listener);
-        replicate(new AddRaceDefinition(regatta.getRegattaIdentifier(), raceDefinition));
-    }
-
-    @Override
-    public void raceRemoved(Regatta regatta, RaceDefinition raceDefinition) {
-        raceDefinition.getCourse().removeCourseListener(courseListeners.remove(raceDefinition));
-    }
-
-    @Override
-    public RacesHandle addRace(RegattaIdentifier regattaToAddTo, RaceTrackingConnectivityParameters params,
-            WindStore windStore, long timeoutInMilliseconds) throws Exception {
-        RaceTracker tracker = raceTrackersByID.get(params.getTrackerID());
-        if (tracker == null) {
-            Regatta regatta = regattaToAddTo == null ? null : getRegatta(regattaToAddTo);
-            if (regatta == null) {
-                // create tracker and use an existing or create a default regatta
-                tracker = params.createRaceTracker(this);
-            } else {
-                // use the regatta selected by the RaceIdentifier regattaToAddTo
-                tracker = params.createRaceTracker(regatta, this);
-                assert tracker.getRegatta() == regatta;
-            }
-            synchronized (raceTrackersByRegatta) {
-                raceTrackersByID.put(params.getTrackerID(), tracker);
-                Set<RaceTracker> trackers = raceTrackersByRegatta.get(tracker.getRegatta());
-                if (trackers == null) {
-                    trackers = new HashSet<RaceTracker>();
-                    raceTrackersByRegatta.put(tracker.getRegatta(), trackers);
-                }
-                trackers.add(tracker);
-            }
-            // TODO we assume here that the event name is unique which necessitates adding the boat class name to it in EventImpl constructor
-            String regattaName = tracker.getRegatta().getName();
-            Regatta regattaWithName = regattasByName.get(regattaName);
-            // TODO we assume here that the event name is unique which necessitates adding the boat class name to it in EventImpl constructor
-            if (regattaWithName != null) {
-                if (regattaWithName != tracker.getRegatta()) {
-                    if (Util.isEmpty(regattaWithName.getAllRaces())) {
-                        // probably, tracker removed the last races from the old regatta and created a new one
-                        cacheAndReplicateDefaultRegatta(tracker.getRegatta());
-                    } else {
-                        throw new RuntimeException("Internal error. Two Event objects with equal name "+regattaName);
-                    }
-                }
-            } else {
-                cacheAndReplicateDefaultRegatta(tracker.getRegatta());
-            }
-        } else {
-            WindStore existingTrackersWindStore = tracker.getWindStore();
-            if (!existingTrackersWindStore.equals(windStore)) {
-                logger.warning("Wind store mismatch. Requested wind store: "+windStore+
-                        ". Wind store in use by existing tracker: "+existingTrackersWindStore);
-            }
-        }
-        if (timeoutInMilliseconds != -1) {
-            scheduleAbortTrackerAfterInitialTimeout(tracker, timeoutInMilliseconds);
-        }
-        return tracker.getRacesHandle();
-    }
-
-    /**
-     * If <code>regatta</code> is not yet in {@link #regattasByName}, it is added, this service is
-     * {@link Regatta#addRegattaListener(RegattaListener) added} as regatta listener, and the regatta and all its
-     * contained {@link Regatta#getAllRaces() races} are replicated to all replica.
-     * 
-     * @param regatta
-     *            the series of this regatta must not have any {@link Series#getRaceColumns() race columns associated
-     *            (yet)}.
-     */
-    private void cacheAndReplicateSpecificRegattaWithoutRaceColumns(Regatta regatta) {
-        if (!regattasByName.containsKey(regatta.getName())) {
-            logger.info("putting regatta "+regatta.getName()+" ("+regatta.hashCode()+") into regattasByName of "+this);
-            regattasByName.put(regatta.getName(), regatta);
-            regatta.addRegattaListener(this);
-            regatta.addRaceColumnListener(raceLogReplicator);
-
-            Serializable courseAreaId = null;
-            if (regatta.getDefaultCourseArea() != null) {
-                courseAreaId = regatta.getDefaultCourseArea().getId();
-            }
-
-            replicate(new AddSpecificRegatta(
-                    regatta.getBaseName(), regatta.getBoatClass() == null ? null : regatta
-                            .getBoatClass().getName(), regatta.getId(), getSeriesWithoutRaceColumnsConstructionParametersAsMap(regatta),
-                            regatta.isPersistent(), regatta.getScoringScheme(), courseAreaId));
-            RegattaIdentifier regattaIdentifier = regatta.getRegattaIdentifier();
-            for (RaceDefinition race : regatta.getAllRaces()) {
-                replicate(new AddRaceDefinition(regattaIdentifier, race));
-            }
-        }
-    }
-
-    private Map<String, Pair<List<Triple<String, Integer, Color>>, Boolean>> getSeriesWithoutRaceColumnsConstructionParametersAsMap(Regatta regatta) {
-        Map<String, Pair<List<Triple<String, Integer, Color>>, Boolean>> result = new HashMap<String, Pair<List<Triple<String, Integer, Color>>, Boolean>>();
-        for (Series s : regatta.getSeries()) {
-            assert Util.isEmpty(s.getRaceColumns());
-            List<Triple<String, Integer, Color>> fleetNamesAndOrdering = new ArrayList<Triple<String, Integer, Color>>();
-            for (Fleet f : s.getFleets()) {
-                fleetNamesAndOrdering.add(new Triple<String, Integer, Color>(f.getName(), f.getOrdering(), f.getColor()));
-            }
-            result.put(s.getName(), new Pair<List<Triple<String, Integer, Color>>, Boolean>(fleetNamesAndOrdering, s.isMedal()));
-        }
-        return result;
-    }
-
-    /**
-     * If <code>regatta</code> is not yet in {@link #regattasByName}, it is added, this service is
-     * {@link Regatta#addRegattaListener(RegattaListener) added} as regatta listener, and the regatta and all its contained
-     * {@link Regatta#getAllRaces() races} are replicated to all replica.
-     */
-    private void cacheAndReplicateDefaultRegatta(Regatta regatta) {
-        if (!regattasByName.containsKey(regatta.getName())) {
-            logger.info("putting regatta "+regatta.getName()+" ("+regatta.hashCode()+") into regattasByName of "+this);
-            regattasByName.put(regatta.getName(), regatta);
-            regatta.addRegattaListener(this);
-            regatta.addRaceColumnListener(raceLogReplicator);
-
-            replicate(new AddDefaultRegatta(regatta.getBaseName(), regatta.getBoatClass() == null ? null : regatta.getBoatClass().getName(),
-                    regatta.getId()));
-            RegattaIdentifier regattaIdentifier = regatta.getRegattaIdentifier();
-            for (RaceDefinition race : regatta.getAllRaces()) {
-                replicate(new AddRaceDefinition(regattaIdentifier, race));
-            }
-        }
-    }
-
-    @Override
-    public TrackedRace createTrackedRace(RegattaAndRaceIdentifier raceIdentifier, WindStore windStore,
-            long delayToLiveInMillis, long millisecondsOverWhichToAverageWind, long millisecondsOverWhichToAverageSpeed) {
-        DynamicTrackedRegatta trackedRegatta = getOrCreateTrackedRegatta(getRegatta(raceIdentifier));
-        RaceDefinition race = getRace(raceIdentifier);
-        return trackedRegatta.createTrackedRace(race, windStore, delayToLiveInMillis,
-                millisecondsOverWhichToAverageWind, millisecondsOverWhichToAverageSpeed,
-                /* raceDefinitionSetToUpdate */null);
-    }
-
-    @Override
-    public RacesHandle addTracTracRace(RegattaIdentifier regattaToAddTo, URL paramURL, URI liveURI,
-            URI storedURI, TimePoint startOfTracking, TimePoint endOfTracking,
-            RaceLogStore raceLogStore, WindStore windStore, long timeoutInMilliseconds, boolean simulateWithStartTimeNow) throws Exception {
-        return addRace(regattaToAddTo, getTracTracDomainFactory().createTrackingConnectivityParameters(paramURL, liveURI, storedURI, startOfTracking,
-                endOfTracking, delayToLiveInMillis, simulateWithStartTimeNow, raceLogStore, windStore), windStore, timeoutInMilliseconds);
-    }
-
-    private void ensureRegattaIsObservedForDefaultLeaderboardAndAutoLeaderboardLinking(DynamicTrackedRegatta trackedRegatta) {
-        synchronized (regattasObservedForDefaultLeaderboard) {
-            if (!regattasObservedForDefaultLeaderboard.contains(trackedRegatta)) {
-                trackedRegatta.addRaceListener(new RaceAdditionListener());
-                regattasObservedForDefaultLeaderboard.add(trackedRegatta);
-            }
-        }
-    }
-
-    private void stopObservingRegattaForRedaultLeaderboardAndAutoLeaderboardLinking(DynamicTrackedRegatta trackedRegatta) {
-        synchronized (regattasObservedForDefaultLeaderboard) {
-            regattasObservedForDefaultLeaderboard.remove(trackedRegatta);
-        }
-    }
-
-    /**
-     * A listener class used to ensure that when a tracked race is added to any {@link TrackedRegatta} managed by this
-     * service, the service adds the tracked race to the default leaderboard and links it to the leaderboard columns
-     * that were previously connected to it. Additionally, a {@link RaceChangeListener} is added to the {@link TrackedRace}
-     * which is responsible for triggering the replication of all relevant changes to the tracked race. When a tracked
-     * race is removed, the {@link TrackedRaceReplicator} that was added as listener to that tracked race is removed again.
-     * 
-     * @author Axel Uhl (d043530)
-     *
-     */
-    private class RaceAdditionListener implements RaceListener, Serializable {
-        private static final long serialVersionUID = 1036955460477000265L;
-
-        private final Map<TrackedRace, TrackedRaceReplicator> trackedRaceReplicators;
-
-        public RaceAdditionListener() {
-            this.trackedRaceReplicators = new HashMap<TrackedRace, TrackedRaceReplicator>();
-        }
-
-        @Override
-        public void raceRemoved(TrackedRace trackedRace) {
-            TrackedRaceReplicator trackedRaceReplicator = trackedRaceReplicators.remove(trackedRace);
-            if (trackedRaceReplicator != null) {
-                trackedRace.removeListener(trackedRaceReplicator);
-            }
-        }
-
-        @Override
-        public void raceAdded(TrackedRace trackedRace) {
-            // replicate the addition of the tracked race:
-            CreateTrackedRace op = new CreateTrackedRace(trackedRace.getRaceIdentifier(), trackedRace.getWindStore(),
-                    trackedRace.getDelayToLiveInMillis(),
-                    trackedRace.getMillisecondsOverWhichToAverageWind(), trackedRace.getMillisecondsOverWhichToAverageSpeed());
-            replicate(op);
-            linkRaceToConfiguredLeaderboardColumns(trackedRace);
-            final FlexibleLeaderboard defaultLeaderboard = (FlexibleLeaderboard) leaderboardsByName.get(LeaderboardNameConstants.DEFAULT_LEADERBOARD_NAME);
-            if (defaultLeaderboard != null) {
-                String columnName = trackedRace.getRace().getName();
-                defaultLeaderboard.addRace(trackedRace, columnName, /* medalRace */false,
-                        defaultLeaderboard.getFleet(null));
-                // TODO: listen to race column race log events!
-            }
-            TrackedRaceReplicator trackedRaceReplicator = new TrackedRaceReplicator(trackedRace);
-            trackedRaceReplicators.put(trackedRace, trackedRaceReplicator);
-            trackedRace.addListener(trackedRaceReplicator); // register as listener first; redundant events for wind fixes are idempotent and don't hurt
-            // Now notify all wind fixes we can get from the race by now. TrackedRace.getWindSource() delivers all wind sources known so far.
-            // If there is a wind track being loaded, it will be separately notified later by DynamicTrackedRaceImpl.createWindTrack(...).
-            for (WindSource windSource : trackedRace.getWindSources()) {
-                if (windSource.getType().canBeStored()) {
-                    WindTrack windTrack = trackedRace.getOrCreateWindTrack(windSource);
-                    // replicate all wind fixed that may have been loaded by the wind store
-                    windTrack.lockForRead();
-                    try {
-                        for (Wind wind : windTrack.getRawFixes()) {
-                            trackedRaceReplicator.windDataReceived(wind, windSource);
-                        }
-                    } finally {
-                        windTrack.unlockAfterRead();
-                    }
-                }
-            }
-        }
-    }
-
-    private class TrackedRaceReplicator implements RaceChangeListener {
-        private final TrackedRace trackedRace;
-
-        public TrackedRaceReplicator(TrackedRace trackedRace) {
-            this.trackedRace = trackedRace;
-        }
-
-        @Override
-        public void windSourcesToExcludeChanged(Iterable<? extends WindSource> windSourcesToExclude) {
-            replicate(new UpdateWindSourcesToExclude(getRaceIdentifier(), windSourcesToExclude));
-        }
-
-        @Override
-        public void raceTimesChanged(TimePoint startOfTracking, TimePoint endOfTracking, TimePoint startTimeReceived) {
-            replicate(new UpdateRaceTimes(getRaceIdentifier(), startOfTracking, endOfTracking, startTimeReceived));
-        }
-
-        @Override
-        public void delayToLiveChanged(long delayToLiveInMillis) {
-            replicate(new UpdateRaceDelayToLive(getRaceIdentifier(), delayToLiveInMillis));
-        }
-
-        @Override
-        public void windDataReceived(Wind wind, WindSource windSource) {
-            replicate(new RecordWindFix(getRaceIdentifier(), windSource, wind));
-        }
-
-        @Override
-        public void windDataRemoved(Wind wind, WindSource windSource) {
-            replicate(new RemoveWindFix(getRaceIdentifier(), windSource, wind));
-        }
-
-        @Override
-        public void windAveragingChanged(long oldMillisecondsOverWhichToAverage, long newMillisecondsOverWhichToAverage) {
-            replicate(new UpdateWindAveragingTime(getRaceIdentifier(), newMillisecondsOverWhichToAverage));
-        }
-
-        @Override
-        public void competitorPositionChanged(GPSFixMoving fix, Competitor competitor) {
-            replicate(new RecordCompetitorGPSFix(getRaceIdentifier(), competitor, fix));
-        }
-
-        @Override
-        public void statusChanged(TrackedRaceStatus newStatus) {
-            replicate(new UpdateTrackedRaceStatus(getRaceIdentifier(), newStatus));
-        }
-
-        @Override
-        public void markPositionChanged(GPSFix fix, Mark mark) {
-            replicate(new RecordMarkGPSFix(getRaceIdentifier(), mark, fix));
-        }
-
-        @Override
-        public void markPassingReceived(Competitor competitor, Map<Waypoint, MarkPassing> oldMarkPassings, Iterable<MarkPassing> markPassings) {
-            replicate(new UpdateMarkPassings(getRaceIdentifier(), competitor, markPassings));
-        }
-
-        @Override
-        public void speedAveragingChanged(long oldMillisecondsOverWhichToAverage, long newMillisecondsOverWhichToAverage) {
-            replicate(new UpdateWindAveragingTime(getRaceIdentifier(), newMillisecondsOverWhichToAverage));
-        }
-
-        private RegattaAndRaceIdentifier getRaceIdentifier() {
-            return trackedRace.getRaceIdentifier();
-        }
-    }
-
-    /**
-     * Based on the <code>trackedRace</code>'s {@link TrackedRace#getRaceIdentifier() race identifier}, the tracked race
-     * is (re-)associated to all {@link RaceColumn race columns} that currently have no
-     * {@link RaceColumn#getTrackedRace(Fleet) tracked race assigned} and whose
-     * {@link RaceColumn#getRaceIdentifier(Fleet) race identifier} equals that of <code>trackedRace</code>.
-     */
-    private void linkRaceToConfiguredLeaderboardColumns(TrackedRace trackedRace) {
-        boolean leaderboardHasChanged = false;
-        RegattaAndRaceIdentifier trackedRaceIdentifier = trackedRace.getRaceIdentifier();
-        for (Leaderboard leaderboard : getLeaderboards().values()) {
-            for (RaceColumn column : leaderboard.getRaceColumns()) {
-                for (Fleet fleet : column.getFleets()) {
-                    if (trackedRaceIdentifier.equals(column.getRaceIdentifier(fleet)) && column.getTrackedRace(fleet) == null) {
-                        column.setTrackedRace(fleet, trackedRace);
-                        leaderboardHasChanged = true;
-                        replicate(new ConnectTrackedRaceToLeaderboardColumn(leaderboard.getName(), column.getName(),
-                                fleet.getName(), trackedRaceIdentifier));
-                    }
-                }
-            }
-            if (leaderboardHasChanged) {
-                //Update the corresponding groups, to keep them in sync
-                syncGroupsAfterLeaderboardChange(leaderboard, /*doDatabaseUpdate*/ false);
-            }
-        }
-    }
-
-    @Override
-    public void stopTracking(Regatta regatta) throws MalformedURLException, IOException, InterruptedException {
-        synchronized (raceTrackersByRegatta) {
-            if (raceTrackersByRegatta.containsKey(regatta)) {
-                for (RaceTracker raceTracker : raceTrackersByRegatta.get(regatta)) {
-                    for (RaceDefinition race : raceTracker.getRaces()) {
-                        stopTrackingWind(regatta, race);
-                    }
-                    raceTracker.stop(); // this also removes the TrackedRace from trackedRegatta
-                    raceTrackersByID.remove(raceTracker.getID());
-                }
-                raceTrackersByRegatta.remove(regatta);
-            }
-        }
-    }
-
-    @Override
-    public void stopTrackingAndRemove(Regatta regatta) throws MalformedURLException, IOException, InterruptedException {
-        stopTracking(regatta);
-        if (regatta != null) {
-            if (regatta.getName() != null) {
-                logger.info("Removing regatta "+regatta.getName()+" ("+regatta.hashCode()+") from "+this);
-                regattasByName.remove(regatta.getName());
-                regattaTrackingCache.remove(regatta);
-                regatta.removeRegattaListener(this);
-                regatta.removeRaceColumnListener(raceLogReplicator);
-            }
-            for (RaceDefinition race : regatta.getAllRaces()) {
-                stopTrackingWind(regatta, race);
-                // remove from default leaderboard
-                FlexibleLeaderboard defaultLeaderboard = (FlexibleLeaderboard) getLeaderboardByName(LeaderboardNameConstants.DEFAULT_LEADERBOARD_NAME);
-                defaultLeaderboard.removeRaceColumn(race.getName());
-            }
-        }
-    }
-
-    /**
-     * The tracker will initially try to connect to the TracTrac infrastructure to obtain basic race master data. If
-     * this fails after some timeout, to avoid garbage and lingering threads, the task scheduled by this method will
-     * check after the timeout expires if race master data was successfully received. If so, the tracker continues
-     * normally. Otherwise, the tracker is shut down orderly by {@link Receiver#stopPreemptively() stopping} all
-     * receivers and {@link DataController#stop(boolean) stopping} the TracTrac controller for this tracker.
-     * 
-     * @return the scheduled task, in case the caller wants to {@link ScheduledFuture#cancel(boolean) cancel} it, e.g.,
-     *         when the tracker is stopped or has successfully received the race
-     */
-    private ScheduledFuture<?> scheduleAbortTrackerAfterInitialTimeout(final RaceTracker tracker, final long timeoutInMilliseconds) {
-        ScheduledFuture<?> task = getScheduler().schedule(new Runnable() {
-            @Override public void run() {
-                if (tracker.getRaces() == null || tracker.getRaces().isEmpty()) {
-                    try {
-                        Regatta regatta = tracker.getRegatta();
-                        logger.log(Level.SEVERE, "RaceDefinition for a race in regatta "+regatta.getName()+" not obtained within "+
-                                timeoutInMilliseconds+"ms. Aborting tracker for this race.");
-                        Set<RaceTracker> trackersForRegatta;
-                        synchronized (raceTrackersByRegatta) {
-                            trackersForRegatta = raceTrackersByRegatta.get(regatta);
-                            if (trackersForRegatta != null) {
-                                trackersForRegatta.remove(tracker);
-                            }
-                            tracker.stop();
-                            raceTrackersByID.remove(tracker.getID());
-                        }
-                        if (trackersForRegatta == null || trackersForRegatta.isEmpty()) {
-                            stopTracking(regatta);
-                        }
-                    } catch (Exception e) {
-                        logger.throwing(RacingEventServiceImpl.class.getName(), "scheduleAbortTrackerAfterInitialTimeout", e);
-                        e.printStackTrace();
-                    }
-                }
-            }
-        }, /* delay */ timeoutInMilliseconds, /* unit */ TimeUnit.MILLISECONDS);
-        return task;
-    }
-
-    @Override
-    public void stopTracking(Regatta regatta, RaceDefinition race) throws MalformedURLException, IOException, InterruptedException {
-        logger.info("Stopping tracking for "+race+"...");
-        synchronized (raceTrackersByRegatta) {
-            if (raceTrackersByRegatta.containsKey(regatta)) {
-                Iterator<RaceTracker> trackerIter = raceTrackersByRegatta.get(regatta).iterator();
-                while (trackerIter.hasNext()) {
-                    RaceTracker raceTracker = trackerIter.next();
-                    if (raceTracker.getRaces() != null && raceTracker.getRaces().contains(race)) {
-                        logger.info("Found tracker to stop for races " + raceTracker.getRaces());
-                        raceTracker.stop(); // this also removes the TrackedRace from trackedRegatta
-                        // do not remove the tracker from raceTrackersByRegatta, because it should still exist there,
-                        // but with the state "non-tracked"
-                        trackerIter.remove();
-                        raceTrackersByID.remove(raceTracker.getID());
-                    }
-                }
-            } else {
-                logger.warning("Didn't find any trackers for regatta "+regatta);
-            }
-            stopTrackingWind(regatta, race);
-            // if the last tracked race was removed, remove the entire regatta
-            if (raceTrackersByRegatta.get(regatta).isEmpty()) {
-                stopTracking(regatta);
-            }
-        }
-    }
-
-    @Override
-    public void removeRegatta(Regatta regatta) throws MalformedURLException, IOException, InterruptedException {
-        for (RaceDefinition race : regatta.getAllRaces()) {
-            removeRace(regatta, race);
-            mongoObjectFactory.removeRegattaForRaceID(race.getName(), regatta);
-            persistentRegattasForRaceIDs.remove(race.getId().toString());
-        }
-        if (regatta.isPersistent()) {
-            mongoObjectFactory.removeRegatta(regatta);
-        }
-        regattasByName.remove(regatta.getName());
-        regatta.removeRegattaListener(this);
-        regatta.removeRaceColumnListener(raceLogReplicator);
-    }
-
-    @Override
-    public void removeRace(Regatta regatta, RaceDefinition race) throws MalformedURLException,
-    IOException, InterruptedException {
-        logger.info("Removing the race " + race + "...");
-        stopAllTrackersForWhichRaceIsLastReachable(regatta, race);
-        stopTrackingWind(regatta, race);
-        TrackedRace trackedRace = getExistingTrackedRace(regatta, race);
-        if (trackedRace != null) {
-            TrackedRegatta trackedRegatta = getTrackedRegatta(regatta);
-            if (trackedRegatta != null) {
-                trackedRegatta.removeTrackedRace(trackedRace);
-            }
-            if (Util.isEmpty(trackedRegatta.getTrackedRaces())) {
-                removeTrackedRegatta(regatta);
-            }
-            // remove tracked race from RaceColumns of regatta
-            boolean regattaChanged = false;
-            for (Series series : regatta.getSeries()) {
-                for (RaceColumnInSeries raceColumn : series.getRaceColumns()) {
-                    for (Fleet fleet : series.getFleets()) {
-                        if (raceColumn.getTrackedRace(fleet) == trackedRace) {
-                            raceColumn.releaseTrackedRace(fleet);
-                            regattaChanged = true;
-                        }
-                    }
-                }
-            }
-            if (regattaChanged) {
-                updateStoredRegatta(regatta);
-            }
-            for (Leaderboard leaderboard : getLeaderboards().values()) {
-                if (leaderboard instanceof FlexibleLeaderboard) { // RegattaLeaderboards have implicitly been updated by the code above
-                    boolean changed = false;
-                    for (RaceColumn raceColumn : leaderboard.getRaceColumns()) {
-                        for (Fleet fleet : raceColumn.getFleets()) {
-                            if (raceColumn.getTrackedRace(fleet) == trackedRace) {
-                                raceColumn.releaseTrackedRace(fleet); // but leave the RaceIdentifier on the race column
-                                changed = true; // untouched, e.g., for later re-load
-                            }
-                        }
-                    }
-                    if (changed) {
-                        updateStoredLeaderboard((FlexibleLeaderboard) leaderboard);
-                    }
-                }
-            }
-        }
-        // remove the race from the regatta if the regatta is not persistently stored
-        regatta.removeRace(race);
-        if (!regatta.isPersistent() && Util.isEmpty(regatta.getAllRaces())) {
-            logger.info("Removing regatta "+regatta.getName()+" ("+regatta.hashCode()+") from service "+this);
-            regattasByName.remove(regatta.getName());
-            regatta.removeRegattaListener(this);
-            regatta.removeRaceColumnListener(raceLogReplicator);
-        }
-    }
-
-    /**
-     * Doesn't stop any wind trackers
-     */
-    private void stopAllTrackersForWhichRaceIsLastReachable(Regatta regatta, RaceDefinition race)
-            throws MalformedURLException, IOException, InterruptedException {
-        synchronized (raceTrackersByRegatta) {
-            if (raceTrackersByRegatta.containsKey(regatta)) {
-                Iterator<RaceTracker> trackerIter = raceTrackersByRegatta.get(regatta).iterator();
-                while (trackerIter.hasNext()) {
-                    RaceTracker raceTracker = trackerIter.next();
-                    if (raceTracker.getRaces() != null && raceTracker.getRaces().contains(race)) {
-                        boolean foundReachableRace = false;
-                        for (RaceDefinition raceTrackedByTracker : raceTracker.getRaces()) {
-                            if (raceTrackedByTracker != race && isReachable(regatta, raceTrackedByTracker)) {
-                                foundReachableRace = true;
-                                break;
-                            }
-                        }
-                        if (!foundReachableRace) {
-                            // firstly stop the tracker
-                            raceTracker.stop();
-                            // remove it from the raceTrackers by Regatta
-                            trackerIter.remove();
-                            raceTrackersByID.remove(raceTracker.getID());
-                            // if the last tracked race was removed, remove the entire regatta
-                            if (raceTrackersByRegatta.get(regatta).isEmpty()) {
-                                stopTracking(regatta);
-                            }
-                        }
-                    }
-                }
-            }
-        }
-    }
-
-    private boolean isReachable(Regatta regatta, RaceDefinition race) {
-        return Util.contains(regatta.getAllRaces(), race);
-    }
-
-    @Override
-    public void startTrackingWind(Regatta regatta, RaceDefinition race,
-            boolean correctByDeclination) throws SocketException {
-        windTrackerFactory.createWindTracker(getOrCreateTrackedRegatta(regatta), race, correctByDeclination);
-    }
-
-    @Override
-    public void stopTrackingWind(Regatta regatta, RaceDefinition race) throws SocketException, IOException {
-        WindTracker windTracker = windTrackerFactory.getExistingWindTracker(race);
-        if (windTracker != null) {
-            windTracker.stop();
-        }
-    }
-
-    @Override
-    public Iterable<Triple<Regatta, RaceDefinition, String>> getWindTrackedRaces() {
-        List<Triple<Regatta, RaceDefinition, String>> result = new ArrayList<Triple<Regatta, RaceDefinition, String>>();
-        for (Regatta regatta : getAllRegattas()) {
-            for (RaceDefinition race : regatta.getAllRaces()) {
-                WindTracker windTracker = windTrackerFactory.getExistingWindTracker(race);
-                if (windTracker != null) {
-                    result.add(new Triple<Regatta, RaceDefinition, String>(regatta, race, windTracker.toString()));
-                }
-            }
-        }
-        return result;
-    }
-
-    @Override
-    public TrackedRace getTrackedRace(Regatta regatta, RaceDefinition race) {
-        return getOrCreateTrackedRegatta(regatta).getTrackedRace(race);
-    }
-
-    private TrackedRace getExistingTrackedRace(Regatta regatta, RaceDefinition race) {
-        return getOrCreateTrackedRegatta(regatta).getExistingTrackedRace(race);
-    }
-
-    @Override
-    public DynamicTrackedRegatta getOrCreateTrackedRegatta(Regatta regatta) {
-        cacheAndReplicateDefaultRegatta(regatta);
-        synchronized (regattaTrackingCache) {
-            DynamicTrackedRegatta result = regattaTrackingCache.get(regatta);
-            if (result == null) {
-                logger.info("Creating DynamicTrackedRegattaImpl for regatta "+regatta.getName()+
-                        " with hashCode "+regatta.hashCode());
-                result = new DynamicTrackedRegattaImpl(regatta);
-                replicate(new TrackRegatta(regatta.getRegattaIdentifier()));
-                regattaTrackingCache.put(regatta, result);
-                ensureRegattaIsObservedForDefaultLeaderboardAndAutoLeaderboardLinking(result);
-            }
-            return result;
-        }
-    }
-
-    @Override
-    public DynamicTrackedRegatta getTrackedRegatta(com.sap.sailing.domain.base.Regatta regatta) {
-        return regattaTrackingCache.get(regatta);
-    }
-
-    @Override
-    public void removeTrackedRegatta(Regatta regatta) {
-        logger.info("Removing regatta "+regatta.getName()+" from regattaTrackingCache");
-        DynamicTrackedRegatta trackedRegatta = regattaTrackingCache.remove(regatta);
-        stopObservingRegattaForRedaultLeaderboardAndAutoLeaderboardLinking(trackedRegatta);
-    }
-
-    @Override
-    public void storeSwissTimingDummyRace(String racMessage, String stlMessage, String ccgMessage){
-        SailMasterMessage racSMMessage = swissTimingFactory.createMessage(racMessage, null);
-        SailMasterMessage stlSMMessage = swissTimingFactory.createMessage(stlMessage, null);
-        SailMasterMessage ccgSMMessage = swissTimingFactory.createMessage(ccgMessage, null);
-        if (swissTimingAdapterPersistence.getRace(stlSMMessage.getRaceID()) != null) {
-            throw new IllegalArgumentException("Race with raceID \"" + stlSMMessage.getRaceID() + "\" already exists.");
-        }
-        else {
-            swissTimingAdapterPersistence.storeSailMasterMessage(racSMMessage);
-            swissTimingAdapterPersistence.storeSailMasterMessage(stlSMMessage);
-            swissTimingAdapterPersistence.storeSailMasterMessage(ccgSMMessage);
-        }
-    }
-
-    @Override
-    public Regatta getRegatta(RegattaName regattaName) {
-        return (Regatta) regattasByName.get(regattaName.getRegattaName());
-    }
-
-    @Override
-    public Regatta getRegatta(RegattaIdentifier regattaIdentifier) {
-        return (Regatta) regattaIdentifier.getRegatta(this);
-    }
-
-    @Override
-    public TrackedRace getTrackedRace(RegattaAndRaceIdentifier raceIdentifier) {
-        TrackedRace result = null;
-        Regatta regatta = regattasByName.get(raceIdentifier.getRegattaName());
-        if (regatta != null) {
-            DynamicTrackedRegatta trackedRegatta = regattaTrackingCache.get(regatta);
-            if (trackedRegatta != null) {
-                RaceDefinition race = getRace(raceIdentifier);
-                if (race != null) {
-                    result = trackedRegatta.getTrackedRace(race);
-                }
-            }
-        }
-        return result;
-    }
-
-    @Override
-    public TrackedRace getExistingTrackedRace(RegattaAndRaceIdentifier raceIdentifier) {
-        Regatta regatta = getRegattaByName(raceIdentifier.getRegattaName());
-        TrackedRace trackedRace = null;
-        if (regatta != null) {
-            RaceDefinition race = regatta.getRaceByName(raceIdentifier.getRaceName());
-            trackedRace = getOrCreateTrackedRegatta(regatta).getExistingTrackedRace(race);
-        }
-        return trackedRace;
-    }
-
-    @Override
-    public RaceDefinition getRace(RegattaAndRaceIdentifier regattaNameAndRaceName) {
-        RaceDefinition result = null;
-        Regatta regatta = getRegatta(regattaNameAndRaceName);
-        if (regatta != null) {
-            result = regatta.getRaceByName(regattaNameAndRaceName.getRaceName());
-        }
-        return result;
-    }
-
-    @Override
-    public Map<String, LeaderboardGroup> getLeaderboardGroups() {
-        synchronized (leaderboardGroupsByName) {
-            return Collections.unmodifiableMap(new HashMap<String, LeaderboardGroup>(leaderboardGroupsByName));
-        }
-    }
-
-    @Override
-    public LeaderboardGroup getLeaderboardGroupByName(String groupName) {
-        synchronized (leaderboardGroupsByName) {
-            return leaderboardGroupsByName.get(groupName);
-        }
-    }
-
-    @Override
-    public LeaderboardGroup addLeaderboardGroup(String groupName, String description, boolean displayGroupsInReverseOrder,
-            List<String> leaderboardNames, int[] overallLeaderboardDiscardThresholds, ScoringSchemeType overallLeaderboardScoringSchemeType) {
-        ArrayList<Leaderboard> leaderboards = new ArrayList<>();
-        synchronized (leaderboardsByName) {
-            for (String leaderboardName : leaderboardNames) {
-                Leaderboard leaderboard = leaderboardsByName.get(leaderboardName);
-                if (leaderboard == null) {
-                    throw new IllegalArgumentException("No leaderboard with name " + leaderboardName + " found");
-                } else {
-                    leaderboards.add(leaderboard);
-                }
-            }
-        }
-        LeaderboardGroup result = new LeaderboardGroupImpl(groupName, description, displayGroupsInReverseOrder, leaderboards);
-        if (overallLeaderboardScoringSchemeType != null) {
-            // create overall leaderboard and its discards settings
-            addOverallLeaderboardToLeaderboardGroup(result,
-                    getBaseDomainFactory().createScoringScheme(overallLeaderboardScoringSchemeType),
-                    overallLeaderboardDiscardThresholds);
-        }
-        synchronized (leaderboardGroupsByName) {
-            if (leaderboardGroupsByName.containsKey(groupName)) {
-                throw new IllegalArgumentException("Leaderboard group with name " + groupName + " already exists");
-            }
-            leaderboardGroupsByName.put(groupName, result);
-        }
-        mongoObjectFactory.storeLeaderboardGroup(result);
-        return result;
-    }
-
-    @Override
-    public void removeLeaderboardGroup(String groupName) {
-        final LeaderboardGroup leaderboardGroup;
-        synchronized (leaderboardGroupsByName) {
-            leaderboardGroup = leaderboardGroupsByName.remove(groupName);
-        }
-        mongoObjectFactory.removeLeaderboardGroup(groupName);
-        if (leaderboardGroup != null && leaderboardGroup.getOverallLeaderboard() != null) {
-            removeLeaderboard(leaderboardGroup.getOverallLeaderboard().getName());
-        }
-    }
-
-    @Override
-    public void renameLeaderboardGroup(String oldName, String newName) {
-        synchronized (leaderboardGroupsByName) {
-            if (!leaderboardGroupsByName.containsKey(oldName)) {
-                throw new IllegalArgumentException("No leaderboard group with name " + oldName + " found");
-            }
-            if (leaderboardGroupsByName.containsKey(newName)) {
-                throw new IllegalArgumentException("Leaderboard group with name " + newName + " already exists");
-            }
-            LeaderboardGroup toRename = leaderboardGroupsByName.remove(oldName);
-            toRename.setName(newName);
-            leaderboardGroupsByName.put(newName, toRename);
-            mongoObjectFactory.renameLeaderboardGroup(oldName, newName);
-        }
-    }
-
-    @Override
-    public void updateLeaderboardGroup(String oldName, String newName, String description,
-            List<String> leaderboardNames, int[] overallLeaderboardDiscardThresholds,
-            ScoringSchemeType overallLeaderboardScoringSchemeType) {
-        if (!oldName.equals(newName)) {
-            renameLeaderboardGroup(oldName, newName);
-        }
-        LeaderboardGroup group = getLeaderboardGroupByName(newName);
-        if (!description.equals(group.getDescription())) {
-            group.setDescriptiom(description);
-        }
-        group.clearLeaderboards();
-        for (String leaderboardName : leaderboardNames) {
-            Leaderboard leaderboard = getLeaderboardByName(leaderboardName);
-            if (leaderboard != null) {
-                group.addLeaderboard(leaderboard);
-            }
-        }
-        Leaderboard overallLeaderboard = group.getOverallLeaderboard();
-        if (overallLeaderboard != null) {
-            if (overallLeaderboardScoringSchemeType == null) {
-                group.setOverallLeaderboard(null);
-                removeLeaderboard(overallLeaderboard.getName());
-            } else {
-                // update existing overall leaderboard's discards settings; scoring scheme cannot be updated in-place
-                overallLeaderboard.setResultDiscardingRule(new ResultDiscardingRuleImpl(overallLeaderboardDiscardThresholds));
-                updateStoredLeaderboard(overallLeaderboard);
-            }
-        } else if (overallLeaderboard == null && overallLeaderboardScoringSchemeType != null) {
-            addOverallLeaderboardToLeaderboardGroup(group,
-                    getBaseDomainFactory().createScoringScheme(overallLeaderboardScoringSchemeType),
-                    overallLeaderboardDiscardThresholds);
-        } 
-        updateStoredLeaderboardGroup(group);
-    }
-
-    private void addOverallLeaderboardToLeaderboardGroup(LeaderboardGroup leaderboardGroup,
-            ScoringScheme scoringScheme, int[] discardThresholds) {
-        Leaderboard overallLeaderboard = new LeaderboardGroupMetaLeaderboard(leaderboardGroup, scoringScheme,
-                new ResultDiscardingRuleImpl(discardThresholds));
-        leaderboardGroup.setOverallLeaderboard(overallLeaderboard);
-        addLeaderboard(overallLeaderboard);
-        updateStoredLeaderboard(overallLeaderboard);
-    }
-
-    @Override
-    public void updateStoredLeaderboardGroup(LeaderboardGroup leaderboardGroup) {
-        mongoObjectFactory.storeLeaderboardGroup(leaderboardGroup);
-    }
-
-    @Override
-    public void addExpeditionListener(ExpeditionListener listener, boolean validMessagesOnly) throws SocketException {
-        UDPExpeditionReceiver receiver = windTrackerFactory.getOrCreateWindReceiverOnDefaultPort();
-        receiver.addListener(listener, validMessagesOnly);
-    }
-
-    @Override
-    public void removeExpeditionListener(ExpeditionListener listener) {
-        UDPExpeditionReceiver receiver;
-        try {
-            receiver = windTrackerFactory.getOrCreateWindReceiverOnDefaultPort();
-            receiver.removeListener(listener);
-        } catch (SocketException e) {
-            logger.info("Failed to remove expedition listener "+listener+
-                    "; exception while trying to retrieve wind receiver: "+e.getMessage());
-        }
-    }
-
-    private ScheduledExecutorService getScheduler() {
-        return scheduler;
-    }
-
-    /**
-     * Currently, the operation is executed by immediately {@link Operation#internalApplyTo(Object) applying} it to this
-     * service object.<p>
-     * 
-     * Future implementations of this method will need to also replicate the effects of the operation to all replica
-     * of this service known.
-     */
-    @Override
-    public <T> T apply(RacingEventServiceOperation<T> operation) {
-        try {
-            T result = operation.internalApplyTo(this);
-            replicate(operation);
-            return result;
-        } catch (Exception e) {
-            throw new RuntimeException(e);
-        }
-    }
-
-    @Override
-    public <T> void replicate(RacingEventServiceOperation<T> operation) {
-        for (OperationExecutionListener listener : operationExecutionListeners.keySet()) {
-            try {
-                listener.executed(operation);
-            } catch (Exception e) {
-                // don't risk the master's operation only because replication to a listener/replica doesn't work
-                logger.severe("Error replicating operation "+operation+" to replication listener "+listener);
-                logger.throwing(RacingEventServiceImpl.class.getName(), "replicate", e);
-            }
-        }
-    }
-
-    @Override
-    public void addOperationExecutionListener(OperationExecutionListener listener) {
-        operationExecutionListeners.put(listener, listener);
-    }
-
-    @Override
-    public void removeOperationExecutionListener(OperationExecutionListener listener) {
-        operationExecutionListeners.remove(listener);
-    }
-
-    @Override
-    public void serializeForInitialReplication(ObjectOutputStream oos) throws IOException {
-        logger.info("serializing eventsById");
-        oos.writeObject(eventsById);
-        logger.info("serializing regattasByName");
-        oos.writeObject(regattasByName);
-        logger.info("serializing regattasObservedForDefaultLeaderboard");
-        oos.writeObject(regattasObservedForDefaultLeaderboard);
-        logger.info("serializing regattaTrackingCache");
-        oos.writeObject(regattaTrackingCache);
-        logger.info("serializing leaderboardGroupsByName");
-        oos.writeObject(leaderboardGroupsByName);
-        logger.info("serializing leaderboardsByName");
-        oos.writeObject(leaderboardsByName);
-    }
-
-    @SuppressWarnings("unchecked") // the type-parameters in the casts of the de-serialized collection objects can't be checked
-    @Override
-    public void initiallyFillFrom(ObjectInputStream ois) throws IOException, ClassNotFoundException, InterruptedException {
-        logger.info("Performing initial replication load on "+this);
-        ClassLoader oldContextClassloader = Thread.currentThread().getContextClassLoader();
-        try {
-            // Use this object's class's class loader as the context class loader which will then be used for
-            // de-serialization; this will cause all classes to be visible that this bundle
-            // (com.sap.sailing.server) can see
-            Thread.currentThread().setContextClassLoader(getClass().getClassLoader());
-            regattasByName.clear();
-            regattasObservedForDefaultLeaderboard.clear();
-            
-            for (DynamicTrackedRegatta regatta: regattaTrackingCache.values()) {
-                for (RaceTracker tracker : raceTrackersByRegatta.get(regatta)) {
-                    tracker.stop();
-                }
-            }
-            
-            regattaTrackingCache.clear();
-            leaderboardGroupsByName.clear();
-            leaderboardsByName.clear();
-            eventsById.clear();
-            logger.info("receiving eventsById");
-            eventsById.putAll((Map<Serializable, Event>) ois.readObject());
-            logger.info("Recieved " + eventsById.size() + " NEW events");
-            logger.info("receiving regattasByName");
-            regattasByName.putAll((Map<String, Regatta>) ois.readObject());
-            logger.info("Recieved " + regattasByName.size() + " NEW regattas");
-            // it is important that the leaderboards and tracked regattas are cleared before auto-linking to
-            // old leaderboards takes place which then don't match the new ones
-            for (DynamicTrackedRegatta trackedRegattaToObserve : (Set<DynamicTrackedRegatta>) ois.readObject()) {
-                ensureRegattaIsObservedForDefaultLeaderboardAndAutoLeaderboardLinking(trackedRegattaToObserve);
-            }
-            logger.info("receiving regattaTrackingCache");
-            regattaTrackingCache.putAll((Map<Regatta, DynamicTrackedRegatta>) ois.readObject());
-            logger.info("Recieved " + regattaTrackingCache.size() + " NEW regatta tracking cache entries");
-            logger.info("receiving leaderboardGroupsByName");
-            leaderboardGroupsByName.putAll((Map<String, LeaderboardGroup>) ois.readObject());
-            logger.info("Received " + leaderboardGroupsByName.size() + " NEW leaderboard groups");
-            logger.info("receiving leaderboardsByName");
-            leaderboardsByName.putAll((Map<String, Leaderboard>) ois.readObject());
-            logger.info("Recieved " + leaderboardsByName.size() + " NEW leaderboards");
-            // now fix ScoreCorrectionListener setup for LeaderboardGroupMetaLeaderboard instances:
-            for (Leaderboard leaderboard : leaderboardsByName.values()) {
-                if (leaderboard instanceof LeaderboardGroupMetaLeaderboard) {
-                    ((LeaderboardGroupMetaLeaderboard) leaderboard).registerAsScoreCorrectionChangeForwarderAndRaceColumnListenerOnAllLeaderboards();
-                }
-            }
-            logger.info("Done with initial replication on "+this);
-        } finally {
-            Thread.currentThread().setContextClassLoader(oldContextClassloader);
-        }
-    }
-
-    @Override
-    public long getDelayToLiveInMillis() {
-        return delayToLiveInMillis;
-    }
-
-    @Override
-    public void setDelayToLiveInMillis(long delayToLiveInMillis) {
-        this.delayToLiveInMillis = delayToLiveInMillis;
-    }
-
-    @Override
-    public Event addEvent(String eventName, String venue, String publicationUrl, boolean isPublic, Serializable id, List<String> courseAreaNames) {
-        Event result = new EventImpl(eventName, venue, publicationUrl, isPublic, id);
-        synchronized (eventsById) {
-            if (eventsById.containsKey(result.getId())) {
-                throw new IllegalArgumentException("Event with ID " + result.getId() + " already exists which is pretty surprising...");
-            }
-            eventsById.put(result.getId(), result);
-            replicate(new CreateEvent(eventName, venue, publicationUrl, isPublic, id, courseAreaNames));
-        }
-        mongoObjectFactory.storeEvent(result);
-        return result;
-    }
-
-    @Override
-    public void updateEvent(Serializable id, String eventName, String venueName, String publicationUrl, boolean isPublic, List<String> regattaNames) {
-        synchronized (eventsById) {
-            if (!eventsById.containsKey(id)) {
-                throw new IllegalArgumentException("Sailing event with ID " + id + " does not exist.");
-            }
-            Event event = eventsById.get(id);
-            event.setName(eventName);
-            event.setPublicationUrl(publicationUrl);
-            event.setPublic(isPublic);
-            event.getVenue().setName(venueName);
-
-            // TODO need to update regattas if they are once linked to event objects
-            mongoObjectFactory.storeEvent(event);
-
-            replicate(new UpdateEvent(id, eventName, venueName, publicationUrl, isPublic, regattaNames));
-        }
-    }
-
-    @Override
-    public void renameEvent(Serializable id, String newName) {
-        synchronized (eventsById) {
-            if (!eventsById.containsKey(id)) {
-                throw new IllegalArgumentException("No sailing event with ID "+id+" found.");
-            }
-            Event toRename = eventsById.get(id);
-            toRename.setName(newName);
-            mongoObjectFactory.renameEvent(id, newName);
-
-            replicate(new RenameEvent(id, newName));
-        }
-    }
-
-    @Override
-    public void removeEvent(Serializable id) {
-        removeEventFromEventsById(id);
-        mongoObjectFactory.removeEvent(id);
-        replicate(new RemoveEvent(id));
-    }
-
-    protected void removeEventFromEventsById(Serializable id) {
-        synchronized (eventsById) {
-            eventsById.remove(id);
-        }
-    }
-
-    @Override
-    public Regatta getRememberedRegattaForRace(Serializable raceID) {
-        return persistentRegattasForRaceIDs.get(raceID.toString());
-    }
-
-    /**
-     * Persistently remembers the association of the race with its {@link RaceDefinition#getId()} to the
-     * <code>regatta</code> with its {@link Regatta#getRegattaIdentifier() identifier} so that the next time
-     * {@link #getRememberedRegattaForRace(RaceDefinition)} is called with <code>race</code> as argument,
-     * <code>regatta</code> will be returned.
-     */
-    private void setRegattaForRace(Regatta regatta, RaceDefinition race) {
-        persistentRegattasForRaceIDs.put(race.getId().toString(), regatta);
-        mongoObjectFactory.storeRegattaForRaceID(race.getId().toString(), regatta);
-    }
-
-    @Override
-    public CourseArea addCourseArea(Serializable eventId, String courseAreaName, Serializable courseAreaId) {
-        CourseArea courseArea = new CourseAreaImpl(courseAreaName, courseAreaId);
-        synchronized (eventsById) {
-            if (!eventsById.containsKey(eventId)) {
-                throw new IllegalArgumentException("No sailing event with ID " + eventId + " found.");
-            }
-            Event event = eventsById.get(eventId);
-            event.getVenue().addCourseArea(courseArea);
-            replicate(new AddCourseArea(eventId, courseAreaName, courseAreaId));
-            mongoObjectFactory.storeEvent(event);
-        }
-        return courseArea;
-    }
-
-}
+package com.sap.sailing.server.impl;
+
+import java.io.IOException;
+import java.io.ObjectInputStream;
+import java.io.ObjectOutputStream;
+import java.io.Serializable;
+import java.net.MalformedURLException;
+import java.net.SocketException;
+import java.net.URI;
+import java.net.URISyntaxException;
+import java.net.URL;
+import java.net.UnknownHostException;
+import java.text.ParseException;
+import java.util.ArrayList;
+import java.util.Collections;
+import java.util.HashMap;
+import java.util.HashSet;
+import java.util.Iterator;
+import java.util.List;
+import java.util.Map;
+import java.util.Set;
+import java.util.concurrent.ConcurrentHashMap;
+import java.util.concurrent.Executors;
+import java.util.concurrent.ScheduledExecutorService;
+import java.util.concurrent.ScheduledFuture;
+import java.util.concurrent.TimeUnit;
+import java.util.logging.Level;
+import java.util.logging.Logger;
+
+
+import com.sap.sailing.domain.base.Competitor;
+import com.sap.sailing.domain.base.ControlPoint;
+import com.sap.sailing.domain.base.CourseArea;
+import com.sap.sailing.domain.base.Event;
+import com.sap.sailing.domain.base.Fleet;
+import com.sap.sailing.domain.base.Mark;
+import com.sap.sailing.domain.base.RaceColumn;
+import com.sap.sailing.domain.base.RaceColumnInSeries;
+import com.sap.sailing.domain.base.RaceDefinition;
+import com.sap.sailing.domain.base.Regatta;
+import com.sap.sailing.domain.base.RegattaListener;
+import com.sap.sailing.domain.base.Series;
+import com.sap.sailing.domain.base.Waypoint;
+import com.sap.sailing.domain.base.impl.CourseAreaImpl;
+import com.sap.sailing.domain.base.impl.EventImpl;
+import com.sap.sailing.domain.base.impl.RegattaImpl;
+import com.sap.sailing.domain.common.Color;
+import com.sap.sailing.domain.common.LeaderboardNameConstants;
+import com.sap.sailing.domain.common.RegattaAndRaceIdentifier;
+import com.sap.sailing.domain.common.RegattaIdentifier;
+import com.sap.sailing.domain.common.RegattaName;
+import com.sap.sailing.domain.common.Renamable;
+import com.sap.sailing.domain.common.ScoringSchemeType;
+import com.sap.sailing.domain.common.TimePoint;
+import com.sap.sailing.domain.common.WindSource;
+import com.sap.sailing.domain.common.impl.Util;
+import com.sap.sailing.domain.common.impl.Util.Pair;
+import com.sap.sailing.domain.common.impl.Util.Triple;
+import com.sap.sailing.domain.leaderboard.FlexibleLeaderboard;
+import com.sap.sailing.domain.leaderboard.FlexibleRaceColumn;
+import com.sap.sailing.domain.leaderboard.Leaderboard;
+import com.sap.sailing.domain.leaderboard.LeaderboardGroup;
+import com.sap.sailing.domain.leaderboard.LeaderboardRegistry;
+import com.sap.sailing.domain.leaderboard.RegattaLeaderboard;
+import com.sap.sailing.domain.leaderboard.ScoringScheme;
+import com.sap.sailing.domain.leaderboard.impl.FlexibleLeaderboardImpl;
+import com.sap.sailing.domain.leaderboard.impl.LeaderboardGroupImpl;
+import com.sap.sailing.domain.leaderboard.impl.RegattaLeaderboardImpl;
+import com.sap.sailing.domain.leaderboard.impl.ResultDiscardingRuleImpl;
+import com.sap.sailing.domain.leaderboard.impl.ScoreCorrectionImpl;
+import com.sap.sailing.domain.leaderboard.meta.LeaderboardGroupMetaLeaderboard;
+import com.sap.sailing.domain.persistence.DomainObjectFactory;
+import com.sap.sailing.domain.persistence.MongoFactory;
+import com.sap.sailing.domain.persistence.MongoObjectFactory;
+import com.sap.sailing.domain.persistence.MongoRaceLogStoreFactory;
+import com.sap.sailing.domain.racelog.RaceLogStore;
+import com.sap.sailing.domain.swisstimingadapter.Race;
+import com.sap.sailing.domain.swisstimingadapter.SailMasterConnector;
+import com.sap.sailing.domain.swisstimingadapter.SailMasterMessage;
+import com.sap.sailing.domain.swisstimingadapter.SwissTimingFactory;
+import com.sap.sailing.domain.swisstimingadapter.persistence.SwissTimingAdapterPersistence;
+import com.sap.sailing.domain.tracking.DynamicTrackedRegatta;
+import com.sap.sailing.domain.tracking.GPSFix;
+import com.sap.sailing.domain.tracking.GPSFixMoving;
+import com.sap.sailing.domain.tracking.MarkPassing;
+import com.sap.sailing.domain.tracking.RaceChangeListener;
+import com.sap.sailing.domain.tracking.RaceListener;
+import com.sap.sailing.domain.tracking.RaceTracker;
+import com.sap.sailing.domain.tracking.RaceTrackingConnectivityParameters;
+import com.sap.sailing.domain.tracking.RacesHandle;
+import com.sap.sailing.domain.tracking.TrackedRace;
+import com.sap.sailing.domain.tracking.TrackedRaceStatus;
+import com.sap.sailing.domain.tracking.TrackedRegatta;
+import com.sap.sailing.domain.tracking.Wind;
+import com.sap.sailing.domain.tracking.WindStore;
+import com.sap.sailing.domain.tracking.WindTrack;
+import com.sap.sailing.domain.tracking.WindTracker;
+import com.sap.sailing.domain.tracking.impl.DynamicTrackedRegattaImpl;
+import com.sap.sailing.domain.tractracadapter.DomainFactory;
+import com.sap.sailing.domain.tractracadapter.JSONService;
+import com.sap.sailing.domain.tractracadapter.RaceRecord;
+import com.sap.sailing.domain.tractracadapter.Receiver;
+import com.sap.sailing.expeditionconnector.ExpeditionListener;
+import com.sap.sailing.expeditionconnector.ExpeditionWindTrackerFactory;
+import com.sap.sailing.expeditionconnector.UDPExpeditionReceiver;
+import com.sap.sailing.mongodb.MongoDBService;
+import com.sap.sailing.operationaltransformation.Operation;
+import com.sap.sailing.server.OperationExecutionListener;
+import com.sap.sailing.server.RacingEventService;
+import com.sap.sailing.server.RacingEventServiceOperation;
+import com.sap.sailing.server.Replicator;
+import com.sap.sailing.server.operationaltransformation.AddCourseArea;
+import com.sap.sailing.server.operationaltransformation.AddDefaultRegatta;
+import com.sap.sailing.server.operationaltransformation.AddRaceDefinition;
+import com.sap.sailing.server.operationaltransformation.AddSpecificRegatta;
+import com.sap.sailing.server.operationaltransformation.ConnectTrackedRaceToLeaderboardColumn;
+import com.sap.sailing.server.operationaltransformation.CreateEvent;
+import com.sap.sailing.server.operationaltransformation.CreateTrackedRace;
+import com.sap.sailing.server.operationaltransformation.RecordCompetitorGPSFix;
+import com.sap.sailing.server.operationaltransformation.RecordMarkGPSFix;
+import com.sap.sailing.server.operationaltransformation.RecordWindFix;
+import com.sap.sailing.server.operationaltransformation.RemoveEvent;
+import com.sap.sailing.server.operationaltransformation.RemoveWindFix;
+import com.sap.sailing.server.operationaltransformation.RenameEvent;
+import com.sap.sailing.server.operationaltransformation.TrackRegatta;
+import com.sap.sailing.server.operationaltransformation.UpdateEvent;
+import com.sap.sailing.server.operationaltransformation.UpdateMarkPassings;
+import com.sap.sailing.server.operationaltransformation.UpdateRaceDelayToLive;
+import com.sap.sailing.server.operationaltransformation.UpdateRaceTimes;
+import com.sap.sailing.server.operationaltransformation.UpdateTrackedRaceStatus;
+import com.sap.sailing.server.operationaltransformation.UpdateWindAveragingTime;
+import com.sap.sailing.server.operationaltransformation.UpdateWindSourcesToExclude;
+
+public class RacingEventServiceImpl implements RacingEventService, RegattaListener, LeaderboardRegistry, Replicator {
+    private static final Logger logger = Logger.getLogger(RacingEventServiceImpl.class.getName());
+
+    /**
+     * A scheduler for the periodic checks of the paramURL documents for the advent of {@link ControlPoint}s
+     * with static position information otherwise not available through <code>MarkPassingReceiver</code>'s events.
+     */
+    private static final ScheduledExecutorService scheduler = Executors.newScheduledThreadPool(1);
+
+    private final DomainFactory tractracDomainFactory;
+
+    private final com.sap.sailing.domain.swisstimingadapter.DomainFactory swissTimingDomainFactory;
+
+    private final ExpeditionWindTrackerFactory windTrackerFactory;
+
+    /**
+     * Holds the {@link Event} objects for those event registered with this service. Note that there may be {@link Event}
+     * objects that exist outside this service for events not (yet) registered here.
+     */
+    protected final ConcurrentHashMap<Serializable, Event> eventsById;
+
+    /**
+     * Holds the {@link Regatta} objects for those races registered with this service. Note that there may be {@link Regatta}
+     * objects that exist outside this service for regattas not (yet) registered here.
+     */
+    protected final ConcurrentHashMap<String, Regatta> regattasByName;
+
+    private final ConcurrentHashMap<RaceDefinition, CourseChangeReplicator> courseListeners;
+
+    protected final ConcurrentHashMap<Regatta, Set<RaceTracker>> raceTrackersByRegatta;
+
+    /**
+     * Remembers the trackers by paramURL/liveURI/storedURI to avoid duplication
+     */
+    protected final ConcurrentHashMap<Object, RaceTracker> raceTrackersByID;
+
+    /**
+     * Leaderboards managed by this racing event service
+     */
+    private final ConcurrentHashMap<String, Leaderboard> leaderboardsByName;
+
+    private final ConcurrentHashMap<String, LeaderboardGroup> leaderboardGroupsByName;
+
+    private Set<DynamicTrackedRegatta> regattasObservedForDefaultLeaderboard = new HashSet<DynamicTrackedRegatta>();
+
+    private final MongoObjectFactory mongoObjectFactory;
+
+    private final DomainObjectFactory domainObjectFactory;
+
+    private final SwissTimingFactory swissTimingFactory;
+
+    private final SwissTimingAdapterPersistence swissTimingAdapterPersistence;
+
+    private final ConcurrentHashMap<Regatta, DynamicTrackedRegatta> regattaTrackingCache;
+
+    private final ConcurrentHashMap<OperationExecutionListener, OperationExecutionListener> operationExecutionListeners;
+
+    /**
+     * Keys are the toString() representation of the {@link RaceDefinition#getId() IDs} of races passed to
+     * {@link #setRegattaForRace(Regatta, RaceDefinition)}.
+     */
+    private final ConcurrentHashMap<String, Regatta> persistentRegattasForRaceIDs;
+
+    /**
+     * The globally used configuration of the time delay (in milliseconds) to the 'live' timepoint used for each new tracked race.  
+     */
+    private long delayToLiveInMillis;
+
+    private final RaceLogReplicator raceLogReplicator;
+
+    public RacingEventServiceImpl() {
+        this(MongoFactory.INSTANCE.getDefaultDomainObjectFactory(), MongoFactory.INSTANCE.getDefaultMongoObjectFactory());
+    }
+
+    /**
+     * Uses the default factories for the tracking adapters
+     */
+    private RacingEventServiceImpl(DomainObjectFactory domainObjectFactory, MongoObjectFactory mongoObjectFactory) {
+        this(domainObjectFactory, mongoObjectFactory, SwissTimingFactory.INSTANCE,
+                com.sap.sailing.domain.swisstimingadapter.DomainFactory.INSTANCE, DomainFactory.INSTANCE);
+    }
+
+    private RacingEventServiceImpl(DomainObjectFactory domainObjectFactory, MongoObjectFactory mongoObjectFactory,
+            SwissTimingFactory swissTimingFactory,
+            com.sap.sailing.domain.swisstimingadapter.DomainFactory swissTimingDomainFactory,
+            DomainFactory tractracDomainFactory) {
+        assert swissTimingDomainFactory.getBaseDomainFactory() == tractracDomainFactory.getBaseDomainFactory();
+        logger.info("Created " + this);
+        this.tractracDomainFactory = tractracDomainFactory;
+        this.domainObjectFactory = domainObjectFactory;
+        this.mongoObjectFactory = mongoObjectFactory;
+        this.swissTimingFactory = swissTimingFactory;
+        this.swissTimingDomainFactory = swissTimingDomainFactory;
+        swissTimingAdapterPersistence = SwissTimingAdapterPersistence.INSTANCE;
+        windTrackerFactory = ExpeditionWindTrackerFactory.getInstance();
+        regattasByName = new ConcurrentHashMap<String, Regatta>();
+        eventsById = new ConcurrentHashMap<Serializable, Event>();
+        regattaTrackingCache = new ConcurrentHashMap<Regatta, DynamicTrackedRegatta>();
+        raceTrackersByRegatta = new ConcurrentHashMap<Regatta, Set<RaceTracker>>();
+        raceTrackersByID = new ConcurrentHashMap<Object, RaceTracker>();
+        leaderboardGroupsByName = new ConcurrentHashMap<String, LeaderboardGroup>();
+        leaderboardsByName = new ConcurrentHashMap<String, Leaderboard>();
+        operationExecutionListeners = new ConcurrentHashMap<OperationExecutionListener, OperationExecutionListener>();
+        courseListeners = new ConcurrentHashMap<RaceDefinition, CourseChangeReplicator>();
+        persistentRegattasForRaceIDs = new ConcurrentHashMap<String, Regatta>();
+        delayToLiveInMillis = TrackedRace.DEFAULT_LIVE_DELAY_IN_MILLISECONDS;
+        this.raceLogReplicator = new RaceLogReplicator(this);
+
+        // Add one default leaderboard that aggregates all races currently tracked by this service.
+        // This is more for debugging purposes than for anything else.
+        addFlexibleLeaderboard(LeaderboardNameConstants.DEFAULT_LEADERBOARD_NAME, null, new int[] { 5, 8 },
+                tractracDomainFactory.getBaseDomainFactory().createScoringScheme(ScoringSchemeType.LOW_POINT), null);
+        loadStoredRegattas();
+        loadRaceIDToRegattaAssociations();
+        loadStoredLeaderboardsAndGroups();
+        loadStoredEvents();
+    }
+
+    public RacingEventServiceImpl(MongoDBService mongoDBService) {
+        this(MongoFactory.INSTANCE.getDomainObjectFactory(mongoDBService), MongoFactory.INSTANCE.getMongoObjectFactory(mongoDBService));
+    }
+
+    public RacingEventServiceImpl(MongoDBService mongoDBService, SwissTimingFactory swissTimingFactory,
+            com.sap.sailing.domain.swisstimingadapter.DomainFactory swissTimingDomainFactory,
+            DomainFactory tractracDomainFactory) {
+        this(MongoFactory.INSTANCE.getDomainObjectFactory(mongoDBService), MongoFactory.INSTANCE.getMongoObjectFactory(mongoDBService),
+                swissTimingFactory, swissTimingDomainFactory, tractracDomainFactory);
+    }
+
+    @Override
+    public com.sap.sailing.domain.base.DomainFactory getBaseDomainFactory() {
+        return getTracTracDomainFactory().getBaseDomainFactory();
+    }
+
+    @Override
+    public com.sap.sailing.domain.swisstimingadapter.DomainFactory getSwissTimingDomainFactory() {
+        return swissTimingDomainFactory;
+    }
+
+    private void loadRaceIDToRegattaAssociations() {
+        persistentRegattasForRaceIDs.putAll(domainObjectFactory.loadRaceIDToRegattaAssociations(this));
+    }
+
+    private void loadStoredRegattas() {
+        for (Regatta regatta : domainObjectFactory.loadAllRegattas(this)) {
+            logger.info("putting regatta "+regatta.getName()+" ("+regatta.hashCode()+") into regattasByName");
+            regattasByName.put(regatta.getName(), regatta);
+            regatta.addRegattaListener(this);
+            regatta.addRaceColumnListener(raceLogReplicator);
+        }
+    }
+
+    private void loadStoredEvents() {
+        for (Event event : domainObjectFactory.loadAllEvents()) {
+            synchronized (eventsById) {
+                if(event.getId() != null)
+                    eventsById.put(event.getId(), event);
+            }
+        }
+    }
+
+    @Override
+    public void addLeaderboard(Leaderboard leaderboard) {
+        synchronized (leaderboardsByName) {
+            leaderboardsByName.put(leaderboard.getName(), leaderboard);
+
+            // RaceColumns of RegattaLeaderboards are tracked via its Regatta!
+            if (leaderboard instanceof FlexibleLeaderboard) {
+                leaderboard.addRaceColumnListener(raceLogReplicator);
+            }
+        }
+    }
+
+    private void loadStoredLeaderboardsAndGroups() {
+        logger.info("loading stored leaderboards and groups");
+        // Loading all leaderboard groups and the contained leaderboards
+        for (LeaderboardGroup leaderboardGroup : domainObjectFactory.getAllLeaderboardGroups(this, this)) {
+            logger.info("loaded leaderboard group "+leaderboardGroup.getName()+" into "+this);
+            leaderboardGroupsByName.put(leaderboardGroup.getName(), leaderboardGroup);
+        }
+        // Loading the remaining leaderboards
+        domainObjectFactory.getLeaderboardsNotInGroup(this, this);
+        logger.info("done with loading stored leaderboards and groups");
+    }
+
+    @Override
+    public FlexibleLeaderboard addFlexibleLeaderboard(String leaderboardName, String leaderboardDisplayName, int[] discardThresholds, ScoringScheme scoringScheme, 
+            Serializable courseAreaId) {
+        logger.info("adding flexible leaderboard " + leaderboardName);
+        RaceLogStore raceLogStore = MongoRaceLogStoreFactory.INSTANCE.getMongoRaceLogStore(
+                mongoObjectFactory, 
+                domainObjectFactory);
+        CourseArea courseArea = getCourseArea(courseAreaId);
+        FlexibleLeaderboard result = new FlexibleLeaderboardImpl(raceLogStore, leaderboardName, new ScoreCorrectionImpl(), new ResultDiscardingRuleImpl(
+                discardThresholds), scoringScheme, courseArea);
+        result.setDisplayName(leaderboardDisplayName);
+        synchronized (leaderboardsByName) {
+            if (getLeaderboardByName(leaderboardName) != null) {
+                throw new IllegalArgumentException("Leaderboard with name "+leaderboardName+" already exists");
+            }
+            addLeaderboard(result);
+        }
+        mongoObjectFactory.storeLeaderboard(result);
+        return result;
+    }
+
+    @Override
+    public CourseArea getCourseArea(Serializable courseAreaId) {
+        for (Event event : getAllEvents()) {
+            for (CourseArea courseArea : event.getVenue().getCourseAreas()) {
+                if (courseArea.getId().equals(courseAreaId)) {
+                    return courseArea;
+                }
+            }
+        }
+        return null;
+    }
+
+    @Override
+    public RegattaLeaderboard addRegattaLeaderboard(RegattaIdentifier regattaIdentifier, String leaderboardDisplayName, int[] discardThresholds) {
+        Regatta regatta = getRegatta(regattaIdentifier);
+        logger.info("adding regatta leaderboard for regatta "
+                + (regatta == null ? "null" : (regatta.getName() + " (" + regatta.hashCode() + ")")) + " to " + this);
+        RegattaLeaderboard result = null;
+        if (regatta != null) {
+            result = new RegattaLeaderboardImpl(regatta, new ScoreCorrectionImpl(), new ResultDiscardingRuleImpl(
+                    discardThresholds));
+            result.setDisplayName(leaderboardDisplayName);
+            synchronized (leaderboardsByName) {
+                if (getLeaderboardByName(result.getName()) != null) {
+                    throw new IllegalArgumentException("Leaderboard with name " + result.getName() + " already exists in "+this);
+                }
+                addLeaderboard(result);
+            }
+            mongoObjectFactory.storeLeaderboard(result);
+        } else {
+            logger.warning("Cannot find regatta "+regattaIdentifier+". Hence, cannot create regatta leaderboard for it.");
+        }
+        return result;
+    }
+
+    @Override
+    public RaceColumn addColumnToLeaderboard(String columnName, String leaderboardName, boolean medalRace) {
+        Leaderboard leaderboard = getLeaderboardByName(leaderboardName);
+        if (leaderboard != null) {
+            if (leaderboard instanceof FlexibleLeaderboard) {
+                // uses the default fleet as the single fleet for the new column
+                RaceColumn result = ((FlexibleLeaderboard) leaderboard).addRaceColumn(columnName, medalRace,
+                        leaderboard.getFleet(null));
+                updateStoredLeaderboard((FlexibleLeaderboard) leaderboard);
+                return result;
+            } else {
+                throw new IllegalArgumentException("Leaderboard named " + leaderboardName + " is not a FlexibleLeaderboard");
+            }
+        } else {
+            throw new IllegalArgumentException("Leaderboard named " + leaderboardName + " not found");
+        }
+    }
+
+    @Override
+    public void moveLeaderboardColumnUp(String leaderboardName, String columnName) {
+        Leaderboard leaderboard = getLeaderboardByName(leaderboardName);
+        if (leaderboard != null && leaderboard instanceof FlexibleLeaderboard) {
+            ((FlexibleLeaderboard) leaderboard).moveRaceColumnUp(columnName);
+            updateStoredLeaderboard((FlexibleLeaderboard) leaderboard);
+        } else {
+            throw new IllegalArgumentException("Leaderboard named " + leaderboardName + " not found");
+        }
+    }
+
+    @Override
+    public void moveLeaderboardColumnDown(String leaderboardName, String columnName) {
+        Leaderboard leaderboard = getLeaderboardByName(leaderboardName);
+        if (leaderboard != null && leaderboard instanceof FlexibleLeaderboard) {
+            ((FlexibleLeaderboard) leaderboard).moveRaceColumnDown(columnName);
+            updateStoredLeaderboard((FlexibleLeaderboard) leaderboard);
+        } else {
+            throw new IllegalArgumentException("Leaderboard named " + leaderboardName + " not found");
+        }
+    }
+
+    @Override
+    public void removeLeaderboardColumn(String leaderboardName, String columnName) {
+        Leaderboard leaderboard = getLeaderboardByName(leaderboardName);
+        if (leaderboard == null) {
+            throw new IllegalArgumentException("Leaderboard named "+leaderboardName+" not found");
+        } else if (!(leaderboard instanceof FlexibleLeaderboard)) {
+            throw new IllegalArgumentException("Columns cannot be removed from Leaderboard named "+leaderboardName);
+        } else {
+            ((FlexibleLeaderboard) leaderboard).removeRaceColumn(columnName);
+            updateStoredLeaderboard((FlexibleLeaderboard) leaderboard);
+        }
+    }
+
+    @Override
+    public void renameLeaderboardColumn(String leaderboardName, String oldColumnName, String newColumnName) {
+        Leaderboard leaderboard = getLeaderboardByName(leaderboardName);
+        if (leaderboard != null) {
+            final RaceColumn raceColumn = leaderboard.getRaceColumnByName(oldColumnName);
+            if (raceColumn instanceof FlexibleRaceColumn) {
+                ((FlexibleRaceColumn) raceColumn).setName(newColumnName);
+                updateStoredLeaderboard(leaderboard);
+            } else {
+                throw new IllegalArgumentException("Race column "+oldColumnName+" cannot be renamed");
+            }
+        } else {
+            throw new IllegalArgumentException("Leaderboard named "+leaderboardName+" not found");
+        }
+    }
+
+    @Override
+    public void updateLeaderboardColumnFactor(String leaderboardName, String columnName, Double factor) {
+        Leaderboard leaderboard = getLeaderboardByName(leaderboardName);
+        if (leaderboard != null) {
+            final RaceColumn raceColumn = leaderboard.getRaceColumnByName(columnName);
+            if (raceColumn != null) {
+                raceColumn.setFactor(factor);
+                updateStoredLeaderboard(leaderboard);
+            } else {
+                throw new IllegalArgumentException("Race column "+columnName+" not found in leaderboard "+leaderboardName);
+            }
+        } else {
+            throw new IllegalArgumentException("Leaderboard named "+leaderboardName+" not found");
+        }
+    }
+
+    @Override
+    public void renameLeaderboard(String oldName, String newName) {
+        synchronized (leaderboardsByName) {
+            if (!leaderboardsByName.containsKey(oldName)) {
+                throw new IllegalArgumentException("No leaderboard with name "+oldName+" found");
+            }
+            if (leaderboardsByName.containsKey(newName)) {
+                throw new IllegalArgumentException("Leaderboard with name "+newName+" already exists");
+            }
+            Leaderboard toRename = leaderboardsByName.get(oldName);
+            if (toRename instanceof Renamable) {
+                ((Renamable) toRename).setName(newName);
+                leaderboardsByName.remove(oldName);
+                leaderboardsByName.put(newName, toRename);
+                mongoObjectFactory.renameLeaderboard(oldName, newName);
+                syncGroupsAfterLeaderboardChange(toRename, true);
+            } else {
+                throw new IllegalArgumentException("Leaderboard with name "+newName+" is of type "+toRename.getClass().getSimpleName()+
+                        " and therefore cannot be renamed");
+            }
+        }
+    }
+
+    @Override
+    public void updateStoredLeaderboard(Leaderboard leaderboard) {
+        mongoObjectFactory.storeLeaderboard(leaderboard);
+        syncGroupsAfterLeaderboardChange(leaderboard, true);
+    }
+
+    @Override
+    public void updateStoredRegatta(Regatta regatta) {
+        if (regatta.isPersistent()) {
+            mongoObjectFactory.storeRegatta(regatta);
+        }
+    }
+
+    /**
+     * Checks all groups, if they contain a leaderboard with the name of the <code>updatedLeaderboard</code> and
+     * replaces the one in the group with the updated one.<br />
+     * This synchronizes things like the RaceIdentifier in the leaderboard columns.
+     */
+    private void syncGroupsAfterLeaderboardChange(Leaderboard updatedLeaderboard, boolean doDatabaseUpdate) {
+        boolean groupNeedsUpdate = false;
+        synchronized (leaderboardGroupsByName) {
+            for (LeaderboardGroup leaderboardGroup : leaderboardGroupsByName.values()) {
+                for (Leaderboard leaderboard : leaderboardGroup.getLeaderboards()) {
+                    if (leaderboard == updatedLeaderboard) {
+                        int index = leaderboardGroup.getIndexOf(leaderboard);
+                        leaderboardGroup.removeLeaderboard(leaderboard);
+                        leaderboardGroup.addLeaderboardAt(updatedLeaderboard, index);
+                        groupNeedsUpdate = true;
+                        // TODO we assume that the leaderboard names are unique, so we can break the inner loop here
+                        break;
+                    }
+                }
+
+                if (doDatabaseUpdate && groupNeedsUpdate) {
+                    mongoObjectFactory.storeLeaderboardGroup(leaderboardGroup);
+                }
+                groupNeedsUpdate = false;
+            }
+        }
+    }
+
+    @Override
+    public void removeLeaderboard(String leaderboardName) {
+        Leaderboard leaderboard = removeLeaderboardFromLeaderboardsByName(leaderboardName);
+        leaderboard.removeRaceColumnListener(raceLogReplicator);
+        mongoObjectFactory.removeLeaderboard(leaderboardName);
+        syncGroupsAfterLeaderboardRemove(leaderboardName, true);
+    }
+
+    protected Leaderboard removeLeaderboardFromLeaderboardsByName(String leaderboardName) {
+        synchronized (leaderboardsByName) {
+            return leaderboardsByName.remove(leaderboardName);
+        }
+    }
+
+    /**
+     * Checks all groups, if they contain a leaderboard with the <code>removedLeaderboardName</code> and removes it from the group.
+     * @param removedLeaderboardName
+     */
+    private void syncGroupsAfterLeaderboardRemove(String removedLeaderboardName, boolean doDatabaseUpdate) {
+        boolean groupNeedsUpdate = false;
+        synchronized (leaderboardGroupsByName) {
+            for (LeaderboardGroup leaderboardGroup : leaderboardGroupsByName.values()) {
+                for (Leaderboard leaderboard : leaderboardGroup.getLeaderboards()) {
+                    if (leaderboard.getName().equals(removedLeaderboardName)) {
+                        leaderboardGroup.removeLeaderboard(leaderboard);
+                        groupNeedsUpdate = true;
+                        // TODO we assume that the leaderboard names are unique, so we can break the inner loop here
+                        break;
+                    }
+                }
+
+                if (doDatabaseUpdate && groupNeedsUpdate) {
+                    mongoObjectFactory.storeLeaderboardGroup(leaderboardGroup);
+                }
+                groupNeedsUpdate = false;
+            }
+        }
+    }
+
+    @Override
+    public Leaderboard getLeaderboardByName(String name) {
+        synchronized (leaderboardsByName) {
+            return leaderboardsByName.get(name);
+        }
+    }
+
+    @Override
+    public Map<String, Leaderboard> getLeaderboards() {
+        synchronized (leaderboardsByName) {
+            return Collections.unmodifiableMap(new HashMap<String, Leaderboard>(leaderboardsByName));
+        }
+    }
+
+    private DomainFactory getTracTracDomainFactory() {
+        return tractracDomainFactory;
+    }
+
+    @Override
+    public SwissTimingFactory getSwissTimingFactory() {
+        return swissTimingFactory;
+    }
+
+    @Override
+    public Iterable<Event> getAllEvents() {
+        return Collections.unmodifiableCollection(new ArrayList<Event>(eventsById.values()));
+    }
+
+    @Override
+    public Event getEvent(Serializable id) {
+        return id == null ? null : eventsById.get(id);
+    }
+
+    @Override
+    public Iterable<Regatta> getAllRegattas() {
+        return Collections.unmodifiableCollection(new ArrayList<Regatta>(regattasByName.values()));
+    }
+
+    @Override
+    public boolean isRaceBeingTracked(RaceDefinition r) {
+        synchronized (raceTrackersByRegatta) {
+            for (Set<RaceTracker> trackers : raceTrackersByRegatta.values()) {
+                for (RaceTracker tracker : trackers) {
+                    if (tracker.getRaces() != null && tracker.getRaces().contains(r)) {
+                        return true;
+                    }
+                }
+            }
+            return false;
+        }
+    }
+
+    @Override
+    public Regatta getRegattaByName(String name) {
+        return name == null ? null : regattasByName.get(name);
+    }
+
+    @Override
+    public Regatta addRegatta(URL jsonURL, URI liveURI, URI storedURI, WindStore windStore, long timeoutInMilliseconds) throws Exception {
+        RaceLogStore raceLogStore = MongoRaceLogStoreFactory.INSTANCE.getMongoRaceLogStore(
+                mongoObjectFactory, 
+                domainObjectFactory);
+        JSONService jsonService = getTracTracDomainFactory().parseJSONURL(jsonURL);
+        Regatta regatta = null;
+        for (RaceRecord rr : jsonService.getRaceRecords()) {
+            URL paramURL = rr.getParamURL();
+            regatta = addTracTracRace(paramURL, liveURI, storedURI, raceLogStore, windStore, timeoutInMilliseconds).getRegatta();
+        }
+        return regatta;
+    }
+
+    @Override
+    public Regatta getOrCreateDefaultRegatta(String baseRegattaName, String boatClassName, Serializable id) {
+        String defaultRegattaName = RegattaImpl.getDefaultName(baseRegattaName, boatClassName);
+        
+        Regatta result = regattasByName.get(defaultRegattaName);
+        if (result == null) {
+            RaceLogStore raceLogStore = MongoRaceLogStoreFactory.INSTANCE.getMongoRaceLogStore(
+                    mongoObjectFactory, 
+                    domainObjectFactory);
+            result = new RegattaImpl(raceLogStore, baseRegattaName, getBaseDomainFactory().getOrCreateBoatClass(
+                    boatClassName), this, com.sap.sailing.domain.base.DomainFactory.INSTANCE.createScoringScheme(ScoringSchemeType.LOW_POINT),
+                    id, null);
+            logger.info("Created default regatta " + result.getName() + " (" + hashCode() + ") on " + this);
+            cacheAndReplicateDefaultRegatta(result);
+        }
+        return result;
+    }
+
+    @Override
+    public Regatta createRegatta(String baseRegattaName, String boatClassName,
+            Serializable id, Iterable<? extends Series> series, boolean persistent, ScoringScheme scoringScheme, Serializable defaultCourseAreaId) {
+        RaceLogStore raceLogStore = MongoRaceLogStoreFactory.INSTANCE.getMongoRaceLogStore(
+                mongoObjectFactory, 
+                domainObjectFactory);
+        CourseArea courseArea = getCourseArea(defaultCourseAreaId);
+        Regatta regatta = new RegattaImpl(raceLogStore, baseRegattaName,
+                getBaseDomainFactory().getOrCreateBoatClass(boatClassName), series, persistent, scoringScheme, id, courseArea);
+        logger.info("Created regatta " + regatta.getName() + " (" + hashCode() + ") on "+this);
+        cacheAndReplicateSpecificRegattaWithoutRaceColumns(regatta);
+        if (persistent) {
+            updateStoredRegatta(regatta);
+        }
+        return regatta;
+    }
+
+    @Override
+    public Pair<String, List<RaceRecord>> getTracTracRaceRecords(URL jsonURL) throws IOException, ParseException, org.json.simple.parser.ParseException, URISyntaxException {
+        JSONService jsonService = getTracTracDomainFactory().parseJSONURL(jsonURL);
+        return new Pair<String, List<RaceRecord>>(jsonService.getEventName(), jsonService.getRaceRecords());
+    }
+
+    @Override
+    public List<com.sap.sailing.domain.swisstimingadapter.RaceRecord> getSwissTimingRaceRecords(String hostname,
+            int port, boolean canSendRequests) throws InterruptedException, UnknownHostException, IOException, ParseException {
+        List<com.sap.sailing.domain.swisstimingadapter.RaceRecord> result = new ArrayList<com.sap.sailing.domain.swisstimingadapter.RaceRecord>();
+        SailMasterConnector swissTimingConnector = swissTimingFactory.getOrCreateSailMasterConnector(hostname, port, swissTimingAdapterPersistence,
+                canSendRequests);
+        //
+        for (Race race : swissTimingConnector.getRaces()) {
+            TimePoint startTime = swissTimingConnector.getStartTime(race.getRaceID());
+            result.add(new com.sap.sailing.domain.swisstimingadapter.RaceRecord(race.getRaceID(), race.getDescription(),
+                    startTime==null?null:startTime.asDate()));
+        }
+        return result;
+    }
+
+    @Override
+    public RacesHandle addSwissTimingRace(RegattaIdentifier regattaToAddTo, String raceID, String hostname,
+            int port, boolean canSendRequests, WindStore windStore, RaceLogStore logStore, long timeoutInMilliseconds) throws Exception {
+        return addRace(
+                regattaToAddTo,
+                swissTimingDomainFactory.createTrackingConnectivityParameters(hostname, port, raceID, canSendRequests, delayToLiveInMillis,
+                        swissTimingFactory, swissTimingDomainFactory, logStore, windStore, swissTimingAdapterPersistence), windStore, timeoutInMilliseconds);
+    }
+
+    @Override
+    public RacesHandle addTracTracRace(URL paramURL, URI liveURI, URI storedURI, RaceLogStore raceLogStore, WindStore windStore,
+            long timeoutInMilliseconds) throws Exception {
+        return addRace(
+                /* regattaToAddTo */null, getTracTracDomainFactory().createTrackingConnectivityParameters(paramURL, liveURI, storedURI,
+                        /* startOfTracking */null,
+                        /* endOfTracking */null, delayToLiveInMillis, /* simulateWithStartTimeNow */false, raceLogStore, windStore), windStore,
+                        timeoutInMilliseconds);
+    }
+
+    @Override
+    public void addRace(RegattaIdentifier addToRegatta, RaceDefinition raceDefinition) {
+        Regatta regatta = getRegatta(addToRegatta);
+        regatta.addRace(raceDefinition); // will trigger the raceAdded operation because this service is listening on all its regattas
+    }
+
+    /**
+     * If the <code>regatta</code> {@link Regatta#isPersistent() is a persistent one}, the association of the race with the
+     * regatta is remembered persistently so that {@link #getRememberedRegattaForRace(Serializable)} will provide it.
+     */
+    @Override
+    public void raceAdded(Regatta regatta, RaceDefinition raceDefinition) {
+        if (regatta.isPersistent()) {
+            setRegattaForRace(regatta, raceDefinition);
+        }
+        final CourseChangeReplicator listener = new CourseChangeReplicator(this, regatta, raceDefinition);
+        courseListeners.put(raceDefinition, listener);
+        raceDefinition.getCourse().addCourseListener(listener);
+        replicate(new AddRaceDefinition(regatta.getRegattaIdentifier(), raceDefinition));
+    }
+
+    @Override
+    public void raceRemoved(Regatta regatta, RaceDefinition raceDefinition) {
+        raceDefinition.getCourse().removeCourseListener(courseListeners.remove(raceDefinition));
+    }
+
+    @Override
+    public RacesHandle addRace(RegattaIdentifier regattaToAddTo, RaceTrackingConnectivityParameters params,
+            WindStore windStore, long timeoutInMilliseconds) throws Exception {
+        RaceTracker tracker = raceTrackersByID.get(params.getTrackerID());
+        if (tracker == null) {
+            Regatta regatta = regattaToAddTo == null ? null : getRegatta(regattaToAddTo);
+            if (regatta == null) {
+                // create tracker and use an existing or create a default regatta
+                tracker = params.createRaceTracker(this);
+            } else {
+                // use the regatta selected by the RaceIdentifier regattaToAddTo
+                tracker = params.createRaceTracker(regatta, this);
+                assert tracker.getRegatta() == regatta;
+            }
+            synchronized (raceTrackersByRegatta) {
+                raceTrackersByID.put(params.getTrackerID(), tracker);
+                Set<RaceTracker> trackers = raceTrackersByRegatta.get(tracker.getRegatta());
+                if (trackers == null) {
+                    trackers = new HashSet<RaceTracker>();
+                    raceTrackersByRegatta.put(tracker.getRegatta(), trackers);
+                }
+                trackers.add(tracker);
+            }
+            // TODO we assume here that the event name is unique which necessitates adding the boat class name to it in EventImpl constructor
+            String regattaName = tracker.getRegatta().getName();
+            Regatta regattaWithName = regattasByName.get(regattaName);
+            // TODO we assume here that the event name is unique which necessitates adding the boat class name to it in EventImpl constructor
+            if (regattaWithName != null) {
+                if (regattaWithName != tracker.getRegatta()) {
+                    if (Util.isEmpty(regattaWithName.getAllRaces())) {
+                        // probably, tracker removed the last races from the old regatta and created a new one
+                        cacheAndReplicateDefaultRegatta(tracker.getRegatta());
+                    } else {
+                        throw new RuntimeException("Internal error. Two Event objects with equal name "+regattaName);
+                    }
+                }
+            } else {
+                cacheAndReplicateDefaultRegatta(tracker.getRegatta());
+            }
+        } else {
+            WindStore existingTrackersWindStore = tracker.getWindStore();
+            if (!existingTrackersWindStore.equals(windStore)) {
+                logger.warning("Wind store mismatch. Requested wind store: "+windStore+
+                        ". Wind store in use by existing tracker: "+existingTrackersWindStore);
+            }
+        }
+        if (timeoutInMilliseconds != -1) {
+            scheduleAbortTrackerAfterInitialTimeout(tracker, timeoutInMilliseconds);
+        }
+        return tracker.getRacesHandle();
+    }
+
+    /**
+     * If <code>regatta</code> is not yet in {@link #regattasByName}, it is added, this service is
+     * {@link Regatta#addRegattaListener(RegattaListener) added} as regatta listener, and the regatta and all its
+     * contained {@link Regatta#getAllRaces() races} are replicated to all replica.
+     * 
+     * @param regatta
+     *            the series of this regatta must not have any {@link Series#getRaceColumns() race columns associated
+     *            (yet)}.
+     */
+    private void cacheAndReplicateSpecificRegattaWithoutRaceColumns(Regatta regatta) {
+        if (!regattasByName.containsKey(regatta.getName())) {
+            logger.info("putting regatta "+regatta.getName()+" ("+regatta.hashCode()+") into regattasByName of "+this);
+            regattasByName.put(regatta.getName(), regatta);
+            regatta.addRegattaListener(this);
+            regatta.addRaceColumnListener(raceLogReplicator);
+
+            Serializable courseAreaId = null;
+            if (regatta.getDefaultCourseArea() != null) {
+                courseAreaId = regatta.getDefaultCourseArea().getId();
+            }
+
+            replicate(new AddSpecificRegatta(
+                    regatta.getBaseName(), regatta.getBoatClass() == null ? null : regatta
+                            .getBoatClass().getName(), regatta.getId(), getSeriesWithoutRaceColumnsConstructionParametersAsMap(regatta),
+                            regatta.isPersistent(), regatta.getScoringScheme(), courseAreaId));
+            RegattaIdentifier regattaIdentifier = regatta.getRegattaIdentifier();
+            for (RaceDefinition race : regatta.getAllRaces()) {
+                replicate(new AddRaceDefinition(regattaIdentifier, race));
+            }
+        }
+    }
+
+    private Map<String, Pair<List<Triple<String, Integer, Color>>, Boolean>> getSeriesWithoutRaceColumnsConstructionParametersAsMap(Regatta regatta) {
+        Map<String, Pair<List<Triple<String, Integer, Color>>, Boolean>> result = new HashMap<String, Pair<List<Triple<String, Integer, Color>>, Boolean>>();
+        for (Series s : regatta.getSeries()) {
+            assert Util.isEmpty(s.getRaceColumns());
+            List<Triple<String, Integer, Color>> fleetNamesAndOrdering = new ArrayList<Triple<String, Integer, Color>>();
+            for (Fleet f : s.getFleets()) {
+                fleetNamesAndOrdering.add(new Triple<String, Integer, Color>(f.getName(), f.getOrdering(), f.getColor()));
+            }
+            result.put(s.getName(), new Pair<List<Triple<String, Integer, Color>>, Boolean>(fleetNamesAndOrdering, s.isMedal()));
+        }
+        return result;
+    }
+
+    /**
+     * If <code>regatta</code> is not yet in {@link #regattasByName}, it is added, this service is
+     * {@link Regatta#addRegattaListener(RegattaListener) added} as regatta listener, and the regatta and all its contained
+     * {@link Regatta#getAllRaces() races} are replicated to all replica.
+     */
+    private void cacheAndReplicateDefaultRegatta(Regatta regatta) {
+        if (!regattasByName.containsKey(regatta.getName())) {
+            logger.info("putting regatta "+regatta.getName()+" ("+regatta.hashCode()+") into regattasByName of "+this);
+            regattasByName.put(regatta.getName(), regatta);
+            regatta.addRegattaListener(this);
+            regatta.addRaceColumnListener(raceLogReplicator);
+
+            replicate(new AddDefaultRegatta(regatta.getBaseName(), regatta.getBoatClass() == null ? null : regatta.getBoatClass().getName(),
+                    regatta.getId()));
+            RegattaIdentifier regattaIdentifier = regatta.getRegattaIdentifier();
+            for (RaceDefinition race : regatta.getAllRaces()) {
+                replicate(new AddRaceDefinition(regattaIdentifier, race));
+            }
+        }
+    }
+
+    @Override
+    public TrackedRace createTrackedRace(RegattaAndRaceIdentifier raceIdentifier, WindStore windStore,
+            long delayToLiveInMillis, long millisecondsOverWhichToAverageWind, long millisecondsOverWhichToAverageSpeed) {
+        DynamicTrackedRegatta trackedRegatta = getOrCreateTrackedRegatta(getRegatta(raceIdentifier));
+        RaceDefinition race = getRace(raceIdentifier);
+        return trackedRegatta.createTrackedRace(race, windStore, delayToLiveInMillis,
+                millisecondsOverWhichToAverageWind, millisecondsOverWhichToAverageSpeed,
+                /* raceDefinitionSetToUpdate */null);
+    }
+
+    @Override
+    public RacesHandle addTracTracRace(RegattaIdentifier regattaToAddTo, URL paramURL, URI liveURI,
+            URI storedURI, TimePoint startOfTracking, TimePoint endOfTracking,
+            RaceLogStore raceLogStore, WindStore windStore, long timeoutInMilliseconds, boolean simulateWithStartTimeNow) throws Exception {
+        return addRace(regattaToAddTo, getTracTracDomainFactory().createTrackingConnectivityParameters(paramURL, liveURI, storedURI, startOfTracking,
+                endOfTracking, delayToLiveInMillis, simulateWithStartTimeNow, raceLogStore, windStore), windStore, timeoutInMilliseconds);
+    }
+
+    private void ensureRegattaIsObservedForDefaultLeaderboardAndAutoLeaderboardLinking(DynamicTrackedRegatta trackedRegatta) {
+        synchronized (regattasObservedForDefaultLeaderboard) {
+            if (!regattasObservedForDefaultLeaderboard.contains(trackedRegatta)) {
+                trackedRegatta.addRaceListener(new RaceAdditionListener());
+                regattasObservedForDefaultLeaderboard.add(trackedRegatta);
+            }
+        }
+    }
+
+    private void stopObservingRegattaForRedaultLeaderboardAndAutoLeaderboardLinking(DynamicTrackedRegatta trackedRegatta) {
+        synchronized (regattasObservedForDefaultLeaderboard) {
+            regattasObservedForDefaultLeaderboard.remove(trackedRegatta);
+        }
+    }
+
+    /**
+     * A listener class used to ensure that when a tracked race is added to any {@link TrackedRegatta} managed by this
+     * service, the service adds the tracked race to the default leaderboard and links it to the leaderboard columns
+     * that were previously connected to it. Additionally, a {@link RaceChangeListener} is added to the {@link TrackedRace}
+     * which is responsible for triggering the replication of all relevant changes to the tracked race. When a tracked
+     * race is removed, the {@link TrackedRaceReplicator} that was added as listener to that tracked race is removed again.
+     * 
+     * @author Axel Uhl (d043530)
+     *
+     */
+    private class RaceAdditionListener implements RaceListener, Serializable {
+        private static final long serialVersionUID = 1036955460477000265L;
+
+        private final Map<TrackedRace, TrackedRaceReplicator> trackedRaceReplicators;
+
+        public RaceAdditionListener() {
+            this.trackedRaceReplicators = new HashMap<TrackedRace, TrackedRaceReplicator>();
+        }
+
+        @Override
+        public void raceRemoved(TrackedRace trackedRace) {
+            TrackedRaceReplicator trackedRaceReplicator = trackedRaceReplicators.remove(trackedRace);
+            if (trackedRaceReplicator != null) {
+                trackedRace.removeListener(trackedRaceReplicator);
+            }
+        }
+
+        @Override
+        public void raceAdded(TrackedRace trackedRace) {
+            // replicate the addition of the tracked race:
+            CreateTrackedRace op = new CreateTrackedRace(trackedRace.getRaceIdentifier(), trackedRace.getWindStore(),
+                    trackedRace.getDelayToLiveInMillis(),
+                    trackedRace.getMillisecondsOverWhichToAverageWind(), trackedRace.getMillisecondsOverWhichToAverageSpeed());
+            replicate(op);
+            linkRaceToConfiguredLeaderboardColumns(trackedRace);
+            final FlexibleLeaderboard defaultLeaderboard = (FlexibleLeaderboard) leaderboardsByName.get(LeaderboardNameConstants.DEFAULT_LEADERBOARD_NAME);
+            if (defaultLeaderboard != null) {
+                String columnName = trackedRace.getRace().getName();
+                defaultLeaderboard.addRace(trackedRace, columnName, /* medalRace */false,
+                        defaultLeaderboard.getFleet(null));
+                // TODO: listen to race column race log events!
+            }
+            TrackedRaceReplicator trackedRaceReplicator = new TrackedRaceReplicator(trackedRace);
+            trackedRaceReplicators.put(trackedRace, trackedRaceReplicator);
+            trackedRace.addListener(trackedRaceReplicator); // register as listener first; redundant events for wind fixes are idempotent and don't hurt
+            // Now notify all wind fixes we can get from the race by now. TrackedRace.getWindSource() delivers all wind sources known so far.
+            // If there is a wind track being loaded, it will be separately notified later by DynamicTrackedRaceImpl.createWindTrack(...).
+            for (WindSource windSource : trackedRace.getWindSources()) {
+                if (windSource.getType().canBeStored()) {
+                    WindTrack windTrack = trackedRace.getOrCreateWindTrack(windSource);
+                    // replicate all wind fixed that may have been loaded by the wind store
+                    windTrack.lockForRead();
+                    try {
+                        for (Wind wind : windTrack.getRawFixes()) {
+                            trackedRaceReplicator.windDataReceived(wind, windSource);
+                        }
+                    } finally {
+                        windTrack.unlockAfterRead();
+                    }
+                }
+            }
+        }
+    }
+
+    private class TrackedRaceReplicator implements RaceChangeListener {
+        private final TrackedRace trackedRace;
+
+        public TrackedRaceReplicator(TrackedRace trackedRace) {
+            this.trackedRace = trackedRace;
+        }
+
+        @Override
+        public void windSourcesToExcludeChanged(Iterable<? extends WindSource> windSourcesToExclude) {
+            replicate(new UpdateWindSourcesToExclude(getRaceIdentifier(), windSourcesToExclude));
+        }
+
+        @Override
+        public void raceTimesChanged(TimePoint startOfTracking, TimePoint endOfTracking, TimePoint startTimeReceived) {
+            replicate(new UpdateRaceTimes(getRaceIdentifier(), startOfTracking, endOfTracking, startTimeReceived));
+        }
+
+        @Override
+        public void delayToLiveChanged(long delayToLiveInMillis) {
+            replicate(new UpdateRaceDelayToLive(getRaceIdentifier(), delayToLiveInMillis));
+        }
+
+        @Override
+        public void windDataReceived(Wind wind, WindSource windSource) {
+            replicate(new RecordWindFix(getRaceIdentifier(), windSource, wind));
+        }
+
+        @Override
+        public void windDataRemoved(Wind wind, WindSource windSource) {
+            replicate(new RemoveWindFix(getRaceIdentifier(), windSource, wind));
+        }
+
+        @Override
+        public void windAveragingChanged(long oldMillisecondsOverWhichToAverage, long newMillisecondsOverWhichToAverage) {
+            replicate(new UpdateWindAveragingTime(getRaceIdentifier(), newMillisecondsOverWhichToAverage));
+        }
+
+        @Override
+        public void competitorPositionChanged(GPSFixMoving fix, Competitor competitor) {
+            replicate(new RecordCompetitorGPSFix(getRaceIdentifier(), competitor, fix));
+        }
+
+        @Override
+        public void statusChanged(TrackedRaceStatus newStatus) {
+            replicate(new UpdateTrackedRaceStatus(getRaceIdentifier(), newStatus));
+        }
+
+        @Override
+        public void markPositionChanged(GPSFix fix, Mark mark) {
+            replicate(new RecordMarkGPSFix(getRaceIdentifier(), mark, fix));
+        }
+
+        @Override
+        public void markPassingReceived(Competitor competitor, Map<Waypoint, MarkPassing> oldMarkPassings, Iterable<MarkPassing> markPassings) {
+            replicate(new UpdateMarkPassings(getRaceIdentifier(), competitor, markPassings));
+        }
+
+        @Override
+        public void speedAveragingChanged(long oldMillisecondsOverWhichToAverage, long newMillisecondsOverWhichToAverage) {
+            replicate(new UpdateWindAveragingTime(getRaceIdentifier(), newMillisecondsOverWhichToAverage));
+        }
+
+        private RegattaAndRaceIdentifier getRaceIdentifier() {
+            return trackedRace.getRaceIdentifier();
+        }
+    }
+
+    /**
+     * Based on the <code>trackedRace</code>'s {@link TrackedRace#getRaceIdentifier() race identifier}, the tracked race
+     * is (re-)associated to all {@link RaceColumn race columns} that currently have no
+     * {@link RaceColumn#getTrackedRace(Fleet) tracked race assigned} and whose
+     * {@link RaceColumn#getRaceIdentifier(Fleet) race identifier} equals that of <code>trackedRace</code>.
+     */
+    private void linkRaceToConfiguredLeaderboardColumns(TrackedRace trackedRace) {
+        boolean leaderboardHasChanged = false;
+        RegattaAndRaceIdentifier trackedRaceIdentifier = trackedRace.getRaceIdentifier();
+        for (Leaderboard leaderboard : getLeaderboards().values()) {
+            for (RaceColumn column : leaderboard.getRaceColumns()) {
+                for (Fleet fleet : column.getFleets()) {
+                    if (trackedRaceIdentifier.equals(column.getRaceIdentifier(fleet)) && column.getTrackedRace(fleet) == null) {
+                        column.setTrackedRace(fleet, trackedRace);
+                        leaderboardHasChanged = true;
+                        replicate(new ConnectTrackedRaceToLeaderboardColumn(leaderboard.getName(), column.getName(),
+                                fleet.getName(), trackedRaceIdentifier));
+                    }
+                }
+            }
+            if (leaderboardHasChanged) {
+                //Update the corresponding groups, to keep them in sync
+                syncGroupsAfterLeaderboardChange(leaderboard, /*doDatabaseUpdate*/ false);
+            }
+        }
+    }
+
+    @Override
+    public void stopTracking(Regatta regatta) throws MalformedURLException, IOException, InterruptedException {
+        synchronized (raceTrackersByRegatta) {
+            if (raceTrackersByRegatta.containsKey(regatta)) {
+                for (RaceTracker raceTracker : raceTrackersByRegatta.get(regatta)) {
+                    for (RaceDefinition race : raceTracker.getRaces()) {
+                        stopTrackingWind(regatta, race);
+                    }
+                    raceTracker.stop(); // this also removes the TrackedRace from trackedRegatta
+                    raceTrackersByID.remove(raceTracker.getID());
+                }
+                raceTrackersByRegatta.remove(regatta);
+            }
+        }
+    }
+
+    @Override
+    public void stopTrackingAndRemove(Regatta regatta) throws MalformedURLException, IOException, InterruptedException {
+        stopTracking(regatta);
+        if (regatta != null) {
+            if (regatta.getName() != null) {
+                logger.info("Removing regatta "+regatta.getName()+" ("+regatta.hashCode()+") from "+this);
+                regattasByName.remove(regatta.getName());
+                regattaTrackingCache.remove(regatta);
+                regatta.removeRegattaListener(this);
+                regatta.removeRaceColumnListener(raceLogReplicator);
+            }
+            for (RaceDefinition race : regatta.getAllRaces()) {
+                stopTrackingWind(regatta, race);
+                // remove from default leaderboard
+                FlexibleLeaderboard defaultLeaderboard = (FlexibleLeaderboard) getLeaderboardByName(LeaderboardNameConstants.DEFAULT_LEADERBOARD_NAME);
+                defaultLeaderboard.removeRaceColumn(race.getName());
+            }
+        }
+    }
+
+    /**
+     * The tracker will initially try to connect to the TracTrac infrastructure to obtain basic race master data. If
+     * this fails after some timeout, to avoid garbage and lingering threads, the task scheduled by this method will
+     * check after the timeout expires if race master data was successfully received. If so, the tracker continues
+     * normally. Otherwise, the tracker is shut down orderly by {@link Receiver#stopPreemptively() stopping} all
+     * receivers and {@link DataController#stop(boolean) stopping} the TracTrac controller for this tracker.
+     * 
+     * @return the scheduled task, in case the caller wants to {@link ScheduledFuture#cancel(boolean) cancel} it, e.g.,
+     *         when the tracker is stopped or has successfully received the race
+     */
+    private ScheduledFuture<?> scheduleAbortTrackerAfterInitialTimeout(final RaceTracker tracker, final long timeoutInMilliseconds) {
+        ScheduledFuture<?> task = getScheduler().schedule(new Runnable() {
+            @Override public void run() {
+                if (tracker.getRaces() == null || tracker.getRaces().isEmpty()) {
+                    try {
+                        Regatta regatta = tracker.getRegatta();
+                        logger.log(Level.SEVERE, "RaceDefinition for a race in regatta "+regatta.getName()+" not obtained within "+
+                                timeoutInMilliseconds+"ms. Aborting tracker for this race.");
+                        Set<RaceTracker> trackersForRegatta;
+                        synchronized (raceTrackersByRegatta) {
+                            trackersForRegatta = raceTrackersByRegatta.get(regatta);
+                            if (trackersForRegatta != null) {
+                                trackersForRegatta.remove(tracker);
+                            }
+                            tracker.stop();
+                            raceTrackersByID.remove(tracker.getID());
+                        }
+                        if (trackersForRegatta == null || trackersForRegatta.isEmpty()) {
+                            stopTracking(regatta);
+                        }
+                    } catch (Exception e) {
+                        logger.throwing(RacingEventServiceImpl.class.getName(), "scheduleAbortTrackerAfterInitialTimeout", e);
+                        e.printStackTrace();
+                    }
+                }
+            }
+        }, /* delay */ timeoutInMilliseconds, /* unit */ TimeUnit.MILLISECONDS);
+        return task;
+    }
+
+    @Override
+    public void stopTracking(Regatta regatta, RaceDefinition race) throws MalformedURLException, IOException, InterruptedException {
+        logger.info("Stopping tracking for "+race+"...");
+        synchronized (raceTrackersByRegatta) {
+            if (raceTrackersByRegatta.containsKey(regatta)) {
+                Iterator<RaceTracker> trackerIter = raceTrackersByRegatta.get(regatta).iterator();
+                while (trackerIter.hasNext()) {
+                    RaceTracker raceTracker = trackerIter.next();
+                    if (raceTracker.getRaces() != null && raceTracker.getRaces().contains(race)) {
+                        logger.info("Found tracker to stop for races " + raceTracker.getRaces());
+                        raceTracker.stop(); // this also removes the TrackedRace from trackedRegatta
+                        // do not remove the tracker from raceTrackersByRegatta, because it should still exist there,
+                        // but with the state "non-tracked"
+                        trackerIter.remove();
+                        raceTrackersByID.remove(raceTracker.getID());
+                    }
+                }
+            } else {
+                logger.warning("Didn't find any trackers for regatta "+regatta);
+            }
+            stopTrackingWind(regatta, race);
+            // if the last tracked race was removed, remove the entire regatta
+            if (raceTrackersByRegatta.get(regatta).isEmpty()) {
+                stopTracking(regatta);
+            }
+        }
+    }
+
+    @Override
+    public void removeRegatta(Regatta regatta) throws MalformedURLException, IOException, InterruptedException {
+        for (RaceDefinition race : regatta.getAllRaces()) {
+            removeRace(regatta, race);
+            mongoObjectFactory.removeRegattaForRaceID(race.getName(), regatta);
+            persistentRegattasForRaceIDs.remove(race.getId().toString());
+        }
+        if (regatta.isPersistent()) {
+            mongoObjectFactory.removeRegatta(regatta);
+        }
+        regattasByName.remove(regatta.getName());
+        regatta.removeRegattaListener(this);
+        regatta.removeRaceColumnListener(raceLogReplicator);
+    }
+
+    @Override
+    public void removeRace(Regatta regatta, RaceDefinition race) throws MalformedURLException,
+    IOException, InterruptedException {
+        logger.info("Removing the race " + race + "...");
+        stopAllTrackersForWhichRaceIsLastReachable(regatta, race);
+        stopTrackingWind(regatta, race);
+        TrackedRace trackedRace = getExistingTrackedRace(regatta, race);
+        if (trackedRace != null) {
+            TrackedRegatta trackedRegatta = getTrackedRegatta(regatta);
+            if (trackedRegatta != null) {
+                trackedRegatta.removeTrackedRace(trackedRace);
+            }
+            if (Util.isEmpty(trackedRegatta.getTrackedRaces())) {
+                removeTrackedRegatta(regatta);
+            }
+            // remove tracked race from RaceColumns of regatta
+            boolean regattaChanged = false;
+            for (Series series : regatta.getSeries()) {
+                for (RaceColumnInSeries raceColumn : series.getRaceColumns()) {
+                    for (Fleet fleet : series.getFleets()) {
+                        if (raceColumn.getTrackedRace(fleet) == trackedRace) {
+                            raceColumn.releaseTrackedRace(fleet);
+                            regattaChanged = true;
+                        }
+                    }
+                }
+            }
+            if (regattaChanged) {
+                updateStoredRegatta(regatta);
+            }
+            for (Leaderboard leaderboard : getLeaderboards().values()) {
+                if (leaderboard instanceof FlexibleLeaderboard) { // RegattaLeaderboards have implicitly been updated by the code above
+                    boolean changed = false;
+                    for (RaceColumn raceColumn : leaderboard.getRaceColumns()) {
+                        for (Fleet fleet : raceColumn.getFleets()) {
+                            if (raceColumn.getTrackedRace(fleet) == trackedRace) {
+                                raceColumn.releaseTrackedRace(fleet); // but leave the RaceIdentifier on the race column
+                                changed = true; // untouched, e.g., for later re-load
+                            }
+                        }
+                    }
+                    if (changed) {
+                        updateStoredLeaderboard((FlexibleLeaderboard) leaderboard);
+                    }
+                }
+            }
+        }
+        // remove the race from the regatta if the regatta is not persistently stored
+        regatta.removeRace(race);
+        if (!regatta.isPersistent() && Util.isEmpty(regatta.getAllRaces())) {
+            logger.info("Removing regatta "+regatta.getName()+" ("+regatta.hashCode()+") from service "+this);
+            regattasByName.remove(regatta.getName());
+            regatta.removeRegattaListener(this);
+            regatta.removeRaceColumnListener(raceLogReplicator);
+        }
+    }
+
+    /**
+     * Doesn't stop any wind trackers
+     */
+    private void stopAllTrackersForWhichRaceIsLastReachable(Regatta regatta, RaceDefinition race)
+            throws MalformedURLException, IOException, InterruptedException {
+        synchronized (raceTrackersByRegatta) {
+            if (raceTrackersByRegatta.containsKey(regatta)) {
+                Iterator<RaceTracker> trackerIter = raceTrackersByRegatta.get(regatta).iterator();
+                while (trackerIter.hasNext()) {
+                    RaceTracker raceTracker = trackerIter.next();
+                    if (raceTracker.getRaces() != null && raceTracker.getRaces().contains(race)) {
+                        boolean foundReachableRace = false;
+                        for (RaceDefinition raceTrackedByTracker : raceTracker.getRaces()) {
+                            if (raceTrackedByTracker != race && isReachable(regatta, raceTrackedByTracker)) {
+                                foundReachableRace = true;
+                                break;
+                            }
+                        }
+                        if (!foundReachableRace) {
+                            // firstly stop the tracker
+                            raceTracker.stop();
+                            // remove it from the raceTrackers by Regatta
+                            trackerIter.remove();
+                            raceTrackersByID.remove(raceTracker.getID());
+                            // if the last tracked race was removed, remove the entire regatta
+                            if (raceTrackersByRegatta.get(regatta).isEmpty()) {
+                                stopTracking(regatta);
+                            }
+                        }
+                    }
+                }
+            }
+        }
+    }
+
+    private boolean isReachable(Regatta regatta, RaceDefinition race) {
+        return Util.contains(regatta.getAllRaces(), race);
+    }
+
+    @Override
+    public void startTrackingWind(Regatta regatta, RaceDefinition race,
+            boolean correctByDeclination) throws SocketException {
+        windTrackerFactory.createWindTracker(getOrCreateTrackedRegatta(regatta), race, correctByDeclination);
+    }
+
+    @Override
+    public void stopTrackingWind(Regatta regatta, RaceDefinition race) throws SocketException, IOException {
+        WindTracker windTracker = windTrackerFactory.getExistingWindTracker(race);
+        if (windTracker != null) {
+            windTracker.stop();
+        }
+    }
+
+    @Override
+    public Iterable<Triple<Regatta, RaceDefinition, String>> getWindTrackedRaces() {
+        List<Triple<Regatta, RaceDefinition, String>> result = new ArrayList<Triple<Regatta, RaceDefinition, String>>();
+        for (Regatta regatta : getAllRegattas()) {
+            for (RaceDefinition race : regatta.getAllRaces()) {
+                WindTracker windTracker = windTrackerFactory.getExistingWindTracker(race);
+                if (windTracker != null) {
+                    result.add(new Triple<Regatta, RaceDefinition, String>(regatta, race, windTracker.toString()));
+                }
+            }
+        }
+        return result;
+    }
+
+    @Override
+    public TrackedRace getTrackedRace(Regatta regatta, RaceDefinition race) {
+        return getOrCreateTrackedRegatta(regatta).getTrackedRace(race);
+    }
+
+    private TrackedRace getExistingTrackedRace(Regatta regatta, RaceDefinition race) {
+        return getOrCreateTrackedRegatta(regatta).getExistingTrackedRace(race);
+    }
+
+    @Override
+    public DynamicTrackedRegatta getOrCreateTrackedRegatta(Regatta regatta) {
+        cacheAndReplicateDefaultRegatta(regatta);
+        synchronized (regattaTrackingCache) {
+            DynamicTrackedRegatta result = regattaTrackingCache.get(regatta);
+            if (result == null) {
+                logger.info("Creating DynamicTrackedRegattaImpl for regatta "+regatta.getName()+
+                        " with hashCode "+regatta.hashCode());
+                result = new DynamicTrackedRegattaImpl(regatta);
+                replicate(new TrackRegatta(regatta.getRegattaIdentifier()));
+                regattaTrackingCache.put(regatta, result);
+                ensureRegattaIsObservedForDefaultLeaderboardAndAutoLeaderboardLinking(result);
+            }
+            return result;
+        }
+    }
+
+    @Override
+    public DynamicTrackedRegatta getTrackedRegatta(com.sap.sailing.domain.base.Regatta regatta) {
+        return regattaTrackingCache.get(regatta);
+    }
+
+    @Override
+    public void removeTrackedRegatta(Regatta regatta) {
+        logger.info("Removing regatta "+regatta.getName()+" from regattaTrackingCache");
+        DynamicTrackedRegatta trackedRegatta = regattaTrackingCache.remove(regatta);
+        stopObservingRegattaForRedaultLeaderboardAndAutoLeaderboardLinking(trackedRegatta);
+    }
+
+    @Override
+    public void storeSwissTimingDummyRace(String racMessage, String stlMessage, String ccgMessage){
+        SailMasterMessage racSMMessage = swissTimingFactory.createMessage(racMessage, null);
+        SailMasterMessage stlSMMessage = swissTimingFactory.createMessage(stlMessage, null);
+        SailMasterMessage ccgSMMessage = swissTimingFactory.createMessage(ccgMessage, null);
+        if (swissTimingAdapterPersistence.getRace(stlSMMessage.getRaceID()) != null) {
+            throw new IllegalArgumentException("Race with raceID \"" + stlSMMessage.getRaceID() + "\" already exists.");
+        }
+        else {
+            swissTimingAdapterPersistence.storeSailMasterMessage(racSMMessage);
+            swissTimingAdapterPersistence.storeSailMasterMessage(stlSMMessage);
+            swissTimingAdapterPersistence.storeSailMasterMessage(ccgSMMessage);
+        }
+    }
+
+    @Override
+    public Regatta getRegatta(RegattaName regattaName) {
+        return (Regatta) regattasByName.get(regattaName.getRegattaName());
+    }
+
+    @Override
+    public Regatta getRegatta(RegattaIdentifier regattaIdentifier) {
+        return (Regatta) regattaIdentifier.getRegatta(this);
+    }
+
+    @Override
+    public TrackedRace getTrackedRace(RegattaAndRaceIdentifier raceIdentifier) {
+        TrackedRace result = null;
+        Regatta regatta = regattasByName.get(raceIdentifier.getRegattaName());
+        if (regatta != null) {
+            DynamicTrackedRegatta trackedRegatta = regattaTrackingCache.get(regatta);
+            if (trackedRegatta != null) {
+                RaceDefinition race = getRace(raceIdentifier);
+                if (race != null) {
+                    result = trackedRegatta.getTrackedRace(race);
+                }
+            }
+        }
+        return result;
+    }
+
+    @Override
+    public TrackedRace getExistingTrackedRace(RegattaAndRaceIdentifier raceIdentifier) {
+        Regatta regatta = getRegattaByName(raceIdentifier.getRegattaName());
+        TrackedRace trackedRace = null;
+        if (regatta != null) {
+            RaceDefinition race = regatta.getRaceByName(raceIdentifier.getRaceName());
+            trackedRace = getOrCreateTrackedRegatta(regatta).getExistingTrackedRace(race);
+        }
+        return trackedRace;
+    }
+
+    @Override
+    public RaceDefinition getRace(RegattaAndRaceIdentifier regattaNameAndRaceName) {
+        RaceDefinition result = null;
+        Regatta regatta = getRegatta(regattaNameAndRaceName);
+        if (regatta != null) {
+            result = regatta.getRaceByName(regattaNameAndRaceName.getRaceName());
+        }
+        return result;
+    }
+
+    @Override
+    public Map<String, LeaderboardGroup> getLeaderboardGroups() {
+        synchronized (leaderboardGroupsByName) {
+            return Collections.unmodifiableMap(new HashMap<String, LeaderboardGroup>(leaderboardGroupsByName));
+        }
+    }
+
+    @Override
+    public LeaderboardGroup getLeaderboardGroupByName(String groupName) {
+        synchronized (leaderboardGroupsByName) {
+            return leaderboardGroupsByName.get(groupName);
+        }
+    }
+
+    @Override
+    public LeaderboardGroup addLeaderboardGroup(String groupName, String description, boolean displayGroupsInReverseOrder,
+            List<String> leaderboardNames, int[] overallLeaderboardDiscardThresholds, ScoringSchemeType overallLeaderboardScoringSchemeType) {
+        ArrayList<Leaderboard> leaderboards = new ArrayList<>();
+        synchronized (leaderboardsByName) {
+            for (String leaderboardName : leaderboardNames) {
+                Leaderboard leaderboard = leaderboardsByName.get(leaderboardName);
+                if (leaderboard == null) {
+                    throw new IllegalArgumentException("No leaderboard with name " + leaderboardName + " found");
+                } else {
+                    leaderboards.add(leaderboard);
+                }
+            }
+        }
+        LeaderboardGroup result = new LeaderboardGroupImpl(groupName, description, displayGroupsInReverseOrder, leaderboards);
+        if (overallLeaderboardScoringSchemeType != null) {
+            // create overall leaderboard and its discards settings
+            addOverallLeaderboardToLeaderboardGroup(result,
+                    getBaseDomainFactory().createScoringScheme(overallLeaderboardScoringSchemeType),
+                    overallLeaderboardDiscardThresholds);
+        }
+        synchronized (leaderboardGroupsByName) {
+            if (leaderboardGroupsByName.containsKey(groupName)) {
+                throw new IllegalArgumentException("Leaderboard group with name " + groupName + " already exists");
+            }
+            leaderboardGroupsByName.put(groupName, result);
+        }
+        mongoObjectFactory.storeLeaderboardGroup(result);
+        return result;
+    }
+
+    @Override
+    public void removeLeaderboardGroup(String groupName) {
+        final LeaderboardGroup leaderboardGroup;
+        synchronized (leaderboardGroupsByName) {
+            leaderboardGroup = leaderboardGroupsByName.remove(groupName);
+        }
+        mongoObjectFactory.removeLeaderboardGroup(groupName);
+        if (leaderboardGroup != null && leaderboardGroup.getOverallLeaderboard() != null) {
+            removeLeaderboard(leaderboardGroup.getOverallLeaderboard().getName());
+        }
+    }
+
+    @Override
+    public void renameLeaderboardGroup(String oldName, String newName) {
+        synchronized (leaderboardGroupsByName) {
+            if (!leaderboardGroupsByName.containsKey(oldName)) {
+                throw new IllegalArgumentException("No leaderboard group with name " + oldName + " found");
+            }
+            if (leaderboardGroupsByName.containsKey(newName)) {
+                throw new IllegalArgumentException("Leaderboard group with name " + newName + " already exists");
+            }
+            LeaderboardGroup toRename = leaderboardGroupsByName.remove(oldName);
+            toRename.setName(newName);
+            leaderboardGroupsByName.put(newName, toRename);
+            mongoObjectFactory.renameLeaderboardGroup(oldName, newName);
+        }
+    }
+
+    @Override
+    public void updateLeaderboardGroup(String oldName, String newName, String description,
+            List<String> leaderboardNames, int[] overallLeaderboardDiscardThresholds,
+            ScoringSchemeType overallLeaderboardScoringSchemeType) {
+        if (!oldName.equals(newName)) {
+            renameLeaderboardGroup(oldName, newName);
+        }
+        LeaderboardGroup group = getLeaderboardGroupByName(newName);
+        if (!description.equals(group.getDescription())) {
+            group.setDescriptiom(description);
+        }
+        group.clearLeaderboards();
+        for (String leaderboardName : leaderboardNames) {
+            Leaderboard leaderboard = getLeaderboardByName(leaderboardName);
+            if (leaderboard != null) {
+                group.addLeaderboard(leaderboard);
+            }
+        }
+        Leaderboard overallLeaderboard = group.getOverallLeaderboard();
+        if (overallLeaderboard != null) {
+            if (overallLeaderboardScoringSchemeType == null) {
+                group.setOverallLeaderboard(null);
+                removeLeaderboard(overallLeaderboard.getName());
+            } else {
+                // update existing overall leaderboard's discards settings; scoring scheme cannot be updated in-place
+                overallLeaderboard.setResultDiscardingRule(new ResultDiscardingRuleImpl(overallLeaderboardDiscardThresholds));
+                updateStoredLeaderboard(overallLeaderboard);
+            }
+        } else if (overallLeaderboard == null && overallLeaderboardScoringSchemeType != null) {
+            addOverallLeaderboardToLeaderboardGroup(group,
+                    getBaseDomainFactory().createScoringScheme(overallLeaderboardScoringSchemeType),
+                    overallLeaderboardDiscardThresholds);
+        } 
+        updateStoredLeaderboardGroup(group);
+    }
+
+    private void addOverallLeaderboardToLeaderboardGroup(LeaderboardGroup leaderboardGroup,
+            ScoringScheme scoringScheme, int[] discardThresholds) {
+        Leaderboard overallLeaderboard = new LeaderboardGroupMetaLeaderboard(leaderboardGroup, scoringScheme,
+                new ResultDiscardingRuleImpl(discardThresholds));
+        leaderboardGroup.setOverallLeaderboard(overallLeaderboard);
+        addLeaderboard(overallLeaderboard);
+        updateStoredLeaderboard(overallLeaderboard);
+    }
+
+    @Override
+    public void updateStoredLeaderboardGroup(LeaderboardGroup leaderboardGroup) {
+        mongoObjectFactory.storeLeaderboardGroup(leaderboardGroup);
+    }
+
+    @Override
+    public void addExpeditionListener(ExpeditionListener listener, boolean validMessagesOnly) throws SocketException {
+        UDPExpeditionReceiver receiver = windTrackerFactory.getOrCreateWindReceiverOnDefaultPort();
+        receiver.addListener(listener, validMessagesOnly);
+    }
+
+    @Override
+    public void removeExpeditionListener(ExpeditionListener listener) {
+        UDPExpeditionReceiver receiver;
+        try {
+            receiver = windTrackerFactory.getOrCreateWindReceiverOnDefaultPort();
+            receiver.removeListener(listener);
+        } catch (SocketException e) {
+            logger.info("Failed to remove expedition listener "+listener+
+                    "; exception while trying to retrieve wind receiver: "+e.getMessage());
+        }
+    }
+
+    private ScheduledExecutorService getScheduler() {
+        return scheduler;
+    }
+
+    /**
+     * Currently, the operation is executed by immediately {@link Operation#internalApplyTo(Object) applying} it to this
+     * service object.<p>
+     * 
+     * Future implementations of this method will need to also replicate the effects of the operation to all replica
+     * of this service known.
+     */
+    @Override
+    public <T> T apply(RacingEventServiceOperation<T> operation) {
+        try {
+            T result = operation.internalApplyTo(this);
+            replicate(operation);
+            return result;
+        } catch (Exception e) {
+            throw new RuntimeException(e);
+        }
+    }
+
+    @Override
+    public <T> void replicate(RacingEventServiceOperation<T> operation) {
+        for (OperationExecutionListener listener : operationExecutionListeners.keySet()) {
+            try {
+                listener.executed(operation);
+            } catch (Exception e) {
+                // don't risk the master's operation only because replication to a listener/replica doesn't work
+                logger.severe("Error replicating operation "+operation+" to replication listener "+listener);
+                logger.throwing(RacingEventServiceImpl.class.getName(), "replicate", e);
+            }
+        }
+    }
+
+    @Override
+    public void addOperationExecutionListener(OperationExecutionListener listener) {
+        operationExecutionListeners.put(listener, listener);
+    }
+
+    @Override
+    public void removeOperationExecutionListener(OperationExecutionListener listener) {
+        operationExecutionListeners.remove(listener);
+    }
+
+    @Override
+    public void serializeForInitialReplication(ObjectOutputStream oos) throws IOException {
+        logger.info("serializing eventsById");
+        oos.writeObject(eventsById);
+        logger.info("serializing regattasByName");
+        oos.writeObject(regattasByName);
+        logger.info("serializing regattasObservedForDefaultLeaderboard");
+        oos.writeObject(regattasObservedForDefaultLeaderboard);
+        logger.info("serializing regattaTrackingCache");
+        oos.writeObject(regattaTrackingCache);
+        logger.info("serializing leaderboardGroupsByName");
+        oos.writeObject(leaderboardGroupsByName);
+        logger.info("serializing leaderboardsByName");
+        oos.writeObject(leaderboardsByName);
+    }
+
+    @SuppressWarnings("unchecked") // the type-parameters in the casts of the de-serialized collection objects can't be checked
+    @Override
+    public void initiallyFillFrom(ObjectInputStream ois) throws IOException, ClassNotFoundException, InterruptedException {
+        logger.info("Performing initial replication load on "+this);
+        ClassLoader oldContextClassloader = Thread.currentThread().getContextClassLoader();
+        try {
+            // Use this object's class's class loader as the context class loader which will then be used for
+            // de-serialization; this will cause all classes to be visible that this bundle
+            // (com.sap.sailing.server) can see
+            Thread.currentThread().setContextClassLoader(getClass().getClassLoader());
+            regattasByName.clear();
+            regattasObservedForDefaultLeaderboard.clear();
+            
+            for (DynamicTrackedRegatta regatta: regattaTrackingCache.values()) {
+                for (RaceTracker tracker : raceTrackersByRegatta.get(regatta)) {
+                    tracker.stop();
+                }
+            }
+            
+            regattaTrackingCache.clear();
+            leaderboardGroupsByName.clear();
+            leaderboardsByName.clear();
+            eventsById.clear();
+            logger.info("receiving eventsById");
+            eventsById.putAll((Map<Serializable, Event>) ois.readObject());
+            logger.info("Recieved " + eventsById.size() + " NEW events");
+            logger.info("receiving regattasByName");
+            regattasByName.putAll((Map<String, Regatta>) ois.readObject());
+            logger.info("Recieved " + regattasByName.size() + " NEW regattas");
+            // it is important that the leaderboards and tracked regattas are cleared before auto-linking to
+            // old leaderboards takes place which then don't match the new ones
+            for (DynamicTrackedRegatta trackedRegattaToObserve : (Set<DynamicTrackedRegatta>) ois.readObject()) {
+                ensureRegattaIsObservedForDefaultLeaderboardAndAutoLeaderboardLinking(trackedRegattaToObserve);
+            }
+            logger.info("receiving regattaTrackingCache");
+            regattaTrackingCache.putAll((Map<Regatta, DynamicTrackedRegatta>) ois.readObject());
+            logger.info("Recieved " + regattaTrackingCache.size() + " NEW regatta tracking cache entries");
+            logger.info("receiving leaderboardGroupsByName");
+            leaderboardGroupsByName.putAll((Map<String, LeaderboardGroup>) ois.readObject());
+            logger.info("Received " + leaderboardGroupsByName.size() + " NEW leaderboard groups");
+            logger.info("receiving leaderboardsByName");
+            leaderboardsByName.putAll((Map<String, Leaderboard>) ois.readObject());
+            logger.info("Recieved " + leaderboardsByName.size() + " NEW leaderboards");
+            // now fix ScoreCorrectionListener setup for LeaderboardGroupMetaLeaderboard instances:
+            for (Leaderboard leaderboard : leaderboardsByName.values()) {
+                if (leaderboard instanceof LeaderboardGroupMetaLeaderboard) {
+                    ((LeaderboardGroupMetaLeaderboard) leaderboard).registerAsScoreCorrectionChangeForwarderAndRaceColumnListenerOnAllLeaderboards();
+                }
+            }
+            logger.info("Done with initial replication on "+this);
+        } finally {
+            Thread.currentThread().setContextClassLoader(oldContextClassloader);
+        }
+    }
+
+    @Override
+    public long getDelayToLiveInMillis() {
+        return delayToLiveInMillis;
+    }
+
+    @Override
+    public void setDelayToLiveInMillis(long delayToLiveInMillis) {
+        this.delayToLiveInMillis = delayToLiveInMillis;
+    }
+
+    @Override
+    public Event addEvent(String eventName, String venue, String publicationUrl, boolean isPublic, Serializable id, List<String> courseAreaNames) {
+        Event result = new EventImpl(eventName, venue, publicationUrl, isPublic, id);
+        synchronized (eventsById) {
+            if (eventsById.containsKey(result.getId())) {
+                throw new IllegalArgumentException("Event with ID " + result.getId() + " already exists which is pretty surprising...");
+            }
+            eventsById.put(result.getId(), result);
+            replicate(new CreateEvent(eventName, venue, publicationUrl, isPublic, id, courseAreaNames));
+        }
+        mongoObjectFactory.storeEvent(result);
+        return result;
+    }
+
+    @Override
+    public void updateEvent(Serializable id, String eventName, String venueName, String publicationUrl, boolean isPublic, List<String> regattaNames) {
+        synchronized (eventsById) {
+            if (!eventsById.containsKey(id)) {
+                throw new IllegalArgumentException("Sailing event with ID " + id + " does not exist.");
+            }
+            Event event = eventsById.get(id);
+            event.setName(eventName);
+            event.setPublicationUrl(publicationUrl);
+            event.setPublic(isPublic);
+            event.getVenue().setName(venueName);
+
+            // TODO need to update regattas if they are once linked to event objects
+            mongoObjectFactory.storeEvent(event);
+
+            replicate(new UpdateEvent(id, eventName, venueName, publicationUrl, isPublic, regattaNames));
+        }
+    }
+
+    @Override
+    public void renameEvent(Serializable id, String newName) {
+        synchronized (eventsById) {
+            if (!eventsById.containsKey(id)) {
+                throw new IllegalArgumentException("No sailing event with ID "+id+" found.");
+            }
+            Event toRename = eventsById.get(id);
+            toRename.setName(newName);
+            mongoObjectFactory.renameEvent(id, newName);
+
+            replicate(new RenameEvent(id, newName));
+        }
+    }
+
+    @Override
+    public void removeEvent(Serializable id) {
+        removeEventFromEventsById(id);
+        mongoObjectFactory.removeEvent(id);
+        replicate(new RemoveEvent(id));
+    }
+
+    protected void removeEventFromEventsById(Serializable id) {
+        synchronized (eventsById) {
+            eventsById.remove(id);
+        }
+    }
+
+    @Override
+    public Regatta getRememberedRegattaForRace(Serializable raceID) {
+        return persistentRegattasForRaceIDs.get(raceID.toString());
+    }
+
+    /**
+     * Persistently remembers the association of the race with its {@link RaceDefinition#getId()} to the
+     * <code>regatta</code> with its {@link Regatta#getRegattaIdentifier() identifier} so that the next time
+     * {@link #getRememberedRegattaForRace(RaceDefinition)} is called with <code>race</code> as argument,
+     * <code>regatta</code> will be returned.
+     */
+    private void setRegattaForRace(Regatta regatta, RaceDefinition race) {
+        persistentRegattasForRaceIDs.put(race.getId().toString(), regatta);
+        mongoObjectFactory.storeRegattaForRaceID(race.getId().toString(), regatta);
+    }
+
+    @Override
+    public CourseArea addCourseArea(Serializable eventId, String courseAreaName, Serializable courseAreaId) {
+        CourseArea courseArea = new CourseAreaImpl(courseAreaName, courseAreaId);
+        synchronized (eventsById) {
+            if (!eventsById.containsKey(eventId)) {
+                throw new IllegalArgumentException("No sailing event with ID " + eventId + " found.");
+            }
+            Event event = eventsById.get(eventId);
+            event.getVenue().addCourseArea(courseArea);
+            replicate(new AddCourseArea(eventId, courseAreaName, courseAreaId));
+            mongoObjectFactory.storeEvent(event);
+        }
+        return courseArea;
+    }
+
+}