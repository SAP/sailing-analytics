--- conflicted
+++ resolved
@@ -188,11 +188,7 @@
 import com.sap.sailing.domain.regattalike.IsRegattaLike;
 import com.sap.sailing.domain.regattalike.LeaderboardThatHasRegattaLike;
 import com.sap.sailing.domain.regattalog.RegattaLogStore;
-<<<<<<< HEAD
-=======
 import com.sap.sailing.domain.resultimport.ResultUrlProvider;
-import com.sap.sailing.domain.sharedsailingdata.SharedSailingData;
->>>>>>> e15fd347
 import com.sap.sailing.domain.statistics.Statistics;
 import com.sap.sailing.domain.tracking.AddResult;
 import com.sap.sailing.domain.tracking.DynamicRaceDefinitionSet;
@@ -539,7 +535,7 @@
     private long numberOfTrackedRacesToRestore;
     
     private final AtomicInteger numberOfTrackedRacesRestored;
-
+    
     private final ServiceTracker<ResultUrlRegistry, ResultUrlRegistry> resultUrlRegistryServiceTracker;
 
     private final ServiceTracker<ScoreCorrectionProvider, ScoreCorrectionProvider> scoreCorrectionProviderServiceTracker;
@@ -614,12 +610,8 @@
 
     public RacingEventServiceImpl(boolean clearPersistentCompetitorAndBoatStore, final TypeBasedServiceFinderFactory serviceFinderFactory, boolean restoreTrackedRaces) {
         this(clearPersistentCompetitorAndBoatStore, serviceFinderFactory, null, /* sailingNotificationService */ null,
-<<<<<<< HEAD
-                /* trackedRaceStatisticsCache */ null, restoreTrackedRaces, null, /* sharedSailingDataTracker */ null, /* replicationServiceTracker */ null);
-=======
-                /* trackedRaceStatisticsCache */ null, restoreTrackedRaces, null, /* sharedSailingDataTracker */ null,
+                /* trackedRaceStatisticsCache */ null, restoreTrackedRaces, null, /* sharedSailingDataTracker */ null, /* replicationServiceTracker */ null,
                 /* scoreCorrectionProviderServiceTracker */ null, /* resultUrlRegistryServiceTracker */ null);
->>>>>>> e15fd347
     }
 
     /**
@@ -645,15 +637,10 @@
             final TypeBasedServiceFinderFactory serviceFinderFactory, TrackedRegattaListenerManager trackedRegattaListener,
             SailingNotificationService sailingNotificationService,
             TrackedRaceStatisticsCache trackedRaceStatisticsCache, boolean restoreTrackedRaces,
-<<<<<<< HEAD
             FullyInitializedReplicableTracker<SecurityService> securityServiceTracker,
-            FullyInitializedReplicableTracker<SharedSailingData> sharedSailingDataTracker, ServiceTracker<ReplicationService, ReplicationService> replicationServiceTracker) {
-=======
-            ServiceTracker<SecurityService, SecurityService> securityServiceTracker,
-            ServiceTracker<SharedSailingData, SharedSailingData> sharedSailingDataTracker,
+            FullyInitializedReplicableTracker<SharedSailingData> sharedSailingDataTracker, ServiceTracker<ReplicationService, ReplicationService> replicationServiceTracker,
             ServiceTracker<ScoreCorrectionProvider, ScoreCorrectionProvider> scoreCorrectionProviderServiceTracker,
             ServiceTracker<ResultUrlRegistry, ResultUrlRegistry> resultUrlRegistryServiceTracker) {
->>>>>>> e15fd347
         this((final RaceLogAndTrackedRaceResolver raceLogResolver) -> {
             return new ConstructorParameters() {
                 private final MongoObjectFactory mongoObjectFactory = PersistenceFactory.INSTANCE
@@ -683,13 +670,9 @@
                 }
             };
         }, MediaDBFactory.INSTANCE.getDefaultMediaDB(), null, null, serviceFinderFactory, trackedRegattaListener,
-<<<<<<< HEAD
                 sailingNotificationService, trackedRaceStatisticsCache, restoreTrackedRaces,
-                securityServiceTracker, sharedSailingDataTracker, /* replicationServiceTracker */ null);
-=======
-                sailingNotificationService, trackedRaceStatisticsCache, restoreTrackedRaces, securityServiceTracker,
-                sharedSailingDataTracker, scoreCorrectionProviderServiceTracker, resultUrlRegistryServiceTracker);
->>>>>>> e15fd347
+                securityServiceTracker, sharedSailingDataTracker, /* replicationServiceTracker */ null,
+                scoreCorrectionProviderServiceTracker, resultUrlRegistryServiceTracker);
     }
 
     private RacingEventServiceImpl(final boolean clearPersistentCompetitorStore, WindStore windStore,
@@ -722,17 +705,11 @@
                     return competitorStore;
                 }
             };
-<<<<<<< HEAD
         }, MediaDBFactory.INSTANCE.getDefaultMediaDB(), windStore, sensorFixStore, serviceFinderFactory,
                 /* tracked regatta listener */ null,
                 sailingNotificationService, /* trackedRaceStatisticsCache */ null, restoreTrackedRaces,
-                /* security service tracker */ null, /* sharedSailingDataTracker */ null, /* replicationServiceTracker */ null);
-=======
-        }, MediaDBFactory.INSTANCE.getDefaultMediaDB(), windStore, sensorFixStore, serviceFinderFactory, null,
-                sailingNotificationService, /* trackedRaceStatisticsCache */ null, restoreTrackedRaces, null,
-                /* sharedSailingDataTracker */ null, /* scoreCorrectionProviderServiceTracker */ null,
-                /* resultUrlRegistryServiceTracker */ null);
->>>>>>> e15fd347
+                /* security service tracker */ null, /* sharedSailingDataTracker */ null, /* replicationServiceTracker */ null,
+                /* scoreCorrectionProviderServiceTracker */ null, /* resultUrlRegistryServiceTracker */ null);
     }
 
     public RacingEventServiceImpl(final DomainObjectFactory domainObjectFactory, MongoObjectFactory mongoObjectFactory,
@@ -759,16 +736,11 @@
                     return getBaseDomainFactory().getCompetitorAndBoatStore();
                 }
             };
-<<<<<<< HEAD
         }, mediaDB, windStore, sensorFixStore, /* service finder factory */ null,
                 /* tracked regatta listener */ null, /* sailingNotificationService */ null,
                 /* trackedRaceStatisticsCache */ null, restoreTrackedRaces, /* security service tracker */ null,
-                /* sharedSailingDataTracker */ null, /* replicationServiceTracker */ null);
-=======
-        }, mediaDB, windStore, sensorFixStore, null, null, /* sailingNotificationService */ null,
-                /* trackedRaceStatisticsCache */ null, restoreTrackedRaces, null, /* sharedSailingDataTracker */ null,
+                /* sharedSailingDataTracker */ null, /* replicationServiceTracker */ null,
                 /* scoreCorrectionProviderServiceTracker */ null, /* resultUrlRegistryServiceTracker */ null);
->>>>>>> e15fd347
     }
 
     /**
@@ -804,16 +776,11 @@
             TypeBasedServiceFinderFactory serviceFinderFactory, TrackedRegattaListenerManager trackedRegattaListener,
             SailingNotificationService sailingNotificationService,
             TrackedRaceStatisticsCache trackedRaceStatisticsCache, boolean restoreTrackedRaces,
-<<<<<<< HEAD
             FullyInitializedReplicableTracker<SecurityService> securityServiceTracker,
             FullyInitializedReplicableTracker<SharedSailingData> sharedSailingDataTracker,
-            ServiceTracker<ReplicationService, ReplicationService> replicationServiceTracker) {
-=======
-            ServiceTracker<SecurityService, SecurityService> securityServiceTracker,
-            ServiceTracker<SharedSailingData, SharedSailingData> sharedSailingDataTracker,
+            ServiceTracker<ReplicationService, ReplicationService> replicationServiceTracker,
             ServiceTracker<ScoreCorrectionProvider, ScoreCorrectionProvider> scoreCorrectionProviderServiceTracker,
             ServiceTracker<ResultUrlRegistry, ResultUrlRegistry> resultUrlRegistryServiceTracker) {
->>>>>>> e15fd347
         logger.info("Created " + this);
         this.currentlyFillingFromInitialLoad = false;
         this.securityServiceTracker = securityServiceTracker;
