--- conflicted
+++ resolved
@@ -449,7 +449,7 @@
     private final ConcurrentHashMap<String, Set<LeaderboardGroup>> leaderboardGroupsByName;
 
     private final ConcurrentHashMap<UUID, LeaderboardGroup> leaderboardGroupsByID;
-    
+
     private final ConcurrentHashMap<RaceIdentifier, MarkPassingRaceFingerprint> markPassingRaceFingerprints;
 
     private final ConcurrentHashMap<RaceIdentifier, MarkPassingRaceFingerprint> markPassingRaceFingerprints;
@@ -919,13 +919,8 @@
         loadMediaLibary();
         loadStoredDeviceConfigurations();
         loadAllRemoteSailingServersAndSchedulePeriodicEventCacheRefresh();
-<<<<<<< HEAD
+        loadMarkPassingRaceFingerprints();
         // Stores all events which run through a data migration
-        loadMarkPassingRaceFingerprints();
-=======
-        loadMarkPassingRaceFingerprints();
-        // Stores all events which run through a data migration 
->>>>>>> f959bc2f
         // Remark: must be called after loadLinksFromEventsToLeaderboardGroups(), otherwise would loose the Event -> LeaderboardGroup relation
         for (Pair<Event, Boolean> eventAndRequireStoreFlag : loadedEventsWithRequireStoreFlag) {
             if (eventAndRequireStoreFlag.getB()) {
@@ -945,11 +940,7 @@
             this.trackedRegattaListener.addListener(raceChangeObserverForAnniversaryDetection);
         }
     }
-<<<<<<< HEAD
-
-=======
-    
->>>>>>> f959bc2f
+
     private void loadMarkPassingRaceFingerprints() {
         markPassingRaceFingerprints.putAll(domainObjectFactory.loadFingerprintsForMarkPassingHashes());
     }
