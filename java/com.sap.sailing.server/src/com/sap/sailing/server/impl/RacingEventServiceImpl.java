--- conflicted
+++ resolved
@@ -5132,16 +5132,6 @@
             final TrackedRegatta trackedRegatta = getTrackedRegatta(regatta);
             if (trackedRegatta != null) {
                 trackedRegatta.lockTrackedRacesForRead();
-<<<<<<< HEAD
-                for (TrackedRace trackedRace : trackedRegatta.getTrackedRaces()) {
-                    final TrackedRaceStatusEnum status = trackedRace.getStatus().getStatus();
-                    if (status == TrackedRaceStatusEnum.ERROR || status == TrackedRaceStatusEnum.LOADING
-                            || status == TrackedRaceStatusEnum.PREPARED) {
-                        return false;
-                    }
-                }
-                trackedRegatta.unlockTrackedRacesAfterRead();
-=======
                 try {
                     for (TrackedRace trackedRace : trackedRegatta.getTrackedRaces()) {
                         final TrackedRaceStatusEnum status = trackedRace.getStatus().getStatus();
@@ -5153,7 +5143,6 @@
                 } finally {
                     trackedRegatta.unlockTrackedRacesAfterRead();
                 }
->>>>>>> f7c78b6d
             }
         }
         return true;
