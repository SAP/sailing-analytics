--- conflicted
+++ resolved
@@ -1,2097 +1,2092 @@
-package com.sap.sailing.server.impl;
-
-import java.io.IOException;
-import java.io.ObjectInputStream;
-import java.io.ObjectOutputStream;
-import java.io.Serializable;
-import java.net.MalformedURLException;
-import java.net.SocketException;
-import java.util.ArrayList;
-import java.util.Collection;
-import java.util.Collections;
-import java.util.Date;
-import java.util.HashMap;
-import java.util.HashSet;
-import java.util.Iterator;
-import java.util.LinkedHashMap;
-import java.util.List;
-import java.util.Map;
-import java.util.Map.Entry;
-import java.util.Set;
-import java.util.UUID;
-import java.util.concurrent.ConcurrentHashMap;
-import java.util.concurrent.Executors;
-import java.util.concurrent.ScheduledExecutorService;
-import java.util.concurrent.ScheduledFuture;
-import java.util.concurrent.TimeUnit;
-import java.util.logging.Level;
-import java.util.logging.Logger;
-
-import org.osgi.framework.BundleContext;
-import org.osgi.util.tracker.ServiceTracker;
-
-import com.sap.sailing.domain.base.Competitor;
-import com.sap.sailing.domain.base.CompetitorStore;
-import com.sap.sailing.domain.base.ControlPoint;
-import com.sap.sailing.domain.base.CourseArea;
-import com.sap.sailing.domain.base.DomainFactory;
-import com.sap.sailing.domain.base.Event;
-import com.sap.sailing.domain.base.Fleet;
-import com.sap.sailing.domain.base.Mark;
-import com.sap.sailing.domain.base.RaceColumn;
-import com.sap.sailing.domain.base.RaceColumnInSeries;
-import com.sap.sailing.domain.base.RaceDefinition;
-import com.sap.sailing.domain.base.Regatta;
-import com.sap.sailing.domain.base.RegattaListener;
-import com.sap.sailing.domain.base.Series;
-import com.sap.sailing.domain.base.Sideline;
-import com.sap.sailing.domain.base.Waypoint;
-import com.sap.sailing.domain.base.configuration.DeviceConfiguration;
-import com.sap.sailing.domain.base.configuration.DeviceConfigurationIdentifier;
-import com.sap.sailing.domain.base.configuration.DeviceConfigurationMatcher;
-import com.sap.sailing.domain.base.configuration.RegattaConfiguration;
-import com.sap.sailing.domain.base.configuration.impl.DeviceConfigurationMapImpl;
-import com.sap.sailing.domain.base.impl.DynamicCompetitor;
-import com.sap.sailing.domain.base.impl.EventImpl;
-import com.sap.sailing.domain.base.impl.RegattaImpl;
-import com.sap.sailing.domain.common.LeaderboardNameConstants;
-import com.sap.sailing.domain.common.RegattaAndRaceIdentifier;
-import com.sap.sailing.domain.common.RegattaIdentifier;
-import com.sap.sailing.domain.common.RegattaName;
-import com.sap.sailing.domain.common.Renamable;
-import com.sap.sailing.domain.common.ScoringSchemeType;
-import com.sap.sailing.domain.common.TimePoint;
-import com.sap.sailing.domain.common.WindSource;
-import com.sap.sailing.domain.common.dto.FleetDTO;
-import com.sap.sailing.domain.common.dto.RaceColumnDTO;
-import com.sap.sailing.domain.common.dto.RegattaCreationParametersDTO;
-import com.sap.sailing.domain.common.dto.SeriesCreationParametersDTO;
-import com.sap.sailing.domain.common.impl.Util;
-import com.sap.sailing.domain.common.impl.Util.Pair;
-import com.sap.sailing.domain.common.impl.Util.Triple;
-import com.sap.sailing.domain.common.media.MediaTrack;
-import com.sap.sailing.domain.common.media.MediaTrack.MimeType;
-import com.sap.sailing.domain.leaderboard.FlexibleLeaderboard;
-import com.sap.sailing.domain.leaderboard.FlexibleRaceColumn;
-import com.sap.sailing.domain.leaderboard.Leaderboard;
-import com.sap.sailing.domain.leaderboard.LeaderboardGroup;
-import com.sap.sailing.domain.leaderboard.LeaderboardRegistry;
-import com.sap.sailing.domain.leaderboard.RegattaLeaderboard;
-import com.sap.sailing.domain.leaderboard.ScoringScheme;
-import com.sap.sailing.domain.leaderboard.impl.FlexibleLeaderboardImpl;
-import com.sap.sailing.domain.leaderboard.impl.LeaderboardGroupImpl;
-import com.sap.sailing.domain.leaderboard.impl.RegattaLeaderboardImpl;
-import com.sap.sailing.domain.leaderboard.impl.ThresholdBasedResultDiscardingRuleImpl;
-import com.sap.sailing.domain.leaderboard.meta.LeaderboardGroupMetaLeaderboard;
-import com.sap.sailing.domain.persistence.DomainObjectFactory;
-import com.sap.sailing.domain.persistence.MongoObjectFactory;
-import com.sap.sailing.domain.persistence.MongoRaceLogStoreFactory;
-import com.sap.sailing.domain.persistence.MongoWindStoreFactory;
-import com.sap.sailing.domain.persistence.PersistenceFactory;
-import com.sap.sailing.domain.persistence.media.DBMediaTrack;
-import com.sap.sailing.domain.persistence.media.MediaDB;
-import com.sap.sailing.domain.persistence.media.MediaDBFactory;
-import com.sap.sailing.domain.racelog.RaceLog;
-import com.sap.sailing.domain.racelog.RaceLogStore;
-import com.sap.sailing.domain.racelog.impl.RaceLogEventAuthorImpl;
-import com.sap.sailing.domain.racelog.state.RaceState;
-import com.sap.sailing.domain.racelog.state.ReadonlyRaceState;
-import com.sap.sailing.domain.racelog.state.impl.RaceStateImpl;
-import com.sap.sailing.domain.racelog.state.impl.ReadonlyRaceStateImpl;
-import com.sap.sailing.domain.tracking.DynamicTrackedRace;
-import com.sap.sailing.domain.tracking.DynamicTrackedRegatta;
-import com.sap.sailing.domain.tracking.GPSFix;
-import com.sap.sailing.domain.tracking.GPSFixMoving;
-import com.sap.sailing.domain.tracking.MarkPassing;
-import com.sap.sailing.domain.tracking.RaceChangeListener;
-import com.sap.sailing.domain.tracking.RaceListener;
-import com.sap.sailing.domain.tracking.RaceTracker;
-import com.sap.sailing.domain.tracking.RaceTrackingConnectivityParameters;
-import com.sap.sailing.domain.tracking.RacesHandle;
-import com.sap.sailing.domain.tracking.TrackedRace;
-import com.sap.sailing.domain.tracking.TrackedRaceStatus;
-import com.sap.sailing.domain.tracking.TrackedRegatta;
-import com.sap.sailing.domain.tracking.Wind;
-import com.sap.sailing.domain.tracking.WindStore;
-import com.sap.sailing.domain.tracking.WindTracker;
-import com.sap.sailing.domain.tracking.WindTrackerFactory;
-import com.sap.sailing.domain.tracking.impl.DynamicTrackedRegattaImpl;
-import com.sap.sailing.expeditionconnector.ExpeditionWindTrackerFactory;
-import com.sap.sailing.operationaltransformation.Operation;
-import com.sap.sailing.server.OperationExecutionListener;
-import com.sap.sailing.server.RacingEventService;
-import com.sap.sailing.server.RacingEventServiceOperation;
-import com.sap.sailing.server.Replicator;
-import com.sap.sailing.server.operationaltransformation.AddCourseArea;
-import com.sap.sailing.server.operationaltransformation.AddDefaultRegatta;
-import com.sap.sailing.server.operationaltransformation.AddMediaTrackOperation;
-import com.sap.sailing.server.operationaltransformation.AddRaceDefinition;
-import com.sap.sailing.server.operationaltransformation.AddSpecificRegatta;
-import com.sap.sailing.server.operationaltransformation.ConnectTrackedRaceToLeaderboardColumn;
-import com.sap.sailing.server.operationaltransformation.CreateEvent;
-import com.sap.sailing.server.operationaltransformation.CreateOrUpdateDeviceConfiguration;
-import com.sap.sailing.server.operationaltransformation.CreateTrackedRace;
-import com.sap.sailing.server.operationaltransformation.RecordCompetitorGPSFix;
-import com.sap.sailing.server.operationaltransformation.RecordMarkGPSFix;
-import com.sap.sailing.server.operationaltransformation.RecordWindFix;
-import com.sap.sailing.server.operationaltransformation.RemoveDeviceConfiguration;
-import com.sap.sailing.server.operationaltransformation.RemoveEvent;
-import com.sap.sailing.server.operationaltransformation.RemoveMediaTrackOperation;
-import com.sap.sailing.server.operationaltransformation.RemoveWindFix;
-import com.sap.sailing.server.operationaltransformation.RenameEvent;
-import com.sap.sailing.server.operationaltransformation.TrackRegatta;
-import com.sap.sailing.server.operationaltransformation.UpdateEvent;
-import com.sap.sailing.server.operationaltransformation.UpdateMarkPassings;
-import com.sap.sailing.server.operationaltransformation.UpdateMediaTrackDurationOperation;
-import com.sap.sailing.server.operationaltransformation.UpdateMediaTrackStartTimeOperation;
-import com.sap.sailing.server.operationaltransformation.UpdateMediaTrackTitleOperation;
-import com.sap.sailing.server.operationaltransformation.UpdateMediaTrackUrlOperation;
-import com.sap.sailing.server.operationaltransformation.UpdateRaceDelayToLive;
-import com.sap.sailing.server.operationaltransformation.UpdateRaceTimes;
-import com.sap.sailing.server.operationaltransformation.UpdateTrackedRaceStatus;
-import com.sap.sailing.server.operationaltransformation.UpdateWindAveragingTime;
-import com.sap.sailing.server.operationaltransformation.UpdateWindSourcesToExclude;
-import com.sap.sailing.util.BuildVersion;
-
-public class RacingEventServiceImpl implements RacingEventService, RegattaListener, LeaderboardRegistry, Replicator {
-    private static final Logger logger = Logger.getLogger(RacingEventServiceImpl.class.getName());
-
-    /**
-     * A scheduler for the periodic checks of the paramURL documents for the advent of {@link ControlPoint}s with static
-     * position information otherwise not available through <code>MarkPassingReceiver</code>'s events.
-     */
-    private static final ScheduledExecutorService scheduler = Executors.newScheduledThreadPool(1);
-
-    private final com.sap.sailing.domain.base.DomainFactory baseDomainFactory;
-
-    /**
-     * Holds the {@link Event} objects for those event registered with this service. Note that there may be
-     * {@link Event} objects that exist outside this service for events not (yet) registered here.
-     */
-    protected final ConcurrentHashMap<Serializable, Event> eventsById;
-
-    /**
-     * Holds the {@link Regatta} objects for those races registered with this service. Note that there may be
-     * {@link Regatta} objects that exist outside this service for regattas not (yet) registered here.
-     */
-    protected final ConcurrentHashMap<String, Regatta> regattasByName;
-
-    private final ConcurrentHashMap<RaceDefinition, CourseChangeReplicator> courseListeners;
-
-    protected final ConcurrentHashMap<Regatta, Set<RaceTracker>> raceTrackersByRegatta;
-
-    /**
-     * Remembers the trackers by paramURL/liveURI/storedURI to avoid duplication
-     */
-    protected final ConcurrentHashMap<Object, RaceTracker> raceTrackersByID;
-
-    /**
-     * Leaderboards managed by this racing event service
-    */
-    private final ConcurrentHashMap<String, Leaderboard> leaderboardsByName;
-
-    private final ConcurrentHashMap<String, LeaderboardGroup> leaderboardGroupsByName;
-    
-    private final CompetitorStore competitorStore;
-
-    private Set<DynamicTrackedRegatta> regattasObservedForDefaultLeaderboard = new HashSet<DynamicTrackedRegatta>();
-
-    private final MongoObjectFactory mongoObjectFactory;
-
-    private final DomainObjectFactory domainObjectFactory;
-
-    private final ConcurrentHashMap<Regatta, DynamicTrackedRegatta> regattaTrackingCache;
-
-    private final ConcurrentHashMap<OperationExecutionListener, OperationExecutionListener> operationExecutionListeners;
-
-    /**
-     * Keys are the toString() representation of the {@link RaceDefinition#getId() IDs} of races passed to
-     * {@link #setRegattaForRace(Regatta, RaceDefinition)}.
-     */
-    private final ConcurrentHashMap<String, Regatta> persistentRegattasForRaceIDs;
-
-    private final RaceLogReplicator raceLogReplicator;
-
-    private final RaceLogScoringReplicator raceLogScoringReplicator;
-
-    private final MediaDB mediaDB;
-
-    private final MediaLibrary mediaLibrary;
-    
-    protected final DeviceConfigurationMapImpl configurationMap;
-
-    private final WindStore windStore;
-
-    /**
-     * If this service runs in the context of an OSGi environment, the activator should {@link #setBundleContext set the bundle context} on this
-     * object so that service lookups become possible.
-     */
-    private BundleContext bundleContext;
-
-    /**
-     * Constructs a {@link DomainFactory base domain factory} that uses this object's {@link #competitorStore
-     * competitor store} for competitor management. This base domain factory is then also used for the construction of
-     * the {@link DomainObjectFactory}. This constructor variant initially clears the persistent competitor collection, hence
-     * removes all previously persistent competitors. This is the default for testing and for backward compatibility with
-     * prior releases that did not support a persistent competitor collection.
-     */
-    public RacingEventServiceImpl() {
-        this(true, null);
-    }
-    
-    public RacingEventServiceImpl(WindStore windStore) {
-        this(true, windStore);
-    }
-    
-    void setBundleContext(BundleContext bundleContext) {
-        this.bundleContext = bundleContext;
-    }
-    
-    /**
-     * Like {@link #RacingEventServiceImpl()}, but allows callers to specify that the persistent competitor collection
-     * be cleared before the service starts.
-     * 
-     * @param clearPersistentCompetitorStore
-     *            if <code>true</code>, the {@link PersistentCompetitorStore} is created empty, with the correcponding
-     *            database collection cleared as well. Use with caution! When used with <code>false</code>, competitors
-     *            created and stored during previous service executions will initially be loaded.
-     */
-    public RacingEventServiceImpl(boolean clearPersistentCompetitorStore) {
-        this(new PersistentCompetitorStore(PersistenceFactory.INSTANCE.getDefaultMongoObjectFactory(), clearPersistentCompetitorStore), null);
-    }
-    
-    private RacingEventServiceImpl(boolean clearPersistentCompetitorStore, WindStore windStore) {
-        this(new PersistentCompetitorStore(PersistenceFactory.INSTANCE.getDefaultMongoObjectFactory(), clearPersistentCompetitorStore), windStore);
-    }
-    
-    private RacingEventServiceImpl(PersistentCompetitorStore persistentCompetitorStore, WindStore windStore) {
-        this(persistentCompetitorStore.getDomainObjectFactory(), persistentCompetitorStore.getMongoObjectFactory(), persistentCompetitorStore.getBaseDomainFactory(), MediaDBFactory.INSTANCE.getDefaultMediaDB(), persistentCompetitorStore, windStore);
-    }
-
-    /**
-     * Uses the default factories for the tracking adapters and the {@link DomainFactory base domain factory} of the
-     * {@link PersistenceFactory#getDefaultDomainObjectFactory() default domain object factory}. This constructor should
-     * be used for testing because it provides a transient {@link CompetitorStore} as required for competitor persistence.
-     */
-    public RacingEventServiceImpl(DomainObjectFactory domainObjectFactory, MongoObjectFactory mongoObjectFactory, MediaDB mediaDB, WindStore windStore) {
-        this(domainObjectFactory, mongoObjectFactory, domainObjectFactory.getBaseDomainFactory(), mediaDB, domainObjectFactory.getBaseDomainFactory().getCompetitorStore(), windStore);
-    }
-
-    private RacingEventServiceImpl(DomainObjectFactory domainObjectFactory, MongoObjectFactory mongoObjectFactory,
-            com.sap.sailing.domain.base.DomainFactory baseDomainFactory, MediaDB mediaDb, CompetitorStore competitorStore, WindStore windStore) {
-        logger.info("Created " + this);
-        this.baseDomainFactory = baseDomainFactory;
-        this.domainObjectFactory = domainObjectFactory;
-        this.mongoObjectFactory = mongoObjectFactory;
-<<<<<<< HEAD
-        this.competitorStore = competitorStore;
-=======
-        expeditionWindTrackerFactory = ExpeditionWindTrackerFactory.getInstance();
->>>>>>> b6fe0281
-        regattasByName = new ConcurrentHashMap<String, Regatta>();
-        eventsById = new ConcurrentHashMap<Serializable, Event>();
-        regattaTrackingCache = new ConcurrentHashMap<Regatta, DynamicTrackedRegatta>();
-        raceTrackersByRegatta = new ConcurrentHashMap<Regatta, Set<RaceTracker>>();
-        raceTrackersByID = new ConcurrentHashMap<Object, RaceTracker>();
-        leaderboardGroupsByName = new ConcurrentHashMap<String, LeaderboardGroup>();
-        leaderboardsByName = new ConcurrentHashMap<String, Leaderboard>();
-        operationExecutionListeners = new ConcurrentHashMap<OperationExecutionListener, OperationExecutionListener>();
-        courseListeners = new ConcurrentHashMap<RaceDefinition, CourseChangeReplicator>();
-        persistentRegattasForRaceIDs = new ConcurrentHashMap<String, Regatta>();
-        this.raceLogReplicator = new RaceLogReplicator(this);
-        this.raceLogScoringReplicator = new RaceLogScoringReplicator(this);
-        this.mediaDB = mediaDb;
-        this.mediaLibrary = new MediaLibrary();
-        if (windStore == null) {
-            try {
-                windStore = MongoWindStoreFactory.INSTANCE.getMongoWindStore(mongoObjectFactory, domainObjectFactory);
-            } catch (Exception e) {
-                throw new RuntimeException(e);
-            } 
-        }
-        this.windStore = windStore;
-        this.configurationMap = new DeviceConfigurationMapImpl();
-
-        // Add one default leaderboard that aggregates all races currently tracked by this service.
-        // This is more for debugging purposes than for anything else.
-        addFlexibleLeaderboard(LeaderboardNameConstants.DEFAULT_LEADERBOARD_NAME, null, new int[] { 5, 8 },
-                getBaseDomainFactory().createScoringScheme(ScoringSchemeType.LOW_POINT), null);
-        this.competitorStore = competitorStore;
-        loadStoredEvents();
-        loadStoredRegattas();
-        loadRaceIDToRegattaAssociations();
-        loadStoredLeaderboardsAndGroups();
-        loadMediaLibary();
-        loadStoredDeviceConfigurations();
-    }
-
-    @Override
-    public com.sap.sailing.domain.base.DomainFactory getBaseDomainFactory() {
-        return baseDomainFactory;
-    }
-    
-    @Override
-    public MongoObjectFactory getMongoObjectFactory() {
-        return mongoObjectFactory;
-    }
-    
-    @Override
-    public DomainObjectFactory getDomainObjectFactory() {
-        return domainObjectFactory;
-    }
-
-    private void loadRaceIDToRegattaAssociations() {
-        persistentRegattasForRaceIDs.putAll(domainObjectFactory.loadRaceIDToRegattaAssociations(this));
-    }
-
-    private void loadStoredRegattas() {
-        for (Regatta regatta : domainObjectFactory.loadAllRegattas(this)) {
-            logger.info("putting regatta " + regatta.getName() + " (" + regatta.hashCode() + ") into regattasByName");
-            regattasByName.put(regatta.getName(), regatta);
-            regatta.addRegattaListener(this);
-            regatta.addRaceColumnListener(raceLogReplicator);
-            regatta.addRaceColumnListener(raceLogScoringReplicator);
-        }
-    }
-
-    private void loadStoredEvents() {
-        for (Event event : domainObjectFactory.loadAllEvents()) {
-            synchronized (eventsById) {
-                if (event.getId() != null)
-                    eventsById.put(event.getId(), event);
-            }
-        }
-    }
-
-    /**
-     * Collects media track references from the configured sources (mongo DB by default, ftp folder yet to be
-     * implemented). The method is expected to be called initially blocking the API until finished.
-     * 
-     * Subsequent calls (assumed to be triggered from the admin console or in scheduled intervals) don't need to block.
-     * In that case, the API will simply serve the current state.
-     * 
-     */
-    private void loadMediaLibary() {
-        Collection<DBMediaTrack> allDBMediaTracks = mediaDB.loadAllMediaTracks();
-        for (DBMediaTrack dbMediaTrack : allDBMediaTracks) {
-            MimeType mimeType = dbMediaTrack.mimeType != null ? MimeType.valueOf(dbMediaTrack.mimeType) : null;
-            MediaTrack mediaTrack = new MediaTrack(dbMediaTrack.dbId, dbMediaTrack.title, dbMediaTrack.url,
-                    dbMediaTrack.startTime, dbMediaTrack.durationInMillis, mimeType);
-            mediaTrackAdded(mediaTrack);
-        }
-    }
-    
-    private void loadStoredDeviceConfigurations() {
-        for (Entry<DeviceConfigurationMatcher, DeviceConfiguration> entry : domainObjectFactory.loadAllDeviceConfigurations()) {
-            synchronized (configurationMap) {
-                configurationMap.put(entry.getKey(), entry.getValue());
-            }
-        }
-    }
-
-    @Override
-    public void addLeaderboard(Leaderboard leaderboard) {
-        synchronized (leaderboardsByName) {
-            leaderboardsByName.put(leaderboard.getName(), leaderboard);
-            // RaceColumns of RegattaLeaderboards are tracked via its Regatta!
-            if (leaderboard instanceof FlexibleLeaderboard) {
-                leaderboard.addRaceColumnListener(raceLogReplicator);
-                leaderboard.addRaceColumnListener(raceLogScoringReplicator);
-            }
-        }
-    }
-
-    private void loadStoredLeaderboardsAndGroups() {
-        logger.info("loading stored leaderboards and groups");
-        // Loading all leaderboard groups and the contained leaderboards
-        for (LeaderboardGroup leaderboardGroup : domainObjectFactory.getAllLeaderboardGroups(this, this)) {
-            logger.info("loaded leaderboard group " + leaderboardGroup.getName() + " into " + this);
-            leaderboardGroupsByName.put(leaderboardGroup.getName(), leaderboardGroup);
-        }
-        // Loading the remaining leaderboards
-        domainObjectFactory.getLeaderboardsNotInGroup(this, this);
-        logger.info("done with loading stored leaderboards and groups");
-    }
-
-    @Override
-    public FlexibleLeaderboard addFlexibleLeaderboard(String leaderboardName, String leaderboardDisplayName,
-            int[] discardThresholds, ScoringScheme scoringScheme, Serializable courseAreaId) {
-        logger.info("adding flexible leaderboard " + leaderboardName);
-        RaceLogStore raceLogStore = MongoRaceLogStoreFactory.INSTANCE.getMongoRaceLogStore(mongoObjectFactory,
-                domainObjectFactory);
-        CourseArea courseArea = getCourseArea(courseAreaId);
-        FlexibleLeaderboard result = new FlexibleLeaderboardImpl(raceLogStore, leaderboardName,
-                new ThresholdBasedResultDiscardingRuleImpl(discardThresholds), scoringScheme,
-                courseArea);
-        result.setDisplayName(leaderboardDisplayName);
-        synchronized (leaderboardsByName) {
-            if (getLeaderboardByName(leaderboardName) != null) {
-                throw new IllegalArgumentException("Leaderboard with name " + leaderboardName + " already exists");
-            }
-            addLeaderboard(result);
-        }
-        mongoObjectFactory.storeLeaderboard(result);
-        return result;
-    }
-
-    @Override
-    public CourseArea getCourseArea(Serializable courseAreaId) {
-        for (Event event : getAllEvents()) {
-            for (CourseArea courseArea : event.getVenue().getCourseAreas()) {
-                if (courseArea.getId().equals(courseAreaId)) {
-                    return courseArea;
-                }
-            }
-        }
-        return null;
-    }
-
-    @Override
-    public RegattaLeaderboard addRegattaLeaderboard(RegattaIdentifier regattaIdentifier, String leaderboardDisplayName,
-            int[] discardThresholds) {
-        Regatta regatta = getRegatta(regattaIdentifier);
-        logger.info("adding regatta leaderboard for regatta "
-                + (regatta == null ? "null" : (regatta.getName() + " (" + regatta.hashCode() + ")")) + " to " + this);
-        RegattaLeaderboard result = null;
-        if (regatta != null) {
-            result = new RegattaLeaderboardImpl(regatta, new ThresholdBasedResultDiscardingRuleImpl(discardThresholds));
-            result.setDisplayName(leaderboardDisplayName);
-            synchronized (leaderboardsByName) {
-                if (getLeaderboardByName(result.getName()) != null) {
-                    throw new IllegalArgumentException("Leaderboard with name " + result.getName()
-                            + " already exists in " + this);
-                }
-                addLeaderboard(result);
-            }
-            mongoObjectFactory.storeLeaderboard(result);
-        } else {
-            logger.warning("Cannot find regatta " + regattaIdentifier
-                    + ". Hence, cannot create regatta leaderboard for it.");
-        }
-        return result;
-    }
-
-    @Override
-    public RaceColumn addColumnToLeaderboard(String columnName, String leaderboardName, boolean medalRace) {
-        Leaderboard leaderboard = getLeaderboardByName(leaderboardName);
-        if (leaderboard != null) {
-            if (leaderboard instanceof FlexibleLeaderboard) {
-                // uses the default fleet as the single fleet for the new column
-                RaceColumn result = ((FlexibleLeaderboard) leaderboard).addRaceColumn(columnName, medalRace,
-                        leaderboard.getFleet(null));
-                updateStoredLeaderboard((FlexibleLeaderboard) leaderboard);
-                return result;
-            } else {
-                throw new IllegalArgumentException("Leaderboard named " + leaderboardName
-                        + " is not a FlexibleLeaderboard");
-            }
-        } else {
-            throw new IllegalArgumentException("Leaderboard named " + leaderboardName + " not found");
-        }
-    }
-
-    @Override
-    public void moveLeaderboardColumnUp(String leaderboardName, String columnName) {
-        Leaderboard leaderboard = getLeaderboardByName(leaderboardName);
-        if (leaderboard != null && leaderboard instanceof FlexibleLeaderboard) {
-            ((FlexibleLeaderboard) leaderboard).moveRaceColumnUp(columnName);
-            updateStoredLeaderboard((FlexibleLeaderboard) leaderboard);
-        } else {
-            throw new IllegalArgumentException("Leaderboard named " + leaderboardName + " not found");
-        }
-    }
-
-    @Override
-    public void moveLeaderboardColumnDown(String leaderboardName, String columnName) {
-        Leaderboard leaderboard = getLeaderboardByName(leaderboardName);
-        if (leaderboard != null && leaderboard instanceof FlexibleLeaderboard) {
-            ((FlexibleLeaderboard) leaderboard).moveRaceColumnDown(columnName);
-            updateStoredLeaderboard((FlexibleLeaderboard) leaderboard);
-        } else {
-            throw new IllegalArgumentException("Leaderboard named " + leaderboardName + " not found");
-        }
-    }
-
-    @Override
-    public void removeLeaderboardColumn(String leaderboardName, String columnName) {
-        Leaderboard leaderboard = getLeaderboardByName(leaderboardName);
-        if (leaderboard == null) {
-            throw new IllegalArgumentException("Leaderboard named " + leaderboardName + " not found");
-        } else if (!(leaderboard instanceof FlexibleLeaderboard)) {
-            throw new IllegalArgumentException("Columns cannot be removed from Leaderboard named " + leaderboardName);
-        } else {
-            ((FlexibleLeaderboard) leaderboard).removeRaceColumn(columnName);
-            updateStoredLeaderboard((FlexibleLeaderboard) leaderboard);
-        }
-    }
-
-    @Override
-    public void renameLeaderboardColumn(String leaderboardName, String oldColumnName, String newColumnName) {
-        Leaderboard leaderboard = getLeaderboardByName(leaderboardName);
-        if (leaderboard != null) {
-            final RaceColumn raceColumn = leaderboard.getRaceColumnByName(oldColumnName);
-            if (raceColumn instanceof FlexibleRaceColumn) {
-                ((FlexibleRaceColumn) raceColumn).setName(newColumnName);
-                updateStoredLeaderboard(leaderboard);
-            } else {
-                throw new IllegalArgumentException("Race column " + oldColumnName + " cannot be renamed");
-            }
-        } else {
-            throw new IllegalArgumentException("Leaderboard named " + leaderboardName + " not found");
-        }
-    }
-
-    @Override
-    public void updateLeaderboardColumnFactor(String leaderboardName, String columnName, Double factor) {
-        Leaderboard leaderboard = getLeaderboardByName(leaderboardName);
-        if (leaderboard != null) {
-            final RaceColumn raceColumn = leaderboard.getRaceColumnByName(columnName);
-            if (raceColumn != null) {
-                raceColumn.setFactor(factor);
-                updateStoredLeaderboard(leaderboard);
-            } else {
-                throw new IllegalArgumentException("Race column " + columnName + " not found in leaderboard "
-                        + leaderboardName);
-            }
-        } else {
-            throw new IllegalArgumentException("Leaderboard named " + leaderboardName + " not found");
-        }
-    }
-
-    @Override
-    public void renameLeaderboard(String oldName, String newName) {
-        synchronized (leaderboardsByName) {
-            if (!leaderboardsByName.containsKey(oldName)) {
-                throw new IllegalArgumentException("No leaderboard with name " + oldName + " found");
-            }
-            if (leaderboardsByName.containsKey(newName)) {
-                throw new IllegalArgumentException("Leaderboard with name " + newName + " already exists");
-            }
-            Leaderboard toRename = leaderboardsByName.get(oldName);
-            if (toRename instanceof Renamable) {
-                ((Renamable) toRename).setName(newName);
-                leaderboardsByName.remove(oldName);
-                leaderboardsByName.put(newName, toRename);
-                mongoObjectFactory.renameLeaderboard(oldName, newName);
-                syncGroupsAfterLeaderboardChange(toRename, true);
-            } else {
-                throw new IllegalArgumentException("Leaderboard with name " + newName + " is of type "
-                        + toRename.getClass().getSimpleName() + " and therefore cannot be renamed");
-            }
-        }
-    }
-
-    @Override
-    public void updateStoredLeaderboard(Leaderboard leaderboard) {
-        mongoObjectFactory.storeLeaderboard(leaderboard);
-        syncGroupsAfterLeaderboardChange(leaderboard, true);
-    }
-
-    @Override
-    public void updateStoredRegatta(Regatta regatta) {
-        if (regatta.isPersistent()) {
-            mongoObjectFactory.storeRegatta(regatta);
-        }
-    }
-
-    /**
-     * Checks all groups, if they contain a leaderboard with the name of the <code>updatedLeaderboard</code> and
-     * replaces the one in the group with the updated one.<br />
-     * This synchronizes things like the RaceIdentifier in the leaderboard columns.
-     */
-    private void syncGroupsAfterLeaderboardChange(Leaderboard updatedLeaderboard, boolean doDatabaseUpdate) {
-        boolean groupNeedsUpdate = false;
-        synchronized (leaderboardGroupsByName) {
-            for (LeaderboardGroup leaderboardGroup : leaderboardGroupsByName.values()) {
-                for (Leaderboard leaderboard : leaderboardGroup.getLeaderboards()) {
-                    if (leaderboard == updatedLeaderboard) {
-                        int index = leaderboardGroup.getIndexOf(leaderboard);
-                        leaderboardGroup.removeLeaderboard(leaderboard);
-                        leaderboardGroup.addLeaderboardAt(updatedLeaderboard, index);
-                        groupNeedsUpdate = true;
-                        // TODO we assume that the leaderboard names are unique, so we can break the inner loop here
-                        break;
-                    }
-                }
-
-                if (doDatabaseUpdate && groupNeedsUpdate) {
-                    mongoObjectFactory.storeLeaderboardGroup(leaderboardGroup);
-                }
-                groupNeedsUpdate = false;
-            }
-        }
-    }
-
-    @Override
-    public void removeLeaderboard(String leaderboardName) {
-        Leaderboard leaderboard = removeLeaderboardFromLeaderboardsByName(leaderboardName);
-        if (leaderboard != null) {
-            leaderboard.removeRaceColumnListener(raceLogReplicator);
-            leaderboard.removeRaceColumnListener(raceLogScoringReplicator);
-            mongoObjectFactory.removeLeaderboard(leaderboardName);
-            syncGroupsAfterLeaderboardRemove(leaderboardName, true);
-            leaderboard.destroy();
-        }
-    }
-
-    private Leaderboard removeLeaderboardFromLeaderboardsByName(String leaderboardName) {
-        synchronized (leaderboardsByName) {
-            return leaderboardsByName.remove(leaderboardName);
-        }
-    }
-
-    /**
-     * Checks all groups, if they contain a leaderboard with the <code>removedLeaderboardName</code> and removes it from
-     * the group.
-     * 
-     * @param removedLeaderboardName
-     */
-    private void syncGroupsAfterLeaderboardRemove(String removedLeaderboardName, boolean doDatabaseUpdate) {
-        boolean groupNeedsUpdate = false;
-        synchronized (leaderboardGroupsByName) {
-            for (LeaderboardGroup leaderboardGroup : leaderboardGroupsByName.values()) {
-                for (Leaderboard leaderboard : leaderboardGroup.getLeaderboards()) {
-                    if (leaderboard.getName().equals(removedLeaderboardName)) {
-                        leaderboardGroup.removeLeaderboard(leaderboard);
-                        groupNeedsUpdate = true;
-                        // TODO we assume that the leaderboard names are unique, so we can break the inner loop here
-                        break;
-                    }
-                }
-
-                if (doDatabaseUpdate && groupNeedsUpdate) {
-                    mongoObjectFactory.storeLeaderboardGroup(leaderboardGroup);
-                }
-                groupNeedsUpdate = false;
-            }
-        }
-    }
-
-    @Override
-    public Leaderboard getLeaderboardByName(String name) {
-        synchronized (leaderboardsByName) {
-            return leaderboardsByName.get(name);
-        }
-    }
-
-    @Override
-    public Map<String, Leaderboard> getLeaderboards() {
-        synchronized (leaderboardsByName) {
-            return Collections.unmodifiableMap(new HashMap<String, Leaderboard>(leaderboardsByName));
-        }
-    }
-
-    @Override
-    public Iterable<Event> getAllEvents() {
-        return Collections.unmodifiableCollection(new ArrayList<Event>(eventsById.values()));
-    }
-
-    @Override
-    public Event getEvent(Serializable id) {
-        return id == null ? null : eventsById.get(id);
-    }
-
-    @Override
-    public Iterable<Regatta> getAllRegattas() {
-        return Collections.unmodifiableCollection(new ArrayList<Regatta>(regattasByName.values()));
-    }
-
-    @Override
-    public boolean isRaceBeingTracked(RaceDefinition r) {
-        synchronized (raceTrackersByRegatta) {
-            for (Set<RaceTracker> trackers : raceTrackersByRegatta.values()) {
-                for (RaceTracker tracker : trackers) {
-                    if (tracker.getRaces() != null && tracker.getRaces().contains(r)) {
-                        return true;
-                    }
-                }
-            }
-            return false;
-        }
-    }
-
-    @Override
-    public Regatta getRegattaByName(String name) {
-        return name == null ? null : regattasByName.get(name);
-    }
-
-    @Override
-    public Regatta getOrCreateDefaultRegatta(String baseRegattaName, String boatClassName, Serializable id) {
-        String defaultRegattaName = RegattaImpl.getDefaultName(baseRegattaName, boatClassName);
-        Regatta result = regattasByName.get(defaultRegattaName);
-        if (result == null) {
-            RaceLogStore raceLogStore = MongoRaceLogStoreFactory.INSTANCE.getMongoRaceLogStore(mongoObjectFactory,
-                    domainObjectFactory);
-            result = new RegattaImpl(
-                    raceLogStore,
-                    baseRegattaName,
-                    getBaseDomainFactory().getOrCreateBoatClass(boatClassName),
-                    this,
-                    getBaseDomainFactory().createScoringScheme(ScoringSchemeType.LOW_POINT),
-                    id, null);
-            logger.info("Created default regatta " + result.getName() + " (" + hashCode() + ") on " + this);
-            cacheAndReplicateDefaultRegatta(result);
-        }
-        return result;
-    }
-
-    @Override
-    public Regatta createRegatta(String baseRegattaName, String boatClassName, Serializable id,
-            Iterable<? extends Series> series, boolean persistent, ScoringScheme scoringScheme,
-            Serializable defaultCourseAreaId) {
-        Pair<Regatta, Boolean> regattaWithCreatedFlag = getOrCreateRegattaWithoutReplication(baseRegattaName,
-                boatClassName, id, series, persistent, scoringScheme, defaultCourseAreaId);
-        Regatta regatta = regattaWithCreatedFlag.getA();
-        if (regattaWithCreatedFlag.getB()) {
-            replicateSpecificRegattaWithoutRaceColumns(regatta);
-        }
-        return regatta;
-    }
-
-    @Override
-    public Pair<Regatta, Boolean> getOrCreateRegattaWithoutReplication(String baseRegattaName, String boatClassName,
-            Serializable id, Iterable<? extends Series> series, boolean persistent, ScoringScheme scoringScheme,
-            Serializable defaultCourseAreaId) {
-        RaceLogStore raceLogStore = MongoRaceLogStoreFactory.INSTANCE.getMongoRaceLogStore(mongoObjectFactory,
-                domainObjectFactory);
-        CourseArea courseArea = getCourseArea(defaultCourseAreaId);
-        Regatta regatta = new RegattaImpl(raceLogStore, baseRegattaName, getBaseDomainFactory().getOrCreateBoatClass(
-                boatClassName), series, persistent, scoringScheme, id, courseArea);
-        boolean wasCreated = false;
-        if (!regattasByName.containsKey(regatta.getName())) {
-            wasCreated = true;
-            logger.info("putting regatta " + regatta.getName() + " (" + regatta.hashCode()
-                    + ") into regattasByName of " + this);
-            regattasByName.put(regatta.getName(), regatta);
-            regatta.addRegattaListener(this);
-            regatta.addRaceColumnListener(raceLogReplicator);
-            regatta.addRaceColumnListener(raceLogScoringReplicator);
-        }
-        logger.info("Created regatta " + regatta.getName() + " (" + hashCode() + ") on " + this);
-        if (persistent) {
-            updateStoredRegatta(regatta);
-        }
-        return new Pair<Regatta, Boolean>(regatta, wasCreated);
-    }
-
-    @Override
-    public void addRace(RegattaIdentifier addToRegatta, RaceDefinition raceDefinition) {
-        Regatta regatta = getRegatta(addToRegatta);
-        regatta.addRace(raceDefinition); // will trigger the raceAdded operation because this service is listening on
-                                         // all its regattas
-    }
-
-    /**
-     * If the <code>regatta</code> {@link Regatta#isPersistent() is a persistent one}, the association of the race with
-     * the regatta is remembered persistently so that {@link #getRememberedRegattaForRace(Serializable)} will provide
-     * it.
-     */
-    @Override
-    public void raceAdded(Regatta regatta, RaceDefinition raceDefinition) {
-        if (regatta.isPersistent()) {
-            setRegattaForRace(regatta, raceDefinition);
-        }
-        final CourseChangeReplicator listener = new CourseChangeReplicator(this, regatta, raceDefinition);
-        courseListeners.put(raceDefinition, listener);
-        raceDefinition.getCourse().addCourseListener(listener);
-        replicate(new AddRaceDefinition(regatta.getRegattaIdentifier(), raceDefinition));
-    }
-
-    @Override
-    public void raceRemoved(Regatta regatta, RaceDefinition raceDefinition) {
-        raceDefinition.getCourse().removeCourseListener(courseListeners.remove(raceDefinition));
-    }
-
-    @Override
-    public RacesHandle addRace(RegattaIdentifier regattaToAddTo, RaceTrackingConnectivityParameters params,
-            long timeoutInMilliseconds) throws Exception {
-        RaceTracker tracker = raceTrackersByID.get(params.getTrackerID());
-        if (tracker == null) {
-            Regatta regatta = regattaToAddTo == null ? null : getRegatta(regattaToAddTo);
-            if (regatta == null) {
-                // create tracker and use an existing or create a default regatta
-                tracker = params.createRaceTracker(this, windStore);
-            } else {
-                // use the regatta selected by the RaceIdentifier regattaToAddTo
-                tracker = params.createRaceTracker(regatta, this, windStore);
-                assert tracker.getRegatta() == regatta;
-            }
-            synchronized (raceTrackersByRegatta) {
-                raceTrackersByID.put(params.getTrackerID(), tracker);
-                Set<RaceTracker> trackers = raceTrackersByRegatta.get(tracker.getRegatta());
-                if (trackers == null) {
-                    trackers = new HashSet<RaceTracker>();
-                    raceTrackersByRegatta.put(tracker.getRegatta(), trackers);
-                }
-                trackers.add(tracker);
-            }
-            // TODO we assume here that the event name is unique which necessitates adding the boat class name to it in
-            // EventImpl constructor
-            String regattaName = tracker.getRegatta().getName();
-            Regatta regattaWithName = regattasByName.get(regattaName);
-            // TODO we assume here that the event name is unique which necessitates adding the boat class name to it in
-            // EventImpl constructor
-            if (regattaWithName != null) {
-                if (regattaWithName != tracker.getRegatta()) {
-                    if (Util.isEmpty(regattaWithName.getAllRaces())) {
-                        // probably, tracker removed the last races from the old regatta and created a new one
-                        cacheAndReplicateDefaultRegatta(tracker.getRegatta());
-                    } else {
-                        throw new RuntimeException("Internal error. Two Event objects with equal name " + regattaName);
-                    }
-                }
-            } else {
-                cacheAndReplicateDefaultRegatta(tracker.getRegatta());
-            }
-        } else {
-            WindStore existingTrackersWindStore = tracker.getWindStore();
-            if (!existingTrackersWindStore.equals(windStore)) {
-                logger.warning("Wind store mismatch. Requested wind store: " + windStore
-                        + ". Wind store in use by existing tracker: " + existingTrackersWindStore);
-            }
-        }
-        if (timeoutInMilliseconds != -1) {
-            scheduleAbortTrackerAfterInitialTimeout(tracker, timeoutInMilliseconds);
-        }
-        return tracker.getRacesHandle();
-    }
-
-    /**
-     * The regatta and all its contained {@link Regatta#getAllRaces() races} are replicated to all replica.
-     * 
-     * @param regatta
-     *            the series of this regatta must not have any {@link Series#getRaceColumns() race columns associated
-     *            (yet)}.
-     */
-    private void replicateSpecificRegattaWithoutRaceColumns(Regatta regatta) {
-        Serializable courseAreaId = null;
-        if (regatta.getDefaultCourseArea() != null) {
-            courseAreaId = regatta.getDefaultCourseArea().getId();
-        }
-        replicate(new AddSpecificRegatta(regatta.getBaseName(), regatta.getBoatClass() == null ? null : regatta
-                .getBoatClass().getName(), regatta.getId(),
-                getSeriesWithoutRaceColumnsConstructionParametersAsMap(regatta), regatta.isPersistent(),
-                regatta.getScoringScheme(), courseAreaId));
-        RegattaIdentifier regattaIdentifier = regatta.getRegattaIdentifier();
-        for (RaceDefinition race : regatta.getAllRaces()) {
-            replicate(new AddRaceDefinition(regattaIdentifier, race));
-        }
-    }
-
-    private RegattaCreationParametersDTO getSeriesWithoutRaceColumnsConstructionParametersAsMap(Regatta regatta) {
-        LinkedHashMap<String, SeriesCreationParametersDTO> result = new LinkedHashMap<String, SeriesCreationParametersDTO>();
-        for (Series s : regatta.getSeries()) {
-            assert Util.isEmpty(s.getRaceColumns());
-            List<FleetDTO> fleetNamesAndOrdering = new ArrayList<FleetDTO>();
-            for (Fleet f : s.getFleets()) {
-                fleetNamesAndOrdering.add(getBaseDomainFactory().convertToFleetDTO(f));
-            }
-            result.put(
-                    s.getName(),
-                    new SeriesCreationParametersDTO(fleetNamesAndOrdering, s.isMedal(), s.isStartsWithZeroScore(), s
-                            .isFirstColumnIsNonDiscardableCarryForward(), s.getResultDiscardingRule() == null ? null
-                            : s.getResultDiscardingRule().getDiscardIndexResultsStartingWithHowManyRaces()));
-        }
-        return new RegattaCreationParametersDTO(result);
-    }
-
-    /**
-     * If <code>regatta</code> is not yet in {@link #regattasByName}, it is added, this service is
-     * {@link Regatta#addRegattaListener(RegattaListener) added} as regatta listener, and the regatta and all its
-     * contained {@link Regatta#getAllRaces() races} are replicated to all replica.
-     */
-    private void cacheAndReplicateDefaultRegatta(Regatta regatta) {
-        if (!regattasByName.containsKey(regatta.getName())) {
-            logger.info("putting regatta " + regatta.getName() + " (" + regatta.hashCode()
-                    + ") into regattasByName of " + this);
-            regattasByName.put(regatta.getName(), regatta);
-            regatta.addRegattaListener(this);
-            regatta.addRaceColumnListener(raceLogReplicator);
-            regatta.addRaceColumnListener(raceLogScoringReplicator);
-
-            replicate(new AddDefaultRegatta(regatta.getBaseName(), regatta.getBoatClass() == null ? null : regatta
-                    .getBoatClass().getName(), regatta.getId()));
-            RegattaIdentifier regattaIdentifier = regatta.getRegattaIdentifier();
-            for (RaceDefinition race : regatta.getAllRaces()) {
-                replicate(new AddRaceDefinition(regattaIdentifier, race));
-            }
-        }
-    }
-
-    @Override
-    public DynamicTrackedRace createTrackedRace(RegattaAndRaceIdentifier raceIdentifier, WindStore windStore,
-            long delayToLiveInMillis, long millisecondsOverWhichToAverageWind, long millisecondsOverWhichToAverageSpeed) {
-        DynamicTrackedRegatta trackedRegatta = getOrCreateTrackedRegatta(getRegatta(raceIdentifier));
-        RaceDefinition race = getRace(raceIdentifier);
-        return trackedRegatta.createTrackedRace(race, Collections.<Sideline> emptyList(), windStore, delayToLiveInMillis,
-                millisecondsOverWhichToAverageWind, millisecondsOverWhichToAverageSpeed,
-                /* raceDefinitionSetToUpdate */null);
-    }
-
-    private void ensureRegattaIsObservedForDefaultLeaderboardAndAutoLeaderboardLinking(
-            DynamicTrackedRegatta trackedRegatta) {
-        synchronized (regattasObservedForDefaultLeaderboard) {
-            if (!regattasObservedForDefaultLeaderboard.contains(trackedRegatta)) {
-                trackedRegatta.addRaceListener(new RaceAdditionListener());
-                regattasObservedForDefaultLeaderboard.add(trackedRegatta);
-            }
-        }
-    }
-
-    private void stopObservingRegattaForRedaultLeaderboardAndAutoLeaderboardLinking(DynamicTrackedRegatta trackedRegatta) {
-        synchronized (regattasObservedForDefaultLeaderboard) {
-            regattasObservedForDefaultLeaderboard.remove(trackedRegatta);
-        }
-    }
-
-    /**
-     * A listener class used to ensure that when a tracked race is added to any {@link TrackedRegatta} managed by this
-     * service, the service adds the tracked race to the default leaderboard and links it to the leaderboard columns
-     * that were previously connected to it. Additionally, a {@link RaceChangeListener} is added to the
-     * {@link TrackedRace} which is responsible for triggering the replication of all relevant changes to the tracked
-     * race. When a tracked race is removed, the {@link TrackedRaceReplicator} that was added as listener to that
-     * tracked race is removed again.
-     * 
-     * @author Axel Uhl (d043530)
-     * 
-     */
-    private class RaceAdditionListener implements RaceListener, Serializable {
-        private static final long serialVersionUID = 1036955460477000265L;
-
-        private final Map<TrackedRace, TrackedRaceReplicator> trackedRaceReplicators;
-
-        public RaceAdditionListener() {
-            this.trackedRaceReplicators = new HashMap<TrackedRace, TrackedRaceReplicator>();
-        }
-
-        @Override
-        public void raceRemoved(TrackedRace trackedRace) {
-            TrackedRaceReplicator trackedRaceReplicator = trackedRaceReplicators.remove(trackedRace);
-            if (trackedRaceReplicator != null) {
-                trackedRace.removeListener(trackedRaceReplicator);
-            }
-        }
-
-        @Override
-        public void raceAdded(TrackedRace trackedRace) {
-            // replicate the addition of the tracked race:
-            CreateTrackedRace op = new CreateTrackedRace(trackedRace.getRaceIdentifier(), trackedRace.getWindStore(),
-                    trackedRace.getDelayToLiveInMillis(), trackedRace.getMillisecondsOverWhichToAverageWind(),
-                    trackedRace.getMillisecondsOverWhichToAverageSpeed());
-            replicate(op);
-            linkRaceToConfiguredLeaderboardColumns(trackedRace);
-            final FlexibleLeaderboard defaultLeaderboard = (FlexibleLeaderboard) leaderboardsByName
-                    .get(LeaderboardNameConstants.DEFAULT_LEADERBOARD_NAME);
-            if (defaultLeaderboard != null) {
-                String columnName = trackedRace.getRace().getName();
-                defaultLeaderboard.addRace(trackedRace, columnName, /* medalRace */false,
-                        defaultLeaderboard.getFleet(null));
-            }
-            TrackedRaceReplicator trackedRaceReplicator = new TrackedRaceReplicator(trackedRace);
-            trackedRaceReplicators.put(trackedRace, trackedRaceReplicator);
-            trackedRace.addListener(trackedRaceReplicator, /* fire wind already loaded */ true);
-        }
-    }
-
-    private class TrackedRaceReplicator implements RaceChangeListener {
-        private final TrackedRace trackedRace;
-
-        public TrackedRaceReplicator(TrackedRace trackedRace) {
-            this.trackedRace = trackedRace;
-        }
-
-        @Override
-        public void windSourcesToExcludeChanged(Iterable<? extends WindSource> windSourcesToExclude) {
-            replicate(new UpdateWindSourcesToExclude(getRaceIdentifier(), windSourcesToExclude));
-        }
-
-        @Override
-        public void raceTimesChanged(TimePoint startOfTracking, TimePoint endOfTracking, TimePoint startTimeReceived) {
-            replicate(new UpdateRaceTimes(getRaceIdentifier(), startOfTracking, endOfTracking, startTimeReceived));
-        }
-
-        @Override
-        public void delayToLiveChanged(long delayToLiveInMillis) {
-            replicate(new UpdateRaceDelayToLive(getRaceIdentifier(), delayToLiveInMillis));
-        }
-
-        @Override
-        public void windDataReceived(Wind wind, WindSource windSource) {
-            replicate(new RecordWindFix(getRaceIdentifier(), windSource, wind));
-        }
-
-        @Override
-        public void windDataRemoved(Wind wind, WindSource windSource) {
-            replicate(new RemoveWindFix(getRaceIdentifier(), windSource, wind));
-        }
-
-        @Override
-        public void windAveragingChanged(long oldMillisecondsOverWhichToAverage, long newMillisecondsOverWhichToAverage) {
-            replicate(new UpdateWindAveragingTime(getRaceIdentifier(), newMillisecondsOverWhichToAverage));
-        }
-
-        @Override
-        public void competitorPositionChanged(GPSFixMoving fix, Competitor competitor) {
-            replicate(new RecordCompetitorGPSFix(getRaceIdentifier(), competitor, fix));
-        }
-
-        @Override
-        public void statusChanged(TrackedRaceStatus newStatus) {
-            replicate(new UpdateTrackedRaceStatus(getRaceIdentifier(), newStatus));
-        }
-
-        @Override
-        public void markPositionChanged(GPSFix fix, Mark mark) {
-            replicate(new RecordMarkGPSFix(getRaceIdentifier(), mark, fix));
-        }
-
-        @Override
-        public void markPassingReceived(Competitor competitor, Map<Waypoint, MarkPassing> oldMarkPassings,
-                Iterable<MarkPassing> markPassings) {
-            replicate(new UpdateMarkPassings(getRaceIdentifier(), competitor, markPassings));
-        }
-
-        @Override
-        public void speedAveragingChanged(long oldMillisecondsOverWhichToAverage, long newMillisecondsOverWhichToAverage) {
-            replicate(new UpdateWindAveragingTime(getRaceIdentifier(), newMillisecondsOverWhichToAverage));
-        }
-
-        private RegattaAndRaceIdentifier getRaceIdentifier() {
-            return trackedRace.getRaceIdentifier();
-        }
-    }
-
-    /**
-     * Based on the <code>trackedRace</code>'s {@link TrackedRace#getRaceIdentifier() race identifier}, the tracked race
-     * is (re-)associated to all {@link RaceColumn race columns} that currently have no
-     * {@link RaceColumn#getTrackedRace(Fleet) tracked race assigned} and whose
-     * {@link RaceColumn#getRaceIdentifier(Fleet) race identifier} equals that of <code>trackedRace</code>.
-     */
-    private void linkRaceToConfiguredLeaderboardColumns(TrackedRace trackedRace) {
-        boolean leaderboardHasChanged = false;
-        RegattaAndRaceIdentifier trackedRaceIdentifier = trackedRace.getRaceIdentifier();
-        for (Leaderboard leaderboard : getLeaderboards().values()) {
-            for (RaceColumn column : leaderboard.getRaceColumns()) {
-                for (Fleet fleet : column.getFleets()) {
-                    if (trackedRaceIdentifier.equals(column.getRaceIdentifier(fleet))
-                            && column.getTrackedRace(fleet) == null) {
-                        column.setTrackedRace(fleet, trackedRace);
-                        leaderboardHasChanged = true;
-                        replicate(new ConnectTrackedRaceToLeaderboardColumn(leaderboard.getName(), column.getName(),
-                                fleet.getName(), trackedRaceIdentifier));
-                    }
-                }
-            }
-            if (leaderboardHasChanged) {
-                // Update the corresponding groups, to keep them in sync
-                syncGroupsAfterLeaderboardChange(leaderboard, /* doDatabaseUpdate */false);
-            }
-        }
-    }
-
-    @Override
-    public void stopTracking(Regatta regatta) throws MalformedURLException, IOException, InterruptedException {
-        synchronized (raceTrackersByRegatta) {
-            if (raceTrackersByRegatta.containsKey(regatta)) {
-                for (RaceTracker raceTracker : raceTrackersByRegatta.get(regatta)) {
-                    final Set<RaceDefinition> races = raceTracker.getRaces();
-                    if (races != null) {
-                        for (RaceDefinition race : races) {
-                            stopTrackingWind(regatta, race);
-                        }
-                    }
-                    raceTracker.stop();
-                    raceTrackersByID.remove(raceTracker.getID());
-                }
-                raceTrackersByRegatta.remove(regatta);
-            }
-        }
-    }
-
-    @Override
-    public void stopTrackingAndRemove(Regatta regatta) throws MalformedURLException, IOException, InterruptedException {
-        stopTracking(regatta);
-        if (regatta != null) {
-            if (regatta.getName() != null) {
-                logger.info("Removing regatta " + regatta.getName() + " (" + regatta.hashCode() + ") from " + this);
-                regattasByName.remove(regatta.getName());
-                regattaTrackingCache.remove(regatta);
-                regatta.removeRegattaListener(this);
-                regatta.removeRaceColumnListener(raceLogReplicator);
-                regatta.removeRaceColumnListener(raceLogScoringReplicator);
-            }
-            for (RaceDefinition race : regatta.getAllRaces()) {
-                stopTrackingWind(regatta, race);
-                // remove from default leaderboard
-                FlexibleLeaderboard defaultLeaderboard = (FlexibleLeaderboard) getLeaderboardByName(LeaderboardNameConstants.DEFAULT_LEADERBOARD_NAME);
-                defaultLeaderboard.removeRaceColumn(race.getName());
-            }
-        }
-    }
-
-    /**
-     * The tracker will initially try to connect to the tracking infrastructure to obtain basic race master data. If
-     * this fails after some timeout, to avoid garbage and lingering threads, the task scheduled by this method will
-     * check after the timeout expires if race master data was successfully received. If so, the tracker continues
-     * normally. Otherwise, the tracker is shut down orderly by calling {@link RaceTracker#stop() stopping}.
-     * 
-     * @return the scheduled task, in case the caller wants to {@link ScheduledFuture#cancel(boolean) cancel} it, e.g.,
-     *         when the tracker is stopped or has successfully received the race
-     */
-    private ScheduledFuture<?> scheduleAbortTrackerAfterInitialTimeout(final RaceTracker tracker,
-            final long timeoutInMilliseconds) {
-        ScheduledFuture<?> task = getScheduler().schedule(new Runnable() {
-            @Override
-            public void run() {
-                if (tracker.getRaces() == null || tracker.getRaces().isEmpty()) {
-                    try {
-                        Regatta regatta = tracker.getRegatta();
-                        logger.log(Level.SEVERE, "RaceDefinition for a race in regatta " + regatta.getName()
-                                + " not obtained within " + timeoutInMilliseconds
-                                + "ms. Aborting tracker for this race.");
-                        Set<RaceTracker> trackersForRegatta;
-                        synchronized (raceTrackersByRegatta) {
-                            trackersForRegatta = raceTrackersByRegatta.get(regatta);
-                            if (trackersForRegatta != null) {
-                                trackersForRegatta.remove(tracker);
-                            }
-                            tracker.stop();
-                            raceTrackersByID.remove(tracker.getID());
-                        }
-                        if (trackersForRegatta == null || trackersForRegatta.isEmpty()) {
-                            stopTracking(regatta);
-                        }
-                    } catch (Exception e) {
-                        logger.log(Level.SEVERE, "scheduleAbortTrackerAfterInitialTimeout", e);
-                        e.printStackTrace();
-                    }
-                }
-            }
-        }, /* delay */timeoutInMilliseconds, /* unit */TimeUnit.MILLISECONDS);
-        return task;
-    }
-
-    @Override
-    public void stopTracking(Regatta regatta, RaceDefinition race) throws MalformedURLException, IOException,
-            InterruptedException {
-        logger.info("Stopping tracking for " + race + "...");
-        synchronized (raceTrackersByRegatta) {
-            final Set<RaceTracker> trackerSet = raceTrackersByRegatta.get(regatta);
-            if (raceTrackersByRegatta.containsKey(regatta)) {
-                Iterator<RaceTracker> trackerIter = trackerSet.iterator();
-                while (trackerIter.hasNext()) {
-                    RaceTracker raceTracker = trackerIter.next();
-                    if (raceTracker.getRaces() != null && raceTracker.getRaces().contains(race)) {
-                        logger.info("Found tracker to stop for races " + raceTracker.getRaces());
-                        raceTracker.stop();
-                        trackerIter.remove();
-                        raceTrackersByID.remove(raceTracker.getID());
-                    }
-                }
-            } else {
-                logger.warning("Didn't find any trackers for regatta " + regatta);
-            }
-            stopTrackingWind(regatta, race);
-            // if the last tracked race was removed, confirm that tracking for the entire regatta has stopped
-            if (trackerSet == null || trackerSet.isEmpty()) {
-                stopTracking(regatta);
-            }
-        }
-    }
-
-    @Override
-    public void removeRegatta(Regatta regatta) throws MalformedURLException, IOException, InterruptedException {
-        Set<RegattaLeaderboard> leaderboardsToRemove = new HashSet<>();
-        for (Leaderboard leaderboard : getLeaderboards().values()) {
-            if (leaderboard instanceof RegattaLeaderboard) {
-                RegattaLeaderboard regattaLeaderboard = (RegattaLeaderboard) leaderboard;
-                if (regattaLeaderboard.getRegatta() == regatta) {
-                    leaderboardsToRemove.add(regattaLeaderboard);
-                }
-            }
-        }
-        for (RegattaLeaderboard regattaLeaderboardToRemove : leaderboardsToRemove) {
-            removeLeaderboard(regattaLeaderboardToRemove.getName());
-        }
-        for (RaceDefinition race : regatta.getAllRaces()) {
-            removeRace(regatta, race);
-            mongoObjectFactory.removeRegattaForRaceID(race.getName(), regatta);
-            persistentRegattasForRaceIDs.remove(race.getId().toString());
-        }
-        if (regatta.isPersistent()) {
-            mongoObjectFactory.removeRegatta(regatta);
-        }
-        regattasByName.remove(regatta.getName());
-        regatta.removeRegattaListener(this);
-        regatta.removeRaceColumnListener(raceLogReplicator);
-        regatta.removeRaceColumnListener(raceLogScoringReplicator);
-    }
-
-    @Override
-    public Regatta updateRegatta(RegattaIdentifier regattaIdentifier, Serializable newDefaultCourseAreaId, 
-           RegattaConfiguration newRegattaConfiguration) {
-        // We're not doing any renaming of the regatta itself, therefore we don't have to sync on the maps.
-        Regatta regatta = getRegatta(regattaIdentifier);
-        synchronized (regatta) {
-            CourseArea newCourseArea = getCourseArea(newDefaultCourseAreaId);
-            if (newCourseArea != regatta.getDefaultCourseArea()) {
-                regatta.setDefaultCourseArea(newCourseArea);
-            }
-            regatta.setRegattaConfiguration(newRegattaConfiguration);
-            mongoObjectFactory.storeRegatta(regatta);
-        }
-        return regatta;
-    }
-
-    @Override
-    public void removeRace(Regatta regatta, RaceDefinition race) throws MalformedURLException, IOException,
-            InterruptedException {
-        logger.info("Removing the race " + race + "...");
-        stopAllTrackersForWhichRaceIsLastReachable(regatta, race);
-        stopTrackingWind(regatta, race);
-        TrackedRace trackedRace = getExistingTrackedRace(regatta, race);
-        if (trackedRace != null) {
-            TrackedRegatta trackedRegatta = getTrackedRegatta(regatta);
-            if (trackedRegatta != null) {
-                trackedRegatta.removeTrackedRace(trackedRace);
-            }
-            if (Util.isEmpty(trackedRegatta.getTrackedRaces())) {
-                removeTrackedRegatta(regatta);
-            }
-            // remove tracked race from RaceColumns of regatta
-            boolean regattaChanged = false;
-            for (Series series : regatta.getSeries()) {
-                for (RaceColumnInSeries raceColumn : series.getRaceColumns()) {
-                    for (Fleet fleet : series.getFleets()) {
-                        if (raceColumn.getTrackedRace(fleet) == trackedRace) {
-                            raceColumn.releaseTrackedRace(fleet);
-                            regattaChanged = true;
-                        }
-                    }
-                }
-            }
-            if (regattaChanged) {
-                updateStoredRegatta(regatta);
-            }
-            for (Leaderboard leaderboard : getLeaderboards().values()) {
-                if (leaderboard instanceof FlexibleLeaderboard) { // RegattaLeaderboards have implicitly been updated by
-                                                                  // the code above
-                    boolean changed = false;
-                    for (RaceColumn raceColumn : leaderboard.getRaceColumns()) {
-                        for (Fleet fleet : raceColumn.getFleets()) {
-                            if (raceColumn.getTrackedRace(fleet) == trackedRace) {
-                                raceColumn.releaseTrackedRace(fleet); // but leave the RaceIdentifier on the race column
-                                changed = true; // untouched, e.g., for later re-load
-                            }
-                        }
-                    }
-                    if (changed) {
-                        updateStoredLeaderboard((FlexibleLeaderboard) leaderboard);
-                    }
-                }
-            }
-        }
-        // remove the race from the regatta if the regatta is not persistently stored
-        regatta.removeRace(race);
-        if (!regatta.isPersistent() && Util.isEmpty(regatta.getAllRaces())) {
-            logger.info("Removing regatta " + regatta.getName() + " (" + regatta.hashCode() + ") from service " + this);
-            regattasByName.remove(regatta.getName());
-            regatta.removeRegattaListener(this);
-            regatta.removeRaceColumnListener(raceLogReplicator);
-            regatta.removeRaceColumnListener(raceLogScoringReplicator);
-        }
-    }
-
-    /**
-     * Doesn't stop any wind trackers
-     */
-    private void stopAllTrackersForWhichRaceIsLastReachable(Regatta regatta, RaceDefinition race)
-            throws MalformedURLException, IOException, InterruptedException {
-        synchronized (raceTrackersByRegatta) {
-            if (raceTrackersByRegatta.containsKey(regatta)) {
-                Iterator<RaceTracker> trackerIter = raceTrackersByRegatta.get(regatta).iterator();
-                while (trackerIter.hasNext()) {
-                    RaceTracker raceTracker = trackerIter.next();
-                    if (raceTracker.getRaces() != null && raceTracker.getRaces().contains(race)) {
-                        boolean foundReachableRace = false;
-                        for (RaceDefinition raceTrackedByTracker : raceTracker.getRaces()) {
-                            if (raceTrackedByTracker != race && isReachable(regatta, raceTrackedByTracker)) {
-                                foundReachableRace = true;
-                                break;
-                            }
-                        }
-                        if (!foundReachableRace) {
-                            // firstly stop the tracker
-                            raceTracker.stop();
-                            // remove it from the raceTrackers by Regatta
-                            trackerIter.remove();
-                            raceTrackersByID.remove(raceTracker.getID());
-                            // if the last tracked race was removed, remove the entire regatta
-                            if (raceTrackersByRegatta.get(regatta).isEmpty()) {
-                                stopTracking(regatta);
-                            }
-                        }
-                    }
-                }
-            }
-        }
-    }
-
-    private boolean isReachable(Regatta regatta, RaceDefinition race) {
-        return Util.contains(regatta.getAllRaces(), race);
-    }
-
-    @Override
-    public void startTrackingWind(Regatta regatta, RaceDefinition race, boolean correctByDeclination) throws Exception {
-        for (WindTrackerFactory windTrackerFactory : getWindTrackerFactories()) {
-            windTrackerFactory.createWindTracker(getOrCreateTrackedRegatta(regatta), race, correctByDeclination);
-        }
-    }
-
-    @Override
-    public void stopTrackingWind(Regatta regatta, RaceDefinition race) throws SocketException, IOException {
-        for (WindTrackerFactory windTrackerFactory : getWindTrackerFactories()) {
-            WindTracker windTracker = windTrackerFactory.getExistingWindTracker(race);
-            if (windTracker != null) {
-                windTracker.stop();
-            }
-        }
-    }
-
-    @Override
-    public Iterable<Triple<Regatta, RaceDefinition, String>> getWindTrackedRaces() {
-        List<Triple<Regatta, RaceDefinition, String>> result = new ArrayList<Triple<Regatta, RaceDefinition, String>>();
-        for (Regatta regatta : getAllRegattas()) {
-            for (RaceDefinition race : regatta.getAllRaces()) {
-                for (WindTrackerFactory windTrackerFactory : getWindTrackerFactories()) {
-                    WindTracker windTracker = windTrackerFactory.getExistingWindTracker(race);
-                    if (windTracker != null) {
-                        result.add(new Triple<Regatta, RaceDefinition, String>(regatta, race, windTracker.toString()));
-                    }
-                }
-            }
-        }
-        return result;
-    }
-
-    @Override
-    public DynamicTrackedRace getTrackedRace(Regatta regatta, RaceDefinition race) {
-        return getOrCreateTrackedRegatta(regatta).getTrackedRace(race);
-    }
-
-    private DynamicTrackedRace getExistingTrackedRace(Regatta regatta, RaceDefinition race) {
-        return getOrCreateTrackedRegatta(regatta).getExistingTrackedRace(race);
-    }
-
-    @Override
-    public DynamicTrackedRegatta getOrCreateTrackedRegatta(Regatta regatta) {
-        cacheAndReplicateDefaultRegatta(regatta);
-        synchronized (regattaTrackingCache) {
-            DynamicTrackedRegatta result = regattaTrackingCache.get(regatta);
-            if (result == null) {
-                logger.info("Creating DynamicTrackedRegattaImpl for regatta " + regatta.getName() + " with hashCode "
-                        + regatta.hashCode());
-                result = new DynamicTrackedRegattaImpl(regatta);
-                replicate(new TrackRegatta(regatta.getRegattaIdentifier()));
-                regattaTrackingCache.put(regatta, result);
-                ensureRegattaIsObservedForDefaultLeaderboardAndAutoLeaderboardLinking(result);
-            }
-            return result;
-        }
-    }
-
-    @Override
-    public DynamicTrackedRegatta getTrackedRegatta(com.sap.sailing.domain.base.Regatta regatta) {
-        return regattaTrackingCache.get(regatta);
-    }
-
-    @Override
-    public void removeTrackedRegatta(Regatta regatta) {
-        logger.info("Removing regatta " + regatta.getName() + " from regattaTrackingCache");
-        DynamicTrackedRegatta trackedRegatta = regattaTrackingCache.remove(regatta);
-        stopObservingRegattaForRedaultLeaderboardAndAutoLeaderboardLinking(trackedRegatta);
-    }
-
-    @Override
-    public Regatta getRegatta(RegattaName regattaName) {
-        return (Regatta) regattasByName.get(regattaName.getRegattaName());
-    }
-
-    @Override
-    public Regatta getRegatta(RegattaIdentifier regattaIdentifier) {
-        return (Regatta) regattaIdentifier.getRegatta(this);
-    }
-
-    @Override
-    public DynamicTrackedRace getTrackedRace(RegattaAndRaceIdentifier raceIdentifier) {
-    	DynamicTrackedRace result = null;
-        Regatta regatta = regattasByName.get(raceIdentifier.getRegattaName());
-        if (regatta != null) {
-            DynamicTrackedRegatta trackedRegatta = regattaTrackingCache.get(regatta);
-            if (trackedRegatta != null) {
-                RaceDefinition race = getRace(raceIdentifier);
-                if (race != null) {
-                    result = trackedRegatta.getTrackedRace(race);
-                }
-            }
-        }
-        return result;
-    }
-
-    @Override
-    public DynamicTrackedRace getExistingTrackedRace(RegattaAndRaceIdentifier raceIdentifier) {
-        Regatta regatta = getRegattaByName(raceIdentifier.getRegattaName());
-        DynamicTrackedRace trackedRace = null;
-        if (regatta != null) {
-            RaceDefinition race = regatta.getRaceByName(raceIdentifier.getRaceName());
-            trackedRace = getOrCreateTrackedRegatta(regatta).getExistingTrackedRace(race);
-        }
-        return trackedRace;
-    }
-
-    @Override
-    public RaceDefinition getRace(RegattaAndRaceIdentifier regattaNameAndRaceName) {
-        RaceDefinition result = null;
-        Regatta regatta = getRegatta(regattaNameAndRaceName);
-        if (regatta != null) {
-            result = regatta.getRaceByName(regattaNameAndRaceName.getRaceName());
-        }
-        return result;
-    }
-
-    @Override
-    public Map<String, LeaderboardGroup> getLeaderboardGroups() {
-        synchronized (leaderboardGroupsByName) {
-            return Collections.unmodifiableMap(new HashMap<String, LeaderboardGroup>(leaderboardGroupsByName));
-        }
-    }
-
-    @Override
-    public LeaderboardGroup getLeaderboardGroupByName(String groupName) {
-        synchronized (leaderboardGroupsByName) {
-            return leaderboardGroupsByName.get(groupName);
-        }
-    }
-
-    @Override
-    public LeaderboardGroup addLeaderboardGroup(String groupName, String description,
-            boolean displayGroupsInReverseOrder, List<String> leaderboardNames,
-            int[] overallLeaderboardDiscardThresholds, ScoringSchemeType overallLeaderboardScoringSchemeType) {
-        ArrayList<Leaderboard> leaderboards = new ArrayList<>();
-        synchronized (leaderboardsByName) {
-            for (String leaderboardName : leaderboardNames) {
-                Leaderboard leaderboard = leaderboardsByName.get(leaderboardName);
-                if (leaderboard == null) {
-                    throw new IllegalArgumentException("No leaderboard with name " + leaderboardName + " found");
-                } else {
-                    leaderboards.add(leaderboard);
-                }
-            }
-        }
-        LeaderboardGroup result = new LeaderboardGroupImpl(groupName, description, displayGroupsInReverseOrder,
-                leaderboards);
-        if (overallLeaderboardScoringSchemeType != null) {
-            // create overall leaderboard and its discards settings
-            addOverallLeaderboardToLeaderboardGroup(result,
-                    getBaseDomainFactory().createScoringScheme(overallLeaderboardScoringSchemeType),
-                    overallLeaderboardDiscardThresholds);
-        }
-        synchronized (leaderboardGroupsByName) {
-            if (leaderboardGroupsByName.containsKey(groupName)) {
-                throw new IllegalArgumentException("Leaderboard group with name " + groupName + " already exists");
-            }
-            leaderboardGroupsByName.put(groupName, result);
-        }
-        mongoObjectFactory.storeLeaderboardGroup(result);
-        return result;
-    }
-
-    @Override
-    public void removeLeaderboardGroup(String groupName) {
-        final LeaderboardGroup leaderboardGroup;
-        synchronized (leaderboardGroupsByName) {
-            leaderboardGroup = leaderboardGroupsByName.remove(groupName);
-        }
-        mongoObjectFactory.removeLeaderboardGroup(groupName);
-        if (leaderboardGroup != null && leaderboardGroup.getOverallLeaderboard() != null) {
-            removeLeaderboard(leaderboardGroup.getOverallLeaderboard().getName());
-        }
-    }
-
-    @Override
-    public void renameLeaderboardGroup(String oldName, String newName) {
-        synchronized (leaderboardGroupsByName) {
-            if (!leaderboardGroupsByName.containsKey(oldName)) {
-                throw new IllegalArgumentException("No leaderboard group with name " + oldName + " found");
-            }
-            if (leaderboardGroupsByName.containsKey(newName)) {
-                throw new IllegalArgumentException("Leaderboard group with name " + newName + " already exists");
-            }
-            LeaderboardGroup toRename = leaderboardGroupsByName.remove(oldName);
-            toRename.setName(newName);
-            leaderboardGroupsByName.put(newName, toRename);
-            mongoObjectFactory.renameLeaderboardGroup(oldName, newName);
-        }
-    }
-
-    @Override
-    public void updateLeaderboardGroup(String oldName, String newName, String description,
-            List<String> leaderboardNames, int[] overallLeaderboardDiscardThresholds,
-            ScoringSchemeType overallLeaderboardScoringSchemeType) {
-        if (!oldName.equals(newName)) {
-            renameLeaderboardGroup(oldName, newName);
-        }
-        LeaderboardGroup group = getLeaderboardGroupByName(newName);
-        if (!description.equals(group.getDescription())) {
-            group.setDescriptiom(description);
-        }
-        group.clearLeaderboards();
-        for (String leaderboardName : leaderboardNames) {
-            Leaderboard leaderboard = getLeaderboardByName(leaderboardName);
-            if (leaderboard != null) {
-                group.addLeaderboard(leaderboard);
-            }
-        }
-        Leaderboard overallLeaderboard = group.getOverallLeaderboard();
-        if (overallLeaderboard != null) {
-            if (overallLeaderboardScoringSchemeType == null) {
-                group.setOverallLeaderboard(null);
-                removeLeaderboard(overallLeaderboard.getName());
-            } else {
-                // update existing overall leaderboard's discards settings; scoring scheme cannot be updated in-place
-                overallLeaderboard.setCrossLeaderboardResultDiscardingRule(new ThresholdBasedResultDiscardingRuleImpl(
-                        overallLeaderboardDiscardThresholds));
-                updateStoredLeaderboard(overallLeaderboard);
-            }
-        } else if (overallLeaderboard == null && overallLeaderboardScoringSchemeType != null) {
-            addOverallLeaderboardToLeaderboardGroup(group,
-                    getBaseDomainFactory().createScoringScheme(overallLeaderboardScoringSchemeType),
-                    overallLeaderboardDiscardThresholds);
-        }
-        updateStoredLeaderboardGroup(group);
-    }
-
-    private void addOverallLeaderboardToLeaderboardGroup(LeaderboardGroup leaderboardGroup,
-            ScoringScheme scoringScheme, int[] discardThresholds) {
-        Leaderboard overallLeaderboard = new LeaderboardGroupMetaLeaderboard(leaderboardGroup, scoringScheme,
-                new ThresholdBasedResultDiscardingRuleImpl(discardThresholds));
-        leaderboardGroup.setOverallLeaderboard(overallLeaderboard);
-        addLeaderboard(overallLeaderboard);
-        updateStoredLeaderboard(overallLeaderboard);
-    }
-
-    @Override
-    public void updateStoredLeaderboardGroup(LeaderboardGroup leaderboardGroup) {
-        mongoObjectFactory.storeLeaderboardGroup(leaderboardGroup);
-    }
-
-    private ScheduledExecutorService getScheduler() {
-        return scheduler;
-    }
-
-    /**
-     * Currently, the operation is executed by immediately {@link Operation#internalApplyTo(Object) applying} it to this
-     * service object.
-     * <p>
-     * 
-     * Future implementations of this method will need to also replicate the effects of the operation to all replica of
-     * this service known.
-     */
-    @Override
-    public <T> T apply(RacingEventServiceOperation<T> operation) {
-        try {
-            T result = operation.internalApplyTo(this);
-            replicate(operation);
-            return result;
-        } catch (Exception e) {
-            logger.log(Level.SEVERE, "apply", e);
-            throw new RuntimeException(e);
-        }
-    }
-
-    @Override
-    public <T> void replicate(RacingEventServiceOperation<T> operation) {
-        for (OperationExecutionListener listener : operationExecutionListeners.keySet()) {
-            try {
-                listener.executed(operation);
-            } catch (Exception e) {
-                // don't risk the master's operation only because replication to a listener/replica doesn't work
-                logger.severe("Error replicating operation " + operation + " to replication listener " + listener);
-                logger.log(Level.SEVERE, "replicate", e);
-            }
-        }
-    }
-
-    @Override
-    public void addOperationExecutionListener(OperationExecutionListener listener) {
-        operationExecutionListeners.put(listener, listener);
-    }
-
-    @Override
-    public void removeOperationExecutionListener(OperationExecutionListener listener) {
-        operationExecutionListeners.remove(listener);
-    }
-
-    @Override
-    public void serializeForInitialReplication(ObjectOutputStream oos) throws IOException {
-        StringBuffer logoutput = new StringBuffer();
-
-        logger.info("Serializing events...");
-        oos.writeObject(eventsById);
-        logoutput.append("\nSerialized " + eventsById.size() + " events\n");
-        for (Event event : eventsById.values()) {
-            logoutput.append(String.format("%3s\n", event.toString()));
-        }
-
-        logger.info("Serializing regattas...");
-        oos.writeObject(regattasByName);
-        logoutput.append("Serialized " + regattasByName.size() + " regattas\n");
-        for (Regatta regatta : regattasByName.values()) {
-            logoutput.append(String.format("%3s\n", regatta.toString()));
-        }
-
-        logger.info("Serializing regattas observed...");
-        oos.writeObject(regattasObservedForDefaultLeaderboard);
-        logger.info("Serializing regatta tracking cache...");
-        oos.writeObject(regattaTrackingCache);
-        logger.info("Serializing leaderboard groups...");
-        oos.writeObject(leaderboardGroupsByName);
-        logoutput.append("Serialized " + leaderboardGroupsByName.size() + " leaderboard groups\n");
-        for (LeaderboardGroup lg : leaderboardGroupsByName.values()) {
-            logoutput.append(String.format("%3s\n", lg.toString()));
-        }
-        logger.info("Serializing leaderboards...");
-        oos.writeObject(leaderboardsByName);
-        logoutput.append("Serialized " + leaderboardsByName.size() + " leaderboards\n");
-        for (Leaderboard lg : leaderboardsByName.values()) {
-            logoutput.append(String.format("%3s\n", lg.toString()));
-        }
-        logger.info("Serializing media library...");
-        mediaLibrary.serialize(oos);
-        logoutput.append("Serialized " + mediaLibrary.allTracks().size() + " media tracks\n");
-        for (MediaTrack lg : mediaLibrary.allTracks()) {
-            logoutput.append(String.format("%3s\n", lg.toString()));
-        }
-        logger.info("Serializing persisted competitors...");
-        oos.writeObject(competitorStore);
-        logoutput.append("Serialized " + competitorStore.size() + " persisted competitors\n");
-        logger.info(logoutput.toString());
-        
-        logger.info("Serializing configuration map...");
-        oos.writeObject(configurationMap);
-        logoutput.append("Serialized " + configurationMap.size() + " configuration entries\n");
-        for (DeviceConfigurationMatcher matcher : configurationMap.keySet()) {
-            logoutput.append(String.format("%3s\n", matcher.toString()));
-        }
-        
-        logger.info(logoutput.toString());    }
-
-    @SuppressWarnings("unchecked")
-    // the type-parameters in the casts of the de-serialized collection objects can't be checked
-    @Override
-    public void initiallyFillFrom(ObjectInputStream ois) throws IOException, ClassNotFoundException,
-            InterruptedException {
-        logger.info("Performing initial replication load on " + this);
-        ClassLoader oldContextClassloader = Thread.currentThread().getContextClassLoader();
-        try {
-            // Use this object's class's class loader as the context class loader which will then be used for
-            // de-serialization; this will cause all classes to be visible that this bundle
-            // (com.sap.sailing.server) can see
-            Thread.currentThread().setContextClassLoader(getClass().getClassLoader());
-            regattasByName.clear();
-            regattasObservedForDefaultLeaderboard.clear();
-
-            if (raceTrackersByRegatta != null && !raceTrackersByRegatta.isEmpty()) {
-                for (DynamicTrackedRegatta regatta : regattaTrackingCache.values()) {
-                    for (RaceTracker tracker : raceTrackersByRegatta.get(regatta)) {
-                        tracker.stop();
-                    }
-                }
-            }
-
-            logger.info("Clearing all data structures...");
-            regattaTrackingCache.clear();
-            leaderboardGroupsByName.clear();
-            leaderboardsByName.clear();
-            eventsById.clear();
-            mediaLibrary.clear();
-            competitorStore.clear();
-
-            StringBuffer logoutput = new StringBuffer();
-
-            logger.info("Reading all events...");
-            eventsById.putAll((Map<Serializable, Event>) ois.readObject());
-            logoutput.append("\nReceived " + eventsById.size() + " NEW events\n");
-            for (Event event : eventsById.values()) {
-                logoutput.append(String.format("%3s\n", event.toString()));
-            }
-
-            logger.info("Reading all regattas...");
-            regattasByName.putAll((Map<String, Regatta>) ois.readObject());
-            logoutput.append("Received " + regattasByName.size() + " NEW regattas\n");
-            for (Regatta regatta : regattasByName.values()) {
-                logoutput.append(String.format("%3s\n", regatta.toString()));
-            }
-
-            // it is important that the leaderboards and tracked regattas are cleared before auto-linking to
-            // old leaderboards takes place which then don't match the new ones
-            logger.info("Reading all dynamic tracked regattas...");
-            for (DynamicTrackedRegatta trackedRegattaToObserve : (Set<DynamicTrackedRegatta>) ois.readObject()) {
-                ensureRegattaIsObservedForDefaultLeaderboardAndAutoLeaderboardLinking(trackedRegattaToObserve);
-            }
-
-            logger.info("Reading all of the regatta tracking cache...");
-            regattaTrackingCache.putAll((Map<Regatta, DynamicTrackedRegatta>) ois.readObject());
-            logoutput.append("Received " + regattaTrackingCache.size() + " NEW regatta tracking cache entries\n");
-
-            logger.info("Reading leaderboard groups...");
-            leaderboardGroupsByName.putAll((Map<String, LeaderboardGroup>) ois.readObject());
-            logoutput.append("Received " + leaderboardGroupsByName.size() + " NEW leaderboard groups\n");
-            for (LeaderboardGroup lg : leaderboardGroupsByName.values()) {
-                logoutput.append(String.format("%3s\n", lg.toString()));
-            }
-
-            logger.info("Reading leaderboards by name...");
-            leaderboardsByName.putAll((Map<String, Leaderboard>) ois.readObject());
-            logoutput.append("Received " + leaderboardsByName.size() + " NEW leaderboards\n");
-            for (Leaderboard leaderboard : leaderboardsByName.values()) {
-                logoutput.append(String.format("%3s\n", leaderboard.toString()));
-            }
-
-            // now fix ScoreCorrectionListener setup for LeaderboardGroupMetaLeaderboard instances:
-            for (Leaderboard leaderboard : leaderboardsByName.values()) {
-                if (leaderboard instanceof LeaderboardGroupMetaLeaderboard) {
-                    ((LeaderboardGroupMetaLeaderboard) leaderboard)
-                            .registerAsScoreCorrectionChangeForwarderAndRaceColumnListenerOnAllLeaderboards();
-                }
-            }
-
-            logger.info("Reading media library...");
-            mediaLibrary.deserialize(ois);
-            logoutput.append("Received " + mediaLibrary.allTracks().size() + " NEW media tracks\n");
-            for (MediaTrack mediatrack : mediaLibrary.allTracks()) {
-                logoutput.append(String.format("%3s\n", mediatrack.toString()));
-            }
-            
-
-            // only copy the competitors from the deserialized competitor store; don't use it because it will have set
-            // a default Mongo object factory
-            logger.info("Reading competitors...");
-            for (Competitor competitor : ((CompetitorStore) ois.readObject()).getCompetitors()) {
-                DynamicCompetitor dynamicCompetitor = (DynamicCompetitor) competitor;
-                competitorStore.getOrCreateCompetitor(dynamicCompetitor.getId(), dynamicCompetitor.getName(), dynamicCompetitor.getColor(), dynamicCompetitor.getTeam(), dynamicCompetitor.getBoat());
-            }
-            logoutput.append("Received " + competitorStore.size() + " NEW competitors\n");
-
-            logger.info("Reading device configurations...");
-            configurationMap.putAll((DeviceConfigurationMapImpl) ois.readObject());
-            logoutput.append("Received " + configurationMap.size() + " NEW configuration entries\n");
-            for (DeviceConfigurationMatcher matcher : configurationMap.keySet()) {
-                logoutput.append(String.format("%3s\n", matcher.toString()));
-            }
-            logger.info(logoutput.toString());
-        } finally {
-            Thread.currentThread().setContextClassLoader(oldContextClassloader);
-        }
-    }
-
-    @Override
-    public Event addEvent(String eventName, String venue, String publicationUrl, boolean isPublic, UUID id) {
-        synchronized (eventsById) {
-            Event result = createEventWithoutReplication(eventName, venue, publicationUrl, isPublic, id);
-            replicate(new CreateEvent(eventName, venue, publicationUrl, isPublic, id));
-            return result;
-        }
-    }
-
-    @Override
-    public Event createEventWithoutReplication(String eventName, String venue, String publicationUrl, boolean isPublic, UUID id) {
-        Event result = new EventImpl(eventName, venue, publicationUrl, isPublic, id);
-        synchronized (eventsById) {
-            if (eventsById.containsKey(result.getId())) {
-                throw new IllegalArgumentException("Event with ID " + result.getId()
-                        + " already exists which is pretty surprising...");
-            }
-            eventsById.put(result.getId(), result);
-        }
-        mongoObjectFactory.storeEvent(result);
-        return result;
-    }
-
-    @Override
-    public void updateEvent(UUID id, String eventName, String venueName, String publicationUrl,
-            boolean isPublic, List<String> regattaNames) {
-        synchronized (eventsById) {
-            if (!eventsById.containsKey(id)) {
-                throw new IllegalArgumentException("Sailing event with ID " + id + " does not exist.");
-            }
-            Event event = eventsById.get(id);
-            event.setName(eventName);
-            event.setPublicationUrl(publicationUrl);
-            event.setPublic(isPublic);
-            event.getVenue().setName(venueName);
-
-            // TODO need to update regattas if they are once linked to event objects
-            mongoObjectFactory.storeEvent(event);
-
-            replicate(new UpdateEvent(id, eventName, venueName, publicationUrl, isPublic, regattaNames));
-        }
-    }
-
-    @Override
-    public void renameEvent(UUID id, String newName) {
-        synchronized (eventsById) {
-            if (!eventsById.containsKey(id)) {
-                throw new IllegalArgumentException("No sailing event with ID " + id + " found.");
-            }
-            Event toRename = eventsById.get(id);
-            toRename.setName(newName);
-            mongoObjectFactory.renameEvent(id, newName);
-
-            replicate(new RenameEvent(id, newName));
-        }
-    }
-
-    @Override
-    public void removeEvent(UUID id) {
-        removeEventFromEventsById(id);
-        mongoObjectFactory.removeEvent(id);
-        replicate(new RemoveEvent(id));
-    }
-
-    protected void removeEventFromEventsById(Serializable id) {
-        synchronized (eventsById) {
-            eventsById.remove(id);
-        }
-    }
-
-    @Override
-    public Regatta getRememberedRegattaForRace(Serializable raceID) {
-        return persistentRegattasForRaceIDs.get(raceID.toString());
-    }
-
-    /**
-     * Persistently remembers the association of the race with its {@link RaceDefinition#getId()} to the
-     * <code>regatta</code> with its {@link Regatta#getRegattaIdentifier() identifier} so that the next time
-     * {@link #getRememberedRegattaForRace(RaceDefinition)} is called with <code>race</code> as argument,
-     * <code>regatta</code> will be returned.
-     */
-    private void setRegattaForRace(Regatta regatta, RaceDefinition race) {
-        persistentRegattasForRaceIDs.put(race.getId().toString(), regatta);
-        mongoObjectFactory.storeRegattaForRaceID(race.getId().toString(), regatta);
-    }
-
-    @Override
-    public CourseArea addCourseArea(UUID eventId, String courseAreaName, UUID courseAreaId) {
-        CourseArea courseArea = getBaseDomainFactory().getOrCreateCourseArea(courseAreaId, courseAreaName);
-        synchronized (eventsById) {
-            addCourseAreaWithoutReplication(eventId, courseAreaId, courseAreaName);
-            replicate(new AddCourseArea(eventId, courseAreaName, courseAreaId));
-        }
-        return courseArea;
-    }
-
-    @Override
-    public CourseArea addCourseAreaWithoutReplication(UUID eventId, UUID courseAreaId, String courseAreaName) {
-        final CourseArea courseArea = getBaseDomainFactory().getOrCreateCourseArea(courseAreaId, courseAreaName);
-        synchronized (eventsById) {
-            if (!eventsById.containsKey(eventId)) {
-                throw new IllegalArgumentException("No sailing event with ID " + eventId + " found.");
-            }
-            Event event = eventsById.get(eventId);
-            event.getVenue().addCourseArea(courseArea);
-            mongoObjectFactory.storeEvent(event);
-            return courseArea;
-        }
-    }
-
-    @Override
-    public void mediaTrackAdded(MediaTrack mediaTrack) {
-        String mimeType = mediaTrack.mimeType != null ? mediaTrack.mimeType.name() : null;
-        if (mediaTrack.dbId == null) {
-            mediaTrack.dbId = mediaDB.insertMediaTrack(mediaTrack.title, mediaTrack.url, mediaTrack.startTime,
-                    mediaTrack.durationInMillis, mimeType);
-        }
-        mediaLibrary.addMediaTrack(mediaTrack);
-        replicate(new AddMediaTrackOperation(mediaTrack));
-    }
-
-    @Override
-    public void mediaTracksAdded(Collection<MediaTrack> mediaTracks) {
-        mediaLibrary.addMediaTracks(mediaTracks);
-    }
-
-    @Override
-    public void mediaTrackTitleChanged(MediaTrack mediaTrack) {
-        mediaDB.updateTitle(mediaTrack.dbId, mediaTrack.title);
-        mediaLibrary.titleChanged(mediaTrack);
-        replicate(new UpdateMediaTrackTitleOperation(mediaTrack));
-    }
-
-    @Override
-    public void mediaTrackUrlChanged(MediaTrack mediaTrack) {
-        mediaDB.updateUrl(mediaTrack.dbId, mediaTrack.url);
-        mediaLibrary.urlChanged(mediaTrack);
-        replicate(new UpdateMediaTrackUrlOperation(mediaTrack));
-    }
-
-    @Override
-    public void mediaTrackStartTimeChanged(MediaTrack mediaTrack) {
-        mediaDB.updateStartTime(mediaTrack.dbId, mediaTrack.startTime);
-        mediaLibrary.startTimeChanged(mediaTrack);
-        replicate(new UpdateMediaTrackStartTimeOperation(mediaTrack));
-    }
-
-    @Override
-    public void mediaTrackDurationChanged(MediaTrack mediaTrack) {
-        mediaDB.updateDuration(mediaTrack.dbId, mediaTrack.durationInMillis);
-        mediaLibrary.durationChanged(mediaTrack);
-        replicate(new UpdateMediaTrackDurationOperation(mediaTrack));
-    }
-
-    @Override
-    public void mediaTrackDeleted(MediaTrack mediaTrack) {
-        mediaDB.deleteMediaTrack(mediaTrack.dbId);
-        mediaLibrary.deleteMediaTrack(mediaTrack);
-        replicate(new RemoveMediaTrackOperation(mediaTrack));
-    }
-
-    @Override
-    public Collection<MediaTrack> getMediaTracksForRace(RegattaAndRaceIdentifier regattaAndRaceIdentifier) {
-        TrackedRace trackedRace = getExistingTrackedRace(regattaAndRaceIdentifier);
-        if (trackedRace != null) {
-            Date raceStart = trackedRace.getStartOfRace() == null ? null : trackedRace.getStartOfRace().asDate();
-            Date raceEnd = trackedRace.getEndOfRace() == null ? null : trackedRace.getEndOfRace().asDate();
-            return mediaLibrary.findMediaTracksInTimeRange(raceStart, raceEnd);
-        } else {
-            return Collections.emptyList();
-        }
-    }
-
-    @Override
-    public Collection<MediaTrack> getAllMediaTracks() {
-        return mediaLibrary.allTracks();
-    }
-
-    public String toString() {
-        return "RacingEventService: " + this.hashCode() + " Build: " + BuildVersion.getBuildVersion();
-    }
-
-    @Override
-    public void reloadRaceLog(String selectedLeaderboardName, RaceColumnDTO raceColumnDTO, FleetDTO fleet) {
-        Leaderboard leaderboard = getLeaderboardByName(selectedLeaderboardName);
-        if (leaderboard != null) {
-            RaceColumn raceColumn = leaderboard.getRaceColumnByName(raceColumnDTO.getName());
-            if (raceColumn != null) {
-                Fleet fleetImpl = raceColumn.getFleetByName(fleet.getName());
-                RaceLog racelog = raceColumn.getRaceLog(fleetImpl);
-                if (racelog != null) {
-                    raceColumn.setOrReloadRaceLogInformation(raceColumn.getRaceLogInformation(), fleetImpl);
-                    logger.info("Reloaded race log for fleet " + fleetImpl + " for race column " + raceColumn.getName()
-                            + " for leaderboard " + leaderboard.getName());
-                }
-            }
-        }
-    }
-
-    @Override
-    public ConcurrentHashMap<String, Regatta> getPersistentRegattasForRaceIDs() {
-        return persistentRegattasForRaceIDs;
-    }
-
-    @Override
-    public void setPersistentRegattaForRaceIDs(Regatta regatta, Iterable<String> raceIdStrings, boolean override) {
-        for (String raceIdAsString : raceIdStrings) {
-            if (!override && persistentRegattasForRaceIDs.contains(raceIdAsString)) {
-                logger.info(String.format(
-                        "Persistent regatta wasn't set for race id %1$s, because override was not turned on.",
-                        raceIdAsString));
-            } else {
-                persistentRegattasForRaceIDs.put(raceIdAsString, regatta);
-            }
-        }
-    }
-
-    @Override
-    public WindStore getWindStore() {
-        return windStore;
-    }
-    @Override
-    public DeviceConfiguration getDeviceConfiguration(DeviceConfigurationIdentifier identifier) {
-        return configurationMap.getByMatch(identifier);
-    }
-
-    @Override
-    public void createOrUpdateDeviceConfiguration(DeviceConfigurationMatcher matcher, DeviceConfiguration configuration) {
-        synchronized (configurationMap) {
-            configurationMap.put(matcher, configuration);
-        }
-        mongoObjectFactory.storeDeviceConfiguration(matcher, configuration);
-        replicate(new CreateOrUpdateDeviceConfiguration(matcher, configuration));
-    }
-
-    @Override
-    public void removeDeviceConfiguration(DeviceConfigurationMatcher matcher) {
-        synchronized (configurationMap) {
-            configurationMap.remove(matcher);
-        }
-        mongoObjectFactory.removeDeviceConfiguration(matcher);
-        replicate(new RemoveDeviceConfiguration(matcher));
-    }
-
-    @Override
-    public Map<DeviceConfigurationMatcher, DeviceConfiguration> getAllDeviceConfigurations() {
-        return new HashMap<DeviceConfigurationMatcher, DeviceConfiguration>(configurationMap);
-    }
-    
-    @Override
-    public TimePoint setStartTime(String leaderboardName, String raceColumnName, String fleetName, String authorName,
-            int authorPriority, int passId, TimePoint logicalTimePoint, TimePoint startTime) {
-        RaceLog raceLog = getRaceLog(leaderboardName, raceColumnName, fleetName);
-        if (raceLog != null) {
-            RaceState state = RaceStateImpl.create(raceLog, new RaceLogEventAuthorImpl(authorName, authorPriority));
-            state.forceNewStartTime(logicalTimePoint, startTime);
-            return state.getStartTime();
-        }
-        return null;
-    }
-    
-    private RaceLog getRaceLog(String leaderboardName, String raceColumnName, String fleetName) {
-        Leaderboard leaderboard = getLeaderboardByName(leaderboardName);
-        if (leaderboard != null) {
-            RaceColumn raceColumn = leaderboard.getRaceColumnByName(raceColumnName);
-            if (raceColumn != null) {
-                Fleet fleetImpl = raceColumn.getFleetByName(fleetName);
-                return raceColumn.getRaceLog(fleetImpl);
-            }
-        }
-        return null;
-    }
-
-    @Override
-    public Pair<TimePoint, Integer> getStartTime(String leaderboardName, String raceColumnName, String fleetName) {
-        RaceLog raceLog = getRaceLog(leaderboardName, raceColumnName, fleetName);
-        if (raceLog != null) {
-            ReadonlyRaceState state = ReadonlyRaceStateImpl.create(raceLog);
-            return new Pair<TimePoint, Integer>(state.getStartTime(), raceLog.getCurrentPassId());
-        }
-        return null;
-    }
-
-    private Iterable<WindTrackerFactory> getWindTrackerFactories() {
-        final Set<WindTrackerFactory> result;
-        if (bundleContext == null) {
-            result = Collections.singleton((WindTrackerFactory) ExpeditionWindTrackerFactory.getInstance());
-        } else {
-            ServiceTracker<WindTrackerFactory, WindTrackerFactory> tracker = new ServiceTracker<WindTrackerFactory, WindTrackerFactory>(
-                    bundleContext, WindTrackerFactory.class.getName(), null);
-            tracker.open();
-            result = new HashSet<>();
-            for (WindTrackerFactory factory : tracker.getServices(new WindTrackerFactory[0])) {
-                result.add(factory);
-            }
-        }
-        return result;
-    }
-
-}
+package com.sap.sailing.server.impl;
+
+import java.io.IOException;
+import java.io.ObjectInputStream;
+import java.io.ObjectOutputStream;
+import java.io.Serializable;
+import java.net.MalformedURLException;
+import java.net.SocketException;
+import java.util.ArrayList;
+import java.util.Collection;
+import java.util.Collections;
+import java.util.Date;
+import java.util.HashMap;
+import java.util.HashSet;
+import java.util.Iterator;
+import java.util.LinkedHashMap;
+import java.util.List;
+import java.util.Map;
+import java.util.Map.Entry;
+import java.util.Set;
+import java.util.UUID;
+import java.util.concurrent.ConcurrentHashMap;
+import java.util.concurrent.Executors;
+import java.util.concurrent.ScheduledExecutorService;
+import java.util.concurrent.ScheduledFuture;
+import java.util.concurrent.TimeUnit;
+import java.util.logging.Level;
+import java.util.logging.Logger;
+
+import org.osgi.framework.BundleContext;
+import org.osgi.util.tracker.ServiceTracker;
+
+import com.sap.sailing.domain.base.Competitor;
+import com.sap.sailing.domain.base.CompetitorStore;
+import com.sap.sailing.domain.base.ControlPoint;
+import com.sap.sailing.domain.base.CourseArea;
+import com.sap.sailing.domain.base.DomainFactory;
+import com.sap.sailing.domain.base.Event;
+import com.sap.sailing.domain.base.Fleet;
+import com.sap.sailing.domain.base.Mark;
+import com.sap.sailing.domain.base.RaceColumn;
+import com.sap.sailing.domain.base.RaceColumnInSeries;
+import com.sap.sailing.domain.base.RaceDefinition;
+import com.sap.sailing.domain.base.Regatta;
+import com.sap.sailing.domain.base.RegattaListener;
+import com.sap.sailing.domain.base.Series;
+import com.sap.sailing.domain.base.Sideline;
+import com.sap.sailing.domain.base.Waypoint;
+import com.sap.sailing.domain.base.configuration.DeviceConfiguration;
+import com.sap.sailing.domain.base.configuration.DeviceConfigurationIdentifier;
+import com.sap.sailing.domain.base.configuration.DeviceConfigurationMatcher;
+import com.sap.sailing.domain.base.configuration.RegattaConfiguration;
+import com.sap.sailing.domain.base.configuration.impl.DeviceConfigurationMapImpl;
+import com.sap.sailing.domain.base.impl.DynamicCompetitor;
+import com.sap.sailing.domain.base.impl.EventImpl;
+import com.sap.sailing.domain.base.impl.RegattaImpl;
+import com.sap.sailing.domain.common.LeaderboardNameConstants;
+import com.sap.sailing.domain.common.RegattaAndRaceIdentifier;
+import com.sap.sailing.domain.common.RegattaIdentifier;
+import com.sap.sailing.domain.common.RegattaName;
+import com.sap.sailing.domain.common.Renamable;
+import com.sap.sailing.domain.common.ScoringSchemeType;
+import com.sap.sailing.domain.common.TimePoint;
+import com.sap.sailing.domain.common.WindSource;
+import com.sap.sailing.domain.common.dto.FleetDTO;
+import com.sap.sailing.domain.common.dto.RaceColumnDTO;
+import com.sap.sailing.domain.common.dto.RegattaCreationParametersDTO;
+import com.sap.sailing.domain.common.dto.SeriesCreationParametersDTO;
+import com.sap.sailing.domain.common.impl.Util;
+import com.sap.sailing.domain.common.impl.Util.Pair;
+import com.sap.sailing.domain.common.impl.Util.Triple;
+import com.sap.sailing.domain.common.media.MediaTrack;
+import com.sap.sailing.domain.common.media.MediaTrack.MimeType;
+import com.sap.sailing.domain.leaderboard.FlexibleLeaderboard;
+import com.sap.sailing.domain.leaderboard.FlexibleRaceColumn;
+import com.sap.sailing.domain.leaderboard.Leaderboard;
+import com.sap.sailing.domain.leaderboard.LeaderboardGroup;
+import com.sap.sailing.domain.leaderboard.LeaderboardRegistry;
+import com.sap.sailing.domain.leaderboard.RegattaLeaderboard;
+import com.sap.sailing.domain.leaderboard.ScoringScheme;
+import com.sap.sailing.domain.leaderboard.impl.FlexibleLeaderboardImpl;
+import com.sap.sailing.domain.leaderboard.impl.LeaderboardGroupImpl;
+import com.sap.sailing.domain.leaderboard.impl.RegattaLeaderboardImpl;
+import com.sap.sailing.domain.leaderboard.impl.ThresholdBasedResultDiscardingRuleImpl;
+import com.sap.sailing.domain.leaderboard.meta.LeaderboardGroupMetaLeaderboard;
+import com.sap.sailing.domain.persistence.DomainObjectFactory;
+import com.sap.sailing.domain.persistence.MongoObjectFactory;
+import com.sap.sailing.domain.persistence.MongoRaceLogStoreFactory;
+import com.sap.sailing.domain.persistence.MongoWindStoreFactory;
+import com.sap.sailing.domain.persistence.PersistenceFactory;
+import com.sap.sailing.domain.persistence.media.DBMediaTrack;
+import com.sap.sailing.domain.persistence.media.MediaDB;
+import com.sap.sailing.domain.persistence.media.MediaDBFactory;
+import com.sap.sailing.domain.racelog.RaceLog;
+import com.sap.sailing.domain.racelog.RaceLogStore;
+import com.sap.sailing.domain.racelog.impl.RaceLogEventAuthorImpl;
+import com.sap.sailing.domain.racelog.state.RaceState;
+import com.sap.sailing.domain.racelog.state.ReadonlyRaceState;
+import com.sap.sailing.domain.racelog.state.impl.RaceStateImpl;
+import com.sap.sailing.domain.racelog.state.impl.ReadonlyRaceStateImpl;
+import com.sap.sailing.domain.tracking.DynamicTrackedRace;
+import com.sap.sailing.domain.tracking.DynamicTrackedRegatta;
+import com.sap.sailing.domain.tracking.GPSFix;
+import com.sap.sailing.domain.tracking.GPSFixMoving;
+import com.sap.sailing.domain.tracking.MarkPassing;
+import com.sap.sailing.domain.tracking.RaceChangeListener;
+import com.sap.sailing.domain.tracking.RaceListener;
+import com.sap.sailing.domain.tracking.RaceTracker;
+import com.sap.sailing.domain.tracking.RaceTrackingConnectivityParameters;
+import com.sap.sailing.domain.tracking.RacesHandle;
+import com.sap.sailing.domain.tracking.TrackedRace;
+import com.sap.sailing.domain.tracking.TrackedRaceStatus;
+import com.sap.sailing.domain.tracking.TrackedRegatta;
+import com.sap.sailing.domain.tracking.Wind;
+import com.sap.sailing.domain.tracking.WindStore;
+import com.sap.sailing.domain.tracking.WindTracker;
+import com.sap.sailing.domain.tracking.WindTrackerFactory;
+import com.sap.sailing.domain.tracking.impl.DynamicTrackedRegattaImpl;
+import com.sap.sailing.expeditionconnector.ExpeditionWindTrackerFactory;
+import com.sap.sailing.operationaltransformation.Operation;
+import com.sap.sailing.server.OperationExecutionListener;
+import com.sap.sailing.server.RacingEventService;
+import com.sap.sailing.server.RacingEventServiceOperation;
+import com.sap.sailing.server.Replicator;
+import com.sap.sailing.server.operationaltransformation.AddCourseArea;
+import com.sap.sailing.server.operationaltransformation.AddDefaultRegatta;
+import com.sap.sailing.server.operationaltransformation.AddMediaTrackOperation;
+import com.sap.sailing.server.operationaltransformation.AddRaceDefinition;
+import com.sap.sailing.server.operationaltransformation.AddSpecificRegatta;
+import com.sap.sailing.server.operationaltransformation.ConnectTrackedRaceToLeaderboardColumn;
+import com.sap.sailing.server.operationaltransformation.CreateEvent;
+import com.sap.sailing.server.operationaltransformation.CreateOrUpdateDeviceConfiguration;
+import com.sap.sailing.server.operationaltransformation.CreateTrackedRace;
+import com.sap.sailing.server.operationaltransformation.RecordCompetitorGPSFix;
+import com.sap.sailing.server.operationaltransformation.RecordMarkGPSFix;
+import com.sap.sailing.server.operationaltransformation.RecordWindFix;
+import com.sap.sailing.server.operationaltransformation.RemoveDeviceConfiguration;
+import com.sap.sailing.server.operationaltransformation.RemoveEvent;
+import com.sap.sailing.server.operationaltransformation.RemoveMediaTrackOperation;
+import com.sap.sailing.server.operationaltransformation.RemoveWindFix;
+import com.sap.sailing.server.operationaltransformation.RenameEvent;
+import com.sap.sailing.server.operationaltransformation.TrackRegatta;
+import com.sap.sailing.server.operationaltransformation.UpdateEvent;
+import com.sap.sailing.server.operationaltransformation.UpdateMarkPassings;
+import com.sap.sailing.server.operationaltransformation.UpdateMediaTrackDurationOperation;
+import com.sap.sailing.server.operationaltransformation.UpdateMediaTrackStartTimeOperation;
+import com.sap.sailing.server.operationaltransformation.UpdateMediaTrackTitleOperation;
+import com.sap.sailing.server.operationaltransformation.UpdateMediaTrackUrlOperation;
+import com.sap.sailing.server.operationaltransformation.UpdateRaceDelayToLive;
+import com.sap.sailing.server.operationaltransformation.UpdateRaceTimes;
+import com.sap.sailing.server.operationaltransformation.UpdateTrackedRaceStatus;
+import com.sap.sailing.server.operationaltransformation.UpdateWindAveragingTime;
+import com.sap.sailing.server.operationaltransformation.UpdateWindSourcesToExclude;
+import com.sap.sailing.util.BuildVersion;
+
+public class RacingEventServiceImpl implements RacingEventService, RegattaListener, LeaderboardRegistry, Replicator {
+    private static final Logger logger = Logger.getLogger(RacingEventServiceImpl.class.getName());
+
+    /**
+     * A scheduler for the periodic checks of the paramURL documents for the advent of {@link ControlPoint}s with static
+     * position information otherwise not available through <code>MarkPassingReceiver</code>'s events.
+     */
+    private static final ScheduledExecutorService scheduler = Executors.newScheduledThreadPool(1);
+
+    private final com.sap.sailing.domain.base.DomainFactory baseDomainFactory;
+
+    /**
+     * Holds the {@link Event} objects for those event registered with this service. Note that there may be
+     * {@link Event} objects that exist outside this service for events not (yet) registered here.
+     */
+    protected final ConcurrentHashMap<Serializable, Event> eventsById;
+
+    /**
+     * Holds the {@link Regatta} objects for those races registered with this service. Note that there may be
+     * {@link Regatta} objects that exist outside this service for regattas not (yet) registered here.
+     */
+    protected final ConcurrentHashMap<String, Regatta> regattasByName;
+
+    private final ConcurrentHashMap<RaceDefinition, CourseChangeReplicator> courseListeners;
+
+    protected final ConcurrentHashMap<Regatta, Set<RaceTracker>> raceTrackersByRegatta;
+
+    /**
+     * Remembers the trackers by paramURL/liveURI/storedURI to avoid duplication
+     */
+    protected final ConcurrentHashMap<Object, RaceTracker> raceTrackersByID;
+
+    /**
+     * Leaderboards managed by this racing event service
+    */
+    private final ConcurrentHashMap<String, Leaderboard> leaderboardsByName;
+
+    private final ConcurrentHashMap<String, LeaderboardGroup> leaderboardGroupsByName;
+    
+    private final CompetitorStore competitorStore;
+
+    private Set<DynamicTrackedRegatta> regattasObservedForDefaultLeaderboard = new HashSet<DynamicTrackedRegatta>();
+
+    private final MongoObjectFactory mongoObjectFactory;
+
+    private final DomainObjectFactory domainObjectFactory;
+
+    private final ConcurrentHashMap<Regatta, DynamicTrackedRegatta> regattaTrackingCache;
+
+    private final ConcurrentHashMap<OperationExecutionListener, OperationExecutionListener> operationExecutionListeners;
+
+    /**
+     * Keys are the toString() representation of the {@link RaceDefinition#getId() IDs} of races passed to
+     * {@link #setRegattaForRace(Regatta, RaceDefinition)}.
+     */
+    private final ConcurrentHashMap<String, Regatta> persistentRegattasForRaceIDs;
+
+    private final RaceLogReplicator raceLogReplicator;
+
+    private final RaceLogScoringReplicator raceLogScoringReplicator;
+
+    private final MediaDB mediaDB;
+
+    private final MediaLibrary mediaLibrary;
+    
+    protected final DeviceConfigurationMapImpl configurationMap;
+
+    private final WindStore windStore;
+
+    /**
+     * If this service runs in the context of an OSGi environment, the activator should {@link #setBundleContext set the bundle context} on this
+     * object so that service lookups become possible.
+     */
+    private BundleContext bundleContext;
+
+    /**
+     * Constructs a {@link DomainFactory base domain factory} that uses this object's {@link #competitorStore
+     * competitor store} for competitor management. This base domain factory is then also used for the construction of
+     * the {@link DomainObjectFactory}. This constructor variant initially clears the persistent competitor collection, hence
+     * removes all previously persistent competitors. This is the default for testing and for backward compatibility with
+     * prior releases that did not support a persistent competitor collection.
+     */
+    public RacingEventServiceImpl() {
+        this(true, null);
+    }
+    
+    public RacingEventServiceImpl(WindStore windStore) {
+        this(true, windStore);
+    }
+    
+    void setBundleContext(BundleContext bundleContext) {
+        this.bundleContext = bundleContext;
+    }
+    
+    /**
+     * Like {@link #RacingEventServiceImpl()}, but allows callers to specify that the persistent competitor collection
+     * be cleared before the service starts.
+     * 
+     * @param clearPersistentCompetitorStore
+     *            if <code>true</code>, the {@link PersistentCompetitorStore} is created empty, with the correcponding
+     *            database collection cleared as well. Use with caution! When used with <code>false</code>, competitors
+     *            created and stored during previous service executions will initially be loaded.
+     */
+    public RacingEventServiceImpl(boolean clearPersistentCompetitorStore) {
+        this(new PersistentCompetitorStore(PersistenceFactory.INSTANCE.getDefaultMongoObjectFactory(), clearPersistentCompetitorStore), null);
+    }
+    
+    private RacingEventServiceImpl(boolean clearPersistentCompetitorStore, WindStore windStore) {
+        this(new PersistentCompetitorStore(PersistenceFactory.INSTANCE.getDefaultMongoObjectFactory(), clearPersistentCompetitorStore), windStore);
+    }
+    
+    private RacingEventServiceImpl(PersistentCompetitorStore persistentCompetitorStore, WindStore windStore) {
+        this(persistentCompetitorStore.getDomainObjectFactory(), persistentCompetitorStore.getMongoObjectFactory(), persistentCompetitorStore.getBaseDomainFactory(), MediaDBFactory.INSTANCE.getDefaultMediaDB(), persistentCompetitorStore, windStore);
+    }
+
+    /**
+     * Uses the default factories for the tracking adapters and the {@link DomainFactory base domain factory} of the
+     * {@link PersistenceFactory#getDefaultDomainObjectFactory() default domain object factory}. This constructor should
+     * be used for testing because it provides a transient {@link CompetitorStore} as required for competitor persistence.
+     */
+    public RacingEventServiceImpl(DomainObjectFactory domainObjectFactory, MongoObjectFactory mongoObjectFactory, MediaDB mediaDB, WindStore windStore) {
+        this(domainObjectFactory, mongoObjectFactory, domainObjectFactory.getBaseDomainFactory(), mediaDB, domainObjectFactory.getBaseDomainFactory().getCompetitorStore(), windStore);
+    }
+
+    private RacingEventServiceImpl(DomainObjectFactory domainObjectFactory, MongoObjectFactory mongoObjectFactory,
+            com.sap.sailing.domain.base.DomainFactory baseDomainFactory, MediaDB mediaDb, CompetitorStore competitorStore, WindStore windStore) {
+        logger.info("Created " + this);
+        this.baseDomainFactory = baseDomainFactory;
+        this.domainObjectFactory = domainObjectFactory;
+        this.mongoObjectFactory = mongoObjectFactory;
+        regattasByName = new ConcurrentHashMap<String, Regatta>();
+        eventsById = new ConcurrentHashMap<Serializable, Event>();
+        regattaTrackingCache = new ConcurrentHashMap<Regatta, DynamicTrackedRegatta>();
+        raceTrackersByRegatta = new ConcurrentHashMap<Regatta, Set<RaceTracker>>();
+        raceTrackersByID = new ConcurrentHashMap<Object, RaceTracker>();
+        leaderboardGroupsByName = new ConcurrentHashMap<String, LeaderboardGroup>();
+        leaderboardsByName = new ConcurrentHashMap<String, Leaderboard>();
+        operationExecutionListeners = new ConcurrentHashMap<OperationExecutionListener, OperationExecutionListener>();
+        courseListeners = new ConcurrentHashMap<RaceDefinition, CourseChangeReplicator>();
+        persistentRegattasForRaceIDs = new ConcurrentHashMap<String, Regatta>();
+        this.raceLogReplicator = new RaceLogReplicator(this);
+        this.raceLogScoringReplicator = new RaceLogScoringReplicator(this);
+        this.mediaDB = mediaDb;
+        this.mediaLibrary = new MediaLibrary();
+        if (windStore == null) {
+            try {
+                windStore = MongoWindStoreFactory.INSTANCE.getMongoWindStore(mongoObjectFactory, domainObjectFactory);
+            } catch (Exception e) {
+                throw new RuntimeException(e);
+            } 
+        }
+        this.windStore = windStore;
+        this.configurationMap = new DeviceConfigurationMapImpl();
+
+        // Add one default leaderboard that aggregates all races currently tracked by this service.
+        // This is more for debugging purposes than for anything else.
+        addFlexibleLeaderboard(LeaderboardNameConstants.DEFAULT_LEADERBOARD_NAME, null, new int[] { 5, 8 },
+                getBaseDomainFactory().createScoringScheme(ScoringSchemeType.LOW_POINT), null);
+        this.competitorStore = competitorStore;
+        loadStoredEvents();
+        loadStoredRegattas();
+        loadRaceIDToRegattaAssociations();
+        loadStoredLeaderboardsAndGroups();
+        loadMediaLibary();
+        loadStoredDeviceConfigurations();
+    }
+
+    @Override
+    public com.sap.sailing.domain.base.DomainFactory getBaseDomainFactory() {
+        return baseDomainFactory;
+    }
+    
+    @Override
+    public MongoObjectFactory getMongoObjectFactory() {
+        return mongoObjectFactory;
+    }
+    
+    @Override
+    public DomainObjectFactory getDomainObjectFactory() {
+        return domainObjectFactory;
+    }
+
+    private void loadRaceIDToRegattaAssociations() {
+        persistentRegattasForRaceIDs.putAll(domainObjectFactory.loadRaceIDToRegattaAssociations(this));
+    }
+
+    private void loadStoredRegattas() {
+        for (Regatta regatta : domainObjectFactory.loadAllRegattas(this)) {
+            logger.info("putting regatta " + regatta.getName() + " (" + regatta.hashCode() + ") into regattasByName");
+            regattasByName.put(regatta.getName(), regatta);
+            regatta.addRegattaListener(this);
+            regatta.addRaceColumnListener(raceLogReplicator);
+            regatta.addRaceColumnListener(raceLogScoringReplicator);
+        }
+    }
+
+    private void loadStoredEvents() {
+        for (Event event : domainObjectFactory.loadAllEvents()) {
+            synchronized (eventsById) {
+                if (event.getId() != null)
+                    eventsById.put(event.getId(), event);
+            }
+        }
+    }
+
+    /**
+     * Collects media track references from the configured sources (mongo DB by default, ftp folder yet to be
+     * implemented). The method is expected to be called initially blocking the API until finished.
+     * 
+     * Subsequent calls (assumed to be triggered from the admin console or in scheduled intervals) don't need to block.
+     * In that case, the API will simply serve the current state.
+     * 
+     */
+    private void loadMediaLibary() {
+        Collection<DBMediaTrack> allDBMediaTracks = mediaDB.loadAllMediaTracks();
+        for (DBMediaTrack dbMediaTrack : allDBMediaTracks) {
+            MimeType mimeType = dbMediaTrack.mimeType != null ? MimeType.valueOf(dbMediaTrack.mimeType) : null;
+            MediaTrack mediaTrack = new MediaTrack(dbMediaTrack.dbId, dbMediaTrack.title, dbMediaTrack.url,
+                    dbMediaTrack.startTime, dbMediaTrack.durationInMillis, mimeType);
+            mediaTrackAdded(mediaTrack);
+        }
+    }
+    
+    private void loadStoredDeviceConfigurations() {
+        for (Entry<DeviceConfigurationMatcher, DeviceConfiguration> entry : domainObjectFactory.loadAllDeviceConfigurations()) {
+            synchronized (configurationMap) {
+                configurationMap.put(entry.getKey(), entry.getValue());
+            }
+        }
+    }
+
+    @Override
+    public void addLeaderboard(Leaderboard leaderboard) {
+        synchronized (leaderboardsByName) {
+            leaderboardsByName.put(leaderboard.getName(), leaderboard);
+            // RaceColumns of RegattaLeaderboards are tracked via its Regatta!
+            if (leaderboard instanceof FlexibleLeaderboard) {
+                leaderboard.addRaceColumnListener(raceLogReplicator);
+                leaderboard.addRaceColumnListener(raceLogScoringReplicator);
+            }
+        }
+    }
+
+    private void loadStoredLeaderboardsAndGroups() {
+        logger.info("loading stored leaderboards and groups");
+        // Loading all leaderboard groups and the contained leaderboards
+        for (LeaderboardGroup leaderboardGroup : domainObjectFactory.getAllLeaderboardGroups(this, this)) {
+            logger.info("loaded leaderboard group " + leaderboardGroup.getName() + " into " + this);
+            leaderboardGroupsByName.put(leaderboardGroup.getName(), leaderboardGroup);
+        }
+        // Loading the remaining leaderboards
+        domainObjectFactory.getLeaderboardsNotInGroup(this, this);
+        logger.info("done with loading stored leaderboards and groups");
+    }
+
+    @Override
+    public FlexibleLeaderboard addFlexibleLeaderboard(String leaderboardName, String leaderboardDisplayName,
+            int[] discardThresholds, ScoringScheme scoringScheme, Serializable courseAreaId) {
+        logger.info("adding flexible leaderboard " + leaderboardName);
+        RaceLogStore raceLogStore = MongoRaceLogStoreFactory.INSTANCE.getMongoRaceLogStore(mongoObjectFactory,
+                domainObjectFactory);
+        CourseArea courseArea = getCourseArea(courseAreaId);
+        FlexibleLeaderboard result = new FlexibleLeaderboardImpl(raceLogStore, leaderboardName,
+                new ThresholdBasedResultDiscardingRuleImpl(discardThresholds), scoringScheme,
+                courseArea);
+        result.setDisplayName(leaderboardDisplayName);
+        synchronized (leaderboardsByName) {
+            if (getLeaderboardByName(leaderboardName) != null) {
+                throw new IllegalArgumentException("Leaderboard with name " + leaderboardName + " already exists");
+            }
+            addLeaderboard(result);
+        }
+        mongoObjectFactory.storeLeaderboard(result);
+        return result;
+    }
+
+    @Override
+    public CourseArea getCourseArea(Serializable courseAreaId) {
+        for (Event event : getAllEvents()) {
+            for (CourseArea courseArea : event.getVenue().getCourseAreas()) {
+                if (courseArea.getId().equals(courseAreaId)) {
+                    return courseArea;
+                }
+            }
+        }
+        return null;
+    }
+
+    @Override
+    public RegattaLeaderboard addRegattaLeaderboard(RegattaIdentifier regattaIdentifier, String leaderboardDisplayName,
+            int[] discardThresholds) {
+        Regatta regatta = getRegatta(regattaIdentifier);
+        logger.info("adding regatta leaderboard for regatta "
+                + (regatta == null ? "null" : (regatta.getName() + " (" + regatta.hashCode() + ")")) + " to " + this);
+        RegattaLeaderboard result = null;
+        if (regatta != null) {
+            result = new RegattaLeaderboardImpl(regatta, new ThresholdBasedResultDiscardingRuleImpl(discardThresholds));
+            result.setDisplayName(leaderboardDisplayName);
+            synchronized (leaderboardsByName) {
+                if (getLeaderboardByName(result.getName()) != null) {
+                    throw new IllegalArgumentException("Leaderboard with name " + result.getName()
+                            + " already exists in " + this);
+                }
+                addLeaderboard(result);
+            }
+            mongoObjectFactory.storeLeaderboard(result);
+        } else {
+            logger.warning("Cannot find regatta " + regattaIdentifier
+                    + ". Hence, cannot create regatta leaderboard for it.");
+        }
+        return result;
+    }
+
+    @Override
+    public RaceColumn addColumnToLeaderboard(String columnName, String leaderboardName, boolean medalRace) {
+        Leaderboard leaderboard = getLeaderboardByName(leaderboardName);
+        if (leaderboard != null) {
+            if (leaderboard instanceof FlexibleLeaderboard) {
+                // uses the default fleet as the single fleet for the new column
+                RaceColumn result = ((FlexibleLeaderboard) leaderboard).addRaceColumn(columnName, medalRace,
+                        leaderboard.getFleet(null));
+                updateStoredLeaderboard((FlexibleLeaderboard) leaderboard);
+                return result;
+            } else {
+                throw new IllegalArgumentException("Leaderboard named " + leaderboardName
+                        + " is not a FlexibleLeaderboard");
+            }
+        } else {
+            throw new IllegalArgumentException("Leaderboard named " + leaderboardName + " not found");
+        }
+    }
+
+    @Override
+    public void moveLeaderboardColumnUp(String leaderboardName, String columnName) {
+        Leaderboard leaderboard = getLeaderboardByName(leaderboardName);
+        if (leaderboard != null && leaderboard instanceof FlexibleLeaderboard) {
+            ((FlexibleLeaderboard) leaderboard).moveRaceColumnUp(columnName);
+            updateStoredLeaderboard((FlexibleLeaderboard) leaderboard);
+        } else {
+            throw new IllegalArgumentException("Leaderboard named " + leaderboardName + " not found");
+        }
+    }
+
+    @Override
+    public void moveLeaderboardColumnDown(String leaderboardName, String columnName) {
+        Leaderboard leaderboard = getLeaderboardByName(leaderboardName);
+        if (leaderboard != null && leaderboard instanceof FlexibleLeaderboard) {
+            ((FlexibleLeaderboard) leaderboard).moveRaceColumnDown(columnName);
+            updateStoredLeaderboard((FlexibleLeaderboard) leaderboard);
+        } else {
+            throw new IllegalArgumentException("Leaderboard named " + leaderboardName + " not found");
+        }
+    }
+
+    @Override
+    public void removeLeaderboardColumn(String leaderboardName, String columnName) {
+        Leaderboard leaderboard = getLeaderboardByName(leaderboardName);
+        if (leaderboard == null) {
+            throw new IllegalArgumentException("Leaderboard named " + leaderboardName + " not found");
+        } else if (!(leaderboard instanceof FlexibleLeaderboard)) {
+            throw new IllegalArgumentException("Columns cannot be removed from Leaderboard named " + leaderboardName);
+        } else {
+            ((FlexibleLeaderboard) leaderboard).removeRaceColumn(columnName);
+            updateStoredLeaderboard((FlexibleLeaderboard) leaderboard);
+        }
+    }
+
+    @Override
+    public void renameLeaderboardColumn(String leaderboardName, String oldColumnName, String newColumnName) {
+        Leaderboard leaderboard = getLeaderboardByName(leaderboardName);
+        if (leaderboard != null) {
+            final RaceColumn raceColumn = leaderboard.getRaceColumnByName(oldColumnName);
+            if (raceColumn instanceof FlexibleRaceColumn) {
+                ((FlexibleRaceColumn) raceColumn).setName(newColumnName);
+                updateStoredLeaderboard(leaderboard);
+            } else {
+                throw new IllegalArgumentException("Race column " + oldColumnName + " cannot be renamed");
+            }
+        } else {
+            throw new IllegalArgumentException("Leaderboard named " + leaderboardName + " not found");
+        }
+    }
+
+    @Override
+    public void updateLeaderboardColumnFactor(String leaderboardName, String columnName, Double factor) {
+        Leaderboard leaderboard = getLeaderboardByName(leaderboardName);
+        if (leaderboard != null) {
+            final RaceColumn raceColumn = leaderboard.getRaceColumnByName(columnName);
+            if (raceColumn != null) {
+                raceColumn.setFactor(factor);
+                updateStoredLeaderboard(leaderboard);
+            } else {
+                throw new IllegalArgumentException("Race column " + columnName + " not found in leaderboard "
+                        + leaderboardName);
+            }
+        } else {
+            throw new IllegalArgumentException("Leaderboard named " + leaderboardName + " not found");
+        }
+    }
+
+    @Override
+    public void renameLeaderboard(String oldName, String newName) {
+        synchronized (leaderboardsByName) {
+            if (!leaderboardsByName.containsKey(oldName)) {
+                throw new IllegalArgumentException("No leaderboard with name " + oldName + " found");
+            }
+            if (leaderboardsByName.containsKey(newName)) {
+                throw new IllegalArgumentException("Leaderboard with name " + newName + " already exists");
+            }
+            Leaderboard toRename = leaderboardsByName.get(oldName);
+            if (toRename instanceof Renamable) {
+                ((Renamable) toRename).setName(newName);
+                leaderboardsByName.remove(oldName);
+                leaderboardsByName.put(newName, toRename);
+                mongoObjectFactory.renameLeaderboard(oldName, newName);
+                syncGroupsAfterLeaderboardChange(toRename, true);
+            } else {
+                throw new IllegalArgumentException("Leaderboard with name " + newName + " is of type "
+                        + toRename.getClass().getSimpleName() + " and therefore cannot be renamed");
+            }
+        }
+    }
+
+    @Override
+    public void updateStoredLeaderboard(Leaderboard leaderboard) {
+        mongoObjectFactory.storeLeaderboard(leaderboard);
+        syncGroupsAfterLeaderboardChange(leaderboard, true);
+    }
+
+    @Override
+    public void updateStoredRegatta(Regatta regatta) {
+        if (regatta.isPersistent()) {
+            mongoObjectFactory.storeRegatta(regatta);
+        }
+    }
+
+    /**
+     * Checks all groups, if they contain a leaderboard with the name of the <code>updatedLeaderboard</code> and
+     * replaces the one in the group with the updated one.<br />
+     * This synchronizes things like the RaceIdentifier in the leaderboard columns.
+     */
+    private void syncGroupsAfterLeaderboardChange(Leaderboard updatedLeaderboard, boolean doDatabaseUpdate) {
+        boolean groupNeedsUpdate = false;
+        synchronized (leaderboardGroupsByName) {
+            for (LeaderboardGroup leaderboardGroup : leaderboardGroupsByName.values()) {
+                for (Leaderboard leaderboard : leaderboardGroup.getLeaderboards()) {
+                    if (leaderboard == updatedLeaderboard) {
+                        int index = leaderboardGroup.getIndexOf(leaderboard);
+                        leaderboardGroup.removeLeaderboard(leaderboard);
+                        leaderboardGroup.addLeaderboardAt(updatedLeaderboard, index);
+                        groupNeedsUpdate = true;
+                        // TODO we assume that the leaderboard names are unique, so we can break the inner loop here
+                        break;
+                    }
+                }
+
+                if (doDatabaseUpdate && groupNeedsUpdate) {
+                    mongoObjectFactory.storeLeaderboardGroup(leaderboardGroup);
+                }
+                groupNeedsUpdate = false;
+            }
+        }
+    }
+
+    @Override
+    public void removeLeaderboard(String leaderboardName) {
+        Leaderboard leaderboard = removeLeaderboardFromLeaderboardsByName(leaderboardName);
+        if (leaderboard != null) {
+            leaderboard.removeRaceColumnListener(raceLogReplicator);
+            leaderboard.removeRaceColumnListener(raceLogScoringReplicator);
+            mongoObjectFactory.removeLeaderboard(leaderboardName);
+            syncGroupsAfterLeaderboardRemove(leaderboardName, true);
+            leaderboard.destroy();
+        }
+    }
+
+    private Leaderboard removeLeaderboardFromLeaderboardsByName(String leaderboardName) {
+        synchronized (leaderboardsByName) {
+            return leaderboardsByName.remove(leaderboardName);
+        }
+    }
+
+    /**
+     * Checks all groups, if they contain a leaderboard with the <code>removedLeaderboardName</code> and removes it from
+     * the group.
+     * 
+     * @param removedLeaderboardName
+     */
+    private void syncGroupsAfterLeaderboardRemove(String removedLeaderboardName, boolean doDatabaseUpdate) {
+        boolean groupNeedsUpdate = false;
+        synchronized (leaderboardGroupsByName) {
+            for (LeaderboardGroup leaderboardGroup : leaderboardGroupsByName.values()) {
+                for (Leaderboard leaderboard : leaderboardGroup.getLeaderboards()) {
+                    if (leaderboard.getName().equals(removedLeaderboardName)) {
+                        leaderboardGroup.removeLeaderboard(leaderboard);
+                        groupNeedsUpdate = true;
+                        // TODO we assume that the leaderboard names are unique, so we can break the inner loop here
+                        break;
+                    }
+                }
+
+                if (doDatabaseUpdate && groupNeedsUpdate) {
+                    mongoObjectFactory.storeLeaderboardGroup(leaderboardGroup);
+                }
+                groupNeedsUpdate = false;
+            }
+        }
+    }
+
+    @Override
+    public Leaderboard getLeaderboardByName(String name) {
+        synchronized (leaderboardsByName) {
+            return leaderboardsByName.get(name);
+        }
+    }
+
+    @Override
+    public Map<String, Leaderboard> getLeaderboards() {
+        synchronized (leaderboardsByName) {
+            return Collections.unmodifiableMap(new HashMap<String, Leaderboard>(leaderboardsByName));
+        }
+    }
+
+    @Override
+    public Iterable<Event> getAllEvents() {
+        return Collections.unmodifiableCollection(new ArrayList<Event>(eventsById.values()));
+    }
+
+    @Override
+    public Event getEvent(Serializable id) {
+        return id == null ? null : eventsById.get(id);
+    }
+
+    @Override
+    public Iterable<Regatta> getAllRegattas() {
+        return Collections.unmodifiableCollection(new ArrayList<Regatta>(regattasByName.values()));
+    }
+
+    @Override
+    public boolean isRaceBeingTracked(RaceDefinition r) {
+        synchronized (raceTrackersByRegatta) {
+            for (Set<RaceTracker> trackers : raceTrackersByRegatta.values()) {
+                for (RaceTracker tracker : trackers) {
+                    if (tracker.getRaces() != null && tracker.getRaces().contains(r)) {
+                        return true;
+                    }
+                }
+            }
+            return false;
+        }
+    }
+
+    @Override
+    public Regatta getRegattaByName(String name) {
+        return name == null ? null : regattasByName.get(name);
+    }
+
+    @Override
+    public Regatta getOrCreateDefaultRegatta(String baseRegattaName, String boatClassName, Serializable id) {
+        String defaultRegattaName = RegattaImpl.getDefaultName(baseRegattaName, boatClassName);
+        Regatta result = regattasByName.get(defaultRegattaName);
+        if (result == null) {
+            RaceLogStore raceLogStore = MongoRaceLogStoreFactory.INSTANCE.getMongoRaceLogStore(mongoObjectFactory,
+                    domainObjectFactory);
+            result = new RegattaImpl(
+                    raceLogStore,
+                    baseRegattaName,
+                    getBaseDomainFactory().getOrCreateBoatClass(boatClassName),
+                    this,
+                    getBaseDomainFactory().createScoringScheme(ScoringSchemeType.LOW_POINT),
+                    id, null);
+            logger.info("Created default regatta " + result.getName() + " (" + hashCode() + ") on " + this);
+            cacheAndReplicateDefaultRegatta(result);
+        }
+        return result;
+    }
+
+    @Override
+    public Regatta createRegatta(String baseRegattaName, String boatClassName, Serializable id,
+            Iterable<? extends Series> series, boolean persistent, ScoringScheme scoringScheme,
+            Serializable defaultCourseAreaId) {
+        Pair<Regatta, Boolean> regattaWithCreatedFlag = getOrCreateRegattaWithoutReplication(baseRegattaName,
+                boatClassName, id, series, persistent, scoringScheme, defaultCourseAreaId);
+        Regatta regatta = regattaWithCreatedFlag.getA();
+        if (regattaWithCreatedFlag.getB()) {
+            replicateSpecificRegattaWithoutRaceColumns(regatta);
+        }
+        return regatta;
+    }
+
+    @Override
+    public Pair<Regatta, Boolean> getOrCreateRegattaWithoutReplication(String baseRegattaName, String boatClassName,
+            Serializable id, Iterable<? extends Series> series, boolean persistent, ScoringScheme scoringScheme,
+            Serializable defaultCourseAreaId) {
+        RaceLogStore raceLogStore = MongoRaceLogStoreFactory.INSTANCE.getMongoRaceLogStore(mongoObjectFactory,
+                domainObjectFactory);
+        CourseArea courseArea = getCourseArea(defaultCourseAreaId);
+        Regatta regatta = new RegattaImpl(raceLogStore, baseRegattaName, getBaseDomainFactory().getOrCreateBoatClass(
+                boatClassName), series, persistent, scoringScheme, id, courseArea);
+        boolean wasCreated = false;
+        if (!regattasByName.containsKey(regatta.getName())) {
+            wasCreated = true;
+            logger.info("putting regatta " + regatta.getName() + " (" + regatta.hashCode()
+                    + ") into regattasByName of " + this);
+            regattasByName.put(regatta.getName(), regatta);
+            regatta.addRegattaListener(this);
+            regatta.addRaceColumnListener(raceLogReplicator);
+            regatta.addRaceColumnListener(raceLogScoringReplicator);
+        }
+        logger.info("Created regatta " + regatta.getName() + " (" + hashCode() + ") on " + this);
+        if (persistent) {
+            updateStoredRegatta(regatta);
+        }
+        return new Pair<Regatta, Boolean>(regatta, wasCreated);
+    }
+
+    @Override
+    public void addRace(RegattaIdentifier addToRegatta, RaceDefinition raceDefinition) {
+        Regatta regatta = getRegatta(addToRegatta);
+        regatta.addRace(raceDefinition); // will trigger the raceAdded operation because this service is listening on
+                                         // all its regattas
+    }
+
+    /**
+     * If the <code>regatta</code> {@link Regatta#isPersistent() is a persistent one}, the association of the race with
+     * the regatta is remembered persistently so that {@link #getRememberedRegattaForRace(Serializable)} will provide
+     * it.
+     */
+    @Override
+    public void raceAdded(Regatta regatta, RaceDefinition raceDefinition) {
+        if (regatta.isPersistent()) {
+            setRegattaForRace(regatta, raceDefinition);
+        }
+        final CourseChangeReplicator listener = new CourseChangeReplicator(this, regatta, raceDefinition);
+        courseListeners.put(raceDefinition, listener);
+        raceDefinition.getCourse().addCourseListener(listener);
+        replicate(new AddRaceDefinition(regatta.getRegattaIdentifier(), raceDefinition));
+    }
+
+    @Override
+    public void raceRemoved(Regatta regatta, RaceDefinition raceDefinition) {
+        raceDefinition.getCourse().removeCourseListener(courseListeners.remove(raceDefinition));
+    }
+
+    @Override
+    public RacesHandle addRace(RegattaIdentifier regattaToAddTo, RaceTrackingConnectivityParameters params,
+            long timeoutInMilliseconds) throws Exception {
+        RaceTracker tracker = raceTrackersByID.get(params.getTrackerID());
+        if (tracker == null) {
+            Regatta regatta = regattaToAddTo == null ? null : getRegatta(regattaToAddTo);
+            if (regatta == null) {
+                // create tracker and use an existing or create a default regatta
+                tracker = params.createRaceTracker(this, windStore);
+            } else {
+                // use the regatta selected by the RaceIdentifier regattaToAddTo
+                tracker = params.createRaceTracker(regatta, this, windStore);
+                assert tracker.getRegatta() == regatta;
+            }
+            synchronized (raceTrackersByRegatta) {
+                raceTrackersByID.put(params.getTrackerID(), tracker);
+                Set<RaceTracker> trackers = raceTrackersByRegatta.get(tracker.getRegatta());
+                if (trackers == null) {
+                    trackers = new HashSet<RaceTracker>();
+                    raceTrackersByRegatta.put(tracker.getRegatta(), trackers);
+                }
+                trackers.add(tracker);
+            }
+            // TODO we assume here that the event name is unique which necessitates adding the boat class name to it in
+            // EventImpl constructor
+            String regattaName = tracker.getRegatta().getName();
+            Regatta regattaWithName = regattasByName.get(regattaName);
+            // TODO we assume here that the event name is unique which necessitates adding the boat class name to it in
+            // EventImpl constructor
+            if (regattaWithName != null) {
+                if (regattaWithName != tracker.getRegatta()) {
+                    if (Util.isEmpty(regattaWithName.getAllRaces())) {
+                        // probably, tracker removed the last races from the old regatta and created a new one
+                        cacheAndReplicateDefaultRegatta(tracker.getRegatta());
+                    } else {
+                        throw new RuntimeException("Internal error. Two Event objects with equal name " + regattaName);
+                    }
+                }
+            } else {
+                cacheAndReplicateDefaultRegatta(tracker.getRegatta());
+            }
+        } else {
+            WindStore existingTrackersWindStore = tracker.getWindStore();
+            if (!existingTrackersWindStore.equals(windStore)) {
+                logger.warning("Wind store mismatch. Requested wind store: " + windStore
+                        + ". Wind store in use by existing tracker: " + existingTrackersWindStore);
+            }
+        }
+        if (timeoutInMilliseconds != -1) {
+            scheduleAbortTrackerAfterInitialTimeout(tracker, timeoutInMilliseconds);
+        }
+        return tracker.getRacesHandle();
+    }
+
+    /**
+     * The regatta and all its contained {@link Regatta#getAllRaces() races} are replicated to all replica.
+     * 
+     * @param regatta
+     *            the series of this regatta must not have any {@link Series#getRaceColumns() race columns associated
+     *            (yet)}.
+     */
+    private void replicateSpecificRegattaWithoutRaceColumns(Regatta regatta) {
+        Serializable courseAreaId = null;
+        if (regatta.getDefaultCourseArea() != null) {
+            courseAreaId = regatta.getDefaultCourseArea().getId();
+        }
+        replicate(new AddSpecificRegatta(regatta.getBaseName(), regatta.getBoatClass() == null ? null : regatta
+                .getBoatClass().getName(), regatta.getId(),
+                getSeriesWithoutRaceColumnsConstructionParametersAsMap(regatta), regatta.isPersistent(),
+                regatta.getScoringScheme(), courseAreaId));
+        RegattaIdentifier regattaIdentifier = regatta.getRegattaIdentifier();
+        for (RaceDefinition race : regatta.getAllRaces()) {
+            replicate(new AddRaceDefinition(regattaIdentifier, race));
+        }
+    }
+
+    private RegattaCreationParametersDTO getSeriesWithoutRaceColumnsConstructionParametersAsMap(Regatta regatta) {
+        LinkedHashMap<String, SeriesCreationParametersDTO> result = new LinkedHashMap<String, SeriesCreationParametersDTO>();
+        for (Series s : regatta.getSeries()) {
+            assert Util.isEmpty(s.getRaceColumns());
+            List<FleetDTO> fleetNamesAndOrdering = new ArrayList<FleetDTO>();
+            for (Fleet f : s.getFleets()) {
+                fleetNamesAndOrdering.add(getBaseDomainFactory().convertToFleetDTO(f));
+            }
+            result.put(
+                    s.getName(),
+                    new SeriesCreationParametersDTO(fleetNamesAndOrdering, s.isMedal(), s.isStartsWithZeroScore(), s
+                            .isFirstColumnIsNonDiscardableCarryForward(), s.getResultDiscardingRule() == null ? null
+                            : s.getResultDiscardingRule().getDiscardIndexResultsStartingWithHowManyRaces()));
+        }
+        return new RegattaCreationParametersDTO(result);
+    }
+
+    /**
+     * If <code>regatta</code> is not yet in {@link #regattasByName}, it is added, this service is
+     * {@link Regatta#addRegattaListener(RegattaListener) added} as regatta listener, and the regatta and all its
+     * contained {@link Regatta#getAllRaces() races} are replicated to all replica.
+     */
+    private void cacheAndReplicateDefaultRegatta(Regatta regatta) {
+        if (!regattasByName.containsKey(regatta.getName())) {
+            logger.info("putting regatta " + regatta.getName() + " (" + regatta.hashCode()
+                    + ") into regattasByName of " + this);
+            regattasByName.put(regatta.getName(), regatta);
+            regatta.addRegattaListener(this);
+            regatta.addRaceColumnListener(raceLogReplicator);
+            regatta.addRaceColumnListener(raceLogScoringReplicator);
+
+            replicate(new AddDefaultRegatta(regatta.getBaseName(), regatta.getBoatClass() == null ? null : regatta
+                    .getBoatClass().getName(), regatta.getId()));
+            RegattaIdentifier regattaIdentifier = regatta.getRegattaIdentifier();
+            for (RaceDefinition race : regatta.getAllRaces()) {
+                replicate(new AddRaceDefinition(regattaIdentifier, race));
+            }
+        }
+    }
+
+    @Override
+    public DynamicTrackedRace createTrackedRace(RegattaAndRaceIdentifier raceIdentifier, WindStore windStore,
+            long delayToLiveInMillis, long millisecondsOverWhichToAverageWind, long millisecondsOverWhichToAverageSpeed) {
+        DynamicTrackedRegatta trackedRegatta = getOrCreateTrackedRegatta(getRegatta(raceIdentifier));
+        RaceDefinition race = getRace(raceIdentifier);
+        return trackedRegatta.createTrackedRace(race, Collections.<Sideline> emptyList(), windStore, delayToLiveInMillis,
+                millisecondsOverWhichToAverageWind, millisecondsOverWhichToAverageSpeed,
+                /* raceDefinitionSetToUpdate */null);
+    }
+
+    private void ensureRegattaIsObservedForDefaultLeaderboardAndAutoLeaderboardLinking(
+            DynamicTrackedRegatta trackedRegatta) {
+        synchronized (regattasObservedForDefaultLeaderboard) {
+            if (!regattasObservedForDefaultLeaderboard.contains(trackedRegatta)) {
+                trackedRegatta.addRaceListener(new RaceAdditionListener());
+                regattasObservedForDefaultLeaderboard.add(trackedRegatta);
+            }
+        }
+    }
+
+    private void stopObservingRegattaForRedaultLeaderboardAndAutoLeaderboardLinking(DynamicTrackedRegatta trackedRegatta) {
+        synchronized (regattasObservedForDefaultLeaderboard) {
+            regattasObservedForDefaultLeaderboard.remove(trackedRegatta);
+        }
+    }
+
+    /**
+     * A listener class used to ensure that when a tracked race is added to any {@link TrackedRegatta} managed by this
+     * service, the service adds the tracked race to the default leaderboard and links it to the leaderboard columns
+     * that were previously connected to it. Additionally, a {@link RaceChangeListener} is added to the
+     * {@link TrackedRace} which is responsible for triggering the replication of all relevant changes to the tracked
+     * race. When a tracked race is removed, the {@link TrackedRaceReplicator} that was added as listener to that
+     * tracked race is removed again.
+     * 
+     * @author Axel Uhl (d043530)
+     * 
+     */
+    private class RaceAdditionListener implements RaceListener, Serializable {
+        private static final long serialVersionUID = 1036955460477000265L;
+
+        private final Map<TrackedRace, TrackedRaceReplicator> trackedRaceReplicators;
+
+        public RaceAdditionListener() {
+            this.trackedRaceReplicators = new HashMap<TrackedRace, TrackedRaceReplicator>();
+        }
+
+        @Override
+        public void raceRemoved(TrackedRace trackedRace) {
+            TrackedRaceReplicator trackedRaceReplicator = trackedRaceReplicators.remove(trackedRace);
+            if (trackedRaceReplicator != null) {
+                trackedRace.removeListener(trackedRaceReplicator);
+            }
+        }
+
+        @Override
+        public void raceAdded(TrackedRace trackedRace) {
+            // replicate the addition of the tracked race:
+            CreateTrackedRace op = new CreateTrackedRace(trackedRace.getRaceIdentifier(), trackedRace.getWindStore(),
+                    trackedRace.getDelayToLiveInMillis(), trackedRace.getMillisecondsOverWhichToAverageWind(),
+                    trackedRace.getMillisecondsOverWhichToAverageSpeed());
+            replicate(op);
+            linkRaceToConfiguredLeaderboardColumns(trackedRace);
+            final FlexibleLeaderboard defaultLeaderboard = (FlexibleLeaderboard) leaderboardsByName
+                    .get(LeaderboardNameConstants.DEFAULT_LEADERBOARD_NAME);
+            if (defaultLeaderboard != null) {
+                String columnName = trackedRace.getRace().getName();
+                defaultLeaderboard.addRace(trackedRace, columnName, /* medalRace */false,
+                        defaultLeaderboard.getFleet(null));
+            }
+            TrackedRaceReplicator trackedRaceReplicator = new TrackedRaceReplicator(trackedRace);
+            trackedRaceReplicators.put(trackedRace, trackedRaceReplicator);
+            trackedRace.addListener(trackedRaceReplicator, /* fire wind already loaded */ true);
+        }
+    }
+
+    private class TrackedRaceReplicator implements RaceChangeListener {
+        private final TrackedRace trackedRace;
+
+        public TrackedRaceReplicator(TrackedRace trackedRace) {
+            this.trackedRace = trackedRace;
+        }
+
+        @Override
+        public void windSourcesToExcludeChanged(Iterable<? extends WindSource> windSourcesToExclude) {
+            replicate(new UpdateWindSourcesToExclude(getRaceIdentifier(), windSourcesToExclude));
+        }
+
+        @Override
+        public void raceTimesChanged(TimePoint startOfTracking, TimePoint endOfTracking, TimePoint startTimeReceived) {
+            replicate(new UpdateRaceTimes(getRaceIdentifier(), startOfTracking, endOfTracking, startTimeReceived));
+        }
+
+        @Override
+        public void delayToLiveChanged(long delayToLiveInMillis) {
+            replicate(new UpdateRaceDelayToLive(getRaceIdentifier(), delayToLiveInMillis));
+        }
+
+        @Override
+        public void windDataReceived(Wind wind, WindSource windSource) {
+            replicate(new RecordWindFix(getRaceIdentifier(), windSource, wind));
+        }
+
+        @Override
+        public void windDataRemoved(Wind wind, WindSource windSource) {
+            replicate(new RemoveWindFix(getRaceIdentifier(), windSource, wind));
+        }
+
+        @Override
+        public void windAveragingChanged(long oldMillisecondsOverWhichToAverage, long newMillisecondsOverWhichToAverage) {
+            replicate(new UpdateWindAveragingTime(getRaceIdentifier(), newMillisecondsOverWhichToAverage));
+        }
+
+        @Override
+        public void competitorPositionChanged(GPSFixMoving fix, Competitor competitor) {
+            replicate(new RecordCompetitorGPSFix(getRaceIdentifier(), competitor, fix));
+        }
+
+        @Override
+        public void statusChanged(TrackedRaceStatus newStatus) {
+            replicate(new UpdateTrackedRaceStatus(getRaceIdentifier(), newStatus));
+        }
+
+        @Override
+        public void markPositionChanged(GPSFix fix, Mark mark) {
+            replicate(new RecordMarkGPSFix(getRaceIdentifier(), mark, fix));
+        }
+
+        @Override
+        public void markPassingReceived(Competitor competitor, Map<Waypoint, MarkPassing> oldMarkPassings,
+                Iterable<MarkPassing> markPassings) {
+            replicate(new UpdateMarkPassings(getRaceIdentifier(), competitor, markPassings));
+        }
+
+        @Override
+        public void speedAveragingChanged(long oldMillisecondsOverWhichToAverage, long newMillisecondsOverWhichToAverage) {
+            replicate(new UpdateWindAveragingTime(getRaceIdentifier(), newMillisecondsOverWhichToAverage));
+        }
+
+        private RegattaAndRaceIdentifier getRaceIdentifier() {
+            return trackedRace.getRaceIdentifier();
+        }
+    }
+
+    /**
+     * Based on the <code>trackedRace</code>'s {@link TrackedRace#getRaceIdentifier() race identifier}, the tracked race
+     * is (re-)associated to all {@link RaceColumn race columns} that currently have no
+     * {@link RaceColumn#getTrackedRace(Fleet) tracked race assigned} and whose
+     * {@link RaceColumn#getRaceIdentifier(Fleet) race identifier} equals that of <code>trackedRace</code>.
+     */
+    private void linkRaceToConfiguredLeaderboardColumns(TrackedRace trackedRace) {
+        boolean leaderboardHasChanged = false;
+        RegattaAndRaceIdentifier trackedRaceIdentifier = trackedRace.getRaceIdentifier();
+        for (Leaderboard leaderboard : getLeaderboards().values()) {
+            for (RaceColumn column : leaderboard.getRaceColumns()) {
+                for (Fleet fleet : column.getFleets()) {
+                    if (trackedRaceIdentifier.equals(column.getRaceIdentifier(fleet))
+                            && column.getTrackedRace(fleet) == null) {
+                        column.setTrackedRace(fleet, trackedRace);
+                        leaderboardHasChanged = true;
+                        replicate(new ConnectTrackedRaceToLeaderboardColumn(leaderboard.getName(), column.getName(),
+                                fleet.getName(), trackedRaceIdentifier));
+                    }
+                }
+            }
+            if (leaderboardHasChanged) {
+                // Update the corresponding groups, to keep them in sync
+                syncGroupsAfterLeaderboardChange(leaderboard, /* doDatabaseUpdate */false);
+            }
+        }
+    }
+
+    @Override
+    public void stopTracking(Regatta regatta) throws MalformedURLException, IOException, InterruptedException {
+        synchronized (raceTrackersByRegatta) {
+            if (raceTrackersByRegatta.containsKey(regatta)) {
+                for (RaceTracker raceTracker : raceTrackersByRegatta.get(regatta)) {
+                    final Set<RaceDefinition> races = raceTracker.getRaces();
+                    if (races != null) {
+                        for (RaceDefinition race : races) {
+                            stopTrackingWind(regatta, race);
+                        }
+                    }
+                    raceTracker.stop();
+                    raceTrackersByID.remove(raceTracker.getID());
+                }
+                raceTrackersByRegatta.remove(regatta);
+            }
+        }
+    }
+
+    @Override
+    public void stopTrackingAndRemove(Regatta regatta) throws MalformedURLException, IOException, InterruptedException {
+        stopTracking(regatta);
+        if (regatta != null) {
+            if (regatta.getName() != null) {
+                logger.info("Removing regatta " + regatta.getName() + " (" + regatta.hashCode() + ") from " + this);
+                regattasByName.remove(regatta.getName());
+                regattaTrackingCache.remove(regatta);
+                regatta.removeRegattaListener(this);
+                regatta.removeRaceColumnListener(raceLogReplicator);
+                regatta.removeRaceColumnListener(raceLogScoringReplicator);
+            }
+            for (RaceDefinition race : regatta.getAllRaces()) {
+                stopTrackingWind(regatta, race);
+                // remove from default leaderboard
+                FlexibleLeaderboard defaultLeaderboard = (FlexibleLeaderboard) getLeaderboardByName(LeaderboardNameConstants.DEFAULT_LEADERBOARD_NAME);
+                defaultLeaderboard.removeRaceColumn(race.getName());
+            }
+        }
+    }
+
+    /**
+     * The tracker will initially try to connect to the tracking infrastructure to obtain basic race master data. If
+     * this fails after some timeout, to avoid garbage and lingering threads, the task scheduled by this method will
+     * check after the timeout expires if race master data was successfully received. If so, the tracker continues
+     * normally. Otherwise, the tracker is shut down orderly by calling {@link RaceTracker#stop() stopping}.
+     * 
+     * @return the scheduled task, in case the caller wants to {@link ScheduledFuture#cancel(boolean) cancel} it, e.g.,
+     *         when the tracker is stopped or has successfully received the race
+     */
+    private ScheduledFuture<?> scheduleAbortTrackerAfterInitialTimeout(final RaceTracker tracker,
+            final long timeoutInMilliseconds) {
+        ScheduledFuture<?> task = getScheduler().schedule(new Runnable() {
+            @Override
+            public void run() {
+                if (tracker.getRaces() == null || tracker.getRaces().isEmpty()) {
+                    try {
+                        Regatta regatta = tracker.getRegatta();
+                        logger.log(Level.SEVERE, "RaceDefinition for a race in regatta " + regatta.getName()
+                                + " not obtained within " + timeoutInMilliseconds
+                                + "ms. Aborting tracker for this race.");
+                        Set<RaceTracker> trackersForRegatta;
+                        synchronized (raceTrackersByRegatta) {
+                            trackersForRegatta = raceTrackersByRegatta.get(regatta);
+                            if (trackersForRegatta != null) {
+                                trackersForRegatta.remove(tracker);
+                            }
+                            tracker.stop();
+                            raceTrackersByID.remove(tracker.getID());
+                        }
+                        if (trackersForRegatta == null || trackersForRegatta.isEmpty()) {
+                            stopTracking(regatta);
+                        }
+                    } catch (Exception e) {
+                        logger.log(Level.SEVERE, "scheduleAbortTrackerAfterInitialTimeout", e);
+                        e.printStackTrace();
+                    }
+                }
+            }
+        }, /* delay */timeoutInMilliseconds, /* unit */TimeUnit.MILLISECONDS);
+        return task;
+    }
+
+    @Override
+    public void stopTracking(Regatta regatta, RaceDefinition race) throws MalformedURLException, IOException,
+            InterruptedException {
+        logger.info("Stopping tracking for " + race + "...");
+        synchronized (raceTrackersByRegatta) {
+            final Set<RaceTracker> trackerSet = raceTrackersByRegatta.get(regatta);
+            if (raceTrackersByRegatta.containsKey(regatta)) {
+                Iterator<RaceTracker> trackerIter = trackerSet.iterator();
+                while (trackerIter.hasNext()) {
+                    RaceTracker raceTracker = trackerIter.next();
+                    if (raceTracker.getRaces() != null && raceTracker.getRaces().contains(race)) {
+                        logger.info("Found tracker to stop for races " + raceTracker.getRaces());
+                        raceTracker.stop();
+                        trackerIter.remove();
+                        raceTrackersByID.remove(raceTracker.getID());
+                    }
+                }
+            } else {
+                logger.warning("Didn't find any trackers for regatta " + regatta);
+            }
+            stopTrackingWind(regatta, race);
+            // if the last tracked race was removed, confirm that tracking for the entire regatta has stopped
+            if (trackerSet == null || trackerSet.isEmpty()) {
+                stopTracking(regatta);
+            }
+        }
+    }
+
+    @Override
+    public void removeRegatta(Regatta regatta) throws MalformedURLException, IOException, InterruptedException {
+        Set<RegattaLeaderboard> leaderboardsToRemove = new HashSet<>();
+        for (Leaderboard leaderboard : getLeaderboards().values()) {
+            if (leaderboard instanceof RegattaLeaderboard) {
+                RegattaLeaderboard regattaLeaderboard = (RegattaLeaderboard) leaderboard;
+                if (regattaLeaderboard.getRegatta() == regatta) {
+                    leaderboardsToRemove.add(regattaLeaderboard);
+                }
+            }
+        }
+        for (RegattaLeaderboard regattaLeaderboardToRemove : leaderboardsToRemove) {
+            removeLeaderboard(regattaLeaderboardToRemove.getName());
+        }
+        for (RaceDefinition race : regatta.getAllRaces()) {
+            removeRace(regatta, race);
+            mongoObjectFactory.removeRegattaForRaceID(race.getName(), regatta);
+            persistentRegattasForRaceIDs.remove(race.getId().toString());
+        }
+        if (regatta.isPersistent()) {
+            mongoObjectFactory.removeRegatta(regatta);
+        }
+        regattasByName.remove(regatta.getName());
+        regatta.removeRegattaListener(this);
+        regatta.removeRaceColumnListener(raceLogReplicator);
+        regatta.removeRaceColumnListener(raceLogScoringReplicator);
+    }
+
+    @Override
+    public Regatta updateRegatta(RegattaIdentifier regattaIdentifier, Serializable newDefaultCourseAreaId, 
+           RegattaConfiguration newRegattaConfiguration) {
+        // We're not doing any renaming of the regatta itself, therefore we don't have to sync on the maps.
+        Regatta regatta = getRegatta(regattaIdentifier);
+        synchronized (regatta) {
+            CourseArea newCourseArea = getCourseArea(newDefaultCourseAreaId);
+            if (newCourseArea != regatta.getDefaultCourseArea()) {
+                regatta.setDefaultCourseArea(newCourseArea);
+            }
+            regatta.setRegattaConfiguration(newRegattaConfiguration);
+            mongoObjectFactory.storeRegatta(regatta);
+        }
+        return regatta;
+    }
+
+    @Override
+    public void removeRace(Regatta regatta, RaceDefinition race) throws MalformedURLException, IOException,
+            InterruptedException {
+        logger.info("Removing the race " + race + "...");
+        stopAllTrackersForWhichRaceIsLastReachable(regatta, race);
+        stopTrackingWind(regatta, race);
+        TrackedRace trackedRace = getExistingTrackedRace(regatta, race);
+        if (trackedRace != null) {
+            TrackedRegatta trackedRegatta = getTrackedRegatta(regatta);
+            if (trackedRegatta != null) {
+                trackedRegatta.removeTrackedRace(trackedRace);
+            }
+            if (Util.isEmpty(trackedRegatta.getTrackedRaces())) {
+                removeTrackedRegatta(regatta);
+            }
+            // remove tracked race from RaceColumns of regatta
+            boolean regattaChanged = false;
+            for (Series series : regatta.getSeries()) {
+                for (RaceColumnInSeries raceColumn : series.getRaceColumns()) {
+                    for (Fleet fleet : series.getFleets()) {
+                        if (raceColumn.getTrackedRace(fleet) == trackedRace) {
+                            raceColumn.releaseTrackedRace(fleet);
+                            regattaChanged = true;
+                        }
+                    }
+                }
+            }
+            if (regattaChanged) {
+                updateStoredRegatta(regatta);
+            }
+            for (Leaderboard leaderboard : getLeaderboards().values()) {
+                if (leaderboard instanceof FlexibleLeaderboard) { // RegattaLeaderboards have implicitly been updated by
+                                                                  // the code above
+                    boolean changed = false;
+                    for (RaceColumn raceColumn : leaderboard.getRaceColumns()) {
+                        for (Fleet fleet : raceColumn.getFleets()) {
+                            if (raceColumn.getTrackedRace(fleet) == trackedRace) {
+                                raceColumn.releaseTrackedRace(fleet); // but leave the RaceIdentifier on the race column
+                                changed = true; // untouched, e.g., for later re-load
+                            }
+                        }
+                    }
+                    if (changed) {
+                        updateStoredLeaderboard((FlexibleLeaderboard) leaderboard);
+                    }
+                }
+            }
+        }
+        // remove the race from the regatta if the regatta is not persistently stored
+        regatta.removeRace(race);
+        if (!regatta.isPersistent() && Util.isEmpty(regatta.getAllRaces())) {
+            logger.info("Removing regatta " + regatta.getName() + " (" + regatta.hashCode() + ") from service " + this);
+            regattasByName.remove(regatta.getName());
+            regatta.removeRegattaListener(this);
+            regatta.removeRaceColumnListener(raceLogReplicator);
+            regatta.removeRaceColumnListener(raceLogScoringReplicator);
+        }
+    }
+
+    /**
+     * Doesn't stop any wind trackers
+     */
+    private void stopAllTrackersForWhichRaceIsLastReachable(Regatta regatta, RaceDefinition race)
+            throws MalformedURLException, IOException, InterruptedException {
+        synchronized (raceTrackersByRegatta) {
+            if (raceTrackersByRegatta.containsKey(regatta)) {
+                Iterator<RaceTracker> trackerIter = raceTrackersByRegatta.get(regatta).iterator();
+                while (trackerIter.hasNext()) {
+                    RaceTracker raceTracker = trackerIter.next();
+                    if (raceTracker.getRaces() != null && raceTracker.getRaces().contains(race)) {
+                        boolean foundReachableRace = false;
+                        for (RaceDefinition raceTrackedByTracker : raceTracker.getRaces()) {
+                            if (raceTrackedByTracker != race && isReachable(regatta, raceTrackedByTracker)) {
+                                foundReachableRace = true;
+                                break;
+                            }
+                        }
+                        if (!foundReachableRace) {
+                            // firstly stop the tracker
+                            raceTracker.stop();
+                            // remove it from the raceTrackers by Regatta
+                            trackerIter.remove();
+                            raceTrackersByID.remove(raceTracker.getID());
+                            // if the last tracked race was removed, remove the entire regatta
+                            if (raceTrackersByRegatta.get(regatta).isEmpty()) {
+                                stopTracking(regatta);
+                            }
+                        }
+                    }
+                }
+            }
+        }
+    }
+
+    private boolean isReachable(Regatta regatta, RaceDefinition race) {
+        return Util.contains(regatta.getAllRaces(), race);
+    }
+
+    @Override
+    public void startTrackingWind(Regatta regatta, RaceDefinition race, boolean correctByDeclination) throws Exception {
+        for (WindTrackerFactory windTrackerFactory : getWindTrackerFactories()) {
+            windTrackerFactory.createWindTracker(getOrCreateTrackedRegatta(regatta), race, correctByDeclination);
+        }
+    }
+
+    @Override
+    public void stopTrackingWind(Regatta regatta, RaceDefinition race) throws SocketException, IOException {
+        for (WindTrackerFactory windTrackerFactory : getWindTrackerFactories()) {
+            WindTracker windTracker = windTrackerFactory.getExistingWindTracker(race);
+            if (windTracker != null) {
+                windTracker.stop();
+            }
+        }
+    }
+
+    @Override
+    public Iterable<Triple<Regatta, RaceDefinition, String>> getWindTrackedRaces() {
+        List<Triple<Regatta, RaceDefinition, String>> result = new ArrayList<Triple<Regatta, RaceDefinition, String>>();
+        for (Regatta regatta : getAllRegattas()) {
+            for (RaceDefinition race : regatta.getAllRaces()) {
+                for (WindTrackerFactory windTrackerFactory : getWindTrackerFactories()) {
+                    WindTracker windTracker = windTrackerFactory.getExistingWindTracker(race);
+                    if (windTracker != null) {
+                        result.add(new Triple<Regatta, RaceDefinition, String>(regatta, race, windTracker.toString()));
+                    }
+                }
+            }
+        }
+        return result;
+    }
+
+    @Override
+    public DynamicTrackedRace getTrackedRace(Regatta regatta, RaceDefinition race) {
+        return getOrCreateTrackedRegatta(regatta).getTrackedRace(race);
+    }
+
+    private DynamicTrackedRace getExistingTrackedRace(Regatta regatta, RaceDefinition race) {
+        return getOrCreateTrackedRegatta(regatta).getExistingTrackedRace(race);
+    }
+
+    @Override
+    public DynamicTrackedRegatta getOrCreateTrackedRegatta(Regatta regatta) {
+        cacheAndReplicateDefaultRegatta(regatta);
+        synchronized (regattaTrackingCache) {
+            DynamicTrackedRegatta result = regattaTrackingCache.get(regatta);
+            if (result == null) {
+                logger.info("Creating DynamicTrackedRegattaImpl for regatta " + regatta.getName() + " with hashCode "
+                        + regatta.hashCode());
+                result = new DynamicTrackedRegattaImpl(regatta);
+                replicate(new TrackRegatta(regatta.getRegattaIdentifier()));
+                regattaTrackingCache.put(regatta, result);
+                ensureRegattaIsObservedForDefaultLeaderboardAndAutoLeaderboardLinking(result);
+            }
+            return result;
+        }
+    }
+
+    @Override
+    public DynamicTrackedRegatta getTrackedRegatta(com.sap.sailing.domain.base.Regatta regatta) {
+        return regattaTrackingCache.get(regatta);
+    }
+
+    @Override
+    public void removeTrackedRegatta(Regatta regatta) {
+        logger.info("Removing regatta " + regatta.getName() + " from regattaTrackingCache");
+        DynamicTrackedRegatta trackedRegatta = regattaTrackingCache.remove(regatta);
+        stopObservingRegattaForRedaultLeaderboardAndAutoLeaderboardLinking(trackedRegatta);
+    }
+
+    @Override
+    public Regatta getRegatta(RegattaName regattaName) {
+        return (Regatta) regattasByName.get(regattaName.getRegattaName());
+    }
+
+    @Override
+    public Regatta getRegatta(RegattaIdentifier regattaIdentifier) {
+        return (Regatta) regattaIdentifier.getRegatta(this);
+    }
+
+    @Override
+    public DynamicTrackedRace getTrackedRace(RegattaAndRaceIdentifier raceIdentifier) {
+    	DynamicTrackedRace result = null;
+        Regatta regatta = regattasByName.get(raceIdentifier.getRegattaName());
+        if (regatta != null) {
+            DynamicTrackedRegatta trackedRegatta = regattaTrackingCache.get(regatta);
+            if (trackedRegatta != null) {
+                RaceDefinition race = getRace(raceIdentifier);
+                if (race != null) {
+                    result = trackedRegatta.getTrackedRace(race);
+                }
+            }
+        }
+        return result;
+    }
+
+    @Override
+    public DynamicTrackedRace getExistingTrackedRace(RegattaAndRaceIdentifier raceIdentifier) {
+        Regatta regatta = getRegattaByName(raceIdentifier.getRegattaName());
+        DynamicTrackedRace trackedRace = null;
+        if (regatta != null) {
+            RaceDefinition race = regatta.getRaceByName(raceIdentifier.getRaceName());
+            trackedRace = getOrCreateTrackedRegatta(regatta).getExistingTrackedRace(race);
+        }
+        return trackedRace;
+    }
+
+    @Override
+    public RaceDefinition getRace(RegattaAndRaceIdentifier regattaNameAndRaceName) {
+        RaceDefinition result = null;
+        Regatta regatta = getRegatta(regattaNameAndRaceName);
+        if (regatta != null) {
+            result = regatta.getRaceByName(regattaNameAndRaceName.getRaceName());
+        }
+        return result;
+    }
+
+    @Override
+    public Map<String, LeaderboardGroup> getLeaderboardGroups() {
+        synchronized (leaderboardGroupsByName) {
+            return Collections.unmodifiableMap(new HashMap<String, LeaderboardGroup>(leaderboardGroupsByName));
+        }
+    }
+
+    @Override
+    public LeaderboardGroup getLeaderboardGroupByName(String groupName) {
+        synchronized (leaderboardGroupsByName) {
+            return leaderboardGroupsByName.get(groupName);
+        }
+    }
+
+    @Override
+    public LeaderboardGroup addLeaderboardGroup(String groupName, String description,
+            boolean displayGroupsInReverseOrder, List<String> leaderboardNames,
+            int[] overallLeaderboardDiscardThresholds, ScoringSchemeType overallLeaderboardScoringSchemeType) {
+        ArrayList<Leaderboard> leaderboards = new ArrayList<>();
+        synchronized (leaderboardsByName) {
+            for (String leaderboardName : leaderboardNames) {
+                Leaderboard leaderboard = leaderboardsByName.get(leaderboardName);
+                if (leaderboard == null) {
+                    throw new IllegalArgumentException("No leaderboard with name " + leaderboardName + " found");
+                } else {
+                    leaderboards.add(leaderboard);
+                }
+            }
+        }
+        LeaderboardGroup result = new LeaderboardGroupImpl(groupName, description, displayGroupsInReverseOrder,
+                leaderboards);
+        if (overallLeaderboardScoringSchemeType != null) {
+            // create overall leaderboard and its discards settings
+            addOverallLeaderboardToLeaderboardGroup(result,
+                    getBaseDomainFactory().createScoringScheme(overallLeaderboardScoringSchemeType),
+                    overallLeaderboardDiscardThresholds);
+        }
+        synchronized (leaderboardGroupsByName) {
+            if (leaderboardGroupsByName.containsKey(groupName)) {
+                throw new IllegalArgumentException("Leaderboard group with name " + groupName + " already exists");
+            }
+            leaderboardGroupsByName.put(groupName, result);
+        }
+        mongoObjectFactory.storeLeaderboardGroup(result);
+        return result;
+    }
+
+    @Override
+    public void removeLeaderboardGroup(String groupName) {
+        final LeaderboardGroup leaderboardGroup;
+        synchronized (leaderboardGroupsByName) {
+            leaderboardGroup = leaderboardGroupsByName.remove(groupName);
+        }
+        mongoObjectFactory.removeLeaderboardGroup(groupName);
+        if (leaderboardGroup != null && leaderboardGroup.getOverallLeaderboard() != null) {
+            removeLeaderboard(leaderboardGroup.getOverallLeaderboard().getName());
+        }
+    }
+
+    @Override
+    public void renameLeaderboardGroup(String oldName, String newName) {
+        synchronized (leaderboardGroupsByName) {
+            if (!leaderboardGroupsByName.containsKey(oldName)) {
+                throw new IllegalArgumentException("No leaderboard group with name " + oldName + " found");
+            }
+            if (leaderboardGroupsByName.containsKey(newName)) {
+                throw new IllegalArgumentException("Leaderboard group with name " + newName + " already exists");
+            }
+            LeaderboardGroup toRename = leaderboardGroupsByName.remove(oldName);
+            toRename.setName(newName);
+            leaderboardGroupsByName.put(newName, toRename);
+            mongoObjectFactory.renameLeaderboardGroup(oldName, newName);
+        }
+    }
+
+    @Override
+    public void updateLeaderboardGroup(String oldName, String newName, String description,
+            List<String> leaderboardNames, int[] overallLeaderboardDiscardThresholds,
+            ScoringSchemeType overallLeaderboardScoringSchemeType) {
+        if (!oldName.equals(newName)) {
+            renameLeaderboardGroup(oldName, newName);
+        }
+        LeaderboardGroup group = getLeaderboardGroupByName(newName);
+        if (!description.equals(group.getDescription())) {
+            group.setDescriptiom(description);
+        }
+        group.clearLeaderboards();
+        for (String leaderboardName : leaderboardNames) {
+            Leaderboard leaderboard = getLeaderboardByName(leaderboardName);
+            if (leaderboard != null) {
+                group.addLeaderboard(leaderboard);
+            }
+        }
+        Leaderboard overallLeaderboard = group.getOverallLeaderboard();
+        if (overallLeaderboard != null) {
+            if (overallLeaderboardScoringSchemeType == null) {
+                group.setOverallLeaderboard(null);
+                removeLeaderboard(overallLeaderboard.getName());
+            } else {
+                // update existing overall leaderboard's discards settings; scoring scheme cannot be updated in-place
+                overallLeaderboard.setCrossLeaderboardResultDiscardingRule(new ThresholdBasedResultDiscardingRuleImpl(
+                        overallLeaderboardDiscardThresholds));
+                updateStoredLeaderboard(overallLeaderboard);
+            }
+        } else if (overallLeaderboard == null && overallLeaderboardScoringSchemeType != null) {
+            addOverallLeaderboardToLeaderboardGroup(group,
+                    getBaseDomainFactory().createScoringScheme(overallLeaderboardScoringSchemeType),
+                    overallLeaderboardDiscardThresholds);
+        }
+        updateStoredLeaderboardGroup(group);
+    }
+
+    private void addOverallLeaderboardToLeaderboardGroup(LeaderboardGroup leaderboardGroup,
+            ScoringScheme scoringScheme, int[] discardThresholds) {
+        Leaderboard overallLeaderboard = new LeaderboardGroupMetaLeaderboard(leaderboardGroup, scoringScheme,
+                new ThresholdBasedResultDiscardingRuleImpl(discardThresholds));
+        leaderboardGroup.setOverallLeaderboard(overallLeaderboard);
+        addLeaderboard(overallLeaderboard);
+        updateStoredLeaderboard(overallLeaderboard);
+    }
+
+    @Override
+    public void updateStoredLeaderboardGroup(LeaderboardGroup leaderboardGroup) {
+        mongoObjectFactory.storeLeaderboardGroup(leaderboardGroup);
+    }
+
+    private ScheduledExecutorService getScheduler() {
+        return scheduler;
+    }
+
+    /**
+     * Currently, the operation is executed by immediately {@link Operation#internalApplyTo(Object) applying} it to this
+     * service object.
+     * <p>
+     * 
+     * Future implementations of this method will need to also replicate the effects of the operation to all replica of
+     * this service known.
+     */
+    @Override
+    public <T> T apply(RacingEventServiceOperation<T> operation) {
+        try {
+            T result = operation.internalApplyTo(this);
+            replicate(operation);
+            return result;
+        } catch (Exception e) {
+            logger.log(Level.SEVERE, "apply", e);
+            throw new RuntimeException(e);
+        }
+    }
+
+    @Override
+    public <T> void replicate(RacingEventServiceOperation<T> operation) {
+        for (OperationExecutionListener listener : operationExecutionListeners.keySet()) {
+            try {
+                listener.executed(operation);
+            } catch (Exception e) {
+                // don't risk the master's operation only because replication to a listener/replica doesn't work
+                logger.severe("Error replicating operation " + operation + " to replication listener " + listener);
+                logger.log(Level.SEVERE, "replicate", e);
+            }
+        }
+    }
+
+    @Override
+    public void addOperationExecutionListener(OperationExecutionListener listener) {
+        operationExecutionListeners.put(listener, listener);
+    }
+
+    @Override
+    public void removeOperationExecutionListener(OperationExecutionListener listener) {
+        operationExecutionListeners.remove(listener);
+    }
+
+    @Override
+    public void serializeForInitialReplication(ObjectOutputStream oos) throws IOException {
+        StringBuffer logoutput = new StringBuffer();
+
+        logger.info("Serializing events...");
+        oos.writeObject(eventsById);
+        logoutput.append("\nSerialized " + eventsById.size() + " events\n");
+        for (Event event : eventsById.values()) {
+            logoutput.append(String.format("%3s\n", event.toString()));
+        }
+
+        logger.info("Serializing regattas...");
+        oos.writeObject(regattasByName);
+        logoutput.append("Serialized " + regattasByName.size() + " regattas\n");
+        for (Regatta regatta : regattasByName.values()) {
+            logoutput.append(String.format("%3s\n", regatta.toString()));
+        }
+
+        logger.info("Serializing regattas observed...");
+        oos.writeObject(regattasObservedForDefaultLeaderboard);
+        logger.info("Serializing regatta tracking cache...");
+        oos.writeObject(regattaTrackingCache);
+        logger.info("Serializing leaderboard groups...");
+        oos.writeObject(leaderboardGroupsByName);
+        logoutput.append("Serialized " + leaderboardGroupsByName.size() + " leaderboard groups\n");
+        for (LeaderboardGroup lg : leaderboardGroupsByName.values()) {
+            logoutput.append(String.format("%3s\n", lg.toString()));
+        }
+        logger.info("Serializing leaderboards...");
+        oos.writeObject(leaderboardsByName);
+        logoutput.append("Serialized " + leaderboardsByName.size() + " leaderboards\n");
+        for (Leaderboard lg : leaderboardsByName.values()) {
+            logoutput.append(String.format("%3s\n", lg.toString()));
+        }
+        logger.info("Serializing media library...");
+        mediaLibrary.serialize(oos);
+        logoutput.append("Serialized " + mediaLibrary.allTracks().size() + " media tracks\n");
+        for (MediaTrack lg : mediaLibrary.allTracks()) {
+            logoutput.append(String.format("%3s\n", lg.toString()));
+        }
+        logger.info("Serializing persisted competitors...");
+        oos.writeObject(competitorStore);
+        logoutput.append("Serialized " + competitorStore.size() + " persisted competitors\n");
+        logger.info(logoutput.toString());
+        
+        logger.info("Serializing configuration map...");
+        oos.writeObject(configurationMap);
+        logoutput.append("Serialized " + configurationMap.size() + " configuration entries\n");
+        for (DeviceConfigurationMatcher matcher : configurationMap.keySet()) {
+            logoutput.append(String.format("%3s\n", matcher.toString()));
+        }
+        
+        logger.info(logoutput.toString());    }
+
+    @SuppressWarnings("unchecked")
+    // the type-parameters in the casts of the de-serialized collection objects can't be checked
+    @Override
+    public void initiallyFillFrom(ObjectInputStream ois) throws IOException, ClassNotFoundException,
+            InterruptedException {
+        logger.info("Performing initial replication load on " + this);
+        ClassLoader oldContextClassloader = Thread.currentThread().getContextClassLoader();
+        try {
+            // Use this object's class's class loader as the context class loader which will then be used for
+            // de-serialization; this will cause all classes to be visible that this bundle
+            // (com.sap.sailing.server) can see
+            Thread.currentThread().setContextClassLoader(getClass().getClassLoader());
+            regattasByName.clear();
+            regattasObservedForDefaultLeaderboard.clear();
+
+            if (raceTrackersByRegatta != null && !raceTrackersByRegatta.isEmpty()) {
+                for (DynamicTrackedRegatta regatta : regattaTrackingCache.values()) {
+                    for (RaceTracker tracker : raceTrackersByRegatta.get(regatta)) {
+                        tracker.stop();
+                    }
+                }
+            }
+
+            logger.info("Clearing all data structures...");
+            regattaTrackingCache.clear();
+            leaderboardGroupsByName.clear();
+            leaderboardsByName.clear();
+            eventsById.clear();
+            mediaLibrary.clear();
+            competitorStore.clear();
+
+            StringBuffer logoutput = new StringBuffer();
+
+            logger.info("Reading all events...");
+            eventsById.putAll((Map<Serializable, Event>) ois.readObject());
+            logoutput.append("\nReceived " + eventsById.size() + " NEW events\n");
+            for (Event event : eventsById.values()) {
+                logoutput.append(String.format("%3s\n", event.toString()));
+            }
+
+            logger.info("Reading all regattas...");
+            regattasByName.putAll((Map<String, Regatta>) ois.readObject());
+            logoutput.append("Received " + regattasByName.size() + " NEW regattas\n");
+            for (Regatta regatta : regattasByName.values()) {
+                logoutput.append(String.format("%3s\n", regatta.toString()));
+            }
+
+            // it is important that the leaderboards and tracked regattas are cleared before auto-linking to
+            // old leaderboards takes place which then don't match the new ones
+            logger.info("Reading all dynamic tracked regattas...");
+            for (DynamicTrackedRegatta trackedRegattaToObserve : (Set<DynamicTrackedRegatta>) ois.readObject()) {
+                ensureRegattaIsObservedForDefaultLeaderboardAndAutoLeaderboardLinking(trackedRegattaToObserve);
+            }
+
+            logger.info("Reading all of the regatta tracking cache...");
+            regattaTrackingCache.putAll((Map<Regatta, DynamicTrackedRegatta>) ois.readObject());
+            logoutput.append("Received " + regattaTrackingCache.size() + " NEW regatta tracking cache entries\n");
+
+            logger.info("Reading leaderboard groups...");
+            leaderboardGroupsByName.putAll((Map<String, LeaderboardGroup>) ois.readObject());
+            logoutput.append("Received " + leaderboardGroupsByName.size() + " NEW leaderboard groups\n");
+            for (LeaderboardGroup lg : leaderboardGroupsByName.values()) {
+                logoutput.append(String.format("%3s\n", lg.toString()));
+            }
+
+            logger.info("Reading leaderboards by name...");
+            leaderboardsByName.putAll((Map<String, Leaderboard>) ois.readObject());
+            logoutput.append("Received " + leaderboardsByName.size() + " NEW leaderboards\n");
+            for (Leaderboard leaderboard : leaderboardsByName.values()) {
+                logoutput.append(String.format("%3s\n", leaderboard.toString()));
+            }
+
+            // now fix ScoreCorrectionListener setup for LeaderboardGroupMetaLeaderboard instances:
+            for (Leaderboard leaderboard : leaderboardsByName.values()) {
+                if (leaderboard instanceof LeaderboardGroupMetaLeaderboard) {
+                    ((LeaderboardGroupMetaLeaderboard) leaderboard)
+                            .registerAsScoreCorrectionChangeForwarderAndRaceColumnListenerOnAllLeaderboards();
+                }
+            }
+
+            logger.info("Reading media library...");
+            mediaLibrary.deserialize(ois);
+            logoutput.append("Received " + mediaLibrary.allTracks().size() + " NEW media tracks\n");
+            for (MediaTrack mediatrack : mediaLibrary.allTracks()) {
+                logoutput.append(String.format("%3s\n", mediatrack.toString()));
+            }
+            
+
+            // only copy the competitors from the deserialized competitor store; don't use it because it will have set
+            // a default Mongo object factory
+            logger.info("Reading competitors...");
+            for (Competitor competitor : ((CompetitorStore) ois.readObject()).getCompetitors()) {
+                DynamicCompetitor dynamicCompetitor = (DynamicCompetitor) competitor;
+                competitorStore.getOrCreateCompetitor(dynamicCompetitor.getId(), dynamicCompetitor.getName(), dynamicCompetitor.getColor(), dynamicCompetitor.getTeam(), dynamicCompetitor.getBoat());
+            }
+            logoutput.append("Received " + competitorStore.size() + " NEW competitors\n");
+
+            logger.info("Reading device configurations...");
+            configurationMap.putAll((DeviceConfigurationMapImpl) ois.readObject());
+            logoutput.append("Received " + configurationMap.size() + " NEW configuration entries\n");
+            for (DeviceConfigurationMatcher matcher : configurationMap.keySet()) {
+                logoutput.append(String.format("%3s\n", matcher.toString()));
+            }
+            logger.info(logoutput.toString());
+        } finally {
+            Thread.currentThread().setContextClassLoader(oldContextClassloader);
+        }
+    }
+
+    @Override
+    public Event addEvent(String eventName, String venue, String publicationUrl, boolean isPublic, UUID id) {
+        synchronized (eventsById) {
+            Event result = createEventWithoutReplication(eventName, venue, publicationUrl, isPublic, id);
+            replicate(new CreateEvent(eventName, venue, publicationUrl, isPublic, id));
+            return result;
+        }
+    }
+
+    @Override
+    public Event createEventWithoutReplication(String eventName, String venue, String publicationUrl, boolean isPublic, UUID id) {
+        Event result = new EventImpl(eventName, venue, publicationUrl, isPublic, id);
+        synchronized (eventsById) {
+            if (eventsById.containsKey(result.getId())) {
+                throw new IllegalArgumentException("Event with ID " + result.getId()
+                        + " already exists which is pretty surprising...");
+            }
+            eventsById.put(result.getId(), result);
+        }
+        mongoObjectFactory.storeEvent(result);
+        return result;
+    }
+
+    @Override
+    public void updateEvent(UUID id, String eventName, String venueName, String publicationUrl,
+            boolean isPublic, List<String> regattaNames) {
+        synchronized (eventsById) {
+            if (!eventsById.containsKey(id)) {
+                throw new IllegalArgumentException("Sailing event with ID " + id + " does not exist.");
+            }
+            Event event = eventsById.get(id);
+            event.setName(eventName);
+            event.setPublicationUrl(publicationUrl);
+            event.setPublic(isPublic);
+            event.getVenue().setName(venueName);
+
+            // TODO need to update regattas if they are once linked to event objects
+            mongoObjectFactory.storeEvent(event);
+
+            replicate(new UpdateEvent(id, eventName, venueName, publicationUrl, isPublic, regattaNames));
+        }
+    }
+
+    @Override
+    public void renameEvent(UUID id, String newName) {
+        synchronized (eventsById) {
+            if (!eventsById.containsKey(id)) {
+                throw new IllegalArgumentException("No sailing event with ID " + id + " found.");
+            }
+            Event toRename = eventsById.get(id);
+            toRename.setName(newName);
+            mongoObjectFactory.renameEvent(id, newName);
+
+            replicate(new RenameEvent(id, newName));
+        }
+    }
+
+    @Override
+    public void removeEvent(UUID id) {
+        removeEventFromEventsById(id);
+        mongoObjectFactory.removeEvent(id);
+        replicate(new RemoveEvent(id));
+    }
+
+    protected void removeEventFromEventsById(Serializable id) {
+        synchronized (eventsById) {
+            eventsById.remove(id);
+        }
+    }
+
+    @Override
+    public Regatta getRememberedRegattaForRace(Serializable raceID) {
+        return persistentRegattasForRaceIDs.get(raceID.toString());
+    }
+
+    /**
+     * Persistently remembers the association of the race with its {@link RaceDefinition#getId()} to the
+     * <code>regatta</code> with its {@link Regatta#getRegattaIdentifier() identifier} so that the next time
+     * {@link #getRememberedRegattaForRace(RaceDefinition)} is called with <code>race</code> as argument,
+     * <code>regatta</code> will be returned.
+     */
+    private void setRegattaForRace(Regatta regatta, RaceDefinition race) {
+        persistentRegattasForRaceIDs.put(race.getId().toString(), regatta);
+        mongoObjectFactory.storeRegattaForRaceID(race.getId().toString(), regatta);
+    }
+
+    @Override
+    public CourseArea addCourseArea(UUID eventId, String courseAreaName, UUID courseAreaId) {
+        CourseArea courseArea = getBaseDomainFactory().getOrCreateCourseArea(courseAreaId, courseAreaName);
+        synchronized (eventsById) {
+            addCourseAreaWithoutReplication(eventId, courseAreaId, courseAreaName);
+            replicate(new AddCourseArea(eventId, courseAreaName, courseAreaId));
+        }
+        return courseArea;
+    }
+
+    @Override
+    public CourseArea addCourseAreaWithoutReplication(UUID eventId, UUID courseAreaId, String courseAreaName) {
+        final CourseArea courseArea = getBaseDomainFactory().getOrCreateCourseArea(courseAreaId, courseAreaName);
+        synchronized (eventsById) {
+            if (!eventsById.containsKey(eventId)) {
+                throw new IllegalArgumentException("No sailing event with ID " + eventId + " found.");
+            }
+            Event event = eventsById.get(eventId);
+            event.getVenue().addCourseArea(courseArea);
+            mongoObjectFactory.storeEvent(event);
+            return courseArea;
+        }
+    }
+
+    @Override
+    public void mediaTrackAdded(MediaTrack mediaTrack) {
+        String mimeType = mediaTrack.mimeType != null ? mediaTrack.mimeType.name() : null;
+        if (mediaTrack.dbId == null) {
+            mediaTrack.dbId = mediaDB.insertMediaTrack(mediaTrack.title, mediaTrack.url, mediaTrack.startTime,
+                    mediaTrack.durationInMillis, mimeType);
+        }
+        mediaLibrary.addMediaTrack(mediaTrack);
+        replicate(new AddMediaTrackOperation(mediaTrack));
+    }
+
+    @Override
+    public void mediaTracksAdded(Collection<MediaTrack> mediaTracks) {
+        mediaLibrary.addMediaTracks(mediaTracks);
+    }
+
+    @Override
+    public void mediaTrackTitleChanged(MediaTrack mediaTrack) {
+        mediaDB.updateTitle(mediaTrack.dbId, mediaTrack.title);
+        mediaLibrary.titleChanged(mediaTrack);
+        replicate(new UpdateMediaTrackTitleOperation(mediaTrack));
+    }
+
+    @Override
+    public void mediaTrackUrlChanged(MediaTrack mediaTrack) {
+        mediaDB.updateUrl(mediaTrack.dbId, mediaTrack.url);
+        mediaLibrary.urlChanged(mediaTrack);
+        replicate(new UpdateMediaTrackUrlOperation(mediaTrack));
+    }
+
+    @Override
+    public void mediaTrackStartTimeChanged(MediaTrack mediaTrack) {
+        mediaDB.updateStartTime(mediaTrack.dbId, mediaTrack.startTime);
+        mediaLibrary.startTimeChanged(mediaTrack);
+        replicate(new UpdateMediaTrackStartTimeOperation(mediaTrack));
+    }
+
+    @Override
+    public void mediaTrackDurationChanged(MediaTrack mediaTrack) {
+        mediaDB.updateDuration(mediaTrack.dbId, mediaTrack.durationInMillis);
+        mediaLibrary.durationChanged(mediaTrack);
+        replicate(new UpdateMediaTrackDurationOperation(mediaTrack));
+    }
+
+    @Override
+    public void mediaTrackDeleted(MediaTrack mediaTrack) {
+        mediaDB.deleteMediaTrack(mediaTrack.dbId);
+        mediaLibrary.deleteMediaTrack(mediaTrack);
+        replicate(new RemoveMediaTrackOperation(mediaTrack));
+    }
+
+    @Override
+    public Collection<MediaTrack> getMediaTracksForRace(RegattaAndRaceIdentifier regattaAndRaceIdentifier) {
+        TrackedRace trackedRace = getExistingTrackedRace(regattaAndRaceIdentifier);
+        if (trackedRace != null) {
+            Date raceStart = trackedRace.getStartOfRace() == null ? null : trackedRace.getStartOfRace().asDate();
+            Date raceEnd = trackedRace.getEndOfRace() == null ? null : trackedRace.getEndOfRace().asDate();
+            return mediaLibrary.findMediaTracksInTimeRange(raceStart, raceEnd);
+        } else {
+            return Collections.emptyList();
+        }
+    }
+
+    @Override
+    public Collection<MediaTrack> getAllMediaTracks() {
+        return mediaLibrary.allTracks();
+    }
+
+    public String toString() {
+        return "RacingEventService: " + this.hashCode() + " Build: " + BuildVersion.getBuildVersion();
+    }
+
+    @Override
+    public void reloadRaceLog(String selectedLeaderboardName, RaceColumnDTO raceColumnDTO, FleetDTO fleet) {
+        Leaderboard leaderboard = getLeaderboardByName(selectedLeaderboardName);
+        if (leaderboard != null) {
+            RaceColumn raceColumn = leaderboard.getRaceColumnByName(raceColumnDTO.getName());
+            if (raceColumn != null) {
+                Fleet fleetImpl = raceColumn.getFleetByName(fleet.getName());
+                RaceLog racelog = raceColumn.getRaceLog(fleetImpl);
+                if (racelog != null) {
+                    raceColumn.setOrReloadRaceLogInformation(raceColumn.getRaceLogInformation(), fleetImpl);
+                    logger.info("Reloaded race log for fleet " + fleetImpl + " for race column " + raceColumn.getName()
+                            + " for leaderboard " + leaderboard.getName());
+                }
+            }
+        }
+    }
+
+    @Override
+    public ConcurrentHashMap<String, Regatta> getPersistentRegattasForRaceIDs() {
+        return persistentRegattasForRaceIDs;
+    }
+
+    @Override
+    public void setPersistentRegattaForRaceIDs(Regatta regatta, Iterable<String> raceIdStrings, boolean override) {
+        for (String raceIdAsString : raceIdStrings) {
+            if (!override && persistentRegattasForRaceIDs.contains(raceIdAsString)) {
+                logger.info(String.format(
+                        "Persistent regatta wasn't set for race id %1$s, because override was not turned on.",
+                        raceIdAsString));
+            } else {
+                persistentRegattasForRaceIDs.put(raceIdAsString, regatta);
+            }
+        }
+    }
+
+    @Override
+    public WindStore getWindStore() {
+        return windStore;
+    }
+    @Override
+    public DeviceConfiguration getDeviceConfiguration(DeviceConfigurationIdentifier identifier) {
+        return configurationMap.getByMatch(identifier);
+    }
+
+    @Override
+    public void createOrUpdateDeviceConfiguration(DeviceConfigurationMatcher matcher, DeviceConfiguration configuration) {
+        synchronized (configurationMap) {
+            configurationMap.put(matcher, configuration);
+        }
+        mongoObjectFactory.storeDeviceConfiguration(matcher, configuration);
+        replicate(new CreateOrUpdateDeviceConfiguration(matcher, configuration));
+    }
+
+    @Override
+    public void removeDeviceConfiguration(DeviceConfigurationMatcher matcher) {
+        synchronized (configurationMap) {
+            configurationMap.remove(matcher);
+        }
+        mongoObjectFactory.removeDeviceConfiguration(matcher);
+        replicate(new RemoveDeviceConfiguration(matcher));
+    }
+
+    @Override
+    public Map<DeviceConfigurationMatcher, DeviceConfiguration> getAllDeviceConfigurations() {
+        return new HashMap<DeviceConfigurationMatcher, DeviceConfiguration>(configurationMap);
+    }
+    
+    @Override
+    public TimePoint setStartTime(String leaderboardName, String raceColumnName, String fleetName, String authorName,
+            int authorPriority, int passId, TimePoint logicalTimePoint, TimePoint startTime) {
+        RaceLog raceLog = getRaceLog(leaderboardName, raceColumnName, fleetName);
+        if (raceLog != null) {
+            RaceState state = RaceStateImpl.create(raceLog, new RaceLogEventAuthorImpl(authorName, authorPriority));
+            state.forceNewStartTime(logicalTimePoint, startTime);
+            return state.getStartTime();
+        }
+        return null;
+    }
+    
+    private RaceLog getRaceLog(String leaderboardName, String raceColumnName, String fleetName) {
+        Leaderboard leaderboard = getLeaderboardByName(leaderboardName);
+        if (leaderboard != null) {
+            RaceColumn raceColumn = leaderboard.getRaceColumnByName(raceColumnName);
+            if (raceColumn != null) {
+                Fleet fleetImpl = raceColumn.getFleetByName(fleetName);
+                return raceColumn.getRaceLog(fleetImpl);
+            }
+        }
+        return null;
+    }
+
+    @Override
+    public Pair<TimePoint, Integer> getStartTime(String leaderboardName, String raceColumnName, String fleetName) {
+        RaceLog raceLog = getRaceLog(leaderboardName, raceColumnName, fleetName);
+        if (raceLog != null) {
+            ReadonlyRaceState state = ReadonlyRaceStateImpl.create(raceLog);
+            return new Pair<TimePoint, Integer>(state.getStartTime(), raceLog.getCurrentPassId());
+        }
+        return null;
+    }
+
+    private Iterable<WindTrackerFactory> getWindTrackerFactories() {
+        final Set<WindTrackerFactory> result;
+        if (bundleContext == null) {
+            result = Collections.singleton((WindTrackerFactory) ExpeditionWindTrackerFactory.getInstance());
+        } else {
+            ServiceTracker<WindTrackerFactory, WindTrackerFactory> tracker = new ServiceTracker<WindTrackerFactory, WindTrackerFactory>(
+                    bundleContext, WindTrackerFactory.class.getName(), null);
+            tracker.open();
+            result = new HashSet<>();
+            for (WindTrackerFactory factory : tracker.getServices(new WindTrackerFactory[0])) {
+                result.add(factory);
+            }
+        }
+        return result;
+    }
+
+}