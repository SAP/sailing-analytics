package com.sap.sailing.server.impl;

import java.io.BufferedReader;
import java.io.FilterInputStream;
import java.io.IOException;
import java.io.InputStream;
import java.io.InputStreamReader;
import java.io.ObjectInputStream;
import java.io.ObjectOutputStream;
import java.io.Serializable;
import java.io.UnsupportedEncodingException;
import java.lang.management.ManagementFactory;
import java.net.HttpURLConnection;
import java.net.MalformedURLException;
import java.net.SocketException;
import java.net.URL;
import java.net.URLConnection;
import java.net.URLEncoder;
import java.util.ArrayList;
import java.util.Arrays;
import java.util.Collection;
import java.util.Collections;
import java.util.Comparator;
import java.util.HashMap;
import java.util.HashSet;
import java.util.Iterator;
import java.util.LinkedHashMap;
import java.util.List;
import java.util.Locale;
import java.util.Map;
import java.util.Map.Entry;
import java.util.Optional;
import java.util.Set;
import java.util.UUID;
import java.util.concurrent.Callable;
import java.util.concurrent.ConcurrentHashMap;
import java.util.concurrent.ScheduledExecutorService;
import java.util.concurrent.ScheduledFuture;
import java.util.concurrent.TimeUnit;
import java.util.concurrent.atomic.AtomicInteger;
import java.util.function.BiConsumer;
import java.util.function.BiFunction;
import java.util.function.Consumer;
import java.util.function.Function;
import java.util.function.Predicate;
import java.util.logging.Level;
import java.util.logging.Logger;
import java.util.stream.Collectors;
import java.util.zip.GZIPInputStream;

import javax.management.InstanceAlreadyExistsException;
import javax.management.InstanceNotFoundException;
import javax.management.MBeanRegistrationException;
import javax.management.MBeanServer;
import javax.management.MalformedObjectNameException;
import javax.management.NotCompliantMBeanException;
import javax.management.ObjectName;

import org.apache.shiro.SecurityUtils;
import org.apache.shiro.authz.UnauthorizedException;
import org.apache.shiro.subject.Subject;
import org.json.simple.JSONArray;
import org.json.simple.JSONObject;
import org.json.simple.parser.JSONParser;
import org.json.simple.parser.ParseException;
import org.osgi.framework.BundleContext;
import org.osgi.framework.ServiceReference;
import org.osgi.util.tracker.ServiceTracker;

import com.sap.sailing.domain.abstractlog.AbstractLogEventAuthor;
import com.sap.sailing.domain.abstractlog.impl.LogEventAuthorImpl;
import com.sap.sailing.domain.abstractlog.race.RaceLog;
import com.sap.sailing.domain.abstractlog.race.RaceLogEvent;
import com.sap.sailing.domain.abstractlog.race.RaceLogEventVisitor;
import com.sap.sailing.domain.abstractlog.race.SimpleRaceLogIdentifier;
import com.sap.sailing.domain.abstractlog.race.analyzing.impl.FinishedTimeFinder;
import com.sap.sailing.domain.abstractlog.race.analyzing.impl.FinishingTimeFinder;
import com.sap.sailing.domain.abstractlog.race.analyzing.impl.RaceLogResolver;
import com.sap.sailing.domain.abstractlog.race.impl.RaceLogRaceStatusEventImpl;
import com.sap.sailing.domain.abstractlog.race.state.RaceState;
import com.sap.sailing.domain.abstractlog.race.state.ReadonlyRaceState;
import com.sap.sailing.domain.abstractlog.race.state.impl.RaceStateImpl;
import com.sap.sailing.domain.abstractlog.race.state.impl.ReadonlyRaceStateImpl;
import com.sap.sailing.domain.abstractlog.regatta.RegattaLog;
import com.sap.sailing.domain.abstractlog.shared.analyzing.CompetitorsAndBoatsInLogAnalyzer;
import com.sap.sailing.domain.anniversary.DetailedRaceInfo;
import com.sap.sailing.domain.anniversary.SimpleRaceInfo;
import com.sap.sailing.domain.base.Boat;
import com.sap.sailing.domain.base.BoatClass;
import com.sap.sailing.domain.base.Competitor;
import com.sap.sailing.domain.base.CompetitorAndBoatStore;
import com.sap.sailing.domain.base.CompetitorAndBoatStore.BoatUpdateListener;
import com.sap.sailing.domain.base.CompetitorAndBoatStore.CompetitorUpdateListener;
import com.sap.sailing.domain.base.CompetitorWithBoat;
import com.sap.sailing.domain.base.ControlPoint;
import com.sap.sailing.domain.base.CourseArea;
import com.sap.sailing.domain.base.DomainFactory;
import com.sap.sailing.domain.base.Event;
import com.sap.sailing.domain.base.EventBase;
import com.sap.sailing.domain.base.Fleet;
import com.sap.sailing.domain.base.LeaderboardSearchResult;
import com.sap.sailing.domain.base.LeaderboardSearchResultBase;
import com.sap.sailing.domain.base.Mark;
import com.sap.sailing.domain.base.Nationality;
import com.sap.sailing.domain.base.RaceColumn;
import com.sap.sailing.domain.base.RaceColumnInSeries;
import com.sap.sailing.domain.base.RaceDefinition;
import com.sap.sailing.domain.base.Regatta;
import com.sap.sailing.domain.base.RegattaListener;
import com.sap.sailing.domain.base.RemoteSailingServerReference;
import com.sap.sailing.domain.base.SailingServerConfiguration;
import com.sap.sailing.domain.base.Series;
import com.sap.sailing.domain.base.Sideline;
import com.sap.sailing.domain.base.Waypoint;
import com.sap.sailing.domain.base.configuration.DeviceConfiguration;
import com.sap.sailing.domain.base.configuration.RegattaConfiguration;
import com.sap.sailing.domain.base.impl.DynamicBoat;
import com.sap.sailing.domain.base.impl.DynamicCompetitor;
import com.sap.sailing.domain.base.impl.DynamicCompetitorWithBoat;
import com.sap.sailing.domain.base.impl.DynamicPerson;
import com.sap.sailing.domain.base.impl.DynamicTeam;
import com.sap.sailing.domain.base.impl.EventImpl;
import com.sap.sailing.domain.base.impl.PersonImpl;
import com.sap.sailing.domain.base.impl.RegattaImpl;
import com.sap.sailing.domain.base.impl.RemoteSailingServerReferenceImpl;
import com.sap.sailing.domain.base.impl.TeamImpl;
import com.sap.sailing.domain.common.CompetitorDescriptor;
import com.sap.sailing.domain.common.CompetitorRegistrationType;
import com.sap.sailing.domain.common.DataImportProgress;
import com.sap.sailing.domain.common.DataImportSubProgress;
import com.sap.sailing.domain.common.DeviceIdentifier;
import com.sap.sailing.domain.common.LeaderboardType;
import com.sap.sailing.domain.common.MasterDataImportObjectCreationCount;
import com.sap.sailing.domain.common.MaxPointsReason;
import com.sap.sailing.domain.common.Position;
import com.sap.sailing.domain.common.RaceIdentifier;
import com.sap.sailing.domain.common.RegattaAndRaceIdentifier;
import com.sap.sailing.domain.common.RegattaIdentifier;
import com.sap.sailing.domain.common.RegattaName;
import com.sap.sailing.domain.common.ScoreCorrectionProvider;
import com.sap.sailing.domain.common.ScoringSchemeType;
import com.sap.sailing.domain.common.TrackedRaceStatusEnum;
import com.sap.sailing.domain.common.Wind;
import com.sap.sailing.domain.common.WindSource;
import com.sap.sailing.domain.common.WindSourceType;
import com.sap.sailing.domain.common.dto.AnniversaryType;
import com.sap.sailing.domain.common.dto.EventType;
import com.sap.sailing.domain.common.dto.FleetDTO;
import com.sap.sailing.domain.common.dto.RegattaCreationParametersDTO;
import com.sap.sailing.domain.common.dto.SeriesCreationParametersDTO;
import com.sap.sailing.domain.common.impl.DataImportProgressImpl;
import com.sap.sailing.domain.common.media.MediaTrack;
import com.sap.sailing.domain.common.racelog.RaceLogRaceStatus;
import com.sap.sailing.domain.common.racelog.RacingProcedureType;
import com.sap.sailing.domain.common.security.SecuredDomainType;
import com.sap.sailing.domain.common.tracking.GPSFix;
import com.sap.sailing.domain.common.tracking.GPSFixMoving;
import com.sap.sailing.domain.common.tracking.SensorFix;
import com.sap.sailing.domain.leaderboard.FlexibleLeaderboard;
import com.sap.sailing.domain.leaderboard.FlexibleRaceColumn;
import com.sap.sailing.domain.leaderboard.Leaderboard;
import com.sap.sailing.domain.leaderboard.LeaderboardGroup;
import com.sap.sailing.domain.leaderboard.LeaderboardRegistry;
import com.sap.sailing.domain.leaderboard.RegattaLeaderboard;
import com.sap.sailing.domain.leaderboard.RegattaLeaderboardWithEliminations;
import com.sap.sailing.domain.leaderboard.ScoreCorrectionListener;
import com.sap.sailing.domain.leaderboard.ScoringScheme;
import com.sap.sailing.domain.leaderboard.SettableScoreCorrection;
import com.sap.sailing.domain.leaderboard.impl.DelegatingRegattaLeaderboardWithCompetitorElimination;
import com.sap.sailing.domain.leaderboard.impl.FlexibleLeaderboardImpl;
import com.sap.sailing.domain.leaderboard.impl.LeaderboardGroupImpl;
import com.sap.sailing.domain.leaderboard.impl.RegattaLeaderboardImpl;
import com.sap.sailing.domain.leaderboard.impl.ThresholdBasedResultDiscardingRuleImpl;
import com.sap.sailing.domain.leaderboard.meta.LeaderboardGroupMetaLeaderboard;
import com.sap.sailing.domain.persistence.DomainObjectFactory;
import com.sap.sailing.domain.persistence.MongoObjectFactory;
import com.sap.sailing.domain.persistence.MongoRaceLogStoreFactory;
import com.sap.sailing.domain.persistence.MongoRegattaLogStoreFactory;
import com.sap.sailing.domain.persistence.MongoWindStore;
import com.sap.sailing.domain.persistence.MongoWindStoreFactory;
import com.sap.sailing.domain.persistence.PersistenceFactory;
import com.sap.sailing.domain.persistence.media.MediaDB;
import com.sap.sailing.domain.persistence.media.MediaDBFactory;
import com.sap.sailing.domain.persistence.racelog.tracking.MongoSensorFixStoreFactory;
import com.sap.sailing.domain.polars.PolarDataService;
import com.sap.sailing.domain.racelog.RaceLogAndTrackedRaceResolver;
import com.sap.sailing.domain.racelog.RaceLogIdentifier;
import com.sap.sailing.domain.racelog.RaceLogStore;
import com.sap.sailing.domain.racelog.tracking.SensorFixStore;
import com.sap.sailing.domain.ranking.RankingMetricConstructor;
import com.sap.sailing.domain.regattalike.HasRegattaLike;
import com.sap.sailing.domain.regattalike.IsRegattaLike;
import com.sap.sailing.domain.regattalike.LeaderboardThatHasRegattaLike;
import com.sap.sailing.domain.regattalog.RegattaLogStore;
import com.sap.sailing.domain.resultimport.ResultUrlProvider;
import com.sap.sailing.domain.statistics.Statistics;
import com.sap.sailing.domain.tracking.AddResult;
import com.sap.sailing.domain.tracking.DynamicRaceDefinitionSet;
import com.sap.sailing.domain.tracking.DynamicSensorFixTrack;
import com.sap.sailing.domain.tracking.DynamicTrackedRace;
import com.sap.sailing.domain.tracking.DynamicTrackedRegatta;
import com.sap.sailing.domain.tracking.GPSFixTrack;
import com.sap.sailing.domain.tracking.MarkPassing;
import com.sap.sailing.domain.tracking.RaceChangeListener;
import com.sap.sailing.domain.tracking.RaceHandle;
import com.sap.sailing.domain.tracking.RaceListener;
import com.sap.sailing.domain.tracking.RaceTracker;
import com.sap.sailing.domain.tracking.RaceTrackingConnectivityParameters;
import com.sap.sailing.domain.tracking.RaceTrackingConnectivityParametersHandler;
import com.sap.sailing.domain.tracking.RaceTrackingHandler;
import com.sap.sailing.domain.tracking.RaceTrackingHandler.DefaultRaceTrackingHandler;
import com.sap.sailing.domain.tracking.TrackedRace;
import com.sap.sailing.domain.tracking.TrackedRaceStatus;
import com.sap.sailing.domain.tracking.TrackedRegatta;
import com.sap.sailing.domain.tracking.TrackedRegattaListener;
import com.sap.sailing.domain.tracking.TrackingConnectorInfo;
import com.sap.sailing.domain.tracking.WindStore;
import com.sap.sailing.domain.tracking.WindTracker;
import com.sap.sailing.domain.tracking.WindTrackerFactory;
import com.sap.sailing.domain.tracking.impl.AbstractRaceChangeListener;
import com.sap.sailing.domain.tracking.impl.DynamicTrackedRegattaImpl;
import com.sap.sailing.domain.tracking.impl.TrackedRaceImpl;
import com.sap.sailing.domain.windestimation.WindEstimationFactoryService;
import com.sap.sailing.expeditionconnector.ExpeditionDeviceConfiguration;
import com.sap.sailing.expeditionconnector.ExpeditionTrackerFactory;
import com.sap.sailing.resultimport.ResultUrlRegistry;
import com.sap.sailing.server.Replicator;
import com.sap.sailing.server.anniversary.AnniversaryRaceDeterminatorImpl;
import com.sap.sailing.server.anniversary.RaceChangeObserverForAnniversaryDetection;
import com.sap.sailing.server.anniversary.checker.QuarterChecker;
import com.sap.sailing.server.anniversary.checker.SameDigitChecker;
import com.sap.sailing.server.gateway.deserialization.impl.CourseAreaJsonDeserializer;
import com.sap.sailing.server.gateway.deserialization.impl.EventBaseJsonDeserializer;
import com.sap.sailing.server.gateway.deserialization.impl.LeaderboardGroupBaseJsonDeserializer;
import com.sap.sailing.server.gateway.deserialization.impl.LeaderboardSearchResultBaseJsonDeserializer;
import com.sap.sailing.server.gateway.deserialization.impl.TrackingConnectorInfoJsonDeserializer;
import com.sap.sailing.server.gateway.deserialization.impl.VenueJsonDeserializer;
import com.sap.sailing.server.interfaces.CourseAndMarkConfigurationFactory;
import com.sap.sailing.server.interfaces.DataImportLockWithProgress;
import com.sap.sailing.server.interfaces.RacingEventService;
import com.sap.sailing.server.interfaces.SimulationService;
import com.sap.sailing.server.interfaces.TaggingService;
import com.sap.sailing.server.masterdata.MasterDataImporter;
import com.sap.sailing.server.notification.EmptySailingNotificationService;
import com.sap.sailing.server.notification.SailingNotificationService;
import com.sap.sailing.server.operationaltransformation.AddCourseAreas;
import com.sap.sailing.server.operationaltransformation.AddDefaultRegatta;
import com.sap.sailing.server.operationaltransformation.AddMediaTrackOperation;
import com.sap.sailing.server.operationaltransformation.AddRaceDefinition;
import com.sap.sailing.server.operationaltransformation.AddSpecificRegatta;
import com.sap.sailing.server.operationaltransformation.ConnectTrackedRaceToLeaderboardColumn;
import com.sap.sailing.server.operationaltransformation.CreateBoat;
import com.sap.sailing.server.operationaltransformation.CreateCompetitor;
import com.sap.sailing.server.operationaltransformation.CreateEvent;
import com.sap.sailing.server.operationaltransformation.CreateOrUpdateDataImportProgress;
import com.sap.sailing.server.operationaltransformation.CreateOrUpdateDeviceConfiguration;
import com.sap.sailing.server.operationaltransformation.CreateTrackedRace;
import com.sap.sailing.server.operationaltransformation.DataImportFailed;
import com.sap.sailing.server.operationaltransformation.RecordCompetitorGPSFix;
import com.sap.sailing.server.operationaltransformation.RecordCompetitorSensorFix;
import com.sap.sailing.server.operationaltransformation.RecordCompetitorSensorFixTrack;
import com.sap.sailing.server.operationaltransformation.RecordMarkGPSFix;
import com.sap.sailing.server.operationaltransformation.RecordMarkGPSFixForExistingTrack;
import com.sap.sailing.server.operationaltransformation.RecordMarkGPSFixForNewMarkTrack;
import com.sap.sailing.server.operationaltransformation.RecordWindFix;
import com.sap.sailing.server.operationaltransformation.RemoveDeviceConfiguration;
import com.sap.sailing.server.operationaltransformation.RemoveEvent;
import com.sap.sailing.server.operationaltransformation.RemoveLeaderboardGroupFromEvent;
import com.sap.sailing.server.operationaltransformation.RemoveMediaTrackOperation;
import com.sap.sailing.server.operationaltransformation.RemoveWindFix;
import com.sap.sailing.server.operationaltransformation.RenameEvent;
import com.sap.sailing.server.operationaltransformation.SetDataImportDeleteProgressFromMapTimer;
import com.sap.sailing.server.operationaltransformation.TrackRegatta;
import com.sap.sailing.server.operationaltransformation.UpdateBoat;
import com.sap.sailing.server.operationaltransformation.UpdateCompetitor;
import com.sap.sailing.server.operationaltransformation.UpdateEndOfTracking;
import com.sap.sailing.server.operationaltransformation.UpdateMarkPassings;
import com.sap.sailing.server.operationaltransformation.UpdateMediaTrackDurationOperation;
import com.sap.sailing.server.operationaltransformation.UpdateMediaTrackRacesOperation;
import com.sap.sailing.server.operationaltransformation.UpdateMediaTrackStartTimeOperation;
import com.sap.sailing.server.operationaltransformation.UpdateMediaTrackTitleOperation;
import com.sap.sailing.server.operationaltransformation.UpdateMediaTrackUrlOperation;
import com.sap.sailing.server.operationaltransformation.UpdateRaceDelayToLive;
import com.sap.sailing.server.operationaltransformation.UpdateStartOfTracking;
import com.sap.sailing.server.operationaltransformation.UpdateStartTimeReceived;
import com.sap.sailing.server.operationaltransformation.UpdateTrackedRaceStatus;
import com.sap.sailing.server.operationaltransformation.UpdateWindAveragingTime;
import com.sap.sailing.server.operationaltransformation.UpdateWindSourcesToExclude;
import com.sap.sailing.server.security.PermissionAwareRaceTrackingHandler;
import com.sap.sailing.server.simulation.SimulationServiceFactory;
import com.sap.sailing.server.statistics.StatisticsAggregator;
import com.sap.sailing.server.statistics.StatisticsCalculator;
import com.sap.sailing.server.statistics.TrackedRaceStatisticsCache;
import com.sap.sailing.server.tagging.TaggingServiceFactory;
import com.sap.sailing.server.util.EventUtil;
import com.sap.sailing.shared.server.SharedSailingData;
import com.sap.sse.MasterDataImportClassLoaderService;
import com.sap.sse.ServerInfo;
import com.sap.sse.common.Duration;
import com.sap.sse.common.PairingListCreationException;
import com.sap.sse.common.TimePoint;
import com.sap.sse.common.TypeBasedServiceFinder;
import com.sap.sse.common.TypeBasedServiceFinderFactory;
import com.sap.sse.common.Util;
import com.sap.sse.common.Util.Pair;
import com.sap.sse.common.Util.Triple;
import com.sap.sse.common.impl.MillisecondsTimePoint;
import com.sap.sse.common.search.KeywordQuery;
import com.sap.sse.common.search.Result;
import com.sap.sse.common.search.ResultImpl;
import com.sap.sse.common.util.NaturalComparator;
import com.sap.sse.concurrent.LockUtil;
import com.sap.sse.concurrent.NamedReentrantReadWriteLock;
import com.sap.sse.filestorage.FileStorageManagementService;
import com.sap.sse.pairinglist.CompetitionFormat;
import com.sap.sse.pairinglist.PairingFrameProvider;
import com.sap.sse.pairinglist.PairingList;
import com.sap.sse.pairinglist.PairingListTemplate;
import com.sap.sse.pairinglist.PairingListTemplateFactory;
import com.sap.sse.replication.FullyInitializedReplicableTracker;
import com.sap.sse.replication.OperationExecutionListener;
import com.sap.sse.replication.OperationWithResult;
import com.sap.sse.replication.OperationWithResultWithIdWrapper;
import com.sap.sse.replication.OperationsToMasterSender;
import com.sap.sse.replication.OperationsToMasterSendingQueue;
import com.sap.sse.replication.ReplicationMasterDescriptor;
import com.sap.sse.replication.ReplicationService;
import com.sap.sse.security.SecurityService;
import com.sap.sse.security.shared.QualifiedObjectIdentifier;
import com.sap.sse.security.shared.TypeRelativeObjectIdentifier;
import com.sap.sse.security.shared.impl.User;
import com.sap.sse.security.shared.impl.UserGroup;
import com.sap.sse.security.util.RemoteServerUtil;
import com.sap.sse.shared.media.ImageDescriptor;
import com.sap.sse.shared.media.VideoDescriptor;
import com.sap.sse.util.ClearStateTestSupport;
import com.sap.sse.util.HttpUrlConnectionHelper;
import com.sap.sse.util.JoinedClassLoader;
import com.sap.sse.util.ThreadLocalTransporter;
import com.sap.sse.util.ThreadPoolUtil;

public class RacingEventServiceImpl implements RacingEventService, ClearStateTestSupport, RegattaListener,
        LeaderboardRegistry, Replicator {
    private static final Logger logger = Logger.getLogger(RacingEventServiceImpl.class.getName());

    /**
     * A scheduler for the periodic checks of the paramURL documents for the advent of {@link ControlPoint}s with static
     * position information otherwise not available through <code>MarkPassingReceiver</code>'s events.
     */
    private static final ScheduledExecutorService scheduler = ThreadPoolUtil.INSTANCE.getDefaultForegroundTaskThreadPoolExecutor();

    private static final ScheduledExecutorService simulatorExecutor = ThreadPoolUtil.INSTANCE.createBackgroundTaskThreadPoolExecutor("Simulator Background Executor");

    private final com.sap.sailing.domain.base.DomainFactory baseDomainFactory;

    /**
     * Holds the {@link Event} objects for those event registered with this service. Note that there may be
     * {@link Event} objects that exist outside this service for events not (yet) registered here.
     */
    private final ConcurrentHashMap<Serializable, Event> eventsById;

    private final RemoteSailingServerSet remoteSailingServerSet;
    
    /**
     * Holds the {@link Regatta} objects for those races registered with this service. Note that there may be
     * {@link Regatta} objects that exist outside this service for regattas not (yet) registered here.
     */
    protected final ConcurrentHashMap<String, Regatta> regattasByName;

    private final NamedReentrantReadWriteLock regattasByNameLock;

    private final ConcurrentHashMap<RaceDefinition, CourseChangeReplicator> courseListeners;

    protected final ConcurrentHashMap<Regatta, Set<RaceTracker>> raceTrackersByRegatta;

    /**
     * Although {@link #raceTrackersByRegatta} is a concurrent hash map, entering sets as values needs to be
     * synchronized using this lock's write lock to avoid two value sets overwriting each other.
     */
    private final NamedReentrantReadWriteLock raceTrackersByRegattaLock;

    /**
     * Remembers the trackers by paramURL/liveURI/storedURI to avoid duplication
     */
    protected final ConcurrentHashMap<Object, RaceTracker> raceTrackersByID;

    /**
     * {@link #addRace(RegattaIdentifier, RaceTrackingConnectivityParameters, long)} will check
     * {@link #raceTrackersByID} for the presence of a tracker and won't create a new tracker if one for the
     * connectivity parameters' ID already exists. This check and creation and addition to {@link #raceTrackersByID}
     * requires locking in the face of concurrent calls to
     * {@link #addRace(RegattaIdentifier, RaceTrackingConnectivityParameters, long)}. Using <code>synchronized</code> is
     * not ideal due to its coarse-grained locking style which allows for little concurrency. Instead, this map is used
     * to keep locks for any ID that any invocation of the
     * {@link #addRace(RegattaIdentifier, RaceTrackingConnectivityParameters, long)} method is currently working on.
     * Fetching or creating and putting a lock to this map happens in ({@link #getOrCreateRaceTrackersByIdLock}) which
     * takes care of managing concurrent access to this concurrent map. When done, the
     * {@link #addRace(RegattaIdentifier, RaceTrackingConnectivityParameters, long)} method cleans up by removing the
     * lock again from this map, again using a synchronized method (
     * {@link #unlockRaceTrackersById(Object, NamedReentrantReadWriteLock)}).
     */
    private final ConcurrentHashMap<Object, NamedReentrantReadWriteLock> raceTrackersByIDLocks;

    /**
     * Using {@link #getRaceTrackerByRegattaAndRaceIdentifier(RegattaAndRaceIdentifier, Consumer)}, one can request a
     * {@link RaceTracker} for a specific race. It can be that the requested {@link RaceTracker} isn't registered in
     * {@link #raceTrackersByRegatta}. To not need a Thread to wait for the RaceTracker to get available, a callback
     * will be registered that fires on registration of the RaceTracker. If the {@link RaceTracker} will not be
     * registered, the callback only leads to a minor leak.
     */
    private volatile transient ConcurrentHashMap<RegattaAndRaceIdentifier, Set<Consumer<RaceTracker>>> raceTrackerCallbacks;

    /**
     * Leaderboards managed by this racing event service
     */
    private final ConcurrentHashMap<String, Leaderboard> leaderboardsByName;

    /**
     * {@link #leaderboardsByName} is already a concurrent hash map; however, when renaming a leaderboard, this shall
     * happen as an atomic transaction, not interruptible by other write accesses on the same map because otherwise
     * assumptions made during the rename process wouldn't hold. See, in particular,
     * {@link #renameLeaderboard(String, String)}.
     */
    private final NamedReentrantReadWriteLock leaderboardsByNameLock;

    private final ConcurrentHashMap<String, Set<LeaderboardGroup>> leaderboardGroupsByName;

    private final ConcurrentHashMap<UUID, LeaderboardGroup> leaderboardGroupsByID;

    /**
     * See {@link #leaderboardsByNameLock}
     */
    private final NamedReentrantReadWriteLock leaderboardGroupsByNameLock;

    private final CompetitorAndBoatStore competitorAndBoatStore;

    /**
     * A set based on a concurrent hash map, therefore being thread safe
     */
    private Set<DynamicTrackedRegatta> regattasObservedForDefaultLeaderboard = Collections
            .newSetFromMap(new ConcurrentHashMap<DynamicTrackedRegatta, Boolean>());

    private final MongoObjectFactory mongoObjectFactory;

    private final DomainObjectFactory domainObjectFactory;

    private final ConcurrentHashMap<Regatta, DynamicTrackedRegatta> regattaTrackingCache;

    /**
     * Protects write access transactions that do a previous read to {@link #regattaTrackingCache}; read-only access is
     * already synchronized by using a concurrent hash map for {@link #regattaTrackingCache}.
     */
    private final NamedReentrantReadWriteLock regattaTrackingCacheLock;

    private final ConcurrentHashMap<OperationExecutionListener<RacingEventService>, OperationExecutionListener<RacingEventService>> operationExecutionListeners;

    /**
     * Keys are the toString() representation of the {@link RaceDefinition#getId() IDs} of races passed to
     * {@link #setRegattaForRace(Regatta, RaceDefinition)}.
     */
    private final ConcurrentHashMap<String, Regatta> persistentRegattasForRaceIDs;

    private final RaceLogReplicatorAndNotifier raceLogReplicator;
    private final RegattaLogReplicator regattaLogReplicator;

    private final RaceLogScoringReplicator raceLogScoringReplicator;

    private final MediaDB mediaDB;

    private final MediaLibrary mediaLibrary;

    /**
     * {@link DeviceConfiguration}s have a {@link UUID} as their {@link DeviceConfiguration#getId() ID}, this map
     * keys they by that ID.
     */
    private final Map<UUID, DeviceConfiguration> raceManagerDeviceConfigurationsById;

    /**
     * For legacy name-based look-ups this map keys the {@link DeviceConfiguration}s from {@link #raceManagerDeviceConfigurationsById}
     * by their {@link DeviceConfiguration#getName() name}. This name in the future won't need to be unique, so this
     * feature is deprecated and will be removed in future releases.
     */
    private final Map<String, DeviceConfiguration> raceManagerDeviceConfigurationsByName;

    private final WindStore windStore;
    private final SensorFixStore sensorFixStore;

    /**
     * This author should be used for server generated race log events
     */
    private final AbstractLogEventAuthor raceLogEventAuthorForServer = new LogEventAuthorImpl(
            RacingEventService.class.getName(), 0);

    private PolarDataService polarDataService;
    
    private WindEstimationFactoryService windEstimationFactoryService;

    private final SimulationService simulationService;

    private final TaggingService taggingService;

    /**
     * A service that, if not {@code null}, must be called when certain events that the service can notify users about
     * have occurred. For example, the
     * {@link SailingNotificationService#notifyUserOnBoatClassWhenScoreCorrectionsAreAvailable(com.sap.sailing.domain.base.BoatClass, Leaderboard)}
     * method must be called whenever a new set of score corrections have been made available.<p>
     * 
     * The field is transient because we don't want the service to be serialized from a master to a replica.
     * Replicas are expected to not notify users about anything, particularly because they usually don't
     * have a valid mail service, either.
     */
    private transient SailingNotificationService notificationService;
    
    /**
     * Allow only one master data import at a time to avoid situation where multiple Imports override each other in
     * unpredictable fashion
     */
    private final DataImportLockWithProgress dataImportLock;

    /**
     * If this service runs in the context of an OSGi environment, the activator should {@link #setBundleContext set the
     * bundle context} on this object so that service lookups become possible.
     */
    private BundleContext bundleContext;

    private TypeBasedServiceFinderFactory serviceFinderFactory;

    /**
     * The master from which this replicable is currently replicating, or <code>null</code> if this replicable is not
     * currently replicated from any master.
     */
    private ReplicationMasterDescriptor replicatingFromMaster;

    private Set<OperationWithResultWithIdWrapper<?, ?>> operationsSentToMasterForReplication;

    private volatile boolean currentlyFillingFromInitialLoad;
    
    private ThreadLocal<Boolean> currentlyApplyingOperationReceivedFromMaster = ThreadLocal.withInitial(() -> false);

    /**
     * A synchronized set of the class loaders to use for importing master data. See also {@link MasterDataImportClassLoaderService},
     * {@link #addMasterDataClassLoader(ClassLoader)} and {@link #removeMasterDataClassLoader(ClassLoader)}. In order to loop over
     * these, synchronize on the object. See also {@link Collections#synchronizedSet(Set)}.
     */
    private final Set<ClassLoader> masterDataClassLoaders = Collections.synchronizedSet(new HashSet<>());
    
    private final JoinedClassLoader joinedClassLoader;

    private SailingServerConfiguration sailingServerConfiguration;

    private final TrackedRegattaListenerManager trackedRegattaListener;
    
    private long numberOfTrackedRacesToRestore;
    
    private final AtomicInteger numberOfTrackedRacesRestored;
    
    private final ServiceTracker<ResultUrlRegistry, ResultUrlRegistry> resultUrlRegistryServiceTracker;

    private final ServiceTracker<ScoreCorrectionProvider, ScoreCorrectionProvider> scoreCorrectionProviderServiceTracker;

    private transient final ConcurrentHashMap<Leaderboard, ScoreCorrectionListener> scoreCorrectionListenersByLeaderboard;

    private transient final ConcurrentHashMap<RaceDefinition, RaceTrackingConnectivityParameters> connectivityParametersByRace;

    private final TrackedRaceStatisticsCache trackedRaceStatisticsCache;

    private final AnniversaryRaceDeterminatorImpl anniversaryRaceDeterminator;

    /**
     * Observes {@link TrackedRegatta} and {@link TrackedRace} instances known to trigger an update of
     * {@link AnniversaryRaceDeterminatorImpl} if the number of anniversary race candidates changes. To do this, the
     * instance is registered as {@link TrackedRegattaListener} on the {@link TrackedRegattaListenerManager} know by
     * this service.
     */
    private final RaceChangeObserverForAnniversaryDetection raceChangeObserverForAnniversaryDetection;

    private final PairingListTemplateFactory pairingListTemplateFactory = PairingListTemplateFactory.INSTANCE; 
    
    /**
     * This field is expected to be set by the {@link ReplicationService} once it has "adopted" this replicable.
     * The {@link ReplicationService} "injects" this service so it can be used here as a delegate for the
     * {@link OperationsToMasterSendingQueue#scheduleForSending(OperationWithResult, OperationsToMasterSender)}
     * method.
     */
    private OperationsToMasterSendingQueue unsentOperationsToMasterSender;

    private final FullyInitializedReplicableTracker<SecurityService> securityServiceTracker;
    
    private final CourseAndMarkConfigurationFactory courseAndMarkConfigurationFactory;

    /**
     * Providing the constructor parameters for a new {@link RacingEventServiceImpl} instance is a bit tricky
     * in some cases because containment and initialization order of some types is fairly tightly coupled.
     * There is a dependency of many such objects on an instance of {@link RaceLogResolver} which is implemented
     * by {@link RacingEventServiceImpl}. However, therefore, this instance only becomes available in the
     * innermost constructor.
     * 
     * @author Axel Uhl (d043530)
     *
     */
    public static interface ConstructorParameters {
        DomainObjectFactory getDomainObjectFactory();
        MongoObjectFactory getMongoObjectFactory();
        com.sap.sailing.domain.base.DomainFactory getBaseDomainFactory();
        CompetitorAndBoatStore getCompetitorAndBoatStore();
    }

    /**
     * Constructs a {@link DomainFactory base domain factory} that uses this object's {@link #competitorAndBoatStore competitor
     * store} for competitor and boat management. This base domain factory is then also used for the construction of the
     * {@link DomainObjectFactory}. This constructor variant initially clears the persistent competitor and boat collections,
     * hence removes all previously persistent competitors and boats. This is the default for testing and for backward
     * compatibility with prior releases that did not support a persistent competitor and boat collection.
     */
    public RacingEventServiceImpl() {
        this(/* clearPersistentCompetitorAndBoatStore */ true, /* serviceFinderFactory */ null, /* restoreTrackedRaces */ false);
    }

    public RacingEventServiceImpl(WindStore windStore, SensorFixStore sensorFixStore,
            TypeBasedServiceFinderFactory serviceFinderFactory) {
        this(/* clearPersistentCompetitorAndBoatStore */ true, windStore, sensorFixStore, serviceFinderFactory,
                /* sailingNotificationService */ null, /* restoreTrackedRaces */ false);
    }

    void setBundleContext(BundleContext bundleContext) {
        this.bundleContext = bundleContext;
    }

    public RacingEventServiceImpl(boolean clearPersistentCompetitorAndBoatStore, final TypeBasedServiceFinderFactory serviceFinderFactory, boolean restoreTrackedRaces) {
        this(clearPersistentCompetitorAndBoatStore, serviceFinderFactory, null, /* sailingNotificationService */ null,
                /* trackedRaceStatisticsCache */ null, restoreTrackedRaces, null, /* sharedSailingDataTracker */ null, /* replicationServiceTracker */ null,
                /* scoreCorrectionProviderServiceTracker */ null, /* resultUrlRegistryServiceTracker */ null);
    }

    /**
     * Like {@link #RacingEventServiceImpl()}, but allows callers to specify that the persistent competitor collection
     * be cleared before the service starts.
     * 
     * @param clearPersistentCompetitorAndBoatStore
     *            if <code>true</code>, the {@link PersistentCompetitorAndBoatStore} is created empty, with the
     *            corresponding database collection cleared as well. Use with caution! When used with
     *            <code>false</code>, competitors and boats created and stored during previous service executions will
     *            initially be loaded.
     * @param sailingNotificationService
     *            a notification service to call upon events worth notifying users about, or {@code null} if no
     *            notification service is available, e.g., in test set-ups
     * @param trackedRaceStatisticsCache
     *            a cache that gives access to detailed statistics about TrackedRaces. If <code>null</code>, no detailed
     *            statistics about TrackedRaces will be calculated.
     * @param securityServiceTracker
     *            will complete as soon as the securityServiceTracker is able to provide a SecurityService, NEVER hold a
     *            reference to the result of this, as it might become invalid if bundles are replaced/ restarted
     */
    public RacingEventServiceImpl(boolean clearPersistentCompetitorAndBoatStore,
            final TypeBasedServiceFinderFactory serviceFinderFactory, TrackedRegattaListenerManager trackedRegattaListener,
            SailingNotificationService sailingNotificationService,
            TrackedRaceStatisticsCache trackedRaceStatisticsCache, boolean restoreTrackedRaces,
            FullyInitializedReplicableTracker<SecurityService> securityServiceTracker,
            FullyInitializedReplicableTracker<SharedSailingData> sharedSailingDataTracker, ServiceTracker<ReplicationService, ReplicationService> replicationServiceTracker,
            ServiceTracker<ScoreCorrectionProvider, ScoreCorrectionProvider> scoreCorrectionProviderServiceTracker,
            ServiceTracker<ResultUrlRegistry, ResultUrlRegistry> resultUrlRegistryServiceTracker) {
        this((final RaceLogAndTrackedRaceResolver raceLogResolver) -> {
            return new ConstructorParameters() {
                private final MongoObjectFactory mongoObjectFactory = PersistenceFactory.INSTANCE
                        .getDefaultMongoObjectFactory(serviceFinderFactory);
                private final PersistentCompetitorAndBoatStore competitorStore = new PersistentCompetitorAndBoatStore(
                        PersistenceFactory.INSTANCE.getDefaultMongoObjectFactory(serviceFinderFactory),
                        clearPersistentCompetitorAndBoatStore, serviceFinderFactory, raceLogResolver);

                @Override
                public DomainObjectFactory getDomainObjectFactory() {
                    return competitorStore.getDomainObjectFactory();
                }

                @Override
                public MongoObjectFactory getMongoObjectFactory() {
                    return mongoObjectFactory;
                }

                @Override
                public DomainFactory getBaseDomainFactory() {
                    return competitorStore.getBaseDomainFactory();
                }

                @Override
                public CompetitorAndBoatStore getCompetitorAndBoatStore() {
                    return competitorStore;
                }
            };
        }, MediaDBFactory.INSTANCE.getDefaultMediaDB(), null, null, serviceFinderFactory, trackedRegattaListener,
                sailingNotificationService, trackedRaceStatisticsCache, restoreTrackedRaces,
                securityServiceTracker, sharedSailingDataTracker, /* replicationServiceTracker */ null,
                scoreCorrectionProviderServiceTracker, resultUrlRegistryServiceTracker);
    }

    private RacingEventServiceImpl(final boolean clearPersistentCompetitorStore, WindStore windStore,
            SensorFixStore sensorFixStore, final TypeBasedServiceFinderFactory serviceFinderFactory,
            SailingNotificationService sailingNotificationService, boolean restoreTrackedRaces) {
        this((final RaceLogAndTrackedRaceResolver raceLogResolver) -> {
            return new ConstructorParameters() {
                private final MongoObjectFactory mongoObjectFactory = PersistenceFactory.INSTANCE
                        .getDefaultMongoObjectFactory(serviceFinderFactory);
                private final PersistentCompetitorAndBoatStore competitorStore = new PersistentCompetitorAndBoatStore(
                        mongoObjectFactory, clearPersistentCompetitorStore, serviceFinderFactory, raceLogResolver);

                @Override
                public DomainObjectFactory getDomainObjectFactory() {
                    return competitorStore.getDomainObjectFactory();
                }

                @Override
                public MongoObjectFactory getMongoObjectFactory() {
                    return mongoObjectFactory;
                }

                @Override
                public DomainFactory getBaseDomainFactory() {
                    return competitorStore.getBaseDomainFactory();
                }

                @Override
                public CompetitorAndBoatStore getCompetitorAndBoatStore() {
                    return competitorStore;
                }
            };
        }, MediaDBFactory.INSTANCE.getDefaultMediaDB(), windStore, sensorFixStore, serviceFinderFactory,
                /* tracked regatta listener */ null,
                sailingNotificationService, /* trackedRaceStatisticsCache */ null, restoreTrackedRaces,
                /* security service tracker */ null, /* sharedSailingDataTracker */ null, /* replicationServiceTracker */ null,
                /* scoreCorrectionProviderServiceTracker */ null, /* resultUrlRegistryServiceTracker */ null);
    }

    public RacingEventServiceImpl(final DomainObjectFactory domainObjectFactory, MongoObjectFactory mongoObjectFactory,
            MediaDB mediaDB, WindStore windStore, SensorFixStore sensorFixStore, boolean restoreTrackedRaces) {
        this((final RaceLogAndTrackedRaceResolver raceLogResolver) -> {
            return new ConstructorParameters() {
                @Override
                public DomainObjectFactory getDomainObjectFactory() {
                    return domainObjectFactory;
                }

                @Override
                public MongoObjectFactory getMongoObjectFactory() {
                    return mongoObjectFactory;
                }

                @Override
                public DomainFactory getBaseDomainFactory() {
                    return domainObjectFactory.getBaseDomainFactory();
                }

                @Override
                public CompetitorAndBoatStore getCompetitorAndBoatStore() {
                    return getBaseDomainFactory().getCompetitorAndBoatStore();
                }
            };
        }, mediaDB, windStore, sensorFixStore, /* service finder factory */ null,
                /* tracked regatta listener */ null, /* sailingNotificationService */ null,
                /* trackedRaceStatisticsCache */ null, restoreTrackedRaces, /* security service tracker */ null,
                /* sharedSailingDataTracker */ null, /* replicationServiceTracker */ null,
                /* scoreCorrectionProviderServiceTracker */ null, /* resultUrlRegistryServiceTracker */ null);
    }

    /**
     * @param windStore
     *            if <code>null</code>, a default {@link MongoWindStore} will be used, based on the persistence set-up
     *            of this service
     * @param serviceFinderFactory
     *            used to find the services handling specific types of tracking devices, such as the persistent storage
     *            of {@link DeviceIdentifier}s of specific device types or the managing of the device-to-competitor
     *            associations per race tracked.
     * @param sailingNotificationService
     *            a notification service to call upon events worth notifying users about, or {@code null} if no
     *            notification service is available, e.g., in test set-ups
     * @param trackedRaceStatisticsCache
     *            a cache that gives access to detailed statistics about TrackedRaces. If <code>null</code>, no detailed
     *            statistics about TrackedRaces will be calculated.
     * @param restoreTrackedRaces
     *            if {@code true}, the tracking connectivity parameters for the races last loaded in the server are
     *            {@link DomainObjectFactory#loadConnectivityParametersForRacesToRestore(Consumer<RaceTrackingConnectivityParameter>)
     *            obtained} from the database, and {@link RaceTracker}s are
     *            {@link #addRace(RegattaIdentifier, RaceTrackingConnectivityParameters, long) created} for those,
     *            effectively restoring the server state to what it was last according to the database. If
     *            {@code false}, all restore information is
     *            {@link MongoObjectFactory#removeAllConnectivityParametersForRacesToRestore() cleared} from the
     *            database, and the server starts out with an empty list of tracked races.
     * @param securityServiceAvailable
     *            will complete as soon as the securityServiceTracker is able to provide a SecurityService, NEVER hold a
     *            reference to the result of this, as it might become invalid if bundles are replaced/ restarted
     */
    public RacingEventServiceImpl(
            Function<RaceLogAndTrackedRaceResolver, ConstructorParameters> constructorParametersProvider,
            MediaDB mediaDb, final WindStore windStore, final SensorFixStore sensorFixStore,
            TypeBasedServiceFinderFactory serviceFinderFactory, TrackedRegattaListenerManager trackedRegattaListener,
            SailingNotificationService sailingNotificationService,
            TrackedRaceStatisticsCache trackedRaceStatisticsCache, boolean restoreTrackedRaces,
            FullyInitializedReplicableTracker<SecurityService> securityServiceTracker,
            FullyInitializedReplicableTracker<SharedSailingData> sharedSailingDataTracker,
            ServiceTracker<ReplicationService, ReplicationService> replicationServiceTracker,
            ServiceTracker<ScoreCorrectionProvider, ScoreCorrectionProvider> scoreCorrectionProviderServiceTracker,
            ServiceTracker<ResultUrlRegistry, ResultUrlRegistry> resultUrlRegistryServiceTracker) {
        logger.info("Created " + this);
        this.currentlyFillingFromInitialLoad = false;
        this.securityServiceTracker = securityServiceTracker;
        this.numberOfTrackedRacesRestored = new AtomicInteger();
        this.resultUrlRegistryServiceTracker = resultUrlRegistryServiceTracker;
        this.scoreCorrectionProviderServiceTracker = scoreCorrectionProviderServiceTracker;
        this.scoreCorrectionListenersByLeaderboard = new ConcurrentHashMap<>();
        this.connectivityParametersByRace = new ConcurrentHashMap<>();
        this.notificationService = sailingNotificationService;
        final ConstructorParameters constructorParameters = constructorParametersProvider.apply(this);
        this.domainObjectFactory = constructorParameters.getDomainObjectFactory();
        this.masterDataClassLoaders.add(this.getClass().getClassLoader());
        joinedClassLoader = new JoinedClassLoader(masterDataClassLoaders);
        this.operationsSentToMasterForReplication = new HashSet<>();
        this.baseDomainFactory = constructorParameters.getBaseDomainFactory();
        this.mongoObjectFactory = constructorParameters.getMongoObjectFactory();
        this.mediaDB = mediaDb;
        this.competitorAndBoatStore = constructorParameters.getCompetitorAndBoatStore();
        try {
            this.windStore = windStore == null ? MongoWindStoreFactory.INSTANCE.getMongoWindStore(mongoObjectFactory,
                    domainObjectFactory) : windStore;
        } catch (Exception e) {
            throw new RuntimeException(e);
        }
        this.competitorAndBoatStore.addCompetitorUpdateListener(new CompetitorUpdateListener() {
            @Override
            public void competitorUpdated(Competitor competitor) {
                replicate(new UpdateCompetitor(competitor.getId().toString(), competitor.getName(), competitor.getShortName(), competitor
                        .getColor(), competitor.getEmail(), competitor.getTeam().getNationality(),
                        competitor.getTeam().getImage(), competitor.getFlagImage(),
                        competitor.getTimeOnTimeFactor(), competitor.getTimeOnDistanceAllowancePerNauticalMile(),
                        competitor.getSearchTag()));
            }
            @Override
            public void competitorCreated(Competitor competitor) {
                replicate(new CreateCompetitor(competitor.getId(), competitor.getName(), competitor.getShortName(),
                        competitor.getColor(), competitor.getEmail(), competitor.getFlagImage(), 
                        competitor.getTeam()==null?null:competitor.getTeam().getNationality(),
                        competitor.getTimeOnTimeFactor(),
                        competitor.getTimeOnDistanceAllowancePerNauticalMile(), competitor.getSearchTag(),
                        competitor.hasBoat() ? ((CompetitorWithBoat) competitor).getBoat().getId() : null));
            }
        });
        this.competitorAndBoatStore.addBoatUpdateListener(new BoatUpdateListener() {
            @Override
            public void boatUpdated(Boat boat) {
                replicate(new UpdateBoat(boat.getId().toString(), boat.getName(), boat.getColor(), boat.getSailID()));
            }
            @Override
            public void boatCreated(Boat boat) {
                replicate(new CreateBoat(boat.getId(), boat.getName(), 
                        boat.getBoatClass()==null?null:boat.getBoatClass().getName(), 
                        boat.getSailID(), boat.getColor()));
            }
        });
        this.dataImportLock = new DataImportLockWithProgress();
        remoteSailingServerSet = new RemoteSailingServerSet(scheduler, baseDomainFactory);
        regattasByName = new ConcurrentHashMap<String, Regatta>();
        regattasByNameLock = new NamedReentrantReadWriteLock("regattasByName for " + this, /* fair */false);
        eventsById = new ConcurrentHashMap<Serializable, Event>();
        regattaTrackingCache = new ConcurrentHashMap<>();
        regattaTrackingCacheLock = new NamedReentrantReadWriteLock("regattaTrackingCache for " + this, /* fair */false);
        raceTrackersByRegatta = new ConcurrentHashMap<>();
        raceTrackersByRegattaLock = new NamedReentrantReadWriteLock("raceTrackersByRegatta for " + this, /* fair */false);
        raceTrackersByID = new ConcurrentHashMap<>();
        raceTrackersByIDLocks = new ConcurrentHashMap<>();
        raceTrackerCallbacks = new ConcurrentHashMap<>();
        leaderboardGroupsByName = new ConcurrentHashMap<>();
        leaderboardGroupsByID = new ConcurrentHashMap<>();
        leaderboardGroupsByNameLock = new NamedReentrantReadWriteLock("leaderboardGroupsByName for " + this, /* fair */false);
        leaderboardsByName = new ConcurrentHashMap<String, Leaderboard>();
        leaderboardsByNameLock = new NamedReentrantReadWriteLock("leaderboardsByName for " + this, /* fair */false);
        operationExecutionListeners = new ConcurrentHashMap<>();
        courseListeners = new ConcurrentHashMap<>();
        persistentRegattasForRaceIDs = new ConcurrentHashMap<>();
        simulationService = SimulationServiceFactory.INSTANCE.getService(simulatorExecutor, this);
        taggingService = TaggingServiceFactory.INSTANCE.getService(this);
        this.raceLogReplicator = new RaceLogReplicatorAndNotifier(this);
        this.regattaLogReplicator = new RegattaLogReplicator(this);
        this.raceLogScoringReplicator = new RaceLogScoringReplicator(this);
        this.mediaLibrary = new MediaLibrary();
        try {
            this.sensorFixStore = sensorFixStore == null ? MongoSensorFixStoreFactory.INSTANCE.getMongoGPSFixStore(
                    mongoObjectFactory, domainObjectFactory, serviceFinderFactory) : sensorFixStore;
        } catch (Exception e) {
            logger.log(Level.SEVERE, "Exception trying to obtain MongoDB sensor fix store", e);
            throw new RuntimeException(e);
        }
        this.courseAndMarkConfigurationFactory = new CourseAndMarkConfigurationFactoryImpl(sharedSailingDataTracker,
                this.sensorFixStore, this, getBaseDomainFactory());
        this.raceManagerDeviceConfigurationsById = new HashMap<>();
        this.raceManagerDeviceConfigurationsByName = new HashMap<>();
        this.serviceFinderFactory = serviceFinderFactory;
        this.trackedRegattaListener = trackedRegattaListener == null ? EmptyTrackedRegattaListener.INSTANCE : trackedRegattaListener;
        sailingServerConfiguration = domainObjectFactory.loadServerConfiguration();
        final Iterable<Pair<Event, Boolean>> loadedEventsWithRequireStoreFlag = loadStoredEvents();
        loadStoredRegattas();
        loadRaceIDToRegattaAssociations();
        loadStoredLeaderboardsAndGroups();
        loadLinksFromEventsToLeaderboardGroups();
        loadMediaLibary();
        loadStoredDeviceConfigurations();
        loadAllRemoteSailingServersAndSchedulePeriodicEventCacheRefresh();
        // Stores all events which run through a data migration 
        // Remark: must be called after loadLinksFromEventsToLeaderboardGroups(), otherwise would loose the Event -> LeaderboardGroup relation
        for (Pair<Event, Boolean> eventAndRequireStoreFlag : loadedEventsWithRequireStoreFlag) {
            if (eventAndRequireStoreFlag.getB()) {
                mongoObjectFactory.storeEvent(eventAndRequireStoreFlag.getA());
            }
        }
        if (restoreTrackedRaces) {
            restoreTrackedRaces();
        } else {
            getMongoObjectFactory().removeAllConnectivityParametersForRacesToRestore();
        }
        this.trackedRaceStatisticsCache = trackedRaceStatisticsCache;
        anniversaryRaceDeterminator = new AnniversaryRaceDeterminatorImpl(this, remoteSailingServerSet,
                new QuarterChecker(), new SameDigitChecker());
        raceChangeObserverForAnniversaryDetection = new RaceChangeObserverForAnniversaryDetection(anniversaryRaceDeterminator);
        this.trackedRegattaListener.addListener(raceChangeObserverForAnniversaryDetection);
    }

    private void restoreTrackedRaces() {
        // restore the races by calling addRace one by one, but in a background thread, therefore concurrent to any remaining
        // server startup activities happening
        numberOfTrackedRacesToRestore = getDomainObjectFactory().loadConnectivityParametersForRacesToRestore(params -> {
            try {
                final RaceHandle handle = addRace(/* addToRegatta==null means "default regatta" */ null, params, /* no timeout during mass loading */ -1,
                        new DefaultRaceTrackingHandler() {
                    @Override
                            public DynamicTrackedRace createTrackedRace(TrackedRegatta trackedRegatta,
                                    RaceDefinition raceDefinition, Iterable<Sideline> sidelines, WindStore windStore,
                                    long delayToLiveInMillis, long millisecondsOverWhichToAverageWind,
                                    long millisecondsOverWhichToAverageSpeed,
                                    DynamicRaceDefinitionSet raceDefinitionSetToUpdate,
                                    boolean useMarkPassingCalculator, RaceLogAndTrackedRaceResolver raceLogResolver,
                                    Optional<ThreadLocalTransporter> threadLocalTransporter,
                                    TrackingConnectorInfo trackingConnectorInfo) {
                        final DynamicTrackedRace trackedRace = super.createTrackedRace(trackedRegatta, raceDefinition, sidelines, windStore,
                                        delayToLiveInMillis, millisecondsOverWhichToAverageWind,
                                        millisecondsOverWhichToAverageSpeed, raceDefinitionSetToUpdate,
                                        useMarkPassingCalculator, raceLogResolver, threadLocalTransporter, trackingConnectorInfo);
                        getSecurityService().migrateOwnership(trackedRace);
                        return trackedRace;
                    }
                });
                final RaceDefinition race = handle.getRace(RaceTracker.TIMEOUT_FOR_RECEIVING_RACE_DEFINITION_IN_MILLISECONDS); // try to not flood servers during restore by waiting for race to appear
                if (race == null) {
                    logger.warning("Race for tracker " + handle.getRaceTracker() + " with ID "
                            + handle.getRaceTracker().getID() + " didn't appear within "
                            + RaceTracker.TIMEOUT_FOR_RECEIVING_RACE_DEFINITION_IN_MILLISECONDS
                            + "ms. Maybe it will later...");
                } else {
                    logger.info("Race " + race + " showed up during restoring by tracker " + handle.getRaceTracker()
                            + " with ID " + handle.getRaceTracker().getID());
                }
                int newNumberOfTrackedRacesRestored = numberOfTrackedRacesRestored.incrementAndGet();
                logger.info("Added race to restore #"+newNumberOfTrackedRacesRestored+"/"+numberOfTrackedRacesToRestore);
            } catch (Exception e) {
                logger.log(Level.SEVERE, "Exception trying to restore race "+params+
                        ". Removing from the restore list. This server will no longer try to load this race automatically upon server restart.", e);
                try {
                    getMongoObjectFactory().removeConnectivityParametersForRaceToRestore(params);
                } catch (MalformedURLException e1) {
                    logger.log(Level.SEVERE, "Dang... even that failed. Couldn't remove connectivity params for "+
                            params+" from restore list", e1);
                }
            }
        }).getNumberOfParametersToLoad();
    }

    @Override
    public boolean isCurrentlyFillingFromInitialLoad() {
        return currentlyFillingFromInitialLoad;
    }

    @Override
    public void setCurrentlyFillingFromInitialLoad(boolean currentlyFillingFromInitialLoad) {
        this.currentlyFillingFromInitialLoad = currentlyFillingFromInitialLoad;
    }

    @Override
    public boolean isCurrentlyApplyingOperationReceivedFromMaster() {
        return currentlyApplyingOperationReceivedFromMaster.get();
    }

    @Override
    public void setCurrentlyApplyingOperationReceivedFromMaster(boolean currentlyApplyingOperationReceivedFromMaster) {
        this.currentlyApplyingOperationReceivedFromMaster.set(currentlyApplyingOperationReceivedFromMaster);
    }

    @Override
    public PolarDataService getPolarDataService() {
        return polarDataService;
    }

    @Override
    public SimulationService getSimulationService() {
        return simulationService;
    }
    
    @Override
    public TaggingService getTaggingService() {
        return taggingService;
    }
    
    @Override
    public void clearState() throws Exception {
        for (UUID leaderboardGroupID : new ArrayList<>(this.leaderboardGroupsByID.keySet())) {
            removeLeaderboardGroup(leaderboardGroupID);
        }
        for (String leaderboardName : new ArrayList<>(this.leaderboardsByName.keySet())) {
            removeLeaderboard(leaderboardName);
        }
        for (Regatta regatta : new ArrayList<>(this.regattasByName.values())) {
            stopTracking(regatta, /* willBeRemoved */ true);
            removeRegatta(regatta);
        }
        for (Event event : new ArrayList<>(this.eventsById.values())) {
            removeEvent(event.getId());
        }
        for (MediaTrack mediaTrack : this.mediaLibrary.allTracks()) {
            mediaTrackDeleted(mediaTrack);
        }
        this.competitorAndBoatStore.clear();
        this.windStore.clear();
        raceManagerDeviceConfigurationsById.clear();
        raceManagerDeviceConfigurationsByName.clear();
        getRaceLogStore().clear();
        getRegattaLogStore().clear();
        anniversaryRaceDeterminator.clear();
        raceChangeObserverForAnniversaryDetection.clear();
    }

    @Override
    public com.sap.sailing.domain.base.DomainFactory getBaseDomainFactory() {
        return baseDomainFactory;
    }

    @Override
    public MongoObjectFactory getMongoObjectFactory() {
        return mongoObjectFactory;
    }

    @Override
    public DomainObjectFactory getDomainObjectFactory() {
        return domainObjectFactory;
    }

    public void ensureOwnerships() {
        SecurityService securityService = getSecurityService();
        for (ResultUrlProvider resultUrlProvider : getAllUrlBasedScoreCorrectionProviders()) {
            for (URL resultImportUrl : resultUrlProvider.getAllUrls()) {
                QualifiedObjectIdentifier ident = SecuredDomainType.RESULT_IMPORT_URL.getQualifiedObjectIdentifier(
                        new TypeRelativeObjectIdentifier(resultUrlProvider.getName(), resultImportUrl.toString()));
                securityService.migrateOwnership(ident, ident.toString());
            }
        }
        securityService.assumeOwnershipMigrated(SecuredDomainType.RESULT_IMPORT_URL.getName());
        securityService.assumeOwnershipMigrated(SecuredDomainType.SIMULATOR.getName());
        securityService.assumeOwnershipMigrated(SecuredDomainType.FILE_STORAGE.getName());
        for (DeviceConfiguration device : getAllDeviceConfigurations()) {
            securityService.migrateOwnership(device);
        }
        securityService.assumeOwnershipMigrated(SecuredDomainType.RACE_MANAGER_APP_DEVICE_CONFIGURATION.getName());
        for (Event event : getAllEvents()) {
            securityService.migrateOwnership(event);
        }
        securityService.assumeOwnershipMigrated(SecuredDomainType.EVENT.getName());
        for (Regatta regatta : getAllRegattas()) {
            securityService.migrateOwnership(regatta);
            DynamicTrackedRegatta trackedRegatta = getTrackedRegatta(regatta);
            if (trackedRegatta != null) {
                trackedRegatta.lockTrackedRacesForRead();
                try {
                    for (DynamicTrackedRace trackedRace : trackedRegatta.getTrackedRaces()) {
                        securityService.migrateOwnership(trackedRace);
                    }
                } finally {
                    trackedRegatta.unlockTrackedRacesAfterRead();
                }
            }
        }
        securityService.assumeOwnershipMigrated(SecuredDomainType.TRACKED_RACE.getName());
        securityService.assumeOwnershipMigrated(SecuredDomainType.REGATTA.getName());
        for (Leaderboard leaderboard : getLeaderboards().values()) {
            securityService.migrateOwnership(leaderboard);
        }
        securityService.assumeOwnershipMigrated(SecuredDomainType.LEADERBOARD.getName());
        for (LeaderboardGroup leaderboardGroup : getLeaderboardGroups().values()) {
            securityService.migrateOwnership(leaderboardGroup);
        }
        securityService.assumeOwnershipMigrated(SecuredDomainType.LEADERBOARD_GROUP.getName());
        for (MediaTrack mediaTrack : getAllMediaTracks()) {
            securityService.migrateOwnership(mediaTrack);
        }
        securityService.assumeOwnershipMigrated(SecuredDomainType.MEDIA_TRACK.getName());
        for (Competitor competitor : getCompetitorAndBoatStore().getAllCompetitors()) {
            securityService.migrateOwnership(competitor);
        }
        securityService.assumeOwnershipMigrated(SecuredDomainType.COMPETITOR.getName());
        for (Boat boat : getCompetitorAndBoatStore().getBoats()) {
            securityService.migrateOwnership(boat);
        }
        securityService.assumeOwnershipMigrated(SecuredDomainType.BOAT.getName());
        securityService.migrateOwnership(SecuredDomainType.WIND_ESTIMATION_MODELS.getQualifiedObjectIdentifier(
                new TypeRelativeObjectIdentifier(ServerInfo.getName())), "Wind estimation models for server "+ServerInfo.getName());
        securityService.checkMigration(SecuredDomainType.getAllInstances());
    }

    private void loadRaceIDToRegattaAssociations() {
        persistentRegattasForRaceIDs.putAll(domainObjectFactory.loadRaceIDToRegattaAssociations(this));
    }

    private void loadStoredRegattas() {
        LockUtil.lockForWrite(regattasByNameLock);
        try {
            for (Regatta regatta : domainObjectFactory.loadAllRegattas(this)) {
                logger.info(
                        "putting regatta " + regatta.getName() + " (" + regatta.hashCode() + ") into regattasByName");
                regattasByName.put(regatta.getName(), regatta);
                regatta.addRegattaListener(this);
                onRegattaLikeAdded(regatta);
                regatta.addRaceColumnListener(raceLogReplicator);
                regatta.addRaceColumnListener(raceLogScoringReplicator);
            }
        } finally {
            LockUtil.unlockAfterWrite(regattasByNameLock);
        }
    }

    private Iterable<Pair<Event, Boolean>> loadStoredEvents() {
        Iterable<Pair<Event, Boolean>> loadedEventsWithRequireStoreFlag = domainObjectFactory.loadAllEvents(); 
        for (Pair<Event, Boolean> eventAndFlag : loadedEventsWithRequireStoreFlag) {
            Event event = eventAndFlag.getA();
            if (event.getId() != null)
                eventsById.put(event.getId(), event);
        }
        return loadedEventsWithRequireStoreFlag;
    }
    
    private void loadLinksFromEventsToLeaderboardGroups() {
        domainObjectFactory.loadLeaderboardGroupLinksForEvents(/* eventResolver */this, /* leaderboardGroupResolver */
                this);
    }

    private void loadAllRemoteSailingServersAndSchedulePeriodicEventCacheRefresh() {
        for (RemoteSailingServerReference sailingServer : domainObjectFactory.loadAllRemoteSailingServerReferences()) {
            remoteSailingServerSet.add(sailingServer);
        }
    }

    /**
     * Collects media track references from the configured sources (mongo DB by default, ftp folder yet to be
     * implemented). The method is expected to be called initially blocking the API until finished.
     * 
     * Subsequent calls (assumed to be triggered from the admin console or in scheduled intervals) don't need to block.
     * In that case, the API will simply serve the current state.
     * 
     */
    private void loadMediaLibary() {
        Collection<MediaTrack> allDbMediaTracks = mediaDB.loadAllMediaTracks();
        mediaTracksAdded(allDbMediaTracks);
    }

    private void loadStoredDeviceConfigurations() {
        for (DeviceConfiguration config : domainObjectFactory.loadAllDeviceConfigurations()) {
            raceManagerDeviceConfigurationsById.put(config.getId(), config);
            if (raceManagerDeviceConfigurationsByName.put(config.getName(), config) != null) {
                logger.warning("DeviceConfiguration "+config.getId()+" with name "+config.getName()+
                        " overwrote another config by that same name");
            }
        }
    }

    @Override
    public void addLeaderboard(Leaderboard leaderboard) {
        LockUtil.lockForWrite(leaderboardsByNameLock);
        try {
            leaderboardsByName.put(leaderboard.getName(), leaderboard);
        } finally {
            LockUtil.unlockAfterWrite(leaderboardsByNameLock);
        }
        // RaceColumns of RegattaLeaderboards are tracked via its Regatta!
        if (leaderboard instanceof FlexibleLeaderboard) {
            onRegattaLikeAdded(((FlexibleLeaderboard) leaderboard).getRegattaLike());
            leaderboard.addRaceColumnListener(raceLogReplicator);
            leaderboard.addRaceColumnListener(raceLogScoringReplicator);
        }
        final LeaderboardScoreCorrectionNotifier scoreCorrectionListener = new LeaderboardScoreCorrectionNotifier(leaderboard);
        scoreCorrectionListenersByLeaderboard.put(leaderboard, scoreCorrectionListener);
        leaderboard.addScoreCorrectionListener(scoreCorrectionListener);
        tryToRegisterMBeanForLeaderboard(leaderboard);
    }

    private void tryToRegisterMBeanForLeaderboard(Leaderboard leaderboard) {
        try {
            // register an MBean for the leaderboard for JMX support
            LeaderboardMXBeanImpl mbean = new LeaderboardMXBeanImpl(leaderboard);
            MBeanServer mbs = ManagementFactory.getPlatformMBeanServer();
            final ObjectName mBeanName = mbean.getObjectName();
            mbs.registerMBean(mbean, mBeanName);
        } catch (MalformedObjectNameException | InstanceAlreadyExistsException | MBeanRegistrationException | NotCompliantMBeanException e) {
            logger.log(Level.SEVERE, "Couldn't register MBean for leaderboard "+leaderboard.getName(), e);
        }
    }
    
    private void removeMBeanForLeaderboard(Leaderboard leaderboard) {
        try {
            // register an MBean for the leaderboard for JMX support
            LeaderboardMXBeanImpl mbean = new LeaderboardMXBeanImpl(leaderboard);
            MBeanServer mbs = ManagementFactory.getPlatformMBeanServer();
            final ObjectName mBeanName = mbean.getObjectName();
            mbs.unregisterMBean(mBeanName);
        } catch (MalformedObjectNameException | MBeanRegistrationException | InstanceNotFoundException e) {
            logger.log(Level.SEVERE, "Couldn't unregister MBean for leaderboard "+leaderboard.getName(), e);
        }
    }

    private void loadStoredLeaderboardsAndGroups() {
        logger.info("loading stored leaderboards and groups");
        // Loading all leaderboard groups and the contained leaderboards
        for (LeaderboardGroup leaderboardGroup : domainObjectFactory.getAllLeaderboardGroups(this, this)) {
            logger.info("loaded leaderboard group " + leaderboardGroup.getName() + " into " + this);
            LockUtil.lockForWrite(leaderboardGroupsByNameLock);
            try {
                leaderboardGroupsByName.put(leaderboardGroup.getName(), Collections.singleton(leaderboardGroup));
                leaderboardGroupsByID.put(leaderboardGroup.getId(), leaderboardGroup);
            } finally {
                LockUtil.unlockAfterWrite(leaderboardGroupsByNameLock);
            }
        }
        // Loading the remaining leaderboards
        domainObjectFactory.getLeaderboardsNotInGroup(this, this);
        logger.info("done with loading stored leaderboards and groups");
    }

    @Override
    public FlexibleLeaderboard addFlexibleLeaderboard(String leaderboardName, String leaderboardDisplayName,
            int[] discardThresholds, ScoringScheme scoringScheme, Iterable<? extends Serializable> courseAreaIds) {
        logger.info("adding flexible leaderboard " + leaderboardName);
        FlexibleLeaderboard result = new FlexibleLeaderboardImpl(getRaceLogStore(), getRegattaLogStore(),
                leaderboardName, new ThresholdBasedResultDiscardingRuleImpl(discardThresholds), scoringScheme,
                Util.map(courseAreaIds, courseAreaId->getBaseDomainFactory().getExistingCourseAreaById(courseAreaId)));
        result.setDisplayName(leaderboardDisplayName);
        if (getLeaderboardByName(leaderboardName) != null) {
            throw new IllegalArgumentException("Leaderboard with name " + leaderboardName + " already exists");
        }
        addLeaderboard(result);
        mongoObjectFactory.storeLeaderboard(result);
        return result;
    }

    @Override
    public CourseArea getCourseArea(Serializable courseAreaId) {
        for (Event event : getAllEvents()) {
            for (CourseArea courseArea : event.getVenue().getCourseAreas()) {
                if (courseArea.getId().equals(courseAreaId)) {
                    return courseArea;
                }
            }
        }
        return null;
    }

    @Override
    public RegattaLeaderboard addRegattaLeaderboard(RegattaIdentifier regattaIdentifier, String leaderboardDisplayName,
            int[] discardThresholds) {
        Regatta regatta = getRegatta(regattaIdentifier);
        if (regatta == null) {
            throw new IllegalArgumentException("Cannot find regatta " + regattaIdentifier
                    + ". Hence, cannot create regatta leaderboard for it.");
        }
        final RegattaLeaderboard result = new RegattaLeaderboardImpl(regatta, new ThresholdBasedResultDiscardingRuleImpl(discardThresholds));
        result.setDisplayName(leaderboardDisplayName);
        if (getLeaderboardByName(result.getName()) != null) {
            throw new IllegalArgumentException("Leaderboard with name " + result.getName() + " already exists in "
                    + this);
        }
        logger.info("adding regatta leaderboard for regatta "
                + regatta.getName() + " (" + regatta.hashCode() + ")" + " to " + this);
        addLeaderboard(result);
        mongoObjectFactory.storeLeaderboard(result);
        return result;
    }

    @Override
    public RegattaLeaderboardWithEliminations addRegattaLeaderboardWithEliminations(String leaderboardName,
            String leaderboardDisplayName, RegattaLeaderboard fullRegattaLeaderboard) {
        if (fullRegattaLeaderboard == null) {
            throw new NullPointerException("Must provide a valid regatta leaderboard, not null");
        }
        if (getLeaderboardByName(leaderboardName) != null) {
            throw new IllegalArgumentException("Leaderboard with name "+leaderboardName+" already exists in "+this);
        }
        final RegattaLeaderboardWithEliminations result = new DelegatingRegattaLeaderboardWithCompetitorElimination(
                ()->(RegattaLeaderboard) fullRegattaLeaderboard, leaderboardName);
        result.setDisplayName(leaderboardDisplayName);
        logger.info("adding regatta leaderboard with eliminations for regatta leaderboard "
                + fullRegattaLeaderboard.getName() + " to " + this);
        addLeaderboard(result);
        mongoObjectFactory.storeLeaderboard(result);
        return result;
    }

    @Override
    public RaceColumn addColumnToLeaderboard(String columnName, String leaderboardName, boolean medalRace) {
        Leaderboard leaderboard = getLeaderboardByName(leaderboardName);
        if (leaderboard != null) {
            if (leaderboard instanceof FlexibleLeaderboard) {
                // uses the default fleet as the single fleet for the new column
                RaceColumn result = ((FlexibleLeaderboard) leaderboard).addRaceColumn(columnName, medalRace);
                updateStoredLeaderboard((FlexibleLeaderboard) leaderboard);
                return result;
            } else {
                throw new IllegalArgumentException("Leaderboard named " + leaderboardName
                        + " is not a FlexibleLeaderboard");
            }
        } else {
            throw new IllegalArgumentException("Leaderboard named " + leaderboardName + " not found");
        }
    }

    @Override
    public void moveLeaderboardColumnUp(String leaderboardName, String columnName) {
        Leaderboard leaderboard = getLeaderboardByName(leaderboardName);
        if (leaderboard != null && leaderboard instanceof FlexibleLeaderboard) {
            ((FlexibleLeaderboard) leaderboard).moveRaceColumnUp(columnName);
            updateStoredLeaderboard((FlexibleLeaderboard) leaderboard);
        } else {
            throw new IllegalArgumentException("Leaderboard named " + leaderboardName + " not found");
        }
    }

    @Override
    public void moveLeaderboardColumnDown(String leaderboardName, String columnName) {
        Leaderboard leaderboard = getLeaderboardByName(leaderboardName);
        if (leaderboard != null && leaderboard instanceof FlexibleLeaderboard) {
            ((FlexibleLeaderboard) leaderboard).moveRaceColumnDown(columnName);
            updateStoredLeaderboard((FlexibleLeaderboard) leaderboard);
        } else {
            throw new IllegalArgumentException("Leaderboard named " + leaderboardName + " not found");
        }
    }

    @Override
    public void removeLeaderboardColumn(String leaderboardName, String columnName) {
        Leaderboard leaderboard = getLeaderboardByName(leaderboardName);
        if (leaderboard == null) {
            throw new IllegalArgumentException("Leaderboard named " + leaderboardName + " not found");
        } else if (!(leaderboard instanceof FlexibleLeaderboard)) {
            throw new IllegalArgumentException("Columns cannot be removed from Leaderboard named " + leaderboardName);
        } else {
            ((FlexibleLeaderboard) leaderboard).removeRaceColumn(columnName);
            updateStoredLeaderboard((FlexibleLeaderboard) leaderboard);
        }
    }

    @Override
    public void renameLeaderboardColumn(String leaderboardName, String oldColumnName, String newColumnName) {
        Leaderboard leaderboard = getLeaderboardByName(leaderboardName);
        if (leaderboard != null) {
            final RaceColumn raceColumn = leaderboard.getRaceColumnByName(oldColumnName);
            if (raceColumn instanceof FlexibleRaceColumn) {
                // remove race log under old identifier; the race log identifier changes
                for (Fleet fleet : raceColumn.getFleets()) {
                    getMongoObjectFactory().removeRaceLog(raceColumn.getRaceLogIdentifier(fleet));
                }
                ((FlexibleRaceColumn) raceColumn).setName(newColumnName);
                // store the race logs again under the new identifiers
                storeRaceLogs(raceColumn);
                updateStoredLeaderboard(leaderboard);
            } else {
                throw new IllegalArgumentException("Race column " + oldColumnName + " cannot be renamed");
            }
        } else {
            throw new IllegalArgumentException("Leaderboard named " + leaderboardName + " not found");
        }
    }

    /**
     * When a race column is renamed, its race log identifiers change. Therefore, the race logs need to be stored under
     * the new identifier again to be consistent with the in-memory image again.
     */
    private void storeRaceLogs(RaceColumn raceColumn) {
        for (Fleet fleet : raceColumn.getFleets()) {
            RaceLogIdentifier identifier = raceColumn.getRaceLogIdentifier(fleet);
            RaceLogEventVisitor storeVisitor = MongoRaceLogStoreFactory.INSTANCE.getMongoRaceLogStoreVisitor(
                    identifier, getMongoObjectFactory());
            RaceLog raceLog = raceColumn.getRaceLog(fleet);
            raceLog.lockForRead();
            try {
                for (RaceLogEvent e : raceLog.getRawFixes()) {
                    e.accept(storeVisitor);
                }
            } finally {
                raceLog.unlockAfterRead();
            }
        }
    }

    @Override
    public void updateLeaderboardColumnFactor(String leaderboardName, String columnName, Double factor) {
        Leaderboard leaderboard = getLeaderboardByName(leaderboardName);
        if (leaderboard != null) {
            final RaceColumn raceColumn = leaderboard.getRaceColumnByName(columnName);
            if (raceColumn != null) {
                raceColumn.setFactor(factor);
                updateStoredLeaderboard(leaderboard);
            } else {
                throw new IllegalArgumentException("Race column " + columnName + " not found in leaderboard "
                        + leaderboardName);
            }
        } else {
            throw new IllegalArgumentException("Leaderboard named " + leaderboardName + " not found");
        }
    }

    @Override
    public void updateStoredLeaderboard(Leaderboard leaderboard) {
        getMongoObjectFactory().storeLeaderboard(leaderboard);
    }

    @Override
    public void updateStoredRegatta(Regatta regatta) {
        if (regatta.isPersistent()) {
            mongoObjectFactory.storeRegatta(regatta);
        }
    }

    @Override
    public void removeLeaderboard(String leaderboardName) {
        final Leaderboard leaderboard = getLeaderboardByName(leaderboardName);
        if (leaderboard != null) {
            final Set<Leaderboard> leaderboardsToRemove = new HashSet<>();
            leaderboardsToRemove.add(leaderboard);
            if (leaderboard.getLeaderboardType() == LeaderboardType.RegattaLeaderboard) {
                final Regatta regatta = ((RegattaLeaderboard) leaderboard).getRegatta();
                for (final Leaderboard candidateForRemoval : getLeaderboards().values()) {
                    if (candidateForRemoval != leaderboard && candidateForRemoval instanceof RegattaLeaderboard) {
                        final Regatta candidatesRegatta = ((RegattaLeaderboard) candidateForRemoval).getRegatta();
                        if (candidatesRegatta == regatta) {
                            leaderboardsToRemove.add(candidateForRemoval);
                        }
                    }
                }
            }
            for (final Leaderboard toRemove : leaderboardsToRemove) {
                removeSingleLeaderboardInternal(toRemove);
            }
        }
    }

    /**
     * Removes only {@code leaderboard} and not implicitly all other leaderboards delegating to it
     */
    private void removeSingleLeaderboardInternal(final Leaderboard leaderboard) {
        removeLeaderboardFromLeaderboardsByName(leaderboard.getName());
        leaderboard.removeRaceColumnListener(raceLogReplicator);
        leaderboard.removeRaceColumnListener(raceLogScoringReplicator);
        final ScoreCorrectionListener scoreCorrectionListener = scoreCorrectionListenersByLeaderboard.remove(leaderboard);
        if (scoreCorrectionListener != null) {
            leaderboard.getScoreCorrection().removeScoreCorrectionListener(scoreCorrectionListener);
        }
        mongoObjectFactory.removeLeaderboard(leaderboard.getName());
        syncGroupsAfterLeaderboardRemove(leaderboard.getName(), true);
        if (leaderboard instanceof FlexibleLeaderboard) {
            onRegattaLikeRemoved(((FlexibleLeaderboard) leaderboard).getRegattaLike());
        }
        leaderboard.destroy();
    }

    private Leaderboard removeLeaderboardFromLeaderboardsByName(String leaderboardName) {
        LockUtil.lockForWrite(leaderboardsByNameLock);
        try {
            final Leaderboard leaderboard = leaderboardsByName.get(leaderboardName);
            if (leaderboard != null) {
                removeMBeanForLeaderboard(leaderboard);
            }
            return leaderboardsByName.remove(leaderboardName);
        } finally {
            LockUtil.unlockAfterWrite(leaderboardsByNameLock);
        }
    }

    /**
     * Checks all groups, if they contain a leaderboard with the <code>removedLeaderboardName</code> or reference it as their
     * overall leaderboard and removes it from the group or unlinks it as the overall leaderboard, respectively.
     */
    private void syncGroupsAfterLeaderboardRemove(String removedLeaderboardName, boolean doDatabaseUpdate) {
        boolean groupNeedsUpdate = false;
<<<<<<< HEAD
        for (Set<LeaderboardGroup> leaderboardGroupsSet : leaderboardGroupsByName.values()) {
            for (LeaderboardGroup leaderboardGroup : leaderboardGroupsSet) {
=======
        for (final Set<LeaderboardGroup> leaderboardGroupsSet : leaderboardGroupsByName.values()) {
            for (final LeaderboardGroup leaderboardGroup : leaderboardGroupsSet) {
>>>>>>> 23d2d8f2
                for (final Leaderboard leaderboard : leaderboardGroup.getLeaderboards()) {
                    if (leaderboard.getName().equals(removedLeaderboardName)) {
                        leaderboardGroup.removeLeaderboard(leaderboard);
                        groupNeedsUpdate = true;
                        // TODO we assume that the leaderboard names are unique, so we can break the inner loop here
                        break;
                    }
                }
                if (leaderboardGroup.getOverallLeaderboard() != null
                        && leaderboardGroup.getOverallLeaderboard().getName().equals(removedLeaderboardName)) {
                    leaderboardGroup.setOverallLeaderboard(null);
                    groupNeedsUpdate = true;
                }
                if (doDatabaseUpdate && groupNeedsUpdate) {
                    mongoObjectFactory.storeLeaderboardGroup(leaderboardGroup);
                }
                groupNeedsUpdate = false;
            }
        }
    }

    @Override
    public Leaderboard getLeaderboardByName(String name) {
        return leaderboardsByName.get(name);
    }

    @Override
    public Position getMarkPosition(Mark mark, LeaderboardThatHasRegattaLike leaderboard, TimePoint timePoint) {
        GPSFixTrack<Mark, GPSFix> track = null;
        // If no spanning track is found, the fix closest to the time point requested is used instead
        GPSFix nonSpanningFallback = null;
        for (TrackedRace trackedRace : leaderboard.getTrackedRaces()) {
            final GPSFixTrack<Mark, GPSFix> trackCandidate = trackedRace.getTrack(mark);
            if (trackCandidate != null) {
                if (spansTimePoint(trackCandidate, timePoint)) {
                    track = trackCandidate;
                    break;
                } else {
                    nonSpanningFallback = improveTimewiseClosestFix(nonSpanningFallback, trackCandidate, timePoint);
                }
            }
        }
        final Position result; 
        if (track != null) {
            result = track.getEstimatedPosition(timePoint, /* extrapolate */ false);
        } else {
            result = nonSpanningFallback == null ? null : nonSpanningFallback.getPosition();
        }
        return result;
    }

    private GPSFix improveTimewiseClosestFix(GPSFix nonSpanningFallback, GPSFixTrack<Mark, GPSFix> track, final TimePoint timePoint) {
        GPSFix lastAtOrBefore = track.getLastFixAtOrBefore(timePoint);
        GPSFix firstAtOrAfter = track.getFirstFixAtOrAfter(timePoint);
        // find the fix closes to timePoint, sorting null values to the end and fixes near timePoint to the beginning
        final List<GPSFix> list = Arrays.asList(nonSpanningFallback, lastAtOrBefore, firstAtOrAfter);
        list.sort(new Comparator<GPSFix>() {
            @Override
            public int compare(GPSFix o1, GPSFix o2) {
                final int result;
                if (o1 == null) {
                    if (o2 == null) {
                        result = 0;
                    } else {
                        result = 1;
                    }
                } else if (o2 == null) {
                    result = -1;
                } else {
                    result = new Long(Math.abs(o1.getTimePoint().until(timePoint).asMillis())).compareTo(
                            Math.abs(o2.getTimePoint().until(timePoint).asMillis()));
                }
                return result;
            }
        });
        return list.get(0);
    }

    private boolean spansTimePoint(GPSFixTrack<Mark, GPSFix> track, TimePoint timePoint) {
        return track.getLastFixAtOrBefore(timePoint) != null && track.getFirstFixAtOrAfter(timePoint) != null;
    }

    @Override
    public Map<String, Leaderboard> getLeaderboards() {
        return Collections.unmodifiableMap(new HashMap<String, Leaderboard>(leaderboardsByName));
    }

    @Override
    public SailingServerConfiguration getSailingServerConfiguration() {
        return sailingServerConfiguration;
    }
    
    @Override
    public void updateServerConfiguration(SailingServerConfiguration serverConfiguration) {
        this.sailingServerConfiguration = serverConfiguration;
        mongoObjectFactory.storeServerConfiguration(serverConfiguration);
    }
    
    @Override
    public Map<RemoteSailingServerReference, com.sap.sse.common.Util.Pair<Iterable<EventBase>, Exception>> getPublicEventsOfAllSailingServers() {
        return remoteSailingServerSet.getCachedEventsForRemoteSailingServers();
    }

    @Override
    public RemoteSailingServerReference addRemoteSailingServerReference(String name, URL url) {
        RemoteSailingServerReference result = new RemoteSailingServerReferenceImpl(name, url);
        remoteSailingServerSet.add(result);
        mongoObjectFactory.storeSailingServer(result);
        return result;
    }

    @Override
    public Iterable<RemoteSailingServerReference> getLiveRemoteServerReferences() {
        return remoteSailingServerSet.getLiveRemoteServerReferences();
    }

    @Override
    public RemoteSailingServerReference getRemoteServerReferenceByName(String remoteServerReferenceName) {
        return remoteSailingServerSet.getServerReferenceByName(remoteServerReferenceName);
    }

    @Override
    public com.sap.sse.common.Util.Pair<Iterable<EventBase>, Exception> updateRemoteServerEventCacheSynchronously(
            RemoteSailingServerReference ref) {
        return remoteSailingServerSet.getEventsOrException(ref);
    }

    @Override
    public void removeRemoteSailingServerReference(String name) {
        remoteSailingServerSet.remove(name);
        mongoObjectFactory.removeSailingServer(name);
    }

    @Override
    public Iterable<Event> getAllEvents() {
        return Collections.unmodifiableCollection(new ArrayList<Event>(eventsById.values()));
    }

    @Override
    public Event getEvent(Serializable id) {
        return id == null ? null : eventsById.get(id);
    }

    @Override
    public Iterable<Regatta> getAllRegattas() {
        return Collections.unmodifiableCollection(new ArrayList<Regatta>(regattasByName.values()));
    }

    @Override
    public boolean isRaceBeingTracked(Regatta regattaContext, RaceDefinition r) {
        Set<RaceTracker> trackers = raceTrackersByRegatta.get(regattaContext);
        if (trackers != null) {
            for (RaceTracker tracker : trackers) {
                final RaceDefinition race = tracker.getRace();
                if (race == r) {
                    return true;
                }
            }
        }
        return false;
    }

    @Override
    public Regatta getRegattaByName(String name) {
        return name == null ? null : regattasByName.get(name);
    }

    @Override
    public Regatta getOrCreateDefaultRegatta(String name, String boatClassName, Serializable id) {
        Regatta result = regattasByName.get(name);
        if (result == null) {
            result = new RegattaImpl(getRaceLogStore(), getRegattaLogStore(), name, getBaseDomainFactory()
                    .getOrCreateBoatClass(boatClassName), /* canBoatsOfCompetitorsChangePerRace*/ false, CompetitorRegistrationType.CLOSED,
                    /* startDate */null, /* endDate */null, this,
                    getBaseDomainFactory().createScoringScheme(ScoringSchemeType.LOW_POINT), id, /* course area */ null,
                    /* registrationLinkSecret */ UUID.randomUUID().toString());
            logger.info("Created default regatta " + result.getName() + " (" + hashCode() + ") on " + this);
            onRegattaLikeAdded(result);
            cacheAndReplicateDefaultRegatta(result);
        }
        return result;
    }

    private void onRegattaLikeAdded(IsRegattaLike isRegattaLike) {
        isRegattaLike.addListener(regattaLogReplicator);
    }

    private void onRegattaLikeRemoved(IsRegattaLike isRegattaLike) {
        isRegattaLike.removeListener(regattaLogReplicator);
        getRegattaLogStore().removeRegattaLog(isRegattaLike.getRegattaLikeIdentifier());
    }

    @Override
    public Regatta createRegatta(String fullRegattaName, String boatClassName, boolean canBoatsOfCompetitorsChangePerRace,
            CompetitorRegistrationType competitorRegistrationType, String registrationLinkSecret, TimePoint startDate, TimePoint endDate,
            Serializable id, Iterable<? extends Series> series, boolean persistent, ScoringScheme scoringScheme,
            Iterable<? extends Serializable> courseAreaIds, Double buoyZoneRadiusInHullLengths, boolean useStartTimeInference, boolean controlTrackingFromStartAndFinishTimes,
            boolean autoRestartTrackingUponCompetitorSetChange, RankingMetricConstructor rankingMetricConstructor) {
        if (useStartTimeInference && controlTrackingFromStartAndFinishTimes) {
            throw new IllegalArgumentException("Cannot set both of useStartTimeInference and controlTrackingFromStartAndFinishTimes to true");
        }
        com.sap.sse.common.Util.Pair<Regatta, Boolean> regattaWithCreatedFlag = getOrCreateRegattaWithoutReplication(
                fullRegattaName, boatClassName, canBoatsOfCompetitorsChangePerRace, competitorRegistrationType,
                registrationLinkSecret, startDate, endDate, id, series, persistent, scoringScheme, courseAreaIds,
                buoyZoneRadiusInHullLengths, useStartTimeInference, controlTrackingFromStartAndFinishTimes,
                autoRestartTrackingUponCompetitorSetChange, rankingMetricConstructor);
        Regatta regatta = regattaWithCreatedFlag.getA();
        if (regattaWithCreatedFlag.getB()) {
            onRegattaLikeAdded(regatta);
            replicateSpecificRegattaWithoutRaceColumns(regatta);
        }
        return regatta;
    }

    @Override
    public void addRegattaWithoutReplication(Regatta regatta) {
        boolean wasAdded = addAndConnectRegatta(regatta.isPersistent(), regatta);
        if (!wasAdded) {
            logger.info("Regatta with name " + regatta.getName() + " already existed, so it hasn't been added.");
        }
    }

    private RaceLogStore getRaceLogStore() {
        return MongoRaceLogStoreFactory.INSTANCE.getMongoRaceLogStore(mongoObjectFactory, domainObjectFactory);
    }

    private RegattaLogStore getRegattaLogStore() {
        return MongoRegattaLogStoreFactory.INSTANCE.getMongoRegattaLogStore(mongoObjectFactory, domainObjectFactory);
    }

    @Override
    public com.sap.sse.common.Util.Pair<Regatta, Boolean> getOrCreateRegattaWithoutReplication(String fullRegattaName,
            String boatClassName, boolean canBoatsOfCompetitorsChangePerRace,
            CompetitorRegistrationType competitorRegistrationType, String registrationLinkSecret, TimePoint startDate,
            TimePoint endDate, Serializable id, Iterable<? extends Series> series, boolean persistent,
            ScoringScheme scoringScheme, Iterable<? extends Serializable> courseAreaIds, Double buoyZoneRadiusInHullLengths,
            boolean useStartTimeInference, boolean controlTrackingFromStartAndFinishTimes,
            boolean autoRestartTrackingUponCompetitorSetChange, RankingMetricConstructor rankingMetricConstructor) {
        Regatta regatta = new RegattaImpl(getRaceLogStore(), getRegattaLogStore(), fullRegattaName,
                getBaseDomainFactory().getOrCreateBoatClass(boatClassName), canBoatsOfCompetitorsChangePerRace,
                competitorRegistrationType, startDate, endDate, series, persistent, scoringScheme, id,
                Util.map(courseAreaIds, courseAreaId->getBaseDomainFactory().getExistingCourseAreaById(courseAreaId)),
                buoyZoneRadiusInHullLengths, useStartTimeInference, controlTrackingFromStartAndFinishTimes,
                autoRestartTrackingUponCompetitorSetChange, rankingMetricConstructor, registrationLinkSecret);
        boolean wasCreated = addAndConnectRegatta(persistent, regatta);
        if (wasCreated) {
            logger.info("Created regatta " + regatta.getName() + " (" + hashCode() + ") on " + this);
        }
        return new com.sap.sse.common.Util.Pair<Regatta, Boolean>(regatta, wasCreated);
    }

    private boolean addAndConnectRegatta(boolean persistent, Regatta regatta) {
        boolean wasCreated = false;
        // try a quick read protected by the concurrent hash map implementation
        if (!regattasByName.containsKey(regatta.getName())) {
            LockUtil.lockForWrite(regattasByNameLock);
            try {
                // check again, now that we hold the exclusive write lock
                if (!regattasByName.containsKey(regatta.getName())) {
                    wasCreated = true;
                    logger.info("putting regatta " + regatta.getName() + " (" + regatta.hashCode()
                            + ") into regattasByName of " + this);
                    regattasByName.put(regatta.getName(), regatta);
                    regatta.addRegattaListener(this);
                    regatta.addRaceColumnListener(raceLogReplicator);
                    regatta.addRaceColumnListener(raceLogScoringReplicator);
                }
            } finally {
                LockUtil.unlockAfterWrite(regattasByNameLock);
            }
        }
        if (persistent) {
            updateStoredRegatta(regatta);
        }
        return wasCreated;
    }

    @Override
    public void addRace(RegattaIdentifier addToRegatta, RaceDefinition raceDefinition) {
        Regatta regatta = getRegatta(addToRegatta);
        regatta.addRace(raceDefinition); // will trigger the raceAdded operation because this service is listening on
    }                                    // all its regattas

    /**
     * If the <code>regatta</code> {@link Regatta#isPersistent() is a persistent one}, the association of the race with
     * the regatta is remembered persistently so that {@link #getRememberedRegattaForRace(Serializable)} will provide
     * it.
     */
    @Override
    public void raceAdded(Regatta regatta, RaceDefinition raceDefinition) {
        if (regatta.isPersistent()) {
            setRegattaForRace(regatta, raceDefinition);
        }
        final CourseChangeReplicator listener = new CourseChangeReplicator(this, regatta, raceDefinition);
        courseListeners.put(raceDefinition, listener);
        raceDefinition.getCourse().addCourseListener(listener);
        replicate(new AddRaceDefinition(regatta.getRegattaIdentifier(), raceDefinition));
    }

    @Override
    public void raceRemoved(Regatta regatta, RaceDefinition raceDefinition) {
        raceDefinition.getCourse().removeCourseListener(courseListeners.remove(raceDefinition));
    }

    private NamedReentrantReadWriteLock lockRaceTrackersById(Object trackerId) {
        NamedReentrantReadWriteLock lock;
        synchronized (raceTrackersByIDLocks) {
            lock = raceTrackersByIDLocks.get(trackerId);
            if (lock == null) {
                lock = new NamedReentrantReadWriteLock("raceTrackersByIDLock for " + trackerId, /* fair */false);
                raceTrackersByIDLocks.put(trackerId, lock);
            }
        }
        LockUtil.lockForWrite(lock);
        return lock;
    }

    /**
     * @param lock
     *            need to pass the lock obtained from {@link #lockRaceTrackersById(Object)} because a competing thread
     *            may already have removed the lock from the {@link #raceTrackersByIDLocks} map
     */
    private void unlockRaceTrackersById(Object trackerId, NamedReentrantReadWriteLock lock) {
        LockUtil.unlockAfterWrite(lock);
        synchronized (raceTrackersByIDLocks) {
            raceTrackersByIDLocks.remove(trackerId);
        }
    }

    /**
     * Uses the {@link #getPermissionAwareRaceTrackingHandler()} as the {@link RaceTrackingHandler}
     */
    @Override
    public RaceHandle addRace(RegattaIdentifier regattaToAddTo, RaceTrackingConnectivityParameters params, long timeoutInMilliseconds) throws Exception {
        return addRace(regattaToAddTo, params, timeoutInMilliseconds, getPermissionAwareRaceTrackingHandler());
    }
    
    @Override
    public RaceHandle addRace(RegattaIdentifier regattaToAddTo, RaceTrackingConnectivityParameters params,
            long timeoutInMilliseconds, RaceTrackingHandler raceTrackingHandler) throws Exception {
        final Object trackerID = params.getTrackerID();
        NamedReentrantReadWriteLock raceTrackersByIdLock = lockRaceTrackersById(trackerID);
        try {
            RaceTracker tracker = raceTrackersByID.get(trackerID);
            if (tracker == null) {
                Regatta regatta = regattaToAddTo == null ? null : getRegatta(regattaToAddTo);
                if (regatta == null) {
                    // create tracker and use an existing or create a default regatta
                    tracker = params.createRaceTracker(this, windStore, /* raceLogResolver */ this, /* leaderboardGroupResolver */ this, timeoutInMilliseconds,
                            raceTrackingHandler);
                } else {
                    // use the regatta selected by the RaceIdentifier regattaToAddTo
                    tracker = params.createRaceTracker(regatta, this, windStore, /* raceLogResolver */ this, /* leaderboardGroupResolver */ this, timeoutInMilliseconds,
                            raceTrackingHandler);
                    assert tracker.getRegatta() == regatta;
                }
                LockUtil.lockForWrite(raceTrackersByRegattaLock);
                try {
                    raceTrackersByID.put(tracker.getID(), tracker);
                    Set<RaceTracker> trackers = raceTrackersByRegatta.get(tracker.getRegatta());
                    if (trackers == null) {
                        trackers = Collections.newSetFromMap(new ConcurrentHashMap<RaceTracker, Boolean>());
                        raceTrackersByRegatta.put(tracker.getRegatta(), trackers);
                    }
                    trackers.add(tracker);
                    notifyListenersForNewRaceTracker(tracker);
                } finally {
                    LockUtil.unlockAfterWrite(raceTrackersByRegattaLock);
                }
                // TODO we assume here that the regatta name is unique which necessitates adding the boat class name to
                // it in RegattaImpl constructor
                String regattaName = tracker.getRegatta().getName();
                Regatta regattaWithName = regattasByName.get(regattaName);
                // TODO we assume here that the regatta name is unique which necessitates adding the boat class name to
                // it in RegattaImpl constructor
                if (regattaWithName != null) {
                    if (regattaWithName != tracker.getRegatta()) {
                        if (Util.isEmpty(regattaWithName.getAllRaces())) {
                            // probably, tracker removed the last races from the old regatta and created a new one
                            LockUtil.lockForWrite(regattasByNameLock);
                            try {
                                regattasByName.remove(regattaName);
                                cacheAndReplicateDefaultRegatta(tracker.getRegatta());
                            } finally {
                                LockUtil.unlockAfterWrite(regattasByNameLock);
                            }
                        } else {
                            throw new RuntimeException("Internal error. Two regatta objects with equal name "
                                    + regattaName);
                        }
                    }
                } else {
                    cacheAndReplicateDefaultRegatta(tracker.getRegatta());
                }
                getMongoObjectFactory().addConnectivityParametersForRaceToRestore(params);
                // ensure that as soon as the RaceDefinition becomes available, the connectivity params are linked to it in connectivityParametersByRace
                tracker.add((RaceTracker t) -> rememberConnectivityParametersForRace(t));
                if (params.isTrackWind()) {
                    final Subject currentSubject = SecurityUtils.getSubject();
                    // start wind tracking if requested, as soon as the RaceDefinition becomes available
                    tracker.add((RaceTracker t) ->
                    new Thread(
                            currentSubject.associateWith((Runnable) (() -> startTrackingWind(regattaWithName,
                                    t.getRace(), params.isCorrectWindDirectionByMagneticDeclination()))),
                            "Starting wind trackers for race " + t.getRace()).start());
                }
            } else {
                logger.warning("Race tracker with ID "+trackerID+" already found; not tracking twice to avoid race duplication");
                WindStore existingTrackersWindStore = tracker.getWindStore();
                if (!existingTrackersWindStore.equals(windStore)) {
                    logger.warning("Wind store mismatch. Requested wind store: " + windStore
                            + ". Wind store in use by existing tracker: " + existingTrackersWindStore);
                }
            }
            if (timeoutInMilliseconds != -1) {
                scheduleAbortTrackerAfterInitialTimeout(tracker, timeoutInMilliseconds);
            }
            return tracker.getRaceHandle();
        } finally {
            unlockRaceTrackersById(trackerID, raceTrackersByIdLock);
        }
    }

    /**
     * Remembers the link between the {@link RaceDefinition} that the {@code tracker} just produced and its
     * {@link RaceTracker#getConnectivityParams() connectivity parameters}. This is important for later removing those
     * connectivity parameters from the
     * {@link MongoObjectFactory#removeConnectivityParametersForRaceToRestore(RaceTrackingConnectivityParameters) DB}
     * when the {@link #removeRace(Regatta, RaceDefinition) race is removed}.
     * 
     * @param tracker
     *            must have produced a {@link RaceDefinition} which can be guaranteed by waiting for the callback on a
     *            {@link RaceTracker.RaceCreationListener}
     *            {@link RaceTracker#add(com.sap.sailing.domain.tracking.RaceTracker.RaceCreationListener) registered}
     *            on that tracker and not calling this method before that listener has fired.
     */
    private void rememberConnectivityParametersForRace(RaceTracker tracker) {
        final RaceDefinition race = tracker.getRace(); // guaranteed to be != null by callback
        assert race != null;
        final RaceTrackingConnectivityParameters connectivityParams = tracker.getConnectivityParams();
        connectivityParametersByRace.put(race, connectivityParams);
    }

    /**
     * The regatta and all its contained {@link Regatta#getAllRaces() races} are replicated to all replicas.
     * 
     * @param regatta
     *            the series of this regatta must not have any {@link Series#getRaceColumns() race columns associated
     *            (yet)}.
     */
    private void replicateSpecificRegattaWithoutRaceColumns(Regatta regatta) {
        replicate(new AddSpecificRegatta(regatta.getName(),
                regatta.getBoatClass() == null ? null : regatta.getBoatClass().getName(),
                regatta.canBoatsOfCompetitorsChangePerRace(), regatta.getCompetitorRegistrationType(),
                /* registrationLinkSecret */ regatta.getRegistrationLinkSecret(), regatta.getStartDate(),
                regatta.getEndDate(), regatta.getId(),
                getSeriesWithoutRaceColumnsConstructionParametersAsMap(regatta), regatta.isPersistent(),
                regatta.getScoringScheme(), Util.mapToArrayList(regatta.getCourseAreas(), CourseArea::getId), regatta.getBuoyZoneRadiusInHullLengths(),
                regatta.useStartTimeInference(), regatta.isControlTrackingFromStartAndFinishTimes(),
                regatta.isAutoRestartTrackingUponCompetitorSetChange(), regatta.getRankingMetricType()));
        RegattaIdentifier regattaIdentifier = regatta.getRegattaIdentifier();
        for (RaceDefinition race : regatta.getAllRaces()) {
            replicate(new AddRaceDefinition(regattaIdentifier, race));
        }
    }

    private RegattaCreationParametersDTO getSeriesWithoutRaceColumnsConstructionParametersAsMap(Regatta regatta) {
        LinkedHashMap<String, SeriesCreationParametersDTO> result = new LinkedHashMap<String, SeriesCreationParametersDTO>();
        for (Series s : regatta.getSeries()) {
            assert Util.isEmpty(s.getRaceColumns());
            List<FleetDTO> fleetNamesAndOrdering = new ArrayList<FleetDTO>();
            for (Fleet f : s.getFleets()) {
                fleetNamesAndOrdering.add(getBaseDomainFactory().convertToFleetDTO(f));
            }
            result.put(
                    s.getName(),
                    new SeriesCreationParametersDTO(fleetNamesAndOrdering, s.isMedal(), s.isFleetsCanRunInParallel(), s.isStartsWithZeroScore(), s
                            .isFirstColumnIsNonDiscardableCarryForward(), s.getResultDiscardingRule() == null ? null
                            : s.getResultDiscardingRule().getDiscardIndexResultsStartingWithHowManyRaces(), s
                            .hasSplitFleetContiguousScoring(), s.getMaximumNumberOfDiscards()));
        }
        return new RegattaCreationParametersDTO(result);
    }

    /**
     * If <code>regatta</code> is not yet in {@link #regattasByName}, it is added, this service is
     * {@link Regatta#addRegattaListener(RegattaListener) added} as regatta listener, and the regatta and all its
     * contained {@link Regatta#getAllRaces() races} are replicated to all replica.
     */
    private void cacheAndReplicateDefaultRegatta(Regatta regatta) {
        // try a quick read first, protected by regattasByName being a concurrent hash set
        if (!regattasByName.containsKey(regatta.getName())) {
            // now we need to obtain exclusive write access; in between, some other thread may have added a regatta by
            // that name, so we need to check again:
            LockUtil.lockForWrite(regattasByNameLock);
            try {
                if (!regattasByName.containsKey(regatta.getName())) {
                    logger.info("putting regatta " + regatta.getName() + " (" + regatta.hashCode()
                            + ") into regattasByName of " + this);
                    regattasByName.put(regatta.getName(), regatta);
                    regatta.addRegattaListener(this);
                    regatta.addRaceColumnListener(raceLogReplicator);
                    regatta.addRaceColumnListener(raceLogScoringReplicator);

                    replicate(new AddDefaultRegatta(regatta.getName(), regatta.getBoatClass() == null ? null : regatta
                            .getBoatClass().getName(), regatta.getStartDate(), regatta.getEndDate(), regatta.getId()));
                    RegattaIdentifier regattaIdentifier = regatta.getRegattaIdentifier();
                    for (RaceDefinition race : regatta.getAllRaces()) {
                        replicate(new AddRaceDefinition(regattaIdentifier, race));
                    }
                }
            } finally {
                LockUtil.unlockAfterWrite(regattasByNameLock);
            }
        }
    }

    @Override
    public DynamicTrackedRace createTrackedRace(RegattaAndRaceIdentifier raceIdentifier, WindStore windStore,
            long delayToLiveInMillis, long millisecondsOverWhichToAverageWind,
            long millisecondsOverWhichToAverageSpeed, boolean useMarkPassingCalculator, TrackingConnectorInfo trackingConnectorInfo) {
        DynamicTrackedRegatta trackedRegatta = getOrCreateTrackedRegatta(getRegatta(raceIdentifier));
        RaceDefinition race = getRace(raceIdentifier);
        return trackedRegatta.createTrackedRace(race, Collections.<Sideline> emptyList(), windStore,
                delayToLiveInMillis, millisecondsOverWhichToAverageWind, millisecondsOverWhichToAverageSpeed,
                /* raceDefinitionSetToUpdate */null, useMarkPassingCalculator, /* raceLogResolver */ this,
                Optional.of(this
                        .getThreadLocalTransporterForCurrentlyFillingFromInitialLoadOrApplyingOperationReceivedFromMaster()),
                trackingConnectorInfo);
    }

    private void ensureRegattaIsObservedForDefaultLeaderboardAndAutoLeaderboardLinking(
            DynamicTrackedRegatta trackedRegatta) {
        if (regattasObservedForDefaultLeaderboard.add(trackedRegatta)) {
            trackedRegatta.addRaceListener(new RaceAdditionListener(),
                    /* ThreadLocalTransporter */ Optional.empty(), // registering for synchronous callbacks; no thread locals need to be transported
                    /* register for synchronous execution in order to ensure that any replication-related effects happen before
                     * any subsequent replication operations referring to a new race hit the outbound replication queue
                     */ true);
        }
    }

    private void stopObservingRegattaForRedaultLeaderboardAndAutoLeaderboardLinking(DynamicTrackedRegatta trackedRegatta) {
        regattasObservedForDefaultLeaderboard.remove(trackedRegatta);
    }

    /**
     * A listener class used to ensure that when a tracked race is added to any {@link TrackedRegatta} managed by this
     * service, the service adds the tracked race to the default leaderboard and links it to the leaderboard columns
     * that were previously connected to it. Additionally, a {@link RaceChangeListener} is added to the
     * {@link TrackedRace} which is responsible for triggering the replication of all relevant changes to the tracked
     * race. When a tracked race is removed, the {@link TrackedRaceReplicatorAndNotifier} that was added as listener to that
     * tracked race is removed again.
     * 
     * A {@link PolarFixCacheUpdater} is added to every race so that polar fixes are aggregated when new GPS fixes
     * arrive.
     * 
     * @author Axel Uhl (d043530)
     * 
     */
    private class RaceAdditionListener implements RaceListener, Serializable {
        private static final long serialVersionUID = 1036955460477000265L;

        private final Map<TrackedRace, TrackedRaceReplicatorAndNotifier> trackedRaceReplicators;

        private final Map<TrackedRace, PolarFixCacheUpdater> polarFixCacheUpdaters;

        public RaceAdditionListener() {
            this.trackedRaceReplicators = new HashMap<TrackedRace, TrackedRaceReplicatorAndNotifier>();
            this.polarFixCacheUpdaters = new HashMap<TrackedRace, PolarFixCacheUpdater>();
        }

        @Override
        public void raceRemoved(TrackedRace trackedRace) {
            TrackedRaceReplicatorAndNotifier trackedRaceReplicator = trackedRaceReplicators.remove(trackedRace);
            if (trackedRaceReplicator != null) {
                trackedRace.removeListener(trackedRaceReplicator);
            }
            PolarFixCacheUpdater polarFixCacheUpdater = polarFixCacheUpdaters.remove(trackedRace);
            if (polarFixCacheUpdater != null) {
                trackedRace.removeListener(polarFixCacheUpdater);
            }
        }

        @Override
        public void raceAdded(TrackedRace trackedRace) {
            // replicate the addition of the tracked race:
            CreateTrackedRace op = new CreateTrackedRace(trackedRace.getRaceIdentifier(), trackedRace.getWindStore(),
                    trackedRace.getDelayToLiveInMillis(), trackedRace.getMillisecondsOverWhichToAverageWind(),
                    trackedRace.getMillisecondsOverWhichToAverageSpeed(), trackedRace.getTrackingConnectorInfo());
            replicate(op);
            linkRaceToConfiguredLeaderboardColumns(trackedRace);
            TrackedRaceReplicatorAndNotifier trackedRaceReplicator = new TrackedRaceReplicatorAndNotifier(trackedRace);
            trackedRaceReplicators.put(trackedRace, trackedRaceReplicator);
            trackedRace.addListener(trackedRaceReplicator, /* fire wind already loaded */true, /* notifyAboutGPSFixesAlreadyLoaded */ true);
            PolarFixCacheUpdater polarFixCacheUpdater = new PolarFixCacheUpdater(trackedRace);
            polarFixCacheUpdaters.put(trackedRace, polarFixCacheUpdater);
            trackedRace.addListener(polarFixCacheUpdater);
            if (polarDataService != null) {
                trackedRace.setPolarDataService(polarDataService);
            }
            if (windEstimationFactoryService != null) {
                trackedRace.setWindEstimation(
                        windEstimationFactoryService.createIncrementalWindEstimationTrack(trackedRace));
            }
        }
    }
    
    /**
     * A score correction listener for a leaderboard that notifies interested users through the
     * {@link RacingEventServiceImpl#notificationService} if one is available.
     * 
     * @author Axel Uhl (d043530)
     *
     */
    private class LeaderboardScoreCorrectionNotifier implements ScoreCorrectionListener {
        /**
         * We don't want to flood the users with notifications about what's basically caused by the
         * same original event. For example, when many single score correction updates are applied to
         * the same leaderboard, we don't want to notify users for each such change if they are generally
         * interested in new results for that leaderboard or this boat class.
         */
        private final Duration HOW_LONG_BETWEEN_TWO_NOTIFICATIONS_FOR_SIMILAR_EVENT = Duration.ONE_MINUTE.times(5);
        
        private TimePoint lastNotificationForLeaderboard;
        
        private final ConcurrentHashMap<Competitor, TimePoint> lastNotificationForCompetitor;
        
        private final Leaderboard leaderboard;

        /**
         * Callers are expected to {@link SettableScoreCorrection#addScoreCorrectionListener(ScoreCorrectionListener)
         * register} this listener as a {@link ScoreCorrectionListener} themselves.
         */
        public LeaderboardScoreCorrectionNotifier(Leaderboard leaderboard) {
            this.leaderboard = leaderboard;
            this.lastNotificationForCompetitor = new ConcurrentHashMap<>();
        }

        @Override
        public void correctedScoreChanged(Competitor competitor, RaceColumn raceColumn, Double oldCorrectedScore,
                Double newCorrectedScore) {
            notifyForCompetitorIfNotAlreadyNotifiedRecently(competitor, raceColumn);
        }

        @Override
        public void maxPointsReasonChanged(Competitor competitor, RaceColumn raceColumn, MaxPointsReason oldMaxPointsReason, MaxPointsReason newMaxPointsReason) {
            notifyForCompetitorIfNotAlreadyNotifiedRecently(competitor, raceColumn);
        }

        @Override
        public void carriedPointsChanged(Competitor competitor, Double oldCarriedPoints, Double newCarriedPoints) {
            notifyForCompetitorIfNotAlreadyNotifiedRecently(competitor, /* no raceColumn in case of carried points */ null);
        }

        @Override
        public void isSuppressedChanged(Competitor competitor, boolean newIsSuppressed) {
            // do nothing
        }

        @Override
        public void timePointOfLastCorrectionsValidityChanged(TimePoint oldTimePointOfLastCorrectionsValidity,
                TimePoint newTimePointOfLastCorrectionsValidity) {
            notifyForLeaderboardIfNotAlreadyNotifiedRecently();
        }

        @Override
        public void commentChanged(String oldComment, String newComment) {
            notifyForLeaderboardIfNotAlreadyNotifiedRecently();
        }

        private void notifyForLeaderboardIfNotAlreadyNotifiedRecently() {
            final TimePoint now = MillisecondsTimePoint.now();
            if (notificationService != null && (lastNotificationForLeaderboard == null ||
                lastNotificationForLeaderboard.until(now).compareTo(HOW_LONG_BETWEEN_TWO_NOTIFICATIONS_FOR_SIMILAR_EVENT) >= 0)) {
                    scheduler.execute(()->notificationService.notifyUserOnBoatClassWhenScoreCorrectionsAreAvailable(
                                        leaderboard.getBoatClass(), leaderboard));
                lastNotificationForLeaderboard = now;
            }
        }
        
        /**
         * @param raceColumn
         *            may be {@code null} which means that something may have changed for the competitor outside of a
         *            specific race column, such as the carried points
         */
        private void notifyForCompetitorIfNotAlreadyNotifiedRecently(Competitor competitor, RaceColumn raceColumn) {
            final TimePoint now = MillisecondsTimePoint.now();
            if (notificationService != null && (!lastNotificationForCompetitor.containsKey(competitor) ||
                    lastNotificationForCompetitor.get(competitor).until(now).compareTo(HOW_LONG_BETWEEN_TWO_NOTIFICATIONS_FOR_SIMILAR_EVENT) >= 0)) {
                scheduler.execute(()->notificationService.notifyUserOnCompetitorScoreCorrections(competitor, leaderboard));
                lastNotificationForCompetitor.put(competitor, now);
            }
            // a change to a single competitor also means a change to the leaderboard
            notifyForLeaderboardIfNotAlreadyNotifiedRecently();
        }

    }

    private class PolarFixCacheUpdater extends AbstractRaceChangeListener {

        private final TrackedRace race;

        public PolarFixCacheUpdater(TrackedRace race) {
            this.race = race;
        }

        @Override
        public void competitorPositionChanged(GPSFixMoving fix, Competitor item, AddResult addedOrReplaced) {
            if (polarDataService != null) {
                polarDataService.competitorPositionChanged(fix, item, race);
            }
        }
        
        @Override
        public void statusChanged(TrackedRaceStatus newStatus, TrackedRaceStatus oldStatus) {
            if (oldStatus.getStatus() == TrackedRaceStatusEnum.LOADING
                    && newStatus.getStatus() != TrackedRaceStatusEnum.LOADING && newStatus.getStatus() != TrackedRaceStatusEnum.REMOVED) {
                if (polarDataService != null) {
                    polarDataService.raceFinishedLoading(race);
                }
            }
        }

    }

    /**
     * When changes occur on a {@link TrackedRace}, this object will be notified in its role of being a
     * {@link RaceChangeListener}. It does two things: replicate the changes to replica servers and, potentially, if
     * this is a replica, back to a master; notify users who expressed a corresponding interest about the change if we
     * have a {@link RacingEventServiceImpl##notificationService} available.
     * 
     * @author Axel Uhl (d043530)
     *
     */
    private class TrackedRaceReplicatorAndNotifier implements RaceChangeListener {
        private final TrackedRace trackedRace;

        public TrackedRaceReplicatorAndNotifier(TrackedRace trackedRace) {
            this.trackedRace = trackedRace;
        }

        @Override
        public void windSourcesToExcludeChanged(Iterable<? extends WindSource> windSourcesToExclude) {
            replicate(new UpdateWindSourcesToExclude(getRaceIdentifier(), windSourcesToExclude));
        }

        @Override
        public void startOfTrackingChanged(TimePoint oldStartOfTracking, TimePoint newStartOfTracking) {
            replicate(new UpdateStartOfTracking(getRaceIdentifier(), newStartOfTracking));
        }

        @Override
        public void endOfTrackingChanged(TimePoint oldEndOfTracking, TimePoint newEndOfTracking) {
            replicate(new UpdateEndOfTracking(getRaceIdentifier(), newEndOfTracking));
        }

        @Override
        public void startTimeReceivedChanged(TimePoint startTimeReceived) {
            replicate(new UpdateStartTimeReceived(getRaceIdentifier(), startTimeReceived));
        }

        @Override
        public void startOfRaceChanged(TimePoint oldStartOfRace, TimePoint newStartOfRace) {
            // no replication action required; the update signaled by this call is implicit; for explicit updates
            // see raceTimesChanged(TimePoint, TimePoint, TimePoint).
            
            if (newStartOfRace != null && newStartOfRace.after(MillisecondsTimePoint.now())) {
                scheduler.execute(()->
                    // Notify interested users if the new start time is in the future
                    notificationService.notifyUserOnBoatClassUpcomingRace(trackedRace.getRace().getBoatClass(),
                        getMostAppropriateLeaderboard(), getMostAppropriateRaceColumn(), getMostAppropriateFleet(), newStartOfRace));
            }
        }

        @Override
        public void finishingTimeChanged(TimePoint oldFinishingTime, TimePoint newFinishingTime) {
            // no-op
        }

        @Override
        public void finishedTimeChanged(TimePoint oldFinishedTime, TimePoint newFinishedTime) {
            // no action required; the update signaled by this call is implicit; the race log
            // updates that led to this change are replicated separately
            if (newFinishedTime != null && newFinishedTime.after(MillisecondsTimePoint.now().minus(Duration.ONE_HOUR))) {
                scheduler.execute(()->
                    // Notify interested users:
                    notificationService.notifyUserOnBoatClassRaceChangesStateToFinished(trackedRace.getRace().getBoatClass(), trackedRace,
                            getMostAppropriateLeaderboard(), getMostAppropriateRaceColumn(), getMostAppropriateFleet()));
            }
        }

        @Override
        public void waypointAdded(int zeroBasedIndex, Waypoint waypointThatGotAdded) {
            // no-op; the course change is replicated by the separate CourseChangeReplicator
        }

        @Override
        public void waypointRemoved(int zeroBasedIndex, Waypoint waypointThatGotRemoved) {
            // no-op; the course change is replicated by the separate CourseChangeReplicator
        }

        @Override
        public void delayToLiveChanged(long delayToLiveInMillis) {
            replicate(new UpdateRaceDelayToLive(getRaceIdentifier(), delayToLiveInMillis));
        }

        @Override
        public void windDataReceived(Wind wind, WindSource windSource) {
            if (windSource.getType() != WindSourceType.MANEUVER_BASED_ESTIMATION) {
                replicate(new RecordWindFix(getRaceIdentifier(), windSource, wind));
            }
        }

        @Override
        public void windDataRemoved(Wind wind, WindSource windSource) {
            if (windSource.getType() != WindSourceType.MANEUVER_BASED_ESTIMATION) {
                replicate(new RemoveWindFix(getRaceIdentifier(), windSource, wind));
            }
        }

        @Override
        public void windAveragingChanged(long oldMillisecondsOverWhichToAverage, long newMillisecondsOverWhichToAverage) {
            replicate(new UpdateWindAveragingTime(getRaceIdentifier(), newMillisecondsOverWhichToAverage));
        }

        @Override
        public void competitorPositionChanged(GPSFixMoving fix, Competitor competitor, AddResult addedOrReplaced) {
            replicate(new RecordCompetitorGPSFix(getRaceIdentifier(), competitor, fix));
        }

        @Override
        public void statusChanged(TrackedRaceStatus newStatus, TrackedRaceStatus oldStatus) {
            replicate(new UpdateTrackedRaceStatus(getRaceIdentifier(), newStatus));
        }

        @Override
        public void markPositionChanged(GPSFix fix, Mark mark, boolean firstInTrack, AddResult addedOrReplaced) {
            final RecordMarkGPSFix operation;
            if (firstInTrack) {
                operation = new RecordMarkGPSFixForNewMarkTrack(getRaceIdentifier(), mark, fix);
            } else {
                operation = new RecordMarkGPSFixForExistingTrack(getRaceIdentifier(), mark, fix);
            }
            replicate(operation);
        }

        @Override
        public void markPassingReceived(Competitor competitor, Map<Waypoint, MarkPassing> oldMarkPassings,
                Iterable<MarkPassing> markPassings) {
            replicate(new UpdateMarkPassings(getRaceIdentifier(), competitor, markPassings));
            final MarkPassing last = Util.last(markPassings);
            if (last != null && last.getWaypoint() == trackedRace.getRace().getCourse().getLastWaypoint() &&
                    trackedRace.getStatus().getStatus() != TrackedRaceStatusEnum.LOADING &&
                    last.getTimePoint().after(MillisecondsTimePoint.now().minus(Duration.ONE_HOUR))) {
                scheduler.execute(() ->
                    // Notify interested users:
                    notificationService.notifyUserOnCompetitorPassesFinish(competitor, trackedRace,
                        getMostAppropriateLeaderboard(), getMostAppropriateRaceColumn(), getMostAppropriateFleet()));
            }
        }

        @Override
        public void speedAveragingChanged(long oldMillisecondsOverWhichToAverage, long newMillisecondsOverWhichToAverage) {
            replicate(new UpdateWindAveragingTime(getRaceIdentifier(), newMillisecondsOverWhichToAverage));
        }
        
        @Override
        public void competitorSensorTrackAdded(DynamicSensorFixTrack<Competitor, ?> track) {
            replicate(new RecordCompetitorSensorFixTrack(getRaceIdentifier(), track));
        }
        
        @Override
        public void competitorSensorFixAdded(Competitor competitor, String trackName, SensorFix fix, AddResult addedOrReplaced) {
            replicate(new RecordCompetitorSensorFix(getRaceIdentifier(), competitor, trackName, fix));
        }

        private RegattaAndRaceIdentifier getRaceIdentifier() {
            return trackedRace.getRaceIdentifier();
        }

        @Override
        public void regattaLogAttached(RegattaLog regattaLog) {
            // no action required
        }
        
        @Override
        public void raceLogAttached(RaceLog regattaLog) {
            // no action required
        }
        
        @Override
        public void raceLogDetached(RaceLog raceLog) {
            // no action required
        }

        private Leaderboard getMostAppropriateLeaderboard() {
            final Triple<Leaderboard, RaceColumn, Fleet> slot = findMostAppropriateLeaderboardSlot();
            return slot == null ? null : slot.getA();
        }
        
        private RaceColumn getMostAppropriateRaceColumn() {
            final Triple<Leaderboard, RaceColumn, Fleet> slot = findMostAppropriateLeaderboardSlot();
            return slot == null ? null : slot.getB();
        }

        private Fleet getMostAppropriateFleet() {
            final Triple<Leaderboard, RaceColumn, Fleet> slot = findMostAppropriateLeaderboardSlot();
            return slot == null ? null : slot.getC();
        }

        /**
         * When all we have is a {@link #trackedRace} and we're looking for a slot in a leaderboard, we have to
         * search the enclosing {@link RacingEventService} for a leaderboard that has the {@link #trackedRace}
         * in a {@link RaceColumn}/{@link Fleet} slot.<p>
         * 
         * As a first approximation we'll use the fact that a {@link RegattaLeaderboard}'s name is derived
         * from the {@link Regatta} and as such can be looked up in constant time. Only if such a regatta
         * leaderboard is not found, a search across all leaderboards will need to be carried out.<p>
         * 
         *  Note that this method should be called in a background thread that runs outside of the call stack
         *  of the notification sent to this {@link RaceChangeListener}, ideally as a task in an executor.
         *  This will avoid performance hits due to an attempt to send out notifications.
         */
        private Triple<Leaderboard, RaceColumn, Fleet> findMostAppropriateLeaderboardSlot() {
            final Regatta regatta = trackedRace.getTrackedRegatta().getRegatta();
            final String regattaLeaderboardName = RegattaLeaderboardImpl.getLeaderboardNameForRegatta(regatta);
            final Leaderboard regattaLeaderboard = getLeaderboardByName(regattaLeaderboardName);
            Leaderboard leaderboard = null;
            Pair<RaceColumn, Fleet> raceColumnAndFleet = null;
            if (regattaLeaderboard != null) {
                leaderboard = regattaLeaderboard;
                raceColumnAndFleet = regattaLeaderboard.getRaceColumnAndFleet(trackedRace);
            } else {
                for (final Leaderboard l : getLeaderboards().values()) {
                    final Pair<RaceColumn, Fleet> rcaf = l.getRaceColumnAndFleet(trackedRace);
                    if (rcaf != null) {
                        leaderboard = l;
                        raceColumnAndFleet = rcaf;
                        break;
                    }
                }
            }
            final Triple<Leaderboard, RaceColumn, Fleet> result;
            if (leaderboard != null && raceColumnAndFleet != null) {
                result = new Triple<>(leaderboard, raceColumnAndFleet.getA(), raceColumnAndFleet.getB());
            } else {
                result = null;
            }
            return result;
        }

        @Override
        public void firstGPSFixReceived() {
         // no action required
        }
    }

    /**
     * Based on the <code>trackedRace</code>'s {@link TrackedRace#getRaceIdentifier() race identifier}, the tracked race
     * is (re-)associated to all {@link RaceColumn race columns} that currently have no
     * {@link RaceColumn#getTrackedRace(Fleet) tracked race assigned} and whose
     * {@link RaceColumn#getRaceIdentifier(Fleet) race identifier} equals that of <code>trackedRace</code>.
     */
    private void linkRaceToConfiguredLeaderboardColumns(TrackedRace trackedRace) {
        RegattaAndRaceIdentifier trackedRaceIdentifier = trackedRace.getRaceIdentifier();
        for (Leaderboard leaderboard : getLeaderboards().values()) {
            for (RaceColumn column : leaderboard.getRaceColumns()) {
                for (Fleet fleet : column.getFleets()) {
                    if (trackedRaceIdentifier.equals(column.getRaceIdentifier(fleet))
                            && column.getTrackedRace(fleet) == null) {
                        column.setTrackedRace(fleet, trackedRace);
                        replicate(new ConnectTrackedRaceToLeaderboardColumn(leaderboard.getName(), column.getName(),
                                fleet.getName(), trackedRaceIdentifier));
                    }
                }
            }
        }
    }

    @Override
    public void stopTracking(Regatta regatta, boolean willBeRemoved) throws MalformedURLException, IOException, InterruptedException {
        final Set<RaceTracker> trackersForRegatta = raceTrackersByRegatta.get(regatta);
        if (trackersForRegatta != null) {
            for (RaceTracker raceTracker : trackersForRegatta) {
                final RaceDefinition race = raceTracker.getRace();
                if (race != null) {
                    stopTrackingWind(regatta, race);
                }
                raceTracker.stop(/* preemptive */false, willBeRemoved);
                final Object trackerId = raceTracker.getID();
                final NamedReentrantReadWriteLock lock = lockRaceTrackersById(trackerId);
                try {
                    raceTrackersByID.remove(trackerId);
                } finally {
                    unlockRaceTrackersById(trackerId, lock);
                }
                raceTrackersByID.remove(trackerId);
            }
            LockUtil.lockForWrite(raceTrackersByRegattaLock);
            try {
                raceTrackersByRegatta.remove(regatta);
            } finally {
                LockUtil.unlockAfterWrite(raceTrackersByRegattaLock);
            }
        }
    }

    @Override
    public void stopTrackingAndRemove(Regatta regatta) throws MalformedURLException, IOException, InterruptedException {
        stopTracking(regatta, /* willBeRemoved */ true);
        if (regatta != null) {
            if (regatta.getName() != null) {
                logger.info("Removing regatta " + regatta.getName() + " (" + regatta.hashCode() + ") from " + this);
                LockUtil.lockForWrite(regattasByNameLock);
                try {
                    regattasByName.remove(regatta.getName());
                } finally {
                    LockUtil.unlockAfterWrite(regattasByNameLock);
                }
                LockUtil.lockForWrite(regattaTrackingCacheLock);
                try {
                    regattaTrackingCache.remove(regatta);
                } finally {
                    LockUtil.unlockAfterWrite(regattaTrackingCacheLock);
                }
                regatta.removeRegattaListener(this);
                regatta.removeRaceColumnListener(raceLogReplicator);
                regatta.removeRaceColumnListener(raceLogScoringReplicator);
            }
            for (RaceDefinition race : regatta.getAllRaces()) {
                stopTrackingWind(regatta, race);
            }
        }
    }

    /**
     * The tracker will initially try to connect to the tracking infrastructure to obtain basic race master data. If
     * this fails after some timeout, to avoid garbage and lingering threads, the task scheduled by this method will
     * check after the timeout expires if race master data was successfully received. If so, the tracker continues
     * normally. Otherwise, the tracker is shut down orderly by calling {@link RaceTracker#stop(boolean) stopping}.
     * 
     * @return the scheduled task, in case the caller wants to {@link ScheduledFuture#cancel(boolean) cancel} it, e.g.,
     *         when the tracker is stopped or has successfully received the race
     */
    private ScheduledFuture<?> scheduleAbortTrackerAfterInitialTimeout(final RaceTracker tracker,
            final long timeoutInMilliseconds) {
        ScheduledFuture<?> task = getScheduler().schedule(new Runnable() {
            @Override
            public void run() {
                if (tracker.getRace() == null) {
                    try {
                        Regatta regatta = tracker.getRegatta();
                        logger.log(Level.SEVERE, "RaceDefinition for a race in regatta " + regatta.getName()
                                + " not obtained within " + timeoutInMilliseconds
                                + "ms. Aborting tracker for this race.");
                        Set<RaceTracker> trackersForRegatta = raceTrackersByRegatta.get(regatta);
                        if (trackersForRegatta != null) {
                            trackersForRegatta.remove(tracker);
                        }
                        tracker.stop(/* preemptive */true, /* willBeRemoved */ true);
                        final Object trackerId = tracker.getID();
                        final NamedReentrantReadWriteLock lock = lockRaceTrackersById(trackerId);
                        try {
                            raceTrackersByID.remove(trackerId);
                        } finally {
                            unlockRaceTrackersById(trackerId, lock);
                        }
                        if (trackersForRegatta == null || trackersForRegatta.isEmpty()) {
                            stopTracking(regatta, /* willBeRemoved */ true);
                        }
                    } catch (Exception e) {
                        logger.log(Level.SEVERE, "scheduleAbortTrackerAfterInitialTimeout", e);
                        e.printStackTrace();
                    }
                }
            }
        }, /* delay */timeoutInMilliseconds, /* unit */TimeUnit.MILLISECONDS);
        return task;
    }

    @Override
    public void stopTracking(Regatta regatta, RaceDefinition race) throws MalformedURLException, IOException,
            InterruptedException {
        logger.info("Stopping tracking for " + race + "...");
        stopTracking(regatta, raceTracker -> raceTracker.getRace() == race, () -> {
            try {
                stopTrackingWind(regatta, race);
                final RaceTrackingConnectivityParameters connectivityParams = connectivityParametersByRace.get(race);
                // update the "restore" handle for race in DB such that when restoring, no wind tracker will be requested for race
                if (connectivityParams != null) {
                    if (connectivityParams.isTrackWind()) {
                        connectivityParams.setTrackWind(false);
                        getMongoObjectFactory().addConnectivityParametersForRaceToRestore(connectivityParams);
                    }
                } else {
                    logger.warning("Would have expected to find connectivity params for race "+race+" but didn't");
                }
            } catch (IOException e) {
                throw new RuntimeException(e);
            }
        });
    }
    
    @Override
    public void stopTracker(Regatta regatta, RaceTracker tracker)
            throws MalformedURLException, IOException, InterruptedException {
        stopTracking(regatta, raceTracker -> raceTracker == tracker, () -> {});
    }
    
    private void stopTracking(Regatta regatta, Predicate<RaceTracker> matcher, Runnable actionBeforePotentiallyRemovingTrackedRegatta) throws MalformedURLException, IOException,
    InterruptedException {
        final Set<RaceTracker> trackerSet = raceTrackersByRegatta.get(regatta);
        if (trackerSet != null) {
            Iterator<RaceTracker> trackerIter = trackerSet.iterator();
            while (trackerIter.hasNext()) {
                RaceTracker raceTracker = trackerIter.next();
                if (matcher.test(raceTracker)) {
                    logger.info("Found tracker to stop for races " + raceTracker.getRace());
                    raceTracker.stop(/* preemptive */false);
                    trackerIter.remove();
                    final Object trackerId = raceTracker.getID();
                    final NamedReentrantReadWriteLock lock = lockRaceTrackersById(trackerId);
                    try {
                        raceTrackersByID.remove(trackerId);
                    } finally {
                        unlockRaceTrackersById(trackerId, lock);
                    }
                }
            }
        } else {
            logger.warning("Didn't find any trackers for regatta " + regatta);
        }
        actionBeforePotentiallyRemovingTrackedRegatta.run();
        // if the last tracked race was removed, confirm that tracking for the entire regatta has stopped
        if (trackerSet == null || trackerSet.isEmpty()) {
            stopTracking(regatta, /* willBeRemoved */ false);
        }
    }

    @Override
    public void removeRegatta(Regatta regatta) throws MalformedURLException, IOException, InterruptedException {
        final String regattaLeaderboardName = RegattaLeaderboardImpl.getLeaderboardNameForRegatta(regatta);
        if (getLeaderboardByName(regattaLeaderboardName) != null) {
            removeLeaderboard(regattaLeaderboardName); // removes regatta leaderboard and all that delegate to it
        }
        // avoid ConcurrentModificationException by copying the races to remove:
        Set<RaceDefinition> racesToRemove = new HashSet<>();
        Util.addAll(regatta.getAllRaces(), racesToRemove);
        for (RaceDefinition race : racesToRemove) {
            removeRace(regatta, race);
            mongoObjectFactory.removeRegattaForRaceID(race.getName(), regatta);
            persistentRegattasForRaceIDs.remove(race.getId().toString());
        }
        if (regatta.isPersistent()) {
            mongoObjectFactory.removeRegatta(regatta);
        }
        LockUtil.lockForWrite(regattasByNameLock);
        try {
            regattasByName.remove(regatta.getName());
        } finally {
            LockUtil.unlockAfterWrite(regattasByNameLock);
        }
        regatta.removeRegattaListener(this);
        regatta.removeRaceColumnListener(raceLogReplicator);
        regatta.removeRaceColumnListener(raceLogScoringReplicator);
        onRegattaLikeRemoved(regatta);
    }

    @Override
    public void removeSeries(Series series) throws MalformedURLException, IOException, InterruptedException {
        Regatta regatta = series.getRegatta();
        regatta.removeSeries(series);
        if (regatta.isPersistent()) {
            mongoObjectFactory.storeRegatta(regatta);
        }
    }

    @Override
    public Regatta updateRegatta(RegattaIdentifier regattaIdentifier, TimePoint startDate, TimePoint endDate,
            Iterable<? extends Serializable> newCourseAreaIds, RegattaConfiguration newRegattaConfiguration,
            Iterable<? extends Series> series, Double buoyZoneRadiusInHullLengths, boolean useStartTimeInference, boolean controlTrackingFromStartAndFinishTimes,
            boolean autoRestartTrackingUponCompetitorSetChange, String registrationLinkSecret, CompetitorRegistrationType registrationType) {
        if (useStartTimeInference && controlTrackingFromStartAndFinishTimes) {
            throw new IllegalArgumentException("Cannot set both of useStartTimeInference and controlTrackingFromStartAndFinishTimes to true");
        }
        // We're not doing any renaming of the regatta itself, therefore we don't have to sync on the maps.
        Regatta regatta = getRegatta(regattaIdentifier);
        regatta.setCourseAreas(Util.map(newCourseAreaIds, this::getCourseArea));
        regatta.setStartDate(startDate);
        regatta.setEndDate(endDate);
        regatta.setBuoyZoneRadiusInHullLengths(buoyZoneRadiusInHullLengths);
        regatta.setControlTrackingFromStartAndFinishTimes(controlTrackingFromStartAndFinishTimes);
        regatta.setAutoRestartTrackingUponCompetitorSetChange(autoRestartTrackingUponCompetitorSetChange);
        regatta.setRegistrationLinkSecret(registrationLinkSecret);
        regatta.setCompetitorRegistrationType(registrationType);
        if (regatta.useStartTimeInference() != useStartTimeInference) {
            regatta.setUseStartTimeInference(useStartTimeInference);
            final DynamicTrackedRegatta trackedRegatta = getTrackedRegatta(regatta);
            if (trackedRegatta != null) {
                trackedRegatta.lockTrackedRacesForRead();
                try {
                    for (DynamicTrackedRace trackedRace : trackedRegatta.getTrackedRaces()) {
                        // the start times of the regatta's tracked races now have to be re-evaluated the next time they
                        // are queried
                        trackedRace.invalidateStartTime();
                    }
                } finally {
                    trackedRegatta.unlockTrackedRacesAfterRead();
                }
            }
        }
        regatta.setRegattaConfiguration(newRegattaConfiguration);
        if (series != null) {
            for (Series seriesObj : series) {
                regatta.addSeries(seriesObj);
            }
        }

        if (regatta.isPersistent()) {
            mongoObjectFactory.storeRegatta(regatta);
        }
        return regatta;
    }
    
    /**
     * The current implementation uses {@link #removeRace(Regatta, RaceDefinition)} to remove the {@link TrackedRace}
     * and the {@link RaceDefinition} and based on the {@link #connectivityParametersByRace} uses the connectivity
     * parameters of the previously existing tracked race to restore the race by tracking it again after
     * {@link #removeRace(Regatta, RaceDefinition)} has completed.
     * 
     * @return {@code null} if it was not possible to re-load the race, either because the regatta doesn't allow for it,
     *         or because the connectivity parameters were not found; a {@link RaceHandle} for the re-started race
     *         otherwise.
     */
    @Override
    public RaceHandle updateRaceCompetitors(Regatta regatta, RaceDefinition race) throws Exception {
        final RaceHandle result;
        if (regatta.isAutoRestartTrackingUponCompetitorSetChange()) {
            final RaceTrackingConnectivityParameters connectivityParams = connectivityParametersByRace.get(race);
            if (connectivityParams != null) {
                removeRace(regatta, race);
                result = addRace(regatta.getRegattaIdentifier(), connectivityParams, RaceTracker.TIMEOUT_FOR_RECEIVING_RACE_DEFINITION_IN_MILLISECONDS,
                        new DefaultRaceTrackingHandler()); // no need for ownership setting here because we're only "re-tracking" an existing race
            } else {
                result = null;
                logger.warning("Unable to update race competitors for race "+race+" in regatta "+regatta+
                        " because no connectivity params were found that we could use to start tracking again for that race.");
            }
        } else {
            result = null;
        }
        return result;
    }

    @Override
    public void removeRace(Regatta regatta, RaceDefinition race) throws MalformedURLException, IOException,
            InterruptedException {
        logger.info("Removing the race " + race + "...");
        final RaceTrackingConnectivityParameters connectivityParams = connectivityParametersByRace.remove(race);
        if (connectivityParams != null) {
            getMongoObjectFactory().removeConnectivityParametersForRaceToRestore(connectivityParams);
        }
        stopAllTrackersForWhichRaceIsLastReachable(regatta, race);
        stopTrackingWind(regatta, race);
        TrackedRace trackedRace = getExistingTrackedRace(regatta, race);
        if (trackedRace != null) {
            TrackedRegatta trackedRegatta = getTrackedRegatta(regatta);
            final boolean isTrackedRacesBecameEmpty;
            if (trackedRegatta != null) {
                trackedRegatta.lockTrackedRacesForWrite();
                // The following fixes bug 202: when tracking of multiple races of the same event has been started, this may not
                // remove any race; however, the event may already have been created by another tracker whose race hasn't
                // arrived yet and therefore the races list is still empty; therefore, only remove the event if its
                // race list became empty by the removal performed here.
                final boolean oldTrackedRacesIsEmpty = Util.isEmpty(trackedRegatta.getTrackedRaces());
                try {
                    trackedRegatta.removeTrackedRace(trackedRace, Optional.of(
                            getThreadLocalTransporterForCurrentlyFillingFromInitialLoadOrApplyingOperationReceivedFromMaster()));
                    final boolean newTrackedRacesIsEmpty = Util.isEmpty(trackedRegatta.getTrackedRaces());
                    isTrackedRacesBecameEmpty = (!oldTrackedRacesIsEmpty && newTrackedRacesIsEmpty);
                } finally {
                    trackedRegatta.unlockTrackedRacesAfterWrite();
                }
            } else {
                isTrackedRacesBecameEmpty = false;
            }
            if (isTrackedRacesBecameEmpty) {
                removeTrackedRegatta(regatta);
            }
            // remove tracked race from RaceColumns of regatta
            for (Series series : regatta.getSeries()) {
                for (RaceColumnInSeries raceColumn : series.getRaceColumns()) {
                    for (Fleet fleet : series.getFleets()) {
                        if (raceColumn.getTrackedRace(fleet) == trackedRace) {
                            raceColumn.releaseTrackedRace(fleet);
                        }
                    }
                }
            }
            for (Leaderboard leaderboard : getLeaderboards().values()) {
                if (leaderboard instanceof FlexibleLeaderboard) { // RegattaLeaderboards have implicitly been updated by
                                                                  // the code above
                    for (RaceColumn raceColumn : leaderboard.getRaceColumns()) {
                        for (Fleet fleet : raceColumn.getFleets()) {
                            if (raceColumn.getTrackedRace(fleet) == trackedRace) {
                                raceColumn.releaseTrackedRace(fleet); // but leave the RaceIdentifier on the race column
                                                                      // untouched, e.g., for later re-load
                            }
                        }
                    }
                }
            }
        }
        // remove the race from the (default) regatta if the regatta is not persistently stored
        regatta.removeRace(race);
        if (!regatta.isPersistent() && Util.isEmpty(regatta.getAllRaces())) {
            logger.info("Removing regatta " + regatta.getName() + " (" + regatta.hashCode() + ") from service " + this);
            LockUtil.lockForWrite(regattasByNameLock);
            try {
                regattasByName.remove(regatta.getName());
            } finally {
                LockUtil.unlockAfterWrite(regattasByNameLock);
            }
            regatta.removeRegattaListener(this);
            regatta.removeRaceColumnListener(raceLogReplicator);
            regatta.removeRaceColumnListener(raceLogScoringReplicator);
        }
    }

    /**
     * Doesn't stop any wind trackers
     */
    private void stopAllTrackersForWhichRaceIsLastReachable(Regatta regatta, RaceDefinition race)
            throws MalformedURLException, IOException, InterruptedException {
        if (raceTrackersByRegatta.containsKey(regatta)) {
            Iterator<RaceTracker> trackerIter = raceTrackersByRegatta.get(regatta).iterator();
            while (trackerIter.hasNext()) {
                RaceTracker raceTracker = trackerIter.next();
                if (raceTracker.getRace() == race) {
                    // firstly stop the tracker
                    raceTracker.stop(/* preemptive */true, /* willBeRemoved */ true);
                    // remove it from the raceTrackers by Regatta
                    trackerIter.remove();
                    final Object trackerId = raceTracker.getID();
                    final NamedReentrantReadWriteLock lock = lockRaceTrackersById(trackerId);
                    try {
                        raceTrackersByID.remove(trackerId);
                    } finally {
                        unlockRaceTrackersById(trackerId, lock);
                    }
                    // if the last tracked race was removed, remove the entire regatta
                    if (raceTrackersByRegatta.get(regatta).isEmpty()) {
                        stopTracking(regatta, /* willBeRemoved */ true);
                    }
                }
            }
        }
    }

    @Override
    public void startTrackingWind(Regatta regatta, RaceDefinition race, boolean correctByDeclination) {
        for (WindTrackerFactory windTrackerFactory : getWindTrackerFactories()) {
            try {
                windTrackerFactory.createWindTracker(getOrCreateTrackedRegatta(regatta), race, correctByDeclination,
                        getSecurityService());
            } catch (Exception e) {
                logger.log(Level.SEVERE, "Error trying to track wind using wind tracker factory "+windTrackerFactory, e);
            }
        }
    }

    @Override
    public void stopTrackingWind(Regatta regatta, RaceDefinition race) throws SocketException, IOException {
        for (WindTrackerFactory windTrackerFactory : getWindTrackerFactories()) {
            WindTracker windTracker = windTrackerFactory.getExistingWindTracker(race);
            if (windTracker != null) {
                windTracker.stop();
            }
        }
    }

    @Override
    public Iterable<com.sap.sse.common.Util.Triple<Regatta, RaceDefinition, String>> getWindTrackedRaces() {
        List<com.sap.sse.common.Util.Triple<Regatta, RaceDefinition, String>> result = new ArrayList<com.sap.sse.common.Util.Triple<Regatta, RaceDefinition, String>>();
        for (Regatta regatta : getAllRegattas()) {
            for (RaceDefinition race : regatta.getAllRaces()) {
                for (WindTrackerFactory windTrackerFactory : getWindTrackerFactories()) {
                    WindTracker windTracker = windTrackerFactory.getExistingWindTracker(race);
                    if (windTracker != null) {
                        result.add(new com.sap.sse.common.Util.Triple<Regatta, RaceDefinition, String>(regatta, race,
                                windTracker.toString()));
                    }
                }
            }
        }
        return result;
    }

    @Override
    public DynamicTrackedRace getTrackedRace(Regatta regatta, RaceDefinition race) {
        return getOrCreateTrackedRegatta(regatta).getTrackedRace(race);
    }

    private DynamicTrackedRace getExistingTrackedRace(Regatta regatta, RaceDefinition race) {
        return getOrCreateTrackedRegatta(regatta).getExistingTrackedRace(race);
    }

    @Override
    public DynamicTrackedRegatta getOrCreateTrackedRegatta(Regatta regatta) {
        cacheAndReplicateDefaultRegatta(regatta);
        LockUtil.lockForWrite(regattaTrackingCacheLock);
        try {
            DynamicTrackedRegatta result = regattaTrackingCache.get(regatta);
            if (result == null) {
                logger.info("Creating DynamicTrackedRegattaImpl for regatta " + regatta.getName() + " with hashCode "
                        + regatta.hashCode());
                result = new DynamicTrackedRegattaImpl(regatta);
                replicate(new TrackRegatta(regatta.getRegattaIdentifier()));
                regattaTrackingCache.put(regatta, result);
                ensureRegattaIsObservedForDefaultLeaderboardAndAutoLeaderboardLinking(result);
                trackedRegattaListener.regattaAdded(result);
            }
            return result;
        } finally {
            LockUtil.unlockAfterWrite(regattaTrackingCacheLock);
        }
    }

    @Override
    public DynamicTrackedRegatta getTrackedRegatta(com.sap.sailing.domain.base.Regatta regatta) {
        return regattaTrackingCache.get(regatta);
    }

    @Override
    public void removeTrackedRegatta(Regatta regatta) {
        logger.info("Removing regatta " + regatta.getName() + " from regattaTrackingCache");
        final DynamicTrackedRegatta trackedRegatta;
        LockUtil.lockForWrite(regattaTrackingCacheLock);
        try {
            trackedRegatta = regattaTrackingCache.remove(regatta);
        } finally {
            LockUtil.unlockAfterWrite(regattaTrackingCacheLock);
        }
        stopObservingRegattaForRedaultLeaderboardAndAutoLeaderboardLinking(trackedRegatta);
        trackedRegattaListener.regattaRemoved(trackedRegatta);
    }

    @Override
    public Regatta getRegatta(RegattaName regattaName) {
        return (Regatta) regattasByName.get(regattaName.getRegattaName());
    }

    @Override
    public Regatta getRegatta(RegattaIdentifier regattaIdentifier) {
        return (Regatta) regattaIdentifier.getRegatta(this);
    }

    @Override
    public DynamicTrackedRace getTrackedRace(RegattaAndRaceIdentifier raceIdentifier) {
        DynamicTrackedRace result = null;
        Regatta regatta = regattasByName.get(raceIdentifier.getRegattaName());
        if (regatta != null) {
            DynamicTrackedRegatta trackedRegatta = regattaTrackingCache.get(regatta);
            if (trackedRegatta != null) {
                RaceDefinition race = getRace(raceIdentifier);
                if (race != null) {
                    result = trackedRegatta.getTrackedRace(race);
                }
            }
        }
        return result;
    }

    @Override
    public DynamicTrackedRace getExistingTrackedRace(RegattaAndRaceIdentifier raceIdentifier) {
        Regatta regatta = getRegattaByName(raceIdentifier.getRegattaName());
        DynamicTrackedRace trackedRace = null;
        if (regatta != null) {
            RaceDefinition race = regatta.getRaceByName(raceIdentifier.getRaceName());
            trackedRace = getOrCreateTrackedRegatta(regatta).getExistingTrackedRace(race);
        }
        return trackedRace;
    }

    @Override
    public RaceDefinition getRace(RegattaAndRaceIdentifier regattaNameAndRaceName) {
        RaceDefinition result = null;
        Regatta regatta = getRegatta(regattaNameAndRaceName);
        if (regatta != null) {
            result = regatta.getRaceByName(regattaNameAndRaceName.getRaceName());
        }
        return result;
    }

    @Override
<<<<<<< HEAD
    public Map<String, LeaderboardGroup> getLeaderboardGroups() {
        return Collections.unmodifiableMap(leaderboardGroupsByName.entrySet().stream().collect(
                Collectors.toMap(Map.Entry::getKey, stringSetEntry -> stringSetEntry.getValue().iterator().next())));
    }

    @Override
    public Map<UUID, LeaderboardGroup> getLeaderboardGroupsIdentifiable() {
=======
    public Map<UUID, LeaderboardGroup> getLeaderboardGroups() {
>>>>>>> 23d2d8f2
        return Collections.unmodifiableMap(new HashMap<UUID, LeaderboardGroup>(leaderboardGroupsByID));
    }

    @Override
    public LeaderboardGroup getLeaderboardGroupByName(String groupName) {
        Set<LeaderboardGroup> leaderboardGroups = leaderboardGroupsByName.get(groupName);
        if (leaderboardGroups != null) {
            return leaderboardGroups.stream().findFirst().orElse(null);
        }
        return null;
    }

    @Override
    public LeaderboardGroup getLeaderboardGroupByID(UUID leaderboardGroupID) {
<<<<<<< HEAD
        if (leaderboardGroupID != null) {
            return leaderboardGroupsByID.get(leaderboardGroupID);  
        }
        return null;
=======
        final LeaderboardGroup result;
        if (leaderboardGroupID != null) {
            result = leaderboardGroupsByID.get(leaderboardGroupID);  
        } else {
            result = null;
        }
        return result;
>>>>>>> 23d2d8f2
    }

    @Override
    public LeaderboardGroup resolveLeaderboardGroupByRegattaName(String regattaName) {
        for (final LeaderboardGroup leaderboardGroup : getLeaderboardGroups().values()) {
            for (final Leaderboard leaderboard : leaderboardGroup.getLeaderboards()) {
                if (leaderboard.getName().equals(regattaName)) {
                    return leaderboardGroup;
                }
            }
        }
        return null;
    }
    
    @Override
    public LeaderboardGroup addLeaderboardGroup(UUID leaderboardGroupId, String groupName, String description, String displayName,
            boolean displayGroupsInReverseOrder, List<String> leaderboardNames,
            int[] overallLeaderboardDiscardThresholds, ScoringSchemeType overallLeaderboardScoringSchemeType) {
        ArrayList<Leaderboard> leaderboards = new ArrayList<>();
        for (String leaderboardName : leaderboardNames) {
            Leaderboard leaderboard = leaderboardsByName.get(leaderboardName);
            if (leaderboard == null) {
                throw new IllegalArgumentException("No leaderboard with name " + leaderboardName + " found");
            } else {
                leaderboards.add(leaderboard);
            }
        }
        LeaderboardGroup result = new LeaderboardGroupImpl(leaderboardGroupId, groupName, description, displayName,
                displayGroupsInReverseOrder, leaderboards);
        if (overallLeaderboardScoringSchemeType != null) {
            // create overall leaderboard and its discards settings
            addOverallLeaderboardToLeaderboardGroup(result,
                    getBaseDomainFactory().createScoringScheme(overallLeaderboardScoringSchemeType),
                    overallLeaderboardDiscardThresholds);
        }
        LockUtil.lockForWrite(leaderboardGroupsByNameLock);
        try {
            if (leaderboardGroupsByName.containsKey(groupName)) {
                throw new IllegalArgumentException("Leaderboard group with name " + groupName + " already exists");
            }
            leaderboardGroupsByName.put(groupName, Collections.singleton(result));
            leaderboardGroupsByID.put(result.getId(), result);
        } finally {
            LockUtil.unlockAfterWrite(leaderboardGroupsByNameLock);
        }
        mongoObjectFactory.storeLeaderboardGroup(result);
        return result;
    }

    @Override
    public void addLeaderboardGroupWithoutReplication(LeaderboardGroup leaderboardGroup) {
        LockUtil.lockForWrite(leaderboardGroupsByNameLock);
        try {
            if (leaderboardGroupsByID.containsKey(leaderboardGroup.getId())) {
                throw new IllegalArgumentException("Leaderboard group with ID " + leaderboardGroup.getId() + " already exists");
            }
            leaderboardGroupsByName.put(leaderboardGroup.getName(), Collections.singleton(leaderboardGroup));
            leaderboardGroupsByID.put(leaderboardGroup.getId(), leaderboardGroup);
        } finally {
            LockUtil.unlockAfterWrite(leaderboardGroupsByNameLock);
        }
        if (leaderboardGroup.hasOverallLeaderboard()) {
            addLeaderboard(leaderboardGroup.getOverallLeaderboard());
        }
        mongoObjectFactory.storeLeaderboardGroup(leaderboardGroup);
    }

    @Override
    public void removeLeaderboardGroup(UUID leaderboardGroupId) {
        // important: don't remove from leaderboardGroupsByID before trying to remove from event because
        // the RemoveLeaderboardGroupFromEvent operation depends on the LeaderboardGroup to be retrievable
        // from this RacingEventService still by ID:
        final LeaderboardGroup leaderboardGroup = leaderboardGroupsByID.get(leaderboardGroupId);
        if (leaderboardGroup != null) {
            LockUtil.lockForWrite(leaderboardGroupsByNameLock);
            try {
                leaderboardGroupsByName.remove(leaderboardGroup.getName());
                for (final Event event : eventsById.values()) {
                    if (Util.contains(event.getLeaderboardGroups(), leaderboardGroup)) {
                        // unlink the leaderboard group from the event; note that the operation is not "apply"-ed to
                        // this service because it would redundantly replicate; a replica, however, would already have
                        // received the call to this method and should carry out the following statement locally.
                        // As such, using the operation to unlink the leaderboard group from the event is only trying
                        // to avoid duplication of code contained in the operation's internalApplyTo method
                        new RemoveLeaderboardGroupFromEvent(event.getId(), leaderboardGroup.getId()).internalApplyTo(this);
                    }
                }
                leaderboardGroupsByID.remove(leaderboardGroupId);
            } finally {
                LockUtil.unlockAfterWrite(leaderboardGroupsByNameLock);
            }
        }
        mongoObjectFactory.removeLeaderboardGroup(leaderboardGroupId);
    }

    /**
     * Renames the group with the name <code>oldName</code> to the <code>newName</code>.<br />
     * If there's no group with the name <code>oldName</code> or there's already a group with the name
     * <code>newName</code> a {@link IllegalArgumentException} is thrown.
     * 
     * @param oldName The old name of the group
     * @param newName The new name of the group
     */
    private void renameLeaderboardGroup(UUID leaderboardGroupId, String newName) {
        LockUtil.lockForWrite(leaderboardGroupsByNameLock);
        try {
            final LeaderboardGroup toRename = leaderboardGroupsByID.get(leaderboardGroupId);
            if (toRename == null) {
                throw new IllegalArgumentException("No leaderboard group with ID " + leaderboardGroupId + " found");
            }
            if (leaderboardGroupsByName.containsKey(newName)) {
                throw new IllegalArgumentException("Leaderboard group with name " + newName + " already exists");
            }
            leaderboardGroupsByName.remove(toRename.getName());
            toRename.setName(newName);
            leaderboardGroupsByName.put(newName, Collections.singleton(toRename));
        } finally {
            LockUtil.unlockAfterWrite(leaderboardGroupsByNameLock);
        }
        mongoObjectFactory.renameLeaderboardGroup(leaderboardGroupId, newName);
    }

    @Override
    public void updateLeaderboardGroup(UUID leaderboardGroupId, String newName, String description, String displayName,
            List<String> leaderboardNames, int[] overallLeaderboardDiscardThresholds,
            ScoringSchemeType overallLeaderboardScoringSchemeType) {
        final LeaderboardGroup group = getLeaderboardGroupByID(leaderboardGroupId);
        if (group == null) {
            throw new IllegalArgumentException("LeaderboardGroup with ID "+leaderboardGroupId+" not found");
        }
        if (!group.getName().equals(newName)) {
            renameLeaderboardGroup(leaderboardGroupId, newName);
        }
        if (!description.equals(group.getDescription())) {
            group.setDescriptiom(description);
        }
        if (!Util.equalsWithNull(displayName, group.getDisplayName())) {
            group.setDisplayName(displayName);
        }
        group.clearLeaderboards();
        for (String leaderboardName : leaderboardNames) {
            Leaderboard leaderboard = getLeaderboardByName(leaderboardName);
            if (leaderboard != null) {
                group.addLeaderboard(leaderboard);
            }
        }
        Leaderboard overallLeaderboard = group.getOverallLeaderboard();
        if (overallLeaderboard != null) {
            if (overallLeaderboardScoringSchemeType == null) {
                group.setOverallLeaderboard(null);
                removeLeaderboard(overallLeaderboard.getName());
            } else {
                // update existing overall leaderboard's discards settings; scoring scheme cannot be updated in-place
                overallLeaderboard.setCrossLeaderboardResultDiscardingRule(new ThresholdBasedResultDiscardingRuleImpl(
                        overallLeaderboardDiscardThresholds));
                updateStoredLeaderboard(overallLeaderboard);
            }
        } else if (overallLeaderboard == null && overallLeaderboardScoringSchemeType != null) {
            addOverallLeaderboardToLeaderboardGroup(group,
                    getBaseDomainFactory().createScoringScheme(overallLeaderboardScoringSchemeType),
                    overallLeaderboardDiscardThresholds);
        }
        updateStoredLeaderboardGroup(group);
    }

    private void addOverallLeaderboardToLeaderboardGroup(LeaderboardGroup leaderboardGroup,
            ScoringScheme scoringScheme, int[] discardThresholds) {
        final Leaderboard overallLeaderboard = new LeaderboardGroupMetaLeaderboard(leaderboardGroup, scoringScheme,
                new ThresholdBasedResultDiscardingRuleImpl(discardThresholds));
        getSecurityService().setOwnershipCheckPermissionForObjectCreationAndRevertOnError(
                SecuredDomainType.LEADERBOARD, Leaderboard.getTypeRelativeObjectIdentifier(overallLeaderboard.getName()),
                overallLeaderboard.getDisplayName(),
                new Callable<Void>() {
                    @Override
                    public Void call() throws Exception {
                        leaderboardGroup.setOverallLeaderboard(overallLeaderboard);
                        addLeaderboard(overallLeaderboard);
                        updateStoredLeaderboard(overallLeaderboard);
                        return null;
                    }
                });
    }

    @Override
    public void updateStoredLeaderboardGroup(LeaderboardGroup leaderboardGroup) {
        mongoObjectFactory.storeLeaderboardGroup(leaderboardGroup);
    }

    private ScheduledExecutorService getScheduler() {
        return scheduler;
    }

    @Override
    public ObjectInputStream createObjectInputStreamResolvingAgainstCache(InputStream is) throws IOException {
        return getBaseDomainFactory().createObjectInputStreamResolvingAgainstThisFactory(is, null);
    }
    
    @Override
    public ClassLoader getDeserializationClassLoader() {
        return joinedClassLoader;
    }

    @Override
    public Serializable getId() {
        return getClass().getName();
    }

    @Override
    public Iterable<OperationExecutionListener<RacingEventService>> getOperationExecutionListeners() {
        return operationExecutionListeners.keySet();
    }

    @Override
    public void addOperationExecutionListener(OperationExecutionListener<RacingEventService> listener) {
        operationExecutionListeners.put(listener, listener);
    }

    @Override
    public void removeOperationExecutionListener(OperationExecutionListener<RacingEventService> listener) {
        operationExecutionListeners.remove(listener);
    }

    @Override
    public void serializeForInitialReplicationInternal(ObjectOutputStream oos) throws IOException {
        StringBuffer logoutput = new StringBuffer();

        logger.info("Serializing regattas...");
        oos.writeObject(regattasByName);
        logoutput.append("Serialized " + regattasByName.size() + " regattas\n");
        for (Regatta regatta : regattasByName.values()) {
            logoutput.append(String.format("%3s\n", regatta.toString()));
        }

        logger.info("Serializing events...");
        oos.writeObject(eventsById);
        logoutput.append("\nSerialized " + eventsById.size() + " events\n");
        for (Event event : eventsById.values()) {
            logoutput.append(String.format("%3s\n", event.toString()));
        }

        logger.info("Serializing regattas observed...");
        oos.writeObject(regattasObservedForDefaultLeaderboard);
        logger.info("Serializing regatta tracking cache...");
        oos.writeObject(regattaTrackingCache);
        logger.info("Serializing leaderboard groups...");
        oos.writeObject(leaderboardGroupsByName);
        logoutput.append("Serialized " + leaderboardGroupsByName.size() + " leaderboard groups\n");
        leaderboardGroupsByName.values().forEach(leaderboardGroupsSet -> leaderboardGroupsSet.stream().findFirst()
                .ifPresent(lg -> logoutput.append(String.format("%3s\n", lg.toString()))));
        logger.info("Serializing leaderboards...");
        oos.writeObject(leaderboardsByName);
        logoutput.append("Serialized " + leaderboardsByName.size() + " leaderboards\n");
        for (Leaderboard lg : leaderboardsByName.values()) {
            logoutput.append(String.format("%3s\n", lg.toString()));
        }
        logger.info("Serializing media library...");
        mediaLibrary.serialize(oos);
        logoutput.append("Serialized " + mediaLibrary.allTracks().size() + " media tracks\n");
        for (MediaTrack lg : mediaLibrary.allTracks()) {
            logoutput.append(String.format("%3s\n", lg.toString()));
        }
        logger.info("Serializing persisted competitors...");
        oos.writeObject(competitorAndBoatStore);
        logoutput.append("Serialized " + competitorAndBoatStore.getCompetitorsCount() + " persisted competitors\n");

        logger.info("Serializing configuration map...");
        oos.writeObject(raceManagerDeviceConfigurationsById);
        logoutput.append("Serialized " + raceManagerDeviceConfigurationsById.size() + " device configuration entries\n");
        for (DeviceConfiguration config : raceManagerDeviceConfigurationsById.values()) {
            logoutput.append(String.format("%3s\n", config.getName()));
        }

        logger.info("Serializing anniversary races...");
        final Map<Integer, Pair<DetailedRaceInfo, AnniversaryType>> knownAnniversaries = anniversaryRaceDeterminator
                .getKnownAnniversaries();
        oos.writeObject(knownAnniversaries);
        logoutput.append("Serialized " + knownAnniversaries.size() + " anniversary races\n");

        logger.info("Serializing next anniversary...");
        final Pair<Integer, AnniversaryType> nextAnniversary = anniversaryRaceDeterminator
                .getNextAnniversary();
        oos.writeObject(nextAnniversary);
        logoutput.append("Serialized next anniversary " + nextAnniversary + "\n");

        logger.info("Serializing race count for anniversaries...");
        final int currentRaceCount = anniversaryRaceDeterminator.getCurrentRaceCount();
        oos.writeInt(currentRaceCount);
        logoutput.append("Serialized race count for anniversaries " + currentRaceCount + "\n");

        logger.info("Serializing remote sailing server references...");
        final ArrayList<RemoteSailingServerReference> remoteServerReferences = new ArrayList<>(remoteSailingServerSet
                .getCachedEventsForRemoteSailingServers().keySet());
        oos.writeObject(remoteServerReferences);
        logoutput.append("Serialized " + remoteServerReferences.size() + " remote sailing server references\n");

        logger.info(logoutput.toString());
    }

    @SuppressWarnings("unchecked")
    // all the casts of ois.readObject()'s return value to Map<..., ...>
    // the type-parameters in the casts of the de-serialized collection objects can't be checked
    @Override
    public void initiallyFillFromInternal(ObjectInputStream ois) throws IOException, ClassNotFoundException,
            InterruptedException {
        logger.info("Performing initial replication load on " + this);
        // Use this object's class's class loader as the context class loader which will then be used for
        // de-serialization; this will cause all classes to be visible that this bundle
        // (com.sap.sailing.server) can see
        StringBuffer logoutput = new StringBuffer();
        logger.info("Reading all regattas...");
        regattasByName.putAll((Map<String, Regatta>) ois.readObject());
        logoutput.append("Received " + regattasByName.size() + " NEW regattas\n");
        for (Regatta regatta : regattasByName.values()) {
            regatta.addRegattaListener(this);
            logoutput.append(String.format("%3s\n", regatta.toString()));
        }
        logger.info("Reading all events...");
        eventsById.putAll((Map<Serializable, Event>) ois.readObject());
        logoutput.append("\nReceived " + eventsById.size() + " NEW events\n");
        for (Event event : eventsById.values()) {
            logoutput.append(String.format("%3s\n", event.toString()));
        }

        // it is important that the leaderboards and tracked regattas are cleared before auto-linking to
        // old leaderboards takes place which then don't match the new ones
        logger.info("Reading all dynamic tracked regattas...");
        for (DynamicTrackedRegatta trackedRegattaToObserve : (Set<DynamicTrackedRegatta>) ois.readObject()) {
            ensureRegattaIsObservedForDefaultLeaderboardAndAutoLeaderboardLinking(trackedRegattaToObserve);
        }

        logger.info("Reading all of the regatta tracking cache...");
        regattaTrackingCache.putAll((Map<Regatta, DynamicTrackedRegatta>) ois.readObject());
        logoutput.append("Received " + regattaTrackingCache.size() + " NEW regatta tracking cache entries\n");

        logger.info("Reading leaderboard groups...");
        leaderboardGroupsByName.putAll((Map<String, Set<LeaderboardGroup>>) ois.readObject());
        logoutput.append("Received " + leaderboardGroupsByName.size() + " NEW leaderboard groups\n");
        leaderboardGroupsByName.values()
                .forEach(leaderboardGroupsSet -> leaderboardGroupsSet.stream().findFirst().ifPresent(lg -> {
                    leaderboardGroupsByID.put(lg.getId(), lg);
                    logoutput.append(String.format("%3s\n", lg.toString()));
                }));

        logger.info("Reading leaderboards by name...");
        leaderboardsByName.putAll((Map<String, Leaderboard>) ois.readObject());
        for (final Leaderboard leaderboard : leaderboardsByName.values()) {
            tryToRegisterMBeanForLeaderboard(leaderboard);
        }
        logoutput.append("Received " + leaderboardsByName.size() + " NEW leaderboards\n");
        for (Leaderboard leaderboard : leaderboardsByName.values()) {
            logoutput.append(String.format("%3s\n", leaderboard.toString()));
        }

        // now fix ScoreCorrectionListener setup for LeaderboardGroupMetaLeaderboard instances:
        for (Leaderboard leaderboard : leaderboardsByName.values()) {
            if (leaderboard instanceof LeaderboardGroupMetaLeaderboard) {
                ((LeaderboardGroupMetaLeaderboard) leaderboard)
                        .registerAsScoreCorrectionChangeForwarderAndRaceColumnListenerOnAllLeaderboards();
            } else if (leaderboard instanceof FlexibleLeaderboard) {
                // and re-establish the RaceLogReplicator as listener on FlexibleLeaderboard objects
                leaderboard.addRaceColumnListener(raceLogReplicator);
            }
        }

        logger.info("Reading media library...");
        mediaLibrary.deserialize(ois);
        logoutput.append("Received " + mediaLibrary.allTracks().size() + " NEW media tracks\n");
        for (MediaTrack mediatrack : mediaLibrary.allTracks()) {
            logoutput.append(String.format("%3s\n", mediatrack.toString()));
        }

        // only copy the competitors from the deserialized competitor store; don't use it because it will have set
        // a default Mongo object factory
        logger.info("Reading competitors...");
        for (Competitor competitor : ((CompetitorAndBoatStore) ois.readObject()).getAllCompetitors()) {
            DynamicCompetitor dynamicCompetitor = (DynamicCompetitor) competitor;
            // the following should actually be redundant because during de-serialization the Competitor objects,
            // whose classes implement IsManagedByCache, should already have been got/created from/in the
            // competitor store
            if (dynamicCompetitor.hasBoat()) {
                competitorAndBoatStore.getOrCreateCompetitorWithBoat(dynamicCompetitor.getId(), dynamicCompetitor.getName(), dynamicCompetitor.getShortName(),
                        dynamicCompetitor.getColor(), dynamicCompetitor.getEmail(), dynamicCompetitor.getFlagImage(),
                        dynamicCompetitor.getTeam(), dynamicCompetitor.getTimeOnTimeFactor(),
                        dynamicCompetitor.getTimeOnDistanceAllowancePerNauticalMile(), dynamicCompetitor.getSearchTag(),
                        ((DynamicCompetitorWithBoat) dynamicCompetitor).getBoat(), /* storePersistently */ true);
            } else {
                competitorAndBoatStore.getOrCreateCompetitor(dynamicCompetitor.getId(), dynamicCompetitor.getName(), dynamicCompetitor.getShortName(),
                        dynamicCompetitor.getColor(), dynamicCompetitor.getEmail(), dynamicCompetitor.getFlagImage(),
                        dynamicCompetitor.getTeam(), dynamicCompetitor.getTimeOnTimeFactor(),
                        dynamicCompetitor.getTimeOnDistanceAllowancePerNauticalMile(), dynamicCompetitor.getSearchTag(), /* storePersistently */ true);
            }
        }
        logoutput.append("Received " + competitorAndBoatStore.getCompetitorsCount() + " NEW competitors\n");

        logger.info("Reading device configurations...");
        raceManagerDeviceConfigurationsById.putAll((Map<UUID, DeviceConfiguration>) ois.readObject());
        logoutput.append("Received " + raceManagerDeviceConfigurationsById.size() + " NEW configuration entries\n");
        for (DeviceConfiguration config : raceManagerDeviceConfigurationsById.values()) {
            raceManagerDeviceConfigurationsByName.put(config.getName(), config);
            logoutput.append(String.format("%3s\n", config.getName()));
        }

        logger.info("Reading anniversary races...");
        final Map<Integer, Pair<DetailedRaceInfo, AnniversaryType>> knownAnniversaries = (Map<Integer, Pair<DetailedRaceInfo, AnniversaryType>>) ois
                .readObject();
        anniversaryRaceDeterminator.setKnownAnniversaries(knownAnniversaries);
        logoutput.append("Received " + knownAnniversaries.size() + " anniversary races\n");

        logger.info("Reading next anniversary...");
        final Pair<Integer, AnniversaryType> nextAnniversary = (Pair<Integer, AnniversaryType>) ois.readObject();
        anniversaryRaceDeterminator.setNextAnniversary(nextAnniversary);
        logoutput.append("Received next anniversary " + nextAnniversary + "\n");

        logger.info("Reading race count for anniversaries...");
        final int currentRaceCount = ois.readInt();
        anniversaryRaceDeterminator.setRaceCount(currentRaceCount);
        logoutput.append("Received race count for anniversaries " + currentRaceCount + "\n");

        logger.info("Reading remote sailing server references...");
        for (RemoteSailingServerReference remoteSailingServerReference : (Iterable<RemoteSailingServerReference>) ois
                .readObject()) {
            remoteSailingServerSet.add(remoteSailingServerReference);
            logoutput.append("Received remote sailing server reference " + remoteSailingServerReference);
        }

        // make sure to initialize listeners correctly
        for (Regatta regatta : regattasByName.values()) {
            RegattaImpl regattaImpl = (RegattaImpl) regatta;
            regattaImpl.initializeSeriesAfterDeserialize();
            regattaImpl.addRaceColumnListener(raceLogReplicator);
        }
        // re-establish RaceLogResolver references to this RacingEventService in all TrackedRace instances
        for (DynamicTrackedRegatta trackedRegatta : regattaTrackingCache.values()) {
            trackedRegatta.lockTrackedRacesForRead();
            try {
                for (TrackedRace trackedRace : trackedRegatta.getTrackedRaces()) {
                    ((TrackedRaceImpl) trackedRace).setRaceLogResolver(this);
                }
            } finally {
                trackedRegatta.unlockTrackedRacesAfterRead();
            }
        }
        // The replication added new TrackedRegattas -> inform the respective listeners
        regattaTrackingCache.values().forEach(trackedRegattaListener::regattaAdded);
        logger.info(logoutput.toString());
    }

    @Override
    public void clearReplicaState() throws MalformedURLException, IOException, InterruptedException {
        logger.info("Clearing all data structures...");
        LockUtil.lockForWrite(regattasByNameLock);
        try {
            regattasByName.clear();
        } finally {
            LockUtil.unlockAfterWrite(regattasByNameLock);
        }
        regattasObservedForDefaultLeaderboard.clear();

        if (raceTrackersByRegatta != null && !raceTrackersByRegatta.isEmpty()) {
            for (DynamicTrackedRegatta regatta : regattaTrackingCache.values()) {
                final Set<RaceTracker> trackers = raceTrackersByRegatta.get(regatta.getRegatta());
                if (trackers != null) {
                    for (RaceTracker tracker : trackers) {
                        tracker.stop(/* preemptive */true);
                    }
                }
            }
        }
        LockUtil.lockForWrite(regattaTrackingCacheLock);
        try {
            regattaTrackingCache.clear();
        } finally {
            LockUtil.unlockAfterWrite(regattaTrackingCacheLock);
        }
        LockUtil.lockForWrite(raceTrackersByRegattaLock);
        try {
            raceTrackersByRegatta.clear();
        } finally {
            LockUtil.unlockAfterWrite(raceTrackersByRegattaLock);
        }
        LockUtil.lockForWrite(leaderboardGroupsByNameLock);
        try {
            leaderboardGroupsByName.clear();
            leaderboardGroupsByID.clear();
        } finally {
            LockUtil.unlockAfterWrite(leaderboardGroupsByNameLock);
        }
        LockUtil.lockForWrite(leaderboardsByNameLock);
        try {
            for (final Leaderboard leaderboardToClear : leaderboardsByName.values()) {
                removeMBeanForLeaderboard(leaderboardToClear);
            }
            leaderboardsByName.clear();
            scoreCorrectionListenersByLeaderboard.clear();
        } finally {
            LockUtil.unlockAfterWrite(leaderboardsByNameLock);
        }
        connectivityParametersByRace.clear();
        eventsById.clear();
        mediaLibrary.clear();
        raceManagerDeviceConfigurationsById.clear();
        raceManagerDeviceConfigurationsByName.clear();
        competitorAndBoatStore.clearCompetitors();
        remoteSailingServerSet.clear();
        if (notificationService != null) {
            notificationService.stop();
            notificationService = new EmptySailingNotificationService();
        }
        anniversaryRaceDeterminator.clearAndStop();
        this.remoteSailingServerSet.setRetrieveRemoteRaceResult(false);
        this.trackedRegattaListener.removeListener(raceChangeObserverForAnniversaryDetection);
        raceChangeObserverForAnniversaryDetection.stop();
    }

    // Used for TESTING only
    @Override
    public Event addEvent(String eventName, String eventDescription, TimePoint startDate, TimePoint endDate,
            String venue, boolean isPublic, UUID id) {
        Event result = createEventWithoutReplication(eventName, eventDescription, startDate, endDate, venue, isPublic,
                id, /* officialWebsiteURL */null, /* baseURL */null,
                /* sailorsInfoWebsiteURLAsString */null, /* images */Collections.<ImageDescriptor> emptyList(), /* videos */Collections.<VideoDescriptor> emptyList());
        replicate(new CreateEvent(eventName, eventDescription, startDate, endDate, venue, isPublic, id,
                /* officialWebsiteURLAsString */null, /*baseURL*/null,
                /* sailorsInfoWebsiteURLAsString */null, /* images */Collections.<ImageDescriptor> emptyList(),
                /* videos */Collections.<VideoDescriptor> emptyList(), /* leaderboardGroupIds */ Collections.<UUID> emptyList()));
        return result;
    }

    @Override
    public void addEventWithoutReplication(Event event) {
        addEvent(event);
    }

    @Override
    public Event createEventWithoutReplication(String eventName, String eventDescription, TimePoint startDate,
            TimePoint endDate, String venue, boolean isPublic, UUID id, URL officialWebsiteURL, URL baseURL, 
            Map<Locale, URL> sailorsInfoWebsiteURLs, Iterable<ImageDescriptor> images, Iterable<VideoDescriptor> videos) {
        Event result = new EventImpl(eventName, startDate, endDate, venue, isPublic, id);
        addEvent(result);
        result.setDescription(eventDescription);
        result.setOfficialWebsiteURL(officialWebsiteURL);
        result.setBaseURL(baseURL);
        result.setSailorsInfoWebsiteURLs(sailorsInfoWebsiteURLs);
        result.setImages(images);
        result.setVideos(videos);
        return result;
    }

    private void addEvent(Event result) {
        if (eventsById.containsKey(result.getId())) {
            throw new IllegalArgumentException("Event with ID " + result.getId()
                    + " already exists which is pretty surprising...");
        }
        eventsById.put(result.getId(), result);
        mongoObjectFactory.storeEvent(result);
    }

    @Override
    public void updateEvent(UUID id, String eventName, String eventDescription, TimePoint startDate, TimePoint endDate,
            String venueName, boolean isPublic, Iterable<UUID> leaderboardGroupIds, URL officialWebsiteURL, URL baseURL,
            Map<Locale, URL> sailorsInfoWebsiteURLs, Iterable<ImageDescriptor> images, Iterable<VideoDescriptor> videos,
            Iterable<String> windFinderReviewedSpotCollectionIds) {
        final Event event = eventsById.get(id);
        if (event == null) {
            throw new IllegalArgumentException("Sailing event with ID " + id + " does not exist.");
        }
        event.setName(eventName);
        event.setDescription(eventDescription);
        event.setStartAndEndDate(startDate, endDate);
        event.setPublic(isPublic);
        event.getVenue().setName(venueName);
        List<LeaderboardGroup> leaderboardGroups = new ArrayList<>();
        for (UUID lgid : leaderboardGroupIds) {
            LeaderboardGroup lg = getLeaderboardGroupByID(lgid);
            if (lg != null) {
                leaderboardGroups.add(lg);
            } else {
                logger.info("Couldn't find leaderboard group with ID " + lgid + " while updating event "
                        + event.getName());
            }
        }
        event.setLeaderboardGroups(leaderboardGroups);
        event.setOfficialWebsiteURL(officialWebsiteURL);
        event.setBaseURL(baseURL);
        event.setSailorsInfoWebsiteURLs(sailorsInfoWebsiteURLs);
        event.setImages(images);
        event.setVideos(videos);
        event.setWindFinderReviewedSpotsCollection(windFinderReviewedSpotCollectionIds);
        // TODO consider use diffutils to compute diff between old and new leaderboard groups list and apply the patch
        // to keep changes minimial
        mongoObjectFactory.storeEvent(event);
    }

    @Override
    public void renameEvent(UUID id, String newName) {
        final Event toRename = eventsById.get(id);
        if (toRename == null) {
            throw new IllegalArgumentException("No sailing event with ID " + id + " found.");
        }
        toRename.setName(newName);
        mongoObjectFactory.renameEvent(id, newName);
        replicate(new RenameEvent(id, newName));
    }

    @Override
    public void removeEvent(UUID id) {
        removeEventFromEventsById(id);
        mongoObjectFactory.removeEvent(id);
        replicate(new RemoveEvent(id));
    }

    protected void removeEventFromEventsById(Serializable id) {
        eventsById.remove(id);
    }

    @Override
    public Regatta getRememberedRegattaForRace(Serializable raceID) {
        return persistentRegattasForRaceIDs.get(raceID.toString());
    }

    /**
     * Persistently remembers the association of the race with its {@link RaceDefinition#getId()} to the
     * <code>regatta</code> with its {@link Regatta#getRegattaIdentifier() identifier} so that the next time
     * {@link #getRememberedRegattaForRace(RaceDefinition)} is called with <code>race</code> as argument,
     * <code>regatta</code> will be returned.
     */
    private void setRegattaForRace(Regatta regatta, RaceDefinition race) {
        setRegattaForRace(regatta, race.getId().toString());
    }

    @Override
    public void setRegattaForRace(Regatta regatta, String raceIdAsString) {
        final Regatta oldRegatta = persistentRegattasForRaceIDs.put(raceIdAsString, regatta);
        if (oldRegatta != regatta) {
            mongoObjectFactory.storeRegattaForRaceID(raceIdAsString, regatta);
        }
    }

    @Override
    public CourseArea[] addCourseAreas(UUID eventId, String[] courseAreaNames, UUID[] courseAreaIds) {
        final CourseArea[] courseAreas = addCourseAreasWithoutReplication(eventId, courseAreaIds, courseAreaNames);
        replicate(new AddCourseAreas(eventId, courseAreaNames, courseAreaIds));
        return courseAreas;
    }

    @Override
    public CourseArea[] addCourseAreasWithoutReplication(UUID eventId, UUID[] courseAreaIds, String[] courseAreaNames) {
        final CourseArea[] result = new CourseArea[courseAreaNames.length];
        for (int i=0; i<courseAreaIds.length; i++) {
            final CourseArea courseArea = getBaseDomainFactory().getOrCreateCourseArea(courseAreaIds[i], courseAreaNames[i]);
            final Event event = eventsById.get(eventId);
            if (event == null) {
                throw new IllegalArgumentException("No sailing event with ID " + eventId + " found.");
            }
            event.getVenue().addCourseArea(courseArea);
            mongoObjectFactory.storeEvent(event);
            result[i] = courseArea;
        }
        return result;
    }

    @Override
    public CourseArea[] removeCourseAreaWithoutReplication(UUID eventId, UUID[] courseAreaIds) {
        final Event event = eventsById.get(eventId);
        if (event == null) {
            throw new IllegalArgumentException("No sailing event with ID " + eventId + " found.");
        }
        final CourseArea[] courseAreasRemoved = new CourseArea[courseAreaIds.length];
        int i=0;
        for (final UUID courseAreaId : courseAreaIds) {
            final CourseArea courseArea = getBaseDomainFactory().getExistingCourseAreaById(courseAreaId);
            if (courseArea == null) {
                throw new IllegalArgumentException("No course area with ID " + courseAreaId + " found.");
            }
            courseAreasRemoved[i++] = courseArea;
            event.getVenue().removeCourseArea(courseArea);
            mongoObjectFactory.storeEvent(event);
        }
        return courseAreasRemoved;
    }

    @Override
    public void mediaTrackAdded(MediaTrack mediaTrack) {
        if (mediaTrack.dbId == null) {
            mediaTrack.dbId = mediaDB.insertMediaTrack(mediaTrack.title, mediaTrack.url, mediaTrack.startTime,
                    mediaTrack.duration, mediaTrack.mimeType, mediaTrack.assignedRaces);
        }
        mediaLibrary.addMediaTrack(mediaTrack);
        replicate(new AddMediaTrackOperation(mediaTrack));
    }

    @Override
    public void mediaTracksAdded(Iterable<MediaTrack> mediaTracks) {
        mediaLibrary.addMediaTracks(mediaTracks);
    }

    @Override
    public void mediaTrackTitleChanged(MediaTrack mediaTrack) {
        mediaDB.updateTitle(mediaTrack.dbId, mediaTrack.title);
        mediaLibrary.titleChanged(mediaTrack);
        replicate(new UpdateMediaTrackTitleOperation(mediaTrack));
    }

    @Override
    public void mediaTrackUrlChanged(MediaTrack mediaTrack) {
        mediaDB.updateUrl(mediaTrack.dbId, mediaTrack.url);
        mediaLibrary.urlChanged(mediaTrack);
        replicate(new UpdateMediaTrackUrlOperation(mediaTrack));
    }

    @Override
    public void mediaTrackStartTimeChanged(MediaTrack mediaTrack) {
        mediaDB.updateStartTime(mediaTrack.dbId, mediaTrack.startTime);
        mediaLibrary.startTimeChanged(mediaTrack);
        replicate(new UpdateMediaTrackStartTimeOperation(mediaTrack));
    }

    @Override
    public void mediaTrackDurationChanged(MediaTrack mediaTrack) {
        mediaDB.updateDuration(mediaTrack.dbId, mediaTrack.duration);
        mediaLibrary.durationChanged(mediaTrack);
        replicate(new UpdateMediaTrackDurationOperation(mediaTrack));
    }

    @Override
    public void mediaTrackAssignedRacesChanged(MediaTrack mediaTrack) {
        mediaDB.updateRace(mediaTrack.dbId, mediaTrack.assignedRaces);
        mediaLibrary.assignedRacesChanged(mediaTrack);
        replicate(new UpdateMediaTrackRacesOperation(mediaTrack));

    }

    @Override
    public void mediaTrackDeleted(MediaTrack mediaTrack) {
        mediaDB.deleteMediaTrack(mediaTrack.dbId);
        mediaLibrary.deleteMediaTrack(mediaTrack);
        replicate(new RemoveMediaTrackOperation(mediaTrack));
    }

    @Override
    public void mediaTracksImported(Iterable<MediaTrack> mediaTracksToImport, MasterDataImportObjectCreationCount creationCount, boolean override) throws Exception {
    	Exception firstException = null;
        for (MediaTrack trackToImport : mediaTracksToImport) {
        	try {
	            MediaTrack existingTrack = mediaLibrary.lookupMediaTrack(trackToImport);
	            if (existingTrack == null) {
	                mediaDB.insertMediaTrackWithId(trackToImport.dbId, trackToImport.title, trackToImport.url,
	                        trackToImport.startTime, trackToImport.duration, trackToImport.mimeType,
	                        trackToImport.assignedRaces);
	                mediaTrackAdded(trackToImport);
	            } else if (override) {
	                // Using fine-grained update methods.
	                // Rationale: Changes on more than one track property are rare
	                // and don't justify the introduction of a new set
	                // of methods (including replication).
	                if (!Util.equalsWithNull(existingTrack.title, trackToImport.title)) {
	                    mediaTrackTitleChanged(trackToImport);
	                }
	                if (!Util.equalsWithNull(existingTrack.url, trackToImport.url)) {
	                    mediaTrackUrlChanged(trackToImport);
	                }
	                if (!Util.equalsWithNull(existingTrack.startTime, trackToImport.startTime)) {
	                    mediaTrackStartTimeChanged(trackToImport);
	                }
	                if (!Util.equalsWithNull(existingTrack.duration, trackToImport.duration)) {
	                    mediaTrackDurationChanged(trackToImport);
	                }
	                if (!Util.equalsWithNull(existingTrack.assignedRaces, trackToImport.assignedRaces)) {
	                    mediaTrackAssignedRacesChanged(trackToImport);
	                }
	            }
	            creationCount.addOneMediaTrack();
        	} catch (Exception e) {
        		logger.log(Level.SEVERE, "Problem importing media track "+trackToImport+"; continuing with other media tracks.", e);
        		if (firstException == null) {
        			firstException = e;
        		}
        	}
        }
        if (firstException != null) {
        	throw firstException;
        }
    }

    @Override
    public Iterable<MediaTrack> getMediaTracksForRace(RegattaAndRaceIdentifier regattaAndRaceIdentifier) {
        return mediaLibrary.findMediaTracksForRace(regattaAndRaceIdentifier);
    }

    @Override
    public Iterable<MediaTrack> getMediaTracksInTimeRange(RegattaAndRaceIdentifier regattaAndRaceIdentifier) {
        TrackedRace trackedRace = getExistingTrackedRace(regattaAndRaceIdentifier);
        if (trackedRace != null) {
            if (trackedRace.isLive(MillisecondsTimePoint.now())) {
                return mediaLibrary.findLiveMediaTracks();
            } else {
                TimePoint raceStart = trackedRace.getStartOfRace() == null ? trackedRace.getStartOfTracking()
                        : trackedRace.getStartOfRace();
                TimePoint raceEnd = trackedRace.getEndOfRace() == null ? trackedRace.getEndOfTracking() : trackedRace
                        .getEndOfRace();
                return mediaLibrary.findMediaTracksInTimeRange(raceStart, raceEnd);
            }
        } else {
            return Collections.emptyList();
        }
    }

    @Override
    public Iterable<MediaTrack> getAllMediaTracks() {
        return mediaLibrary.allTracks();
    }

    @Override
    public Iterable<URL> getResultImportUrls(String resultProviderName) throws UnauthorizedException {
        Optional<ResultUrlProvider> resultUrlProvider = getUrlBasedScoreCorrectionProvider(resultProviderName);
        Optional<ResultUrlRegistry> resultUrlRegistry = getResultUrlRegistry();
        if (resultUrlProvider.isPresent() && resultUrlRegistry.isPresent()) {
            return resultUrlRegistry.get().getReadableResultUrls(resultUrlProvider.get().getName());
        }
        return null;
    }

    @Override
    public void removeResultImportURLs(String resultProviderName, Set<URL> toRemove)
            throws UnauthorizedException, Exception {
        getUrlBasedScoreCorrectionProvider(resultProviderName).ifPresent(resultUrlProvider -> {
            getResultUrlRegistry().ifPresent(resultUrlRegistry -> {
                for (URL urlToRemove : toRemove) {
                    getSecurityService().checkPermissionAndDeleteOwnershipForObjectRemoval(
                            SecuredDomainType.RESULT_IMPORT_URL.getQualifiedObjectIdentifier(
                                    new TypeRelativeObjectIdentifier(resultUrlProvider.getName(),
                                            urlToRemove.toString())),
                            () -> resultUrlRegistry.unregisterResultUrl(resultProviderName, urlToRemove));
                }
            });
        });
    }

    @Override
    public void addResultImportUrl(String resultProviderName, URL url) throws UnauthorizedException, Exception {
        getUrlBasedScoreCorrectionProvider(resultProviderName).ifPresent(resultUrlProvider -> {
            getResultUrlRegistry().ifPresent(resultUrlRegistry -> {
                getSecurityService().setOwnershipCheckPermissionForObjectCreationAndRevertOnError(
                        SecuredDomainType.RESULT_IMPORT_URL,
                        new TypeRelativeObjectIdentifier(resultUrlProvider.getName(), url.toString()), url.toString(),
                        () -> {
                            resultUrlRegistry.registerResultUrl(resultProviderName, url);
                        });
            });
        });
    }

    private Optional<ResultUrlRegistry> getResultUrlRegistry() {
        if (resultUrlRegistryServiceTracker == null) {
            return Optional.empty();
        }
        return Optional.ofNullable(resultUrlRegistryServiceTracker.getService());
    }

    @Override
    public Optional<ResultUrlProvider> getUrlBasedScoreCorrectionProvider(String resultProviderName) {
        for (ResultUrlProvider resultUrlProvider : getAllUrlBasedScoreCorrectionProviders()) {
            if (resultUrlProvider.getName().equals(resultProviderName)) {
                return Optional.of(resultUrlProvider);
            }
        }
        return Optional.empty();
    }

    private Iterable<ResultUrlProvider> getAllUrlBasedScoreCorrectionProviders() {
        List<ResultUrlProvider> result = new ArrayList<>();
        for (ScoreCorrectionProvider scp : getAllScoreCorrectionProviders()) {
            if (scp instanceof ResultUrlProvider) {
                result.add((ResultUrlProvider) scp);
            }
        }
        return result;
    }

    private Iterable<ScoreCorrectionProvider> getAllScoreCorrectionProviders() {
        final ScoreCorrectionProvider[] services = scoreCorrectionProviderServiceTracker
                .getServices(new ScoreCorrectionProvider[0]);
        List<ScoreCorrectionProvider> result = new ArrayList<ScoreCorrectionProvider>();
        if (services != null) {
            for (final ScoreCorrectionProvider service : services) {
                result.add(service);
            }
        }
        return result;
    }

    public String toString() {
        return "RacingEventService: " + this.hashCode() + " Build: " + ServerInfo.getBuildVersion();
    }
    
    @Override
    public void reloadRaceLog(String leaderboardName, String raceColumnName, String fleetName) {
        Leaderboard leaderboard = getLeaderboardByName(leaderboardName);
        if (leaderboard != null) {
            RaceColumn raceColumn = leaderboard.getRaceColumnByName(raceColumnName);
            if (raceColumn != null) {
                Fleet fleetImpl = raceColumn.getFleetByName(fleetName);
                RaceLog racelog = raceColumn.getRaceLog(fleetImpl);
                if (racelog != null) {
                    raceColumn.reloadRaceLog(fleetImpl);
                    logger.info("Reloaded race log for fleet " + fleetImpl + " for race column " + raceColumn.getName()
                            + " for leaderboard " + leaderboard.getName());
                }
            } 
        }
    }

    @Override
    public ConcurrentHashMap<String, Regatta> getPersistentRegattasForRaceIDs() {
        return persistentRegattasForRaceIDs;
    }

    @Override
    public WindStore getWindStore() {
        return windStore;
    }

    @Override
    public DeviceConfiguration getDeviceConfigurationById(UUID id) {
        return raceManagerDeviceConfigurationsById.get(id);
    }

    @Override
    public DeviceConfiguration getDeviceConfigurationByName(String deviceConfigurationName) {
        return raceManagerDeviceConfigurationsByName.get(deviceConfigurationName);
    }

    @Override
    public void createOrUpdateDeviceConfiguration(DeviceConfiguration configuration) {
        raceManagerDeviceConfigurationsById.put(configuration.getId(), configuration);
        raceManagerDeviceConfigurationsByName.put(configuration.getName(), configuration);
        mongoObjectFactory.storeDeviceConfiguration(configuration);
        replicate(new CreateOrUpdateDeviceConfiguration(configuration));
    }

    @Override
    public void removeDeviceConfiguration(UUID id) {
        final DeviceConfiguration removedConfig = raceManagerDeviceConfigurationsById.remove(id);
        if (removedConfig != null) {
            raceManagerDeviceConfigurationsByName.remove(removedConfig.getName());
        }
        mongoObjectFactory.removeDeviceConfiguration(id);
        replicate(new RemoveDeviceConfiguration(id));
    }

    @Override
    public Iterable<DeviceConfiguration> getAllDeviceConfigurations() {
        return raceManagerDeviceConfigurationsById.values();
    }

    @Override
    public TimePoint setStartTimeAndProcedure(String leaderboardName, String raceColumnName, String fleetName,
            String authorName, int authorPriority, int passId, TimePoint logicalTimePoint, TimePoint startTime,
            RacingProcedureType racingProcedure, UUID courseAreaId) {
        RaceLog raceLog = getRaceLog(leaderboardName, raceColumnName, fleetName);
        Leaderboard leaderboard = getLeaderboardByName(leaderboardName);
        final TimePoint result;
        if (leaderboard instanceof HasRegattaLike && raceLog != null) {
            RaceState state = RaceStateImpl.create(/* race log resolver */ this, raceLog, new LogEventAuthorImpl(authorName, authorPriority));
            if (passId > raceLog.getCurrentPassId()) {
                state.setAdvancePass(logicalTimePoint);
            }
            state.setRacingProcedure(logicalTimePoint, racingProcedure);
            state.forceNewStartTime(logicalTimePoint, startTime, courseAreaId);
            result = state.getStartTime();
        } else {
            result = null;
        }
        return result;
    }
    
    @Override
    public TimePoint setEndTime(String leaderboardName, String raceColumnName, String fleetName,
            String authorName, int authorPriority, int passId, TimePoint logicalTimePoint) {
        RaceLog raceLog = getRaceLog(leaderboardName, raceColumnName, fleetName);
        Leaderboard leaderboard = getLeaderboardByName(leaderboardName);
        final TimePoint result;
        if (leaderboard instanceof HasRegattaLike && raceLog != null) {
            LogEventAuthorImpl author = new LogEventAuthorImpl(authorName, authorPriority);
            raceLog.add(new RaceLogRaceStatusEventImpl(logicalTimePoint, author, raceLog.getCurrentPassId(), RaceLogRaceStatus.FINISHED));
            result = new FinishedTimeFinder(raceLog).analyze();
        } else {
            result = null;
        }
        return result;
    }
    
    @Override
    public TimePoint setFinishingTime(String leaderboardName, String raceColumnName, String fleetName,
            String authorName, Integer authorPriority, int passId, MillisecondsTimePoint logicalTimePoint) {
        RaceLog raceLog = getRaceLog(leaderboardName, raceColumnName, fleetName);
        Leaderboard leaderboard = getLeaderboardByName(leaderboardName);
        final TimePoint result;
        if (leaderboard instanceof HasRegattaLike && raceLog != null) {
            LogEventAuthorImpl author = new LogEventAuthorImpl(authorName, authorPriority);
            raceLog.add(new RaceLogRaceStatusEventImpl(logicalTimePoint, author, raceLog.getCurrentPassId(), RaceLogRaceStatus.FINISHING));
            result = new FinishingTimeFinder(raceLog).analyze();
        } else {
            result = null;
        }
        return result;
    }

    public RaceLog getRaceLog(String leaderboardName, String raceColumnName, String fleetName) {
        Leaderboard leaderboard = getLeaderboardByName(leaderboardName);
        if (leaderboard != null) {
            RaceColumn raceColumn = leaderboard.getRaceColumnByName(raceColumnName);
            if (raceColumn != null) {
                Fleet fleetImpl = raceColumn.getFleetByName(fleetName);
                return raceColumn.getRaceLog(fleetImpl);
            }
        }
        return null;
    }

    public Map<Competitor, Boat> getCompetitorToBoatMappingsForRace(String leaderboardName, String raceColumnName, String fleetName) {
        Map<Competitor, Boat> result = new HashMap<>();
        Leaderboard leaderboard = getLeaderboardByName(leaderboardName);
        if (leaderboard != null) {
            RaceColumn raceColumn = leaderboard.getRaceColumnByName(raceColumnName);
            Fleet fleet = leaderboard.getFleet(fleetName);
            if (raceColumn != null && fleet != null) {
                RaceLog raceLog = raceColumn.getRaceLog(fleet);
                // take the boats first from the racelog
                if (raceLog != null) { 
                    Map<Competitor, Boat> competitorAndBoatsInRacelog = new CompetitorsAndBoatsInLogAnalyzer<>(raceLog).analyze();
                    result.putAll(competitorAndBoatsInRacelog);
                }
                // now look into the tracked race for mappings of competitors without a boat 
                TrackedRace trackedRace = raceColumn.getTrackedRace(fleet);
                if (trackedRace != null) {
                    Map<Competitor, Boat> competitorsAndBoatsFromRaceDef = trackedRace.getRace().getCompetitorsAndTheirBoats();
                    for (Competitor competitor: competitorsAndBoatsFromRaceDef.keySet()) {
                        if (!result.containsKey(competitor)) {
                            result.put(competitor, competitorsAndBoatsFromRaceDef.get(competitor));  
                        }
                    }
                }
            }
        }
        return result;
    }
    

    
    @Override
    public com.sap.sse.common.Util.Triple<TimePoint, Integer, RacingProcedureType> getStartTimeAndProcedure(
            String leaderboardName, String raceColumnName, String fleetName) {
        RaceLog raceLog = getRaceLog(leaderboardName, raceColumnName, fleetName);
        Leaderboard leaderboard = getLeaderboardByName(leaderboardName);
        final Triple<TimePoint, Integer, RacingProcedureType> result;
        if (leaderboard instanceof HasRegattaLike && raceLog != null) {
            ReadonlyRaceState state = ReadonlyRaceStateImpl.getOrCreate(/* race log resolver */ this, raceLog);
            result = new com.sap.sse.common.Util.Triple<TimePoint, Integer, RacingProcedureType>(state.getStartTime(),
                raceLog.getCurrentPassId(), state.getRacingProcedure().getType());
        } else {
            result = null;
        }
        return result;
    }
    
    @Override
    public com.sap.sse.common.Util.Triple<TimePoint, TimePoint, Integer> getFinishingAndFinishTime(
            String leaderboardName, String raceColumnName, String fleetName) {
        RaceLog raceLog = getRaceLog(leaderboardName, raceColumnName, fleetName);
        Leaderboard leaderboard = getLeaderboardByName(leaderboardName);
        final Triple<TimePoint, TimePoint, Integer> result;
        if (leaderboard instanceof HasRegattaLike && raceLog != null) {
            ReadonlyRaceState state = ReadonlyRaceStateImpl.getOrCreate(/* race log resolver */ this, raceLog);
            result = new com.sap.sse.common.Util.Triple<>(state.getFinishingTime(), state.getFinishedTime(),
                raceLog.getCurrentPassId());
        } else {
            result = null;
        }
        return result;
    }

    private Iterable<WindTrackerFactory> getWindTrackerFactories() {
        final Set<WindTrackerFactory> result;
        if (bundleContext == null) { // the non-OSGi case
            result = Collections.singleton((WindTrackerFactory) ExpeditionTrackerFactory.getInstance());
        } else {
            ServiceTracker<WindTrackerFactory, WindTrackerFactory> tracker = new ServiceTracker<>(
                    bundleContext, WindTrackerFactory.class, null);
            tracker.open();
            result = new HashSet<>();
            for (WindTrackerFactory factory : tracker.getServices(new WindTrackerFactory[0])) {
                result.add(factory);
            }
            tracker.close();
        }
        return result;
    }

    @Override
    public void addOrReplaceExpeditionDeviceConfiguration(UUID deviceConfigurationId, String name, Integer expeditionBoatId) {
        ServiceTracker<ExpeditionTrackerFactory, ExpeditionTrackerFactory> tracker = new ServiceTracker<>(
                bundleContext, ExpeditionTrackerFactory.class, null);
        tracker.open();
        final ExpeditionTrackerFactory expeditionTrackerFactory = tracker.getService();
        if (expeditionTrackerFactory != null) {
            expeditionTrackerFactory.addOrReplaceDeviceConfiguration(new ExpeditionDeviceConfiguration(name, deviceConfigurationId, expeditionBoatId));
        } else {
            logger.severe("Addition or update of Expedition device configuration "+deviceConfigurationId+" was requested, "+
                    "but no Expedition connector was found. Request not fulfilled.");
        }
        tracker.close();
    }

    @Override
    public void removeExpeditionDeviceConfiguration(UUID deviceUuid) {
        ServiceTracker<ExpeditionTrackerFactory, ExpeditionTrackerFactory> tracker = new ServiceTracker<>(
                bundleContext, ExpeditionTrackerFactory.class, null);
        tracker.open();
        final ExpeditionTrackerFactory expeditionTrackerFactory = tracker.getService();
        if (expeditionTrackerFactory != null) {
            expeditionTrackerFactory.removeDeviceConfiguration(deviceUuid);
        } else {
            logger.severe("Addition or update of Expedition device configuration "+deviceUuid+" was requested, "+
                    "but no Expedition connector was found. Request not fulfilled.");
        }
        tracker.close();
    }

    @Override
    public SensorFixStore getSensorFixStore() {
        return sensorFixStore;
    }

    @Override
    public RaceTracker getRaceTrackerById(Object id) {
        return raceTrackersByID.get(id);
    }

    @Override
    public AbstractLogEventAuthor getServerAuthor() {
        Subject subject = null;
        try {
            subject = SecurityUtils.getSubject();
        } catch (Exception e) {
            logger.info("Couldn't access security manager's subject; using default server author: "+e.getMessage());
        }
        final AbstractLogEventAuthor result;
        if (subject != null && subject.getPrincipal() != null) {
            result = new LogEventAuthorImpl(subject.getPrincipal().toString(), /* priority */ 0);
        } else {
            result = raceLogEventAuthorForServer;
        }
        return result;
    }

    @Override
    public CompetitorAndBoatStore getCompetitorAndBoatStore() {
        return competitorAndBoatStore;
    }

    @Override
    public TypeBasedServiceFinderFactory getTypeBasedServiceFinderFactory() {
        return serviceFinderFactory;
    }

    @Override
    public DataImportLockWithProgress getDataImportLock() {
        return dataImportLock;
    }

    @Override
    public DataImportProgress createOrUpdateDataImportProgressWithReplication(UUID importOperationId,
            double overallProgressPct, DataImportSubProgress subProgress, double subProgressPct) {
        // Create/Update locally
        DataImportProgress progress = createOrUpdateDataImportProgressWithoutReplication(importOperationId,
                overallProgressPct, subProgress, subProgressPct);
        // Create/Update on replicas
        replicate(new CreateOrUpdateDataImportProgress(importOperationId, overallProgressPct, subProgress,
                subProgressPct));
        return progress;
    }

    @Override
    public DataImportProgress createOrUpdateDataImportProgressWithoutReplication(UUID importOperationId,
            double overallProgressPct, DataImportSubProgress subProgress, double subProgressPct) {
        DataImportProgress progress = dataImportLock.getProgress(importOperationId);
        boolean newObject = false;
        if (progress == null) {
            progress = new DataImportProgressImpl(importOperationId);
            newObject = true;
        }
        progress.setOverAllProgressPct(overallProgressPct);
        progress.setCurrentSubProgress(subProgress);
        progress.setCurrentSubProgressPct(subProgressPct);
        if (newObject) {
            dataImportLock.addProgress(importOperationId, progress);
        }
        return progress;
    }

    @Override
    public void setDataImportFailedWithoutReplication(UUID importOperationId, String errorMessage) {
        DataImportProgress progress = dataImportLock.getProgress(importOperationId);
        if (progress != null) {
            progress.setFailed();
            progress.setErrorMessage(errorMessage);
        }
    }

    @Override
    public void setDataImportFailedWithReplication(UUID importOperationId, String errorMessage) {
        setDataImportFailedWithoutReplication(importOperationId, errorMessage);
        replicate(new DataImportFailed(importOperationId, errorMessage));
    }

    @Override
    public void setDataImportDeleteProgressFromMapTimerWithReplication(UUID importOperationId) {
        setDataImportDeleteProgressFromMapTimerWithoutReplication(importOperationId);
        replicate(new SetDataImportDeleteProgressFromMapTimer(importOperationId));
    }

    @Override
    public void setDataImportDeleteProgressFromMapTimerWithoutReplication(UUID importOperationId) {
        dataImportLock.setDeleteFromMapTimer(importOperationId);
    }

    @Override
    public Result<LeaderboardSearchResult> search(KeywordQuery query) {
        long start = System.currentTimeMillis();
        logger.info("Searching local server for " + query);
        Result<LeaderboardSearchResult> result = new RegattaByKeywordSearchService().search(this, query);
        logger.fine("Search for " + query + " took " + (System.currentTimeMillis() - start) + "ms");
        return result;
    }

    @Override
    public Result<LeaderboardSearchResultBase> searchRemotely(String remoteServerReferenceName, KeywordQuery query) {
        long start = System.currentTimeMillis();
        ResultImpl<LeaderboardSearchResultBase> result = null;
        RemoteSailingServerReference remoteRef = remoteSailingServerSet
                .getServerReferenceByName(remoteServerReferenceName);
        if (remoteRef == null) {
            result = null;
        } else {
            BufferedReader bufferedReader = null;
            try {
                try {
                    final URL eventsURL = new URL(remoteRef.getURL(), "sailingserver/api/v1/search?q="
                            + URLEncoder.encode(query.toString(), "UTF-8"));
                    logger.info("Searching remote server " + remoteRef + " for " + query);
                    URLConnection urlConnection = HttpUrlConnectionHelper.redirectConnection(eventsURL);
                    bufferedReader = new BufferedReader(new InputStreamReader(urlConnection.getInputStream(), "UTF-8"));
                    JSONParser parser = new JSONParser();
                    Object eventsAsObject = parser.parse(bufferedReader);
                    final LeaderboardGroupBaseJsonDeserializer leaderboardGroupBaseJsonDeserializer = new LeaderboardGroupBaseJsonDeserializer();
                    LeaderboardSearchResultBaseJsonDeserializer deserializer = new LeaderboardSearchResultBaseJsonDeserializer(
                            new EventBaseJsonDeserializer(
                                    new VenueJsonDeserializer(new CourseAreaJsonDeserializer(DomainFactory.INSTANCE)),
                                    leaderboardGroupBaseJsonDeserializer, new TrackingConnectorInfoJsonDeserializer()),
                            leaderboardGroupBaseJsonDeserializer);
                    result = new ResultImpl<LeaderboardSearchResultBase>(query,
                            new LeaderboardSearchResultBaseRanker<LeaderboardSearchResultBase>());
                    JSONArray hitsAsJsonArray = (JSONArray) eventsAsObject;
                    for (Object hitAsObject : hitsAsJsonArray) {
                        JSONObject hitAsJson = (JSONObject) hitAsObject;
                        LeaderboardSearchResultBase hit = deserializer.deserialize(hitAsJson);
                        result.addHit(hit);
                    }
                } finally {
                    if (bufferedReader != null) {
                        bufferedReader.close();
                    }
                }
            } catch (IOException | ParseException e) {
                logger.log(Level.INFO,
                        "Exception trying to fetch events from remote server " + remoteRef + ": " + e.getMessage(), e);
            }
        }
        logger.fine("Remote search on " + remoteRef + " for " + query + " took " + (System.currentTimeMillis() - start)
                + "ms");
        return result;
    }

    @Override
    public ReplicationMasterDescriptor getMasterDescriptor() {
        return replicatingFromMaster;
    }

    @Override
    public void startedReplicatingFrom(ReplicationMasterDescriptor master) {
        this.replicatingFromMaster = master;
    }

    @Override
    public void stoppedReplicatingFrom(ReplicationMasterDescriptor master) {
        this.replicatingFromMaster = null;
        anniversaryRaceDeterminator.start();
        this.remoteSailingServerSet.setRetrieveRemoteRaceResult(true);
    }

    @Override
    public void addOperationSentToMasterForReplication(
            OperationWithResultWithIdWrapper<RacingEventService, ?> operationWithResultWithIdWrapper) {
        this.operationsSentToMasterForReplication.add(operationWithResultWithIdWrapper);
    }

    @Override
    public boolean hasSentOperationToMaster(OperationWithResult<RacingEventService, ?> operation) {
        return this.operationsSentToMasterForReplication.remove(operation);
    }

    @Override
    public FileStorageManagementService getFileStorageManagementService() {
        ServiceReference<FileStorageManagementService> ref = bundleContext
                .getServiceReference(FileStorageManagementService.class);
        if (ref == null) {
            logger.warning("No file storage management service registered");
            return null;
        }
        return bundleContext.getService(ref);
    }

    public void addMasterDataClassLoader(ClassLoader classLoader) {
        synchronized (masterDataClassLoaders) {
            masterDataClassLoaders.add(classLoader);
        }
    }

    public void removeMasterDataClassLoader(ClassLoader classLoader) {
        synchronized (masterDataClassLoaders) {
            masterDataClassLoaders.remove(classLoader);
        }
    }
    
    @Override
    public ClassLoader getCombinedMasterDataClassLoader() {
        JoinedClassLoader joinedClassLoader = new JoinedClassLoader(masterDataClassLoaders);
        return joinedClassLoader;
    }

    public void setPolarDataService(PolarDataService service) {
        if (this.polarDataService == null && service != null) {
            polarDataService = service;
            polarDataService.registerDomainFactory(baseDomainFactory);
            setPolarDataServiceOnAllTrackedRaces(service);
        }
    }

    public void setWindEstimationFactoryService(WindEstimationFactoryService service) {
        if (windEstimationFactoryService != null || service != null) {
            windEstimationFactoryService = service;
            setWindEstimationOnAllTrackedRaces(service);
        }
    }

    private void setWindEstimationOnAllTrackedRaces(WindEstimationFactoryService service) {
        Iterable<Regatta> allRegattas = getAllRegattas();
        for (Regatta regatta : allRegattas) {
            DynamicTrackedRegatta trackedRegatta = getTrackedRegatta(regatta);
            if (trackedRegatta != null) {
                trackedRegatta.lockTrackedRacesForRead();
                try {
                    Iterable<DynamicTrackedRace> trackedRaces = trackedRegatta.getTrackedRaces();
                    for (TrackedRace trackedRace : trackedRaces) {
                        trackedRace.setWindEstimation(
                                service == null ? null : service.createIncrementalWindEstimationTrack(trackedRace));
                    }
                } catch (Throwable e) {
                    logger.log(Level.SEVERE, "Error reconstructing the wind estimation models for tracked races", e);
                } finally {
                    trackedRegatta.unlockTrackedRacesAfterRead();
                }
            }
        }
    }

    private void setPolarDataServiceOnAllTrackedRaces(PolarDataService service) {
        Iterable<Regatta> allRegattas = getAllRegattas();
        for (Regatta regatta : allRegattas) {
            DynamicTrackedRegatta trackedRegatta = getTrackedRegatta(regatta);
            if (trackedRegatta != null) {
                trackedRegatta.lockTrackedRacesForRead();
                try {
                    Iterable<DynamicTrackedRace> trackedRaces = trackedRegatta.getTrackedRaces();
                    for (TrackedRace trackedRace : trackedRaces) {
                        trackedRace.setPolarDataService(service);
                        if (service != null) {
                            service.insertExistingFixes(trackedRace);
                        }
                    }
                } catch (Throwable e) {
                    logger.log(Level.SEVERE, "Error reconstructing the polars for tracked races", e);
                } finally {
                    trackedRegatta.unlockTrackedRacesAfterRead();
                }
            }
        }
    }
    
    public void unsetPolarDataService(PolarDataService service) {
        if (polarDataService == service) {
            polarDataService = null;
            setPolarDataServiceOnAllTrackedRaces(null);
        }
    }
    
    /**
     * A {@link SimpleRaceLogIdentifier} in particular has a {@link SimpleRaceLogIdentifier#getRegattaLikeParentName()}
     * which identifies either a regatta by name or a flexible leaderboard by name. Here is why this can luckily be
     * resolved unanimously: A regatta leaderboard always uses as its name the regatta name (see
     * {@link RegattaImpl#getName()}). Trying to {@link RegattaLeaderboardImpl#setName(String) set} the regatta leaderboard's
     * name can only update its {@link Leaderboard#getDisplayName() display name}. Therefore, regatta leaderboards are always
     * keyed in {@link #leaderboardsByName} by their regatta's name. Thus, no flexible leaderboard can have a regatta's name
     * as its name, and therefore leaderboard names <em>and</em> regatta names are unitedly unique.
     */
    @Override
    public RaceLog resolve(SimpleRaceLogIdentifier identifier) {
        return resolveFromSimpleRaceLogIdentifier(identifier, (raceColumn, fleet)->raceColumn.getRaceLog(fleet));
    }

    private <T> T resolveFromSimpleRaceLogIdentifier(SimpleRaceLogIdentifier identifier, BiFunction<RaceColumn, Fleet, T> innerResolver) {
        final T result;
        final RaceColumn raceColumn = getRaceColumn(identifier);
        if (raceColumn != null) {
            final Fleet fleet = raceColumn.getFleetByName(identifier.getFleetName());
            if (fleet != null) {
                result = innerResolver.apply(raceColumn, fleet);
            } else {
                result = null;
            }
        } else {
            result = null;
        }
        return result;
    }
    
    @Override
    public TrackedRace resolveTrackedRace(SimpleRaceLogIdentifier identifier) {
        return resolveFromSimpleRaceLogIdentifier(identifier, (raceColumn, fleet)->raceColumn.getTrackedRace(fleet));
    }

    private RaceColumn getRaceColumn(SimpleRaceLogIdentifier identifier) {
        final IsRegattaLike regattaLike;
        final RaceColumn raceColumn;
        final Regatta regatta = regattasByName.get(identifier.getRegattaLikeParentName());
        if (regatta != null) {
            regattaLike = regatta;
        } else {
            final Leaderboard leaderboard = leaderboardsByName.get(identifier.getRegattaLikeParentName());
            if (leaderboard != null && leaderboard instanceof FlexibleLeaderboard) {
                regattaLike = (FlexibleLeaderboard) leaderboard;
            } else {
                regattaLike = null;
            }
        }
        if (regattaLike != null) {
            raceColumn = regattaLike.getRaceColumnByName(identifier.getRaceColumnName());
                } else {
            raceColumn = null;
                }
        return raceColumn;
    }

    @Override
    public void getRaceTrackerByRegattaAndRaceIdentifier(RegattaAndRaceIdentifier raceIdentifier,
            Consumer<RaceTracker> callback) {
        final Regatta regatta;
        LockUtil.lockForRead(regattasByNameLock);
        try {
            regatta = regattasByName.get(raceIdentifier.getRegattaName());
        } finally {
            LockUtil.unlockAfterRead(regattasByNameLock);
        }
        if (regatta != null) {
            LockUtil.lockForRead(raceTrackersByRegattaLock);
            try {
                Set<RaceTracker> raceTrackersForRegatta = raceTrackersByRegatta.get(regatta);
                if (raceTrackersForRegatta != null) {
                    for (RaceTracker raceTracker : raceTrackersForRegatta) {
                        if (Util.equalsWithNull(raceTracker.getRaceIdentifier(), raceIdentifier)) {
                            callback.accept(raceTracker);
                            return;
                        }
                    }
                }
                Util.addToValueSet(getRaceTrackerCallbacks(), raceIdentifier, callback);
            } finally {
                LockUtil.unlockAfterRead(raceTrackersByRegattaLock);
            }
        }
    }

    private ConcurrentHashMap<RegattaAndRaceIdentifier, Set<Consumer<RaceTracker>>> getRaceTrackerCallbacks() {
        if (raceTrackerCallbacks == null) {
            synchronized (this) {
                if (raceTrackerCallbacks == null) {
                    raceTrackerCallbacks = new ConcurrentHashMap<>();
                }
            }
        }
        return raceTrackerCallbacks;
    }

    private void notifyListenersForNewRaceTracker(RaceTracker tracker) {
        LockUtil.lockForRead(raceTrackersByRegattaLock);
        try {
            final RaceIdentifier raceIdentifier = tracker.getRaceIdentifier();
            if (raceIdentifier != null) {
                Set<Consumer<RaceTracker>> callbacks = getRaceTrackerCallbacks().remove(raceIdentifier);
                if (callbacks != null) {
                    callbacks.forEach((callback) -> callback.accept(tracker));
                }
            };
        } finally {
            LockUtil.unlockAfterRead(raceTrackersByRegattaLock);
        }

    }

    @Override
    public long getNumberOfTrackedRacesToRestore() {
        return numberOfTrackedRacesToRestore;
    }

    @Override
    public int getNumberOfTrackedRacesRestored() {
        return numberOfTrackedRacesRestored.get();
    }

    @Override
    public Map<Integer, Statistics> getLocalStatisticsByYear() {
        final Map<Integer, StatisticsCalculator> calculators = new HashMap<>();
        getAllEvents().forEach((event) -> {
            if (getSecurityService().hasCurrentUserReadPermission(event)) {
                final Integer eventYear = EventUtil.getYearOfEvent(event);
                // The year may be null if the event has no start date set
                // In this case the event is ignored for the yearly
                if (eventYear != null) {
                    final StatisticsCalculator calculator;
                    if (calculators.containsKey(eventYear)) {
                        calculator = calculators.get(eventYear);
                    } else {
                        calculator = new StatisticsCalculator(trackedRaceStatisticsCache);
                        calculators.put(eventYear, calculator);
                    }
                    event.getLeaderboardGroups().forEach((lg) -> {
                        if (getSecurityService().hasCurrentUserReadPermission(lg)) {
                            for (Leaderboard t : lg.getLeaderboards()) {
                                if (t instanceof RegattaLeaderboard) {
                                    if (!getSecurityService()
                                            .hasCurrentUserReadPermission(((RegattaLeaderboard) t).getRegatta())) {
                                        continue;
                                    }
                                }
                                if (getSecurityService().hasCurrentUserReadPermission(t)) {
                                    calculator.addLeaderboard(t);
                                }
                            }
                        }
                    });
                }
            }
        });
        Map<Integer, Statistics> result = new HashMap<>();
        calculators.forEach((year, calculator) -> {
            result.put(year, calculator.getStatistics());
        });
        return result;
    }

    @Override
    public Map<Integer, Statistics> getOverallStatisticsByYear() {
        final Map<Integer, StatisticsAggregator> statisticsAggregators = new HashMap<>();
        final BiConsumer<Integer, Statistics> statisticsConsumer = (year, statistics) -> {
            final StatisticsAggregator statisticsAggregator;
            if (statisticsAggregators.containsKey(year)) {
                statisticsAggregator = statisticsAggregators.get(year);
            } else {
                statisticsAggregator = new StatisticsAggregator();
                statisticsAggregators.put(year, statisticsAggregator);
            }
            statisticsAggregator.addStatistics(statistics);
        };

        Map<Integer, Statistics> localStatistics = getLocalStatisticsByYear();
        localStatistics.forEach(statisticsConsumer);

        Map<RemoteSailingServerReference, Pair<Map<Integer, Statistics>, Exception>> remoteStatistics = remoteSailingServerSet
                .getCachedStatisticsForRemoteSailingServers();
        remoteStatistics.forEach((ref, statisticsOrError) -> {
            Map<Integer, Statistics> remoteStatisticsOrNull = statisticsOrError.getA();
            if (remoteStatisticsOrNull != null) {
                remoteStatisticsOrNull.forEach(statisticsConsumer);
            }
        });

        final Map<Integer, Statistics> result = new HashMap<>();
        statisticsAggregators.forEach((year, aggregator) -> result.put(year, aggregator.getStatistics()));
        return result;
    }

    @Override
    public HashMap<RegattaAndRaceIdentifier, SimpleRaceInfo> getRemoteRaceList() {
        final HashMap<RegattaAndRaceIdentifier, SimpleRaceInfo> store = new HashMap<>();
        for (Entry<RemoteSailingServerReference, Pair<Iterable<SimpleRaceInfo>, Exception>> race : remoteSailingServerSet
                .getCachedRaceList().entrySet()) {
            if (race.getValue().getB() != null) {
                throw new RuntimeException("Some remoteserver did not respond " + race.getKey());
            }
            for (SimpleRaceInfo raceinfo : race.getValue().getA()) {
                store.put(raceinfo.getIdentifier(), raceinfo);
            }
        }
        return store;
    }

    @Override
    public Map<RegattaAndRaceIdentifier, SimpleRaceInfo> getLocalRaceList() {
        final HashMap<RegattaAndRaceIdentifier, SimpleRaceInfo> store = new HashMap<>();
        for (Event event : getAllEvents()) {
            for (LeaderboardGroup group : event.getLeaderboardGroups()) {
                for (Leaderboard leaderboard : group.getLeaderboards()) {
                    for (RaceColumn race : leaderboard.getRaceColumns()) {
                        for (Fleet fleet : race.getFleets()) {
                            TrackedRace trackedRace = race.getTrackedRace(fleet);
                            if (trackedRace != null && trackedRace.hasGPSData()) {
                                RegattaAndRaceIdentifier raceIdentifier = trackedRace.getRaceIdentifier();
                                final TimePoint startOfRace = trackedRace.getStartOfRace();
                                if (startOfRace != null) {
                                    SimpleRaceInfo raceInfo = new SimpleRaceInfo(raceIdentifier, startOfRace, /* remoteURL */ null);
                                    store.put(raceInfo.getIdentifier(), raceInfo);
                                }
                            }
                        }
                    }
                }
            }
        }
        return store;
    }
    
    @Override
    public DetailedRaceInfo getFullDetailsForRaceLocal(RegattaAndRaceIdentifier raceIdentifier) {
        DetailedRaceInfo bestMatch = null;
        boolean matchesName = false;
        boolean matchesCourseArea = false;
        // A perfect match with a leaderboard name matching the regatta name, and an event that has a course area also specified
        // by the leaderboard can be found in O(n) with n being the number of events, by scanning the events for one with a matching
        // course area. The leaderboard can be found in O(1).
        // Only if this lookup/search does not provide perfect match, we will have to start searching in all leaderboards because
        // there could be a FlexibleLeaderboard with a name different from the regatta name that has a matching course area.
        // So, first try to identify the leaderboard by the regatta name; if found, we already have a name match there. We then
        // only need to find an event that contains the leaderboard through any leaderboard group
        final Leaderboard leaderboardByRegattaName = getLeaderboardByName(raceIdentifier.getRegattaName());
        if (leaderboardByRegattaName != null) {
            final TrackedRace trackedRace = Util.first(Util.filter(leaderboardByRegattaName.getTrackedRaces(), tr->tr.getRaceIdentifier().equals(raceIdentifier)));
            if (trackedRace != null && leaderboardByRegattaName != null && !Util.isEmpty(leaderboardByRegattaName.getCourseAreas())) {
                final Event eventMatchingAtLeastOneCourseArea = findEventContainingLeaderboardAndMatchingAtLeastOneCourseArea(leaderboardByRegattaName);
                if (eventMatchingAtLeastOneCourseArea != null) {
                    // that's the best match
                    bestMatch = new DetailedRaceInfo(raceIdentifier, leaderboardByRegattaName.getName(),
                            leaderboardByRegattaName.getDisplayName(), trackedRace.getStartOfRace(),
                            eventMatchingAtLeastOneCourseArea.getId(), eventMatchingAtLeastOneCourseArea.getName(),
                            EventUtil.getEventType(eventMatchingAtLeastOneCourseArea), null);
                }
            }
        }
        if (bestMatch == null) { // do the more expensive search now:
            for (Event event : this.getAllEvents()) {
                final EventType eventType = EventUtil.getEventType(event);
                for (LeaderboardGroup group : event.getLeaderboardGroups()) {
                    for (Leaderboard leaderboard : group.getLeaderboards()) {
                        for (RaceColumn race : leaderboard.getRaceColumns()) {
                            for (Fleet fleet : race.getFleets()) {
                                TrackedRace trackedRace = race.getTrackedRace(fleet);
                                if (trackedRace != null) {
                                    RegattaAndRaceIdentifier trackedRaceIdentifier = trackedRace.getRaceIdentifier();
                                    // check if the race matches the RegattaAndRaceIdentifier and has a valid start time
                                    if (trackedRaceIdentifier.equals(raceIdentifier) && trackedRace.getStartOfRace() != null) {
                                        boolean leaderboardLinkedToEventThroughCourseArea = Util.containsAny(event.getVenue().getCourseAreas(), leaderboard.getCourseAreas());
                                        boolean nameOfRegattaAndLeaderboardMatch = leaderboard.getName().equals(trackedRaceIdentifier.getRegattaName());
                                        // check if the match is a better match than bestMatch -> we keep the previous match otherwise;
                                        // "better" means that we either have no match at all, or
                                        // the new match now matches the event's course area (regardless whether the previous best match has a matching leaderboard name), or
                                        // the new match now matches the leaderboard name while not "getting worse" regarding a previous course area match.
                                        // In other words, we will prefer a course area match with a leaderboard name mismatch over a match that has
                                        // no course area match but a matching leaderboard name.
                                        if (bestMatch == null
                                                || (leaderboardLinkedToEventThroughCourseArea && !matchesCourseArea)
                                                || (leaderboardLinkedToEventThroughCourseArea == matchesCourseArea
                                                        && nameOfRegattaAndLeaderboardMatch && !matchesName)) {
                                            bestMatch = new DetailedRaceInfo(trackedRaceIdentifier, leaderboard.getName(),
                                                    leaderboard.getDisplayName(), trackedRace.getStartOfRace(),
                                                    event.getId(), event.getName(), eventType, null);
                                            matchesName = nameOfRegattaAndLeaderboardMatch;
                                            matchesCourseArea = leaderboardLinkedToEventThroughCourseArea;
                                            if (matchesName && matchesCourseArea) {
                                                return bestMatch; // it won't get any better than this
                                            }
                                        }
                                    }
                                }
                            }
                        }
                    }
                }
            }
        }
        return bestMatch;
    }

    private Event findEventContainingLeaderboardAndMatchingAtLeastOneCourseArea(Leaderboard leaderboard) {
        assert !Util.isEmpty(leaderboard.getCourseAreas());
        for (final Event event : getAllEvents()) {
            if (Util.containsAny(event.getVenue().getCourseAreas(), leaderboard.getCourseAreas())) {
                for (final LeaderboardGroup leaderboardGroup : event.getLeaderboardGroups()) {
                    if (leaderboardGroup.getIndexOf(leaderboard) >= 0) {
                        return event;
                    }
                }
            }
        }
        return null;
    }

    @Override
    public DetailedRaceInfo getFullDetailsForRaceCascading(RegattaAndRaceIdentifier raceIdentifier) {
        DetailedRaceInfo bestMatch = getFullDetailsForRaceLocal(raceIdentifier);
        if (bestMatch == null) {
            // check for stored simpleRaceInfo from remote server
            Map<RemoteSailingServerReference, Pair<Iterable<SimpleRaceInfo>, Exception>> races = remoteSailingServerSet.getCachedRaceList();
            for (Entry<RemoteSailingServerReference, Pair<Iterable<SimpleRaceInfo>, Exception>> cachedInfo : races.entrySet()) {
                Iterable<SimpleRaceInfo> raceList = cachedInfo.getValue().getA();
                if (raceList != null) {
                    for (SimpleRaceInfo race : raceList) {
                        if (race.getIdentifier().equals(raceIdentifier)) {
                            bestMatch = remoteSailingServerSet.getDetailedInfoBlocking(race);
                            break;
                        }
                    }
                }
            }
        }
        return bestMatch;
    }
    
    @Override
    public Pair<Integer, AnniversaryType> getNextAnniversary() {
        return anniversaryRaceDeterminator.getNextAnniversary();
    }

    @Override
    public int getCurrentRaceCount() {
        return anniversaryRaceDeterminator.getCurrentRaceCount();
    }

    @Override
    public Map<Integer, Pair<DetailedRaceInfo, AnniversaryType>> getKnownAnniversaries() {
        return anniversaryRaceDeterminator.getKnownAnniversaries();
    }
    
    @Override
    public AnniversaryRaceDeterminatorImpl getAnniversaryRaceDeterminator() {
        return anniversaryRaceDeterminator;
    }
    
    @Override
    public PairingListTemplate createPairingListTemplate(final int flightsCount, final int groupsCount, 
            final int competitorsCount, final int flightMultiplier, final int boatChangeFactor) {
        PairingListTemplate template = pairingListTemplateFactory
                .createPairingListTemplate(new PairingFrameProvider() {
                    @Override
                    public int getGroupsCount() {
                        return groupsCount;
                    }

                    @Override
                    public int getFlightsCount() {
                        return flightsCount;
                    }

                    @Override
                    public int getCompetitorsCount() {
                        return competitorsCount;
                    }
                }, flightMultiplier, boatChangeFactor);
        return template;
    }
    
    @Override
    public PairingList<RaceColumn, Fleet, Competitor, Boat> getPairingListFromTemplate(PairingListTemplate pairingListTemplate,
            final String leaderboardName, final Iterable<RaceColumn> selectedRaceColumns) throws PairingListCreationException {
        Leaderboard leaderboard = getLeaderboardByName(leaderboardName);
        List<Competitor> competitors = Util.createList(leaderboard.getAllCompetitors());
        Collections.sort(competitors, getCompetitorsComparator());
        PairingList<RaceColumn, Fleet, Competitor, Boat> pairingList = pairingListTemplate
                .createPairingList(new CompetitionFormat<RaceColumn, Fleet, Competitor, Boat>() {
                    @Override
                    public Iterable<RaceColumn> getFlights() {
                        return selectedRaceColumns;
                    }

                    @Override
                    public Iterable<Competitor> getCompetitors() {
                        return competitors;
                    }

                    @Override
                    public Iterable<? extends Fleet> getGroups(RaceColumn flight) {
                        return leaderboard.getRaceColumnByName(flight.getName()).getFleets();
                    }

                    @Override
                    public int getGroupsCount() {
                        return Util.size(Util.get(leaderboard.getRaceColumns(), 0).getFleets());
                    }

                    @Override
                    public Iterable<Boat> getCompetitorAllocation() {
                        return leaderboard.getAllBoats();
                    }
                });
        return pairingList;
    }
    
    /**
     * This comparator for competitors produces a stable ordering. It is based on the string representation
     * of the competitors' {@link Competitor#getId() ID}.
     */
    private Comparator<Competitor> getCompetitorsComparator() {
        final Comparator<String> naturalComparator = new NaturalComparator();
        return (c1, c2) -> naturalComparator.compare(c1.getId().toString(), c2.getId().toString());
    }

    @Override
    public Iterable<String> getWindFinderReviewedSpotsCollectionIds() {
        final Set<String> result = new HashSet<>();
        for (final Event event : getAllEvents()) {
            Util.addAll(event.getWindFinderReviewedSpotsCollectionIds(), result);
        }
        return result;
    }
    
    /**
     * Creates a new {@link CompetitorWithBoat} objects from a {@link CompetitorDescriptor}.
     * 
     * @param searchTag
     *            set as the {@link Competitor#getSearchTag() searchTag} property of all new competitors
     */
    @Override
    public DynamicCompetitorWithBoat convertCompetitorDescriptorToCompetitorWithBoat(CompetitorDescriptor competitorDescriptor, String searchTag) {
        Nationality nationality = (competitorDescriptor.getCountryCode() == null
                || competitorDescriptor.getCountryCode().getThreeLetterIOCCode() == null
                || competitorDescriptor.getCountryCode().getThreeLetterIOCCode().isEmpty()) ? null
                        : getBaseDomainFactory().getOrCreateNationality(competitorDescriptor.getCountryCode().getThreeLetterIOCCode());
        UUID competitorUUID = competitorDescriptor.getCompetitorUUID() != null ? competitorDescriptor.getCompetitorUUID() : UUID.randomUUID();
        UUID boatUUID = competitorDescriptor.getBoatUUID() != null ? competitorDescriptor.getBoatUUID() : UUID.randomUUID();
        DynamicPerson sailor = new PersonImpl(competitorDescriptor.getName(), nationality, null, null);
        DynamicTeam team = new TeamImpl(competitorDescriptor.getName(), Collections.singleton(sailor), null);
        BoatClass boatClass = getBaseDomainFactory().getOrCreateBoatClass(competitorDescriptor.getBoatClassName());
        DynamicBoat boat = getCompetitorAndBoatStore().getOrCreateBoat(competitorUUID, competitorDescriptor.getBoatName(), boatClass, competitorDescriptor.getSailNumber(), /* color */ null, /* storePersistently */ true);
        DynamicCompetitorWithBoat competitorWithBoat = getCompetitorAndBoatStore().getOrCreateCompetitorWithBoat(boatUUID,
                competitorDescriptor.getName(), competitorDescriptor.getShortName(), /* color */ null, /* eMail */ null,
                /* flag image */ null, team, competitorDescriptor.getTimeOnTimeFactor(),
                competitorDescriptor.getTimeOnDistanceAllowancePerNauticalMile(), searchTag, boat, /* storePersistently */ true);
        return competitorWithBoat;
    }

    /**
     * This should only be used for replicable Operations that need access to the SecurityService, all other should
     * obtain the SecurityService in another way.
     */
    @Override
    public SecurityService getSecurityService() {
        try {
            return securityServiceTracker.getInitializedService(0);
        } catch (InterruptedException e) {
            logger.severe("Interrupted while waiting for security service; returning null");
            return null;
        }
    }
    
    @Override
    public CourseAndMarkConfigurationFactory getCourseAndMarkConfigurationFactory() {
        return courseAndMarkConfigurationFactory;
    }

    public void setUnsentOperationToMasterSender(OperationsToMasterSendingQueue service) {
        this.unsentOperationsToMasterSender = service;
    }

    @Override
    public <S, O extends OperationWithResult<S, ?>, T> void scheduleForSending(
            O operationWithResult, OperationsToMasterSender<S, O> sender) {
        if (unsentOperationsToMasterSender != null) {
            unsentOperationsToMasterSender.scheduleForSending(operationWithResult, sender);
        }
    }

    @Override
    public RaceTrackingConnectivityParameters getConnectivityParametersByRace(RaceDefinition raceDefiniton) {
        return connectivityParametersByRace.get(raceDefiniton);
    }

    @Override
    public RaceTrackingHandler getPermissionAwareRaceTrackingHandler() {
        return new PermissionAwareRaceTrackingHandler(getSecurityService());
    }

    @Override
    public TypeBasedServiceFinder<RaceTrackingConnectivityParametersHandler> getRaceTrackingConnectivityParamsServiceFinder() {
        return domainObjectFactory.getRaceTrackingConnectivityParamsServiceFinder();
    }

    @Override
    public void importMasterData(final String urlAsString, final String[] leaderboardGroupIds, final boolean override,
            final boolean compress, final boolean exportWind, final boolean exportDeviceConfigurations,
            final String targetServerUsername, final String targetServerPassword, final String targetServerBearerToken,
            final boolean exportTrackedRacesAndStartTracking, final UUID importOperationId) throws IllegalArgumentException {
        if (dataImportLock.getProgress(importOperationId) != null) {
            IllegalArgumentException e = new IllegalArgumentException(
                    "The UUID for the importOperationId already exists.");
            logger.log(Level.SEVERE, e.getMessage(), e);
            throw e;
        }
        final User user = getSecurityService().getCurrentUser();
        final String token = getOrCreateTargetServerBearerToken(urlAsString, targetServerUsername, targetServerPassword,
                targetServerBearerToken);
        createOrUpdateDataImportProgressWithReplication(importOperationId, 0.0, DataImportSubProgress.INIT, 0.0);
        final UserGroup tenant = getSecurityService().getDefaultTenantForCurrentUser();
        // Create a progress indicator for as long as the server gets data from the other server.
        // As soon as the server starts the import operation, a progress object will be built on every server
        long startTime = System.currentTimeMillis();
        createOrUpdateDataImportProgressWithReplication(importOperationId, 0.01, DataImportSubProgress.CONNECTION_SETUP,
                0.5);
        final String query;
        try {
            query = createLeaderboardQuery(leaderboardGroupIds, compress, exportWind, exportDeviceConfigurations,
                    exportTrackedRacesAndStartTracking);
        } catch (UnsupportedEncodingException e1) {
            throw new RuntimeException(e1);
        }
        URLConnection connection = null;
        URL serverAddress = null;
        InputStream inputStream = null;
        try {
            final String masterDataPath = "/sailingserver/spi/v1/masterdata/leaderboardgroups";
            final URL base = RemoteServerUtil.createBaseUrl(urlAsString);
            serverAddress = RemoteServerUtil.createRemoteServerUrl(base, masterDataPath, query);
            // the response can take a very long time for MDI that include foiling data or such
            connection = HttpUrlConnectionHelper.redirectConnectionWithBearerToken(serverAddress,
                    Duration.ONE_HOUR.times(2), token);
            createOrUpdateDataImportProgressWithReplication(importOperationId, 0.02,
                    DataImportSubProgress.CONNECTION_ESTABLISH, 0.5);
            if (compress) {
                InputStream timeoutExtendingInputStream = new TimeoutExtendingInputStream(connection.getInputStream(),
                        connection);
                inputStream = new GZIPInputStream(timeoutExtendingInputStream);
            } else {
                inputStream = new TimeoutExtendingInputStream(connection.getInputStream(), connection);
            }
            final MasterDataImporter importer = new MasterDataImporter(baseDomainFactory, this, user, tenant);
            importer.importFromStream(inputStream, importOperationId, override);
        } catch (Throwable e) {
            // do not assume that RuntimeException is logged properly
            String message = e.getMessage();
            if (connection instanceof HttpURLConnection) {
                // try to obtain an error message from the connection's error stream:
                try {
                    message = new BufferedReader(
                            new InputStreamReader(((HttpURLConnection) connection).getErrorStream())).readLine();
                } catch (Exception exceptionTryingToReadErrorStream) {
                    // in this case we just stay with the exception's message
                }
            }
            logger.log(Level.SEVERE, message, e);
            setDataImportFailedWithReplication(importOperationId, message + "\n\nHave you checked if the"
                    + " versions (commit-wise) of the importing and exporting servers are compatible with each other? "
                    + "If the error still occurs, when both servers are running the same version, please report the problem.");
            throw new RuntimeException(e);
        } finally {
            // close the connection, set all objects to null
            setDataImportDeleteProgressFromMapTimerWithReplication(importOperationId);
            if (connection != null && connection instanceof HttpURLConnection) {
                ((HttpURLConnection) connection).disconnect();
            }
            connection = null;
            long timeToImport = System.currentTimeMillis() - startTime;
            logger.info(String.format("Took %s ms overall to import master data.", timeToImport));
            try {
                if (inputStream != null) {
                    inputStream.close();
                }
            } catch (IOException e) {
                logger.log(Level.INFO, "Couldn't close input stream", e);
            }
        }
    }
    
    private String createLeaderboardQuery(String[] leaderboardGroupIds, boolean compress, boolean exportWind,
            boolean exportDeviceConfigurations, boolean exportTrackedRacesAndStartTracking)
            throws UnsupportedEncodingException {
        StringBuffer queryStringBuffer = new StringBuffer("");
        for (int i = 0; i < leaderboardGroupIds.length; i++) {
            String encodedGroupName = URLEncoder.encode(leaderboardGroupIds[i], "UTF-8");
            queryStringBuffer.append("uuids[]=" + encodedGroupName + "&");
        }
        queryStringBuffer.append(String.format("compress=%s&exportWind=%s&exportDeviceConfigs=%s&exportTrackedRacesAndStartTracking=%s", compress,
                exportWind, exportDeviceConfigurations, exportTrackedRacesAndStartTracking));
        return queryStringBuffer.toString();
    }

    private class TimeoutExtendingInputStream extends FilterInputStream {
        // default timeout is high to ensure that long running client operations
        // such as compressing data will not have the server run into a timeout.
        // this especially applies to foiling data where compression on slower machines
        // can take up to two hours.
        private static final int DEFAULT_TIMEOUT_IN_SECONDS = 60*60*2;

        private final URLConnection connection;

        protected TimeoutExtendingInputStream(InputStream in, URLConnection connection) {
            super(in);
            this.connection = connection;
        }

        @Override
        public int read() throws IOException {
            connection.setReadTimeout(DEFAULT_TIMEOUT_IN_SECONDS*1000);
            return super.read();
        }

        @Override
        public int read(byte[] b) throws IOException {
            connection.setReadTimeout(DEFAULT_TIMEOUT_IN_SECONDS*1000);
            return super.read(b);
        }

        @Override
        public int read(byte[] b, int off, int len) throws IOException {
            connection.setReadTimeout(DEFAULT_TIMEOUT_IN_SECONDS*1000);
            return super.read(b, off, len);
        }
    }

    /**
     * Constructs a Bearer token for a given remote Server, either using a given username and password, or a given
     * bearer token. If neither of those are provided the current user will be used to create a bearer token. Provide
     * only username and password or bearer token, not the three of them.
     */
    private String getOrCreateTargetServerBearerToken(String targetServerUrlAsString, String targetServerUsername,
            String targetServerPassword, String targetServerBearerToken) {
        if (Util.hasLength(targetServerUsername) && Util.hasLength(targetServerPassword)
                && Util.hasLength(targetServerBearerToken)) {
            IllegalArgumentException e = new IllegalArgumentException(
                    "Please use either username/password or bearer token, not both.");
            logger.log(Level.WARNING, e.getMessage(), e);
            throw e;
        }
        final User user = getSecurityService().getCurrentUser();
        // Default to current user's token
        final String effectiveTargetServerBearerToken;
        if (!Util.hasLength(targetServerUsername) && !Util.hasLength(targetServerPassword)
                && !Util.hasLength(targetServerBearerToken)) {
            effectiveTargetServerBearerToken = getSecurityService().getOrCreateAccessToken(user.getName());
        } else {
            effectiveTargetServerBearerToken = targetServerBearerToken;
        }
        final String token = (!Util.hasLength(effectiveTargetServerBearerToken)
                ? RemoteServerUtil.resolveBearerTokenForRemoteServer(targetServerUrlAsString, targetServerUsername,
                        targetServerPassword)
                : effectiveTargetServerBearerToken);
        return token;
    }
}<|MERGE_RESOLUTION|>--- conflicted
+++ resolved
@@ -45,7 +45,6 @@
 import java.util.function.Predicate;
 import java.util.logging.Level;
 import java.util.logging.Logger;
-import java.util.stream.Collectors;
 import java.util.zip.GZIPInputStream;
 
 import javax.management.InstanceAlreadyExistsException;
@@ -1490,13 +1489,8 @@
      */
     private void syncGroupsAfterLeaderboardRemove(String removedLeaderboardName, boolean doDatabaseUpdate) {
         boolean groupNeedsUpdate = false;
-<<<<<<< HEAD
-        for (Set<LeaderboardGroup> leaderboardGroupsSet : leaderboardGroupsByName.values()) {
-            for (LeaderboardGroup leaderboardGroup : leaderboardGroupsSet) {
-=======
         for (final Set<LeaderboardGroup> leaderboardGroupsSet : leaderboardGroupsByName.values()) {
             for (final LeaderboardGroup leaderboardGroup : leaderboardGroupsSet) {
->>>>>>> 23d2d8f2
                 for (final Leaderboard leaderboard : leaderboardGroup.getLeaderboards()) {
                     if (leaderboard.getName().equals(removedLeaderboardName)) {
                         leaderboardGroup.removeLeaderboard(leaderboard);
@@ -2993,17 +2987,7 @@
     }
 
     @Override
-<<<<<<< HEAD
-    public Map<String, LeaderboardGroup> getLeaderboardGroups() {
-        return Collections.unmodifiableMap(leaderboardGroupsByName.entrySet().stream().collect(
-                Collectors.toMap(Map.Entry::getKey, stringSetEntry -> stringSetEntry.getValue().iterator().next())));
-    }
-
-    @Override
-    public Map<UUID, LeaderboardGroup> getLeaderboardGroupsIdentifiable() {
-=======
     public Map<UUID, LeaderboardGroup> getLeaderboardGroups() {
->>>>>>> 23d2d8f2
         return Collections.unmodifiableMap(new HashMap<UUID, LeaderboardGroup>(leaderboardGroupsByID));
     }
 
@@ -3018,12 +3002,6 @@
 
     @Override
     public LeaderboardGroup getLeaderboardGroupByID(UUID leaderboardGroupID) {
-<<<<<<< HEAD
-        if (leaderboardGroupID != null) {
-            return leaderboardGroupsByID.get(leaderboardGroupID);  
-        }
-        return null;
-=======
         final LeaderboardGroup result;
         if (leaderboardGroupID != null) {
             result = leaderboardGroupsByID.get(leaderboardGroupID);  
@@ -3031,7 +3009,6 @@
             result = null;
         }
         return result;
->>>>>>> 23d2d8f2
     }
 
     @Override
