--- conflicted
+++ resolved
@@ -624,13 +624,8 @@
             final TypeBasedServiceFinderFactory serviceFinderFactory, TrackedRegattaListenerManager trackedRegattaListener,
             SailingNotificationService sailingNotificationService,
             TrackedRaceStatisticsCache trackedRaceStatisticsCache, boolean restoreTrackedRaces,
-<<<<<<< HEAD
             ServiceTracker<SecurityService, SecurityService> securityServiceTracker, SharedSailingData sharedSailingData) {
-        this((final RaceLogResolver raceLogResolver) -> {
-=======
-            ServiceTracker<SecurityService, SecurityService> securityServiceTracker) {
         this((final RaceLogAndTrackedRaceResolver raceLogResolver) -> {
->>>>>>> b67b9ad3
             return new ConstructorParameters() {
                 private final MongoObjectFactory mongoObjectFactory = PersistenceFactory.INSTANCE
                         .getDefaultMongoObjectFactory(serviceFinderFactory);
@@ -4293,9 +4288,9 @@
         }
         if (regattaLike != null) {
             raceColumn = regattaLike.getRaceColumnByName(identifier.getRaceColumnName());
-        } else {
+                } else {
             raceColumn = null;
-        }
+                }
         return raceColumn;
     }
 
