package com.sap.sailing.server.impl;

import java.io.BufferedReader;
import java.io.IOException;
import java.io.InputStream;
import java.io.InputStreamReader;
import java.io.ObjectInputStream;
import java.io.ObjectOutputStream;
import java.io.Serializable;
import java.net.MalformedURLException;
import java.net.SocketException;
import java.net.URL;
import java.net.URLConnection;
import java.net.URLEncoder;
import java.util.ArrayList;
import java.util.Arrays;
import java.util.Collection;
import java.util.Collections;
import java.util.Comparator;
import java.util.HashMap;
import java.util.HashSet;
import java.util.Iterator;
import java.util.LinkedHashMap;
import java.util.List;
import java.util.Locale;
import java.util.Map;
import java.util.Map.Entry;
import java.util.Set;
import java.util.UUID;
import java.util.concurrent.ConcurrentHashMap;
import java.util.concurrent.ScheduledExecutorService;
import java.util.concurrent.ScheduledFuture;
import java.util.concurrent.TimeUnit;
import java.util.concurrent.atomic.AtomicInteger;
import java.util.function.BiConsumer;
import java.util.function.Consumer;
import java.util.function.Function;
import java.util.logging.Level;
import java.util.logging.Logger;

import org.apache.shiro.SecurityUtils;
import org.apache.shiro.subject.Subject;
import org.json.simple.JSONArray;
import org.json.simple.JSONObject;
import org.json.simple.parser.JSONParser;
import org.json.simple.parser.ParseException;
import org.osgi.framework.BundleContext;
import org.osgi.framework.ServiceReference;
import org.osgi.util.tracker.ServiceTracker;

import com.sap.sailing.domain.abstractlog.AbstractLogEventAuthor;
import com.sap.sailing.domain.abstractlog.impl.LogEventAuthorImpl;
import com.sap.sailing.domain.abstractlog.race.RaceLog;
import com.sap.sailing.domain.abstractlog.race.RaceLogEvent;
import com.sap.sailing.domain.abstractlog.race.RaceLogEventVisitor;
import com.sap.sailing.domain.abstractlog.race.SimpleRaceLogIdentifier;
import com.sap.sailing.domain.abstractlog.race.analyzing.impl.FinishedTimeFinder;
import com.sap.sailing.domain.abstractlog.race.analyzing.impl.FinishingTimeFinder;
import com.sap.sailing.domain.abstractlog.race.analyzing.impl.RaceLogResolver;
import com.sap.sailing.domain.abstractlog.race.impl.RaceLogRaceStatusEventImpl;
import com.sap.sailing.domain.abstractlog.race.state.RaceState;
import com.sap.sailing.domain.abstractlog.race.state.ReadonlyRaceState;
import com.sap.sailing.domain.abstractlog.race.state.impl.RaceStateImpl;
import com.sap.sailing.domain.abstractlog.race.state.impl.ReadonlyRaceStateImpl;
import com.sap.sailing.domain.abstractlog.regatta.RegattaLog;
import com.sap.sailing.domain.anniversary.DetailedRaceInfo;
import com.sap.sailing.domain.anniversary.SimpleRaceInfo;
import com.sap.sailing.domain.base.Competitor;
import com.sap.sailing.domain.base.CompetitorStore;
import com.sap.sailing.domain.base.CompetitorStore.CompetitorUpdateListener;
import com.sap.sailing.domain.base.ControlPoint;
import com.sap.sailing.domain.base.CourseArea;
import com.sap.sailing.domain.base.DomainFactory;
import com.sap.sailing.domain.base.Event;
import com.sap.sailing.domain.base.EventBase;
import com.sap.sailing.domain.base.Fleet;
import com.sap.sailing.domain.base.LeaderboardSearchResult;
import com.sap.sailing.domain.base.LeaderboardSearchResultBase;
import com.sap.sailing.domain.base.Mark;
import com.sap.sailing.domain.base.RaceColumn;
import com.sap.sailing.domain.base.RaceColumnInSeries;
import com.sap.sailing.domain.base.RaceDefinition;
import com.sap.sailing.domain.base.Regatta;
import com.sap.sailing.domain.base.RegattaListener;
import com.sap.sailing.domain.base.RemoteSailingServerReference;
import com.sap.sailing.domain.base.SailingServerConfiguration;
import com.sap.sailing.domain.base.Series;
import com.sap.sailing.domain.base.Sideline;
import com.sap.sailing.domain.base.Waypoint;
import com.sap.sailing.domain.base.configuration.DeviceConfiguration;
import com.sap.sailing.domain.base.configuration.DeviceConfigurationIdentifier;
import com.sap.sailing.domain.base.configuration.DeviceConfigurationMatcher;
import com.sap.sailing.domain.base.configuration.RegattaConfiguration;
import com.sap.sailing.domain.base.configuration.impl.DeviceConfigurationMapImpl;
import com.sap.sailing.domain.base.impl.DynamicCompetitor;
import com.sap.sailing.domain.base.impl.EventImpl;
import com.sap.sailing.domain.base.impl.RegattaImpl;
import com.sap.sailing.domain.base.impl.RemoteSailingServerReferenceImpl;
import com.sap.sailing.domain.common.DataImportProgress;
import com.sap.sailing.domain.common.DataImportSubProgress;
import com.sap.sailing.domain.common.DeviceIdentifier;
import com.sap.sailing.domain.common.Distance;
import com.sap.sailing.domain.common.MasterDataImportObjectCreationCount;
import com.sap.sailing.domain.common.MaxPointsReason;
import com.sap.sailing.domain.common.Position;
import com.sap.sailing.domain.common.RaceIdentifier;
import com.sap.sailing.domain.common.RegattaAndRaceIdentifier;
import com.sap.sailing.domain.common.RegattaIdentifier;
import com.sap.sailing.domain.common.RegattaName;
import com.sap.sailing.domain.common.Renamable;
import com.sap.sailing.domain.common.ScoringSchemeType;
import com.sap.sailing.domain.common.TrackedRaceStatusEnum;
import com.sap.sailing.domain.common.Wind;
import com.sap.sailing.domain.common.WindSource;
import com.sap.sailing.domain.common.dto.AnniversaryType;
import com.sap.sailing.domain.common.dto.EventType;
import com.sap.sailing.domain.common.dto.FleetDTO;
import com.sap.sailing.domain.common.dto.RegattaCreationParametersDTO;
import com.sap.sailing.domain.common.dto.SeriesCreationParametersDTO;
import com.sap.sailing.domain.common.impl.DataImportProgressImpl;
import com.sap.sailing.domain.common.media.MediaTrack;
import com.sap.sailing.domain.common.racelog.RaceLogRaceStatus;
import com.sap.sailing.domain.common.racelog.RacingProcedureType;
import com.sap.sailing.domain.common.tracking.GPSFix;
import com.sap.sailing.domain.common.tracking.GPSFixMoving;
import com.sap.sailing.domain.common.tracking.SensorFix;
import com.sap.sailing.domain.leaderboard.FlexibleLeaderboard;
import com.sap.sailing.domain.leaderboard.FlexibleRaceColumn;
import com.sap.sailing.domain.leaderboard.Leaderboard;
import com.sap.sailing.domain.leaderboard.LeaderboardGroup;
import com.sap.sailing.domain.leaderboard.LeaderboardRegistry;
import com.sap.sailing.domain.leaderboard.RegattaLeaderboard;
import com.sap.sailing.domain.leaderboard.RegattaLeaderboardWithEliminations;
import com.sap.sailing.domain.leaderboard.ScoreCorrectionListener;
import com.sap.sailing.domain.leaderboard.ScoringScheme;
import com.sap.sailing.domain.leaderboard.SettableScoreCorrection;
import com.sap.sailing.domain.leaderboard.impl.DelegatingRegattaLeaderboardWithCompetitorElimination;
import com.sap.sailing.domain.leaderboard.impl.FlexibleLeaderboardImpl;
import com.sap.sailing.domain.leaderboard.impl.LeaderboardGroupImpl;
import com.sap.sailing.domain.leaderboard.impl.RegattaLeaderboardImpl;
import com.sap.sailing.domain.leaderboard.impl.ThresholdBasedResultDiscardingRuleImpl;
import com.sap.sailing.domain.leaderboard.meta.LeaderboardGroupMetaLeaderboard;
import com.sap.sailing.domain.persistence.DomainObjectFactory;
import com.sap.sailing.domain.persistence.MongoObjectFactory;
import com.sap.sailing.domain.persistence.MongoRaceLogStoreFactory;
import com.sap.sailing.domain.persistence.MongoRegattaLogStoreFactory;
import com.sap.sailing.domain.persistence.MongoWindStore;
import com.sap.sailing.domain.persistence.MongoWindStoreFactory;
import com.sap.sailing.domain.persistence.PersistenceFactory;
import com.sap.sailing.domain.persistence.media.MediaDB;
import com.sap.sailing.domain.persistence.media.MediaDBFactory;
import com.sap.sailing.domain.persistence.racelog.tracking.MongoSensorFixStoreFactory;
import com.sap.sailing.domain.polars.PolarDataService;
import com.sap.sailing.domain.racelog.RaceLogIdentifier;
import com.sap.sailing.domain.racelog.RaceLogStore;
import com.sap.sailing.domain.racelog.tracking.SensorFixStore;
import com.sap.sailing.domain.ranking.RankingMetric.CompetitorRankingInfo;
import com.sap.sailing.domain.ranking.RankingMetric.RankingInfo;
import com.sap.sailing.domain.ranking.RankingMetricConstructor;
import com.sap.sailing.domain.regattalike.HasRegattaLike;
import com.sap.sailing.domain.regattalike.IsRegattaLike;
import com.sap.sailing.domain.regattalike.LeaderboardThatHasRegattaLike;
import com.sap.sailing.domain.regattalog.RegattaLogStore;
import com.sap.sailing.domain.statistics.Statistics;
import com.sap.sailing.domain.tracking.DynamicSensorFixTrack;
import com.sap.sailing.domain.tracking.DynamicTrackedRace;
import com.sap.sailing.domain.tracking.DynamicTrackedRegatta;
import com.sap.sailing.domain.tracking.GPSFixTrack;
import com.sap.sailing.domain.tracking.MarkPassing;
import com.sap.sailing.domain.tracking.RaceChangeListener;
import com.sap.sailing.domain.tracking.RaceHandle;
import com.sap.sailing.domain.tracking.RaceListener;
import com.sap.sailing.domain.tracking.RaceTracker;
import com.sap.sailing.domain.tracking.RaceTrackingConnectivityParameters;
import com.sap.sailing.domain.tracking.TrackedRace;
import com.sap.sailing.domain.tracking.TrackedRaceStatus;
import com.sap.sailing.domain.tracking.TrackedRegatta;
import com.sap.sailing.domain.tracking.TrackedRegattaListener;
import com.sap.sailing.domain.tracking.WindStore;
import com.sap.sailing.domain.tracking.WindTracker;
import com.sap.sailing.domain.tracking.WindTrackerFactory;
import com.sap.sailing.domain.tracking.impl.AbstractRaceChangeListener;
import com.sap.sailing.domain.tracking.impl.DynamicTrackedRegattaImpl;
import com.sap.sailing.domain.tracking.impl.TrackedRaceImpl;
import com.sap.sailing.expeditionconnector.ExpeditionTrackerFactory;
import com.sap.sailing.server.RacingEventService;
import com.sap.sailing.server.Replicator;
import com.sap.sailing.server.anniversary.AnniversaryRaceDeterminator;
import com.sap.sailing.server.anniversary.RaceChangeObserverForAnniversaryDetection;
import com.sap.sailing.server.anniversary.checker.QuarterChecker;
import com.sap.sailing.server.anniversary.checker.SameDigitChecker;
import com.sap.sailing.server.gateway.deserialization.impl.CourseAreaJsonDeserializer;
import com.sap.sailing.server.gateway.deserialization.impl.EventBaseJsonDeserializer;
import com.sap.sailing.server.gateway.deserialization.impl.LeaderboardGroupBaseJsonDeserializer;
import com.sap.sailing.server.gateway.deserialization.impl.LeaderboardSearchResultBaseJsonDeserializer;
import com.sap.sailing.server.gateway.deserialization.impl.VenueJsonDeserializer;
import com.sap.sailing.server.masterdata.DataImportLockWithProgress;
import com.sap.sailing.server.notification.EmptySailingNotificationService;
import com.sap.sailing.server.notification.SailingNotificationService;
import com.sap.sailing.server.operationaltransformation.AddCourseAreas;
import com.sap.sailing.server.operationaltransformation.AddDefaultRegatta;
import com.sap.sailing.server.operationaltransformation.AddMediaTrackOperation;
import com.sap.sailing.server.operationaltransformation.AddRaceDefinition;
import com.sap.sailing.server.operationaltransformation.AddSpecificRegatta;
import com.sap.sailing.server.operationaltransformation.ConnectTrackedRaceToLeaderboardColumn;
import com.sap.sailing.server.operationaltransformation.CreateCompetitor;
import com.sap.sailing.server.operationaltransformation.CreateEvent;
import com.sap.sailing.server.operationaltransformation.CreateOrUpdateDataImportProgress;
import com.sap.sailing.server.operationaltransformation.CreateOrUpdateDeviceConfiguration;
import com.sap.sailing.server.operationaltransformation.CreateTrackedRace;
import com.sap.sailing.server.operationaltransformation.DataImportFailed;
import com.sap.sailing.server.operationaltransformation.RecordCompetitorGPSFix;
import com.sap.sailing.server.operationaltransformation.RecordCompetitorSensorFix;
import com.sap.sailing.server.operationaltransformation.RecordCompetitorSensorFixTrack;
import com.sap.sailing.server.operationaltransformation.RecordMarkGPSFix;
import com.sap.sailing.server.operationaltransformation.RecordMarkGPSFixForExistingTrack;
import com.sap.sailing.server.operationaltransformation.RecordMarkGPSFixForNewMarkTrack;
import com.sap.sailing.server.operationaltransformation.RecordWindFix;
import com.sap.sailing.server.operationaltransformation.RemoveDeviceConfiguration;
import com.sap.sailing.server.operationaltransformation.RemoveEvent;
import com.sap.sailing.server.operationaltransformation.RemoveLeaderboardGroupFromEvent;
import com.sap.sailing.server.operationaltransformation.RemoveMediaTrackOperation;
import com.sap.sailing.server.operationaltransformation.RemoveWindFix;
import com.sap.sailing.server.operationaltransformation.RenameEvent;
import com.sap.sailing.server.operationaltransformation.SetDataImportDeleteProgressFromMapTimer;
import com.sap.sailing.server.operationaltransformation.TrackRegatta;
import com.sap.sailing.server.operationaltransformation.UpdateCompetitor;
import com.sap.sailing.server.operationaltransformation.UpdateEndOfTracking;
import com.sap.sailing.server.operationaltransformation.UpdateMarkPassings;
import com.sap.sailing.server.operationaltransformation.UpdateMediaTrackDurationOperation;
import com.sap.sailing.server.operationaltransformation.UpdateMediaTrackRacesOperation;
import com.sap.sailing.server.operationaltransformation.UpdateMediaTrackStartTimeOperation;
import com.sap.sailing.server.operationaltransformation.UpdateMediaTrackTitleOperation;
import com.sap.sailing.server.operationaltransformation.UpdateMediaTrackUrlOperation;
import com.sap.sailing.server.operationaltransformation.UpdateRaceDelayToLive;
import com.sap.sailing.server.operationaltransformation.UpdateStartOfTracking;
import com.sap.sailing.server.operationaltransformation.UpdateStartTimeReceived;
import com.sap.sailing.server.operationaltransformation.UpdateTrackedRaceStatus;
import com.sap.sailing.server.operationaltransformation.UpdateWindAveragingTime;
import com.sap.sailing.server.operationaltransformation.UpdateWindSourcesToExclude;
import com.sap.sailing.server.simulation.SimulationService;
import com.sap.sailing.server.simulation.SimulationServiceFactory;
import com.sap.sailing.server.statistics.StatisticsAggregator;
import com.sap.sailing.server.statistics.StatisticsCalculator;
import com.sap.sailing.server.statistics.TrackedRaceStatisticsCache;
import com.sap.sailing.server.util.EventUtil;
import com.sap.sse.ServerInfo;
import com.sap.sse.common.Duration;
import com.sap.sse.common.TimePoint;
import com.sap.sse.common.TypeBasedServiceFinderFactory;
import com.sap.sse.common.Util;
import com.sap.sse.common.Util.Pair;
import com.sap.sse.common.Util.Triple;
import com.sap.sse.common.impl.MillisecondsTimePoint;
import com.sap.sse.common.search.KeywordQuery;
import com.sap.sse.common.search.Result;
import com.sap.sse.common.search.ResultImpl;
import com.sap.sse.concurrent.LockUtil;
import com.sap.sse.concurrent.NamedReentrantReadWriteLock;
import com.sap.sse.filestorage.FileStorageManagementService;
import com.sap.sse.pairinglist.PairingFrameProvider;
import com.sap.sse.pairinglist.PairingListTemplate;
import com.sap.sse.pairinglist.impl.PairingListTemplateFactoryImpl;
import com.sap.sse.replication.OperationExecutionListener;
import com.sap.sse.replication.OperationWithResult;
import com.sap.sse.replication.ReplicationMasterDescriptor;
import com.sap.sse.replication.impl.OperationWithResultWithIdWrapper;
import com.sap.sse.shared.media.ImageDescriptor;
import com.sap.sse.shared.media.VideoDescriptor;
import com.sap.sse.util.ClearStateTestSupport;
import com.sap.sse.util.HttpUrlConnectionHelper;
import com.sap.sse.util.JoinedClassLoader;
import com.sap.sse.util.ThreadPoolUtil;

public class RacingEventServiceImpl implements RacingEventService, ClearStateTestSupport, RegattaListener,
        LeaderboardRegistry, Replicator {
    private static final Logger logger = Logger.getLogger(RacingEventServiceImpl.class.getName());

    /**
     * A scheduler for the periodic checks of the paramURL documents for the advent of {@link ControlPoint}s with static
     * position information otherwise not available through <code>MarkPassingReceiver</code>'s events.
     */
    private static final ScheduledExecutorService scheduler = ThreadPoolUtil.INSTANCE.getDefaultForegroundTaskThreadPoolExecutor();

    private final com.sap.sailing.domain.base.DomainFactory baseDomainFactory;

    /**
     * Holds the {@link Event} objects for those event registered with this service. Note that there may be
     * {@link Event} objects that exist outside this service for events not (yet) registered here.
     */
    private final ConcurrentHashMap<Serializable, Event> eventsById;

    private final RemoteSailingServerSet remoteSailingServerSet;
    
    /**
     * Holds the {@link Regatta} objects for those races registered with this service. Note that there may be
     * {@link Regatta} objects that exist outside this service for regattas not (yet) registered here.
     */
    protected final ConcurrentHashMap<String, Regatta> regattasByName;

    private final NamedReentrantReadWriteLock regattasByNameLock;

    private final ConcurrentHashMap<RaceDefinition, CourseChangeReplicator> courseListeners;

    protected final ConcurrentHashMap<Regatta, Set<RaceTracker>> raceTrackersByRegatta;

    /**
     * Although {@link #raceTrackersByRegatta} is a concurrent hash map, entering sets as values needs to be
     * synchronized using this lock's write lock to avoid two value sets overwriting each other.
     */
    private final NamedReentrantReadWriteLock raceTrackersByRegattaLock;

    /**
     * Remembers the trackers by paramURL/liveURI/storedURI to avoid duplication
     */
    protected final ConcurrentHashMap<Object, RaceTracker> raceTrackersByID;

    /**
     * {@link #addRace(RegattaIdentifier, RaceTrackingConnectivityParameters, long)} will check
     * {@link #raceTrackersByID} for the presence of a tracker and won't create a new tracker if one for the
     * connectivity parameters' ID already exists. This check and creation and addition to {@link #raceTrackersByID}
     * requires locking in the face of concurrent calls to
     * {@link #addRace(RegattaIdentifier, RaceTrackingConnectivityParameters, long)}. Using <code>synchronized</code> is
     * not ideal due to its coarse-grained locking style which allows for little concurrency. Instead, this map is used
     * to keep locks for any ID that any invocation of the
     * {@link #addRace(RegattaIdentifier, RaceTrackingConnectivityParameters, long)} method is currently working on.
     * Fetching or creating and putting a lock to this map happens in ({@link #getOrCreateRaceTrackersByIdLock}) which
     * takes care of managing concurrent access to this concurrent map. When done, the
     * {@link #addRace(RegattaIdentifier, RaceTrackingConnectivityParameters, long)} method cleans up by removing the
     * lock again from this map, again using a synchronized method (
     * {@link #unlockRaceTrackersById(Object, NamedReentrantReadWriteLock)}).
     */
    private final ConcurrentHashMap<Object, NamedReentrantReadWriteLock> raceTrackersByIDLocks;

    /**
     * Using {@link #getRaceTrackerByRegattaAndRaceIdentifier(RegattaAndRaceIdentifier, Consumer)}, one can request a
     * {@link RaceTracker} for a specific race. It can be that the requested {@link RaceTracker} isn't registered in
     * {@link #raceTrackersByRegatta}. To not need a Thread to wait for the RaceTracker to get available, a callback
     * will be registered that fires on registration of the RaceTracker. If the {@link RaceTracker} will not be
     * registered, the callback only leads to a minor leak.
     */
    private volatile transient ConcurrentHashMap<RegattaAndRaceIdentifier, Set<Consumer<RaceTracker>>> raceTrackerCallbacks;

    /**
     * Leaderboards managed by this racing event service
     */
    private final ConcurrentHashMap<String, Leaderboard> leaderboardsByName;

    /**
     * {@link #leaderboardsByName} is already a concurrent hash map; however, when renaming a leaderboard, this shall
     * happen as an atomic transaction, not interruptible by other write accesses on the same map because otherwise
     * assumptions made during the rename process wouldn't hold. See, in particular,
     * {@link #renameLeaderboard(String, String)}.
     */
    private final NamedReentrantReadWriteLock leaderboardsByNameLock;

    private final ConcurrentHashMap<String, LeaderboardGroup> leaderboardGroupsByName;

    private final ConcurrentHashMap<UUID, LeaderboardGroup> leaderboardGroupsByID;

    /**
     * See {@link #leaderboardsByNameLock}
     */
    private final NamedReentrantReadWriteLock leaderboardGroupsByNameLock;

    private final CompetitorStore competitorStore;

    /**
     * A set based on a concurrent hash map, therefore being thread safe
     */
    private Set<DynamicTrackedRegatta> regattasObservedForDefaultLeaderboard = Collections
            .newSetFromMap(new ConcurrentHashMap<DynamicTrackedRegatta, Boolean>());

    private final MongoObjectFactory mongoObjectFactory;

    private final DomainObjectFactory domainObjectFactory;

    private final ConcurrentHashMap<Regatta, DynamicTrackedRegatta> regattaTrackingCache;

    /**
     * Protects write access transactions that do a previous read to {@link #regattaTrackingCache}; read-only access is
     * already synchronized by using a concurrent hash map for {@link #regattaTrackingCache}.
     */
    private final NamedReentrantReadWriteLock regattaTrackingCacheLock;

    private final ConcurrentHashMap<OperationExecutionListener<RacingEventService>, OperationExecutionListener<RacingEventService>> operationExecutionListeners;

    /**
     * Keys are the toString() representation of the {@link RaceDefinition#getId() IDs} of races passed to
     * {@link #setRegattaForRace(Regatta, RaceDefinition)}.
     */
    private final ConcurrentHashMap<String, Regatta> persistentRegattasForRaceIDs;

    private final RaceLogReplicatorAndNotifier raceLogReplicator;
    private final RegattaLogReplicator regattaLogReplicator;

    private final RaceLogScoringReplicator raceLogScoringReplicator;

    private final MediaDB mediaDB;

    private final MediaLibrary mediaLibrary;

    /**
     * Currently valid pairs of {@link DeviceConfigurationMatcher}s and {@link DeviceConfiguration}s. The contents of
     * this map is persisted and replicated. See {@link DeviceConfigurationMapImpl}.
     */
    protected final DeviceConfigurationMapImpl configurationMap;

    private final WindStore windStore;
    private final SensorFixStore sensorFixStore;

    /**
     * This author should be used for server generated race log events
     */
    private final AbstractLogEventAuthor raceLogEventAuthorForServer = new LogEventAuthorImpl(
            RacingEventService.class.getName(), 0);

    private PolarDataService polarDataService;

    private final SimulationService simulationService;

    /**
     * A service that, if not {@code null}, must be called when certain events that the service can notify users about
     * have occurred. For example, the
     * {@link SailingNotificationService#notifyUserOnBoatClassWhenScoreCorrectionsAreAvailable(com.sap.sailing.domain.base.BoatClass, Leaderboard)}
     * method must be called whenever a new set of score corrections have been made available.<p>
     * 
     * The field is transient because we don't want the service to be serialized from a master to a replica.
     * Replicas are expected to not notify users about anything, particularly because they usually don't
     * have a valid mail service, either.
     */
    private transient SailingNotificationService notificationService;
    
    /**
     * Allow only one master data import at a time to avoid situation where multiple Imports override each other in
     * unpredictable fashion
     */
    private final DataImportLockWithProgress dataImportLock;

    /**
     * If this service runs in the context of an OSGi environment, the activator should {@link #setBundleContext set the
     * bundle context} on this object so that service lookups become possible.
     */
    private BundleContext bundleContext;

    private TypeBasedServiceFinderFactory serviceFinderFactory;

    /**
     * The master from which this replicable is currently replicating, or <code>null</code> if this replicable is not
     * currently replicated from any master.
     */
    private ReplicationMasterDescriptor replicatingFromMaster;

    private Set<OperationWithResultWithIdWrapper<?, ?>> operationsSentToMasterForReplication;

    private ThreadLocal<Boolean> currentlyFillingFromInitialLoadOrApplyingOperationReceivedFromMaster = ThreadLocal
            .withInitial(() -> false);
    
    private final Set<ClassLoader> masterDataClassLoaders = new HashSet<ClassLoader>();
    
    private final JoinedClassLoader joinedClassLoader;

    private SailingServerConfiguration sailingServerConfiguration;

    private final TrackedRegattaListenerManager trackedRegattaListener;
    
    private int numberOfTrackedRacesToRestore;
    
    private final AtomicInteger numberOfTrackedRacesRestored;
    
    private transient final ConcurrentHashMap<Leaderboard, ScoreCorrectionListener> scoreCorrectionListenersByLeaderboard;

    private transient final ConcurrentHashMap<RaceDefinition, RaceTrackingConnectivityParameters> connectivityParametersByRace;

    private final TrackedRaceStatisticsCache trackedRaceStatisticsCache;

    private final AnniversaryRaceDeterminator anniversaryRaceDeterminator;

    /**
     * Observes {@link TrackedRegatta} and {@link TrackedRace} instances known to trigger an update of
     * {@link AnniversaryRaceDeterminator} if the number of anniversary race candidates changes. To do this, the
     * instance is registered as {@link TrackedRegattaListener} on the {@link TrackedRegattaListenerManager} know by
     * this service.
     */
    private final RaceChangeObserverForAnniversaryDetection raceChangeObserverForAnniversaryDetection;

    private final PairingListTemplateFactoryImpl pairingListTemplateFactory = new PairingListTemplateFactoryImpl(); 
    
    /**
     * Providing the constructor parameters for a new {@link RacingEventServiceImpl} instance is a bit tricky
     * in some cases because containment and initialization order of some types is fairly tightly coupled.
     * There is a dependency of many such objects on an instance of {@link RaceLogResolver} which is implemented
     * by {@link RacingEventServiceImpl}. However, therefore, this instance only becomes available in the
     * innermost constructor.
     * 
     * @author Axel Uhl (d043530)
     *
     */
    public static interface ConstructorParameters {
        DomainObjectFactory getDomainObjectFactory();
        MongoObjectFactory getMongoObjectFactory();
        com.sap.sailing.domain.base.DomainFactory getBaseDomainFactory();
        CompetitorStore getCompetitorStore();
    }

    /**
     * Constructs a {@link DomainFactory base domain factory} that uses this object's {@link #competitorStore competitor
     * store} for competitor management. This base domain factory is then also used for the construction of the
     * {@link DomainObjectFactory}. This constructor variant initially clears the persistent competitor collection,
     * hence removes all previously persistent competitors. This is the default for testing and for backward
     * compatibility with prior releases that did not support a persistent competitor collection.
     */
    public RacingEventServiceImpl() {
        this(/* clearPersistentCompetitorStore */ true, /* serviceFinderFactory */ null, /* restoreTrackedRaces */ false);
    }

    public RacingEventServiceImpl(WindStore windStore, SensorFixStore sensorFixStore,
            TypeBasedServiceFinderFactory serviceFinderFactory) {
        this(/* clearPersistentCompetitorStore */ true, windStore, sensorFixStore, serviceFinderFactory,
                /* sailingNotificationService */ null, /* restoreTrackedRaces */ false);
    }

    void setBundleContext(BundleContext bundleContext) {
        this.bundleContext = bundleContext;
    }

    public RacingEventServiceImpl(boolean clearPersistentCompetitorStore,
            final TypeBasedServiceFinderFactory serviceFinderFactory, boolean restoreTrackedRaces) {
        this(clearPersistentCompetitorStore, serviceFinderFactory, null, /* sailingNotificationService */ null,
                /* trackedRaceStatisticsCache */ null, restoreTrackedRaces);
    }

    /**
     * Like {@link #RacingEventServiceImpl()}, but allows callers to specify that the persistent competitor collection
     * be cleared before the service starts.
     * 
     * @param clearPersistentCompetitorStore
     *            if <code>true</code>, the {@link PersistentCompetitorStore} is created empty, with the corresponding
     *            database collection cleared as well. Use with caution! When used with <code>false</code>, competitors
     *            created and stored during previous service executions will initially be loaded.
     * @param sailingNotificationService
     *            a notification service to call upon events worth notifying users about, or {@code null} if no
     *            notification service is available, e.g., in test set-ups
     * @param trackedRaceStatisticsCache
     *            a cache that gives access to detailed statistics about TrackedRaces. If <code>null</code>, no detailed
     *            statistics about TrackedRaces will be calculated.
     */
    public RacingEventServiceImpl(boolean clearPersistentCompetitorStore,
            final TypeBasedServiceFinderFactory serviceFinderFactory, TrackedRegattaListenerManager trackedRegattaListener,
            SailingNotificationService sailingNotificationService,
            TrackedRaceStatisticsCache trackedRaceStatisticsCache, boolean restoreTrackedRaces) {
        this((final RaceLogResolver raceLogResolver) -> {
            return new ConstructorParameters() {
                private final MongoObjectFactory mongoObjectFactory = PersistenceFactory.INSTANCE
                        .getDefaultMongoObjectFactory(serviceFinderFactory);
                private final PersistentCompetitorStore competitorStore = new PersistentCompetitorStore(
                        PersistenceFactory.INSTANCE.getDefaultMongoObjectFactory(serviceFinderFactory),
                        clearPersistentCompetitorStore, serviceFinderFactory, raceLogResolver);

                @Override
                public DomainObjectFactory getDomainObjectFactory() {
                    return competitorStore.getDomainObjectFactory();
                }

                @Override
                public MongoObjectFactory getMongoObjectFactory() {
                    return mongoObjectFactory;
                }

                @Override
                public DomainFactory getBaseDomainFactory() {
                    return competitorStore.getBaseDomainFactory();
                }

                @Override
                public CompetitorStore getCompetitorStore() {
                    return competitorStore;
                }
            };
        }, MediaDBFactory.INSTANCE.getDefaultMediaDB(), null, null, serviceFinderFactory, trackedRegattaListener,
                sailingNotificationService, trackedRaceStatisticsCache, restoreTrackedRaces);
    }

    private RacingEventServiceImpl(final boolean clearPersistentCompetitorStore, WindStore windStore,
            SensorFixStore sensorFixStore, final TypeBasedServiceFinderFactory serviceFinderFactory,
            SailingNotificationService sailingNotificationService, boolean restoreTrackedRaces) {
        this((final RaceLogResolver raceLogResolver) -> {
            return new ConstructorParameters() {
                private final MongoObjectFactory mongoObjectFactory = PersistenceFactory.INSTANCE
                        .getDefaultMongoObjectFactory(serviceFinderFactory);
                private final PersistentCompetitorStore competitorStore = new PersistentCompetitorStore(
                        mongoObjectFactory, clearPersistentCompetitorStore, serviceFinderFactory, raceLogResolver);

                @Override
                public DomainObjectFactory getDomainObjectFactory() {
                    return competitorStore.getDomainObjectFactory();
                }

                @Override
                public MongoObjectFactory getMongoObjectFactory() {
                    return mongoObjectFactory;
                }

                @Override
                public DomainFactory getBaseDomainFactory() {
                    return competitorStore.getBaseDomainFactory();
                }

                @Override
                public CompetitorStore getCompetitorStore() {
                    return competitorStore;
                }
            };
        }, MediaDBFactory.INSTANCE.getDefaultMediaDB(), windStore, sensorFixStore, serviceFinderFactory, null,
                sailingNotificationService, /* trackedRaceStatisticsCache */ null, restoreTrackedRaces);
    }

    public RacingEventServiceImpl(final DomainObjectFactory domainObjectFactory, MongoObjectFactory mongoObjectFactory,
            MediaDB mediaDB, WindStore windStore, SensorFixStore sensorFixStore, boolean restoreTrackedRaces) {
        this((final RaceLogResolver raceLogResolver) -> {
            return new ConstructorParameters() {
                @Override
                public DomainObjectFactory getDomainObjectFactory() {
                    return domainObjectFactory;
                }

                @Override
                public MongoObjectFactory getMongoObjectFactory() {
                    return mongoObjectFactory;
                }

                @Override
                public DomainFactory getBaseDomainFactory() {
                    return domainObjectFactory.getBaseDomainFactory();
                }

                @Override
                public CompetitorStore getCompetitorStore() {
                    return getBaseDomainFactory().getCompetitorStore();
                }
            };
        }, mediaDB, windStore, sensorFixStore, null, null, /* sailingNotificationService */ null,
                /* trackedRaceStatisticsCache */ null, restoreTrackedRaces);
    }

    /**
     * @param windStore
     *            if <code>null</code>, a default {@link MongoWindStore} will be used, based on the persistence set-up
     *            of this service
     * @param serviceFinderFactory
     *            used to find the services handling specific types of tracking devices, such as the persistent storage
     *            of {@link DeviceIdentifier}s of specific device types or the managing of the device-to-competitor
     *            associations per race tracked.
     * @param sailingNotificationService
     *            a notification service to call upon events worth notifying users about, or {@code null} if no
     *            notification service is available, e.g., in test set-ups
     * @param trackedRaceStatisticsCache
     *            a cache that gives access to detailed statistics about TrackedRaces. If <code>null</code>, no detailed
     *            statistics about TrackedRaces will be calculated.
     * @param restoreTrackedRaces
     *            if {@code true}, the tracking connectivity parameters for the races last loaded in the server are
     *            {@link DomainObjectFactory#loadConnectivityParametersForRacesToRestore(Consumer<RaceTrackingConnectivityParameter>)
     *            obtained} from the database, and {@link RaceTracker}s are
     *            {@link #addRace(RegattaIdentifier, RaceTrackingConnectivityParameters, long) created} for those,
     *            effectively restoring the server state to what it was last according to the database. If
     *            {@code false}, all restore information is
     *            {@link MongoObjectFactory#removeAllConnectivityParametersForRacesToRestore() cleared} from the
     *            database, and the server starts out with an empty list of tracked races.
     */
    public RacingEventServiceImpl(Function<RaceLogResolver, ConstructorParameters> constructorParametersProvider,
            MediaDB mediaDb, final WindStore windStore, final SensorFixStore sensorFixStore,
            TypeBasedServiceFinderFactory serviceFinderFactory, TrackedRegattaListenerManager trackedRegattaListener,
            SailingNotificationService sailingNotificationService,
            TrackedRaceStatisticsCache trackedRaceStatisticsCache, boolean restoreTrackedRaces) {
        logger.info("Created " + this);
        this.numberOfTrackedRacesRestored = new AtomicInteger();
        this.scoreCorrectionListenersByLeaderboard = new ConcurrentHashMap<>();
        this.connectivityParametersByRace = new ConcurrentHashMap<>();
        this.notificationService = sailingNotificationService;
        final ConstructorParameters constructorParameters = constructorParametersProvider.apply(this);
        this.domainObjectFactory = constructorParameters.getDomainObjectFactory();
        this.masterDataClassLoaders.add(this.getClass().getClassLoader());
        joinedClassLoader = new JoinedClassLoader(masterDataClassLoaders);
        this.operationsSentToMasterForReplication = new HashSet<>();
        this.baseDomainFactory = constructorParameters.getBaseDomainFactory();
        this.mongoObjectFactory = constructorParameters.getMongoObjectFactory();
        this.mediaDB = mediaDb;
        this.competitorStore = constructorParameters.getCompetitorStore();
        try {
            this.windStore = windStore == null ? MongoWindStoreFactory.INSTANCE.getMongoWindStore(mongoObjectFactory,
                    domainObjectFactory) : windStore;
        } catch (Exception e) {
            throw new RuntimeException(e);
        }
        this.competitorStore.addCompetitorUpdateListener(new CompetitorUpdateListener() {
            @Override
            public void competitorUpdated(Competitor competitor) {
                replicate(new UpdateCompetitor(competitor.getId().toString(), competitor.getName(),
                        competitor.getColor(), competitor.getEmail(), competitor.getBoat().getSailID(),
                        competitor.getTeam().getNationality(), competitor.getTeam().getImage(),
                        competitor.getFlagImage(), competitor.getTimeOnTimeFactor(),
                        competitor.getTimeOnDistanceAllowancePerNauticalMile(), competitor.getSearchTag()));
            }
            @Override
            public void competitorCreated(Competitor competitor) {
                replicate(new CreateCompetitor(competitor.getId(), competitor.getName(),
                        competitor.getBoat()==null?null:competitor.getBoat().getBoatClass()==null?null:competitor.getBoat().getBoatClass().getName(),
                        competitor.getColor(), competitor.getEmail(),
                        competitor.getFlagImage(), competitor.getBoat()==null?null:competitor.getBoat().getSailID(),
                        competitor.getTeam()==null?null:competitor.getTeam().getNationality(),
                        competitor.getTimeOnTimeFactor(),
                        competitor.getTimeOnDistanceAllowancePerNauticalMile(), competitor.getSearchTag()));
            }
        });
        this.dataImportLock = new DataImportLockWithProgress();

        remoteSailingServerSet = new RemoteSailingServerSet(scheduler, baseDomainFactory);
        regattasByName = new ConcurrentHashMap<String, Regatta>();
        regattasByNameLock = new NamedReentrantReadWriteLock("regattasByName for " + this, /* fair */false);
        eventsById = new ConcurrentHashMap<Serializable, Event>();
        regattaTrackingCache = new ConcurrentHashMap<>();
        regattaTrackingCacheLock = new NamedReentrantReadWriteLock("regattaTrackingCache for " + this, /* fair */false);
        raceTrackersByRegatta = new ConcurrentHashMap<>();
        raceTrackersByRegattaLock = new NamedReentrantReadWriteLock("raceTrackersByRegatta for " + this, /* fair */false);
        raceTrackersByID = new ConcurrentHashMap<>();
        raceTrackersByIDLocks = new ConcurrentHashMap<>();
        raceTrackerCallbacks = new ConcurrentHashMap<>();
        leaderboardGroupsByName = new ConcurrentHashMap<>();
        leaderboardGroupsByID = new ConcurrentHashMap<>();
        leaderboardGroupsByNameLock = new NamedReentrantReadWriteLock("leaderboardGroupsByName for " + this, /* fair */false);
        leaderboardsByName = new ConcurrentHashMap<String, Leaderboard>();
        leaderboardsByNameLock = new NamedReentrantReadWriteLock("leaderboardsByName for " + this, /* fair */false);
        operationExecutionListeners = new ConcurrentHashMap<>();
        courseListeners = new ConcurrentHashMap<>();
        persistentRegattasForRaceIDs = new ConcurrentHashMap<>();
        final ScheduledExecutorService simulatorExecutor = ThreadPoolUtil.INSTANCE.getDefaultBackgroundTaskThreadPoolExecutor();
        // TODO: initialize smart-future-cache for simulation-results and add to simulation-service
        simulationService = SimulationServiceFactory.INSTANCE.getService(simulatorExecutor, this);
        this.raceLogReplicator = new RaceLogReplicatorAndNotifier(this);
        this.regattaLogReplicator = new RegattaLogReplicator(this);
        this.raceLogScoringReplicator = new RaceLogScoringReplicator(this);
        this.mediaLibrary = new MediaLibrary();
        try {
            this.sensorFixStore = sensorFixStore == null ? MongoSensorFixStoreFactory.INSTANCE.getMongoGPSFixStore(
                    mongoObjectFactory, domainObjectFactory, serviceFinderFactory) : sensorFixStore;
        } catch (Exception e) {
            logger.log(Level.SEVERE, "Exception trying to obtain MongoDB sensor fix store", e);
            throw new RuntimeException(e);
        }
        this.configurationMap = new DeviceConfigurationMapImpl();
        this.serviceFinderFactory = serviceFinderFactory;
        this.trackedRegattaListener = trackedRegattaListener == null ? EmptyTrackedRegattaListener.INSTANCE : trackedRegattaListener;
        sailingServerConfiguration = domainObjectFactory.loadServerConfiguration();
        final Iterable<Pair<Event, Boolean>> loadedEventsWithRequireStoreFlag = loadStoredEvents();
        loadStoredRegattas();
        loadRaceIDToRegattaAssociations();
        loadStoredLeaderboardsAndGroups();
        loadLinksFromEventsToLeaderboardGroups();
        loadMediaLibary();
        loadStoredDeviceConfigurations();
        loadAllRemoteSailingServersAndSchedulePeriodicEventCacheRefresh();
        // Stores all events which run through a data migration 
        // Remark: must be called after loadLinksFromEventsToLeaderboardGroups(), otherwise would loose the Event -> LeaderboardGroup relation
        for (Pair<Event, Boolean> eventAndRequireStoreFlag : loadedEventsWithRequireStoreFlag) {
            if (eventAndRequireStoreFlag.getB()) {
                mongoObjectFactory.storeEvent(eventAndRequireStoreFlag.getA());
            }
        }
        if (restoreTrackedRaces) {
            restoreTrackedRaces();
        } else {
            getMongoObjectFactory().removeAllConnectivityParametersForRacesToRestore();
        }
        this.trackedRaceStatisticsCache = trackedRaceStatisticsCache;
        anniversaryRaceDeterminator = new AnniversaryRaceDeterminator(this, remoteSailingServerSet,
                new QuarterChecker(), new SameDigitChecker());
        raceChangeObserverForAnniversaryDetection = new RaceChangeObserverForAnniversaryDetection(anniversaryRaceDeterminator);
        this.trackedRegattaListener.addListener(raceChangeObserverForAnniversaryDetection);
    }

    private void restoreTrackedRaces() {
        // restore the races by calling addRace one by one, but in a background thread, therefore concurrent to any remaining
        // server startup activities happening
        numberOfTrackedRacesToRestore = getDomainObjectFactory().loadConnectivityParametersForRacesToRestore(params -> {
            try {
                final RaceHandle handle = addRace(/* addToRegatta==null means "default regatta" */ null, params, /* no timeout during mass loading */ -1);
                final RaceDefinition race = handle.getRace(RaceTracker.TIMEOUT_FOR_RECEIVING_RACE_DEFINITION_IN_MILLISECONDS); // try to not flood servers during restore by waiting for race to appear
                if (race == null) {
                    logger.warning("Race for tracker " + handle.getRaceTracker() + " with ID "
                            + handle.getRaceTracker().getID() + " didn't appear within "
                            + RaceTracker.TIMEOUT_FOR_RECEIVING_RACE_DEFINITION_IN_MILLISECONDS
                            + "ms. Maybe it will later...");
                } else {
                    logger.info("Race " + race + " showed up during restoring by tracker " + handle.getRaceTracker()
                            + " with ID " + handle.getRaceTracker().getID());
                }
                int newNumberOfTrackedRacesRestored = numberOfTrackedRacesRestored.incrementAndGet();
                logger.info("Added race to restore #"+newNumberOfTrackedRacesRestored+"/"+numberOfTrackedRacesToRestore);
            } catch (Exception e) {
                logger.log(Level.SEVERE, "Exception trying to restore race "+params, e);
            }
        }).getNumberOfParametersToLoad();
    }

    @Override
    public boolean isCurrentlyFillingFromInitialLoadOrApplyingOperationReceivedFromMaster() {
        return currentlyFillingFromInitialLoadOrApplyingOperationReceivedFromMaster.get();
    }

    @Override
    public void setCurrentlyFillingFromInitialLoadOrApplyingOperationReceivedFromMaster(
            boolean currentlyFillingFromInitialLoadOrApplyingOperationReceivedFromMaster) {
        this.currentlyFillingFromInitialLoadOrApplyingOperationReceivedFromMaster
                .set(currentlyFillingFromInitialLoadOrApplyingOperationReceivedFromMaster);
    }

    @Override
    public PolarDataService getPolarDataService() {
        return polarDataService;
    }

    @Override
    public SimulationService getSimulationService() {
        return simulationService;
    }
    
    @Override
    public void clearState() throws Exception {
        for (String leaderboardGroupName : new ArrayList<>(this.leaderboardGroupsByName.keySet())) {
            removeLeaderboardGroup(leaderboardGroupName);
        }
        for (String leaderboardName : new ArrayList<>(this.leaderboardsByName.keySet())) {
            removeLeaderboard(leaderboardName);
        }
        for (Regatta regatta : new ArrayList<>(this.regattasByName.values())) {
            stopTracking(regatta, /* willBeRemoved */ true);
            removeRegatta(regatta);
        }
        for (Event event : new ArrayList<>(this.eventsById.values())) {
            removeEvent(event.getId());
        }
        for (MediaTrack mediaTrack : this.mediaLibrary.allTracks()) {
            mediaTrackDeleted(mediaTrack);
        }
        // TODO clear user store? See bug 2430.
        this.competitorStore.clear();
        this.windStore.clear();
        getRaceLogStore().clear();
        getRegattaLogStore().clear();
        anniversaryRaceDeterminator.clear();
        raceChangeObserverForAnniversaryDetection.clear();
    }

    @Override
    public com.sap.sailing.domain.base.DomainFactory getBaseDomainFactory() {
        return baseDomainFactory;
    }

    @Override
    public MongoObjectFactory getMongoObjectFactory() {
        return mongoObjectFactory;
    }

    @Override
    public DomainObjectFactory getDomainObjectFactory() {
        return domainObjectFactory;
    }

    private void loadRaceIDToRegattaAssociations() {
        persistentRegattasForRaceIDs.putAll(domainObjectFactory.loadRaceIDToRegattaAssociations(this));
    }

    private void loadStoredRegattas() {
        LockUtil.lockForWrite(regattasByNameLock);
        try {
            for (Regatta regatta : domainObjectFactory.loadAllRegattas(this)) {
                logger.info("putting regatta " + regatta.getName() + " (" + regatta.hashCode()
                        + ") into regattasByName");
                regattasByName.put(regatta.getName(), regatta);
                regatta.addRegattaListener(this);
                onRegattaLikeAdded(regatta);
                regatta.addRaceColumnListener(raceLogReplicator);
                regatta.addRaceColumnListener(raceLogScoringReplicator);
            }
        } finally {
            LockUtil.unlockAfterWrite(regattasByNameLock);
        }
    }

    private Iterable<Pair<Event, Boolean>> loadStoredEvents() {
        Iterable<Pair<Event, Boolean>> loadedEventsWithRequireStoreFlag = domainObjectFactory.loadAllEvents(); 
        for (Pair<Event, Boolean> eventAndFlag : loadedEventsWithRequireStoreFlag) {
            Event event = eventAndFlag.getA();
            if (event.getId() != null)
                eventsById.put(event.getId(), event);
        }
        return loadedEventsWithRequireStoreFlag;
    }
    
    private void loadLinksFromEventsToLeaderboardGroups() {
        domainObjectFactory.loadLeaderboardGroupLinksForEvents(/* eventResolver */this, /* leaderboardGroupResolver */
                this);
    }

    private void loadAllRemoteSailingServersAndSchedulePeriodicEventCacheRefresh() {
        for (RemoteSailingServerReference sailingServer : domainObjectFactory.loadAllRemoteSailingServerReferences()) {
            remoteSailingServerSet.add(sailingServer);
        }
    }

    /**
     * Collects media track references from the configured sources (mongo DB by default, ftp folder yet to be
     * implemented). The method is expected to be called initially blocking the API until finished.
     * 
     * Subsequent calls (assumed to be triggered from the admin console or in scheduled intervals) don't need to block.
     * In that case, the API will simply serve the current state.
     * 
     */
    private void loadMediaLibary() {
        Collection<MediaTrack> allDbMediaTracks = mediaDB.loadAllMediaTracks();
        mediaTracksAdded(allDbMediaTracks);
    }

    private void loadStoredDeviceConfigurations() {
        for (Entry<DeviceConfigurationMatcher, DeviceConfiguration> entry : domainObjectFactory
                .loadAllDeviceConfigurations()) {
            configurationMap.put(entry.getKey(), entry.getValue());
        }
    }

    @Override
    public void addLeaderboard(Leaderboard leaderboard) {
        LockUtil.lockForWrite(leaderboardsByNameLock);
        try {
            leaderboardsByName.put(leaderboard.getName(), leaderboard);
        } finally {
            LockUtil.unlockAfterWrite(leaderboardsByNameLock);
        }
        // RaceColumns of RegattaLeaderboards are tracked via its Regatta!
        if (leaderboard instanceof FlexibleLeaderboard) {
            onRegattaLikeAdded(((FlexibleLeaderboard) leaderboard).getRegattaLike());
            leaderboard.addRaceColumnListener(raceLogReplicator);
            leaderboard.addRaceColumnListener(raceLogScoringReplicator);
        }
        final LeaderboardScoreCorrectionNotifier scoreCorrectionListener = new LeaderboardScoreCorrectionNotifier(leaderboard);
        scoreCorrectionListenersByLeaderboard.put(leaderboard, scoreCorrectionListener);
        leaderboard.addScoreCorrectionListener(scoreCorrectionListener);
    }

    private void loadStoredLeaderboardsAndGroups() {
        logger.info("loading stored leaderboards and groups");
        // Loading all leaderboard groups and the contained leaderboards
        for (LeaderboardGroup leaderboardGroup : domainObjectFactory.getAllLeaderboardGroups(this, this)) {
            logger.info("loaded leaderboard group " + leaderboardGroup.getName() + " into " + this);
            LockUtil.lockForWrite(leaderboardGroupsByNameLock);
            try {
                leaderboardGroupsByName.put(leaderboardGroup.getName(), leaderboardGroup);
                leaderboardGroupsByID.put(leaderboardGroup.getId(), leaderboardGroup);
            } finally {
                LockUtil.unlockAfterWrite(leaderboardGroupsByNameLock);
            }
        }
        // Loading the remaining leaderboards
        domainObjectFactory.getLeaderboardsNotInGroup(this, this);
        logger.info("done with loading stored leaderboards and groups");
    }

    @Override
    public FlexibleLeaderboard addFlexibleLeaderboard(String leaderboardName, String leaderboardDisplayName,
            int[] discardThresholds, ScoringScheme scoringScheme, Serializable courseAreaId) {
        logger.info("adding flexible leaderboard " + leaderboardName);
        CourseArea courseArea = getCourseArea(courseAreaId);
        FlexibleLeaderboard result = new FlexibleLeaderboardImpl(getRaceLogStore(), getRegattaLogStore(),
                leaderboardName, new ThresholdBasedResultDiscardingRuleImpl(discardThresholds), scoringScheme,
                courseArea);
        result.setDisplayName(leaderboardDisplayName);
        if (getLeaderboardByName(leaderboardName) != null) {
            throw new IllegalArgumentException("Leaderboard with name " + leaderboardName + " already exists");
        }
        addLeaderboard(result);
        mongoObjectFactory.storeLeaderboard(result);
        return result;
    }

    @Override
    public CourseArea getCourseArea(Serializable courseAreaId) {
        for (Event event : getAllEvents()) {
            for (CourseArea courseArea : event.getVenue().getCourseAreas()) {
                if (courseArea.getId().equals(courseAreaId)) {
                    return courseArea;
                }
            }
        }
        return null;
    }

    @Override
    public RegattaLeaderboard addRegattaLeaderboard(RegattaIdentifier regattaIdentifier, String leaderboardDisplayName,
            int[] discardThresholds) {
        Regatta regatta = getRegatta(regattaIdentifier);
        if (regatta == null) {
            throw new IllegalArgumentException("Cannot find regatta " + regattaIdentifier
                    + ". Hence, cannot create regatta leaderboard for it.");
        }
        final RegattaLeaderboard result = new RegattaLeaderboardImpl(regatta, new ThresholdBasedResultDiscardingRuleImpl(discardThresholds));
        result.setDisplayName(leaderboardDisplayName);
        if (getLeaderboardByName(result.getName()) != null) {
            throw new IllegalArgumentException("Leaderboard with name " + result.getName() + " already exists in "
                    + this);
        }
        logger.info("adding regatta leaderboard for regatta "
                + regatta.getName() + " (" + regatta.hashCode() + ")" + " to " + this);
        addLeaderboard(result);
        mongoObjectFactory.storeLeaderboard(result);
        return result;
    }

    @Override
    public RegattaLeaderboardWithEliminations addRegattaLeaderboardWithEliminations(String leaderboardName,
            String leaderboardDisplayName, RegattaLeaderboard fullRegattaLeaderboard) {
        if (fullRegattaLeaderboard == null) {
            throw new NullPointerException("Must provide a valid regatta leaderboard, not null");
        }
        if (getLeaderboardByName(leaderboardName) != null) {
            throw new IllegalArgumentException("Leaderboard with name "+leaderboardName+" already exists in "+this);
        }
        final RegattaLeaderboardWithEliminations result = new DelegatingRegattaLeaderboardWithCompetitorElimination(
                ()->(RegattaLeaderboard) fullRegattaLeaderboard, leaderboardName);
        result.setDisplayName(leaderboardDisplayName);
        logger.info("adding regatta leaderboard with eliminations for regatta leaderboard "
                + fullRegattaLeaderboard.getName() + " to " + this);
        addLeaderboard(result);
        mongoObjectFactory.storeLeaderboard(result);
        return result;
    }

    @Override
    public RaceColumn addColumnToLeaderboard(String columnName, String leaderboardName, boolean medalRace) {
        Leaderboard leaderboard = getLeaderboardByName(leaderboardName);
        if (leaderboard != null) {
            if (leaderboard instanceof FlexibleLeaderboard) {
                // uses the default fleet as the single fleet for the new column
                RaceColumn result = ((FlexibleLeaderboard) leaderboard).addRaceColumn(columnName, medalRace);
                updateStoredLeaderboard((FlexibleLeaderboard) leaderboard);
                return result;
            } else {
                throw new IllegalArgumentException("Leaderboard named " + leaderboardName
                        + " is not a FlexibleLeaderboard");
            }
        } else {
            throw new IllegalArgumentException("Leaderboard named " + leaderboardName + " not found");
        }
    }

    @Override
    public void moveLeaderboardColumnUp(String leaderboardName, String columnName) {
        Leaderboard leaderboard = getLeaderboardByName(leaderboardName);
        if (leaderboard != null && leaderboard instanceof FlexibleLeaderboard) {
            ((FlexibleLeaderboard) leaderboard).moveRaceColumnUp(columnName);
            updateStoredLeaderboard((FlexibleLeaderboard) leaderboard);
        } else {
            throw new IllegalArgumentException("Leaderboard named " + leaderboardName + " not found");
        }
    }

    @Override
    public void moveLeaderboardColumnDown(String leaderboardName, String columnName) {
        Leaderboard leaderboard = getLeaderboardByName(leaderboardName);
        if (leaderboard != null && leaderboard instanceof FlexibleLeaderboard) {
            ((FlexibleLeaderboard) leaderboard).moveRaceColumnDown(columnName);
            updateStoredLeaderboard((FlexibleLeaderboard) leaderboard);
        } else {
            throw new IllegalArgumentException("Leaderboard named " + leaderboardName + " not found");
        }
    }

    @Override
    public void removeLeaderboardColumn(String leaderboardName, String columnName) {
        Leaderboard leaderboard = getLeaderboardByName(leaderboardName);
        if (leaderboard == null) {
            throw new IllegalArgumentException("Leaderboard named " + leaderboardName + " not found");
        } else if (!(leaderboard instanceof FlexibleLeaderboard)) {
            throw new IllegalArgumentException("Columns cannot be removed from Leaderboard named " + leaderboardName);
        } else {
            ((FlexibleLeaderboard) leaderboard).removeRaceColumn(columnName);
            updateStoredLeaderboard((FlexibleLeaderboard) leaderboard);
        }
    }

    @Override
    public void renameLeaderboardColumn(String leaderboardName, String oldColumnName, String newColumnName) {
        Leaderboard leaderboard = getLeaderboardByName(leaderboardName);
        if (leaderboard != null) {
            final RaceColumn raceColumn = leaderboard.getRaceColumnByName(oldColumnName);
            if (raceColumn instanceof FlexibleRaceColumn) {
                // remove race log under old identifier; the race log identifier changes
                for (Fleet fleet : raceColumn.getFleets()) {
                    getMongoObjectFactory().removeRaceLog(raceColumn.getRaceLogIdentifier(fleet));
                }
                ((FlexibleRaceColumn) raceColumn).setName(newColumnName);
                // store the race logs again under the new identifiers
                storeRaceLogs(raceColumn);
                updateStoredLeaderboard(leaderboard);
            } else {
                throw new IllegalArgumentException("Race column " + oldColumnName + " cannot be renamed");
            }
        } else {
            throw new IllegalArgumentException("Leaderboard named " + leaderboardName + " not found");
        }
    }

    /**
     * When a race column is renamed, its race log identifiers change. Therefore, the race logs need to be stored under
     * the new identifier again to be consistent with the in-memory image again.
     */
    private void storeRaceLogs(RaceColumn raceColumn) {
        for (Fleet fleet : raceColumn.getFleets()) {
            RaceLogIdentifier identifier = raceColumn.getRaceLogIdentifier(fleet);
            RaceLogEventVisitor storeVisitor = MongoRaceLogStoreFactory.INSTANCE.getMongoRaceLogStoreVisitor(
                    identifier, getMongoObjectFactory());
            RaceLog raceLog = raceColumn.getRaceLog(fleet);
            raceLog.lockForRead();
            try {
                for (RaceLogEvent e : raceLog.getRawFixes()) {
                    e.accept(storeVisitor);
                }
            } finally {
                raceLog.unlockAfterRead();
            }
        }
    }

    @Override
    public void updateLeaderboardColumnFactor(String leaderboardName, String columnName, Double factor) {
        Leaderboard leaderboard = getLeaderboardByName(leaderboardName);
        if (leaderboard != null) {
            final RaceColumn raceColumn = leaderboard.getRaceColumnByName(columnName);
            if (raceColumn != null) {
                raceColumn.setFactor(factor);
                updateStoredLeaderboard(leaderboard);
            } else {
                throw new IllegalArgumentException("Race column " + columnName + " not found in leaderboard "
                        + leaderboardName);
            }
        } else {
            throw new IllegalArgumentException("Leaderboard named " + leaderboardName + " not found");
        }
    }

    @Override
    public void renameLeaderboard(String oldName, String newName) {
        final Leaderboard toRename = leaderboardsByName.get(oldName);
        LockUtil.lockForWrite(leaderboardsByNameLock);
        try {
            if (toRename == null) {
                throw new IllegalArgumentException("No leaderboard with name " + oldName + " found");
            }
            if (leaderboardsByName.containsKey(newName)) {
                throw new IllegalArgumentException("Leaderboard with name " + newName + " already exists");
            }
            if (toRename instanceof Renamable) {
                ((Renamable) toRename).setName(newName);
                leaderboardsByName.remove(oldName);
                leaderboardsByName.put(newName, toRename);
            } else {
                throw new IllegalArgumentException("Leaderboard with name " + newName + " is of type "
                        + toRename.getClass().getSimpleName() + " and therefore cannot be renamed");
            }
        } finally {
            LockUtil.unlockAfterWrite(leaderboardsByNameLock);
        }
        // don't need the lock anymore to update DB
        if (toRename instanceof Renamable) {
            mongoObjectFactory.renameLeaderboard(oldName, newName);
        }
    }

    @Override
    public void updateStoredLeaderboard(Leaderboard leaderboard) {
        getMongoObjectFactory().storeLeaderboard(leaderboard);
    }

    @Override
    public void updateStoredRegatta(Regatta regatta) {
        if (regatta.isPersistent()) {
            mongoObjectFactory.storeRegatta(regatta);
        }
    }

    @Override
    public void removeLeaderboard(String leaderboardName) {
        Leaderboard leaderboard = removeLeaderboardFromLeaderboardsByName(leaderboardName);
        if (leaderboard != null) {
            leaderboard.removeRaceColumnListener(raceLogReplicator);
            leaderboard.removeRaceColumnListener(raceLogScoringReplicator);
            final ScoreCorrectionListener scoreCorrectionListener = scoreCorrectionListenersByLeaderboard.remove(leaderboard);
            if (scoreCorrectionListener != null) {
                leaderboard.getScoreCorrection().removeScoreCorrectionListener(scoreCorrectionListener);
            }
            mongoObjectFactory.removeLeaderboard(leaderboardName);
            syncGroupsAfterLeaderboardRemove(leaderboardName, true);
            if (leaderboard instanceof FlexibleLeaderboard) {
                onRegattaLikeRemoved(((FlexibleLeaderboard) leaderboard).getRegattaLike());
            }
            leaderboard.destroy();
        }
    }

    private Leaderboard removeLeaderboardFromLeaderboardsByName(String leaderboardName) {
        LockUtil.lockForWrite(leaderboardsByNameLock);
        try {
            return leaderboardsByName.remove(leaderboardName);
        } finally {
            LockUtil.unlockAfterWrite(leaderboardsByNameLock);
        }
    }

    /**
     * Checks all groups, if they contain a leaderboard with the <code>removedLeaderboardName</code> or reference it as their
     * overall leaderboard and removes it from the group or unlinks it as the overall leaderboard, respectively.
     * 
     * @param removedLeaderboardName
     */
    private void syncGroupsAfterLeaderboardRemove(String removedLeaderboardName, boolean doDatabaseUpdate) {
        boolean groupNeedsUpdate = false;
        for (LeaderboardGroup leaderboardGroup : leaderboardGroupsByName.values()) {
            for (final Leaderboard leaderboard : leaderboardGroup.getLeaderboards()) {
                if (leaderboard.getName().equals(removedLeaderboardName)) {
                    leaderboardGroup.removeLeaderboard(leaderboard);
                    groupNeedsUpdate = true;
                    // TODO we assume that the leaderboard names are unique, so we can break the inner loop here
                    break;
                }
            }
            if (leaderboardGroup.getOverallLeaderboard() != null && leaderboardGroup.getOverallLeaderboard().getName().equals(removedLeaderboardName)) {
                leaderboardGroup.setOverallLeaderboard(null);
                groupNeedsUpdate = true;
            }
            if (doDatabaseUpdate && groupNeedsUpdate) {
                mongoObjectFactory.storeLeaderboardGroup(leaderboardGroup);
            }
            groupNeedsUpdate = false;
        }
    }

    @Override
    public Leaderboard getLeaderboardByName(String name) {
        return leaderboardsByName.get(name);
    }

    @Override
    public Position getMarkPosition(Mark mark, LeaderboardThatHasRegattaLike leaderboard, TimePoint timePoint) {
        GPSFixTrack<Mark, GPSFix> track = null;
        // If no spanning track is found, the fix closest to the time point requested is used instead
        GPSFix nonSpanningFallback = null;
        for (TrackedRace trackedRace : leaderboard.getTrackedRaces()) {
            final GPSFixTrack<Mark, GPSFix> trackCandidate = trackedRace.getTrack(mark);
            if (trackCandidate != null) {
                if (spansTimePoint(trackCandidate, timePoint)) {
                    track = trackCandidate;
                    break;
                } else {
                    nonSpanningFallback = improveTimewiseClosestFix(nonSpanningFallback, trackCandidate, timePoint);
                }
            }
        }
        final Position result; 
        if (track != null) {
            result = track.getEstimatedPosition(timePoint, /* extrapolate */ false);
        } else {
            result = nonSpanningFallback == null ? null : nonSpanningFallback.getPosition();
        }
        return result;
    }

    private GPSFix improveTimewiseClosestFix(GPSFix nonSpanningFallback, GPSFixTrack<Mark, GPSFix> track, final TimePoint timePoint) {
        GPSFix lastAtOrBefore = track.getLastFixAtOrBefore(timePoint);
        GPSFix firstAtOrAfter = track.getFirstFixAtOrAfter(timePoint);
        // find the fix closes to timePoint, sorting null values to the end and fixes near timePoint to the beginning
        final List<GPSFix> list = Arrays.asList(nonSpanningFallback, lastAtOrBefore, firstAtOrAfter);
        list.sort(new Comparator<GPSFix>() {
            @Override
            public int compare(GPSFix o1, GPSFix o2) {
                final int result;
                if (o1 == null) {
                    if (o2 == null) {
                        result = 0;
                    } else {
                        result = 1;
                    }
                } else if (o2 == null) {
                    result = -1;
                } else {
                    result = new Long(Math.abs(o1.getTimePoint().until(timePoint).asMillis())).compareTo(
                            Math.abs(o2.getTimePoint().until(timePoint).asMillis()));
                }
                return result;
            }
        });
        return list.get(0);
    }

    private boolean spansTimePoint(GPSFixTrack<Mark, GPSFix> track, TimePoint timePoint) {
        return track.getLastFixAtOrBefore(timePoint) != null && track.getFirstFixAtOrAfter(timePoint) != null;
    }

    @Override
    public Map<String, Leaderboard> getLeaderboards() {
        return Collections.unmodifiableMap(new HashMap<String, Leaderboard>(leaderboardsByName));
    }

    @Override
    public SailingServerConfiguration getSailingServerConfiguration() {
        return sailingServerConfiguration;
    }
    
    @Override
    public void updateServerConfiguration(SailingServerConfiguration serverConfiguration) {
        this.sailingServerConfiguration = serverConfiguration;
        mongoObjectFactory.storeServerConfiguration(serverConfiguration);
    }
    
    @Override
    public Map<RemoteSailingServerReference, com.sap.sse.common.Util.Pair<Iterable<EventBase>, Exception>> getPublicEventsOfAllSailingServers() {
        return remoteSailingServerSet.getCachedEventsForRemoteSailingServers(); // FIXME should probably add our own
                                                                                // stuff here... Is it enough to pass on
                                                                                // the remote reference URL to the
                                                                                // client for leaderboard group URL
                                                                                // construction?
    }

    @Override
    public RemoteSailingServerReference addRemoteSailingServerReference(String name, URL url) {
        RemoteSailingServerReference result = new RemoteSailingServerReferenceImpl(name, url);
        remoteSailingServerSet.add(result);
        mongoObjectFactory.storeSailingServer(result);
        return result;
    }

    @Override
    public Iterable<RemoteSailingServerReference> getLiveRemoteServerReferences() {
        return remoteSailingServerSet.getLiveRemoteServerReferences();
    }

    @Override
    public RemoteSailingServerReference getRemoteServerReferenceByName(String remoteServerReferenceName) {
        return remoteSailingServerSet.getServerReferenceByName(remoteServerReferenceName);
    }

    @Override
    public com.sap.sse.common.Util.Pair<Iterable<EventBase>, Exception> updateRemoteServerEventCacheSynchronously(
            RemoteSailingServerReference ref) {
        return remoteSailingServerSet.getEventsOrException(ref);
    }

    @Override
    public void removeRemoteSailingServerReference(String name) {
        remoteSailingServerSet.remove(name);
        mongoObjectFactory.removeSailingServer(name);
    }

    @Override
    public Iterable<Event> getAllEvents() {
        return Collections.unmodifiableCollection(new ArrayList<Event>(eventsById.values()));
    }

    @Override
    public Event getEvent(Serializable id) {
        return id == null ? null : eventsById.get(id);
    }

    @Override
    public Iterable<Regatta> getAllRegattas() {
        return Collections.unmodifiableCollection(new ArrayList<Regatta>(regattasByName.values()));
    }

    @Override
    public boolean isRaceBeingTracked(Regatta regattaContext, RaceDefinition r) {
        Set<RaceTracker> trackers = raceTrackersByRegatta.get(regattaContext);
        if (trackers != null) {
            for (RaceTracker tracker : trackers) {
                final RaceDefinition race = tracker.getRace();
                if (race == r) {
                    return true;
                }
            }
        }
        return false;
    }

    @Override
    public Regatta getRegattaByName(String name) {
        return name == null ? null : regattasByName.get(name);
    }

    @Override
    public Regatta getOrCreateDefaultRegatta(String name, String boatClassName, Serializable id) {
        Regatta result = regattasByName.get(name);
        if (result == null) {
            result = new RegattaImpl(getRaceLogStore(), getRegattaLogStore(), name, getBaseDomainFactory()
                    .getOrCreateBoatClass(boatClassName), /* startDate */null, /* endDate */null, this,
                    getBaseDomainFactory().createScoringScheme(ScoringSchemeType.LOW_POINT), id, null);
            logger.info("Created default regatta " + result.getName() + " (" + hashCode() + ") on " + this);
            onRegattaLikeAdded(result);
            cacheAndReplicateDefaultRegatta(result);
        }
        return result;
    }

    private void onRegattaLikeAdded(IsRegattaLike isRegattaLike) {
        isRegattaLike.addListener(regattaLogReplicator);
    }

    private void onRegattaLikeRemoved(IsRegattaLike isRegattaLike) {
        isRegattaLike.removeListener(regattaLogReplicator);
        getRegattaLogStore().removeRegattaLog(isRegattaLike.getRegattaLikeIdentifier());
    }

    @Override
    public Regatta createRegatta(String fullRegattaName, String boatClassName, TimePoint startDate, TimePoint endDate,
            Serializable id, Iterable<? extends Series> series, boolean persistent, ScoringScheme scoringScheme,
            Serializable defaultCourseAreaId, Double buoyZoneRadiusInHullLengths, boolean useStartTimeInference, boolean controlTrackingFromStartAndFinishTimes,
            RankingMetricConstructor rankingMetricConstructor) {
        if (useStartTimeInference && controlTrackingFromStartAndFinishTimes) {
            throw new IllegalArgumentException("Cannot set both of useStartTimeInference and controlTrackingFromStartAndFinishTimes to true");
        }
        com.sap.sse.common.Util.Pair<Regatta, Boolean> regattaWithCreatedFlag = getOrCreateRegattaWithoutReplication(
                fullRegattaName, boatClassName, startDate, endDate, id, series, persistent, scoringScheme,
                defaultCourseAreaId, buoyZoneRadiusInHullLengths, useStartTimeInference, controlTrackingFromStartAndFinishTimes, rankingMetricConstructor);
        Regatta regatta = regattaWithCreatedFlag.getA();
        if (regattaWithCreatedFlag.getB()) {
            onRegattaLikeAdded(regatta);
            replicateSpecificRegattaWithoutRaceColumns(regatta);
        }
        return regatta;
    }

    @Override
    public void addRegattaWithoutReplication(Regatta regatta) {
        UUID defaultCourseAreaId = null;
        if (regatta.getDefaultCourseArea() != null) {
            defaultCourseAreaId = regatta.getDefaultCourseArea().getId();
        }
        boolean wasAdded = addAndConnectRegatta(regatta.isPersistent(), defaultCourseAreaId, regatta);
        if (!wasAdded) {
            logger.info("Regatta with name " + regatta.getName() + " already existed, so it hasn't been added.");
        }
    }

    private RaceLogStore getRaceLogStore() {
        return MongoRaceLogStoreFactory.INSTANCE.getMongoRaceLogStore(mongoObjectFactory, domainObjectFactory);
    }

    private RegattaLogStore getRegattaLogStore() {
        return MongoRegattaLogStoreFactory.INSTANCE.getMongoRegattaLogStore(mongoObjectFactory, domainObjectFactory);
    }

    @Override
    public com.sap.sse.common.Util.Pair<Regatta, Boolean> getOrCreateRegattaWithoutReplication(String fullRegattaName,
            String boatClassName, TimePoint startDate, TimePoint endDate, Serializable id,
            Iterable<? extends Series> series, boolean persistent, ScoringScheme scoringScheme,
            Serializable defaultCourseAreaId, double buoyZoneRadiusInHullLengths, boolean useStartTimeInference, boolean controlTrackingFromStartAndFinishTimes,
            RankingMetricConstructor rankingMetricConstructor) {
        CourseArea courseArea = getCourseArea(defaultCourseAreaId);
        Regatta regatta = new RegattaImpl(getRaceLogStore(), getRegattaLogStore(), fullRegattaName,
                getBaseDomainFactory().getOrCreateBoatClass(boatClassName), startDate, endDate, series, persistent,
                scoringScheme, id, courseArea, buoyZoneRadiusInHullLengths, useStartTimeInference, controlTrackingFromStartAndFinishTimes, rankingMetricConstructor);
        boolean wasCreated = addAndConnectRegatta(persistent, defaultCourseAreaId, regatta);
        if (wasCreated) {
            logger.info("Created regatta " + regatta.getName() + " (" + hashCode() + ") on " + this);
        }
        return new com.sap.sse.common.Util.Pair<Regatta, Boolean>(regatta, wasCreated);
    }

    private boolean addAndConnectRegatta(boolean persistent, Serializable defaultCourseAreaId, Regatta regatta) {
        boolean wasCreated = false;
        // try a quick read protected by the concurrent hash map implementation
        if (!regattasByName.containsKey(regatta.getName())) {
            LockUtil.lockForWrite(regattasByNameLock);
            try {
                // check again, now that we hold the exclusive write lock
                if (!regattasByName.containsKey(regatta.getName())) {
                    wasCreated = true;
                    logger.info("putting regatta " + regatta.getName() + " (" + regatta.hashCode()
                            + ") into regattasByName of " + this);
                    regattasByName.put(regatta.getName(), regatta);
                    regatta.addRegattaListener(this);
                    regatta.addRaceColumnListener(raceLogReplicator);
                    regatta.addRaceColumnListener(raceLogScoringReplicator);
                }
            } finally {
                LockUtil.unlockAfterWrite(regattasByNameLock);
            }
        }
        if (persistent) {
            updateStoredRegatta(regatta);
        }

        return wasCreated;
    }

    @Override
    public void addRace(RegattaIdentifier addToRegatta, RaceDefinition raceDefinition) {
        Regatta regatta = getRegatta(addToRegatta);
        regatta.addRace(raceDefinition); // will trigger the raceAdded operation because this service is listening on
                                         // all its regattas
    }

    /**
     * If the <code>regatta</code> {@link Regatta#isPersistent() is a persistent one}, the association of the race with
     * the regatta is remembered persistently so that {@link #getRememberedRegattaForRace(Serializable)} will provide
     * it.
     */
    @Override
    public void raceAdded(Regatta regatta, RaceDefinition raceDefinition) {
        if (regatta.isPersistent()) {
            setRegattaForRace(regatta, raceDefinition);
        }
        final CourseChangeReplicator listener = new CourseChangeReplicator(this, regatta, raceDefinition);
        courseListeners.put(raceDefinition, listener);
        raceDefinition.getCourse().addCourseListener(listener);
        replicate(new AddRaceDefinition(regatta.getRegattaIdentifier(), raceDefinition));
    }

    @Override
    public void raceRemoved(Regatta regatta, RaceDefinition raceDefinition) {
        raceDefinition.getCourse().removeCourseListener(courseListeners.remove(raceDefinition));
    }

    private NamedReentrantReadWriteLock lockRaceTrackersById(Object trackerId) {
        NamedReentrantReadWriteLock lock;
        synchronized (raceTrackersByIDLocks) {
            lock = raceTrackersByIDLocks.get(trackerId);
            if (lock == null) {
                lock = new NamedReentrantReadWriteLock("raceTrackersByIDLock for " + trackerId, /* fair */false);
                raceTrackersByIDLocks.put(trackerId, lock);
            }
        }
        LockUtil.lockForWrite(lock);
        return lock;
    }

    /**
     * @param lock
     *            need to pass the lock obtained from {@link #lockRaceTrackersById(Object)} because a competing thread
     *            may already have removed the lock from the {@link #raceTrackersByIDLocks} map
     */
    private void unlockRaceTrackersById(Object trackerId, NamedReentrantReadWriteLock lock) {
        LockUtil.unlockAfterWrite(lock);
        synchronized (raceTrackersByIDLocks) {
            raceTrackersByIDLocks.remove(trackerId);
        }
    }

    @Override
    public RaceHandle addRace(RegattaIdentifier regattaToAddTo, RaceTrackingConnectivityParameters params,
            long timeoutInMilliseconds) throws Exception {
        final Object trackerID = params.getTrackerID();
        NamedReentrantReadWriteLock raceTrackersByIdLock = lockRaceTrackersById(trackerID);
        try {
            RaceTracker tracker = raceTrackersByID.get(trackerID);
            if (tracker == null) {
                Regatta regatta = regattaToAddTo == null ? null : getRegatta(regattaToAddTo);
                if (regatta == null) {
                    // create tracker and use an existing or create a default regatta
                    tracker = params.createRaceTracker(this, windStore, /* raceLogResolver */ this, timeoutInMilliseconds);
                } else {
                    // use the regatta selected by the RaceIdentifier regattaToAddTo
                    tracker = params.createRaceTracker(regatta, this, windStore, /* raceLogResolver */ this, timeoutInMilliseconds);
                    assert tracker.getRegatta() == regatta;
                }
                LockUtil.lockForWrite(raceTrackersByRegattaLock);
                try {
                    raceTrackersByID.put(tracker.getID(), tracker);
                    Set<RaceTracker> trackers = raceTrackersByRegatta.get(tracker.getRegatta());
                    if (trackers == null) {
                        trackers = Collections.newSetFromMap(new ConcurrentHashMap<RaceTracker, Boolean>());
                        raceTrackersByRegatta.put(tracker.getRegatta(), trackers);
                    }
                    trackers.add(tracker);
                    notifyListenersForNewRaceTracker(tracker);
                } finally {
                    LockUtil.unlockAfterWrite(raceTrackersByRegattaLock);
                }
                // TODO we assume here that the regatta name is unique which necessitates adding the boat class name to
                // it in RegattaImpl constructor
                String regattaName = tracker.getRegatta().getName();
                Regatta regattaWithName = regattasByName.get(regattaName);
                // TODO we assume here that the regatta name is unique which necessitates adding the boat class name to
                // it in RegattaImpl constructor
                if (regattaWithName != null) {
                    if (regattaWithName != tracker.getRegatta()) {
                        if (Util.isEmpty(regattaWithName.getAllRaces())) {
                            // probably, tracker removed the last races from the old regatta and created a new one
                            LockUtil.lockForWrite(regattasByNameLock);
                            try {
                                regattasByName.remove(regattaName);
                                cacheAndReplicateDefaultRegatta(tracker.getRegatta());
                            } finally {
                                LockUtil.unlockAfterWrite(regattasByNameLock);
                            }
                        } else {
                            throw new RuntimeException("Internal error. Two regatta objects with equal name "
                                    + regattaName);
                        }
                    }
                } else {
                    cacheAndReplicateDefaultRegatta(tracker.getRegatta());
                }
                getMongoObjectFactory().addConnectivityParametersForRaceToRestore(params);
                // ensure that as soon as the RaceDefinition becomes available, the connectivity params are linked to it in connectivityParametersByRace
                tracker.add((RaceTracker t) -> rememberConnectivityParametersForRace(t));
                if (params.isTrackWind()) {
                    // start wind tracking if requested, as soon as the RaceDefinition becomes available
                    tracker.add((RaceTracker t) ->
                        new Thread(()->startTrackingWind(regattaWithName, t.getRace(), params.isCorrectWindDirectionByMagneticDeclination()),
                                   "Starting wind trackers for race "+t.getRace()).start());
                }
            } else {
                logger.warning("Race tracker with ID "+trackerID+" already found; not tracking twice to avoid race duplication");
                WindStore existingTrackersWindStore = tracker.getWindStore();
                if (!existingTrackersWindStore.equals(windStore)) {
                    logger.warning("Wind store mismatch. Requested wind store: " + windStore
                            + ". Wind store in use by existing tracker: " + existingTrackersWindStore);
                }
            }
            if (timeoutInMilliseconds != -1) {
                scheduleAbortTrackerAfterInitialTimeout(tracker, timeoutInMilliseconds);
            }
            return tracker.getRaceHandle();
        } finally {
            unlockRaceTrackersById(trackerID, raceTrackersByIdLock);
        }
    }

    /**
     * Remembers the link between the {@link RaceDefinition} that the {@code tracker} just produced and its
     * {@link RaceTracker#getConnectivityParams() connectivity parameters}. This is important for later removing those
     * connectivity parameters from the
     * {@link MongoObjectFactory#removeConnectivityParametersForRaceToRestore(RaceTrackingConnectivityParameters) DB}
     * when the {@link #removeRace(Regatta, RaceDefinition) race is removed}.
     * 
     * @param tracker
     *            must have produced a {@link RaceDefinition} which can be guaranteed by waiting for the callback on a
     *            {@link RaceTracker.RaceCreationListener}
     *            {@link RaceTracker#add(com.sap.sailing.domain.tracking.RaceTracker.RaceCreationListener) registered}
     *            on that tracker and not calling this method before that listener has fired.
     */
    private void rememberConnectivityParametersForRace(RaceTracker tracker) {
        final RaceDefinition race = tracker.getRace(); // guaranteed to be != null by callback
        assert race != null;
        final RaceTrackingConnectivityParameters connectivityParams = tracker.getConnectivityParams();
        connectivityParametersByRace.put(race, connectivityParams);
    }

    /**
     * The regatta and all its contained {@link Regatta#getAllRaces() races} are replicated to all replicas.
     * 
     * @param regatta
     *            the series of this regatta must not have any {@link Series#getRaceColumns() race columns associated
     *            (yet)}.
     */
    private void replicateSpecificRegattaWithoutRaceColumns(Regatta regatta) {
        Serializable courseAreaId = null;
        if (regatta.getDefaultCourseArea() != null) {
            courseAreaId = regatta.getDefaultCourseArea().getId();
        }
        replicate(new AddSpecificRegatta(regatta.getName(), regatta.getBoatClass() == null ? null : regatta
                .getBoatClass().getName(), regatta.getStartDate(), regatta.getEndDate(), regatta.getId(),
                getSeriesWithoutRaceColumnsConstructionParametersAsMap(regatta), regatta.isPersistent(),
                regatta.getScoringScheme(), courseAreaId, regatta.getBuoyZoneRadiusInHullLengths(), regatta.useStartTimeInference(), regatta.isControlTrackingFromStartAndFinishTimes(),
                regatta.getRankingMetricType()));
        RegattaIdentifier regattaIdentifier = regatta.getRegattaIdentifier();
        for (RaceDefinition race : regatta.getAllRaces()) {
            replicate(new AddRaceDefinition(regattaIdentifier, race));
        }
    }

    private RegattaCreationParametersDTO getSeriesWithoutRaceColumnsConstructionParametersAsMap(Regatta regatta) {
        LinkedHashMap<String, SeriesCreationParametersDTO> result = new LinkedHashMap<String, SeriesCreationParametersDTO>();
        for (Series s : regatta.getSeries()) {
            assert Util.isEmpty(s.getRaceColumns());
            List<FleetDTO> fleetNamesAndOrdering = new ArrayList<FleetDTO>();
            for (Fleet f : s.getFleets()) {
                fleetNamesAndOrdering.add(getBaseDomainFactory().convertToFleetDTO(f));
            }
            result.put(
                    s.getName(),
                    new SeriesCreationParametersDTO(fleetNamesAndOrdering, s.isMedal(), s.isFleetsCanRunInParallel(), s.isStartsWithZeroScore(), s
                            .isFirstColumnIsNonDiscardableCarryForward(), s.getResultDiscardingRule() == null ? null
                            : s.getResultDiscardingRule().getDiscardIndexResultsStartingWithHowManyRaces(), s
                            .hasSplitFleetContiguousScoring(), s.getMaximumNumberOfDiscards()));
        }
        return new RegattaCreationParametersDTO(result);
    }

    /**
     * If <code>regatta</code> is not yet in {@link #regattasByName}, it is added, this service is
     * {@link Regatta#addRegattaListener(RegattaListener) added} as regatta listener, and the regatta and all its
     * contained {@link Regatta#getAllRaces() races} are replicated to all replica.
     */
    private void cacheAndReplicateDefaultRegatta(Regatta regatta) {
        // try a quick read first, protected by regattasByName being a concurrent hash set
        if (!regattasByName.containsKey(regatta.getName())) {
            // now we need to obtain exclusive write access; in between, some other thread may have added a regatta by
            // that name, so we need to check again:
            LockUtil.lockForWrite(regattasByNameLock);
            try {
                if (!regattasByName.containsKey(regatta.getName())) {
                    logger.info("putting regatta " + regatta.getName() + " (" + regatta.hashCode()
                            + ") into regattasByName of " + this);
                    regattasByName.put(regatta.getName(), regatta);
                    regatta.addRegattaListener(this);
                    regatta.addRaceColumnListener(raceLogReplicator);
                    regatta.addRaceColumnListener(raceLogScoringReplicator);

                    replicate(new AddDefaultRegatta(regatta.getName(), regatta.getBoatClass() == null ? null : regatta
                            .getBoatClass().getName(), regatta.getStartDate(), regatta.getEndDate(), regatta.getId()));
                    RegattaIdentifier regattaIdentifier = regatta.getRegattaIdentifier();
                    for (RaceDefinition race : regatta.getAllRaces()) {
                        replicate(new AddRaceDefinition(regattaIdentifier, race));
                    }
                }
            } finally {
                LockUtil.unlockAfterWrite(regattasByNameLock);
            }
        }
    }

    @Override
    public DynamicTrackedRace createTrackedRace(RegattaAndRaceIdentifier raceIdentifier, WindStore windStore,
            long delayToLiveInMillis, long millisecondsOverWhichToAverageWind,
            long millisecondsOverWhichToAverageSpeed, boolean useMarkPassingCalculator) {
        DynamicTrackedRegatta trackedRegatta = getOrCreateTrackedRegatta(getRegatta(raceIdentifier));
        RaceDefinition race = getRace(raceIdentifier);
        return trackedRegatta.createTrackedRace(race, Collections.<Sideline> emptyList(), windStore,
                delayToLiveInMillis, millisecondsOverWhichToAverageWind, millisecondsOverWhichToAverageSpeed,
                /* raceDefinitionSetToUpdate */null, useMarkPassingCalculator, /* raceLogResolver */ this);
    }

    private void ensureRegattaIsObservedForDefaultLeaderboardAndAutoLeaderboardLinking(
            DynamicTrackedRegatta trackedRegatta) {
        if (regattasObservedForDefaultLeaderboard.add(trackedRegatta)) {
            trackedRegatta.addRaceListener(new RaceAdditionListener());
        }
    }

    private void stopObservingRegattaForRedaultLeaderboardAndAutoLeaderboardLinking(DynamicTrackedRegatta trackedRegatta) {
        regattasObservedForDefaultLeaderboard.remove(trackedRegatta);
    }

    /**
     * A listener class used to ensure that when a tracked race is added to any {@link TrackedRegatta} managed by this
     * service, the service adds the tracked race to the default leaderboard and links it to the leaderboard columns
     * that were previously connected to it. Additionally, a {@link RaceChangeListener} is added to the
     * {@link TrackedRace} which is responsible for triggering the replication of all relevant changes to the tracked
     * race. When a tracked race is removed, the {@link TrackedRaceReplicatorAndNotifier} that was added as listener to that
     * tracked race is removed again.
     * 
     * A {@link PolarFixCacheUpdater} is added to every race so that polar fixes are aggregated when new GPS fixes
     * arrive.
     * 
     * @author Axel Uhl (d043530)
     * 
     */
    private class RaceAdditionListener implements RaceListener, Serializable {
        private static final long serialVersionUID = 1036955460477000265L;

        private final Map<TrackedRace, TrackedRaceReplicatorAndNotifier> trackedRaceReplicators;

        private final Map<TrackedRace, PolarFixCacheUpdater> polarFixCacheUpdaters;

        public RaceAdditionListener() {
            this.trackedRaceReplicators = new HashMap<TrackedRace, TrackedRaceReplicatorAndNotifier>();
            this.polarFixCacheUpdaters = new HashMap<TrackedRace, PolarFixCacheUpdater>();
        }

        @Override
        public void raceRemoved(TrackedRace trackedRace) {
            TrackedRaceReplicatorAndNotifier trackedRaceReplicator = trackedRaceReplicators.remove(trackedRace);
            if (trackedRaceReplicator != null) {
                trackedRace.removeListener(trackedRaceReplicator);
            }
            PolarFixCacheUpdater polarFixCacheUpdater = polarFixCacheUpdaters.remove(trackedRace);
            if (polarFixCacheUpdater != null) {
                trackedRace.removeListener(polarFixCacheUpdater);
            }
        }

        @Override
        public void raceAdded(TrackedRace trackedRace) {
            // replicate the addition of the tracked race:
            CreateTrackedRace op = new CreateTrackedRace(trackedRace.getRaceIdentifier(), trackedRace.getWindStore(),
                    trackedRace.getDelayToLiveInMillis(), trackedRace.getMillisecondsOverWhichToAverageWind(),
                    trackedRace.getMillisecondsOverWhichToAverageSpeed());
            replicate(op);
            linkRaceToConfiguredLeaderboardColumns(trackedRace);
            TrackedRaceReplicatorAndNotifier trackedRaceReplicator = new TrackedRaceReplicatorAndNotifier(trackedRace);
            trackedRaceReplicators.put(trackedRace, trackedRaceReplicator);
            trackedRace.addListener(trackedRaceReplicator, /* fire wind already loaded */true, true);

            PolarFixCacheUpdater polarFixCacheUpdater = new PolarFixCacheUpdater(trackedRace);
            polarFixCacheUpdaters.put(trackedRace, polarFixCacheUpdater);
            trackedRace.addListener(polarFixCacheUpdater);
            
            if (polarDataService != null) {
                trackedRace.setPolarDataService(polarDataService);
            }
        }
    }
    
    /**
     * A score correction listener for a leaderboard that notifies interested users through the
     * {@link RacingEventServiceImpl#notificationService} if one is available.
     * 
     * @author Axel Uhl (d043530)
     *
     */
    private class LeaderboardScoreCorrectionNotifier implements ScoreCorrectionListener {
        /**
         * We don't want to flood the users with notifications about what's basically caused by the
         * same original event. For example, when many single score correction updates are applied to
         * the same leaderboard, we don't want to notify users for each such change if they are generally
         * interested in new results for that leaderboard or this boat class.
         */
        private final Duration HOW_LONG_BETWEEN_TWO_NOTIFICATIONS_FOR_SIMILAR_EVENT = Duration.ONE_MINUTE.times(5);
        
        private TimePoint lastNotificationForLeaderboard;
        
        private final ConcurrentHashMap<Competitor, TimePoint> lastNotificationForCompetitor;
        
        private final Leaderboard leaderboard;

        /**
         * Callers are expected to {@link SettableScoreCorrection#addScoreCorrectionListener(ScoreCorrectionListener)
         * register} this listener as a {@link ScoreCorrectionListener} themselves.
         */
        public LeaderboardScoreCorrectionNotifier(Leaderboard leaderboard) {
            this.leaderboard = leaderboard;
            this.lastNotificationForCompetitor = new ConcurrentHashMap<>();
        }

        @Override
        public void correctedScoreChanged(Competitor competitor, RaceColumn raceColumn, Double oldCorrectedScore,
                Double newCorrectedScore) {
            notifyForCompetitorIfNotAlreadyNotifiedRecently(competitor, raceColumn);
        }

        @Override
        public void maxPointsReasonChanced(Competitor competitor, RaceColumn raceColumn, MaxPointsReason oldMaxPointsReason, MaxPointsReason newMaxPointsReason) {
            notifyForCompetitorIfNotAlreadyNotifiedRecently(competitor, raceColumn);
        }

        @Override
        public void carriedPointsChanged(Competitor competitor, Double oldCarriedPoints, Double newCarriedPoints) {
            notifyForCompetitorIfNotAlreadyNotifiedRecently(competitor, /* no raceColumn in case of carried points */ null);
        }

        @Override
        public void isSuppressedChanged(Competitor competitor, boolean newIsSuppressed) {
            // do nothing
        }

        @Override
        public void timePointOfLastCorrectionsValidityChanged(TimePoint oldTimePointOfLastCorrectionsValidity,
                TimePoint newTimePointOfLastCorrectionsValidity) {
            notifyForLeaderboardIfNotAlreadyNotifiedRecently();
        }

        @Override
        public void commentChanged(String oldComment, String newComment) {
            notifyForLeaderboardIfNotAlreadyNotifiedRecently();
        }

        private void notifyForLeaderboardIfNotAlreadyNotifiedRecently() {
            final TimePoint now = MillisecondsTimePoint.now();
            if (notificationService != null && (lastNotificationForLeaderboard == null ||
                lastNotificationForLeaderboard.until(now).compareTo(HOW_LONG_BETWEEN_TWO_NOTIFICATIONS_FOR_SIMILAR_EVENT) >= 0)) {
                    scheduler.execute(()->notificationService.notifyUserOnBoatClassWhenScoreCorrectionsAreAvailable(
                                        leaderboard.getBoatClass(), leaderboard));
                lastNotificationForLeaderboard = now;
            }
        }
        
        /**
         * @param raceColumn
         *            may be {@code null} which means that something may have changed for the competitor outside of a
         *            specific race column, such as the carried points
         */
        private void notifyForCompetitorIfNotAlreadyNotifiedRecently(Competitor competitor, RaceColumn raceColumn) {
            final TimePoint now = MillisecondsTimePoint.now();
            if (notificationService != null && (!lastNotificationForCompetitor.containsKey(competitor) ||
                    lastNotificationForCompetitor.get(competitor).until(now).compareTo(HOW_LONG_BETWEEN_TWO_NOTIFICATIONS_FOR_SIMILAR_EVENT) >= 0)) {
                scheduler.execute(()->notificationService.notifyUserOnCompetitorScoreCorrections(competitor, leaderboard));
                lastNotificationForCompetitor.put(competitor, now);
            }
            // a change to a single competitor also means a change to the leaderboard
            notifyForLeaderboardIfNotAlreadyNotifiedRecently();
        }

    }

    private class PolarFixCacheUpdater extends AbstractRaceChangeListener {

        private final TrackedRace race;

        public PolarFixCacheUpdater(TrackedRace race) {
            this.race = race;
        }

        @Override
        public void competitorPositionChanged(GPSFixMoving fix, Competitor item) {
            if (polarDataService != null) {
                polarDataService.competitorPositionChanged(fix, item, race);
            }
        }
        
        @Override
        public void statusChanged(TrackedRaceStatus newStatus, TrackedRaceStatus oldStatus) {
            if (oldStatus.getStatus() == TrackedRaceStatusEnum.LOADING
                    && newStatus.getStatus() != TrackedRaceStatusEnum.LOADING && newStatus.getStatus() != TrackedRaceStatusEnum.REMOVED) {
                if (polarDataService != null) {
                    polarDataService.raceFinishedLoading(race);
                }
            }
        }

    }

    /**
     * When changes occur on a {@link TrackedRace}, this object will be notified in its role of being a
     * {@link RaceChangeListener}. It does two things: replicate the changes to replica servers and, potentially, if
     * this is a replica, back to a master; notify users who expressed a corresponding interest about the change if we
     * have a {@link RacingEventServiceImpl##notificationService} available.
     * 
     * @author Axel Uhl (d043530)
     *
     */
    private class TrackedRaceReplicatorAndNotifier implements RaceChangeListener {
        private final TrackedRace trackedRace;

        public TrackedRaceReplicatorAndNotifier(TrackedRace trackedRace) {
            this.trackedRace = trackedRace;
        }

        @Override
        public void windSourcesToExcludeChanged(Iterable<? extends WindSource> windSourcesToExclude) {
            replicate(new UpdateWindSourcesToExclude(getRaceIdentifier(), windSourcesToExclude));
        }

        @Override
        public void startOfTrackingChanged(TimePoint oldStartOfTracking, TimePoint newStartOfTracking) {
            replicate(new UpdateStartOfTracking(getRaceIdentifier(), newStartOfTracking));
        }

        @Override
        public void endOfTrackingChanged(TimePoint oldEndOfTracking, TimePoint newEndOfTracking) {
            replicate(new UpdateEndOfTracking(getRaceIdentifier(), newEndOfTracking));
        }

        @Override
        public void startTimeReceivedChanged(TimePoint startTimeReceived) {
            replicate(new UpdateStartTimeReceived(getRaceIdentifier(), startTimeReceived));
        }

        @Override
        public void startOfRaceChanged(TimePoint oldStartOfRace, TimePoint newStartOfRace) {
            // no replication action required; the update signaled by this call is implicit; for explicit updates
            // see raceTimesChanged(TimePoint, TimePoint, TimePoint).
            
            if (newStartOfRace != null && newStartOfRace.after(MillisecondsTimePoint.now())) {
                scheduler.execute(()->
                    // Notify interested users if the new start time is in the future
                    notificationService.notifyUserOnBoatClassUpcomingRace(trackedRace.getRace().getBoatClass(),
                        getMostAppropriateLeaderboard(), getMostAppropriateRaceColumn(), getMostAppropriateFleet(), newStartOfRace));
            }
        }

        @Override
        public void finishedTimeChanged(TimePoint oldFinishedTime, TimePoint newFinishedTime) {
            // no action required; the update signaled by this call is implicit; the race log
            // updates that led to this change are replicated separately
            if (newFinishedTime != null && newFinishedTime.after(MillisecondsTimePoint.now().minus(Duration.ONE_HOUR))) {
                scheduler.execute(()->
                    // Notify interested users:
                    notificationService.notifyUserOnBoatClassRaceChangesStateToFinished(trackedRace.getRace().getBoatClass(), trackedRace,
                            getMostAppropriateLeaderboard(), getMostAppropriateRaceColumn(), getMostAppropriateFleet()));
            }
        }

        @Override
        public void waypointAdded(int zeroBasedIndex, Waypoint waypointThatGotAdded) {
            // no-op; the course change is replicated by the separate CourseChangeReplicator
        }

        @Override
        public void waypointRemoved(int zeroBasedIndex, Waypoint waypointThatGotRemoved) {
            // no-op; the course change is replicated by the separate CourseChangeReplicator
        }

        @Override
        public void delayToLiveChanged(long delayToLiveInMillis) {
            replicate(new UpdateRaceDelayToLive(getRaceIdentifier(), delayToLiveInMillis));
        }

        @Override
        public void windDataReceived(Wind wind, WindSource windSource) {
            replicate(new RecordWindFix(getRaceIdentifier(), windSource, wind));
        }

        @Override
        public void windDataRemoved(Wind wind, WindSource windSource) {
            replicate(new RemoveWindFix(getRaceIdentifier(), windSource, wind));
        }

        @Override
        public void windAveragingChanged(long oldMillisecondsOverWhichToAverage, long newMillisecondsOverWhichToAverage) {
            replicate(new UpdateWindAveragingTime(getRaceIdentifier(), newMillisecondsOverWhichToAverage));
        }

        @Override
        public void competitorPositionChanged(GPSFixMoving fix, Competitor competitor) {
            replicate(new RecordCompetitorGPSFix(getRaceIdentifier(), competitor, fix));
        }

        @Override
        public void statusChanged(TrackedRaceStatus newStatus, TrackedRaceStatus oldStatus) {
            replicate(new UpdateTrackedRaceStatus(getRaceIdentifier(), newStatus));
        }

        @Override
        public void markPositionChanged(GPSFix fix, Mark mark, boolean firstInTrack) {
            final RecordMarkGPSFix operation;
            if (firstInTrack) {
                operation = new RecordMarkGPSFixForNewMarkTrack(getRaceIdentifier(), mark, fix);
            } else {
                operation = new RecordMarkGPSFixForExistingTrack(getRaceIdentifier(), mark, fix);
            }
            replicate(operation);
        }

        @Override
        public void markPassingReceived(Competitor competitor, Map<Waypoint, MarkPassing> oldMarkPassings,
                Iterable<MarkPassing> markPassings) {
            replicate(new UpdateMarkPassings(getRaceIdentifier(), competitor, markPassings));
            final MarkPassing last = Util.last(markPassings);
            if (last != null && last.getWaypoint() == trackedRace.getRace().getCourse().getLastWaypoint() &&
                    trackedRace.getStatus().getStatus() != TrackedRaceStatusEnum.LOADING &&
                    last.getTimePoint().after(MillisecondsTimePoint.now().minus(Duration.ONE_HOUR))) {
                scheduler.execute(() ->
                    // Notify interested users:
                    notificationService.notifyUserOnCompetitorPassesFinish(competitor, trackedRace,
                        getMostAppropriateLeaderboard(), getMostAppropriateRaceColumn(), getMostAppropriateFleet()));
            }
        }

        @Override
        public void speedAveragingChanged(long oldMillisecondsOverWhichToAverage, long newMillisecondsOverWhichToAverage) {
            replicate(new UpdateWindAveragingTime(getRaceIdentifier(), newMillisecondsOverWhichToAverage));
        }
        
        @Override
        public void competitorSensorTrackAdded(DynamicSensorFixTrack<Competitor, ?> track) {
            replicate(new RecordCompetitorSensorFixTrack(getRaceIdentifier(), track));
        }
        
        @Override
        public void competitorSensorFixAdded(Competitor competitor, String trackName, SensorFix fix) {
            replicate(new RecordCompetitorSensorFix(getRaceIdentifier(), competitor, trackName, fix));
        }

        private RegattaAndRaceIdentifier getRaceIdentifier() {
            return trackedRace.getRaceIdentifier();
        }

        @Override
        public void regattaLogAttached(RegattaLog regattaLog) {
            // no action required
        }
        
        @Override
        public void raceLogAttached(RaceLog regattaLog) {
            // no action required
        }
        
        @Override
        public void raceLogDetached(RaceLog raceLog) {
            // no action required
        }

        private Leaderboard getMostAppropriateLeaderboard() {
            final Triple<Leaderboard, RaceColumn, Fleet> slot = findMostAppropriateLeaderboardSlot();
            return slot == null ? null : slot.getA();
        }
        
        private RaceColumn getMostAppropriateRaceColumn() {
            final Triple<Leaderboard, RaceColumn, Fleet> slot = findMostAppropriateLeaderboardSlot();
            return slot == null ? null : slot.getB();
        }

        private Fleet getMostAppropriateFleet() {
            final Triple<Leaderboard, RaceColumn, Fleet> slot = findMostAppropriateLeaderboardSlot();
            return slot == null ? null : slot.getC();
        }

        /**
         * When all we have is a {@link #trackedRace} and we're looking for a slot in a leaderboard, we have to
         * search the enclosing {@link RacingEventService} for a leaderboard that has the {@link #trackedRace}
         * in a {@link RaceColumn}/{@link Fleet} slot.<p>
         * 
         * As a first approximation we'll use the fact that a {@link RegattaLeaderboard}'s name is derived
         * from the {@link Regatta} and as such can be looked up in constant time. Only if such a regatta
         * leaderboard is not found, a search across all leaderboards will need to be carried out.<p>
         * 
         *  Note that this method should be called in a background thread that runs outside of the call stack
         *  of the notification sent to this {@link RaceChangeListener}, ideally as a task in an executor.
         *  This will avoid performance hits due to an attempt to send out notifications.
         */
        private Triple<Leaderboard, RaceColumn, Fleet> findMostAppropriateLeaderboardSlot() {
            final Regatta regatta = trackedRace.getTrackedRegatta().getRegatta();
            final String regattaLeaderboardName = RegattaLeaderboardImpl.getLeaderboardNameForRegatta(regatta);
            final Leaderboard regattaLeaderboard = getLeaderboardByName(regattaLeaderboardName);
            Leaderboard leaderboard = null;
            Pair<RaceColumn, Fleet> raceColumnAndFleet = null;
            if (regattaLeaderboard != null) {
                leaderboard = regattaLeaderboard;
                raceColumnAndFleet = regattaLeaderboard.getRaceColumnAndFleet(trackedRace);
            } else {
                for (final Leaderboard l : getLeaderboards().values()) {
                    final Pair<RaceColumn, Fleet> rcaf = l.getRaceColumnAndFleet(trackedRace);
                    if (rcaf != null) {
                        leaderboard = l;
                        raceColumnAndFleet = rcaf;
                        break;
                    }
                }
            }
            final Triple<Leaderboard, RaceColumn, Fleet> result;
            if (leaderboard != null && raceColumnAndFleet != null) {
                result = new Triple<>(leaderboard, raceColumnAndFleet.getA(), raceColumnAndFleet.getB());
            } else {
                result = null;
            }
            return result;
        }

        @Override
        public void firstGPSFixReceived() {
         // no action required
        }
    }

    /**
     * Based on the <code>trackedRace</code>'s {@link TrackedRace#getRaceIdentifier() race identifier}, the tracked race
     * is (re-)associated to all {@link RaceColumn race columns} that currently have no
     * {@link RaceColumn#getTrackedRace(Fleet) tracked race assigned} and whose
     * {@link RaceColumn#getRaceIdentifier(Fleet) race identifier} equals that of <code>trackedRace</code>.
     */
    private void linkRaceToConfiguredLeaderboardColumns(TrackedRace trackedRace) {
        RegattaAndRaceIdentifier trackedRaceIdentifier = trackedRace.getRaceIdentifier();
        for (Leaderboard leaderboard : getLeaderboards().values()) {
            for (RaceColumn column : leaderboard.getRaceColumns()) {
                for (Fleet fleet : column.getFleets()) {
                    if (trackedRaceIdentifier.equals(column.getRaceIdentifier(fleet))
                            && column.getTrackedRace(fleet) == null) {
                        column.setTrackedRace(fleet, trackedRace);
                        replicate(new ConnectTrackedRaceToLeaderboardColumn(leaderboard.getName(), column.getName(),
                                fleet.getName(), trackedRaceIdentifier));
                    }
                }
            }
        }
    }

    @Override
    public void stopTracking(Regatta regatta, boolean willBeRemoved) throws MalformedURLException, IOException, InterruptedException {
        final Set<RaceTracker> trackersForRegatta = raceTrackersByRegatta.get(regatta);
        if (trackersForRegatta != null) {
            for (RaceTracker raceTracker : trackersForRegatta) {
                final RaceDefinition race = raceTracker.getRace();
                if (race != null) {
                    stopTrackingWind(regatta, race);
                }
                raceTracker.stop(/* preemptive */false, willBeRemoved);
                final Object trackerId = raceTracker.getID();
                final NamedReentrantReadWriteLock lock = lockRaceTrackersById(trackerId);
                try {
                    raceTrackersByID.remove(trackerId);
                } finally {
                    unlockRaceTrackersById(trackerId, lock);
                }
                raceTrackersByID.remove(trackerId);
            }
            LockUtil.lockForWrite(raceTrackersByRegattaLock);
            try {
                raceTrackersByRegatta.remove(regatta);
            } finally {
                LockUtil.unlockAfterWrite(raceTrackersByRegattaLock);
            }
        }
    }

    @Override
    public void stopTrackingAndRemove(Regatta regatta) throws MalformedURLException, IOException, InterruptedException {
        stopTracking(regatta, /* willBeRemoved */ true);
        if (regatta != null) {
            if (regatta.getName() != null) {
                logger.info("Removing regatta " + regatta.getName() + " (" + regatta.hashCode() + ") from " + this);
                LockUtil.lockForWrite(regattasByNameLock);
                try {
                    regattasByName.remove(regatta.getName());
                } finally {
                    LockUtil.unlockAfterWrite(regattasByNameLock);
                }
                LockUtil.lockForWrite(regattaTrackingCacheLock);
                try {
                    regattaTrackingCache.remove(regatta);
                } finally {
                    LockUtil.unlockAfterWrite(regattaTrackingCacheLock);
                }
                regatta.removeRegattaListener(this);
                regatta.removeRaceColumnListener(raceLogReplicator);
                regatta.removeRaceColumnListener(raceLogScoringReplicator);
            }
            for (RaceDefinition race : regatta.getAllRaces()) {
                stopTrackingWind(regatta, race);
            }
        }
    }

    /**
     * The tracker will initially try to connect to the tracking infrastructure to obtain basic race master data. If
     * this fails after some timeout, to avoid garbage and lingering threads, the task scheduled by this method will
     * check after the timeout expires if race master data was successfully received. If so, the tracker continues
     * normally. Otherwise, the tracker is shut down orderly by calling {@link RaceTracker#stop(boolean) stopping}.
     * 
     * @return the scheduled task, in case the caller wants to {@link ScheduledFuture#cancel(boolean) cancel} it, e.g.,
     *         when the tracker is stopped or has successfully received the race
     */
    private ScheduledFuture<?> scheduleAbortTrackerAfterInitialTimeout(final RaceTracker tracker,
            final long timeoutInMilliseconds) {
        ScheduledFuture<?> task = getScheduler().schedule(new Runnable() {
            @Override
            public void run() {
                if (tracker.getRace() == null) {
                    try {
                        Regatta regatta = tracker.getRegatta();
                        logger.log(Level.SEVERE, "RaceDefinition for a race in regatta " + regatta.getName()
                                + " not obtained within " + timeoutInMilliseconds
                                + "ms. Aborting tracker for this race.");
                        Set<RaceTracker> trackersForRegatta = raceTrackersByRegatta.get(regatta);
                        if (trackersForRegatta != null) {
                            trackersForRegatta.remove(tracker);
                        }
                        tracker.stop(/* preemptive */true, /* willBeRemoved */ true);
                        final Object trackerId = tracker.getID();
                        final NamedReentrantReadWriteLock lock = lockRaceTrackersById(trackerId);
                        try {
                            raceTrackersByID.remove(trackerId);
                        } finally {
                            unlockRaceTrackersById(trackerId, lock);
                        }
                        if (trackersForRegatta == null || trackersForRegatta.isEmpty()) {
                            stopTracking(regatta, /* willBeRemoved */ true);
                        }
                    } catch (Exception e) {
                        logger.log(Level.SEVERE, "scheduleAbortTrackerAfterInitialTimeout", e);
                        e.printStackTrace();
                    }
                }
            }
        }, /* delay */timeoutInMilliseconds, /* unit */TimeUnit.MILLISECONDS);
        return task;
    }

    @Override
    public void stopTracking(Regatta regatta, RaceDefinition race) throws MalformedURLException, IOException,
            InterruptedException {
        logger.info("Stopping tracking for " + race + "...");
        final Set<RaceTracker> trackerSet = raceTrackersByRegatta.get(regatta);
        if (trackerSet != null) {
            Iterator<RaceTracker> trackerIter = trackerSet.iterator();
            while (trackerIter.hasNext()) {
                RaceTracker raceTracker = trackerIter.next();
                if (raceTracker.getRace() == race) {
                    logger.info("Found tracker to stop for races " + raceTracker.getRace());
                    raceTracker.stop(/* preemptive */false);
                    trackerIter.remove();
                    final Object trackerId = raceTracker.getID();
                    final NamedReentrantReadWriteLock lock = lockRaceTrackersById(trackerId);
                    try {
                        raceTrackersByID.remove(trackerId);
                    } finally {
                        unlockRaceTrackersById(trackerId, lock);
                    }
                }
            }
        } else {
            logger.warning("Didn't find any trackers for regatta " + regatta);
        }
        stopTrackingWind(regatta, race);
        final RaceTrackingConnectivityParameters connectivityParams = connectivityParametersByRace.get(race);
        // update the "restore" handle for race in DB such that when restoring, no wind tracker will be requested for race
        if (connectivityParams != null) {
            if (connectivityParams.isTrackWind()) {
                connectivityParams.setTrackWind(false);
                getMongoObjectFactory().addConnectivityParametersForRaceToRestore(connectivityParams);
            }
        } else {
            logger.warning("Would have expected to find connectivity params for race "+race+" but didn't");
        }
        // if the last tracked race was removed, confirm that tracking for the entire regatta has stopped
        if (trackerSet == null || trackerSet.isEmpty()) {
            stopTracking(regatta, /* willBeRemoved */ false);
        }
    }

    @Override
    public void removeRegatta(Regatta regatta) throws MalformedURLException, IOException, InterruptedException {
        Set<RegattaLeaderboard> leaderboardsToRemove = new HashSet<>();
        for (Leaderboard leaderboard : getLeaderboards().values()) {
            if (leaderboard instanceof RegattaLeaderboard) {
                RegattaLeaderboard regattaLeaderboard = (RegattaLeaderboard) leaderboard;
                if (regattaLeaderboard.getRegatta() == regatta) {
                    leaderboardsToRemove.add(regattaLeaderboard);
                }
            }
        }
        for (RegattaLeaderboard regattaLeaderboardToRemove : leaderboardsToRemove) {
            removeLeaderboard(regattaLeaderboardToRemove.getName());
        }
        // avoid ConcurrentModificationException by copying the races to remove:
        Set<RaceDefinition> racesToRemove = new HashSet<>();
        Util.addAll(regatta.getAllRaces(), racesToRemove);
        for (RaceDefinition race : racesToRemove) {
            removeRace(regatta, race);
            mongoObjectFactory.removeRegattaForRaceID(race.getName(), regatta);
            persistentRegattasForRaceIDs.remove(race.getId().toString());
        }
        if (regatta.isPersistent()) {
            mongoObjectFactory.removeRegatta(regatta);
        }
        LockUtil.lockForWrite(regattasByNameLock);
        try {
            regattasByName.remove(regatta.getName());
        } finally {
            LockUtil.unlockAfterWrite(regattasByNameLock);
        }
        regatta.removeRegattaListener(this);
        regatta.removeRaceColumnListener(raceLogReplicator);
        regatta.removeRaceColumnListener(raceLogScoringReplicator);
        onRegattaLikeRemoved(regatta);
    }

    @Override
    public void removeSeries(Series series) throws MalformedURLException, IOException, InterruptedException {
        Regatta regatta = series.getRegatta();
        regatta.removeSeries(series);
        if (regatta.isPersistent()) {
            mongoObjectFactory.storeRegatta(regatta);
        }
    }

    @Override
    public Regatta updateRegatta(RegattaIdentifier regattaIdentifier, TimePoint startDate, TimePoint endDate,
            Serializable newDefaultCourseAreaId, RegattaConfiguration newRegattaConfiguration,
            Iterable<? extends Series> series, Double buoyZoneRadiusInHullLengths, boolean useStartTimeInference, boolean controlTrackingFromStartAndFinishTimes) {
        if (useStartTimeInference && controlTrackingFromStartAndFinishTimes) {
            throw new IllegalArgumentException("Cannot set both of useStartTimeInference and controlTrackingFromStartAndFinishTimes to true");
        }
        // We're not doing any renaming of the regatta itself, therefore we don't have to sync on the maps.
        Regatta regatta = getRegatta(regattaIdentifier);
        CourseArea newCourseArea = getCourseArea(newDefaultCourseAreaId);
        if (newCourseArea != regatta.getDefaultCourseArea()) {
            regatta.setDefaultCourseArea(newCourseArea);
        }
        regatta.setStartDate(startDate);
        regatta.setEndDate(endDate);
        regatta.setBuoyZoneRadiusInHullLengths(buoyZoneRadiusInHullLengths);
        regatta.setControlTrackingFromStartAndFinishTimes(controlTrackingFromStartAndFinishTimes);
        if (regatta.useStartTimeInference() != useStartTimeInference) {
            regatta.setUseStartTimeInference(useStartTimeInference);
            final DynamicTrackedRegatta trackedRegatta = getTrackedRegatta(regatta);
            if (trackedRegatta != null) {
                trackedRegatta.lockTrackedRacesForRead();
                try {
                    for (DynamicTrackedRace trackedRace : trackedRegatta.getTrackedRaces()) {
                        // the start times of the regatta's tracked races now have to be re-evaluated the next time they
                        // are queried
                        trackedRace.invalidateStartTime();
                    }
                } finally {
                    trackedRegatta.unlockTrackedRacesAfterRead();
                }
            }
        }
        regatta.setRegattaConfiguration(newRegattaConfiguration);
        if (series != null) {
            for (Series seriesObj : series) {
                regatta.addSeries(seriesObj);
            }
        }

        if (regatta.isPersistent()) {
            mongoObjectFactory.storeRegatta(regatta);
        }
        return regatta;
    }

    @Override
    public void removeRace(Regatta regatta, RaceDefinition race) throws MalformedURLException, IOException,
            InterruptedException {
        logger.info("Removing the race " + race + "...");
        final RaceTrackingConnectivityParameters connectivityParams = connectivityParametersByRace.remove(race);
        if (connectivityParams != null) {
            getMongoObjectFactory().removeConnectivityParametersForRaceToRestore(connectivityParams);
        }
        stopAllTrackersForWhichRaceIsLastReachable(regatta, race);
        stopTrackingWind(regatta, race);
        TrackedRace trackedRace = getExistingTrackedRace(regatta, race);
        if (trackedRace != null) {
            TrackedRegatta trackedRegatta = getTrackedRegatta(regatta);
            final boolean isTrackedRacesEmpty;
            if (trackedRegatta != null) {
                trackedRegatta.lockTrackedRacesForWrite();
                try {
                    trackedRegatta.removeTrackedRace(trackedRace);
                    isTrackedRacesEmpty = Util.isEmpty(trackedRegatta.getTrackedRaces());
                } finally {
                    trackedRegatta.unlockTrackedRacesAfterWrite();
                }
            } else {
                isTrackedRacesEmpty = false;
            }
            if (isTrackedRacesEmpty) {
                removeTrackedRegatta(regatta);
            }
            // remove tracked race from RaceColumns of regatta
            for (Series series : regatta.getSeries()) {
                for (RaceColumnInSeries raceColumn : series.getRaceColumns()) {
                    for (Fleet fleet : series.getFleets()) {
                        if (raceColumn.getTrackedRace(fleet) == trackedRace) {
                            raceColumn.releaseTrackedRace(fleet);
                        }
                    }
                }
            }
            for (Leaderboard leaderboard : getLeaderboards().values()) {
                if (leaderboard instanceof FlexibleLeaderboard) { // RegattaLeaderboards have implicitly been updated by
                                                                  // the code above
                    for (RaceColumn raceColumn : leaderboard.getRaceColumns()) {
                        for (Fleet fleet : raceColumn.getFleets()) {
                            if (raceColumn.getTrackedRace(fleet) == trackedRace) {
                                raceColumn.releaseTrackedRace(fleet); // but leave the RaceIdentifier on the race column
                                                                      // untouched, e.g., for later re-load
                            }
                        }
                    }
                }
            }
        }
        // remove the race from the (default) regatta if the regatta is not persistently stored
        regatta.removeRace(race);
        if (!regatta.isPersistent() && Util.isEmpty(regatta.getAllRaces())) {
            logger.info("Removing regatta " + regatta.getName() + " (" + regatta.hashCode() + ") from service " + this);
            LockUtil.lockForWrite(regattasByNameLock);
            try {
                regattasByName.remove(regatta.getName());
            } finally {
                LockUtil.unlockAfterWrite(regattasByNameLock);
            }
            regatta.removeRegattaListener(this);
            regatta.removeRaceColumnListener(raceLogReplicator);
            regatta.removeRaceColumnListener(raceLogScoringReplicator);
        }
    }

    /**
     * Doesn't stop any wind trackers
     */
    private void stopAllTrackersForWhichRaceIsLastReachable(Regatta regatta, RaceDefinition race)
            throws MalformedURLException, IOException, InterruptedException {
        if (raceTrackersByRegatta.containsKey(regatta)) {
            Iterator<RaceTracker> trackerIter = raceTrackersByRegatta.get(regatta).iterator();
            while (trackerIter.hasNext()) {
                RaceTracker raceTracker = trackerIter.next();
                if (raceTracker.getRace() == race) {
                    // firstly stop the tracker
                    raceTracker.stop(/* preemptive */true, /* willBeRemoved */ true);
                    // remove it from the raceTrackers by Regatta
                    trackerIter.remove();
                    final Object trackerId = raceTracker.getID();
                    final NamedReentrantReadWriteLock lock = lockRaceTrackersById(trackerId);
                    try {
                        raceTrackersByID.remove(trackerId);
                    } finally {
                        unlockRaceTrackersById(trackerId, lock);
                    }
                    // if the last tracked race was removed, remove the entire regatta
                    if (raceTrackersByRegatta.get(regatta).isEmpty()) {
                        stopTracking(regatta, /* willBeRemoved */ true);
                    }
                }
            }
        }
    }

    @Override
    public void startTrackingWind(Regatta regatta, RaceDefinition race, boolean correctByDeclination) {
        for (WindTrackerFactory windTrackerFactory : getWindTrackerFactories()) {
            try {
                windTrackerFactory.createWindTracker(getOrCreateTrackedRegatta(regatta), race, correctByDeclination);
            } catch (Exception e) {
                logger.log(Level.SEVERE, "Error trying to track wind using wind tracker factory "+windTrackerFactory, e);
            }
        }
    }

    @Override
    public void stopTrackingWind(Regatta regatta, RaceDefinition race) throws SocketException, IOException {
        for (WindTrackerFactory windTrackerFactory : getWindTrackerFactories()) {
            WindTracker windTracker = windTrackerFactory.getExistingWindTracker(race);
            if (windTracker != null) {
                windTracker.stop();
            }
        }
    }

    @Override
    public Iterable<com.sap.sse.common.Util.Triple<Regatta, RaceDefinition, String>> getWindTrackedRaces() {
        List<com.sap.sse.common.Util.Triple<Regatta, RaceDefinition, String>> result = new ArrayList<com.sap.sse.common.Util.Triple<Regatta, RaceDefinition, String>>();
        for (Regatta regatta : getAllRegattas()) {
            for (RaceDefinition race : regatta.getAllRaces()) {
                for (WindTrackerFactory windTrackerFactory : getWindTrackerFactories()) {
                    WindTracker windTracker = windTrackerFactory.getExistingWindTracker(race);
                    if (windTracker != null) {
                        result.add(new com.sap.sse.common.Util.Triple<Regatta, RaceDefinition, String>(regatta, race,
                                windTracker.toString()));
                    }
                }
            }
        }
        return result;
    }

    @Override
    public DynamicTrackedRace getTrackedRace(Regatta regatta, RaceDefinition race) {
        return getOrCreateTrackedRegatta(regatta).getTrackedRace(race);
    }

    private DynamicTrackedRace getExistingTrackedRace(Regatta regatta, RaceDefinition race) {
        return getOrCreateTrackedRegatta(regatta).getExistingTrackedRace(race);
    }

    @Override
    public DynamicTrackedRegatta getOrCreateTrackedRegatta(Regatta regatta) {
        cacheAndReplicateDefaultRegatta(regatta);
        LockUtil.lockForWrite(regattaTrackingCacheLock);
        try {
            DynamicTrackedRegatta result = regattaTrackingCache.get(regatta);
            if (result == null) {
                logger.info("Creating DynamicTrackedRegattaImpl for regatta " + regatta.getName() + " with hashCode "
                        + regatta.hashCode());
                result = new DynamicTrackedRegattaImpl(regatta);
                replicate(new TrackRegatta(regatta.getRegattaIdentifier()));
                regattaTrackingCache.put(regatta, result);
                ensureRegattaIsObservedForDefaultLeaderboardAndAutoLeaderboardLinking(result);

                trackedRegattaListener.regattaAdded(result);
            }
            return result;
        } finally {
            LockUtil.unlockAfterWrite(regattaTrackingCacheLock);
        }
    }

    @Override
    public DynamicTrackedRegatta getTrackedRegatta(com.sap.sailing.domain.base.Regatta regatta) {
        return regattaTrackingCache.get(regatta);
    }

    @Override
    public void removeTrackedRegatta(Regatta regatta) {
        logger.info("Removing regatta " + regatta.getName() + " from regattaTrackingCache");
        final DynamicTrackedRegatta trackedRegatta;
        LockUtil.lockForWrite(regattaTrackingCacheLock);
        try {
            trackedRegatta = regattaTrackingCache.remove(regatta);
        } finally {
            LockUtil.unlockAfterWrite(regattaTrackingCacheLock);
        }
        stopObservingRegattaForRedaultLeaderboardAndAutoLeaderboardLinking(trackedRegatta);
        trackedRegattaListener.regattaRemoved(trackedRegatta);
    }

    @Override
    public Regatta getRegatta(RegattaName regattaName) {
        return (Regatta) regattasByName.get(regattaName.getRegattaName());
    }

    @Override
    public Regatta getRegatta(RegattaIdentifier regattaIdentifier) {
        return (Regatta) regattaIdentifier.getRegatta(this);
    }

    @Override
    public DynamicTrackedRace getTrackedRace(RegattaAndRaceIdentifier raceIdentifier) {
        DynamicTrackedRace result = null;
        Regatta regatta = regattasByName.get(raceIdentifier.getRegattaName());
        if (regatta != null) {
            DynamicTrackedRegatta trackedRegatta = regattaTrackingCache.get(regatta);
            if (trackedRegatta != null) {
                RaceDefinition race = getRace(raceIdentifier);
                if (race != null) {
                    result = trackedRegatta.getTrackedRace(race);
                }
            }
        }
        return result;
    }

    @Override
    public DynamicTrackedRace getExistingTrackedRace(RegattaAndRaceIdentifier raceIdentifier) {
        Regatta regatta = getRegattaByName(raceIdentifier.getRegattaName());
        DynamicTrackedRace trackedRace = null;
        if (regatta != null) {
            RaceDefinition race = regatta.getRaceByName(raceIdentifier.getRaceName());
            trackedRace = getOrCreateTrackedRegatta(regatta).getExistingTrackedRace(race);
        }
        return trackedRace;
    }

    @Override
    public RaceDefinition getRace(RegattaAndRaceIdentifier regattaNameAndRaceName) {
        RaceDefinition result = null;
        Regatta regatta = getRegatta(regattaNameAndRaceName);
        if (regatta != null) {
            result = regatta.getRaceByName(regattaNameAndRaceName.getRaceName());
        }
        return result;
    }

    @Override
    public Map<String, LeaderboardGroup> getLeaderboardGroups() {
        return Collections.unmodifiableMap(new HashMap<String, LeaderboardGroup>(leaderboardGroupsByName));
    }

    @Override
    public LeaderboardGroup getLeaderboardGroupByName(String groupName) {
        return leaderboardGroupsByName.get(groupName);
    }

    @Override
    public LeaderboardGroup getLeaderboardGroupByID(UUID leaderboardGroupID) {
        return leaderboardGroupsByID.get(leaderboardGroupID);
    }

    @Override
    public LeaderboardGroup addLeaderboardGroup(UUID leaderboardGroupId, String groupName, String description, String displayName,
            boolean displayGroupsInReverseOrder, List<String> leaderboardNames,
            int[] overallLeaderboardDiscardThresholds, ScoringSchemeType overallLeaderboardScoringSchemeType) {
        ArrayList<Leaderboard> leaderboards = new ArrayList<>();
        for (String leaderboardName : leaderboardNames) {
            Leaderboard leaderboard = leaderboardsByName.get(leaderboardName);
            if (leaderboard == null) {
                throw new IllegalArgumentException("No leaderboard with name " + leaderboardName + " found");
            } else {
                leaderboards.add(leaderboard);
            }
        }
        LeaderboardGroup result = new LeaderboardGroupImpl(leaderboardGroupId, groupName, description, displayName,
                displayGroupsInReverseOrder, leaderboards);
        if (overallLeaderboardScoringSchemeType != null) {
            // create overall leaderboard and its discards settings
            addOverallLeaderboardToLeaderboardGroup(result,
                    getBaseDomainFactory().createScoringScheme(overallLeaderboardScoringSchemeType),
                    overallLeaderboardDiscardThresholds);
        }
        LockUtil.lockForWrite(leaderboardGroupsByNameLock);
        try {
            if (leaderboardGroupsByName.containsKey(groupName)) {
                throw new IllegalArgumentException("Leaderboard group with name " + groupName + " already exists");
            }
            leaderboardGroupsByName.put(groupName, result);
            leaderboardGroupsByID.put(result.getId(), result);
        } finally {
            LockUtil.unlockAfterWrite(leaderboardGroupsByNameLock);
        }
        mongoObjectFactory.storeLeaderboardGroup(result);
        return result;
    }

    @Override
    public void addLeaderboardGroupWithoutReplication(LeaderboardGroup leaderboardGroup) {
        LockUtil.lockForWrite(leaderboardGroupsByNameLock);
        try {
            String groupName = leaderboardGroup.getName();
            if (leaderboardGroupsByName.containsKey(groupName)) {
                throw new IllegalArgumentException("Leaderboard group with name " + groupName + " already exists");
            }
            leaderboardGroupsByName.put(groupName, leaderboardGroup);
            leaderboardGroupsByID.put(leaderboardGroup.getId(), leaderboardGroup);
        } finally {
            LockUtil.unlockAfterWrite(leaderboardGroupsByNameLock);
        }
        if (leaderboardGroup.hasOverallLeaderboard()) {
            addLeaderboard(leaderboardGroup.getOverallLeaderboard());
        }
        mongoObjectFactory.storeLeaderboardGroup(leaderboardGroup);
    }

    @Override
    public void removeLeaderboardGroup(String groupName) {
        final LeaderboardGroup leaderboardGroup;
        LockUtil.lockForWrite(leaderboardGroupsByNameLock);
        try {
            leaderboardGroup = leaderboardGroupsByName.remove(groupName);
            if (leaderboardGroup != null) {
                for (final Event event : eventsById.values()) {
                    if (Util.contains(event.getLeaderboardGroups(), leaderboardGroup)) {
                        // unlink the leaderboard group from the event; note that the operation is not "apply"-ed to
                        // this service because it would redundantly replicate; a replica, however, would already have
                        // received the call to this method and should carry out the following statement locally.
                        // As such, using the operation to unlink the leaderboard group from the event is only trying
                        // to avoid duplication of code contained in the operation's internalApplyTo method
                        new RemoveLeaderboardGroupFromEvent(event.getId(), leaderboardGroup.getId()).internalApplyTo(this);
                    }
                }
                leaderboardGroupsByID.remove(leaderboardGroup.getId());
            }
        } finally {
            LockUtil.unlockAfterWrite(leaderboardGroupsByNameLock);
        }
        mongoObjectFactory.removeLeaderboardGroup(groupName);
        if (leaderboardGroup != null && leaderboardGroup.getOverallLeaderboard() != null) {
            removeLeaderboard(leaderboardGroup.getOverallLeaderboard().getName());
        }
    }

    @Override
    public void renameLeaderboardGroup(String oldName, String newName) {
        LockUtil.lockForWrite(leaderboardGroupsByNameLock);
        try {
            final LeaderboardGroup toRename = leaderboardGroupsByName.get(oldName);
            if (toRename == null) {
                throw new IllegalArgumentException("No leaderboard group with name " + oldName + " found");
            }
            if (leaderboardGroupsByName.containsKey(newName)) {
                throw new IllegalArgumentException("Leaderboard group with name " + newName + " already exists");
            }
            leaderboardGroupsByName.remove(oldName);
            toRename.setName(newName);
            leaderboardGroupsByName.put(newName, toRename);
        } finally {
            LockUtil.unlockAfterWrite(leaderboardGroupsByNameLock);
        }
        mongoObjectFactory.renameLeaderboardGroup(oldName, newName);
    }

    @Override
    public void updateLeaderboardGroup(String oldName, String newName, String description, String displayName,
            List<String> leaderboardNames, int[] overallLeaderboardDiscardThresholds,
            ScoringSchemeType overallLeaderboardScoringSchemeType) {
        if (!oldName.equals(newName)) {
            renameLeaderboardGroup(oldName, newName);
        }
        LeaderboardGroup group = getLeaderboardGroupByName(newName);
        if (!description.equals(group.getDescription())) {
            group.setDescriptiom(description);
        }
        if (!Util.equalsWithNull(displayName, group.getDisplayName())) {
            group.setDisplayName(displayName);
        }
        group.clearLeaderboards();
        for (String leaderboardName : leaderboardNames) {
            Leaderboard leaderboard = getLeaderboardByName(leaderboardName);
            if (leaderboard != null) {
                group.addLeaderboard(leaderboard);
            }
        }
        Leaderboard overallLeaderboard = group.getOverallLeaderboard();
        if (overallLeaderboard != null) {
            if (overallLeaderboardScoringSchemeType == null) {
                group.setOverallLeaderboard(null);
                removeLeaderboard(overallLeaderboard.getName());
            } else {
                // update existing overall leaderboard's discards settings; scoring scheme cannot be updated in-place
                overallLeaderboard.setCrossLeaderboardResultDiscardingRule(new ThresholdBasedResultDiscardingRuleImpl(
                        overallLeaderboardDiscardThresholds));
                updateStoredLeaderboard(overallLeaderboard);
            }
        } else if (overallLeaderboard == null && overallLeaderboardScoringSchemeType != null) {
            addOverallLeaderboardToLeaderboardGroup(group,
                    getBaseDomainFactory().createScoringScheme(overallLeaderboardScoringSchemeType),
                    overallLeaderboardDiscardThresholds);
        }
        updateStoredLeaderboardGroup(group);
    }

    private void addOverallLeaderboardToLeaderboardGroup(LeaderboardGroup leaderboardGroup,
            ScoringScheme scoringScheme, int[] discardThresholds) {
        Leaderboard overallLeaderboard = new LeaderboardGroupMetaLeaderboard(leaderboardGroup, scoringScheme,
                new ThresholdBasedResultDiscardingRuleImpl(discardThresholds));
        leaderboardGroup.setOverallLeaderboard(overallLeaderboard);
        addLeaderboard(overallLeaderboard);
        updateStoredLeaderboard(overallLeaderboard);
    }

    @Override
    public void updateStoredLeaderboardGroup(LeaderboardGroup leaderboardGroup) {
        mongoObjectFactory.storeLeaderboardGroup(leaderboardGroup);
    }

    private ScheduledExecutorService getScheduler() {
        return scheduler;
    }

    @Override
    public ObjectInputStream createObjectInputStreamResolvingAgainstCache(InputStream is) throws IOException {
        return getBaseDomainFactory().createObjectInputStreamResolvingAgainstThisFactory(is);
    }
    
    @Override
    public ClassLoader getDeserializationClassLoader() {
        return joinedClassLoader;
    }

    @Override
    public Serializable getId() {
        return getClass().getName();
    }

    @Override
    public Iterable<OperationExecutionListener<RacingEventService>> getOperationExecutionListeners() {
        return operationExecutionListeners.keySet();
    }

    @Override
    public void addOperationExecutionListener(OperationExecutionListener<RacingEventService> listener) {
        operationExecutionListeners.put(listener, listener);
    }

    @Override
    public void removeOperationExecutionListener(OperationExecutionListener<RacingEventService> listener) {
        operationExecutionListeners.remove(listener);
    }

    @Override
    public void serializeForInitialReplicationInternal(ObjectOutputStream oos) throws IOException {
        StringBuffer logoutput = new StringBuffer();

        logger.info("Serializing regattas...");
        oos.writeObject(regattasByName);
        logoutput.append("Serialized " + regattasByName.size() + " regattas\n");
        for (Regatta regatta : regattasByName.values()) {
            logoutput.append(String.format("%3s\n", regatta.toString()));
        }

        logger.info("Serializing events...");
        oos.writeObject(eventsById);
        logoutput.append("\nSerialized " + eventsById.size() + " events\n");
        for (Event event : eventsById.values()) {
            logoutput.append(String.format("%3s\n", event.toString()));
        }

        logger.info("Serializing regattas observed...");
        oos.writeObject(regattasObservedForDefaultLeaderboard);
        logger.info("Serializing regatta tracking cache...");
        oos.writeObject(regattaTrackingCache);
        logger.info("Serializing leaderboard groups...");
        oos.writeObject(leaderboardGroupsByName);
        logoutput.append("Serialized " + leaderboardGroupsByName.size() + " leaderboard groups\n");
        for (LeaderboardGroup lg : leaderboardGroupsByName.values()) {
            logoutput.append(String.format("%3s\n", lg.toString()));
        }
        logger.info("Serializing leaderboards...");
        oos.writeObject(leaderboardsByName);
        logoutput.append("Serialized " + leaderboardsByName.size() + " leaderboards\n");
        for (Leaderboard lg : leaderboardsByName.values()) {
            logoutput.append(String.format("%3s\n", lg.toString()));
        }
        logger.info("Serializing media library...");
        mediaLibrary.serialize(oos);
        logoutput.append("Serialized " + mediaLibrary.allTracks().size() + " media tracks\n");
        for (MediaTrack lg : mediaLibrary.allTracks()) {
            logoutput.append(String.format("%3s\n", lg.toString()));
        }
        logger.info("Serializing persisted competitors...");
        oos.writeObject(competitorStore);
        logoutput.append("Serialized " + competitorStore.size() + " persisted competitors\n");

        logger.info("Serializing configuration map...");
        oos.writeObject(configurationMap);
        logoutput.append("Serialized " + configurationMap.size() + " configuration entries\n");
        for (DeviceConfigurationMatcher matcher : configurationMap.keySet()) {
            logoutput.append(String.format("%3s\n", matcher.toString()));
        }

        logger.info("Serializing anniversary races...");
        final Map<Integer, Pair<DetailedRaceInfo, AnniversaryType>> knownAnniversaries = anniversaryRaceDeterminator
                .getKnownAnniversaries();
        oos.writeObject(knownAnniversaries);
        logoutput.append("Serialized " + knownAnniversaries.size() + " anniversary races\n");

        logger.info("Serializing next anniversary...");
        final Pair<Integer, AnniversaryType> nextAnniversary = anniversaryRaceDeterminator
                .getNextAnniversary();
        oos.writeObject(nextAnniversary);
        logoutput.append("Serialized next anniversary " + nextAnniversary + "\n");

        logger.info("Serializing race count for anniversaries...");
        final int currentRaceCount = anniversaryRaceDeterminator.getCurrentRaceCount();
        oos.writeInt(currentRaceCount);
        logoutput.append("Serialized race count for anniversaries " + currentRaceCount + "\n");

        logger.info("Serializing remote sailing server references...");
        final ArrayList<RemoteSailingServerReference> remoteServerReferences = new ArrayList<>(remoteSailingServerSet
                .getCachedEventsForRemoteSailingServers().keySet());
        oos.writeObject(remoteServerReferences);
        logoutput.append("Serialized " + remoteServerReferences.size() + " remote sailing server references\n");

        logger.info(logoutput.toString());
    }

    @SuppressWarnings("unchecked")
    // all the casts of ois.readObject()'s return value to Map<..., ...>
    // the type-parameters in the casts of the de-serialized collection objects can't be checked
    @Override
    public void initiallyFillFromInternal(ObjectInputStream ois) throws IOException, ClassNotFoundException,
            InterruptedException {
        logger.info("Performing initial replication load on " + this);
        // Use this object's class's class loader as the context class loader which will then be used for
        // de-serialization; this will cause all classes to be visible that this bundle
        // (com.sap.sailing.server) can see
        StringBuffer logoutput = new StringBuffer();
        logger.info("Reading all regattas...");
        regattasByName.putAll((Map<String, Regatta>) ois.readObject());
        logoutput.append("Received " + regattasByName.size() + " NEW regattas\n");
        for (Regatta regatta : regattasByName.values()) {
            regatta.addRegattaListener(this);
            logoutput.append(String.format("%3s\n", regatta.toString()));
        }

        logger.info("Reading all events...");
        eventsById.putAll((Map<Serializable, Event>) ois.readObject());
        logoutput.append("\nReceived " + eventsById.size() + " NEW events\n");
        for (Event event : eventsById.values()) {
            logoutput.append(String.format("%3s\n", event.toString()));
        }

        // it is important that the leaderboards and tracked regattas are cleared before auto-linking to
        // old leaderboards takes place which then don't match the new ones
        logger.info("Reading all dynamic tracked regattas...");
        for (DynamicTrackedRegatta trackedRegattaToObserve : (Set<DynamicTrackedRegatta>) ois.readObject()) {
            ensureRegattaIsObservedForDefaultLeaderboardAndAutoLeaderboardLinking(trackedRegattaToObserve);
        }

        logger.info("Reading all of the regatta tracking cache...");
        regattaTrackingCache.putAll((Map<Regatta, DynamicTrackedRegatta>) ois.readObject());
        logoutput.append("Received " + regattaTrackingCache.size() + " NEW regatta tracking cache entries\n");

        logger.info("Reading leaderboard groups...");
        leaderboardGroupsByName.putAll((Map<String, LeaderboardGroup>) ois.readObject());
        logoutput.append("Received " + leaderboardGroupsByName.size() + " NEW leaderboard groups\n");
        for (LeaderboardGroup lg : leaderboardGroupsByName.values()) {
            leaderboardGroupsByID.put(lg.getId(), lg);
            logoutput.append(String.format("%3s\n", lg.toString()));
        }

        logger.info("Reading leaderboards by name...");
        leaderboardsByName.putAll((Map<String, Leaderboard>) ois.readObject());
        logoutput.append("Received " + leaderboardsByName.size() + " NEW leaderboards\n");
        for (Leaderboard leaderboard : leaderboardsByName.values()) {
            logoutput.append(String.format("%3s\n", leaderboard.toString()));
        }

        // now fix ScoreCorrectionListener setup for LeaderboardGroupMetaLeaderboard instances:
        for (Leaderboard leaderboard : leaderboardsByName.values()) {
            if (leaderboard instanceof LeaderboardGroupMetaLeaderboard) {
                ((LeaderboardGroupMetaLeaderboard) leaderboard)
                        .registerAsScoreCorrectionChangeForwarderAndRaceColumnListenerOnAllLeaderboards();
            } else if (leaderboard instanceof FlexibleLeaderboard) {
                // and re-establish the RaceLogReplicator as listener on FlexibleLeaderboard objects
                leaderboard.addRaceColumnListener(raceLogReplicator);
            }
        }

        logger.info("Reading media library...");
        mediaLibrary.deserialize(ois);
        logoutput.append("Received " + mediaLibrary.allTracks().size() + " NEW media tracks\n");
        for (MediaTrack mediatrack : mediaLibrary.allTracks()) {
            logoutput.append(String.format("%3s\n", mediatrack.toString()));
        }

        // only copy the competitors from the deserialized competitor store; don't use it because it will have set
        // a default Mongo object factory
        logger.info("Reading competitors...");
        for (Competitor competitor : ((CompetitorStore) ois.readObject()).getCompetitors()) {
            DynamicCompetitor dynamicCompetitor = (DynamicCompetitor) competitor;
            // the following should actually be redundant because during de-serialization the Competitor objects,
            // whose classes implement IsManagedByCache, should already have been got/created from/in the
            // competitor store
            competitorStore.getOrCreateCompetitor(dynamicCompetitor.getId(), dynamicCompetitor.getName(),
                    dynamicCompetitor.getColor(), dynamicCompetitor.getEmail(), dynamicCompetitor.getFlagImage(),
                    dynamicCompetitor.getTeam(), dynamicCompetitor.getBoat(), dynamicCompetitor.getTimeOnTimeFactor(),
                    dynamicCompetitor.getTimeOnDistanceAllowancePerNauticalMile(), dynamicCompetitor.getSearchTag());
        }
        logoutput.append("Received " + competitorStore.size() + " NEW competitors\n");

        logger.info("Reading device configurations...");
        configurationMap.putAll((DeviceConfigurationMapImpl) ois.readObject());
        logoutput.append("Received " + configurationMap.size() + " NEW configuration entries\n");
        for (DeviceConfigurationMatcher matcher : configurationMap.keySet()) {
            logoutput.append(String.format("%3s\n", matcher.toString()));
        }

        logger.info("Reading anniversary races...");
        final Map<Integer, Pair<DetailedRaceInfo, AnniversaryType>> knownAnniversaries = (Map<Integer, Pair<DetailedRaceInfo, AnniversaryType>>) ois
                .readObject();
        anniversaryRaceDeterminator.setKnownAnniversaries(knownAnniversaries);
        logoutput.append("Received " + knownAnniversaries.size() + " anniversary races\n");

        logger.info("Reading next anniversary...");
        final Pair<Integer, AnniversaryType> nextAnniversary = (Pair<Integer, AnniversaryType>) ois.readObject();
        anniversaryRaceDeterminator.setNextAnniversary(nextAnniversary);
        logoutput.append("Received next anniversary " + nextAnniversary + "\n");

        logger.info("Reading race count for anniversaries...");
        final int currentRaceCount = ois.readInt();
        anniversaryRaceDeterminator.setRaceCount(currentRaceCount);
        logoutput.append("Received race count for anniversaries " + currentRaceCount + "\n");

        logger.info("Reading remote sailing server references...");
        for (RemoteSailingServerReference remoteSailingServerReference : (Iterable<RemoteSailingServerReference>) ois
                .readObject()) {
            remoteSailingServerSet.add(remoteSailingServerReference);
            logoutput.append("Received remote sailing server reference " + remoteSailingServerReference);
        }

        // make sure to initialize listeners correctly
        for (Regatta regatta : regattasByName.values()) {
            RegattaImpl regattaImpl = (RegattaImpl) regatta;
            regattaImpl.initializeSeriesAfterDeserialize();
            regattaImpl.addRaceColumnListener(raceLogReplicator);
        }
        // re-establish RaceLogResolver references to this RacingEventService in all TrackedRace instances
        for (DynamicTrackedRegatta trackedRegatta : regattaTrackingCache.values()) {
            trackedRegatta.lockTrackedRacesForRead();
            try {
                for (TrackedRace trackedRace : trackedRegatta.getTrackedRaces()) {
                    ((TrackedRaceImpl) trackedRace).setRaceLogResolver(this);
                }
            } finally {
                trackedRegatta.unlockTrackedRacesAfterRead();
            }
        }
        logger.info(logoutput.toString());
    }

    @Override
    public void clearReplicaState() throws MalformedURLException, IOException, InterruptedException {
        logger.info("Clearing all data structures...");
        LockUtil.lockForWrite(regattasByNameLock);
        try {
            regattasByName.clear();
        } finally {
            LockUtil.unlockAfterWrite(regattasByNameLock);
        }
        regattasObservedForDefaultLeaderboard.clear();

        if (raceTrackersByRegatta != null && !raceTrackersByRegatta.isEmpty()) {
            for (DynamicTrackedRegatta regatta : regattaTrackingCache.values()) {
                final Set<RaceTracker> trackers = raceTrackersByRegatta.get(regatta.getRegatta());
                if (trackers != null) {
                    for (RaceTracker tracker : trackers) {
                        tracker.stop(/* preemptive */true);
                    }
                }
            }
        }
        LockUtil.lockForWrite(regattaTrackingCacheLock);
        try {
            regattaTrackingCache.clear();
        } finally {
            LockUtil.unlockAfterWrite(regattaTrackingCacheLock);
        }
        LockUtil.lockForWrite(raceTrackersByRegattaLock);
        try {
            raceTrackersByRegatta.clear();
        } finally {
            LockUtil.unlockAfterWrite(raceTrackersByRegattaLock);
        }
        LockUtil.lockForWrite(leaderboardGroupsByNameLock);
        try {
            leaderboardGroupsByName.clear();
            leaderboardGroupsByID.clear();
        } finally {
            LockUtil.unlockAfterWrite(leaderboardGroupsByNameLock);
        }
        LockUtil.lockForWrite(leaderboardsByNameLock);
        try {
            leaderboardsByName.clear();
            scoreCorrectionListenersByLeaderboard.clear();
        } finally {
            LockUtil.unlockAfterWrite(leaderboardsByNameLock);
        }
        connectivityParametersByRace.clear();
        eventsById.clear();
        mediaLibrary.clear();
        competitorStore.clear();
        remoteSailingServerSet.clear();
        if (notificationService != null) {
            notificationService.stop();
            notificationService = new EmptySailingNotificationService();
        }
        anniversaryRaceDeterminator.clearAndStop();
        this.remoteSailingServerSet.setRetrieveRemoteRaceResult(false);
        this.trackedRegattaListener.removeListener(raceChangeObserverForAnniversaryDetection);
        raceChangeObserverForAnniversaryDetection.stop();
    }

    // Used for TESTING only
    @Override
    public Event addEvent(String eventName, String eventDescription, TimePoint startDate, TimePoint endDate,
            String venue, boolean isPublic, UUID id) {
        Event result = createEventWithoutReplication(eventName, eventDescription, startDate, endDate, venue, isPublic,
                id, /* officialWebsiteURL */null, /* baseURL */null,
                /* sailorsInfoWebsiteURLAsString */null, /* images */Collections.<ImageDescriptor> emptyList(), /* videos */Collections.<VideoDescriptor> emptyList());
        replicate(new CreateEvent(eventName, eventDescription, startDate, endDate, venue, isPublic, id,
                /* officialWebsiteURLAsString */null, /*baseURL*/null,
                /* sailorsInfoWebsiteURLAsString */null, /* images */Collections.<ImageDescriptor> emptyList(),
                /* videos */Collections.<VideoDescriptor> emptyList(), /* leaderboardGroupIds */ Collections.<UUID> emptyList()));
        return result;
    }

    @Override
    public void addEventWithoutReplication(Event event) {
        addEvent(event);
    }

    @Override
    public Event createEventWithoutReplication(String eventName, String eventDescription, TimePoint startDate,
            TimePoint endDate, String venue, boolean isPublic, UUID id, URL officialWebsiteURL, URL baseURL, 
            Map<Locale, URL> sailorsInfoWebsiteURLs, Iterable<ImageDescriptor> images, Iterable<VideoDescriptor> videos) {
        Event result = new EventImpl(eventName, startDate, endDate, venue, isPublic, id);
        addEvent(result);
        result.setDescription(eventDescription);
        result.setOfficialWebsiteURL(officialWebsiteURL);
        result.setBaseURL(baseURL);
        result.setSailorsInfoWebsiteURLs(sailorsInfoWebsiteURLs);
        result.setImages(images);
        result.setVideos(videos);
        return result;
    }

    private void addEvent(Event result) {
        if (eventsById.containsKey(result.getId())) {
            throw new IllegalArgumentException("Event with ID " + result.getId()
                    + " already exists which is pretty surprising...");
        }
        eventsById.put(result.getId(), result);
        mongoObjectFactory.storeEvent(result);
    }

    @Override
    public void updateEvent(UUID id, String eventName, String eventDescription, TimePoint startDate, TimePoint endDate,
            String venueName, boolean isPublic, Iterable<UUID> leaderboardGroupIds, URL officialWebsiteURL, URL baseURL,
            Map<Locale, URL> sailorsInfoWebsiteURLs, Iterable<ImageDescriptor> images, Iterable<VideoDescriptor> videos) {
        final Event event = eventsById.get(id);
        if (event == null) {
            throw new IllegalArgumentException("Sailing event with ID " + id + " does not exist.");
        }
        event.setName(eventName);
        event.setDescription(eventDescription);
        event.setStartDate(startDate);
        event.setEndDate(endDate);
        event.setPublic(isPublic);
        event.getVenue().setName(venueName);
        List<LeaderboardGroup> leaderboardGroups = new ArrayList<>();
        for (UUID lgid : leaderboardGroupIds) {
            LeaderboardGroup lg = getLeaderboardGroupByID(lgid);
            if (lg != null) {
                leaderboardGroups.add(lg);
            } else {
                logger.info("Couldn't find leaderboard group with ID " + lgid + " while updating event "
                        + event.getName());
            }
        }
        event.setLeaderboardGroups(leaderboardGroups);
        event.setOfficialWebsiteURL(officialWebsiteURL);
        event.setBaseURL(baseURL);
        event.setSailorsInfoWebsiteURLs(sailorsInfoWebsiteURLs);
        event.setImages(images);
        event.setVideos(videos);
        // TODO consider use diffutils to compute diff between old and new leaderboard groups list and apply the patch
        // to keep changes minimial
        mongoObjectFactory.storeEvent(event);
    }

    @Override
    public void renameEvent(UUID id, String newName) {
        final Event toRename = eventsById.get(id);
        if (toRename == null) {
            throw new IllegalArgumentException("No sailing event with ID " + id + " found.");
        }
        toRename.setName(newName);
        mongoObjectFactory.renameEvent(id, newName);
        replicate(new RenameEvent(id, newName));
    }

    @Override
    public void removeEvent(UUID id) {
        removeEventFromEventsById(id);
        mongoObjectFactory.removeEvent(id);
        replicate(new RemoveEvent(id));
    }

    protected void removeEventFromEventsById(Serializable id) {
        eventsById.remove(id);
    }

    @Override
    public Regatta getRememberedRegattaForRace(Serializable raceID) {
        return persistentRegattasForRaceIDs.get(raceID.toString());
    }

    /**
     * Persistently remembers the association of the race with its {@link RaceDefinition#getId()} to the
     * <code>regatta</code> with its {@link Regatta#getRegattaIdentifier() identifier} so that the next time
     * {@link #getRememberedRegattaForRace(RaceDefinition)} is called with <code>race</code> as argument,
     * <code>regatta</code> will be returned.
     */
    private void setRegattaForRace(Regatta regatta, RaceDefinition race) {
        setRegattaForRace(regatta, race.getId().toString());
    }

    @Override
    public void setRegattaForRace(Regatta regatta, String raceIdAsString) {
        persistentRegattasForRaceIDs.put(raceIdAsString, regatta);
        mongoObjectFactory.storeRegattaForRaceID(raceIdAsString, regatta);
    }

    @Override
    public CourseArea[] addCourseAreas(UUID eventId, String[] courseAreaNames, UUID[] courseAreaIds) {
        final CourseArea[] courseAreas = addCourseAreasWithoutReplication(eventId, courseAreaIds, courseAreaNames);
        replicate(new AddCourseAreas(eventId, courseAreaNames, courseAreaIds));
        return courseAreas;
    }

    @Override
    public CourseArea[] addCourseAreasWithoutReplication(UUID eventId, UUID[] courseAreaIds, String[] courseAreaNames) {
        final CourseArea[] result = new CourseArea[courseAreaNames.length];
        for (int i=0; i<courseAreaIds.length; i++) {
            final CourseArea courseArea = getBaseDomainFactory().getOrCreateCourseArea(courseAreaIds[i], courseAreaNames[i]);
            final Event event = eventsById.get(eventId);
            if (event == null) {
                throw new IllegalArgumentException("No sailing event with ID " + eventId + " found.");
            }
            event.getVenue().addCourseArea(courseArea);
            mongoObjectFactory.storeEvent(event);
            result[i] = courseArea;
        }
        return result;
    }

    @Override
    public CourseArea[] removeCourseAreaWithoutReplication(UUID eventId, UUID[] courseAreaIds) {
        final Event event = eventsById.get(eventId);
        if (event == null) {
            throw new IllegalArgumentException("No sailing event with ID " + eventId + " found.");
        }
        final CourseArea[] courseAreasRemoved = new CourseArea[courseAreaIds.length];
        int i=0;
        for (final UUID courseAreaId : courseAreaIds) {
            final CourseArea courseArea = getBaseDomainFactory().getExistingCourseAreaById(courseAreaId);
            if (courseArea == null) {
                throw new IllegalArgumentException("No course area with ID " + courseAreaId + " found.");
            }
            courseAreasRemoved[i++] = courseArea;
            event.getVenue().removeCourseArea(courseArea);
            mongoObjectFactory.storeEvent(event);
        }
        return courseAreasRemoved;
    }

    @Override
    public void mediaTrackAdded(MediaTrack mediaTrack) {
        if (mediaTrack.dbId == null) {
            mediaTrack.dbId = mediaDB.insertMediaTrack(mediaTrack.title, mediaTrack.url, mediaTrack.startTime,
                    mediaTrack.duration, mediaTrack.mimeType, mediaTrack.assignedRaces);
        }
        mediaLibrary.addMediaTrack(mediaTrack);
        replicate(new AddMediaTrackOperation(mediaTrack));
    }

    @Override
    public void mediaTracksAdded(Iterable<MediaTrack> mediaTracks) {
        mediaLibrary.addMediaTracks(mediaTracks);
    }

    @Override
    public void mediaTrackTitleChanged(MediaTrack mediaTrack) {
        mediaDB.updateTitle(mediaTrack.dbId, mediaTrack.title);
        mediaLibrary.titleChanged(mediaTrack);
        replicate(new UpdateMediaTrackTitleOperation(mediaTrack));
    }

    @Override
    public void mediaTrackUrlChanged(MediaTrack mediaTrack) {
        mediaDB.updateUrl(mediaTrack.dbId, mediaTrack.url);
        mediaLibrary.urlChanged(mediaTrack);
        replicate(new UpdateMediaTrackUrlOperation(mediaTrack));
    }

    @Override
    public void mediaTrackStartTimeChanged(MediaTrack mediaTrack) {
        mediaDB.updateStartTime(mediaTrack.dbId, mediaTrack.startTime);
        mediaLibrary.startTimeChanged(mediaTrack);
        replicate(new UpdateMediaTrackStartTimeOperation(mediaTrack));
    }

    @Override
    public void mediaTrackDurationChanged(MediaTrack mediaTrack) {
        mediaDB.updateDuration(mediaTrack.dbId, mediaTrack.duration);
        mediaLibrary.durationChanged(mediaTrack);
        replicate(new UpdateMediaTrackDurationOperation(mediaTrack));
    }

    @Override
    public void mediaTrackAssignedRacesChanged(MediaTrack mediaTrack) {
        mediaDB.updateRace(mediaTrack.dbId, mediaTrack.assignedRaces);
        mediaLibrary.assignedRacesChanged(mediaTrack);
        replicate(new UpdateMediaTrackRacesOperation(mediaTrack));

    }

    @Override
    public void mediaTrackDeleted(MediaTrack mediaTrack) {
        mediaDB.deleteMediaTrack(mediaTrack.dbId);
        mediaLibrary.deleteMediaTrack(mediaTrack);
        replicate(new RemoveMediaTrackOperation(mediaTrack));
    }

    @Override
    public void mediaTracksImported(Iterable<MediaTrack> mediaTracksToImport, MasterDataImportObjectCreationCount creationCount, boolean override) throws Exception {
    	Exception firstException = null;
        for (MediaTrack trackToImport : mediaTracksToImport) {
        	try {
	            MediaTrack existingTrack = mediaLibrary.lookupMediaTrack(trackToImport);
	            if (existingTrack == null) {
	                mediaDB.insertMediaTrackWithId(trackToImport.dbId, trackToImport.title, trackToImport.url,
	                        trackToImport.startTime, trackToImport.duration, trackToImport.mimeType,
	                        trackToImport.assignedRaces);
	                mediaTrackAdded(trackToImport);
	            } else if (override) {
	                // Using fine-grained update methods.
	                // Rationale: Changes on more than one track property are rare
	                // and don't justify the introduction of a new set
	                // of methods (including replication).
	                if (!Util.equalsWithNull(existingTrack.title, trackToImport.title)) {
	                    mediaTrackTitleChanged(trackToImport);
	                }
	                if (!Util.equalsWithNull(existingTrack.url, trackToImport.url)) {
	                    mediaTrackUrlChanged(trackToImport);
	                }
	                if (!Util.equalsWithNull(existingTrack.startTime, trackToImport.startTime)) {
	                    mediaTrackStartTimeChanged(trackToImport);
	                }
	                if (!Util.equalsWithNull(existingTrack.duration, trackToImport.duration)) {
	                    mediaTrackDurationChanged(trackToImport);
	                }
	                if (!Util.equalsWithNull(existingTrack.assignedRaces, trackToImport.assignedRaces)) {
	                    mediaTrackAssignedRacesChanged(trackToImport);
	                }
	            }
	            creationCount.addOneMediaTrack();
        	} catch (Exception e) {
        		logger.log(Level.SEVERE, "Problem importing media track "+trackToImport+"; continuing with other media tracks.", e);
        		if (firstException == null) {
        			firstException = e;
        		}
        	}
        }
        if (firstException != null) {
        	throw firstException;
        }
    }

    @Override
    public Iterable<MediaTrack> getMediaTracksForRace(RegattaAndRaceIdentifier regattaAndRaceIdentifier) {
        return mediaLibrary.findMediaTracksForRace(regattaAndRaceIdentifier);
    }

    @Override
    public Iterable<MediaTrack> getMediaTracksInTimeRange(RegattaAndRaceIdentifier regattaAndRaceIdentifier) {
        TrackedRace trackedRace = getExistingTrackedRace(regattaAndRaceIdentifier);
        if (trackedRace != null) {
            if (trackedRace.isLive(MillisecondsTimePoint.now())) {
                return mediaLibrary.findLiveMediaTracks();
            } else {
                TimePoint raceStart = trackedRace.getStartOfRace() == null ? trackedRace.getStartOfTracking()
                        : trackedRace.getStartOfRace();
                TimePoint raceEnd = trackedRace.getEndOfRace() == null ? trackedRace.getEndOfTracking() : trackedRace
                        .getEndOfRace();
                return mediaLibrary.findMediaTracksInTimeRange(raceStart, raceEnd);
            }
        } else {
            return Collections.emptyList();
        }
    }

    @Override
    public Iterable<MediaTrack> getAllMediaTracks() {
        return mediaLibrary.allTracks();
    }

    public String toString() {
        return "RacingEventService: " + this.hashCode() + " Build: " + ServerInfo.getBuildVersion();
    }

    @Override
    public void reloadRaceLog(String leaderboardName, String raceColumnName, String fleetName) {
        Leaderboard leaderboard = getLeaderboardByName(leaderboardName);
        if (leaderboard != null) {
            RaceColumn raceColumn = leaderboard.getRaceColumnByName(raceColumnName);
            if (raceColumn != null) {
                Fleet fleetImpl = raceColumn.getFleetByName(fleetName);
                RaceLog racelog = raceColumn.getRaceLog(fleetImpl);
                if (racelog != null) {
                    raceColumn.reloadRaceLog(fleetImpl);
                    logger.info("Reloaded race log for fleet " + fleetImpl + " for race column " + raceColumn.getName()
                            + " for leaderboard " + leaderboard.getName());
                }
            }
        }
    }

    @Override
    public ConcurrentHashMap<String, Regatta> getPersistentRegattasForRaceIDs() {
        return persistentRegattasForRaceIDs;
    }

    @Override
    public WindStore getWindStore() {
        return windStore;
    }

    @Override
    public DeviceConfiguration getDeviceConfiguration(DeviceConfigurationIdentifier identifier) {
        return configurationMap.getByMatch(identifier);
    }

    @Override
    public void createOrUpdateDeviceConfiguration(DeviceConfigurationMatcher matcher, DeviceConfiguration configuration) {
        configurationMap.put(matcher, configuration);
        mongoObjectFactory.storeDeviceConfiguration(matcher, configuration);
        replicate(new CreateOrUpdateDeviceConfiguration(matcher, configuration));
    }

    @Override
    public void removeDeviceConfiguration(DeviceConfigurationMatcher matcher) {
        configurationMap.remove(matcher);
        mongoObjectFactory.removeDeviceConfiguration(matcher);
        replicate(new RemoveDeviceConfiguration(matcher));
    }

    @Override
    public Map<DeviceConfigurationMatcher, DeviceConfiguration> getAllDeviceConfigurations() {
        return new HashMap<DeviceConfigurationMatcher, DeviceConfiguration>(configurationMap);
    }

    @Override
    public TimePoint setStartTimeAndProcedure(String leaderboardName, String raceColumnName, String fleetName,
            String authorName, int authorPriority, int passId, TimePoint logicalTimePoint, TimePoint startTime,
            RacingProcedureType racingProcedure) {
        RaceLog raceLog = getRaceLog(leaderboardName, raceColumnName, fleetName);
        Leaderboard leaderboard = getLeaderboardByName(leaderboardName);
        final TimePoint result;
        if (leaderboard instanceof HasRegattaLike && raceLog != null) {
            RaceState state = RaceStateImpl.create(/* race log resolver */ this, raceLog, new LogEventAuthorImpl(authorName, authorPriority));
            if (passId > raceLog.getCurrentPassId()) {
                state.setAdvancePass(logicalTimePoint);
            }
            state.setRacingProcedure(logicalTimePoint, racingProcedure);
            state.forceNewStartTime(logicalTimePoint, startTime);
            result = state.getStartTime();
        } else {
            result = null;
        }
        return result;
    }
    
    @Override
    public TimePoint setEndTime(String leaderboardName, String raceColumnName, String fleetName,
            String authorName, int authorPriority, int passId, TimePoint logicalTimePoint) {
        RaceLog raceLog = getRaceLog(leaderboardName, raceColumnName, fleetName);
        Leaderboard leaderboard = getLeaderboardByName(leaderboardName);
        final TimePoint result;
        if (leaderboard instanceof HasRegattaLike && raceLog != null) {
            LogEventAuthorImpl author = new LogEventAuthorImpl(authorName, authorPriority);
            raceLog.add(new RaceLogRaceStatusEventImpl(logicalTimePoint, author, raceLog.getCurrentPassId(), RaceLogRaceStatus.FINISHED));
            result = new FinishedTimeFinder(raceLog).analyze();
        } else {
            result = null;
        }
        return result;
    }
    
    @Override
    public TimePoint setFinishingTime(String leaderboardName, String raceColumnName, String fleetName,
            String authorName, Integer authorPriority, int passId, MillisecondsTimePoint logicalTimePoint) {
        RaceLog raceLog = getRaceLog(leaderboardName, raceColumnName, fleetName);
        Leaderboard leaderboard = getLeaderboardByName(leaderboardName);
        final TimePoint result;
        if (leaderboard instanceof HasRegattaLike && raceLog != null) {
            LogEventAuthorImpl author = new LogEventAuthorImpl(authorName, authorPriority);
            raceLog.add(new RaceLogRaceStatusEventImpl(logicalTimePoint, author, raceLog.getCurrentPassId(), RaceLogRaceStatus.FINISHING));
            result = new FinishingTimeFinder(raceLog).analyze();
        } else {
            result = null;
        }
        return result;
    }

    public RaceLog getRaceLog(String leaderboardName, String raceColumnName, String fleetName) {
        Leaderboard leaderboard = getLeaderboardByName(leaderboardName);
        if (leaderboard != null) {
            RaceColumn raceColumn = leaderboard.getRaceColumnByName(raceColumnName);
            if (raceColumn != null) {
                Fleet fleetImpl = raceColumn.getFleetByName(fleetName);
                return raceColumn.getRaceLog(fleetImpl);
            }
        }
        return null;
    }

    @Override
    public com.sap.sse.common.Util.Triple<TimePoint, Integer, RacingProcedureType> getStartTimeAndProcedure(
            String leaderboardName, String raceColumnName, String fleetName) {
        RaceLog raceLog = getRaceLog(leaderboardName, raceColumnName, fleetName);
        Leaderboard leaderboard = getLeaderboardByName(leaderboardName);
        final Triple<TimePoint, Integer, RacingProcedureType> result;
        if (leaderboard instanceof HasRegattaLike && raceLog != null) {
            ReadonlyRaceState state = ReadonlyRaceStateImpl.create(/* race log resolver */ this, raceLog);
            result = new com.sap.sse.common.Util.Triple<TimePoint, Integer, RacingProcedureType>(state.getStartTime(),
                raceLog.getCurrentPassId(), state.getRacingProcedure().getType());
        } else {
            result = null;
        }
        return result;
    }
    
    @Override
    public com.sap.sse.common.Util.Triple<TimePoint, TimePoint, Integer> getFinishingAndFinishTime(
            String leaderboardName, String raceColumnName, String fleetName) {
        RaceLog raceLog = getRaceLog(leaderboardName, raceColumnName, fleetName);
        Leaderboard leaderboard = getLeaderboardByName(leaderboardName);
        final Triple<TimePoint, TimePoint, Integer> result;
        if (leaderboard instanceof HasRegattaLike && raceLog != null) {
            ReadonlyRaceState state = ReadonlyRaceStateImpl.create(/* race log resolver */ this, raceLog);
            result = new com.sap.sse.common.Util.Triple<>(state.getFinishingTime(), state.getFinishedTime(),
                raceLog.getCurrentPassId());
        } else {
            result = null;
        }
        return result;
    }

    private Iterable<WindTrackerFactory> getWindTrackerFactories() {
        final Set<WindTrackerFactory> result;
        if (bundleContext == null) { // the non-OSGi case
            result = Collections.singleton((WindTrackerFactory) ExpeditionTrackerFactory.getInstance());
        } else {
            ServiceTracker<WindTrackerFactory, WindTrackerFactory> tracker = new ServiceTracker<WindTrackerFactory, WindTrackerFactory>(
                    bundleContext, WindTrackerFactory.class, null);
            tracker.open();
            result = new HashSet<>();
            for (WindTrackerFactory factory : tracker.getServices(new WindTrackerFactory[0])) {
                result.add(factory);
            }
        }
        return result;
    }

    @Override
    public SensorFixStore getSensorFixStore() {
        return sensorFixStore;
    }

    @Override
    public RaceTracker getRaceTrackerById(Object id) {
        return raceTrackersByID.get(id);
    }

    @Override
    public AbstractLogEventAuthor getServerAuthor() {
        Subject subject  = null;
        try {
            subject = SecurityUtils.getSubject();
        } catch (Exception e) {
            logger.info("Couldn't access security manager's subject; using default server author: "+e.getMessage());
        }
        final AbstractLogEventAuthor result;
        if (subject != null && subject.getPrincipal() != null) {
            result = new LogEventAuthorImpl(subject.getPrincipal().toString(), /* priority */ 0);
        } else {
            result = raceLogEventAuthorForServer;
        }
        return result;
    }

    @Override
    public CompetitorStore getCompetitorStore() {
        return competitorStore;
    }

    @Override
    public TypeBasedServiceFinderFactory getTypeBasedServiceFinderFactory() {
        return serviceFinderFactory;
    }

    @Override
    public DataImportLockWithProgress getDataImportLock() {
        return dataImportLock;
    }

    @Override
    public DataImportProgress createOrUpdateDataImportProgressWithReplication(UUID importOperationId,
            double overallProgressPct, DataImportSubProgress subProgress, double subProgressPct) {
        // Create/Update locally
        DataImportProgress progress = createOrUpdateDataImportProgressWithoutReplication(importOperationId,
                overallProgressPct, subProgress, subProgressPct);
        // Create/Update on replicas
        replicate(new CreateOrUpdateDataImportProgress(importOperationId, overallProgressPct, subProgress,
                subProgressPct));
        return progress;
    }

    @Override
    public DataImportProgress createOrUpdateDataImportProgressWithoutReplication(UUID importOperationId,
            double overallProgressPct, DataImportSubProgress subProgress, double subProgressPct) {
        DataImportProgress progress = dataImportLock.getProgress(importOperationId);
        boolean newObject = false;
        if (progress == null) {
            progress = new DataImportProgressImpl(importOperationId);
            newObject = true;
        }
        progress.setOverAllProgressPct(overallProgressPct);
        progress.setCurrentSubProgress(subProgress);
        progress.setCurrentSubProgressPct(subProgressPct);
        if (newObject) {
            dataImportLock.addProgress(importOperationId, progress);
        }
        return progress;
    }

    @Override
    public void setDataImportFailedWithoutReplication(UUID importOperationId, String errorMessage) {
        DataImportProgress progress = dataImportLock.getProgress(importOperationId);
        if (progress != null) {
            progress.setFailed();
            progress.setErrorMessage(errorMessage);
        }
    }

    @Override
    public void setDataImportFailedWithReplication(UUID importOperationId, String errorMessage) {
        setDataImportFailedWithoutReplication(importOperationId, errorMessage);
        replicate(new DataImportFailed(importOperationId, errorMessage));
    }

    @Override
    public void setDataImportDeleteProgressFromMapTimerWithReplication(UUID importOperationId) {
        setDataImportDeleteProgressFromMapTimerWithoutReplication(importOperationId);
        replicate(new SetDataImportDeleteProgressFromMapTimer(importOperationId));
    }

    @Override
    public void setDataImportDeleteProgressFromMapTimerWithoutReplication(UUID importOperationId) {
        dataImportLock.setDeleteFromMapTimer(importOperationId);
    }

    @Override
    public Result<LeaderboardSearchResult> search(KeywordQuery query) {
        long start = System.currentTimeMillis();
        logger.info("Searching local server for " + query);
        Result<LeaderboardSearchResult> result = new RegattaByKeywordSearchService().search(this, query);
        logger.fine("Search for " + query + " took " + (System.currentTimeMillis() - start) + "ms");
        return result;
    }

    @Override
    public Result<LeaderboardSearchResultBase> searchRemotely(String remoteServerReferenceName, KeywordQuery query) {
        long start = System.currentTimeMillis();
        ResultImpl<LeaderboardSearchResultBase> result = null;
        RemoteSailingServerReference remoteRef = remoteSailingServerSet
                .getServerReferenceByName(remoteServerReferenceName);
        if (remoteRef == null) {
            result = null;
        } else {
            BufferedReader bufferedReader = null;
            try {
                try {
                    final URL eventsURL = new URL(remoteRef.getURL(), "sailingserver/api/v1/search?q="
                            + URLEncoder.encode(query.toString(), "UTF-8"));
                    logger.info("Searching remote server " + remoteRef + " for " + query);
                    URLConnection urlConnection = HttpUrlConnectionHelper.redirectConnection(eventsURL);
                    bufferedReader = new BufferedReader(new InputStreamReader(urlConnection.getInputStream(), "UTF-8"));
                    JSONParser parser = new JSONParser();
                    Object eventsAsObject = parser.parse(bufferedReader);
                    final LeaderboardGroupBaseJsonDeserializer leaderboardGroupBaseJsonDeserializer = new LeaderboardGroupBaseJsonDeserializer();
                    LeaderboardSearchResultBaseJsonDeserializer deserializer = new LeaderboardSearchResultBaseJsonDeserializer(
                            new EventBaseJsonDeserializer(new VenueJsonDeserializer(new CourseAreaJsonDeserializer(
                                    DomainFactory.INSTANCE)), leaderboardGroupBaseJsonDeserializer),
                            leaderboardGroupBaseJsonDeserializer);
                    result = new ResultImpl<LeaderboardSearchResultBase>(query,
                            new LeaderboardSearchResultBaseRanker<LeaderboardSearchResultBase>());
                    JSONArray hitsAsJsonArray = (JSONArray) eventsAsObject;
                    for (Object hitAsObject : hitsAsJsonArray) {
                        JSONObject hitAsJson = (JSONObject) hitAsObject;
                        LeaderboardSearchResultBase hit = deserializer.deserialize(hitAsJson);
                        result.addHit(hit);
                    }
                } finally {
                    if (bufferedReader != null) {
                        bufferedReader.close();
                    }
                }
            } catch (IOException | ParseException e) {
                logger.log(Level.INFO,
                        "Exception trying to fetch events from remote server " + remoteRef + ": " + e.getMessage(), e);
            }
        }
        logger.fine("Remote search on " + remoteRef + " for " + query + " took " + (System.currentTimeMillis() - start)
                + "ms");
        return result;
    }

    @Override
    public ReplicationMasterDescriptor getMasterDescriptor() {
        return replicatingFromMaster;
    }

    @Override
    public void startedReplicatingFrom(ReplicationMasterDescriptor master) {
        this.replicatingFromMaster = master;
    }

    @Override
    public void stoppedReplicatingFrom(ReplicationMasterDescriptor master) {
        this.replicatingFromMaster = null;
        anniversaryRaceDeterminator.start();
        this.remoteSailingServerSet.setRetrieveRemoteRaceResult(true);
    }

    @Override
    public void addOperationSentToMasterForReplication(
            OperationWithResultWithIdWrapper<RacingEventService, ?> operationWithResultWithIdWrapper) {
        this.operationsSentToMasterForReplication.add(operationWithResultWithIdWrapper);
    }

    @Override
    public boolean hasSentOperationToMaster(OperationWithResult<RacingEventService, ?> operation) {
        return this.operationsSentToMasterForReplication.remove(operation);
    }

    @Override
    public FileStorageManagementService getFileStorageManagementService() {
        ServiceReference<FileStorageManagementService> ref = bundleContext
                .getServiceReference(FileStorageManagementService.class);
        if (ref == null) {
            logger.warning("No file storage management service registered");
            return null;
        }
        return bundleContext.getService(ref);
    }

    public void addMasterDataClassLoader(ClassLoader classLoader) {
        masterDataClassLoaders.add(classLoader);
    }

    public void removeMasterDataClassLoader(ClassLoader classLoader) {
        masterDataClassLoaders.remove(classLoader);
    }
    
    @Override
    public ClassLoader getCombinedMasterDataClassLoader() {
        JoinedClassLoader joinedClassLoader = new JoinedClassLoader(masterDataClassLoaders);
        return joinedClassLoader;
    }

    public void setPolarDataService(PolarDataService service) {
        if (this.polarDataService == null && service != null) {
            polarDataService = service;
            polarDataService.registerDomainFactory(baseDomainFactory);
            setPolarDataServiceOnAllTrackedRaces(service);
        }
    }

    private void setPolarDataServiceOnAllTrackedRaces(PolarDataService service) {
        Iterable<Regatta> allRegattas = getAllRegattas();
        for (Regatta regatta : allRegattas) {
            DynamicTrackedRegatta trackedRegatta = getTrackedRegatta(regatta);
            if (trackedRegatta != null) {
                trackedRegatta.lockTrackedRacesForRead();
                try {
                    Iterable<DynamicTrackedRace> trackedRaces = trackedRegatta.getTrackedRaces();
                    for (TrackedRace trackedRace : trackedRaces) {
                        trackedRace.setPolarDataService(service);
                        if (service != null) {
                            service.insertExistingFixes(trackedRace);
                        }
                    }
                } catch (Throwable e) {
                    logger.log(Level.SEVERE, "Error reconstructing the polars for tracked races", e);
                } finally {
                    trackedRegatta.unlockTrackedRacesAfterRead();
                }
            }
        }
    }
    
    public void unsetPolarDataService(PolarDataService service) {
        if (polarDataService == service) {
            polarDataService = null;
            setPolarDataServiceOnAllTrackedRaces(null);
        }
    }

    @Override
    public Iterable<Competitor> getCompetitorInOrderOfWindwardDistanceTraveledFarthestFirst(TrackedRace trackedRace, TimePoint timePoint) {
        final RankingInfo rankingInfo = trackedRace.getRankingMetric().getRankingInfo(timePoint);
        final List<Competitor> result = new ArrayList<>();
        final Map<Competitor, Distance> windwardDistanceSailedPerCompetitor = new HashMap<>();
        for (final Competitor competitor : trackedRace.getRace().getCompetitors()) {
            result.add(competitor);
            final CompetitorRankingInfo competitorRankingInfo = rankingInfo.getCompetitorRankingInfo().apply(competitor);
            windwardDistanceSailedPerCompetitor.put(competitor, competitorRankingInfo == null ? null : competitorRankingInfo.getWindwardDistanceSailed());
        }
        final Comparator<Distance> durationComparatorNullsLast = Comparator.nullsLast(Comparator.naturalOrder());
        result.sort((c1, c2) -> durationComparatorNullsLast.compare(windwardDistanceSailedPerCompetitor.get(c2),
                                windwardDistanceSailedPerCompetitor.get(c1)));
        return result;
    }

    /**
     * A {@link SimpleRaceLogIdentifier} in particular has a {@link SimpleRaceLogIdentifier#getRegattaLikeParentName()}
     * which identifies either a regatta by name or a flexible leaderboard by name. Here is why this can luckily be
     * resolved unanimously: A regatta leaderboard always uses as its name the regatta name (see
     * {@link RegattaImpl#getName()}). Trying to {@link RegattaLeaderboardImpl#setName(String) set} the regatta leaderboard's
     * name can only update its {@link Leaderboard#getDisplayName() display name}. Therefore, regatta leaderboards are always
     * keyed in {@link #leaderboardsByName} by their regatta's name. Thus, no flexible leaderboard can have a regatta's name
     * as its name, and therefore leaderboard names <em>and</em> regatta names are unitedly unique.
     */
    @Override
    public RaceLog resolve(SimpleRaceLogIdentifier identifier) {
        final RaceLog result;
        final IsRegattaLike regattaLike;
        final Regatta regatta = regattasByName.get(identifier.getRegattaLikeParentName());
        if (regatta != null) {
            regattaLike = regatta;
        } else {
            final Leaderboard leaderboard = leaderboardsByName.get(identifier.getRegattaLikeParentName());
            if (leaderboard != null && leaderboard instanceof FlexibleLeaderboard) {
                regattaLike = (FlexibleLeaderboard) leaderboard;
            } else {
                regattaLike = null;
            }
        }
        if (regattaLike != null) {
            final RaceColumn raceColumn = regattaLike.getRaceColumnByName(identifier.getRaceColumnName());
            if (raceColumn != null) {
                final Fleet fleet = raceColumn.getFleetByName(identifier.getFleetName());
                if (fleet != null) {
                    result = raceColumn.getRaceLog(fleet);
                } else {
                    result = null;
                }
            } else {
                result = null;
            }
        } else {
            result = null;
        }
        return result;
    }

    @Override
    public void getRaceTrackerByRegattaAndRaceIdentifier(RegattaAndRaceIdentifier raceIdentifier,
            Consumer<RaceTracker> callback) {
        final Regatta regatta;
        LockUtil.lockForRead(regattasByNameLock);
        try {
            regatta = regattasByName.get(raceIdentifier.getRegattaName());
        } finally {
            LockUtil.unlockAfterRead(regattasByNameLock);
        }
        if (regatta != null) {
            LockUtil.lockForRead(raceTrackersByRegattaLock);
            try {
                Set<RaceTracker> raceTrackersForRegatta = raceTrackersByRegatta.get(regatta);
                if (raceTrackersForRegatta != null) {
                    for (RaceTracker raceTracker : raceTrackersForRegatta) {
                        if (Util.equalsWithNull(raceTracker.getRaceIdentifier(), raceIdentifier)) {
                            callback.accept(raceTracker);
                            return;
                        }
                    }
                }
                Util.addToValueSet(getRaceTrackerCallbacks(), raceIdentifier, callback);
            } finally {
                LockUtil.unlockAfterRead(raceTrackersByRegattaLock);
            }
        }
    }

    private ConcurrentHashMap<RegattaAndRaceIdentifier, Set<Consumer<RaceTracker>>> getRaceTrackerCallbacks() {
        if (raceTrackerCallbacks == null) {
            synchronized (this) {
                if (raceTrackerCallbacks == null) {
                    raceTrackerCallbacks = new ConcurrentHashMap<>();
                }
            }
        }
        return raceTrackerCallbacks;
    }

    private void notifyListenersForNewRaceTracker(RaceTracker tracker) {
        LockUtil.lockForRead(raceTrackersByRegattaLock);
        try {
            final RaceIdentifier raceIdentifier = tracker.getRaceIdentifier();
            if (raceIdentifier != null) {
                Set<Consumer<RaceTracker>> callbacks = getRaceTrackerCallbacks().remove(raceIdentifier);
                if (callbacks != null) {
                    callbacks.forEach((callback) -> callback.accept(tracker));
                }
            };
        } finally {
            LockUtil.unlockAfterRead(raceTrackersByRegattaLock);
        }

    }

    @Override
    public int getNumberOfTrackedRacesToRestore() {
        return numberOfTrackedRacesToRestore;
    }

    @Override
    public int getNumberOfTrackedRacesRestored() {
        return numberOfTrackedRacesRestored.get();
    }

    @Override
    public Map<Integer, Statistics> getLocalStatisticsByYear() {
        final Map<Integer, StatisticsCalculator> calculators = new HashMap<>();
        getAllEvents().forEach((event) -> {
            final Integer eventYear = EventUtil.getYearOfEvent(event);
            // The year may be null if the event has no start date set
            // In this case the event is ignored for the yearly 
            if (eventYear != null) {
                final StatisticsCalculator calculator;
                if (calculators.containsKey(eventYear)) {
                    calculator = calculators.get(eventYear);
                } else {
                    calculator = new StatisticsCalculator(trackedRaceStatisticsCache);
                    calculators.put(eventYear, calculator);
                }
                event.getLeaderboardGroups().forEach((lg) -> {
                    lg.getLeaderboards().forEach(calculator::addLeaderboard);
                });
            }
        });
        Map<Integer, Statistics> result = new HashMap<>();
        calculators.forEach((year, calculator) -> {
            result.put(year, calculator.getStatistics());
        });
        return result;
    }

    @Override
    public Map<Integer, Statistics> getOverallStatisticsByYear() {
        final Map<Integer, StatisticsAggregator> statisticsAggregators = new HashMap<>();
        final BiConsumer<Integer, Statistics> statisticsConsumer = (year, statistics) -> {
            final StatisticsAggregator statisticsAggregator;
            if (statisticsAggregators.containsKey(year)) {
                statisticsAggregator = statisticsAggregators.get(year);
            } else {
                statisticsAggregator = new StatisticsAggregator();
                statisticsAggregators.put(year, statisticsAggregator);
            }
            statisticsAggregator.addStatistics(statistics);
        };

        Map<Integer, Statistics> localStatistics = getLocalStatisticsByYear();
        localStatistics.forEach(statisticsConsumer);

        Map<RemoteSailingServerReference, Pair<Map<Integer, Statistics>, Exception>> remoteStatistics = remoteSailingServerSet
                .getCachedStatisticsForRemoteSailingServers();
        remoteStatistics.forEach((ref, statisticsOrError) -> {
            Map<Integer, Statistics> remoteStatisticsOrNull = statisticsOrError.getA();
            if (remoteStatisticsOrNull != null) {
                remoteStatisticsOrNull.forEach(statisticsConsumer);
            }
        });

        final Map<Integer, Statistics> result = new HashMap<>();
        statisticsAggregators.forEach((year, aggregator) -> result.put(year, aggregator.getStatistics()));
        return result;
    }

    @Override
    public HashMap<RegattaAndRaceIdentifier, SimpleRaceInfo> getRemoteRaceList() {
        final HashMap<RegattaAndRaceIdentifier, SimpleRaceInfo> store = new HashMap<>();
        for (Entry<RemoteSailingServerReference, Pair<Iterable<SimpleRaceInfo>, Exception>> race : remoteSailingServerSet
                .getCachedRaceList().entrySet()) {
            if (race.getValue().getB() != null) {
                throw new RuntimeException("Some remoteserver did not respond " + race.getKey());
            }
            for (SimpleRaceInfo raceinfo : race.getValue().getA()) {
                store.put(raceinfo.getIdentifier(), raceinfo);
            }
        }
        return store;
    }

    @Override
    public Map<RegattaAndRaceIdentifier, SimpleRaceInfo> getLocalRaceList() {
        final HashMap<RegattaAndRaceIdentifier, SimpleRaceInfo> store = new HashMap<>();
        for (Event event : getAllEvents()) {
            for (LeaderboardGroup group : event.getLeaderboardGroups()) {
                for (Leaderboard leaderboard : group.getLeaderboards()) {
                    for (RaceColumn race : leaderboard.getRaceColumns()) {
                        for (Fleet fleet : race.getFleets()) {
                            TrackedRace trackedRace = race.getTrackedRace(fleet);
                            if (trackedRace != null && trackedRace.hasGPSData()) {
                                RegattaAndRaceIdentifier raceIdentifier = trackedRace.getRaceIdentifier();
                                final TimePoint startOfRace = trackedRace.getStartOfRace();
                                if (startOfRace != null) {
                                    SimpleRaceInfo raceInfo = new SimpleRaceInfo(raceIdentifier, startOfRace, /* remoteURL */ null);
                                    store.put(raceInfo.getIdentifier(), raceInfo);
                                }
                            }
                        }
                    }
                }
            }
        }
        return store;
    }
    
    @Override
    public DetailedRaceInfo getFullDetailsForRaceLocal(RegattaAndRaceIdentifier raceIdentifier) {
        DetailedRaceInfo bestMatch = null;
        boolean matchesName = false;
        boolean matchesCourseArea = false;
        // start from the top; while there are more efficient ways to look up the TrackedRace by its
        // race identifier, this wouldn't tell a valid event and leaderboard combination through which
        // to navigate to it
        for (Event event : this.getAllEvents()) {
            final EventType eventType = EventUtil.getEventType(event);
            for (LeaderboardGroup group : event.getLeaderboardGroups()) {
                for (Leaderboard leaderboard : group.getLeaderboards()) {
                    for (RaceColumn race : leaderboard.getRaceColumns()) {
                        for (Fleet fleet : race.getFleets()) {
                            TrackedRace trackedRace = race.getTrackedRace(fleet);
                            if (trackedRace != null) {
                                RegattaAndRaceIdentifier trackedRaceIdentifier = trackedRace.getRaceIdentifier();
                                // check if the race matches the RegattaAndRaceIdentifier
                                if (trackedRaceIdentifier.equals(raceIdentifier)
                                        && trackedRace.getStartOfRace() != null) {
                                    final CourseArea defaultCourseArea = leaderboard.getDefaultCourseArea();
                                    boolean leaderboardLinkedToEventThroughCourseArea = (defaultCourseArea != null
                                            && Util.contains(event.getVenue().getCourseAreas(), defaultCourseArea));
                                    boolean nameOfRegattaAndLeaderboardMatch = leaderboard.getName().equals(trackedRaceIdentifier.getRegattaName());
                                    // check if the match is a best match -> we keep the previous match otherwise
                                    if (bestMatch == null
                                            || (leaderboardLinkedToEventThroughCourseArea && !matchesCourseArea)
                                            || (leaderboardLinkedToEventThroughCourseArea == matchesCourseArea
                                                    && nameOfRegattaAndLeaderboardMatch && !matchesName)) {
                                        bestMatch = new DetailedRaceInfo(trackedRaceIdentifier, leaderboard.getName(),
                                                leaderboard.getDisplayName(), trackedRace.getStartOfRace(),
                                                event.getId(), event.getName(), eventType, null);
                                        matchesName = nameOfRegattaAndLeaderboardMatch;
                                        matchesCourseArea = leaderboardLinkedToEventThroughCourseArea;
                                    }
                                }
                            }
                        }
                    }
                }
            }
        }
        return bestMatch;
    }

    @Override
    public DetailedRaceInfo getFullDetailsForRaceCascading(RegattaAndRaceIdentifier raceIdentifier) {
        DetailedRaceInfo bestMatch = getFullDetailsForRaceLocal(raceIdentifier);
        if (bestMatch == null) {
            // check for stored simpleRaceInfo from remote server
            Map<RemoteSailingServerReference, Pair<Iterable<SimpleRaceInfo>, Exception>> races = remoteSailingServerSet.getCachedRaceList();
            for (Entry<RemoteSailingServerReference, Pair<Iterable<SimpleRaceInfo>, Exception>> cachedInfo : races.entrySet()) {
                Iterable<SimpleRaceInfo> raceList = cachedInfo.getValue().getA();
                if (raceList != null) {
                    for (SimpleRaceInfo race : raceList) {
                        if (race.getIdentifier().equals(raceIdentifier)) {
                            bestMatch = remoteSailingServerSet.getDetailedInfoBlocking(race);
                            break;
                        }
                    }
                }
            }
        }
        return bestMatch;
    }
    
    @Override
    public Pair<Integer, AnniversaryType> getNextAnniversary() {
        return anniversaryRaceDeterminator.getNextAnniversary();
    }

    @Override
    public Triple<Integer, DetailedRaceInfo, AnniversaryType> getLastAnniversary() {
        Map<Integer, Pair<DetailedRaceInfo, AnniversaryType>> allAnniversaries = anniversaryRaceDeterminator
                .getKnownAnniversaries();
        Triple<Integer, DetailedRaceInfo, AnniversaryType> lastAnniversary = null;
        if (!allAnniversaries.isEmpty()) {
            ArrayList<Integer> list = new ArrayList<>(allAnniversaries.keySet());
            list.sort(Integer::compare);
            Integer anniversary = list.get(list.size() - 1);
            Pair<DetailedRaceInfo, AnniversaryType> info = allAnniversaries.get(anniversary);
            lastAnniversary = new Triple<>(anniversary, info.getA(), info.getB());
        }
        return lastAnniversary;
    }

    @Override
    public int getCurrentRaceCount() {
        return anniversaryRaceDeterminator.getCurrentRaceCount();
    }

    @Override
    public Map<Integer, Pair<DetailedRaceInfo, AnniversaryType>> getKnownAnniversaries() {
        return anniversaryRaceDeterminator.getKnownAnniversaries();
    }
    
    @Override
    public AnniversaryRaceDeterminator getAnniversaryRaceDeterminator() {
        return anniversaryRaceDeterminator;
    }
<<<<<<< HEAD
    
    @Override
    public Iterable<Competitor> getCompetitorsFromRegatta(RegattaIdentifier regattaIdentifier) {
        Regatta regatta = getRegatta(regattaIdentifier);
        return regatta.getAllCompetitors();
    }
    
    @Override
    public PairingListTemplate createPairingListFromRegatta(RegattaIdentifier regattaIdentifier, int competitorsCount,
            int flightMultiplier) {

        Regatta regatta = getRegatta(regattaIdentifier);

        if (regatta != null) {
            // TODO flightMultiplier (not implemented yet)
            PairingListTemplate template = pairingListTemplateFactory
                    .getOrCreatePairingListTemplate(new PairingFrameProvider() {

                        @Override
                        public int getGroupsCount() {
                            for (Series series : regatta.getSeries()) {
                                if (Util.size(series.getFleets()) > 1) {
                                    return Util.size(series.getFleets());
                                }
                            }
                            return 1;
                        }

                        @Override
                        public int getFlightsCount() {
                            return Util.size(regatta.getRaceColumns());
                        }

                        @Override
                        public int getCompetitorsCount() {
                            return competitorsCount;
                        }
                    }, flightMultiplier);
            return template;
        } else {
            return null;
        }
    }
=======

>>>>>>> 0c8d33bb
}<|MERGE_RESOLUTION|>--- conflicted
+++ resolved
@@ -4149,7 +4149,6 @@
     public AnniversaryRaceDeterminator getAnniversaryRaceDeterminator() {
         return anniversaryRaceDeterminator;
     }
-<<<<<<< HEAD
     
     @Override
     public Iterable<Competitor> getCompetitorsFromRegatta(RegattaIdentifier regattaIdentifier) {
@@ -4193,7 +4192,5 @@
             return null;
         }
     }
-=======
-
->>>>>>> 0c8d33bb
+
 }