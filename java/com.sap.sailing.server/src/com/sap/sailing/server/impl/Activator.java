--- conflicted
+++ resolved
@@ -248,13 +248,6 @@
         // this code block is not run, and the test case can inject some other type of finder
         // instead.
         serviceFinderFactory = new CachedOsgiTypeBasedServiceFinderFactory(context);
-<<<<<<< HEAD
-        racingEventService = new RacingEventServiceImpl(clearPersistentCompetitors,
-                serviceFinderFactory, trackedRegattaListener, notificationService,
-                trackedRaceStatisticsCache, restoreTrackedRaces, securityServiceTracker,
-                sharedSailingDataTracker, replicationServiceTracker);
-=======
-        sharedSailingDataTracker = ServiceTrackerFactory.createAndOpen(context, SharedSailingData.class);
         ServiceTracker<ScoreCorrectionProvider, ScoreCorrectionProvider> scoreCorrectionProviderServiceTracker =
                 ServiceTrackerFactory.createAndOpen(context, ScoreCorrectionProvider.class);
         ServiceTracker<ResultUrlRegistry, ResultUrlRegistry> resultUrlRegistryServiceTracker = ServiceTrackerFactory
@@ -262,8 +255,7 @@
         racingEventService = new RacingEventServiceImpl(clearPersistentCompetitors,
                 serviceFinderFactory, trackedRegattaListener, notificationService,
                 trackedRaceStatisticsCache, restoreTrackedRaces, securityServiceTracker,
-                sharedSailingDataTracker, scoreCorrectionProviderServiceTracker, resultUrlRegistryServiceTracker);
->>>>>>> e15fd347
+                sharedSailingDataTracker, replicationServiceTracker, scoreCorrectionProviderServiceTracker, resultUrlRegistryServiceTracker);
         notificationService.setRacingEventService(racingEventService);
         masterDataImportClassLoaderServiceTracker = new ServiceTracker<MasterDataImportClassLoaderService, MasterDataImportClassLoaderService>(
                 context, MasterDataImportClassLoaderService.class,
