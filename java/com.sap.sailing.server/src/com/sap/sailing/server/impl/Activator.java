package com.sap.sailing.server.impl;

import java.lang.management.ManagementFactory;
import java.net.MalformedURLException;
import java.nio.charset.Charset;
import java.util.Dictionary;
import java.util.HashSet;
import java.util.Hashtable;
import java.util.Set;
import java.util.logging.Level;
import java.util.logging.Logger;

import javax.management.InstanceAlreadyExistsException;
import javax.management.MBeanRegistrationException;
import javax.management.MBeanServer;
import javax.management.MalformedObjectNameException;
import javax.management.NotCompliantMBeanException;
import javax.management.ObjectName;

import org.osgi.framework.BundleActivator;
import org.osgi.framework.BundleContext;
import org.osgi.framework.ServiceReference;
import org.osgi.framework.ServiceRegistration;
import org.osgi.util.tracker.ServiceTracker;
import org.osgi.util.tracker.ServiceTrackerCustomizer;

import com.sap.sailing.domain.abstractlog.race.analyzing.impl.RaceLogResolver;
import com.sap.sailing.domain.base.RaceDefinition;
import com.sap.sailing.domain.base.Regatta;
import com.sap.sailing.domain.common.WindFinderReviewedSpotsCollectionIdProvider;
import com.sap.sailing.domain.common.security.SecuredDomainType;
import com.sap.sailing.domain.common.tracking.impl.DoubleVectorFixImpl;
import com.sap.sailing.domain.common.tracking.impl.GPSFixImpl;
import com.sap.sailing.domain.common.tracking.impl.GPSFixMovingImpl;
import com.sap.sailing.domain.persistence.DomainObjectFactory;
import com.sap.sailing.domain.persistence.MongoObjectFactory;
import com.sap.sailing.domain.persistence.racelog.tracking.FixMongoHandler;
import com.sap.sailing.domain.persistence.racelog.tracking.impl.DoubleVectorFixMongoHandlerImpl;
import com.sap.sailing.domain.persistence.racelog.tracking.impl.GPSFixMongoHandlerImpl;
import com.sap.sailing.domain.persistence.racelog.tracking.impl.GPSFixMovingMongoHandlerImpl;
import com.sap.sailing.domain.polars.PolarDataService;
import com.sap.sailing.domain.racelog.tracking.SensorFixStoreSupplier;
import com.sap.sailing.domain.tracking.TrackedRegattaListener;
import com.sap.sailing.domain.windestimation.WindEstimationFactoryService;
import com.sap.sailing.server.RacingEventServiceMXBean;
import com.sap.sailing.server.impl.preferences.model.BoatClassNotificationPreferences;
import com.sap.sailing.server.impl.preferences.model.CompetitorNotificationPreferences;
import com.sap.sailing.server.impl.preferences.model.SailorProfilePreferences;
import com.sap.sailing.server.impl.preferences.model.StoredDataMiningQueryPreferences;
import com.sap.sailing.server.interfaces.RacingEventService;
import com.sap.sailing.server.notification.impl.SailingNotificationServiceImpl;
import com.sap.sailing.server.security.SailingViewerRole;
import com.sap.sailing.server.statistics.TrackedRaceStatisticsCache;
import com.sap.sailing.server.statistics.TrackedRaceStatisticsCacheImpl;
import com.sap.sse.MasterDataImportClassLoaderService;
import com.sap.sse.common.TypeBasedServiceFinder;
import com.sap.sse.common.Util;
import com.sap.sse.mail.MailService;
import com.sap.sse.mail.queue.MailQueue;
import com.sap.sse.mail.queue.impl.ExecutorMailQueue;
import com.sap.sse.osgi.CachedOsgiTypeBasedServiceFinderFactory;
import com.sap.sse.replication.Replicable;
import com.sap.sse.security.SecurityInitializationCustomizer;
import com.sap.sse.security.SecurityService;
import com.sap.sse.security.interfaces.PreferenceConverter;
import com.sap.sse.security.shared.HasPermissions.DefaultActions;
import com.sap.sse.security.shared.HasPermissionsProvider;
import com.sap.sse.security.shared.RoleDefinition;
import com.sap.sse.util.ClearStateTestSupport;
import com.sap.sse.util.ServiceTrackerFactory;

public class Activator implements BundleActivator {

    private static final Logger logger = Logger.getLogger(Activator.class.getName());

    private static final String CLEAR_PERSISTENT_COMPETITORS_PROPERTY_NAME = "persistentcompetitors.clear";
    
    private static final String RESTORE_TRACKED_RACES_PROPERTY_NAME = "restore.tracked.races";

    private static ExtenderBundleTracker extenderBundleTracker;

    private static BundleContext context;

    private CachedOsgiTypeBasedServiceFinderFactory serviceFinderFactory;

    private RacingEventServiceImpl racingEventService;

    private final boolean clearPersistentCompetitors;
    
    private final boolean restoreTrackedRaces;

    private Set<ServiceRegistration<?>> registrations = new HashSet<>();

    private ObjectName mBeanName;

    private ServiceTracker<MasterDataImportClassLoaderService, MasterDataImportClassLoaderService> masterDataImportClassLoaderServiceTracker;

    private ServiceTracker<PolarDataService, PolarDataService> polarDataServiceTracker;
    
    private ServiceTracker<WindEstimationFactoryService, WindEstimationFactoryService> windEstimationFactoryServiceTrack;

    private OSGiBasedTrackedRegattaListener trackedRegattaListener;

    private MailQueue mailQueue;

    private SailingNotificationServiceImpl notificationService;

    private ServiceTracker<MailService, MailService> mailServiceTracker;

    private ServiceTracker<SecurityService, SecurityService> securityServiceTracker;
    
    public Activator() {
        clearPersistentCompetitors = Boolean
                .valueOf(System.getProperty(CLEAR_PERSISTENT_COMPETITORS_PROPERTY_NAME, "" + false));
        restoreTrackedRaces = Boolean
                .valueOf(System.getProperty(RESTORE_TRACKED_RACES_PROPERTY_NAME, "" + false));
        logger.log(Level.INFO,
                "setting " + CLEAR_PERSISTENT_COMPETITORS_PROPERTY_NAME + " to " + clearPersistentCompetitors);
        // there is exactly one instance of the racingEventService in the whole server
    }

    public void start(BundleContext context) throws Exception {
        Activator.context = context;
        extenderBundleTracker = new ExtenderBundleTracker(context);
        extenderBundleTracker.open();
        mailServiceTracker = ServiceTrackerFactory.createAndOpen(context, MailService.class);
<<<<<<< HEAD
        mailQueue = new ExecutorMailQueue(mailServiceTracker);
        notificationService = new SailingNotificationServiceImpl(context, mailQueue);

        trackedRegattaListener = new OSGiBasedTrackedRegattaListener(context);
        
        final TrackedRaceStatisticsCache trackedRaceStatisticsCache = new TrackedRaceStatisticsCacheImpl();
        registrations.add(context.registerService(TrackedRaceStatisticsCache.class.getName(), trackedRaceStatisticsCache, null));
        registrations.add(context.registerService(TrackedRegattaListener.class.getName(), trackedRaceStatisticsCache, null));

        // At this point the OSGi resolver is used as device type service finder.
        // In the case that we are not in an OSGi context (e.g. running a JUnit test instead),
        // this code block is not run, and the test case can inject some other type of finder
        // instead.
        serviceFinderFactory = new CachedOsgiTypeBasedServiceFinderFactory(context);

        racingEventService = new RacingEventServiceImpl(clearPersistentCompetitors, serviceFinderFactory,
                trackedRegattaListener, notificationService, trackedRaceStatisticsCache, restoreTrackedRaces);
        notificationService.setRacingEventService(racingEventService);

        masterDataImportClassLoaderServiceTracker = new ServiceTracker<MasterDataImportClassLoaderService, MasterDataImportClassLoaderService>(
                context, MasterDataImportClassLoaderService.class,
                new MasterDataImportClassLoaderServiceTrackerCustomizer(context, racingEventService));
        masterDataImportClassLoaderServiceTracker.open();

        polarDataServiceTracker = new ServiceTracker<PolarDataService, PolarDataService>(context,
                PolarDataService.class, new PolarDataServiceTrackerCustomizer(context, racingEventService));
        polarDataServiceTracker.open();
        
        windEstimationFactoryServiceTrack = new ServiceTracker<WindEstimationFactoryService, WindEstimationFactoryService>(context,
                WindEstimationFactoryService.class, new WindEstimationFactoryServiceTrackerCustomizer(context, racingEventService));
        windEstimationFactoryServiceTrack.open();

        // register the racing service in the OSGi registry
        racingEventService.setBundleContext(context);
        context.registerService(MongoObjectFactory.class, racingEventService.getMongoObjectFactory(), /* properties */ null);
        context.registerService(DomainObjectFactory.class, racingEventService.getDomainObjectFactory(), /* properties */ null);
        final Dictionary<String, String> replicableServiceProperties = new Hashtable<>();
        replicableServiceProperties.put(Replicable.OSGi_Service_Registry_ID_Property_Name, racingEventService.getId().toString());
        context.registerService(Replicable.class, racingEventService, replicableServiceProperties);
        context.registerService(RacingEventService.class, racingEventService, null);
        context.registerService(RaceLogResolver.class, racingEventService, null);
        context.registerService(ClearStateTestSupport.class, racingEventService, null);
        context.registerService(SensorFixStoreSupplier.class, racingEventService, null);
        context.registerService(WindFinderReviewedSpotsCollectionIdProvider.class, racingEventService, null);
        Dictionary<String, String> properties = new Hashtable<String, String>();
        final GPSFixMongoHandlerImpl gpsFixMongoHandler = new GPSFixMongoHandlerImpl(
                racingEventService.getMongoObjectFactory(), racingEventService.getDomainObjectFactory());
        properties.put(TypeBasedServiceFinder.TYPE, GPSFixImpl.class.getName());
        registrations.add(context.registerService(FixMongoHandler.class, gpsFixMongoHandler, properties));
        // legacy type name; some DBs may still contain fixes marked with this old package name:
        properties.put(TypeBasedServiceFinder.TYPE, "com.sap.sailing.domain.tracking.impl.GPSFixImpl");
        registrations.add(context.registerService(FixMongoHandler.class, gpsFixMongoHandler, properties));
        final GPSFixMovingMongoHandlerImpl gpsFixMovingMongoHandler = new GPSFixMovingMongoHandlerImpl(
                racingEventService.getMongoObjectFactory(), racingEventService.getDomainObjectFactory());
        properties.put(TypeBasedServiceFinder.TYPE, GPSFixMovingImpl.class.getName());
        registrations.add(context.registerService(FixMongoHandler.class, gpsFixMovingMongoHandler, properties));
        // legacy type name; some DBs may still contain fixes marked with this old package name:
        properties.put(TypeBasedServiceFinder.TYPE, "com.sap.sailing.domain.tracking.impl.GPSFixMovingImpl");
        registrations.add(context.registerService(FixMongoHandler.class, gpsFixMovingMongoHandler, properties));
        properties.put(TypeBasedServiceFinder.TYPE, DoubleVectorFixImpl.class.getName());
        registrations.add(context.registerService(FixMongoHandler.class, new DoubleVectorFixMongoHandlerImpl(
                racingEventService.getMongoObjectFactory(), racingEventService.getDomainObjectFactory()), properties));
        registerPreferenceConvertersForUserStore(context);
        // Add an MBean for the service to the JMX bean server:
        RacingEventServiceMXBean mbean = new RacingEventServiceMXBeanImpl(racingEventService);
        MBeanServer mbs = ManagementFactory.getPlatformMBeanServer();
        mBeanName = new ObjectName("com.sap.sailing:type=RacingEventService");
        mbs.registerMBean(mbean, mBeanName);
        logger.log(Level.INFO, "Started " + context.getBundle().getSymbolicName() + ". Character encoding: "
                + Charset.defaultCharset());
=======
        securityServiceTracker = ServiceTrackerFactory.createAndOpen(context, SecurityService.class);
        if (securityServiceTracker != null) {
            new Thread("Racingevent wait for securityservice for migration thread") {
                public void run() {
                    try {
                        // only continue once we have the service, as some of the services require it to start properly
                        securityServiceTracker.waitForService(0);
                        internalStartBundle(context);
                    } catch (InterruptedException | MalformedObjectNameException | InstanceAlreadyExistsException
                            | MBeanRegistrationException | NotCompliantMBeanException | MalformedURLException e) {
                        logger.log(Level.SEVERE, "Could not start RacingEvent service properly", e);
                    }
                };
            }.start();
        }
>>>>>>> dfdd35f3
    }

    /**
     * {@link #racingEventService} must already be initialized when calling this method
     */
    protected void registerPreferenceConvertersForUserStore(BundleContext context) {
        Dictionary<String, String> properties = new Hashtable<String, String>();
        properties.put(PreferenceConverter.KEY_PARAMETER_NAME, CompetitorNotificationPreferences.PREF_NAME);
        registrations.add(context.registerService(PreferenceConverter.class,
                new GenericJSONPreferenceConverter<>(() -> new CompetitorNotificationPreferences(racingEventService)),
                properties));
        properties.put(PreferenceConverter.KEY_PARAMETER_NAME, BoatClassNotificationPreferences.PREF_NAME);
        registrations.add(context.registerService(PreferenceConverter.class,
                new GenericJSONPreferenceConverter<>(() -> new BoatClassNotificationPreferences(racingEventService)),
                properties));
        properties.put(PreferenceConverter.KEY_PARAMETER_NAME, StoredDataMiningQueryPreferences.PREF_NAME);
        registrations.add(context.registerService(PreferenceConverter.class,
                new GenericJSONPreferenceConverter<>(() -> new StoredDataMiningQueryPreferences()), properties));
        properties.put(PreferenceConverter.KEY_PARAMETER_NAME, SailorProfilePreferences.PREF_NAME);
        registrations.add(context.registerService(PreferenceConverter.class,
                new GenericJSONPreferenceConverter<>(
                        () -> new SailorProfilePreferences(racingEventService.getCompetitorAndBoatStore())),
                properties));
    }

    public static BundleContext getContext() {
        return context;
    }

    public void stop(BundleContext context) throws Exception {
        masterDataImportClassLoaderServiceTracker.close();
        if (extenderBundleTracker != null) {
            extenderBundleTracker.close();
        }
        if (serviceFinderFactory != null) {
            serviceFinderFactory.close();
        }
        // stop the tracking of the wind and all races
        for (Util.Triple<Regatta, RaceDefinition, String> windTracker : racingEventService.getWindTrackedRaces()) {
            racingEventService.stopTrackingWind(windTracker.getA(), windTracker.getB());
        }
        for (Regatta regatta : racingEventService.getAllRegattas()) {
            racingEventService.stopTracking(regatta, /* willBeRemoved */ true);
        }
        for (ServiceRegistration<?> reg : registrations) {
            reg.unregister();
        }
        trackedRegattaListener.close();
        registrations.clear();
        notificationService.stop();
        mailQueue.stop();
        mailServiceTracker.close();
        securityServiceTracker.close();
        MBeanServer mbs = ManagementFactory.getPlatformMBeanServer();
        mbs.unregisterMBean(mBeanName);
    }

    private void internalStartBundle(BundleContext context) throws MalformedURLException, MalformedObjectNameException,
            InstanceAlreadyExistsException, MBeanRegistrationException, NotCompliantMBeanException {
        mailQueue = new ExecutorMailQueue(mailServiceTracker);
        notificationService = new SailingNotificationServiceImpl(context, mailQueue);

        trackedRegattaListener = new OSGiBasedTrackedRegattaListener(context);

        registrations.add(context.registerService(HasPermissionsProvider.class,
                (HasPermissionsProvider) SecuredDomainType::getAllInstances, null));
        
        registrations.add(context.registerService(SecurityInitializationCustomizer.class,
                (SecurityInitializationCustomizer) securityService -> {
                    final RoleDefinition sailingViewerRoleDefinition = securityService.getOrCreateRoleDefinitionFromPrototype(SailingViewerRole.getInstance());
                    if (securityService.isInitialOrMigration()) {
                        
                        // The server is initially set to be public by adding sailing_viewer role to the server group
                        // with forAll=true
                        securityService.putRoleDefinitionToUserGroup(securityService.getDefaultTenant(),
                                sailingViewerRoleDefinition, true);
                        
                        // sailing_viewer role is publicly readable
                        securityService.addToAccessControlList(sailingViewerRoleDefinition.getIdentifier(), null, DefaultActions.READ.name());
                    }
                }, null));

        final TrackedRaceStatisticsCache trackedRaceStatisticsCache = new TrackedRaceStatisticsCacheImpl();
        registrations.add(context.registerService(TrackedRaceStatisticsCache.class.getName(),
                trackedRaceStatisticsCache, null));
        registrations.add(context.registerService(TrackedRegattaListener.class.getName(),
                trackedRaceStatisticsCache, null));

        // At this point the OSGi resolver is used as device type service finder.
        // In the case that we are not in an OSGi context (e.g. running a JUnit test instead),
        // this code block is not run, and the test case can inject some other type of finder
        // instead.
        serviceFinderFactory = new CachedOsgiTypeBasedServiceFinderFactory(context);

        racingEventService = new RacingEventServiceImpl(clearPersistentCompetitors,
                serviceFinderFactory, trackedRegattaListener, notificationService,
                trackedRaceStatisticsCache, restoreTrackedRaces, securityServiceTracker);
        notificationService.setRacingEventService(racingEventService);

        masterDataImportClassLoaderServiceTracker = new ServiceTracker<MasterDataImportClassLoaderService, MasterDataImportClassLoaderService>(
                context, MasterDataImportClassLoaderService.class,
                new MasterDataImportClassLoaderServiceTrackerCustomizer(context, racingEventService));
        masterDataImportClassLoaderServiceTracker.open();

        polarDataServiceTracker = new ServiceTracker<PolarDataService, PolarDataService>(context,
                PolarDataService.class,
                new PolarDataServiceTrackerCustomizer(context, racingEventService));
        polarDataServiceTracker.open();

        // register the racing service in the OSGi registry
        racingEventService.setBundleContext(context);
        context.registerService(MongoObjectFactory.class, racingEventService.getMongoObjectFactory(),
                /* properties */ null);
        context.registerService(DomainObjectFactory.class, racingEventService.getDomainObjectFactory(),
                /* properties */ null);
        final Dictionary<String, String> replicableServiceProperties = new Hashtable<>();
        replicableServiceProperties.put(Replicable.OSGi_Service_Registry_ID_Property_Name,
                racingEventService.getId().toString());
        context.registerService(Replicable.class, racingEventService, replicableServiceProperties);
        context.registerService(RacingEventService.class, racingEventService, null);
        context.registerService(RaceLogResolver.class, racingEventService, null);
        context.registerService(ClearStateTestSupport.class, racingEventService, null);
        context.registerService(SensorFixStoreSupplier.class, racingEventService, null);
        context.registerService(WindFinderReviewedSpotsCollectionIdProvider.class, racingEventService,
                null);
        Dictionary<String, String> properties = new Hashtable<String, String>();
        final GPSFixMongoHandlerImpl gpsFixMongoHandler = new GPSFixMongoHandlerImpl(
                racingEventService.getMongoObjectFactory(),
                racingEventService.getDomainObjectFactory());
        properties.put(TypeBasedServiceFinder.TYPE, GPSFixImpl.class.getName());
        registrations
                .add(context.registerService(FixMongoHandler.class, gpsFixMongoHandler, properties));
        // legacy type name; some DBs may still contain fixes marked with this old package name:
        properties.put(TypeBasedServiceFinder.TYPE, "com.sap.sailing.domain.tracking.impl.GPSFixImpl");
        registrations
                .add(context.registerService(FixMongoHandler.class, gpsFixMongoHandler, properties));
        final GPSFixMovingMongoHandlerImpl gpsFixMovingMongoHandler = new GPSFixMovingMongoHandlerImpl(
                racingEventService.getMongoObjectFactory(),
                racingEventService.getDomainObjectFactory());
        properties.put(TypeBasedServiceFinder.TYPE, GPSFixMovingImpl.class.getName());
        registrations.add(
                context.registerService(FixMongoHandler.class, gpsFixMovingMongoHandler, properties));
        // legacy type name; some DBs may still contain fixes marked with this old package name:
        properties.put(TypeBasedServiceFinder.TYPE,
                "com.sap.sailing.domain.tracking.impl.GPSFixMovingImpl");
        registrations.add(
                context.registerService(FixMongoHandler.class, gpsFixMovingMongoHandler, properties));
        properties.put(TypeBasedServiceFinder.TYPE, DoubleVectorFixImpl.class.getName());
        registrations.add(context.registerService(FixMongoHandler.class,
                new DoubleVectorFixMongoHandlerImpl(racingEventService.getMongoObjectFactory(),
                        racingEventService.getDomainObjectFactory()),
                properties));
        registerPreferenceConvertersForUserStore(context);
        // Add an MBean for the service to the JMX bean server:
        RacingEventServiceMXBean mbean = new RacingEventServiceMXBeanImpl(racingEventService);
        MBeanServer mbs = ManagementFactory.getPlatformMBeanServer();
        mBeanName = new ObjectName("com.sap.sailing:type=RacingEventService");
        mbs.registerMBean(mbean, mBeanName);
        logger.log(Level.INFO, "Started " + context.getBundle().getSymbolicName()
                + ". Character encoding: " + Charset.defaultCharset());

        // do initial setup/migration logic
        racingEventService.ensureOwnerships();
    }

    private class MasterDataImportClassLoaderServiceTrackerCustomizer implements
            ServiceTrackerCustomizer<MasterDataImportClassLoaderService, MasterDataImportClassLoaderService> {

        private final BundleContext context;
        private RacingEventServiceImpl racingEventService;

        public MasterDataImportClassLoaderServiceTrackerCustomizer(BundleContext context,
                RacingEventServiceImpl racingEventService) {
            this.context = context;
            this.racingEventService = racingEventService;
        }

        @Override
        public MasterDataImportClassLoaderService addingService(
                ServiceReference<MasterDataImportClassLoaderService> reference) {
            MasterDataImportClassLoaderService service = context.getService(reference);
            racingEventService.addMasterDataClassLoader(service.getClassLoader());
            return service;
        }

        @Override
        public void modifiedService(ServiceReference<MasterDataImportClassLoaderService> reference,
                MasterDataImportClassLoaderService service) {
        }

        @Override
        public void removedService(ServiceReference<MasterDataImportClassLoaderService> reference,
                MasterDataImportClassLoaderService service) {
            racingEventService.removeMasterDataClassLoader(service.getClassLoader());
        }

    }

    private class PolarDataServiceTrackerCustomizer
            implements ServiceTrackerCustomizer<PolarDataService, PolarDataService> {

        private final BundleContext context;
        private RacingEventServiceImpl racingEventService;

        public PolarDataServiceTrackerCustomizer(BundleContext context, RacingEventServiceImpl racingEventService) {
            this.context = context;
            this.racingEventService = racingEventService;
        }

        @Override
        public PolarDataService addingService(ServiceReference<PolarDataService> reference) {
            PolarDataService service = context.getService(reference);
            racingEventService.setPolarDataService(service);
            return service;
        }

        @Override
        public void modifiedService(ServiceReference<PolarDataService> reference, PolarDataService service) {
        }

        @Override
        public void removedService(ServiceReference<PolarDataService> reference, PolarDataService service) {
            racingEventService.unsetPolarDataService(service);
        }
    }
    
    private class WindEstimationFactoryServiceTrackerCustomizer
            implements ServiceTrackerCustomizer<WindEstimationFactoryService, WindEstimationFactoryService> {

        private final BundleContext context;
        private RacingEventServiceImpl racingEventService;

        public WindEstimationFactoryServiceTrackerCustomizer(BundleContext context,
                RacingEventServiceImpl racingEventService) {
            this.context = context;
            this.racingEventService = racingEventService;
        }

        @Override
        public WindEstimationFactoryService addingService(ServiceReference<WindEstimationFactoryService> reference) {
            WindEstimationFactoryService service = context.getService(reference);
            service.addWindEstimationModelsChangedListenerAndReceiveUpdate(windEstimationReady -> {
                racingEventService.setWindEstimationFactoryService(windEstimationReady ? service : null);
            });
            return service;
        }

        @Override
        public void modifiedService(ServiceReference<WindEstimationFactoryService> reference,
                WindEstimationFactoryService service) {
        }

        @Override
        public void removedService(ServiceReference<WindEstimationFactoryService> reference,
                WindEstimationFactoryService service) {
        }
    }
}<|MERGE_RESOLUTION|>--- conflicted
+++ resolved
@@ -124,78 +124,6 @@
         extenderBundleTracker = new ExtenderBundleTracker(context);
         extenderBundleTracker.open();
         mailServiceTracker = ServiceTrackerFactory.createAndOpen(context, MailService.class);
-<<<<<<< HEAD
-        mailQueue = new ExecutorMailQueue(mailServiceTracker);
-        notificationService = new SailingNotificationServiceImpl(context, mailQueue);
-
-        trackedRegattaListener = new OSGiBasedTrackedRegattaListener(context);
-        
-        final TrackedRaceStatisticsCache trackedRaceStatisticsCache = new TrackedRaceStatisticsCacheImpl();
-        registrations.add(context.registerService(TrackedRaceStatisticsCache.class.getName(), trackedRaceStatisticsCache, null));
-        registrations.add(context.registerService(TrackedRegattaListener.class.getName(), trackedRaceStatisticsCache, null));
-
-        // At this point the OSGi resolver is used as device type service finder.
-        // In the case that we are not in an OSGi context (e.g. running a JUnit test instead),
-        // this code block is not run, and the test case can inject some other type of finder
-        // instead.
-        serviceFinderFactory = new CachedOsgiTypeBasedServiceFinderFactory(context);
-
-        racingEventService = new RacingEventServiceImpl(clearPersistentCompetitors, serviceFinderFactory,
-                trackedRegattaListener, notificationService, trackedRaceStatisticsCache, restoreTrackedRaces);
-        notificationService.setRacingEventService(racingEventService);
-
-        masterDataImportClassLoaderServiceTracker = new ServiceTracker<MasterDataImportClassLoaderService, MasterDataImportClassLoaderService>(
-                context, MasterDataImportClassLoaderService.class,
-                new MasterDataImportClassLoaderServiceTrackerCustomizer(context, racingEventService));
-        masterDataImportClassLoaderServiceTracker.open();
-
-        polarDataServiceTracker = new ServiceTracker<PolarDataService, PolarDataService>(context,
-                PolarDataService.class, new PolarDataServiceTrackerCustomizer(context, racingEventService));
-        polarDataServiceTracker.open();
-        
-        windEstimationFactoryServiceTrack = new ServiceTracker<WindEstimationFactoryService, WindEstimationFactoryService>(context,
-                WindEstimationFactoryService.class, new WindEstimationFactoryServiceTrackerCustomizer(context, racingEventService));
-        windEstimationFactoryServiceTrack.open();
-
-        // register the racing service in the OSGi registry
-        racingEventService.setBundleContext(context);
-        context.registerService(MongoObjectFactory.class, racingEventService.getMongoObjectFactory(), /* properties */ null);
-        context.registerService(DomainObjectFactory.class, racingEventService.getDomainObjectFactory(), /* properties */ null);
-        final Dictionary<String, String> replicableServiceProperties = new Hashtable<>();
-        replicableServiceProperties.put(Replicable.OSGi_Service_Registry_ID_Property_Name, racingEventService.getId().toString());
-        context.registerService(Replicable.class, racingEventService, replicableServiceProperties);
-        context.registerService(RacingEventService.class, racingEventService, null);
-        context.registerService(RaceLogResolver.class, racingEventService, null);
-        context.registerService(ClearStateTestSupport.class, racingEventService, null);
-        context.registerService(SensorFixStoreSupplier.class, racingEventService, null);
-        context.registerService(WindFinderReviewedSpotsCollectionIdProvider.class, racingEventService, null);
-        Dictionary<String, String> properties = new Hashtable<String, String>();
-        final GPSFixMongoHandlerImpl gpsFixMongoHandler = new GPSFixMongoHandlerImpl(
-                racingEventService.getMongoObjectFactory(), racingEventService.getDomainObjectFactory());
-        properties.put(TypeBasedServiceFinder.TYPE, GPSFixImpl.class.getName());
-        registrations.add(context.registerService(FixMongoHandler.class, gpsFixMongoHandler, properties));
-        // legacy type name; some DBs may still contain fixes marked with this old package name:
-        properties.put(TypeBasedServiceFinder.TYPE, "com.sap.sailing.domain.tracking.impl.GPSFixImpl");
-        registrations.add(context.registerService(FixMongoHandler.class, gpsFixMongoHandler, properties));
-        final GPSFixMovingMongoHandlerImpl gpsFixMovingMongoHandler = new GPSFixMovingMongoHandlerImpl(
-                racingEventService.getMongoObjectFactory(), racingEventService.getDomainObjectFactory());
-        properties.put(TypeBasedServiceFinder.TYPE, GPSFixMovingImpl.class.getName());
-        registrations.add(context.registerService(FixMongoHandler.class, gpsFixMovingMongoHandler, properties));
-        // legacy type name; some DBs may still contain fixes marked with this old package name:
-        properties.put(TypeBasedServiceFinder.TYPE, "com.sap.sailing.domain.tracking.impl.GPSFixMovingImpl");
-        registrations.add(context.registerService(FixMongoHandler.class, gpsFixMovingMongoHandler, properties));
-        properties.put(TypeBasedServiceFinder.TYPE, DoubleVectorFixImpl.class.getName());
-        registrations.add(context.registerService(FixMongoHandler.class, new DoubleVectorFixMongoHandlerImpl(
-                racingEventService.getMongoObjectFactory(), racingEventService.getDomainObjectFactory()), properties));
-        registerPreferenceConvertersForUserStore(context);
-        // Add an MBean for the service to the JMX bean server:
-        RacingEventServiceMXBean mbean = new RacingEventServiceMXBeanImpl(racingEventService);
-        MBeanServer mbs = ManagementFactory.getPlatformMBeanServer();
-        mBeanName = new ObjectName("com.sap.sailing:type=RacingEventService");
-        mbs.registerMBean(mbean, mBeanName);
-        logger.log(Level.INFO, "Started " + context.getBundle().getSymbolicName() + ". Character encoding: "
-                + Charset.defaultCharset());
-=======
         securityServiceTracker = ServiceTrackerFactory.createAndOpen(context, SecurityService.class);
         if (securityServiceTracker != null) {
             new Thread("Racingevent wait for securityservice for migration thread") {
@@ -211,7 +139,10 @@
                 };
             }.start();
         }
->>>>>>> dfdd35f3
+        windEstimationFactoryServiceTrack = new ServiceTracker<WindEstimationFactoryService, WindEstimationFactoryService>(context,
+                WindEstimationFactoryService.class, new WindEstimationFactoryServiceTrackerCustomizer(context, racingEventService));
+        windEstimationFactoryServiceTrack.open();
+
     }
 
     /**
@@ -320,6 +251,10 @@
                 PolarDataService.class,
                 new PolarDataServiceTrackerCustomizer(context, racingEventService));
         polarDataServiceTracker.open();
+
+        windEstimationFactoryServiceTrack = new ServiceTracker<WindEstimationFactoryService, WindEstimationFactoryService>(context,
+                WindEstimationFactoryService.class, new WindEstimationFactoryServiceTrackerCustomizer(context, racingEventService));
+        windEstimationFactoryServiceTrack.open();
 
         // register the racing service in the OSGi registry
         racingEventService.setBundleContext(context);
