<<<<<<< HEAD
package com.sap.sailing.server.impl;

import java.nio.charset.Charset;
import java.util.logging.Level;
import java.util.logging.Logger;

import org.osgi.framework.BundleActivator;
import org.osgi.framework.BundleContext;
import org.osgi.framework.ServiceEvent;
import org.osgi.framework.ServiceListener;
import org.osgi.framework.ServiceReference;
import org.osgi.util.tracker.ServiceTracker;

import com.sap.sailing.domain.base.Event;
import com.sap.sailing.domain.base.RaceDefinition;
import com.sap.sailing.domain.common.impl.Util.Triple;
import com.sap.sailing.server.RacingEventService;

public class Activator implements BundleActivator, ServiceListener {
    private static final Logger logger = Logger.getLogger(Activator.class.getName());
    
    private static BundleContext fContext;
    
    public static BundleContext getDefault() {
        return fContext;
    }

    public void start(BundleContext context) throws Exception {
        fContext = context;
        RacingEventService service = new RacingEventServiceImpl();

        // register the racing service
        context.registerService(RacingEventService.class.getName(), service, null);

        logger.log(Level.INFO, "Started "+context.getBundle().getSymbolicName()+". Character encoding: "+
                Charset.defaultCharset());
    }
    
    public void stop(BundleContext context) throws Exception {
        fContext = null;
        ServiceTracker<RacingEventService, RacingEventService> racingEventServiceTracker = new ServiceTracker<RacingEventService, RacingEventService>(context, RacingEventService.class.getName(), null);
        
        racingEventServiceTracker.open();
        // grab the service
        RacingEventService service = (RacingEventService) racingEventServiceTracker.getService();
        for (Triple<Event, RaceDefinition, String> windTracker : service.getWindTrackedRaces()) {
            service.stopTrackingWind(windTracker.getA(), windTracker.getB());
        }
        for (Event event : service.getAllEvents()) {
            service.stopTracking(event);
        }
    }

    public void serviceChanged(ServiceEvent ev) {
        ServiceReference<?> sr = ev.getServiceReference();
        System.out.println("service changed: "+ev+" for service reference "+sr);
    }
}
=======
package com.sap.sailing.server.impl;

import java.nio.charset.Charset;
import java.util.logging.Level;
import java.util.logging.Logger;

import org.osgi.framework.BundleActivator;
import org.osgi.framework.BundleContext;
import org.osgi.framework.ServiceEvent;
import org.osgi.framework.ServiceListener;
import org.osgi.framework.ServiceReference;
import org.osgi.util.tracker.ServiceTracker;

import com.sap.sailing.domain.base.RaceDefinition;
import com.sap.sailing.domain.base.Regatta;
import com.sap.sailing.domain.common.impl.Util.Triple;
import com.sap.sailing.server.RacingEventService;

public class Activator implements BundleActivator, ServiceListener {
    private static final Logger logger = Logger.getLogger(Activator.class.getName());
    
    private static BundleContext fContext;

    private static ExtenderBundleTracker extenderBundleTracker;
    
    public static BundleContext getDefault() {
        return fContext;
    }

    public void start(BundleContext context) throws Exception {
        fContext = context;
        
        extenderBundleTracker = new ExtenderBundleTracker(context);
        extenderBundleTracker.open();
        RacingEventService service = new RacingEventServiceImpl();

        // register the racing service
        context.registerService(RacingEventService.class.getName(), service, null);

        logger.log(Level.INFO, "Started "+context.getBundle().getSymbolicName()+". Character encoding: "+
                Charset.defaultCharset());
    }
    
    public void stop(BundleContext context) throws Exception {
        fContext = null;
        
        if(extenderBundleTracker != null) {
            extenderBundleTracker.open();
        }

        ServiceTracker<RacingEventService, RacingEventService> racingEventServiceTracker = new ServiceTracker<RacingEventService, RacingEventService>(context, RacingEventService.class.getName(), null);
        
        racingEventServiceTracker.open();
        // grab the service
        RacingEventService service = (RacingEventService) racingEventServiceTracker.getService();
        for (Triple<Regatta, RaceDefinition, String> windTracker : service.getWindTrackedRaces()) {
            service.stopTrackingWind(windTracker.getA(), windTracker.getB());
        }
        for (Regatta regatta : service.getAllRegattas()) {
            service.stopTracking(regatta);
        }
    }

    public void serviceChanged(ServiceEvent ev) {
        ServiceReference<?> sr = ev.getServiceReference();
        System.out.println("service changed: "+ev+" for service reference "+sr);
    }
}
>>>>>>> cf0f1999
<|MERGE_RESOLUTION|>--- conflicted
+++ resolved
@@ -1,129 +1,68 @@
-<<<<<<< HEAD
-package com.sap.sailing.server.impl;
-
-import java.nio.charset.Charset;
-import java.util.logging.Level;
-import java.util.logging.Logger;
-
-import org.osgi.framework.BundleActivator;
-import org.osgi.framework.BundleContext;
-import org.osgi.framework.ServiceEvent;
-import org.osgi.framework.ServiceListener;
-import org.osgi.framework.ServiceReference;
-import org.osgi.util.tracker.ServiceTracker;
-
-import com.sap.sailing.domain.base.Event;
-import com.sap.sailing.domain.base.RaceDefinition;
-import com.sap.sailing.domain.common.impl.Util.Triple;
-import com.sap.sailing.server.RacingEventService;
-
-public class Activator implements BundleActivator, ServiceListener {
-    private static final Logger logger = Logger.getLogger(Activator.class.getName());
-    
-    private static BundleContext fContext;
-    
-    public static BundleContext getDefault() {
-        return fContext;
-    }
-
-    public void start(BundleContext context) throws Exception {
-        fContext = context;
-        RacingEventService service = new RacingEventServiceImpl();
-
-        // register the racing service
-        context.registerService(RacingEventService.class.getName(), service, null);
-
-        logger.log(Level.INFO, "Started "+context.getBundle().getSymbolicName()+". Character encoding: "+
-                Charset.defaultCharset());
-    }
-    
-    public void stop(BundleContext context) throws Exception {
-        fContext = null;
-        ServiceTracker<RacingEventService, RacingEventService> racingEventServiceTracker = new ServiceTracker<RacingEventService, RacingEventService>(context, RacingEventService.class.getName(), null);
-        
-        racingEventServiceTracker.open();
-        // grab the service
-        RacingEventService service = (RacingEventService) racingEventServiceTracker.getService();
-        for (Triple<Event, RaceDefinition, String> windTracker : service.getWindTrackedRaces()) {
-            service.stopTrackingWind(windTracker.getA(), windTracker.getB());
-        }
-        for (Event event : service.getAllEvents()) {
-            service.stopTracking(event);
-        }
-    }
-
-    public void serviceChanged(ServiceEvent ev) {
-        ServiceReference<?> sr = ev.getServiceReference();
-        System.out.println("service changed: "+ev+" for service reference "+sr);
-    }
-}
-=======
-package com.sap.sailing.server.impl;
-
-import java.nio.charset.Charset;
-import java.util.logging.Level;
-import java.util.logging.Logger;
-
-import org.osgi.framework.BundleActivator;
-import org.osgi.framework.BundleContext;
-import org.osgi.framework.ServiceEvent;
-import org.osgi.framework.ServiceListener;
-import org.osgi.framework.ServiceReference;
-import org.osgi.util.tracker.ServiceTracker;
-
-import com.sap.sailing.domain.base.RaceDefinition;
-import com.sap.sailing.domain.base.Regatta;
-import com.sap.sailing.domain.common.impl.Util.Triple;
-import com.sap.sailing.server.RacingEventService;
-
-public class Activator implements BundleActivator, ServiceListener {
-    private static final Logger logger = Logger.getLogger(Activator.class.getName());
-    
-    private static BundleContext fContext;
-
-    private static ExtenderBundleTracker extenderBundleTracker;
-    
-    public static BundleContext getDefault() {
-        return fContext;
-    }
-
-    public void start(BundleContext context) throws Exception {
-        fContext = context;
-        
-        extenderBundleTracker = new ExtenderBundleTracker(context);
-        extenderBundleTracker.open();
-        RacingEventService service = new RacingEventServiceImpl();
-
-        // register the racing service
-        context.registerService(RacingEventService.class.getName(), service, null);
-
-        logger.log(Level.INFO, "Started "+context.getBundle().getSymbolicName()+". Character encoding: "+
-                Charset.defaultCharset());
-    }
-    
-    public void stop(BundleContext context) throws Exception {
-        fContext = null;
-        
-        if(extenderBundleTracker != null) {
-            extenderBundleTracker.open();
-        }
-
-        ServiceTracker<RacingEventService, RacingEventService> racingEventServiceTracker = new ServiceTracker<RacingEventService, RacingEventService>(context, RacingEventService.class.getName(), null);
-        
-        racingEventServiceTracker.open();
-        // grab the service
-        RacingEventService service = (RacingEventService) racingEventServiceTracker.getService();
-        for (Triple<Regatta, RaceDefinition, String> windTracker : service.getWindTrackedRaces()) {
-            service.stopTrackingWind(windTracker.getA(), windTracker.getB());
-        }
-        for (Regatta regatta : service.getAllRegattas()) {
-            service.stopTracking(regatta);
-        }
-    }
-
-    public void serviceChanged(ServiceEvent ev) {
-        ServiceReference<?> sr = ev.getServiceReference();
-        System.out.println("service changed: "+ev+" for service reference "+sr);
-    }
-}
->>>>>>> cf0f1999
+package com.sap.sailing.server.impl;
+
+import java.nio.charset.Charset;
+import java.util.logging.Level;
+import java.util.logging.Logger;
+
+import org.osgi.framework.BundleActivator;
+import org.osgi.framework.BundleContext;
+import org.osgi.framework.ServiceEvent;
+import org.osgi.framework.ServiceListener;
+import org.osgi.framework.ServiceReference;
+import org.osgi.util.tracker.ServiceTracker;
+
+import com.sap.sailing.domain.base.RaceDefinition;
+import com.sap.sailing.domain.base.Regatta;
+import com.sap.sailing.domain.common.impl.Util.Triple;
+import com.sap.sailing.server.RacingEventService;
+
+public class Activator implements BundleActivator, ServiceListener {
+    private static final Logger logger = Logger.getLogger(Activator.class.getName());
+    
+    private static BundleContext fContext;
+
+    private static ExtenderBundleTracker extenderBundleTracker;
+    
+    public static BundleContext getDefault() {
+        return fContext;
+    }
+
+    public void start(BundleContext context) throws Exception {
+        fContext = context;
+        
+        extenderBundleTracker = new ExtenderBundleTracker(context);
+        extenderBundleTracker.open();
+        RacingEventService service = new RacingEventServiceImpl();
+
+        // register the racing service
+        context.registerService(RacingEventService.class.getName(), service, null);
+
+        logger.log(Level.INFO, "Started "+context.getBundle().getSymbolicName()+". Character encoding: "+
+                Charset.defaultCharset());
+    }
+    
+    public void stop(BundleContext context) throws Exception {
+        fContext = null;
+        
+        if(extenderBundleTracker != null) {
+            extenderBundleTracker.open();
+        }
+
+        ServiceTracker<RacingEventService, RacingEventService> racingEventServiceTracker = new ServiceTracker<RacingEventService, RacingEventService>(context, RacingEventService.class.getName(), null);
+        
+        racingEventServiceTracker.open();
+        // grab the service
+        RacingEventService service = (RacingEventService) racingEventServiceTracker.getService();
+        for (Triple<Regatta, RaceDefinition, String> windTracker : service.getWindTrackedRaces()) {
+            service.stopTrackingWind(windTracker.getA(), windTracker.getB());
+        }
+        for (Regatta regatta : service.getAllRegattas()) {
+            service.stopTracking(regatta);
+        }
+    }
+
+    public void serviceChanged(ServiceEvent ev) {
+        ServiceReference<?> sr = ev.getServiceReference();
+        System.out.println("service changed: "+ev+" for service reference "+sr);
+    }
+}