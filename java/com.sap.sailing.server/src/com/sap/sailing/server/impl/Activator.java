package com.sap.sailing.server.impl;

import java.lang.management.ManagementFactory;
import java.net.MalformedURLException;
import java.nio.charset.Charset;
import java.util.Dictionary;
import java.util.HashSet;
import java.util.Hashtable;
import java.util.Set;
import java.util.logging.Level;
import java.util.logging.Logger;

import javax.management.InstanceAlreadyExistsException;
import javax.management.MBeanRegistrationException;
import javax.management.MBeanServer;
import javax.management.MalformedObjectNameException;
import javax.management.NotCompliantMBeanException;
import javax.management.ObjectName;

import org.osgi.framework.BundleActivator;
import org.osgi.framework.BundleContext;
import org.osgi.framework.ServiceReference;
import org.osgi.framework.ServiceRegistration;
import org.osgi.util.tracker.ServiceTracker;
import org.osgi.util.tracker.ServiceTrackerCustomizer;

import com.sap.sailing.competitorimport.CompetitorProvider;
import com.sap.sailing.domain.abstractlog.race.analyzing.impl.RaceLogResolver;
import com.sap.sailing.domain.base.RaceDefinition;
import com.sap.sailing.domain.base.Regatta;
import com.sap.sailing.domain.common.ScoreCorrectionProvider;
import com.sap.sailing.domain.common.WindFinderReviewedSpotsCollectionIdProvider;
import com.sap.sailing.domain.common.security.SecuredDomainType;
<<<<<<< HEAD
=======
import com.sap.sailing.domain.common.subscription.PremiumRole;
>>>>>>> a470af30
import com.sap.sailing.domain.common.subscription.SailingSubscriptionPlan;
import com.sap.sailing.domain.common.subscription.StreamletViewerRole;
import com.sap.sailing.domain.common.tracking.impl.DoubleVectorFixImpl;
import com.sap.sailing.domain.common.tracking.impl.GPSFixImpl;
import com.sap.sailing.domain.common.tracking.impl.GPSFixMovingImpl;
import com.sap.sailing.domain.persistence.DomainObjectFactory;
import com.sap.sailing.domain.persistence.MongoObjectFactory;
import com.sap.sailing.domain.persistence.racelog.tracking.FixMongoHandler;
import com.sap.sailing.domain.persistence.racelog.tracking.impl.DoubleVectorFixMongoHandlerImpl;
import com.sap.sailing.domain.persistence.racelog.tracking.impl.GPSFixMongoHandlerImpl;
import com.sap.sailing.domain.persistence.racelog.tracking.impl.GPSFixMovingMongoHandlerImpl;
import com.sap.sailing.domain.polars.PolarDataService;
import com.sap.sailing.domain.racelog.tracking.SensorFixStoreSupplier;
import com.sap.sailing.domain.tracking.TrackedRegattaListener;
import com.sap.sailing.domain.windestimation.WindEstimationFactoryService;
import com.sap.sailing.resultimport.ResultUrlRegistry;
import com.sap.sailing.server.RacingEventServiceMXBean;
import com.sap.sailing.server.impl.preferences.model.BoatClassNotificationPreferences;
import com.sap.sailing.server.impl.preferences.model.CompetitorNotificationPreferences;
import com.sap.sailing.server.impl.preferences.model.SailorProfilePreferences;
import com.sap.sailing.server.impl.preferences.model.StoredDataMiningQueryPreferences;
import com.sap.sailing.server.impl.preferences.model.TrackedEventPreferences;
import com.sap.sailing.server.interfaces.RacingEventService;
import com.sap.sailing.server.notification.impl.SailingNotificationServiceImpl;
import com.sap.sailing.server.security.SailingViewerRole;
import com.sap.sailing.server.statistics.TrackedRaceStatisticsCache;
import com.sap.sailing.server.statistics.TrackedRaceStatisticsCacheImpl;
import com.sap.sailing.shared.server.SharedSailingData;
import com.sap.sse.MasterDataImportClassLoaderService;
import com.sap.sse.common.TypeBasedServiceFinder;
import com.sap.sse.common.Util;
import com.sap.sse.mail.MailService;
import com.sap.sse.mail.queue.MailQueue;
import com.sap.sse.mail.queue.impl.ExecutorMailQueue;
import com.sap.sse.osgi.CachedOsgiTypeBasedServiceFinderFactory;
import com.sap.sse.replication.FullyInitializedReplicableTracker;
import com.sap.sse.replication.Replicable;
import com.sap.sse.replication.ReplicationService;
import com.sap.sse.security.SecurityInitializationCustomizer;
import com.sap.sse.security.SecurityService;
import com.sap.sse.security.SecurityUrlPathProvider;
import com.sap.sse.security.interfaces.PreferenceConverter;
import com.sap.sse.security.shared.HasPermissions.DefaultActions;
import com.sap.sse.security.shared.HasPermissionsProvider;
import com.sap.sse.security.shared.RoleDefinition;
import com.sap.sse.security.shared.SubscriptionPlanProvider;
import com.sap.sse.security.util.GenericJSONPreferenceConverter;
import com.sap.sse.util.ClearStateTestSupport;
import com.sap.sse.util.ServiceTrackerFactory;

public class Activator implements BundleActivator {

    private static final Logger logger = Logger.getLogger(Activator.class.getName());

    private static final String CLEAR_PERSISTENT_COMPETITORS_PROPERTY_NAME = "persistentcompetitors.clear";
    
    private static final String RESTORE_TRACKED_RACES_PROPERTY_NAME = "restore.tracked.races";

    private static ExtenderBundleTracker extenderBundleTracker;

    private static BundleContext context;

    private CachedOsgiTypeBasedServiceFinderFactory serviceFinderFactory;

    private RacingEventServiceImpl racingEventService;

    private final boolean clearPersistentCompetitors;
    
    private final boolean restoreTrackedRaces;

    private Set<ServiceRegistration<?>> registrations = new HashSet<>();

    private ObjectName mBeanName;

    private ServiceTracker<MasterDataImportClassLoaderService, MasterDataImportClassLoaderService> masterDataImportClassLoaderServiceTracker;

    private ServiceTracker<PolarDataService, PolarDataService> polarDataServiceTracker;
    
    private ServiceTracker<WindEstimationFactoryService, WindEstimationFactoryService> windEstimationFactoryServiceTrack;

    private OSGiBasedTrackedRegattaListener trackedRegattaListener;

    private MailQueue mailQueue;

    private SailingNotificationServiceImpl notificationService;

    private ServiceTracker<MailService, MailService> mailServiceTracker;

    private FullyInitializedReplicableTracker<SecurityService> securityServiceTracker;

    private FullyInitializedReplicableTracker<SharedSailingData> sharedSailingDataTracker;
    
    private ServiceTracker<ReplicationService, ReplicationService> replicationServiceTracker;
    
    public Activator() {
        clearPersistentCompetitors = Boolean
                .valueOf(System.getProperty(CLEAR_PERSISTENT_COMPETITORS_PROPERTY_NAME, "" + false));
        restoreTrackedRaces = Boolean
                .valueOf(System.getProperty(RESTORE_TRACKED_RACES_PROPERTY_NAME, "" + false));
        logger.log(Level.INFO,
                "setting " + CLEAR_PERSISTENT_COMPETITORS_PROPERTY_NAME + " to " + clearPersistentCompetitors);
        // there is exactly one instance of the racingEventService in the whole server
    }

    public void start(BundleContext context) throws Exception {
        Activator.context = context;
        extenderBundleTracker = new ExtenderBundleTracker(context);
        extenderBundleTracker.open();
        mailServiceTracker = ServiceTrackerFactory.createAndOpen(context, MailService.class);
        replicationServiceTracker = ServiceTrackerFactory.createAndOpen(context, ReplicationService.class);
        sharedSailingDataTracker = FullyInitializedReplicableTracker.createAndOpen(context, SharedSailingData.class);
        securityServiceTracker = FullyInitializedReplicableTracker.createAndOpen(context, SecurityService.class);
        new Thread(""+this+" initializing RacingEventService in the background") {
            public void run() {
                try {
                    // we used to wait for the SecurityService here, but this now (see bug 4006) would be suspended until replication
                    // is finished with its initial load, and it's important to get RacingEventService registered with the OSGi service
                    // registry before the first access to the SecurityService, because only registering RacingEventService can unblock
                    // the replication and hence make a fully-initialized SecurityService with the initial load already completed available.
                    internalStartBundle(context);
                } catch (Exception e) {
                    logger.log(Level.SEVERE, "Could not start RacingEvent service properly", e);
                }
            };
        }.start();
    }

    /**
     * {@link #racingEventService} must already be initialized when calling this method
     */
    protected void registerPreferenceConvertersForUserStore(BundleContext context) {
        Dictionary<String, String> properties = new Hashtable<String, String>();
        // it's okay to re-use the properties Dictionary for several registrations because the registry clones its contents
        properties.put(PreferenceConverter.KEY_PARAMETER_NAME, CompetitorNotificationPreferences.PREF_NAME);
        registrations.add(context.registerService(PreferenceConverter.class,
                new GenericJSONPreferenceConverter<>(() -> new CompetitorNotificationPreferences()),
                properties));
        properties.put(PreferenceConverter.KEY_PARAMETER_NAME, BoatClassNotificationPreferences.PREF_NAME);
        registrations.add(context.registerService(PreferenceConverter.class,
                new GenericJSONPreferenceConverter<>(() -> new BoatClassNotificationPreferences(racingEventService)),
                properties));
        properties.put(PreferenceConverter.KEY_PARAMETER_NAME, StoredDataMiningQueryPreferences.PREF_NAME);
        registrations.add(context.registerService(PreferenceConverter.class,
                new GenericJSONPreferenceConverter<>(StoredDataMiningQueryPreferences::new), properties));
        properties.put(PreferenceConverter.KEY_PARAMETER_NAME, SailorProfilePreferences.PREF_NAME);
        registrations.add(context.registerService(PreferenceConverter.class,
                new GenericJSONPreferenceConverter<>(
                        () -> new SailorProfilePreferences(racingEventService.getCompetitorAndBoatStore())),
                properties));
        properties.put(PreferenceConverter.KEY_PARAMETER_NAME, TrackedEventPreferences.PREF_NAME);
        registrations.add(context.registerService(PreferenceConverter.class,
                new GenericJSONPreferenceConverter<>(TrackedEventPreferences::new), properties));
    }

    public static BundleContext getContext() {
        return context;
    }

    public void stop(BundleContext context) throws Exception {
        masterDataImportClassLoaderServiceTracker.close();
        if (extenderBundleTracker != null) {
            extenderBundleTracker.close();
        }
        if (serviceFinderFactory != null) {
            serviceFinderFactory.close();
        }
        // stop the tracking of the wind and all races
        for (Util.Triple<Regatta, RaceDefinition, String> windTracker : racingEventService.getWindTrackedRaces()) {
            racingEventService.stopTrackingWind(windTracker.getA(), windTracker.getB());
        }
        for (Regatta regatta : racingEventService.getAllRegattas()) {
            racingEventService.stopTracking(regatta, /* willBeRemoved */ true);
        }
        for (ServiceRegistration<?> reg : registrations) {
            reg.unregister();
        }
        trackedRegattaListener.close();
        registrations.clear();
        notificationService.stop();
        mailQueue.stop();
        mailServiceTracker.close();
        sharedSailingDataTracker.close();
        replicationServiceTracker.close();
        securityServiceTracker.close();
        MBeanServer mbs = ManagementFactory.getPlatformMBeanServer();
        mbs.unregisterMBean(mBeanName);
    }

    private void internalStartBundle(BundleContext context) throws MalformedURLException, MalformedObjectNameException,
            InstanceAlreadyExistsException, MBeanRegistrationException, NotCompliantMBeanException, InterruptedException {
        mailQueue = new ExecutorMailQueue(mailServiceTracker);
        notificationService = new SailingNotificationServiceImpl(context, mailQueue);
        trackedRegattaListener = new OSGiBasedTrackedRegattaListener(context);
        final Dictionary<String, String> sailingSecurityUrlPathProviderProperties = new Hashtable<>();
        sailingSecurityUrlPathProviderProperties.put(TypeBasedServiceFinder.TYPE,
                SecurityUrlPathProviderSailingImpl.APPLICATION);
        registrations.add(context.registerService(SecurityUrlPathProvider.class,
                new SecurityUrlPathProviderSailingImpl(), sailingSecurityUrlPathProviderProperties));
        registrations
                .add(context.registerService(HasPermissionsProvider.class, SecuredDomainType::getAllInstances, null));
        registrations.add(context.registerService(SubscriptionPlanProvider.class,
                SailingSubscriptionPlan::getAllInstances, null));
        registrations.add(context.registerService(SecurityInitializationCustomizer.class,
                (SecurityInitializationCustomizer) securityService -> {
                    final Thread backgroundThread = new Thread(()->{
                        ReplicationService replicationService;
                        try {
                            replicationService = ServiceTrackerFactory.createAndOpen(context, ReplicationService.class).waitForService(0);
                            if (!replicationService.isReplicationStarting() && securityService.getMasterDescriptor() == null) {
                                // see also bug 5569: this must only be done if it is clear that this instance is not to become a replica
                                final RoleDefinition sailingViewerRoleDefinition = securityService
                                        .getOrCreateRoleDefinitionFromPrototype(SailingViewerRole.getInstance());
                                if (securityService.isNewServer()) {
                                    // The server is initially set to be public by adding sailing_viewer role to the server group
                                    // with forAll=true
                                    securityService.putRoleDefinitionToUserGroup(securityService.getServerGroup(),
                                            sailingViewerRoleDefinition, true);
                                }
                                if (securityService.isInitialOrMigration()) {
                                    // sailing_viewer role is publicly readable
                                    securityService.addToAccessControlList(sailingViewerRoleDefinition.getIdentifier(),
                                            null, DefaultActions.READ.name());
                                }
                            }
                        } catch (InterruptedException e) {
                            logger.log(Level.SEVERE, "Couldn't get a hold of the ReplicationService to tell whether this SecurityService is to become a replica; "+
                                    "not setting server to public, not enforcing READability of sailing_viewer role", e);
                        }
                    }, "Waiting for replication service to tell whether this SecurityService will become a replica");
                    backgroundThread.setDaemon(true);
                    backgroundThread.start();
                    // TODO: Registering SubscriptionPlan specific RoleDefinitions here requires additional maintenance. Consider
                    // implementing another Construct like OSGIHasPermissionsProvider
                    securityService.getOrCreateRoleDefinitionFromPrototype(StreamletViewerRole.getInstance());
<<<<<<< HEAD
=======
                    securityService.getOrCreateRoleDefinitionFromPrototype(PremiumRole.getInstance());
>>>>>>> a470af30
                }, null));
        final TrackedRaceStatisticsCache trackedRaceStatisticsCache = new TrackedRaceStatisticsCacheImpl();
        registrations.add(context.registerService(TrackedRaceStatisticsCache.class.getName(),
                trackedRaceStatisticsCache, null));
        registrations.add(context.registerService(TrackedRegattaListener.class.getName(),
                trackedRaceStatisticsCache, null));
        // At this point the OSGi resolver is used as device type service finder.
        // In the case that we are not in an OSGi context (e.g. running a JUnit test instead),
        // this code block is not run, and the test case can inject some other type of finder
        // instead.
        serviceFinderFactory = new CachedOsgiTypeBasedServiceFinderFactory(context);
        ServiceTracker<ScoreCorrectionProvider, ScoreCorrectionProvider> scoreCorrectionProviderServiceTracker =
                ServiceTrackerFactory.createAndOpen(context, ScoreCorrectionProvider.class);
        ServiceTracker<CompetitorProvider, CompetitorProvider> competitorProviderServiceTracker =
                ServiceTrackerFactory.createAndOpen(context, CompetitorProvider.class);
        ServiceTracker<ResultUrlRegistry, ResultUrlRegistry> resultUrlRegistryServiceTracker = ServiceTrackerFactory
                .createAndOpen(context, ResultUrlRegistry.class);
        racingEventService = new RacingEventServiceImpl(clearPersistentCompetitors,
                serviceFinderFactory, trackedRegattaListener, notificationService,
                trackedRaceStatisticsCache, restoreTrackedRaces, securityServiceTracker, sharedSailingDataTracker,
                replicationServiceTracker, scoreCorrectionProviderServiceTracker, competitorProviderServiceTracker, resultUrlRegistryServiceTracker);
        notificationService.setRacingEventService(racingEventService);
        final MasterDataImportClassLoaderServiceTrackerCustomizer mdiClassLoaderCustomizer = new MasterDataImportClassLoaderServiceTrackerCustomizer(
                context, racingEventService);
        masterDataImportClassLoaderServiceTracker = new ServiceTracker<MasterDataImportClassLoaderService, MasterDataImportClassLoaderService>(
                context, MasterDataImportClassLoaderService.class, mdiClassLoaderCustomizer);
        masterDataImportClassLoaderServiceTracker.open();
        for (final ServiceReference<MasterDataImportClassLoaderService> mdiClassLoaderService : masterDataImportClassLoaderServiceTracker
                .getServiceReferences()) {
            mdiClassLoaderCustomizer.addingService(mdiClassLoaderService);
        }
        polarDataServiceTracker = new ServiceTracker<PolarDataService, PolarDataService>(context,
                PolarDataService.class,
                new PolarDataServiceTrackerCustomizer(context, racingEventService));
        polarDataServiceTracker.open();
        windEstimationFactoryServiceTrack = new ServiceTracker<WindEstimationFactoryService, WindEstimationFactoryService>(context,
                WindEstimationFactoryService.class, new WindEstimationFactoryServiceTrackerCustomizer(context, racingEventService));
        windEstimationFactoryServiceTrack.open();
        // register the racing service in the OSGi registry
        racingEventService.setBundleContext(context);
        context.registerService(MongoObjectFactory.class, racingEventService.getMongoObjectFactory(), /* properties */ null);
        context.registerService(DomainObjectFactory.class, racingEventService.getDomainObjectFactory(), /* properties */ null);
        final Dictionary<String, String> replicableServiceProperties = new Hashtable<>();
        replicableServiceProperties.put(Replicable.OSGi_Service_Registry_ID_Property_Name,
                racingEventService.getId().toString());
        context.registerService(Replicable.class, racingEventService, replicableServiceProperties);
        context.registerService(RacingEventService.class, racingEventService, null);
        context.registerService(RaceLogResolver.class, racingEventService, null);
        context.registerService(ClearStateTestSupport.class, racingEventService, null);
        context.registerService(SensorFixStoreSupplier.class, racingEventService, null);
        context.registerService(WindFinderReviewedSpotsCollectionIdProvider.class, racingEventService,
                null);
        Dictionary<String, String> properties = new Hashtable<String, String>();
        final GPSFixMongoHandlerImpl gpsFixMongoHandler = new GPSFixMongoHandlerImpl(
                racingEventService.getMongoObjectFactory(),
                racingEventService.getDomainObjectFactory());
        properties.put(TypeBasedServiceFinder.TYPE, GPSFixImpl.class.getName());
        registrations
                .add(context.registerService(FixMongoHandler.class, gpsFixMongoHandler, properties));
        // legacy type name; some DBs may still contain fixes marked with this old package name:
        properties.put(TypeBasedServiceFinder.TYPE, "com.sap.sailing.domain.tracking.impl.GPSFixImpl");
        registrations
                .add(context.registerService(FixMongoHandler.class, gpsFixMongoHandler, properties));
        final GPSFixMovingMongoHandlerImpl gpsFixMovingMongoHandler = new GPSFixMovingMongoHandlerImpl(
                racingEventService.getMongoObjectFactory(),
                racingEventService.getDomainObjectFactory());
        properties.put(TypeBasedServiceFinder.TYPE, GPSFixMovingImpl.class.getName());
        registrations.add(
                context.registerService(FixMongoHandler.class, gpsFixMovingMongoHandler, properties));
        // legacy type name; some DBs may still contain fixes marked with this old package name:
        properties.put(TypeBasedServiceFinder.TYPE,
                "com.sap.sailing.domain.tracking.impl.GPSFixMovingImpl");
        registrations.add(
                context.registerService(FixMongoHandler.class, gpsFixMovingMongoHandler, properties));
        properties.put(TypeBasedServiceFinder.TYPE, DoubleVectorFixImpl.class.getName());
        registrations.add(context.registerService(FixMongoHandler.class,
                new DoubleVectorFixMongoHandlerImpl(racingEventService.getMongoObjectFactory(),
                        racingEventService.getDomainObjectFactory()),
                properties));
        registerPreferenceConvertersForUserStore(context);
        // Add an MBean for the service to the JMX bean server:
        RacingEventServiceMXBean mbean = new RacingEventServiceMXBeanImpl(racingEventService);
        MBeanServer mbs = ManagementFactory.getPlatformMBeanServer();
        mBeanName = new ObjectName("com.sap.sailing:type=RacingEventService");
        mbs.registerMBean(mbean, mBeanName);
        logger.log(Level.INFO, "Started " + context.getBundle().getSymbolicName()
                + ". Character encoding: " + Charset.defaultCharset());
        // do initial setup/migration logic; do this after the RacingEventService has been published to the OSGi
        // registry because this will require the SecurityService and that can only become available once the initial
        // load has been finished in case this is a replica with auto-replication.
        racingEventService.ensureOwnerships();
        racingEventService.migrateCompetitorNotificationPreferencesWithCompetitorNames();
    }

    private class MasterDataImportClassLoaderServiceTrackerCustomizer implements
            ServiceTrackerCustomizer<MasterDataImportClassLoaderService, MasterDataImportClassLoaderService> {
        private final BundleContext context;
        private RacingEventServiceImpl racingEventService;
        public MasterDataImportClassLoaderServiceTrackerCustomizer(BundleContext context,
                RacingEventServiceImpl racingEventService) {
            this.context = context;
            this.racingEventService = racingEventService;
        }

        @Override
        public MasterDataImportClassLoaderService addingService(
                ServiceReference<MasterDataImportClassLoaderService> reference) {
            MasterDataImportClassLoaderService service = context.getService(reference);
            racingEventService.addMasterDataClassLoader(service.getClassLoader());
            return service;
        }

        @Override
        public void modifiedService(ServiceReference<MasterDataImportClassLoaderService> reference,
                MasterDataImportClassLoaderService service) {
        }

        @Override
        public void removedService(ServiceReference<MasterDataImportClassLoaderService> reference,
                MasterDataImportClassLoaderService service) {
            racingEventService.removeMasterDataClassLoader(service.getClassLoader());
        }
    }

    private class PolarDataServiceTrackerCustomizer
            implements ServiceTrackerCustomizer<PolarDataService, PolarDataService> {
        private final BundleContext context;
        private RacingEventServiceImpl racingEventService;

        public PolarDataServiceTrackerCustomizer(BundleContext context, RacingEventServiceImpl racingEventService) {
            this.context = context;
            this.racingEventService = racingEventService;
        }

        @Override
        public PolarDataService addingService(ServiceReference<PolarDataService> reference) {
            PolarDataService service = context.getService(reference);
            racingEventService.setPolarDataService(service);
            return service;
        }

        @Override
        public void modifiedService(ServiceReference<PolarDataService> reference, PolarDataService service) {
        }

        @Override
        public void removedService(ServiceReference<PolarDataService> reference, PolarDataService service) {
            racingEventService.unsetPolarDataService(service);
        }
    }
    
    private class WindEstimationFactoryServiceTrackerCustomizer
            implements ServiceTrackerCustomizer<WindEstimationFactoryService, WindEstimationFactoryService> {
        private final BundleContext context;
        private final RacingEventServiceImpl racingEventService;

        public WindEstimationFactoryServiceTrackerCustomizer(BundleContext context,
                RacingEventServiceImpl racingEventService) {
            this.context = context;
            this.racingEventService = racingEventService;
        }

        @Override
        public WindEstimationFactoryService addingService(ServiceReference<WindEstimationFactoryService> reference) {
            WindEstimationFactoryService service = context.getService(reference);
            service.addWindEstimationModelsChangedListenerAndReceiveUpdate(windEstimationReady -> {
                // setting the wind estimation factory service to null here in case it becomes
                // unavailable is the reason we may not need a specific implementation of
                // removedService(...) here. Yet, just to be on the safe side, we'll also
                // set the wind estimation factory service to null there. Maybe the service
                // is de-registered without shutting the service down...
                racingEventService.setWindEstimationFactoryService(windEstimationReady ? service : null);
            });
            return service;
        }

        @Override
        public void modifiedService(ServiceReference<WindEstimationFactoryService> reference,
                WindEstimationFactoryService service) {
        }

        @Override
        public void removedService(ServiceReference<WindEstimationFactoryService> reference,
                WindEstimationFactoryService service) {
            racingEventService.setWindEstimationFactoryService(null);
        }
    }
}<|MERGE_RESOLUTION|>--- conflicted
+++ resolved
@@ -31,10 +31,7 @@
 import com.sap.sailing.domain.common.ScoreCorrectionProvider;
 import com.sap.sailing.domain.common.WindFinderReviewedSpotsCollectionIdProvider;
 import com.sap.sailing.domain.common.security.SecuredDomainType;
-<<<<<<< HEAD
-=======
 import com.sap.sailing.domain.common.subscription.PremiumRole;
->>>>>>> a470af30
 import com.sap.sailing.domain.common.subscription.SailingSubscriptionPlan;
 import com.sap.sailing.domain.common.subscription.StreamletViewerRole;
 import com.sap.sailing.domain.common.tracking.impl.DoubleVectorFixImpl;
@@ -269,10 +266,7 @@
                     // TODO: Registering SubscriptionPlan specific RoleDefinitions here requires additional maintenance. Consider
                     // implementing another Construct like OSGIHasPermissionsProvider
                     securityService.getOrCreateRoleDefinitionFromPrototype(StreamletViewerRole.getInstance());
-<<<<<<< HEAD
-=======
                     securityService.getOrCreateRoleDefinitionFromPrototype(PremiumRole.getInstance());
->>>>>>> a470af30
                 }, null));
         final TrackedRaceStatisticsCache trackedRaceStatisticsCache = new TrackedRaceStatisticsCacheImpl();
         registrations.add(context.registerService(TrackedRaceStatisticsCache.class.getName(),
