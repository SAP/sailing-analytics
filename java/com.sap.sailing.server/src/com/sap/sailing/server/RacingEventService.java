<<<<<<< HEAD
package com.sap.sailing.server;

import java.io.FileNotFoundException;
import java.io.IOException;
import java.io.ObjectInputStream;
import java.io.ObjectOutputStream;
import java.net.MalformedURLException;
import java.net.SocketException;
import java.net.URI;
import java.net.URISyntaxException;
import java.net.URL;
import java.net.UnknownHostException;
import java.text.ParseException;
import java.util.ConcurrentModificationException;
import java.util.List;
import java.util.Map;

import com.sap.sailing.domain.base.Event;
import com.sap.sailing.domain.base.Fleet;
import com.sap.sailing.domain.base.RaceColumn;
import com.sap.sailing.domain.base.RaceDefinition;
import com.sap.sailing.domain.base.Regatta;
import com.sap.sailing.domain.base.RegattaRegistry;
import com.sap.sailing.domain.base.Series;
import com.sap.sailing.domain.common.RaceFetcher;
import com.sap.sailing.domain.common.RaceIdentifier;
import com.sap.sailing.domain.common.RegattaAndRaceIdentifier;
import com.sap.sailing.domain.common.RegattaFetcher;
import com.sap.sailing.domain.common.RegattaIdentifier;
import com.sap.sailing.domain.common.RegattaName;
import com.sap.sailing.domain.common.TimePoint;
import com.sap.sailing.domain.common.impl.Util.Pair;
import com.sap.sailing.domain.common.impl.Util.Triple;
import com.sap.sailing.domain.leaderboard.FlexibleLeaderboard;
import com.sap.sailing.domain.leaderboard.Leaderboard;
import com.sap.sailing.domain.leaderboard.LeaderboardGroup;
import com.sap.sailing.domain.leaderboard.RegattaLeaderboard;
import com.sap.sailing.domain.swisstimingadapter.SwissTimingFactory;
import com.sap.sailing.domain.tracking.RaceListener;
import com.sap.sailing.domain.tracking.RaceTracker;
import com.sap.sailing.domain.tracking.RaceTrackingConnectivityParameters;
import com.sap.sailing.domain.tracking.RacesHandle;
import com.sap.sailing.domain.tracking.TrackedRace;
import com.sap.sailing.domain.tracking.TrackedRegatta;
import com.sap.sailing.domain.tracking.TrackedRegattaRegistry;
import com.sap.sailing.domain.tracking.WindStore;
import com.sap.sailing.domain.tracking.impl.EmptyWindStore;
import com.sap.sailing.domain.tractracadapter.DomainFactory;
import com.sap.sailing.domain.tractracadapter.RaceRecord;
import com.sap.sailing.domain.tractracadapter.TracTracRaceTracker;
import com.sap.sailing.expeditionconnector.ExpeditionListener;

/**
 * An OSGi service that can be used to track boat races using a TracTrac connector that pushes
 * live GPS boat location, waypoint, coarse and mark passing data.<p>
 * 
 * If a race/regatta is already being tracked, another {@link #addTracTracRace(URL, URI, URI, WindStore, long)} or
 * {@link #addRegatta(URL, URI, URI, WindStore, long)} call will have no effect, even if a different
 * {@link WindStore} is requested.<p>
 * 
 * When the tracking of a race/regatta is {@link #stopTracking(Regatta, RaceDefinition) stopped}, the next
 * time it's started to be tracked, a new {@link TrackedRace} at least will be constructed. This also
 * means that when a {@link TrackedRegatta} exists that still holds other {@link TrackedRace}s, the
 * no longer tracked {@link TrackedRace} will be removed from the {@link TrackedRegatta}.
 * corresponding information is removed also from the {@link DomainFactory}'s caches to ensure that
 * clean, fresh data is received should another tracking request be issued later.
 * 
 * @author Axel Uhl (d043530)
 *
 */
public interface RacingEventService extends TrackedRegattaRegistry, RegattaFetcher, RegattaRegistry, RaceFetcher {
    @Override
    Regatta getRegatta(RegattaName regattaName);
    
    @Override
    RaceDefinition getRace(RegattaAndRaceIdentifier raceIdentifier);

    TrackedRace getTrackedRace(Regatta regatta, RaceDefinition race);
    
    TrackedRace getTrackedRace(RegattaAndRaceIdentifier raceIdentifier);

    /**
     * Obtains an unmodifiable map of the leaderboard configured in this service keyed by their names.
     */
    Map<String, Leaderboard> getLeaderboards();

    /**
     * @return a leaderboard whose {@link Leaderboard#getName()} method returns the value of the <code>name</code>
     *         parameter, or <code>null</code> if no such leaderboard is known to this service
     */
    Leaderboard getLeaderboardByName(String name);

    /**
     * Defines the regatta and for each race listed in the JSON document that is not already being tracked by this service
     * creates a {@link TracTracRaceTracker} that starts tracking the respective race. The {@link RaceDefinition}s obtained this
     * way are all grouped into the single {@link Regatta} produced for the event listed in the JSON response. Note that
     * the many race trackers will have their TracTrac <code>Event</code> each, all with the same name, meaning the same
     * event but being distinct.
     * 
     * @param jsonURL
     *            URL of a JSON response that contains an "event" object telling the event's name and ID, as well as a
     *            JSON array named "races" which tells ID and replay URL for the race. From those replay URLs the
     *            paramURL for the Java client can be derived.
     * @param timeoutInMilliseconds
     *            if a race definition is not received for a race of this event within this time, the race tracker for
     *            that race is stopped; use -1 to wait forever
     */
    Regatta addRegatta(URL jsonURL, URI liveURI, URI storedURI, WindStore windStore, long timeoutInMilliseconds)
            throws MalformedURLException, FileNotFoundException, URISyntaxException, IOException, ParseException,
            org.json.simple.parser.ParseException, Exception;

    /**
     * If not already tracking the URL/URI/URI combination, adds a single race tracker and starts tracking the race,
     * using the race's parameter URL which delivers the single configuration text file for that race. While the result
     * of passing this URL to the TracTrac <code>KeyValue.setup</code> is a TracTrac <code>Event</code>, those events
     * only manage a single race. In our domain model, we group those races into a single instance of our {@link Regatta}
     * class.
     * <p>
     * 
     * If this is the first race of an event, the {@link Regatta} is created as well. If the {@link RaceDefinition} for
     * the race already exists, it isn't created again. Also, if a {@link TracTracRaceTracker} for the given race already
     * exists, it is not added again.
     * <p>
     * 
     * Note that when the race identified by <code>paramURL</code>, <code>liveURI</code> and <code>storedURI</code> is
     * already being tracked, then regardless of the <code>windStore</code> selection the existing tracker will be used
     * and its race handle will be returned. A log message will indicate a potential wind store mismatch (based on
     * {@link WindStore#equals(Object)}).
     * 
     * @param timeoutInMilliseconds
     *            if the race definition is not received for the race within this time, the race tracker for
     *            that race is stopped; use -1 to wait forever
     */
    RacesHandle addTracTracRace(URL paramURL, URI liveURI, URI storedURI, WindStore windStore, long timeoutInMilliseconds)
            throws MalformedURLException, FileNotFoundException, URISyntaxException, Exception;

    /**
     * Same as {@link #addTracTracRace(URL, URI, URI, WindStore, long)}, only that start and end of tracking are
     * specified which may help reducing the amount of stored data (particularly mark positions) that needs to be
     * loaded.
     * 
     * @param regattaToAddTo
     *            if <code>null</code>, an existing regatta by the name of the TracTrac event with the boat class name
     *            appended in parentheses will be looked up; if not found, a default regatta with that name will be
     *            created, with a single default series and a single default fleet. If a valid {@link RegattaIdentifier}
     *            is specified, a regatta lookup is performed with that identifier; if the regatta is found, it is used
     *            to add the races to. Otherwise, a default regatta as described above will be created and used.
     */
    RacesHandle addTracTracRace(RegattaIdentifier regattaToAddTo, URL paramURL, URI liveURI, URI storedURI,
            TimePoint trackingStartTime, TimePoint trackingEndTime, WindStore windStore,
            long timeoutForReceivingRaceDefinitionInMilliseconds, boolean simulateWithStartTimeNow)
            throws MalformedURLException, FileNotFoundException, URISyntaxException, Exception;

    /**
     * Stops tracking all races of the regatta specified. This will also stop tracking wind for all races of this regatta.
     * See {@link #stopTrackingWind(Regatta, RaceDefinition)}. If there were multiple calls to
     * {@link #addTracTracRace(URL, URI, URI, WindStore, long)} with an equal combination of URLs/URIs, the {@link TracTracRaceTracker}
     * already tracking the race was re-used. The trackers will be stopped by this call regardless of how many calls
     * were made that ensured they were tracking.
     */
    void stopTracking(Regatta regatta) throws MalformedURLException, IOException, InterruptedException;
    
    /**
     * Removes <code>race</code> and any corresponding {@link #getTrackedRace(Regatta, RaceDefinition) tracked race}
     * from this service. If it was the last {@link RaceDefinition} in its {@link Regatta} and the regatta
     * {@link Regatta#isPersistent() is not stored persistently}, the <code>regatta</code> is removed as well and will no
     * longer be returned by {@link #getAllRegattas()}. The wind tracking is stopped for <code>race</code>.
     * <p>
     * 
     * Any {@link RaceTracker} for which <code>race</race> is the last race tracked that is still reachable
     * from {@link #getAllRegattas()} will be {@link RaceTracker#stop() stopped}.
     * 
     * The <code>race</code> will be also removed from all leaderboards containing a column that has <code>race</code>'s
     * {@link #getTrackedRace(Regatta, RaceDefinition) corresponding} {@link TrackedRace} as its
     * {@link RaceColumn#getTrackedRace(Fleet)}.
     * 
     * @param regatta
     *            the regatta from which to remove the race
     * @param race
     *            the race to remove
     */
    void removeRace(Regatta regatta, RaceDefinition race) throws MalformedURLException, IOException,InterruptedException;
    
    /**
     * Stops all {@link RaceTracker}s currently tracking <code>race</code>. Note that if the same tracker also may have
     * been tracking other races. Other races of the same event that are currently tracked will continue to be tracked.
     * If wind tracking for the race is currently running, it will be stopped (see also
     * {@link #stopTrackingWind(Regatta, RaceDefinition)}). The <code>race</code> (and the other races tracked by the
     * same tracker) as well as the corresponding {@link TrackedRace}s will continue to exist, e.g., when asking
     * {@link #getTrackedRace(Regatta, RaceDefinition)}.
     */
    void stopTracking(Regatta regatta, RaceDefinition race) throws MalformedURLException, IOException, InterruptedException;

    /**
     * @param port
     *            the UDP port on which to listen for incoming messages from Expedition clients
     * @param correctByDeclination
     *            An optional service to convert the wind bearings (which the receiver may
     *            believe to be true bearings) from magnetic to true bearings.
     * @throws SocketException
     *             thrown, e.g., in case there is already another listener on the port requested
     */
    void startTrackingWind(Regatta regatta, RaceDefinition race, boolean correctByDeclination) throws SocketException;

    void stopTrackingWind(Regatta regatta, RaceDefinition race) throws SocketException, IOException;

    /**
     * The {@link Triple#getC() third component} of the triples returned is a wind tracker-specific
     * comment where a wind tracker may provide information such as its type name or, if applicable,
     * connectivity information such as the network port on which it receives wind information.
     */
    Iterable<Triple<Regatta, RaceDefinition, String>> getWindTrackedRaces();

    /**
     * For the JSON URL of an account / event, lists the paramURLs that can be used for {@link #addTracTracRace(URL, URI, URI, WindStore, long)}
     * calls to individually start tracking races of this event, rather than tracking <em>all</em> races in the event which
     * is hardly ever useful. The returned pair's first component is the event name.
     */
    Pair<String, List<RaceRecord>> getTracTracRaceRecords(URL jsonURL) throws IOException, ParseException,
            org.json.simple.parser.ParseException, URISyntaxException;
    
    List<com.sap.sailing.domain.swisstimingadapter.RaceRecord> getSwissTimingRaceRecords(String hostname, int port, boolean canSendRequests)
            throws InterruptedException, UnknownHostException, IOException, ParseException;

    boolean isRaceBeingTracked(RaceDefinition r);
    
    /**
     * Creates a new leaderboard with the <code>name</code> specified.
     * 
     * @param discardThresholds
     *            Tells the thresholds from which on a next higher number of worst races will be discarded per
     *            competitor. Example: <code>[3, 6]</code> means that starting from three races the single worst race
     *            will be discarded; starting from six races, the two worst races per competitor are discarded.
     * 
     * @return the leaderboard created
     */
    FlexibleLeaderboard addFlexibleLeaderboard(String name, int[] discardThresholds);
    
    RegattaLeaderboard addRegattaLeaderboard(RegattaIdentifier regattaIdentifier, int[] discardThresholds);

    void removeLeaderboard(String leaderboardName);
    
    /**
     * Renames a leaderboard. If a leaderboard by the name <code>oldName</code> does not exist in {@link #getLeaderboards()},
     * or if a leaderboard with the name <code>newName</code> already exists, an {@link IllegalArgumentException} is thrown.
     * If the method completes normally, the rename has been successful, and the leaderboard previously obtained by calling
     * {@link #getLeaderboardByName(String) getLeaderboardByName(oldName)} can now be obtained by calling
     * {@link #getLeaderboardByName(String) getLeaderboardByName(newName)}.
     */
    void renameLeaderboard(String oldName, String newName);

    RaceColumn addColumnToLeaderboard(String columnName, String leaderboardName, boolean medalRace);

    void moveLeaderboardColumnUp(String leaderboardName, String columnName);

    void moveLeaderboardColumnDown(String leaderboardName, String columnName);

    void removeLeaderboardColumn(String leaderboardName, String columnName);

    void renameLeaderboardColumn(String leaderboardName, String oldColumnName, String newColumnName);

    /**
     * Updates the leaderboard data in the persistent store
     */
    void updateStoredFlexibleLeaderboard(FlexibleLeaderboard leaderboard);
    
    void updateStoredRegattaLeaderboard(RegattaLeaderboard leaderboard);

    void updateStoredRegatta(Regatta regatta);

    long getDelayToLiveInMillis();

    void setDelayToLiveInMillis(long delayToLiveInMillis);

    /**
     * @param regattaToAddTo
     *            if <code>null</code>, an existing regatta by the name of the TracTrac event with the boat class name
     *            appended in parentheses will be looked up; if not found, a default regatta with that name will be
     *            created, with a single default series and a single default fleet. If a valid {@link RegattaIdentifier}
     *            is specified, a regatta lookup is performed with that identifier; if the regatta is found, it is used
     *            to add the races to. Otherwise, a default regatta as described above will be created and used.
     */
    RacesHandle addSwissTimingRace(RegattaIdentifier regattaToAddTo, String raceID, String hostname, int port,
            boolean canSendRequests, WindStore windStore, long timeoutInMilliseconds) throws InterruptedException, UnknownHostException,
            IOException, ParseException, Exception;

    SwissTimingFactory getSwissTimingFactory();
    
    void storeSwissTimingDummyRace(String racMessage, String stlMesssage, String ccgMessage) throws IllegalArgumentException;

    void stopTrackingAndRemove(Regatta regatta) throws MalformedURLException, IOException, InterruptedException;

    void removeRegatta(Regatta regatta) throws MalformedURLException, IOException, InterruptedException;

    TrackedRace getExistingTrackedRace(RaceIdentifier raceIdentifier);
    
    /**
     * Obtains an unmodifiable map of the leaderboard groups configured in this service keyed by their names.
     */
    Map<String, LeaderboardGroup> getLeaderboardGroups();
    
    /**
     * @param groupName The name of the requested leaderboard group
     * @return The leaderboard group with the name <code>groupName</code>, or <code>null</code> if theres no such group
     */
    LeaderboardGroup getLeaderboardGroupByName(String groupName);
    
    /**
     * Creates a new group with the name <code>groupName</code>, the description <code>desciption</code> and the
     * leaderboards with the names in <code>leaderboardNames</code> and saves it in the database.
     * 
     * @param groupName
     *            The name of the new group
     * @param description
     *            The description of the new group
     * @param leaderboardNames
     *            The names of the leaderboards, which should be contained by the new group.<br />
     *            If there isn't a leaderboard with one of these names an {@link IllegalArgumentException} is thrown.
     * @return The new leaderboard group
     */
    LeaderboardGroup addLeaderboardGroup(String groupName, String description, List<String> leaderboardNames);
    
    /**
     * Removes the group with the name <code>groupName</code> from the service and the database.
     * @param groupName The name of the group which shall be removed.
     */
    void removeLeaderboardGroup(String groupName);
    
    /**
     * Renames the group with the name <code>oldName</code> to the <code>newName</code>.<br />
     * If there's no group with the name <code>oldName</code> or there's already a group with the name
     * <code>newName</code> a {@link IllegalArgumentException} is thrown.
     * 
     * @param oldName The old name of the group
     * @param newName The new name of the group
     */
    void renameLeaderboardGroup(String oldName, String newName);
    
    /**
     * Updates the group data in the persistant store.
     */
    void updateStoredLeaderboardGroup(LeaderboardGroup leaderboardGroup);

    void addExpeditionListener(ExpeditionListener listener, boolean validMessagesOnly) throws SocketException;

    void removeExpeditionListener(ExpeditionListener listener);

    /**
     * @param regattaToAddTo
     *            if <code>null</code> or no regatta by that identifier is found, an existing regatta by the name of the
     *            TracTrac event with the boat class name appended in parentheses will be looked up; if not found, a
     *            default regatta with that name will be created, with a single default series and a single default
     *            fleet. If a valid {@link RegattaIdentifier} is specified, a regatta lookup is performed with that
     *            identifier; if the regatta is found, it is used to add the races to, and
     *            {@link #setRegattaForRace(Regatta, RaceDefinition)} is called to remember the association
     *            persistently. Otherwise, a default regatta as described above will be created and used.
     * @param windStore
     *            must not be <code>null</code>, but can, e.g., be an {@link EmptyWindStore}
     */
    RacesHandle addRace(RegattaIdentifier regattaToAddTo, RaceTrackingConnectivityParameters params, WindStore windStore, long timeoutInMilliseconds)
            throws MalformedURLException, FileNotFoundException, URISyntaxException, Exception;

    TrackedRace createTrackedRace(RegattaAndRaceIdentifier raceIdentifier, WindStore windStore,
            long delayToLiveInMillis, long millisecondsOverWhichToAverageWind, long millisecondsOverWhichToAverageSpeed);

    Regatta getOrCreateRegatta(String regattaName, String boatClassName);

    Regatta createRegatta(String baseName, String boatClassName, Iterable<? extends Series> series, boolean persistent);

    /**
     * Adds <code>raceDefinition</code> to the {@link Regatta} such that it will appear in {@link Regatta#getAllRaces()}
     * and {@link Regatta#getRaceByName(String)}.
     * 
     * @param addToRegatta identifier of an regatta that must exist already
     */
    void addRace(RegattaIdentifier addToRegatta, RaceDefinition raceDefinition);

    void updateLeaderboardGroup(String oldName, String newName, String description, List<String> leaderboardNames);
    
    /**
     * Executes an operation whose effects need to be replicated to any replica of this service known and
     * {@link OperationExecutionListener#executed(RacingEventServiceOperation) notifies} all registered
     * operation execution listeners about the execution of the operation.
     */
    <T> T apply(RacingEventServiceOperation<T> operation);

    void addOperationExecutionListener(OperationExecutionListener listener);
    
    void removeOperationExecutionListener(OperationExecutionListener listener);
    
    /**
     * Produces a one-shot serializable copy of those elements required for replication into <code>oos</code> so that
     * afterwards the {@link RacingEventServiceOperation}s can be {@link #apply(RacingEventServiceOperation) applied} to
     * maintain consistency with the master copy of the service. The dual operation is {@link #initiallyFillFrom}.
     */
    void serializeForInitialReplication(ObjectOutputStream oos) throws IOException;
    
    /**
     * Dual, reading operation for {@link #serializeForInitialReplication(ObjectOutputStream)}. In other words, when
     * this operation returns, this service instance is in a state "equivalent" to that of the service instance that
     * produced the stream contents in its {@link #serializeForInitialReplication(ObjectOutputStream)}. "Equivalent"
     * here means that a replica will have equal sets of regattas, tracked regattas, leaderboards and leaderboard groups but
     * will not have any active trackers for wind or positions because it relies on these elements to be sent through
     * the replication channel.
     * <p>
     * 
     * Tracked regattas read from the stream are observed (see {@link RaceListener}) by this object for automatic updates
     * to the default leaderboard and for automatic linking to leaderboard columns. It is assumed that no explicit
     * replication of these operations will happen based on the changes performed on the replication master.<p>
     * 
     * <b>Caution:</b> All relevant contents of this service instance will be replaced by the stream contents.
     */
    void initiallyFillFrom(ObjectInputStream ois) throws IOException, ClassNotFoundException;


    /**
     * @return a thread-safe copy of the events currently known by the service; it's safe for callers to iterate over
     *         the iterable returned, and no risk of a {@link ConcurrentModificationException} exists
     */
    Iterable<Event> getAllEvents();

    /**
     * Creates a new event with the name <code>eventName</code>, the description <code>desciption</code> and the
     * regattas with the names in <code>regattaNames</code> and saves it in the database.
     * 
     * @param eventName
     *            The name of the new event
     * @param venue
     *            The venue of the new event
     * @param regattaNames
     *            The names of the regattas contained in the new event.<br />
     * @return The new event
     */
    Event addEvent(String eventName, String venue, List<String> regattaNames);

}
=======
package com.sap.sailing.server;

import java.io.FileNotFoundException;
import java.io.IOException;
import java.io.ObjectInputStream;
import java.io.ObjectOutputStream;
import java.net.MalformedURLException;
import java.net.SocketException;
import java.net.URI;
import java.net.URISyntaxException;
import java.net.URL;
import java.net.UnknownHostException;
import java.text.ParseException;
import java.util.ConcurrentModificationException;
import java.util.List;
import java.util.Map;

import com.sap.sailing.domain.base.Event;
import com.sap.sailing.domain.base.Fleet;
import com.sap.sailing.domain.base.RaceColumn;
import com.sap.sailing.domain.base.RaceDefinition;
import com.sap.sailing.domain.base.Regatta;
import com.sap.sailing.domain.base.RegattaRegistry;
import com.sap.sailing.domain.base.Series;
import com.sap.sailing.domain.common.RaceFetcher;
import com.sap.sailing.domain.common.RaceIdentifier;
import com.sap.sailing.domain.common.RegattaAndRaceIdentifier;
import com.sap.sailing.domain.common.RegattaFetcher;
import com.sap.sailing.domain.common.RegattaIdentifier;
import com.sap.sailing.domain.common.RegattaName;
import com.sap.sailing.domain.common.TimePoint;
import com.sap.sailing.domain.common.impl.Util.Pair;
import com.sap.sailing.domain.common.impl.Util.Triple;
import com.sap.sailing.domain.leaderboard.FlexibleLeaderboard;
import com.sap.sailing.domain.leaderboard.Leaderboard;
import com.sap.sailing.domain.leaderboard.LeaderboardGroup;
import com.sap.sailing.domain.leaderboard.LeaderboardRegistry;
import com.sap.sailing.domain.leaderboard.RegattaLeaderboard;
import com.sap.sailing.domain.swisstimingadapter.SwissTimingFactory;
import com.sap.sailing.domain.tracking.RaceListener;
import com.sap.sailing.domain.tracking.RaceTracker;
import com.sap.sailing.domain.tracking.RaceTrackingConnectivityParameters;
import com.sap.sailing.domain.tracking.RacesHandle;
import com.sap.sailing.domain.tracking.TrackedRace;
import com.sap.sailing.domain.tracking.TrackedRegatta;
import com.sap.sailing.domain.tracking.TrackedRegattaRegistry;
import com.sap.sailing.domain.tracking.WindStore;
import com.sap.sailing.domain.tracking.impl.EmptyWindStore;
import com.sap.sailing.domain.tractracadapter.DomainFactory;
import com.sap.sailing.domain.tractracadapter.RaceRecord;
import com.sap.sailing.domain.tractracadapter.TracTracRaceTracker;
import com.sap.sailing.expeditionconnector.ExpeditionListener;

/**
 * An OSGi service that can be used to track boat races using a TracTrac connector that pushes
 * live GPS boat location, waypoint, coarse and mark passing data.<p>
 * 
 * If a race/regatta is already being tracked, another {@link #addTracTracRace(URL, URI, URI, WindStore, long)} or
 * {@link #addRegatta(URL, URI, URI, WindStore, long)} call will have no effect, even if a different
 * {@link WindStore} is requested.<p>
 * 
 * When the tracking of a race/regatta is {@link #stopTracking(Regatta, RaceDefinition) stopped}, the next
 * time it's started to be tracked, a new {@link TrackedRace} at least will be constructed. This also
 * means that when a {@link TrackedRegatta} exists that still holds other {@link TrackedRace}s, the
 * no longer tracked {@link TrackedRace} will be removed from the {@link TrackedRegatta}.
 * corresponding information is removed also from the {@link DomainFactory}'s caches to ensure that
 * clean, fresh data is received should another tracking request be issued later.
 * 
 * @author Axel Uhl (d043530)
 *
 */
public interface RacingEventService extends TrackedRegattaRegistry, RegattaFetcher, RegattaRegistry, RaceFetcher, LeaderboardRegistry {
    @Override
    Regatta getRegatta(RegattaName regattaName);
    
    @Override
    RaceDefinition getRace(RegattaAndRaceIdentifier raceIdentifier);

    TrackedRace getTrackedRace(Regatta regatta, RaceDefinition race);
    
    TrackedRace getTrackedRace(RegattaAndRaceIdentifier raceIdentifier);

    /**
     * Obtains an unmodifiable map of the leaderboard configured in this service keyed by their names.
     */
    Map<String, Leaderboard> getLeaderboards();

    /**
     * @return a leaderboard whose {@link Leaderboard#getName()} method returns the value of the <code>name</code>
     *         parameter, or <code>null</code> if no such leaderboard is known to this service
     */
    Leaderboard getLeaderboardByName(String name);

    /**
     * Defines the regatta and for each race listed in the JSON document that is not already being tracked by this service
     * creates a {@link TracTracRaceTracker} that starts tracking the respective race. The {@link RaceDefinition}s obtained this
     * way are all grouped into the single {@link Regatta} produced for the event listed in the JSON response. Note that
     * the many race trackers will have their TracTrac <code>Event</code> each, all with the same name, meaning the same
     * event but being distinct.
     * 
     * @param jsonURL
     *            URL of a JSON response that contains an "event" object telling the event's name and ID, as well as a
     *            JSON array named "races" which tells ID and replay URL for the race. From those replay URLs the
     *            paramURL for the Java client can be derived.
     * @param timeoutInMilliseconds
     *            if a race definition is not received for a race of this event within this time, the race tracker for
     *            that race is stopped; use -1 to wait forever
     */
    Regatta addRegatta(URL jsonURL, URI liveURI, URI storedURI, WindStore windStore, long timeoutInMilliseconds)
            throws MalformedURLException, FileNotFoundException, URISyntaxException, IOException, ParseException,
            org.json.simple.parser.ParseException, Exception;

    /**
     * If not already tracking the URL/URI/URI combination, adds a single race tracker and starts tracking the race,
     * using the race's parameter URL which delivers the single configuration text file for that race. While the result
     * of passing this URL to the TracTrac <code>KeyValue.setup</code> is a TracTrac <code>Event</code>, those events
     * only manage a single race. In our domain model, we group those races into a single instance of our {@link Regatta}
     * class.
     * <p>
     * 
     * If this is the first race of an event, the {@link Regatta} is created as well. If the {@link RaceDefinition} for
     * the race already exists, it isn't created again. Also, if a {@link TracTracRaceTracker} for the given race already
     * exists, it is not added again.
     * <p>
     * 
     * Note that when the race identified by <code>paramURL</code>, <code>liveURI</code> and <code>storedURI</code> is
     * already being tracked, then regardless of the <code>windStore</code> selection the existing tracker will be used
     * and its race handle will be returned. A log message will indicate a potential wind store mismatch (based on
     * {@link WindStore#equals(Object)}).
     * 
     * @param timeoutInMilliseconds
     *            if the race definition is not received for the race within this time, the race tracker for
     *            that race is stopped; use -1 to wait forever
     */
    RacesHandle addTracTracRace(URL paramURL, URI liveURI, URI storedURI, WindStore windStore, long timeoutInMilliseconds)
            throws MalformedURLException, FileNotFoundException, URISyntaxException, Exception;

    /**
     * Same as {@link #addTracTracRace(URL, URI, URI, WindStore, long)}, only that start and end of tracking are
     * specified which may help reducing the amount of stored data (particularly mark positions) that needs to be
     * loaded.
     * 
     * @param regattaToAddTo
     *            if <code>null</code>, an existing regatta by the name of the TracTrac event with the boat class name
     *            appended in parentheses will be looked up; if not found, a default regatta with that name will be
     *            created, with a single default series and a single default fleet. If a valid {@link RegattaIdentifier}
     *            is specified, a regatta lookup is performed with that identifier; if the regatta is found, it is used
     *            to add the races to. Otherwise, a default regatta as described above will be created and used.
     */
    RacesHandle addTracTracRace(RegattaIdentifier regattaToAddTo, URL paramURL, URI liveURI, URI storedURI,
            TimePoint trackingStartTime, TimePoint trackingEndTime, WindStore windStore,
            long timeoutForReceivingRaceDefinitionInMilliseconds, boolean simulateWithStartTimeNow)
            throws MalformedURLException, FileNotFoundException, URISyntaxException, Exception;

    /**
     * Stops tracking all races of the regatta specified. This will also stop tracking wind for all races of this regatta.
     * See {@link #stopTrackingWind(Regatta, RaceDefinition)}. If there were multiple calls to
     * {@link #addTracTracRace(URL, URI, URI, WindStore, long)} with an equal combination of URLs/URIs, the {@link TracTracRaceTracker}
     * already tracking the race was re-used. The trackers will be stopped by this call regardless of how many calls
     * were made that ensured they were tracking.
     */
    void stopTracking(Regatta regatta) throws MalformedURLException, IOException, InterruptedException;
    
    /**
     * Removes <code>race</code> and any corresponding {@link #getTrackedRace(Regatta, RaceDefinition) tracked race}
     * from this service. If it was the last {@link RaceDefinition} in its {@link Regatta} and the regatta
     * {@link Regatta#isPersistent() is not stored persistently}, the <code>regatta</code> is removed as well and will no
     * longer be returned by {@link #getAllRegattas()}. The wind tracking is stopped for <code>race</code>.
     * <p>
     * 
     * Any {@link RaceTracker} for which <code>race</race> is the last race tracked that is still reachable
     * from {@link #getAllRegattas()} will be {@link RaceTracker#stop() stopped}.
     * 
     * The <code>race</code> will be also removed from all leaderboards containing a column that has <code>race</code>'s
     * {@link #getTrackedRace(Regatta, RaceDefinition) corresponding} {@link TrackedRace} as its
     * {@link RaceColumn#getTrackedRace(Fleet)}.
     * 
     * @param regatta
     *            the regatta from which to remove the race
     * @param race
     *            the race to remove
     */
    void removeRace(Regatta regatta, RaceDefinition race) throws MalformedURLException, IOException,InterruptedException;
    
    /**
     * Stops all {@link RaceTracker}s currently tracking <code>race</code>. Note that if the same tracker also may have
     * been tracking other races. Other races of the same event that are currently tracked will continue to be tracked.
     * If wind tracking for the race is currently running, it will be stopped (see also
     * {@link #stopTrackingWind(Regatta, RaceDefinition)}). The <code>race</code> (and the other races tracked by the
     * same tracker) as well as the corresponding {@link TrackedRace}s will continue to exist, e.g., when asking
     * {@link #getTrackedRace(Regatta, RaceDefinition)}.
     */
    void stopTracking(Regatta regatta, RaceDefinition race) throws MalformedURLException, IOException, InterruptedException;

    /**
     * @param port
     *            the UDP port on which to listen for incoming messages from Expedition clients
     * @param correctByDeclination
     *            An optional service to convert the wind bearings (which the receiver may
     *            believe to be true bearings) from magnetic to true bearings.
     * @throws SocketException
     *             thrown, e.g., in case there is already another listener on the port requested
     */
    void startTrackingWind(Regatta regatta, RaceDefinition race, boolean correctByDeclination) throws SocketException;

    void stopTrackingWind(Regatta regatta, RaceDefinition race) throws SocketException, IOException;

    /**
     * The {@link Triple#getC() third component} of the triples returned is a wind tracker-specific
     * comment where a wind tracker may provide information such as its type name or, if applicable,
     * connectivity information such as the network port on which it receives wind information.
     */
    Iterable<Triple<Regatta, RaceDefinition, String>> getWindTrackedRaces();

    /**
     * For the JSON URL of an account / event, lists the paramURLs that can be used for {@link #addTracTracRace(URL, URI, URI, WindStore, long)}
     * calls to individually start tracking races of this event, rather than tracking <em>all</em> races in the event which
     * is hardly ever useful. The returned pair's first component is the event name.
     */
    Pair<String, List<RaceRecord>> getTracTracRaceRecords(URL jsonURL) throws IOException, ParseException,
            org.json.simple.parser.ParseException, URISyntaxException;
    
    List<com.sap.sailing.domain.swisstimingadapter.RaceRecord> getSwissTimingRaceRecords(String hostname, int port, boolean canSendRequests)
            throws InterruptedException, UnknownHostException, IOException, ParseException;

    boolean isRaceBeingTracked(RaceDefinition r);
    
    /**
     * Creates a new leaderboard with the <code>name</code> specified.
     * 
     * @param discardThresholds
     *            Tells the thresholds from which on a next higher number of worst races will be discarded per
     *            competitor. Example: <code>[3, 6]</code> means that starting from three races the single worst race
     *            will be discarded; starting from six races, the two worst races per competitor are discarded.
     * 
     * @return the leaderboard created
     */
    FlexibleLeaderboard addFlexibleLeaderboard(String name, int[] discardThresholds);
    
    RegattaLeaderboard addRegattaLeaderboard(RegattaIdentifier regattaIdentifier, int[] discardThresholds);

    void removeLeaderboard(String leaderboardName);
    
    /**
     * Renames a leaderboard. If a leaderboard by the name <code>oldName</code> does not exist in {@link #getLeaderboards()},
     * or if a leaderboard with the name <code>newName</code> already exists, an {@link IllegalArgumentException} is thrown.
     * If the method completes normally, the rename has been successful, and the leaderboard previously obtained by calling
     * {@link #getLeaderboardByName(String) getLeaderboardByName(oldName)} can now be obtained by calling
     * {@link #getLeaderboardByName(String) getLeaderboardByName(newName)}.
     */
    void renameLeaderboard(String oldName, String newName);

    RaceColumn addColumnToLeaderboard(String columnName, String leaderboardName, boolean medalRace);

    void moveLeaderboardColumnUp(String leaderboardName, String columnName);

    void moveLeaderboardColumnDown(String leaderboardName, String columnName);

    void removeLeaderboardColumn(String leaderboardName, String columnName);

    void renameLeaderboardColumn(String leaderboardName, String oldColumnName, String newColumnName);

    /**
     * Updates the leaderboard data in the persistent store
     */
    void updateStoredFlexibleLeaderboard(FlexibleLeaderboard leaderboard);
    
    void updateStoredRegattaLeaderboard(RegattaLeaderboard leaderboard);

    void updateStoredRegatta(Regatta regatta);

    long getDelayToLiveInMillis();

    void setDelayToLiveInMillis(long delayToLiveInMillis);

    /**
     * @param regattaToAddTo
     *            if <code>null</code>, an existing regatta by the name of the TracTrac event with the boat class name
     *            appended in parentheses will be looked up; if not found, a default regatta with that name will be
     *            created, with a single default series and a single default fleet. If a valid {@link RegattaIdentifier}
     *            is specified, a regatta lookup is performed with that identifier; if the regatta is found, it is used
     *            to add the races to. Otherwise, a default regatta as described above will be created and used.
     */
    RacesHandle addSwissTimingRace(RegattaIdentifier regattaToAddTo, String raceID, String hostname, int port,
            boolean canSendRequests, WindStore windStore, long timeoutInMilliseconds) throws InterruptedException, UnknownHostException,
            IOException, ParseException, Exception;

    SwissTimingFactory getSwissTimingFactory();
    
    void storeSwissTimingDummyRace(String racMessage, String stlMesssage, String ccgMessage) throws IllegalArgumentException;

    void stopTrackingAndRemove(Regatta regatta) throws MalformedURLException, IOException, InterruptedException;

    void removeRegatta(Regatta regatta) throws MalformedURLException, IOException, InterruptedException;

    TrackedRace getExistingTrackedRace(RaceIdentifier raceIdentifier);
    
    /**
     * Obtains an unmodifiable map of the leaderboard groups configured in this service keyed by their names.
     */
    Map<String, LeaderboardGroup> getLeaderboardGroups();
    
    /**
     * @param groupName The name of the requested leaderboard group
     * @return The leaderboard group with the name <code>groupName</code>, or <code>null</code> if theres no such group
     */
    LeaderboardGroup getLeaderboardGroupByName(String groupName);
    
    /**
     * Creates a new group with the name <code>groupName</code>, the description <code>desciption</code> and the
     * leaderboards with the names in <code>leaderboardNames</code> and saves it in the database.
     * 
     * @param groupName
     *            The name of the new group
     * @param description
     *            The description of the new group
     * @param leaderboardNames
     *            The names of the leaderboards, which should be contained by the new group.<br />
     *            If there isn't a leaderboard with one of these names an {@link IllegalArgumentException} is thrown.
     * @return The new leaderboard group
     */
    LeaderboardGroup addLeaderboardGroup(String groupName, String description, List<String> leaderboardNames);
    
    /**
     * Removes the group with the name <code>groupName</code> from the service and the database.
     * @param groupName The name of the group which shall be removed.
     */
    void removeLeaderboardGroup(String groupName);
    
    /**
     * Renames the group with the name <code>oldName</code> to the <code>newName</code>.<br />
     * If there's no group with the name <code>oldName</code> or there's already a group with the name
     * <code>newName</code> a {@link IllegalArgumentException} is thrown.
     * 
     * @param oldName The old name of the group
     * @param newName The new name of the group
     */
    void renameLeaderboardGroup(String oldName, String newName);
    
    /**
     * Updates the group data in the persistant store.
     */
    void updateStoredLeaderboardGroup(LeaderboardGroup leaderboardGroup);

    void addExpeditionListener(ExpeditionListener listener, boolean validMessagesOnly) throws SocketException;

    void removeExpeditionListener(ExpeditionListener listener);

    /**
     * @param regattaToAddTo
     *            if <code>null</code> or no regatta by that identifier is found, an existing regatta by the name of the
     *            TracTrac event with the boat class name appended in parentheses will be looked up; if not found, a
     *            default regatta with that name will be created, with a single default series and a single default
     *            fleet. If a valid {@link RegattaIdentifier} is specified, a regatta lookup is performed with that
     *            identifier; if the regatta is found, it is used to add the races to, and
     *            {@link #setRegattaForRace(Regatta, RaceDefinition)} is called to remember the association
     *            persistently. Otherwise, a default regatta as described above will be created and used.
     * @param windStore
     *            must not be <code>null</code>, but can, e.g., be an {@link EmptyWindStore}
     */
    RacesHandle addRace(RegattaIdentifier regattaToAddTo, RaceTrackingConnectivityParameters params, WindStore windStore, long timeoutInMilliseconds)
            throws MalformedURLException, FileNotFoundException, URISyntaxException, Exception;

    TrackedRace createTrackedRace(RegattaAndRaceIdentifier raceIdentifier, WindStore windStore,
            long delayToLiveInMillis, long millisecondsOverWhichToAverageWind, long millisecondsOverWhichToAverageSpeed);

    Regatta getOrCreateRegatta(String regattaName, String boatClassName);

    Regatta createRegatta(String baseName, String boatClassName, Iterable<? extends Series> series, boolean persistent);

    /**
     * Adds <code>raceDefinition</code> to the {@link Regatta} such that it will appear in {@link Regatta#getAllRaces()}
     * and {@link Regatta#getRaceByName(String)}.
     * 
     * @param addToRegatta identifier of an regatta that must exist already
     */
    void addRace(RegattaIdentifier addToRegatta, RaceDefinition raceDefinition);

    void updateLeaderboardGroup(String oldName, String newName, String description, List<String> leaderboardNames);
    
    /**
     * Executes an operation whose effects need to be replicated to any replica of this service known and
     * {@link OperationExecutionListener#executed(RacingEventServiceOperation) notifies} all registered
     * operation execution listeners about the execution of the operation.
     */
    <T> T apply(RacingEventServiceOperation<T> operation);

    void addOperationExecutionListener(OperationExecutionListener listener);
    
    void removeOperationExecutionListener(OperationExecutionListener listener);
    
    /**
     * Produces a one-shot serializable copy of those elements required for replication into <code>oos</code> so that
     * afterwards the {@link RacingEventServiceOperation}s can be {@link #apply(RacingEventServiceOperation) applied} to
     * maintain consistency with the master copy of the service. The dual operation is {@link #initiallyFillFrom}.
     */
    void serializeForInitialReplication(ObjectOutputStream oos) throws IOException;
    
    /**
     * Dual, reading operation for {@link #serializeForInitialReplication(ObjectOutputStream)}. In other words, when
     * this operation returns, this service instance is in a state "equivalent" to that of the service instance that
     * produced the stream contents in its {@link #serializeForInitialReplication(ObjectOutputStream)}. "Equivalent"
     * here means that a replica will have equal sets of regattas, tracked regattas, leaderboards and leaderboard groups but
     * will not have any active trackers for wind or positions because it relies on these elements to be sent through
     * the replication channel.
     * <p>
     * 
     * Tracked regattas read from the stream are observed (see {@link RaceListener}) by this object for automatic updates
     * to the default leaderboard and for automatic linking to leaderboard columns. It is assumed that no explicit
     * replication of these operations will happen based on the changes performed on the replication master.<p>
     * 
     * <b>Caution:</b> All relevant contents of this service instance will be replaced by the stream contents.
     */
    void initiallyFillFrom(ObjectInputStream ois) throws IOException, ClassNotFoundException;


    /**
     * @return a thread-safe copy of the events currently known by the service; it's safe for callers to iterate over
     *         the iterable returned, and no risk of a {@link ConcurrentModificationException} exists
     */
    Iterable<Event> getAllEvents();

    /**
     * Creates a new event with the name <code>eventName</code>, the description <code>desciption</code> and the
     * regattas with the names in <code>regattaNames</code> and saves it in the database.
     * 
     * @param eventName
     *            The name of the new event
     * @param venue
     *            The venue of the new event
     * @param regattaNames
     *            The names of the regattas contained in the new event.<br />
     * @return The new event
     */
    Event addEvent(String eventName, String venue, List<String> regattaNames);

    com.sap.sailing.domain.base.DomainFactory getBaseDomainFactory();

}
>>>>>>> 80970b87
<|MERGE_RESOLUTION|>--- conflicted
+++ resolved
@@ -1,878 +1,439 @@
-<<<<<<< HEAD
-package com.sap.sailing.server;
-
-import java.io.FileNotFoundException;
-import java.io.IOException;
-import java.io.ObjectInputStream;
-import java.io.ObjectOutputStream;
-import java.net.MalformedURLException;
-import java.net.SocketException;
-import java.net.URI;
-import java.net.URISyntaxException;
-import java.net.URL;
-import java.net.UnknownHostException;
-import java.text.ParseException;
-import java.util.ConcurrentModificationException;
-import java.util.List;
-import java.util.Map;
-
-import com.sap.sailing.domain.base.Event;
-import com.sap.sailing.domain.base.Fleet;
-import com.sap.sailing.domain.base.RaceColumn;
-import com.sap.sailing.domain.base.RaceDefinition;
-import com.sap.sailing.domain.base.Regatta;
-import com.sap.sailing.domain.base.RegattaRegistry;
-import com.sap.sailing.domain.base.Series;
-import com.sap.sailing.domain.common.RaceFetcher;
-import com.sap.sailing.domain.common.RaceIdentifier;
-import com.sap.sailing.domain.common.RegattaAndRaceIdentifier;
-import com.sap.sailing.domain.common.RegattaFetcher;
-import com.sap.sailing.domain.common.RegattaIdentifier;
-import com.sap.sailing.domain.common.RegattaName;
-import com.sap.sailing.domain.common.TimePoint;
-import com.sap.sailing.domain.common.impl.Util.Pair;
-import com.sap.sailing.domain.common.impl.Util.Triple;
-import com.sap.sailing.domain.leaderboard.FlexibleLeaderboard;
-import com.sap.sailing.domain.leaderboard.Leaderboard;
-import com.sap.sailing.domain.leaderboard.LeaderboardGroup;
-import com.sap.sailing.domain.leaderboard.RegattaLeaderboard;
-import com.sap.sailing.domain.swisstimingadapter.SwissTimingFactory;
-import com.sap.sailing.domain.tracking.RaceListener;
-import com.sap.sailing.domain.tracking.RaceTracker;
-import com.sap.sailing.domain.tracking.RaceTrackingConnectivityParameters;
-import com.sap.sailing.domain.tracking.RacesHandle;
-import com.sap.sailing.domain.tracking.TrackedRace;
-import com.sap.sailing.domain.tracking.TrackedRegatta;
-import com.sap.sailing.domain.tracking.TrackedRegattaRegistry;
-import com.sap.sailing.domain.tracking.WindStore;
-import com.sap.sailing.domain.tracking.impl.EmptyWindStore;
-import com.sap.sailing.domain.tractracadapter.DomainFactory;
-import com.sap.sailing.domain.tractracadapter.RaceRecord;
-import com.sap.sailing.domain.tractracadapter.TracTracRaceTracker;
-import com.sap.sailing.expeditionconnector.ExpeditionListener;
-
-/**
- * An OSGi service that can be used to track boat races using a TracTrac connector that pushes
- * live GPS boat location, waypoint, coarse and mark passing data.<p>
- * 
- * If a race/regatta is already being tracked, another {@link #addTracTracRace(URL, URI, URI, WindStore, long)} or
- * {@link #addRegatta(URL, URI, URI, WindStore, long)} call will have no effect, even if a different
- * {@link WindStore} is requested.<p>
- * 
- * When the tracking of a race/regatta is {@link #stopTracking(Regatta, RaceDefinition) stopped}, the next
- * time it's started to be tracked, a new {@link TrackedRace} at least will be constructed. This also
- * means that when a {@link TrackedRegatta} exists that still holds other {@link TrackedRace}s, the
- * no longer tracked {@link TrackedRace} will be removed from the {@link TrackedRegatta}.
- * corresponding information is removed also from the {@link DomainFactory}'s caches to ensure that
- * clean, fresh data is received should another tracking request be issued later.
- * 
- * @author Axel Uhl (d043530)
- *
- */
-public interface RacingEventService extends TrackedRegattaRegistry, RegattaFetcher, RegattaRegistry, RaceFetcher {
-    @Override
-    Regatta getRegatta(RegattaName regattaName);
-    
-    @Override
-    RaceDefinition getRace(RegattaAndRaceIdentifier raceIdentifier);
-
-    TrackedRace getTrackedRace(Regatta regatta, RaceDefinition race);
-    
-    TrackedRace getTrackedRace(RegattaAndRaceIdentifier raceIdentifier);
-
-    /**
-     * Obtains an unmodifiable map of the leaderboard configured in this service keyed by their names.
-     */
-    Map<String, Leaderboard> getLeaderboards();
-
-    /**
-     * @return a leaderboard whose {@link Leaderboard#getName()} method returns the value of the <code>name</code>
-     *         parameter, or <code>null</code> if no such leaderboard is known to this service
-     */
-    Leaderboard getLeaderboardByName(String name);
-
-    /**
-     * Defines the regatta and for each race listed in the JSON document that is not already being tracked by this service
-     * creates a {@link TracTracRaceTracker} that starts tracking the respective race. The {@link RaceDefinition}s obtained this
-     * way are all grouped into the single {@link Regatta} produced for the event listed in the JSON response. Note that
-     * the many race trackers will have their TracTrac <code>Event</code> each, all with the same name, meaning the same
-     * event but being distinct.
-     * 
-     * @param jsonURL
-     *            URL of a JSON response that contains an "event" object telling the event's name and ID, as well as a
-     *            JSON array named "races" which tells ID and replay URL for the race. From those replay URLs the
-     *            paramURL for the Java client can be derived.
-     * @param timeoutInMilliseconds
-     *            if a race definition is not received for a race of this event within this time, the race tracker for
-     *            that race is stopped; use -1 to wait forever
-     */
-    Regatta addRegatta(URL jsonURL, URI liveURI, URI storedURI, WindStore windStore, long timeoutInMilliseconds)
-            throws MalformedURLException, FileNotFoundException, URISyntaxException, IOException, ParseException,
-            org.json.simple.parser.ParseException, Exception;
-
-    /**
-     * If not already tracking the URL/URI/URI combination, adds a single race tracker and starts tracking the race,
-     * using the race's parameter URL which delivers the single configuration text file for that race. While the result
-     * of passing this URL to the TracTrac <code>KeyValue.setup</code> is a TracTrac <code>Event</code>, those events
-     * only manage a single race. In our domain model, we group those races into a single instance of our {@link Regatta}
-     * class.
-     * <p>
-     * 
-     * If this is the first race of an event, the {@link Regatta} is created as well. If the {@link RaceDefinition} for
-     * the race already exists, it isn't created again. Also, if a {@link TracTracRaceTracker} for the given race already
-     * exists, it is not added again.
-     * <p>
-     * 
-     * Note that when the race identified by <code>paramURL</code>, <code>liveURI</code> and <code>storedURI</code> is
-     * already being tracked, then regardless of the <code>windStore</code> selection the existing tracker will be used
-     * and its race handle will be returned. A log message will indicate a potential wind store mismatch (based on
-     * {@link WindStore#equals(Object)}).
-     * 
-     * @param timeoutInMilliseconds
-     *            if the race definition is not received for the race within this time, the race tracker for
-     *            that race is stopped; use -1 to wait forever
-     */
-    RacesHandle addTracTracRace(URL paramURL, URI liveURI, URI storedURI, WindStore windStore, long timeoutInMilliseconds)
-            throws MalformedURLException, FileNotFoundException, URISyntaxException, Exception;
-
-    /**
-     * Same as {@link #addTracTracRace(URL, URI, URI, WindStore, long)}, only that start and end of tracking are
-     * specified which may help reducing the amount of stored data (particularly mark positions) that needs to be
-     * loaded.
-     * 
-     * @param regattaToAddTo
-     *            if <code>null</code>, an existing regatta by the name of the TracTrac event with the boat class name
-     *            appended in parentheses will be looked up; if not found, a default regatta with that name will be
-     *            created, with a single default series and a single default fleet. If a valid {@link RegattaIdentifier}
-     *            is specified, a regatta lookup is performed with that identifier; if the regatta is found, it is used
-     *            to add the races to. Otherwise, a default regatta as described above will be created and used.
-     */
-    RacesHandle addTracTracRace(RegattaIdentifier regattaToAddTo, URL paramURL, URI liveURI, URI storedURI,
-            TimePoint trackingStartTime, TimePoint trackingEndTime, WindStore windStore,
-            long timeoutForReceivingRaceDefinitionInMilliseconds, boolean simulateWithStartTimeNow)
-            throws MalformedURLException, FileNotFoundException, URISyntaxException, Exception;
-
-    /**
-     * Stops tracking all races of the regatta specified. This will also stop tracking wind for all races of this regatta.
-     * See {@link #stopTrackingWind(Regatta, RaceDefinition)}. If there were multiple calls to
-     * {@link #addTracTracRace(URL, URI, URI, WindStore, long)} with an equal combination of URLs/URIs, the {@link TracTracRaceTracker}
-     * already tracking the race was re-used. The trackers will be stopped by this call regardless of how many calls
-     * were made that ensured they were tracking.
-     */
-    void stopTracking(Regatta regatta) throws MalformedURLException, IOException, InterruptedException;
-    
-    /**
-     * Removes <code>race</code> and any corresponding {@link #getTrackedRace(Regatta, RaceDefinition) tracked race}
-     * from this service. If it was the last {@link RaceDefinition} in its {@link Regatta} and the regatta
-     * {@link Regatta#isPersistent() is not stored persistently}, the <code>regatta</code> is removed as well and will no
-     * longer be returned by {@link #getAllRegattas()}. The wind tracking is stopped for <code>race</code>.
-     * <p>
-     * 
-     * Any {@link RaceTracker} for which <code>race</race> is the last race tracked that is still reachable
-     * from {@link #getAllRegattas()} will be {@link RaceTracker#stop() stopped}.
-     * 
-     * The <code>race</code> will be also removed from all leaderboards containing a column that has <code>race</code>'s
-     * {@link #getTrackedRace(Regatta, RaceDefinition) corresponding} {@link TrackedRace} as its
-     * {@link RaceColumn#getTrackedRace(Fleet)}.
-     * 
-     * @param regatta
-     *            the regatta from which to remove the race
-     * @param race
-     *            the race to remove
-     */
-    void removeRace(Regatta regatta, RaceDefinition race) throws MalformedURLException, IOException,InterruptedException;
-    
-    /**
-     * Stops all {@link RaceTracker}s currently tracking <code>race</code>. Note that if the same tracker also may have
-     * been tracking other races. Other races of the same event that are currently tracked will continue to be tracked.
-     * If wind tracking for the race is currently running, it will be stopped (see also
-     * {@link #stopTrackingWind(Regatta, RaceDefinition)}). The <code>race</code> (and the other races tracked by the
-     * same tracker) as well as the corresponding {@link TrackedRace}s will continue to exist, e.g., when asking
-     * {@link #getTrackedRace(Regatta, RaceDefinition)}.
-     */
-    void stopTracking(Regatta regatta, RaceDefinition race) throws MalformedURLException, IOException, InterruptedException;
-
-    /**
-     * @param port
-     *            the UDP port on which to listen for incoming messages from Expedition clients
-     * @param correctByDeclination
-     *            An optional service to convert the wind bearings (which the receiver may
-     *            believe to be true bearings) from magnetic to true bearings.
-     * @throws SocketException
-     *             thrown, e.g., in case there is already another listener on the port requested
-     */
-    void startTrackingWind(Regatta regatta, RaceDefinition race, boolean correctByDeclination) throws SocketException;
-
-    void stopTrackingWind(Regatta regatta, RaceDefinition race) throws SocketException, IOException;
-
-    /**
-     * The {@link Triple#getC() third component} of the triples returned is a wind tracker-specific
-     * comment where a wind tracker may provide information such as its type name or, if applicable,
-     * connectivity information such as the network port on which it receives wind information.
-     */
-    Iterable<Triple<Regatta, RaceDefinition, String>> getWindTrackedRaces();
-
-    /**
-     * For the JSON URL of an account / event, lists the paramURLs that can be used for {@link #addTracTracRace(URL, URI, URI, WindStore, long)}
-     * calls to individually start tracking races of this event, rather than tracking <em>all</em> races in the event which
-     * is hardly ever useful. The returned pair's first component is the event name.
-     */
-    Pair<String, List<RaceRecord>> getTracTracRaceRecords(URL jsonURL) throws IOException, ParseException,
-            org.json.simple.parser.ParseException, URISyntaxException;
-    
-    List<com.sap.sailing.domain.swisstimingadapter.RaceRecord> getSwissTimingRaceRecords(String hostname, int port, boolean canSendRequests)
-            throws InterruptedException, UnknownHostException, IOException, ParseException;
-
-    boolean isRaceBeingTracked(RaceDefinition r);
-    
-    /**
-     * Creates a new leaderboard with the <code>name</code> specified.
-     * 
-     * @param discardThresholds
-     *            Tells the thresholds from which on a next higher number of worst races will be discarded per
-     *            competitor. Example: <code>[3, 6]</code> means that starting from three races the single worst race
-     *            will be discarded; starting from six races, the two worst races per competitor are discarded.
-     * 
-     * @return the leaderboard created
-     */
-    FlexibleLeaderboard addFlexibleLeaderboard(String name, int[] discardThresholds);
-    
-    RegattaLeaderboard addRegattaLeaderboard(RegattaIdentifier regattaIdentifier, int[] discardThresholds);
-
-    void removeLeaderboard(String leaderboardName);
-    
-    /**
-     * Renames a leaderboard. If a leaderboard by the name <code>oldName</code> does not exist in {@link #getLeaderboards()},
-     * or if a leaderboard with the name <code>newName</code> already exists, an {@link IllegalArgumentException} is thrown.
-     * If the method completes normally, the rename has been successful, and the leaderboard previously obtained by calling
-     * {@link #getLeaderboardByName(String) getLeaderboardByName(oldName)} can now be obtained by calling
-     * {@link #getLeaderboardByName(String) getLeaderboardByName(newName)}.
-     */
-    void renameLeaderboard(String oldName, String newName);
-
-    RaceColumn addColumnToLeaderboard(String columnName, String leaderboardName, boolean medalRace);
-
-    void moveLeaderboardColumnUp(String leaderboardName, String columnName);
-
-    void moveLeaderboardColumnDown(String leaderboardName, String columnName);
-
-    void removeLeaderboardColumn(String leaderboardName, String columnName);
-
-    void renameLeaderboardColumn(String leaderboardName, String oldColumnName, String newColumnName);
-
-    /**
-     * Updates the leaderboard data in the persistent store
-     */
-    void updateStoredFlexibleLeaderboard(FlexibleLeaderboard leaderboard);
-    
-    void updateStoredRegattaLeaderboard(RegattaLeaderboard leaderboard);
-
-    void updateStoredRegatta(Regatta regatta);
-
-    long getDelayToLiveInMillis();
-
-    void setDelayToLiveInMillis(long delayToLiveInMillis);
-
-    /**
-     * @param regattaToAddTo
-     *            if <code>null</code>, an existing regatta by the name of the TracTrac event with the boat class name
-     *            appended in parentheses will be looked up; if not found, a default regatta with that name will be
-     *            created, with a single default series and a single default fleet. If a valid {@link RegattaIdentifier}
-     *            is specified, a regatta lookup is performed with that identifier; if the regatta is found, it is used
-     *            to add the races to. Otherwise, a default regatta as described above will be created and used.
-     */
-    RacesHandle addSwissTimingRace(RegattaIdentifier regattaToAddTo, String raceID, String hostname, int port,
-            boolean canSendRequests, WindStore windStore, long timeoutInMilliseconds) throws InterruptedException, UnknownHostException,
-            IOException, ParseException, Exception;
-
-    SwissTimingFactory getSwissTimingFactory();
-    
-    void storeSwissTimingDummyRace(String racMessage, String stlMesssage, String ccgMessage) throws IllegalArgumentException;
-
-    void stopTrackingAndRemove(Regatta regatta) throws MalformedURLException, IOException, InterruptedException;
-
-    void removeRegatta(Regatta regatta) throws MalformedURLException, IOException, InterruptedException;
-
-    TrackedRace getExistingTrackedRace(RaceIdentifier raceIdentifier);
-    
-    /**
-     * Obtains an unmodifiable map of the leaderboard groups configured in this service keyed by their names.
-     */
-    Map<String, LeaderboardGroup> getLeaderboardGroups();
-    
-    /**
-     * @param groupName The name of the requested leaderboard group
-     * @return The leaderboard group with the name <code>groupName</code>, or <code>null</code> if theres no such group
-     */
-    LeaderboardGroup getLeaderboardGroupByName(String groupName);
-    
-    /**
-     * Creates a new group with the name <code>groupName</code>, the description <code>desciption</code> and the
-     * leaderboards with the names in <code>leaderboardNames</code> and saves it in the database.
-     * 
-     * @param groupName
-     *            The name of the new group
-     * @param description
-     *            The description of the new group
-     * @param leaderboardNames
-     *            The names of the leaderboards, which should be contained by the new group.<br />
-     *            If there isn't a leaderboard with one of these names an {@link IllegalArgumentException} is thrown.
-     * @return The new leaderboard group
-     */
-    LeaderboardGroup addLeaderboardGroup(String groupName, String description, List<String> leaderboardNames);
-    
-    /**
-     * Removes the group with the name <code>groupName</code> from the service and the database.
-     * @param groupName The name of the group which shall be removed.
-     */
-    void removeLeaderboardGroup(String groupName);
-    
-    /**
-     * Renames the group with the name <code>oldName</code> to the <code>newName</code>.<br />
-     * If there's no group with the name <code>oldName</code> or there's already a group with the name
-     * <code>newName</code> a {@link IllegalArgumentException} is thrown.
-     * 
-     * @param oldName The old name of the group
-     * @param newName The new name of the group
-     */
-    void renameLeaderboardGroup(String oldName, String newName);
-    
-    /**
-     * Updates the group data in the persistant store.
-     */
-    void updateStoredLeaderboardGroup(LeaderboardGroup leaderboardGroup);
-
-    void addExpeditionListener(ExpeditionListener listener, boolean validMessagesOnly) throws SocketException;
-
-    void removeExpeditionListener(ExpeditionListener listener);
-
-    /**
-     * @param regattaToAddTo
-     *            if <code>null</code> or no regatta by that identifier is found, an existing regatta by the name of the
-     *            TracTrac event with the boat class name appended in parentheses will be looked up; if not found, a
-     *            default regatta with that name will be created, with a single default series and a single default
-     *            fleet. If a valid {@link RegattaIdentifier} is specified, a regatta lookup is performed with that
-     *            identifier; if the regatta is found, it is used to add the races to, and
-     *            {@link #setRegattaForRace(Regatta, RaceDefinition)} is called to remember the association
-     *            persistently. Otherwise, a default regatta as described above will be created and used.
-     * @param windStore
-     *            must not be <code>null</code>, but can, e.g., be an {@link EmptyWindStore}
-     */
-    RacesHandle addRace(RegattaIdentifier regattaToAddTo, RaceTrackingConnectivityParameters params, WindStore windStore, long timeoutInMilliseconds)
-            throws MalformedURLException, FileNotFoundException, URISyntaxException, Exception;
-
-    TrackedRace createTrackedRace(RegattaAndRaceIdentifier raceIdentifier, WindStore windStore,
-            long delayToLiveInMillis, long millisecondsOverWhichToAverageWind, long millisecondsOverWhichToAverageSpeed);
-
-    Regatta getOrCreateRegatta(String regattaName, String boatClassName);
-
-    Regatta createRegatta(String baseName, String boatClassName, Iterable<? extends Series> series, boolean persistent);
-
-    /**
-     * Adds <code>raceDefinition</code> to the {@link Regatta} such that it will appear in {@link Regatta#getAllRaces()}
-     * and {@link Regatta#getRaceByName(String)}.
-     * 
-     * @param addToRegatta identifier of an regatta that must exist already
-     */
-    void addRace(RegattaIdentifier addToRegatta, RaceDefinition raceDefinition);
-
-    void updateLeaderboardGroup(String oldName, String newName, String description, List<String> leaderboardNames);
-    
-    /**
-     * Executes an operation whose effects need to be replicated to any replica of this service known and
-     * {@link OperationExecutionListener#executed(RacingEventServiceOperation) notifies} all registered
-     * operation execution listeners about the execution of the operation.
-     */
-    <T> T apply(RacingEventServiceOperation<T> operation);
-
-    void addOperationExecutionListener(OperationExecutionListener listener);
-    
-    void removeOperationExecutionListener(OperationExecutionListener listener);
-    
-    /**
-     * Produces a one-shot serializable copy of those elements required for replication into <code>oos</code> so that
-     * afterwards the {@link RacingEventServiceOperation}s can be {@link #apply(RacingEventServiceOperation) applied} to
-     * maintain consistency with the master copy of the service. The dual operation is {@link #initiallyFillFrom}.
-     */
-    void serializeForInitialReplication(ObjectOutputStream oos) throws IOException;
-    
-    /**
-     * Dual, reading operation for {@link #serializeForInitialReplication(ObjectOutputStream)}. In other words, when
-     * this operation returns, this service instance is in a state "equivalent" to that of the service instance that
-     * produced the stream contents in its {@link #serializeForInitialReplication(ObjectOutputStream)}. "Equivalent"
-     * here means that a replica will have equal sets of regattas, tracked regattas, leaderboards and leaderboard groups but
-     * will not have any active trackers for wind or positions because it relies on these elements to be sent through
-     * the replication channel.
-     * <p>
-     * 
-     * Tracked regattas read from the stream are observed (see {@link RaceListener}) by this object for automatic updates
-     * to the default leaderboard and for automatic linking to leaderboard columns. It is assumed that no explicit
-     * replication of these operations will happen based on the changes performed on the replication master.<p>
-     * 
-     * <b>Caution:</b> All relevant contents of this service instance will be replaced by the stream contents.
-     */
-    void initiallyFillFrom(ObjectInputStream ois) throws IOException, ClassNotFoundException;
-
-
-    /**
-     * @return a thread-safe copy of the events currently known by the service; it's safe for callers to iterate over
-     *         the iterable returned, and no risk of a {@link ConcurrentModificationException} exists
-     */
-    Iterable<Event> getAllEvents();
-
-    /**
-     * Creates a new event with the name <code>eventName</code>, the description <code>desciption</code> and the
-     * regattas with the names in <code>regattaNames</code> and saves it in the database.
-     * 
-     * @param eventName
-     *            The name of the new event
-     * @param venue
-     *            The venue of the new event
-     * @param regattaNames
-     *            The names of the regattas contained in the new event.<br />
-     * @return The new event
-     */
-    Event addEvent(String eventName, String venue, List<String> regattaNames);
-
-}
-=======
-package com.sap.sailing.server;
-
-import java.io.FileNotFoundException;
-import java.io.IOException;
-import java.io.ObjectInputStream;
-import java.io.ObjectOutputStream;
-import java.net.MalformedURLException;
-import java.net.SocketException;
-import java.net.URI;
-import java.net.URISyntaxException;
-import java.net.URL;
-import java.net.UnknownHostException;
-import java.text.ParseException;
-import java.util.ConcurrentModificationException;
-import java.util.List;
-import java.util.Map;
-
-import com.sap.sailing.domain.base.Event;
-import com.sap.sailing.domain.base.Fleet;
-import com.sap.sailing.domain.base.RaceColumn;
-import com.sap.sailing.domain.base.RaceDefinition;
-import com.sap.sailing.domain.base.Regatta;
-import com.sap.sailing.domain.base.RegattaRegistry;
-import com.sap.sailing.domain.base.Series;
-import com.sap.sailing.domain.common.RaceFetcher;
-import com.sap.sailing.domain.common.RaceIdentifier;
-import com.sap.sailing.domain.common.RegattaAndRaceIdentifier;
-import com.sap.sailing.domain.common.RegattaFetcher;
-import com.sap.sailing.domain.common.RegattaIdentifier;
-import com.sap.sailing.domain.common.RegattaName;
-import com.sap.sailing.domain.common.TimePoint;
-import com.sap.sailing.domain.common.impl.Util.Pair;
-import com.sap.sailing.domain.common.impl.Util.Triple;
-import com.sap.sailing.domain.leaderboard.FlexibleLeaderboard;
-import com.sap.sailing.domain.leaderboard.Leaderboard;
-import com.sap.sailing.domain.leaderboard.LeaderboardGroup;
-import com.sap.sailing.domain.leaderboard.LeaderboardRegistry;
-import com.sap.sailing.domain.leaderboard.RegattaLeaderboard;
-import com.sap.sailing.domain.swisstimingadapter.SwissTimingFactory;
-import com.sap.sailing.domain.tracking.RaceListener;
-import com.sap.sailing.domain.tracking.RaceTracker;
-import com.sap.sailing.domain.tracking.RaceTrackingConnectivityParameters;
-import com.sap.sailing.domain.tracking.RacesHandle;
-import com.sap.sailing.domain.tracking.TrackedRace;
-import com.sap.sailing.domain.tracking.TrackedRegatta;
-import com.sap.sailing.domain.tracking.TrackedRegattaRegistry;
-import com.sap.sailing.domain.tracking.WindStore;
-import com.sap.sailing.domain.tracking.impl.EmptyWindStore;
-import com.sap.sailing.domain.tractracadapter.DomainFactory;
-import com.sap.sailing.domain.tractracadapter.RaceRecord;
-import com.sap.sailing.domain.tractracadapter.TracTracRaceTracker;
-import com.sap.sailing.expeditionconnector.ExpeditionListener;
-
-/**
- * An OSGi service that can be used to track boat races using a TracTrac connector that pushes
- * live GPS boat location, waypoint, coarse and mark passing data.<p>
- * 
- * If a race/regatta is already being tracked, another {@link #addTracTracRace(URL, URI, URI, WindStore, long)} or
- * {@link #addRegatta(URL, URI, URI, WindStore, long)} call will have no effect, even if a different
- * {@link WindStore} is requested.<p>
- * 
- * When the tracking of a race/regatta is {@link #stopTracking(Regatta, RaceDefinition) stopped}, the next
- * time it's started to be tracked, a new {@link TrackedRace} at least will be constructed. This also
- * means that when a {@link TrackedRegatta} exists that still holds other {@link TrackedRace}s, the
- * no longer tracked {@link TrackedRace} will be removed from the {@link TrackedRegatta}.
- * corresponding information is removed also from the {@link DomainFactory}'s caches to ensure that
- * clean, fresh data is received should another tracking request be issued later.
- * 
- * @author Axel Uhl (d043530)
- *
- */
-public interface RacingEventService extends TrackedRegattaRegistry, RegattaFetcher, RegattaRegistry, RaceFetcher, LeaderboardRegistry {
-    @Override
-    Regatta getRegatta(RegattaName regattaName);
-    
-    @Override
-    RaceDefinition getRace(RegattaAndRaceIdentifier raceIdentifier);
-
-    TrackedRace getTrackedRace(Regatta regatta, RaceDefinition race);
-    
-    TrackedRace getTrackedRace(RegattaAndRaceIdentifier raceIdentifier);
-
-    /**
-     * Obtains an unmodifiable map of the leaderboard configured in this service keyed by their names.
-     */
-    Map<String, Leaderboard> getLeaderboards();
-
-    /**
-     * @return a leaderboard whose {@link Leaderboard#getName()} method returns the value of the <code>name</code>
-     *         parameter, or <code>null</code> if no such leaderboard is known to this service
-     */
-    Leaderboard getLeaderboardByName(String name);
-
-    /**
-     * Defines the regatta and for each race listed in the JSON document that is not already being tracked by this service
-     * creates a {@link TracTracRaceTracker} that starts tracking the respective race. The {@link RaceDefinition}s obtained this
-     * way are all grouped into the single {@link Regatta} produced for the event listed in the JSON response. Note that
-     * the many race trackers will have their TracTrac <code>Event</code> each, all with the same name, meaning the same
-     * event but being distinct.
-     * 
-     * @param jsonURL
-     *            URL of a JSON response that contains an "event" object telling the event's name and ID, as well as a
-     *            JSON array named "races" which tells ID and replay URL for the race. From those replay URLs the
-     *            paramURL for the Java client can be derived.
-     * @param timeoutInMilliseconds
-     *            if a race definition is not received for a race of this event within this time, the race tracker for
-     *            that race is stopped; use -1 to wait forever
-     */
-    Regatta addRegatta(URL jsonURL, URI liveURI, URI storedURI, WindStore windStore, long timeoutInMilliseconds)
-            throws MalformedURLException, FileNotFoundException, URISyntaxException, IOException, ParseException,
-            org.json.simple.parser.ParseException, Exception;
-
-    /**
-     * If not already tracking the URL/URI/URI combination, adds a single race tracker and starts tracking the race,
-     * using the race's parameter URL which delivers the single configuration text file for that race. While the result
-     * of passing this URL to the TracTrac <code>KeyValue.setup</code> is a TracTrac <code>Event</code>, those events
-     * only manage a single race. In our domain model, we group those races into a single instance of our {@link Regatta}
-     * class.
-     * <p>
-     * 
-     * If this is the first race of an event, the {@link Regatta} is created as well. If the {@link RaceDefinition} for
-     * the race already exists, it isn't created again. Also, if a {@link TracTracRaceTracker} for the given race already
-     * exists, it is not added again.
-     * <p>
-     * 
-     * Note that when the race identified by <code>paramURL</code>, <code>liveURI</code> and <code>storedURI</code> is
-     * already being tracked, then regardless of the <code>windStore</code> selection the existing tracker will be used
-     * and its race handle will be returned. A log message will indicate a potential wind store mismatch (based on
-     * {@link WindStore#equals(Object)}).
-     * 
-     * @param timeoutInMilliseconds
-     *            if the race definition is not received for the race within this time, the race tracker for
-     *            that race is stopped; use -1 to wait forever
-     */
-    RacesHandle addTracTracRace(URL paramURL, URI liveURI, URI storedURI, WindStore windStore, long timeoutInMilliseconds)
-            throws MalformedURLException, FileNotFoundException, URISyntaxException, Exception;
-
-    /**
-     * Same as {@link #addTracTracRace(URL, URI, URI, WindStore, long)}, only that start and end of tracking are
-     * specified which may help reducing the amount of stored data (particularly mark positions) that needs to be
-     * loaded.
-     * 
-     * @param regattaToAddTo
-     *            if <code>null</code>, an existing regatta by the name of the TracTrac event with the boat class name
-     *            appended in parentheses will be looked up; if not found, a default regatta with that name will be
-     *            created, with a single default series and a single default fleet. If a valid {@link RegattaIdentifier}
-     *            is specified, a regatta lookup is performed with that identifier; if the regatta is found, it is used
-     *            to add the races to. Otherwise, a default regatta as described above will be created and used.
-     */
-    RacesHandle addTracTracRace(RegattaIdentifier regattaToAddTo, URL paramURL, URI liveURI, URI storedURI,
-            TimePoint trackingStartTime, TimePoint trackingEndTime, WindStore windStore,
-            long timeoutForReceivingRaceDefinitionInMilliseconds, boolean simulateWithStartTimeNow)
-            throws MalformedURLException, FileNotFoundException, URISyntaxException, Exception;
-
-    /**
-     * Stops tracking all races of the regatta specified. This will also stop tracking wind for all races of this regatta.
-     * See {@link #stopTrackingWind(Regatta, RaceDefinition)}. If there were multiple calls to
-     * {@link #addTracTracRace(URL, URI, URI, WindStore, long)} with an equal combination of URLs/URIs, the {@link TracTracRaceTracker}
-     * already tracking the race was re-used. The trackers will be stopped by this call regardless of how many calls
-     * were made that ensured they were tracking.
-     */
-    void stopTracking(Regatta regatta) throws MalformedURLException, IOException, InterruptedException;
-    
-    /**
-     * Removes <code>race</code> and any corresponding {@link #getTrackedRace(Regatta, RaceDefinition) tracked race}
-     * from this service. If it was the last {@link RaceDefinition} in its {@link Regatta} and the regatta
-     * {@link Regatta#isPersistent() is not stored persistently}, the <code>regatta</code> is removed as well and will no
-     * longer be returned by {@link #getAllRegattas()}. The wind tracking is stopped for <code>race</code>.
-     * <p>
-     * 
-     * Any {@link RaceTracker} for which <code>race</race> is the last race tracked that is still reachable
-     * from {@link #getAllRegattas()} will be {@link RaceTracker#stop() stopped}.
-     * 
-     * The <code>race</code> will be also removed from all leaderboards containing a column that has <code>race</code>'s
-     * {@link #getTrackedRace(Regatta, RaceDefinition) corresponding} {@link TrackedRace} as its
-     * {@link RaceColumn#getTrackedRace(Fleet)}.
-     * 
-     * @param regatta
-     *            the regatta from which to remove the race
-     * @param race
-     *            the race to remove
-     */
-    void removeRace(Regatta regatta, RaceDefinition race) throws MalformedURLException, IOException,InterruptedException;
-    
-    /**
-     * Stops all {@link RaceTracker}s currently tracking <code>race</code>. Note that if the same tracker also may have
-     * been tracking other races. Other races of the same event that are currently tracked will continue to be tracked.
-     * If wind tracking for the race is currently running, it will be stopped (see also
-     * {@link #stopTrackingWind(Regatta, RaceDefinition)}). The <code>race</code> (and the other races tracked by the
-     * same tracker) as well as the corresponding {@link TrackedRace}s will continue to exist, e.g., when asking
-     * {@link #getTrackedRace(Regatta, RaceDefinition)}.
-     */
-    void stopTracking(Regatta regatta, RaceDefinition race) throws MalformedURLException, IOException, InterruptedException;
-
-    /**
-     * @param port
-     *            the UDP port on which to listen for incoming messages from Expedition clients
-     * @param correctByDeclination
-     *            An optional service to convert the wind bearings (which the receiver may
-     *            believe to be true bearings) from magnetic to true bearings.
-     * @throws SocketException
-     *             thrown, e.g., in case there is already another listener on the port requested
-     */
-    void startTrackingWind(Regatta regatta, RaceDefinition race, boolean correctByDeclination) throws SocketException;
-
-    void stopTrackingWind(Regatta regatta, RaceDefinition race) throws SocketException, IOException;
-
-    /**
-     * The {@link Triple#getC() third component} of the triples returned is a wind tracker-specific
-     * comment where a wind tracker may provide information such as its type name or, if applicable,
-     * connectivity information such as the network port on which it receives wind information.
-     */
-    Iterable<Triple<Regatta, RaceDefinition, String>> getWindTrackedRaces();
-
-    /**
-     * For the JSON URL of an account / event, lists the paramURLs that can be used for {@link #addTracTracRace(URL, URI, URI, WindStore, long)}
-     * calls to individually start tracking races of this event, rather than tracking <em>all</em> races in the event which
-     * is hardly ever useful. The returned pair's first component is the event name.
-     */
-    Pair<String, List<RaceRecord>> getTracTracRaceRecords(URL jsonURL) throws IOException, ParseException,
-            org.json.simple.parser.ParseException, URISyntaxException;
-    
-    List<com.sap.sailing.domain.swisstimingadapter.RaceRecord> getSwissTimingRaceRecords(String hostname, int port, boolean canSendRequests)
-            throws InterruptedException, UnknownHostException, IOException, ParseException;
-
-    boolean isRaceBeingTracked(RaceDefinition r);
-    
-    /**
-     * Creates a new leaderboard with the <code>name</code> specified.
-     * 
-     * @param discardThresholds
-     *            Tells the thresholds from which on a next higher number of worst races will be discarded per
-     *            competitor. Example: <code>[3, 6]</code> means that starting from three races the single worst race
-     *            will be discarded; starting from six races, the two worst races per competitor are discarded.
-     * 
-     * @return the leaderboard created
-     */
-    FlexibleLeaderboard addFlexibleLeaderboard(String name, int[] discardThresholds);
-    
-    RegattaLeaderboard addRegattaLeaderboard(RegattaIdentifier regattaIdentifier, int[] discardThresholds);
-
-    void removeLeaderboard(String leaderboardName);
-    
-    /**
-     * Renames a leaderboard. If a leaderboard by the name <code>oldName</code> does not exist in {@link #getLeaderboards()},
-     * or if a leaderboard with the name <code>newName</code> already exists, an {@link IllegalArgumentException} is thrown.
-     * If the method completes normally, the rename has been successful, and the leaderboard previously obtained by calling
-     * {@link #getLeaderboardByName(String) getLeaderboardByName(oldName)} can now be obtained by calling
-     * {@link #getLeaderboardByName(String) getLeaderboardByName(newName)}.
-     */
-    void renameLeaderboard(String oldName, String newName);
-
-    RaceColumn addColumnToLeaderboard(String columnName, String leaderboardName, boolean medalRace);
-
-    void moveLeaderboardColumnUp(String leaderboardName, String columnName);
-
-    void moveLeaderboardColumnDown(String leaderboardName, String columnName);
-
-    void removeLeaderboardColumn(String leaderboardName, String columnName);
-
-    void renameLeaderboardColumn(String leaderboardName, String oldColumnName, String newColumnName);
-
-    /**
-     * Updates the leaderboard data in the persistent store
-     */
-    void updateStoredFlexibleLeaderboard(FlexibleLeaderboard leaderboard);
-    
-    void updateStoredRegattaLeaderboard(RegattaLeaderboard leaderboard);
-
-    void updateStoredRegatta(Regatta regatta);
-
-    long getDelayToLiveInMillis();
-
-    void setDelayToLiveInMillis(long delayToLiveInMillis);
-
-    /**
-     * @param regattaToAddTo
-     *            if <code>null</code>, an existing regatta by the name of the TracTrac event with the boat class name
-     *            appended in parentheses will be looked up; if not found, a default regatta with that name will be
-     *            created, with a single default series and a single default fleet. If a valid {@link RegattaIdentifier}
-     *            is specified, a regatta lookup is performed with that identifier; if the regatta is found, it is used
-     *            to add the races to. Otherwise, a default regatta as described above will be created and used.
-     */
-    RacesHandle addSwissTimingRace(RegattaIdentifier regattaToAddTo, String raceID, String hostname, int port,
-            boolean canSendRequests, WindStore windStore, long timeoutInMilliseconds) throws InterruptedException, UnknownHostException,
-            IOException, ParseException, Exception;
-
-    SwissTimingFactory getSwissTimingFactory();
-    
-    void storeSwissTimingDummyRace(String racMessage, String stlMesssage, String ccgMessage) throws IllegalArgumentException;
-
-    void stopTrackingAndRemove(Regatta regatta) throws MalformedURLException, IOException, InterruptedException;
-
-    void removeRegatta(Regatta regatta) throws MalformedURLException, IOException, InterruptedException;
-
-    TrackedRace getExistingTrackedRace(RaceIdentifier raceIdentifier);
-    
-    /**
-     * Obtains an unmodifiable map of the leaderboard groups configured in this service keyed by their names.
-     */
-    Map<String, LeaderboardGroup> getLeaderboardGroups();
-    
-    /**
-     * @param groupName The name of the requested leaderboard group
-     * @return The leaderboard group with the name <code>groupName</code>, or <code>null</code> if theres no such group
-     */
-    LeaderboardGroup getLeaderboardGroupByName(String groupName);
-    
-    /**
-     * Creates a new group with the name <code>groupName</code>, the description <code>desciption</code> and the
-     * leaderboards with the names in <code>leaderboardNames</code> and saves it in the database.
-     * 
-     * @param groupName
-     *            The name of the new group
-     * @param description
-     *            The description of the new group
-     * @param leaderboardNames
-     *            The names of the leaderboards, which should be contained by the new group.<br />
-     *            If there isn't a leaderboard with one of these names an {@link IllegalArgumentException} is thrown.
-     * @return The new leaderboard group
-     */
-    LeaderboardGroup addLeaderboardGroup(String groupName, String description, List<String> leaderboardNames);
-    
-    /**
-     * Removes the group with the name <code>groupName</code> from the service and the database.
-     * @param groupName The name of the group which shall be removed.
-     */
-    void removeLeaderboardGroup(String groupName);
-    
-    /**
-     * Renames the group with the name <code>oldName</code> to the <code>newName</code>.<br />
-     * If there's no group with the name <code>oldName</code> or there's already a group with the name
-     * <code>newName</code> a {@link IllegalArgumentException} is thrown.
-     * 
-     * @param oldName The old name of the group
-     * @param newName The new name of the group
-     */
-    void renameLeaderboardGroup(String oldName, String newName);
-    
-    /**
-     * Updates the group data in the persistant store.
-     */
-    void updateStoredLeaderboardGroup(LeaderboardGroup leaderboardGroup);
-
-    void addExpeditionListener(ExpeditionListener listener, boolean validMessagesOnly) throws SocketException;
-
-    void removeExpeditionListener(ExpeditionListener listener);
-
-    /**
-     * @param regattaToAddTo
-     *            if <code>null</code> or no regatta by that identifier is found, an existing regatta by the name of the
-     *            TracTrac event with the boat class name appended in parentheses will be looked up; if not found, a
-     *            default regatta with that name will be created, with a single default series and a single default
-     *            fleet. If a valid {@link RegattaIdentifier} is specified, a regatta lookup is performed with that
-     *            identifier; if the regatta is found, it is used to add the races to, and
-     *            {@link #setRegattaForRace(Regatta, RaceDefinition)} is called to remember the association
-     *            persistently. Otherwise, a default regatta as described above will be created and used.
-     * @param windStore
-     *            must not be <code>null</code>, but can, e.g., be an {@link EmptyWindStore}
-     */
-    RacesHandle addRace(RegattaIdentifier regattaToAddTo, RaceTrackingConnectivityParameters params, WindStore windStore, long timeoutInMilliseconds)
-            throws MalformedURLException, FileNotFoundException, URISyntaxException, Exception;
-
-    TrackedRace createTrackedRace(RegattaAndRaceIdentifier raceIdentifier, WindStore windStore,
-            long delayToLiveInMillis, long millisecondsOverWhichToAverageWind, long millisecondsOverWhichToAverageSpeed);
-
-    Regatta getOrCreateRegatta(String regattaName, String boatClassName);
-
-    Regatta createRegatta(String baseName, String boatClassName, Iterable<? extends Series> series, boolean persistent);
-
-    /**
-     * Adds <code>raceDefinition</code> to the {@link Regatta} such that it will appear in {@link Regatta#getAllRaces()}
-     * and {@link Regatta#getRaceByName(String)}.
-     * 
-     * @param addToRegatta identifier of an regatta that must exist already
-     */
-    void addRace(RegattaIdentifier addToRegatta, RaceDefinition raceDefinition);
-
-    void updateLeaderboardGroup(String oldName, String newName, String description, List<String> leaderboardNames);
-    
-    /**
-     * Executes an operation whose effects need to be replicated to any replica of this service known and
-     * {@link OperationExecutionListener#executed(RacingEventServiceOperation) notifies} all registered
-     * operation execution listeners about the execution of the operation.
-     */
-    <T> T apply(RacingEventServiceOperation<T> operation);
-
-    void addOperationExecutionListener(OperationExecutionListener listener);
-    
-    void removeOperationExecutionListener(OperationExecutionListener listener);
-    
-    /**
-     * Produces a one-shot serializable copy of those elements required for replication into <code>oos</code> so that
-     * afterwards the {@link RacingEventServiceOperation}s can be {@link #apply(RacingEventServiceOperation) applied} to
-     * maintain consistency with the master copy of the service. The dual operation is {@link #initiallyFillFrom}.
-     */
-    void serializeForInitialReplication(ObjectOutputStream oos) throws IOException;
-    
-    /**
-     * Dual, reading operation for {@link #serializeForInitialReplication(ObjectOutputStream)}. In other words, when
-     * this operation returns, this service instance is in a state "equivalent" to that of the service instance that
-     * produced the stream contents in its {@link #serializeForInitialReplication(ObjectOutputStream)}. "Equivalent"
-     * here means that a replica will have equal sets of regattas, tracked regattas, leaderboards and leaderboard groups but
-     * will not have any active trackers for wind or positions because it relies on these elements to be sent through
-     * the replication channel.
-     * <p>
-     * 
-     * Tracked regattas read from the stream are observed (see {@link RaceListener}) by this object for automatic updates
-     * to the default leaderboard and for automatic linking to leaderboard columns. It is assumed that no explicit
-     * replication of these operations will happen based on the changes performed on the replication master.<p>
-     * 
-     * <b>Caution:</b> All relevant contents of this service instance will be replaced by the stream contents.
-     */
-    void initiallyFillFrom(ObjectInputStream ois) throws IOException, ClassNotFoundException;
-
-
-    /**
-     * @return a thread-safe copy of the events currently known by the service; it's safe for callers to iterate over
-     *         the iterable returned, and no risk of a {@link ConcurrentModificationException} exists
-     */
-    Iterable<Event> getAllEvents();
-
-    /**
-     * Creates a new event with the name <code>eventName</code>, the description <code>desciption</code> and the
-     * regattas with the names in <code>regattaNames</code> and saves it in the database.
-     * 
-     * @param eventName
-     *            The name of the new event
-     * @param venue
-     *            The venue of the new event
-     * @param regattaNames
-     *            The names of the regattas contained in the new event.<br />
-     * @return The new event
-     */
-    Event addEvent(String eventName, String venue, List<String> regattaNames);
-
-    com.sap.sailing.domain.base.DomainFactory getBaseDomainFactory();
-
-}
->>>>>>> 80970b87
+package com.sap.sailing.server;
+
+import java.io.FileNotFoundException;
+import java.io.IOException;
+import java.io.ObjectInputStream;
+import java.io.ObjectOutputStream;
+import java.net.MalformedURLException;
+import java.net.SocketException;
+import java.net.URI;
+import java.net.URISyntaxException;
+import java.net.URL;
+import java.net.UnknownHostException;
+import java.text.ParseException;
+import java.util.ConcurrentModificationException;
+import java.util.List;
+import java.util.Map;
+
+import com.sap.sailing.domain.base.Event;
+import com.sap.sailing.domain.base.Fleet;
+import com.sap.sailing.domain.base.RaceColumn;
+import com.sap.sailing.domain.base.RaceDefinition;
+import com.sap.sailing.domain.base.Regatta;
+import com.sap.sailing.domain.base.RegattaRegistry;
+import com.sap.sailing.domain.base.Series;
+import com.sap.sailing.domain.common.RaceFetcher;
+import com.sap.sailing.domain.common.RaceIdentifier;
+import com.sap.sailing.domain.common.RegattaAndRaceIdentifier;
+import com.sap.sailing.domain.common.RegattaFetcher;
+import com.sap.sailing.domain.common.RegattaIdentifier;
+import com.sap.sailing.domain.common.RegattaName;
+import com.sap.sailing.domain.common.TimePoint;
+import com.sap.sailing.domain.common.impl.Util.Pair;
+import com.sap.sailing.domain.common.impl.Util.Triple;
+import com.sap.sailing.domain.leaderboard.FlexibleLeaderboard;
+import com.sap.sailing.domain.leaderboard.Leaderboard;
+import com.sap.sailing.domain.leaderboard.LeaderboardGroup;
+import com.sap.sailing.domain.leaderboard.LeaderboardRegistry;
+import com.sap.sailing.domain.leaderboard.RegattaLeaderboard;
+import com.sap.sailing.domain.swisstimingadapter.SwissTimingFactory;
+import com.sap.sailing.domain.tracking.RaceListener;
+import com.sap.sailing.domain.tracking.RaceTracker;
+import com.sap.sailing.domain.tracking.RaceTrackingConnectivityParameters;
+import com.sap.sailing.domain.tracking.RacesHandle;
+import com.sap.sailing.domain.tracking.TrackedRace;
+import com.sap.sailing.domain.tracking.TrackedRegatta;
+import com.sap.sailing.domain.tracking.TrackedRegattaRegistry;
+import com.sap.sailing.domain.tracking.WindStore;
+import com.sap.sailing.domain.tracking.impl.EmptyWindStore;
+import com.sap.sailing.domain.tractracadapter.DomainFactory;
+import com.sap.sailing.domain.tractracadapter.RaceRecord;
+import com.sap.sailing.domain.tractracadapter.TracTracRaceTracker;
+import com.sap.sailing.expeditionconnector.ExpeditionListener;
+
+/**
+ * An OSGi service that can be used to track boat races using a TracTrac connector that pushes
+ * live GPS boat location, waypoint, coarse and mark passing data.<p>
+ * 
+ * If a race/regatta is already being tracked, another {@link #addTracTracRace(URL, URI, URI, WindStore, long)} or
+ * {@link #addRegatta(URL, URI, URI, WindStore, long)} call will have no effect, even if a different
+ * {@link WindStore} is requested.<p>
+ * 
+ * When the tracking of a race/regatta is {@link #stopTracking(Regatta, RaceDefinition) stopped}, the next
+ * time it's started to be tracked, a new {@link TrackedRace} at least will be constructed. This also
+ * means that when a {@link TrackedRegatta} exists that still holds other {@link TrackedRace}s, the
+ * no longer tracked {@link TrackedRace} will be removed from the {@link TrackedRegatta}.
+ * corresponding information is removed also from the {@link DomainFactory}'s caches to ensure that
+ * clean, fresh data is received should another tracking request be issued later.
+ * 
+ * @author Axel Uhl (d043530)
+ *
+ */
+public interface RacingEventService extends TrackedRegattaRegistry, RegattaFetcher, RegattaRegistry, RaceFetcher, LeaderboardRegistry {
+    @Override
+    Regatta getRegatta(RegattaName regattaName);
+    
+    @Override
+    RaceDefinition getRace(RegattaAndRaceIdentifier raceIdentifier);
+
+    TrackedRace getTrackedRace(Regatta regatta, RaceDefinition race);
+    
+    TrackedRace getTrackedRace(RegattaAndRaceIdentifier raceIdentifier);
+
+    /**
+     * Obtains an unmodifiable map of the leaderboard configured in this service keyed by their names.
+     */
+    Map<String, Leaderboard> getLeaderboards();
+
+    /**
+     * @return a leaderboard whose {@link Leaderboard#getName()} method returns the value of the <code>name</code>
+     *         parameter, or <code>null</code> if no such leaderboard is known to this service
+     */
+    Leaderboard getLeaderboardByName(String name);
+
+    /**
+     * Defines the regatta and for each race listed in the JSON document that is not already being tracked by this service
+     * creates a {@link TracTracRaceTracker} that starts tracking the respective race. The {@link RaceDefinition}s obtained this
+     * way are all grouped into the single {@link Regatta} produced for the event listed in the JSON response. Note that
+     * the many race trackers will have their TracTrac <code>Event</code> each, all with the same name, meaning the same
+     * event but being distinct.
+     * 
+     * @param jsonURL
+     *            URL of a JSON response that contains an "event" object telling the event's name and ID, as well as a
+     *            JSON array named "races" which tells ID and replay URL for the race. From those replay URLs the
+     *            paramURL for the Java client can be derived.
+     * @param timeoutInMilliseconds
+     *            if a race definition is not received for a race of this event within this time, the race tracker for
+     *            that race is stopped; use -1 to wait forever
+     */
+    Regatta addRegatta(URL jsonURL, URI liveURI, URI storedURI, WindStore windStore, long timeoutInMilliseconds)
+            throws MalformedURLException, FileNotFoundException, URISyntaxException, IOException, ParseException,
+            org.json.simple.parser.ParseException, Exception;
+
+    /**
+     * If not already tracking the URL/URI/URI combination, adds a single race tracker and starts tracking the race,
+     * using the race's parameter URL which delivers the single configuration text file for that race. While the result
+     * of passing this URL to the TracTrac <code>KeyValue.setup</code> is a TracTrac <code>Event</code>, those events
+     * only manage a single race. In our domain model, we group those races into a single instance of our {@link Regatta}
+     * class.
+     * <p>
+     * 
+     * If this is the first race of an event, the {@link Regatta} is created as well. If the {@link RaceDefinition} for
+     * the race already exists, it isn't created again. Also, if a {@link TracTracRaceTracker} for the given race already
+     * exists, it is not added again.
+     * <p>
+     * 
+     * Note that when the race identified by <code>paramURL</code>, <code>liveURI</code> and <code>storedURI</code> is
+     * already being tracked, then regardless of the <code>windStore</code> selection the existing tracker will be used
+     * and its race handle will be returned. A log message will indicate a potential wind store mismatch (based on
+     * {@link WindStore#equals(Object)}).
+     * 
+     * @param timeoutInMilliseconds
+     *            if the race definition is not received for the race within this time, the race tracker for
+     *            that race is stopped; use -1 to wait forever
+     */
+    RacesHandle addTracTracRace(URL paramURL, URI liveURI, URI storedURI, WindStore windStore, long timeoutInMilliseconds)
+            throws MalformedURLException, FileNotFoundException, URISyntaxException, Exception;
+
+    /**
+     * Same as {@link #addTracTracRace(URL, URI, URI, WindStore, long)}, only that start and end of tracking are
+     * specified which may help reducing the amount of stored data (particularly mark positions) that needs to be
+     * loaded.
+     * 
+     * @param regattaToAddTo
+     *            if <code>null</code>, an existing regatta by the name of the TracTrac event with the boat class name
+     *            appended in parentheses will be looked up; if not found, a default regatta with that name will be
+     *            created, with a single default series and a single default fleet. If a valid {@link RegattaIdentifier}
+     *            is specified, a regatta lookup is performed with that identifier; if the regatta is found, it is used
+     *            to add the races to. Otherwise, a default regatta as described above will be created and used.
+     */
+    RacesHandle addTracTracRace(RegattaIdentifier regattaToAddTo, URL paramURL, URI liveURI, URI storedURI,
+            TimePoint trackingStartTime, TimePoint trackingEndTime, WindStore windStore,
+            long timeoutForReceivingRaceDefinitionInMilliseconds, boolean simulateWithStartTimeNow)
+            throws MalformedURLException, FileNotFoundException, URISyntaxException, Exception;
+
+    /**
+     * Stops tracking all races of the regatta specified. This will also stop tracking wind for all races of this regatta.
+     * See {@link #stopTrackingWind(Regatta, RaceDefinition)}. If there were multiple calls to
+     * {@link #addTracTracRace(URL, URI, URI, WindStore, long)} with an equal combination of URLs/URIs, the {@link TracTracRaceTracker}
+     * already tracking the race was re-used. The trackers will be stopped by this call regardless of how many calls
+     * were made that ensured they were tracking.
+     */
+    void stopTracking(Regatta regatta) throws MalformedURLException, IOException, InterruptedException;
+    
+    /**
+     * Removes <code>race</code> and any corresponding {@link #getTrackedRace(Regatta, RaceDefinition) tracked race}
+     * from this service. If it was the last {@link RaceDefinition} in its {@link Regatta} and the regatta
+     * {@link Regatta#isPersistent() is not stored persistently}, the <code>regatta</code> is removed as well and will no
+     * longer be returned by {@link #getAllRegattas()}. The wind tracking is stopped for <code>race</code>.
+     * <p>
+     * 
+     * Any {@link RaceTracker} for which <code>race</race> is the last race tracked that is still reachable
+     * from {@link #getAllRegattas()} will be {@link RaceTracker#stop() stopped}.
+     * 
+     * The <code>race</code> will be also removed from all leaderboards containing a column that has <code>race</code>'s
+     * {@link #getTrackedRace(Regatta, RaceDefinition) corresponding} {@link TrackedRace} as its
+     * {@link RaceColumn#getTrackedRace(Fleet)}.
+     * 
+     * @param regatta
+     *            the regatta from which to remove the race
+     * @param race
+     *            the race to remove
+     */
+    void removeRace(Regatta regatta, RaceDefinition race) throws MalformedURLException, IOException,InterruptedException;
+    
+    /**
+     * Stops all {@link RaceTracker}s currently tracking <code>race</code>. Note that if the same tracker also may have
+     * been tracking other races. Other races of the same event that are currently tracked will continue to be tracked.
+     * If wind tracking for the race is currently running, it will be stopped (see also
+     * {@link #stopTrackingWind(Regatta, RaceDefinition)}). The <code>race</code> (and the other races tracked by the
+     * same tracker) as well as the corresponding {@link TrackedRace}s will continue to exist, e.g., when asking
+     * {@link #getTrackedRace(Regatta, RaceDefinition)}.
+     */
+    void stopTracking(Regatta regatta, RaceDefinition race) throws MalformedURLException, IOException, InterruptedException;
+
+    /**
+     * @param port
+     *            the UDP port on which to listen for incoming messages from Expedition clients
+     * @param correctByDeclination
+     *            An optional service to convert the wind bearings (which the receiver may
+     *            believe to be true bearings) from magnetic to true bearings.
+     * @throws SocketException
+     *             thrown, e.g., in case there is already another listener on the port requested
+     */
+    void startTrackingWind(Regatta regatta, RaceDefinition race, boolean correctByDeclination) throws SocketException;
+
+    void stopTrackingWind(Regatta regatta, RaceDefinition race) throws SocketException, IOException;
+
+    /**
+     * The {@link Triple#getC() third component} of the triples returned is a wind tracker-specific
+     * comment where a wind tracker may provide information such as its type name or, if applicable,
+     * connectivity information such as the network port on which it receives wind information.
+     */
+    Iterable<Triple<Regatta, RaceDefinition, String>> getWindTrackedRaces();
+
+    /**
+     * For the JSON URL of an account / event, lists the paramURLs that can be used for {@link #addTracTracRace(URL, URI, URI, WindStore, long)}
+     * calls to individually start tracking races of this event, rather than tracking <em>all</em> races in the event which
+     * is hardly ever useful. The returned pair's first component is the event name.
+     */
+    Pair<String, List<RaceRecord>> getTracTracRaceRecords(URL jsonURL) throws IOException, ParseException,
+            org.json.simple.parser.ParseException, URISyntaxException;
+    
+    List<com.sap.sailing.domain.swisstimingadapter.RaceRecord> getSwissTimingRaceRecords(String hostname, int port, boolean canSendRequests)
+            throws InterruptedException, UnknownHostException, IOException, ParseException;
+
+    boolean isRaceBeingTracked(RaceDefinition r);
+    
+    /**
+     * Creates a new leaderboard with the <code>name</code> specified.
+     * 
+     * @param discardThresholds
+     *            Tells the thresholds from which on a next higher number of worst races will be discarded per
+     *            competitor. Example: <code>[3, 6]</code> means that starting from three races the single worst race
+     *            will be discarded; starting from six races, the two worst races per competitor are discarded.
+     * 
+     * @return the leaderboard created
+     */
+    FlexibleLeaderboard addFlexibleLeaderboard(String name, int[] discardThresholds);
+    
+    RegattaLeaderboard addRegattaLeaderboard(RegattaIdentifier regattaIdentifier, int[] discardThresholds);
+
+    void removeLeaderboard(String leaderboardName);
+    
+    /**
+     * Renames a leaderboard. If a leaderboard by the name <code>oldName</code> does not exist in {@link #getLeaderboards()},
+     * or if a leaderboard with the name <code>newName</code> already exists, an {@link IllegalArgumentException} is thrown.
+     * If the method completes normally, the rename has been successful, and the leaderboard previously obtained by calling
+     * {@link #getLeaderboardByName(String) getLeaderboardByName(oldName)} can now be obtained by calling
+     * {@link #getLeaderboardByName(String) getLeaderboardByName(newName)}.
+     */
+    void renameLeaderboard(String oldName, String newName);
+
+    RaceColumn addColumnToLeaderboard(String columnName, String leaderboardName, boolean medalRace);
+
+    void moveLeaderboardColumnUp(String leaderboardName, String columnName);
+
+    void moveLeaderboardColumnDown(String leaderboardName, String columnName);
+
+    void removeLeaderboardColumn(String leaderboardName, String columnName);
+
+    void renameLeaderboardColumn(String leaderboardName, String oldColumnName, String newColumnName);
+
+    /**
+     * Updates the leaderboard data in the persistent store
+     */
+    void updateStoredFlexibleLeaderboard(FlexibleLeaderboard leaderboard);
+    
+    void updateStoredRegattaLeaderboard(RegattaLeaderboard leaderboard);
+
+    void updateStoredRegatta(Regatta regatta);
+
+    long getDelayToLiveInMillis();
+
+    void setDelayToLiveInMillis(long delayToLiveInMillis);
+
+    /**
+     * @param regattaToAddTo
+     *            if <code>null</code>, an existing regatta by the name of the TracTrac event with the boat class name
+     *            appended in parentheses will be looked up; if not found, a default regatta with that name will be
+     *            created, with a single default series and a single default fleet. If a valid {@link RegattaIdentifier}
+     *            is specified, a regatta lookup is performed with that identifier; if the regatta is found, it is used
+     *            to add the races to. Otherwise, a default regatta as described above will be created and used.
+     */
+    RacesHandle addSwissTimingRace(RegattaIdentifier regattaToAddTo, String raceID, String hostname, int port,
+            boolean canSendRequests, WindStore windStore, long timeoutInMilliseconds) throws InterruptedException, UnknownHostException,
+            IOException, ParseException, Exception;
+
+    SwissTimingFactory getSwissTimingFactory();
+    
+    void storeSwissTimingDummyRace(String racMessage, String stlMesssage, String ccgMessage) throws IllegalArgumentException;
+
+    void stopTrackingAndRemove(Regatta regatta) throws MalformedURLException, IOException, InterruptedException;
+
+    void removeRegatta(Regatta regatta) throws MalformedURLException, IOException, InterruptedException;
+
+    TrackedRace getExistingTrackedRace(RaceIdentifier raceIdentifier);
+    
+    /**
+     * Obtains an unmodifiable map of the leaderboard groups configured in this service keyed by their names.
+     */
+    Map<String, LeaderboardGroup> getLeaderboardGroups();
+    
+    /**
+     * @param groupName The name of the requested leaderboard group
+     * @return The leaderboard group with the name <code>groupName</code>, or <code>null</code> if theres no such group
+     */
+    LeaderboardGroup getLeaderboardGroupByName(String groupName);
+    
+    /**
+     * Creates a new group with the name <code>groupName</code>, the description <code>desciption</code> and the
+     * leaderboards with the names in <code>leaderboardNames</code> and saves it in the database.
+     * 
+     * @param groupName
+     *            The name of the new group
+     * @param description
+     *            The description of the new group
+     * @param leaderboardNames
+     *            The names of the leaderboards, which should be contained by the new group.<br />
+     *            If there isn't a leaderboard with one of these names an {@link IllegalArgumentException} is thrown.
+     * @return The new leaderboard group
+     */
+    LeaderboardGroup addLeaderboardGroup(String groupName, String description, List<String> leaderboardNames);
+    
+    /**
+     * Removes the group with the name <code>groupName</code> from the service and the database.
+     * @param groupName The name of the group which shall be removed.
+     */
+    void removeLeaderboardGroup(String groupName);
+    
+    /**
+     * Renames the group with the name <code>oldName</code> to the <code>newName</code>.<br />
+     * If there's no group with the name <code>oldName</code> or there's already a group with the name
+     * <code>newName</code> a {@link IllegalArgumentException} is thrown.
+     * 
+     * @param oldName The old name of the group
+     * @param newName The new name of the group
+     */
+    void renameLeaderboardGroup(String oldName, String newName);
+    
+    /**
+     * Updates the group data in the persistant store.
+     */
+    void updateStoredLeaderboardGroup(LeaderboardGroup leaderboardGroup);
+
+    void addExpeditionListener(ExpeditionListener listener, boolean validMessagesOnly) throws SocketException;
+
+    void removeExpeditionListener(ExpeditionListener listener);
+
+    /**
+     * @param regattaToAddTo
+     *            if <code>null</code> or no regatta by that identifier is found, an existing regatta by the name of the
+     *            TracTrac event with the boat class name appended in parentheses will be looked up; if not found, a
+     *            default regatta with that name will be created, with a single default series and a single default
+     *            fleet. If a valid {@link RegattaIdentifier} is specified, a regatta lookup is performed with that
+     *            identifier; if the regatta is found, it is used to add the races to, and
+     *            {@link #setRegattaForRace(Regatta, RaceDefinition)} is called to remember the association
+     *            persistently. Otherwise, a default regatta as described above will be created and used.
+     * @param windStore
+     *            must not be <code>null</code>, but can, e.g., be an {@link EmptyWindStore}
+     */
+    RacesHandle addRace(RegattaIdentifier regattaToAddTo, RaceTrackingConnectivityParameters params, WindStore windStore, long timeoutInMilliseconds)
+            throws MalformedURLException, FileNotFoundException, URISyntaxException, Exception;
+
+    TrackedRace createTrackedRace(RegattaAndRaceIdentifier raceIdentifier, WindStore windStore,
+            long delayToLiveInMillis, long millisecondsOverWhichToAverageWind, long millisecondsOverWhichToAverageSpeed);
+
+    Regatta getOrCreateRegatta(String regattaName, String boatClassName);
+
+    Regatta createRegatta(String baseName, String boatClassName, Iterable<? extends Series> series, boolean persistent);
+
+    /**
+     * Adds <code>raceDefinition</code> to the {@link Regatta} such that it will appear in {@link Regatta#getAllRaces()}
+     * and {@link Regatta#getRaceByName(String)}.
+     * 
+     * @param addToRegatta identifier of an regatta that must exist already
+     */
+    void addRace(RegattaIdentifier addToRegatta, RaceDefinition raceDefinition);
+
+    void updateLeaderboardGroup(String oldName, String newName, String description, List<String> leaderboardNames);
+    
+    /**
+     * Executes an operation whose effects need to be replicated to any replica of this service known and
+     * {@link OperationExecutionListener#executed(RacingEventServiceOperation) notifies} all registered
+     * operation execution listeners about the execution of the operation.
+     */
+    <T> T apply(RacingEventServiceOperation<T> operation);
+
+    void addOperationExecutionListener(OperationExecutionListener listener);
+    
+    void removeOperationExecutionListener(OperationExecutionListener listener);
+    
+    /**
+     * Produces a one-shot serializable copy of those elements required for replication into <code>oos</code> so that
+     * afterwards the {@link RacingEventServiceOperation}s can be {@link #apply(RacingEventServiceOperation) applied} to
+     * maintain consistency with the master copy of the service. The dual operation is {@link #initiallyFillFrom}.
+     */
+    void serializeForInitialReplication(ObjectOutputStream oos) throws IOException;
+    
+    /**
+     * Dual, reading operation for {@link #serializeForInitialReplication(ObjectOutputStream)}. In other words, when
+     * this operation returns, this service instance is in a state "equivalent" to that of the service instance that
+     * produced the stream contents in its {@link #serializeForInitialReplication(ObjectOutputStream)}. "Equivalent"
+     * here means that a replica will have equal sets of regattas, tracked regattas, leaderboards and leaderboard groups but
+     * will not have any active trackers for wind or positions because it relies on these elements to be sent through
+     * the replication channel.
+     * <p>
+     * 
+     * Tracked regattas read from the stream are observed (see {@link RaceListener}) by this object for automatic updates
+     * to the default leaderboard and for automatic linking to leaderboard columns. It is assumed that no explicit
+     * replication of these operations will happen based on the changes performed on the replication master.<p>
+     * 
+     * <b>Caution:</b> All relevant contents of this service instance will be replaced by the stream contents.
+     */
+    void initiallyFillFrom(ObjectInputStream ois) throws IOException, ClassNotFoundException;
+
+
+    /**
+     * @return a thread-safe copy of the events currently known by the service; it's safe for callers to iterate over
+     *         the iterable returned, and no risk of a {@link ConcurrentModificationException} exists
+     */
+    Iterable<Event> getAllEvents();
+
+    /**
+     * Creates a new event with the name <code>eventName</code>, the description <code>desciption</code> and the
+     * regattas with the names in <code>regattaNames</code> and saves it in the database.
+     * 
+     * @param eventName
+     *            The name of the new event
+     * @param venue
+     *            The venue of the new event
+     * @param regattaNames
+     *            The names of the regattas contained in the new event.<br />
+     * @return The new event
+     */
+    Event addEvent(String eventName, String venue, List<String> regattaNames);
+
+    com.sap.sailing.domain.base.DomainFactory getBaseDomainFactory();
+
+}