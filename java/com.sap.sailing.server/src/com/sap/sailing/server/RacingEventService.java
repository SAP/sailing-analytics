package com.sap.sailing.server;

import java.io.IOException;
import java.io.Serializable;
import java.net.MalformedURLException;
import java.net.SocketException;
import java.net.URI;
import java.net.URL;
import java.util.Collection;
import java.util.ConcurrentModificationException;
import java.util.List;
import java.util.Map;
import java.util.UUID;
import java.util.concurrent.ConcurrentHashMap;

import com.sap.sailing.domain.abstractlog.AbstractLogEventAuthor;
import com.sap.sailing.domain.abstractlog.race.RaceLog;
import com.sap.sailing.domain.abstractlog.race.RaceLogStartTimeEvent;
import com.sap.sailing.domain.base.CompetitorStore;
import com.sap.sailing.domain.base.CourseArea;
import com.sap.sailing.domain.base.DomainFactory;
import com.sap.sailing.domain.base.Event;
import com.sap.sailing.domain.base.EventBase;
import com.sap.sailing.domain.base.Fleet;
import com.sap.sailing.domain.base.LeaderboardSearchResult;
import com.sap.sailing.domain.base.LeaderboardSearchResultBase;
import com.sap.sailing.domain.base.RaceColumn;
import com.sap.sailing.domain.base.RaceDefinition;
import com.sap.sailing.domain.base.Regatta;
import com.sap.sailing.domain.base.RegattaRegistry;
import com.sap.sailing.domain.base.RemoteSailingServerReference;
import com.sap.sailing.domain.base.Series;
import com.sap.sailing.domain.base.configuration.DeviceConfiguration;
import com.sap.sailing.domain.base.configuration.DeviceConfigurationIdentifier;
import com.sap.sailing.domain.base.configuration.DeviceConfigurationMatcher;
import com.sap.sailing.domain.base.configuration.RegattaConfiguration;
import com.sap.sailing.domain.common.DataImportProgress;
import com.sap.sailing.domain.common.RaceFetcher;
import com.sap.sailing.domain.common.RegattaAndRaceIdentifier;
import com.sap.sailing.domain.common.RegattaFetcher;
import com.sap.sailing.domain.common.RegattaIdentifier;
import com.sap.sailing.domain.common.RegattaName;
import com.sap.sailing.domain.common.ScoringSchemeType;
import com.sap.sailing.domain.common.media.MediaTrack;
import com.sap.sailing.domain.common.racelog.RacingProcedureType;
import com.sap.sailing.domain.common.racelog.tracking.TypeBasedServiceFinderFactory;
import com.sap.sailing.domain.leaderboard.EventResolver;
import com.sap.sailing.domain.leaderboard.FlexibleLeaderboard;
import com.sap.sailing.domain.leaderboard.Leaderboard;
import com.sap.sailing.domain.leaderboard.LeaderboardGroup;
import com.sap.sailing.domain.leaderboard.LeaderboardGroupResolver;
import com.sap.sailing.domain.leaderboard.LeaderboardRegistry;
import com.sap.sailing.domain.leaderboard.RegattaLeaderboard;
import com.sap.sailing.domain.leaderboard.ScoringScheme;
import com.sap.sailing.domain.persistence.DomainObjectFactory;
import com.sap.sailing.domain.persistence.MongoObjectFactory;
import com.sap.sailing.domain.racelog.tracking.GPSFixStore;
import com.sap.sailing.domain.tracking.DynamicTrackedRace;
import com.sap.sailing.domain.tracking.RaceTracker;
import com.sap.sailing.domain.tracking.TrackedRace;
import com.sap.sailing.domain.tracking.TrackedRegatta;
import com.sap.sailing.domain.tracking.TrackedRegattaRegistry;
import com.sap.sailing.domain.tracking.TrackerManager;
import com.sap.sailing.domain.tracking.WindStore;
import com.sap.sailing.polars.PolarDataService;
import com.sap.sailing.server.masterdata.DataImportLockWithProgress;
import com.sap.sse.common.TimePoint;
import com.sap.sse.common.Util;
import com.sap.sse.common.Util.Triple;
import com.sap.sse.common.search.KeywordQuery;
import com.sap.sse.common.search.Result;
import com.sap.sse.common.search.Searchable;
import com.sap.sse.replication.impl.ReplicableWithObjectInputStream;

/**
 * An OSGi service that can be used to track boat races using a TracTrac connector that pushes live GPS boat location,
 * waypoint, coarse and mark passing data.
 * <p>
 * 
 * If a race/regatta is already being tracked, another {@link #addTracTracRace(URL, URI, URI, WindStore, long)} or
 * {@link #addRegatta(URL, URI, URI, WindStore, long)} call will have no effect, even if a different {@link WindStore}
 * is requested.
 * <p>
 * 
 * When the tracking of a race/regatta is {@link #stopTracking(Regatta, RaceDefinition) stopped}, the next time it's
 * started to be tracked, a new {@link TrackedRace} at least will be constructed. This also means that when a
 * {@link TrackedRegatta} exists that still holds other {@link TrackedRace}s, the no longer tracked {@link TrackedRace}
 * will be removed from the {@link TrackedRegatta}. corresponding information is removed also from the
 * {@link DomainFactory}'s caches to ensure that clean, fresh data is received should another tracking request be issued
 * later.
 * <p>
 * 
 * During receiving the initial load for a replication in {@link #initiallyFillFromInternal(java.io.ObjectInputStream)},
 * tracked regattas read from the stream are observed (see {@link RaceListener}) by this object for automatic updates to
 * the default leaderboard and for automatic linking to leaderboard columns. It is assumed that no explicit replication
 * of these operations will happen based on the changes performed on the replication master.
 * 
 * @author Axel Uhl (d043530)
 *
 */
public interface RacingEventService extends TrackedRegattaRegistry, RegattaFetcher, RegattaRegistry, RaceFetcher,
        LeaderboardRegistry, EventResolver, LeaderboardGroupResolver, TrackerManager, Searchable<LeaderboardSearchResult, KeywordQuery>,
        ReplicableWithObjectInputStream<RacingEventService, RacingEventServiceOperation<?>> {
    @Override
    Regatta getRegatta(RegattaName regattaName);

    @Override
    RaceDefinition getRace(RegattaAndRaceIdentifier raceIdentifier);

    DynamicTrackedRace getTrackedRace(Regatta regatta, RaceDefinition race);

    DynamicTrackedRace getTrackedRace(RegattaAndRaceIdentifier raceIdentifier);

    /**
     * Obtains an unmodifiable map of the leaderboard configured in this service keyed by their names.
     */
    Map<String, Leaderboard> getLeaderboards();

    /**
     * @return a leaderboard whose {@link Leaderboard#getName()} method returns the value of the <code>name</code>
     *         parameter, or <code>null</code> if no such leaderboard is known to this service
     */
    Leaderboard getLeaderboardByName(String name);

    /**
     * Stops tracking all races of the regatta specified. This will also stop tracking wind for all races of this regatta.
     * See {@link #stopTrackingWind(Regatta, RaceDefinition)}. If there were multiple calls to
     * {@link #addTracTracRace(URL, URI, URI, WindStore, long)} with an equal combination of URLs/URIs, the {@link TracTracRaceTracker}
     * already tracking the race was re-used. The trackers will be stopped by this call regardless of how many calls
     * were made that ensured they were tracking.
     */
    void stopTracking(Regatta regatta) throws MalformedURLException, IOException, InterruptedException;

    /**
     * Removes <code>race</code> and any corresponding {@link #getTrackedRace(Regatta, RaceDefinition) tracked race}
     * from this service. If it was the last {@link RaceDefinition} in its {@link Regatta} and the regatta
     * {@link Regatta#isPersistent() is not stored persistently}, the <code>regatta</code> is removed as well and will no
     * longer be returned by {@link #getAllRegattas()}. The wind tracking is stopped for <code>race</code>.
     * <p>
     * 
     * Any {@link RaceTracker} for which <code>race</race> is the last race tracked that is still reachable
     * from {@link #getAllRegattas()} will be {@link RaceTracker#stop() stopped}.
     * 
     * The <code>race</code> will be also removed from all leaderboards containing a column that has <code>race</code>'s
     * {@link #getTrackedRace(Regatta, RaceDefinition) corresponding} {@link TrackedRace} as its
     * {@link RaceColumn#getTrackedRace(Fleet)}.
     * 
     * @param regatta
     *            the regatta from which to remove the race
     * @param race
     *            the race to remove
     */
    void removeRace(Regatta regatta, RaceDefinition race) throws MalformedURLException, IOException,InterruptedException;

    /**
     * @param port
     *            the UDP port on which to listen for incoming messages from Expedition clients
     * @param correctByDeclination
     *            An optional service to convert the wind bearings (which the receiver may
     *            believe to be true bearings) from magnetic to true bearings.
     * @throws SocketException
     *             thrown, e.g., in case there is already another listener on the port requested
     */
    void startTrackingWind(Regatta regatta, RaceDefinition race, boolean correctByDeclination) throws Exception;

    void stopTrackingWind(Regatta regatta, RaceDefinition race) throws SocketException, IOException;

    /**
     * The {@link Triple#getC() third component} of the triples returned is a wind tracker-specific
     * comment where a wind tracker may provide information such as its type name or, if applicable,
     * connectivity information such as the network port on which it receives wind information.
     */
    Iterable<Util.Triple<Regatta, RaceDefinition, String>> getWindTrackedRaces();

    /**
     * Creates a new leaderboard with the <code>name</code> specified.
     * @param discardThresholds
     *            Tells the thresholds from which on a next higher number of worst races will be discarded per
     *            competitor. Example: <code>[3, 6]</code> means that starting from three races the single worst race
     *            will be discarded; starting from six races, the two worst races per competitor are discarded.
     * 
     * @return the leaderboard created
     */
    FlexibleLeaderboard addFlexibleLeaderboard(String leaderboardName, String leaderboardDisplayName, int[] discardThresholds, ScoringScheme scoringScheme, Serializable courseAreaId);

    RegattaLeaderboard addRegattaLeaderboard(RegattaIdentifier regattaIdentifier, String leaderboardDisplayName, int[] discardThresholds);

    void removeLeaderboard(String leaderboardName);

    /**
     * Renames a leaderboard. If a leaderboard by the name <code>oldName</code> does not exist in {@link #getLeaderboards()},
     * or if a leaderboard with the name <code>newName</code> already exists, an {@link IllegalArgumentException} is thrown.
     * If the method completes normally, the rename has been successful, and the leaderboard previously obtained by calling
     * {@link #getLeaderboardByName(String) getLeaderboardByName(oldName)} can now be obtained by calling
     * {@link #getLeaderboardByName(String) getLeaderboardByName(newName)}.
     */
    void renameLeaderboard(String oldName, String newName);

    RaceColumn addColumnToLeaderboard(String columnName, String leaderboardName, boolean medalRace);

    void moveLeaderboardColumnUp(String leaderboardName, String columnName);

    void moveLeaderboardColumnDown(String leaderboardName, String columnName);

    void removeLeaderboardColumn(String leaderboardName, String columnName);

    void renameLeaderboardColumn(String leaderboardName, String oldColumnName, String newColumnName);

    /**
     * @see RaceColumn#setFactor(Double)
     */
    void updateLeaderboardColumnFactor(String leaderboardName, String columnName, Double factor);

    /**
     * Updates the leaderboard data in the persistent store
     */
    void updateStoredLeaderboard(Leaderboard leaderboard);

    void updateStoredRegatta(Regatta regatta);

    void stopTrackingAndRemove(Regatta regatta) throws MalformedURLException, IOException, InterruptedException;

    /**
     * Removes the regatta as well as all regatta leaderboards for that regatta
     */
    void removeRegatta(Regatta regatta) throws MalformedURLException, IOException, InterruptedException;
    
    /**
     * Removes the given series
     */
    void removeSeries(Series series) throws MalformedURLException, IOException, InterruptedException;

    DynamicTrackedRace getExistingTrackedRace(RegattaAndRaceIdentifier raceIdentifier);

    /**
     * Obtains an unmodifiable map of the leaderboard groups configured in this service keyed by their names.
     */
    Map<String, LeaderboardGroup> getLeaderboardGroups();

    /**
     * Creates a new group with the name <code>groupName</code>, the description <code>desciption</code> and the
     * leaderboards with the names in <code>leaderboardNames</code> and saves it in the database.
     * @param id TODO
     * @param groupName
     *            The name of the new group
     * @param description
     *            The description of the new group
     * @param displayName TODO
     * @param displayGroupsInReverseOrder TODO
     * @param leaderboardNames
     *            The names of the leaderboards, which should be contained by the new group.<br />
     *            If there isn't a leaderboard with one of these names an {@link IllegalArgumentException} is thrown.
     * @return The new leaderboard group
     */
    LeaderboardGroup addLeaderboardGroup(UUID id, String groupName, String description,
            String displayName, boolean displayGroupsInReverseOrder, List<String> leaderboardNames, int[] overallLeaderboardDiscardThresholds, ScoringSchemeType overallLeaderboardScoringSchemeType);

    /**
     * Removes the group with the name <code>groupName</code> from the service and the database.
     * @param groupName The name of the group which shall be removed.
     */
    void removeLeaderboardGroup(String groupName);

    /**
     * Renames the group with the name <code>oldName</code> to the <code>newName</code>.<br />
     * If there's no group with the name <code>oldName</code> or there's already a group with the name
     * <code>newName</code> a {@link IllegalArgumentException} is thrown.
     * 
     * @param oldName The old name of the group
     * @param newName The new name of the group
     */
    void renameLeaderboardGroup(String oldName, String newName);

    /**
     * Updates the group data in the persistant store.
     */
    void updateStoredLeaderboardGroup(LeaderboardGroup leaderboardGroup);

    DynamicTrackedRace createTrackedRace(RegattaAndRaceIdentifier raceIdentifier, WindStore windStore, GPSFixStore gpsFixStore,
            long delayToLiveInMillis, long millisecondsOverWhichToAverageWind, long millisecondsOverWhichToAverageSpeed);

    Regatta getOrCreateDefaultRegatta(String name, String boatClassName, Serializable id);

    /**
     * @param series the series must not have any {@link RaceColumn}s yet
     */
    Regatta createRegatta(String regattaName, String boatClassName, TimePoint startDate, TimePoint endDate, Serializable id, Iterable<? extends Series> series,
            boolean persistent, ScoringScheme scoringScheme, Serializable defaultCourseAreaId,
            boolean useStartTimeInference);
    
    Regatta updateRegatta(RegattaIdentifier regattaIdentifier, TimePoint startDate, TimePoint endDate, Serializable newDefaultCourseAreaId, RegattaConfiguration regattaConfiguration, Iterable<? extends Series> series, boolean useStartTimeInference);

    /**
     * Adds <code>raceDefinition</code> to the {@link Regatta} such that it will appear in {@link Regatta#getAllRaces()}
     * and {@link Regatta#getRaceByName(String)}.
     * 
     * @param addToRegatta identifier of an regatta that must exist already
     */
    void addRace(RegattaIdentifier addToRegatta, RaceDefinition raceDefinition);

    void updateLeaderboardGroup(String oldName, String newName, String description, String displayName,
            List<String> leaderboardNames, int[] overallLeaderboardDiscardThresholds, ScoringSchemeType overallLeaderboardScoringSchemeType);

    /**
     * @return a thread-safe copy of the events currently known by the service; it's safe for callers to iterate over
     *         the iterable returned, and no risk of a {@link ConcurrentModificationException} exists
     */
    Iterable<Event> getAllEvents();

    /**
     * Creates a new event with the name <code>eventName</code>, the venue <code>venue</code> and the regattas with the
     * names in <code>regattaNames</code>, saves it in the database and replicates it. Use for TESTING only!
     * 
     * @param eventName
     *            The name of the new event
     * @param eventDescription TODO
     * @param startDate
     *            The start date of the event
     * @param endDate
     *            The end date of the event
     * @param isPublic
     *            Indicates whether the event is public accessible via the publication URL or not
     * @param id
     *            The id of the new event
     * @param venue
     *            The name of the venue of the new event
     * @return The new event
     */
    Event addEvent(String eventName, String eventDescription, TimePoint startDate, TimePoint endDate, String venueName, boolean isPublic, UUID id);

    /**
     * Updates a sailing event with the name <code>eventName</code>, the venue<code>venue</code> and the regattas with
     * the names in <code>regattaNames</code> and updates it in the database.
     * @param eventName
     *            The name of the event to update
     * @param startDate
     *            The start date of the event
     * @param endDate
     *            The end date of the event
     * @param venueName
     *            The name of the venue of the event
     * @param isPublic
     *            Indicates whether the event is public accessible via the publication URL or not
     * @return The new event
     */
    void updateEvent(UUID id, String eventName, String eventDescription, TimePoint startDate, TimePoint endDate,
            String venueName, boolean isPublic, Iterable<UUID> leaderboardGroupIds, URL officialWebsiteURL,
            URL logoImageURL, Iterable<URL> imageURLs, Iterable<URL> videoURLs, Iterable<URL> sponsorImageURLs);

    /**
     * Renames a sailing event. If a sailing event by the name <code>oldName</code> does not exist in {@link #getEvents()},
     * or if a event with the name <code>newName</code> already exists, an {@link IllegalArgumentException} is thrown.
     * If the method completes normally, the rename has been successful, and the event previously obtained by calling
     * {@link #getEventByName(String) getEventByName(oldName)} can now be obtained by calling
     * {@link #getEventByName(String) getEventByName(newName)}.
     */
    void renameEvent(UUID id, String newEventName);

    void removeEvent(UUID id);

    
    /**
     * @return a thread-safe copy of the events (or the exception that occurred trying to obtain the events; arranged in
     *         a {@link Util.Pair}) of from all sailing server instances currently known by the service; it's safe for
     *         callers to iterate over the iterable returned, and no risk of a {@link ConcurrentModificationException}
     *         exists
     */
    Map<RemoteSailingServerReference, Util.Pair<Iterable<EventBase>, Exception>> getPublicEventsOfAllSailingServers();

    RemoteSailingServerReference addRemoteSailingServerReference(String name, URL url);

    void removeRemoteSailingServerReference(String name);

    
    CourseArea addCourseArea(UUID eventId, String courseAreaName, UUID courseAreaId);

    com.sap.sailing.domain.base.DomainFactory getBaseDomainFactory();

    CourseArea getCourseArea(Serializable courseAreaId);

    /**
     * Adds the specified mediaTrack to the in-memory media library.
     * Important note: Only if mediaTrack.dbId != null the mediaTrack will be persisted in the the database.
     * @param mediaTrack
     */
    void mediaTrackAdded(MediaTrack mediaTrack);

    /**
     * Calling mediaTrackAdded for every entry in the specified collection. 
     * @param mediaTracks
     */
    void mediaTracksAdded(Collection<MediaTrack> mediaTracks);
    
    void mediaTrackTitleChanged(MediaTrack mediaTrack);

    void mediaTrackUrlChanged(MediaTrack mediaTrack);

    void mediaTrackStartTimeChanged(MediaTrack mediaTrack);

    void mediaTrackDurationChanged(MediaTrack mediaTrack);

    void mediaTrackAssignedRacesChanged(MediaTrack mediaTrack);
    
    void mediaTrackDeleted(MediaTrack mediaTrack);

    /**
     * In contrast to mediaTracksAdded, this method takes mediaTracks with a given dbId.
     * Checks if the track already exists in the library and the database and adds/stores it
     * accordingly. If a track already exists and override, its properties are checked for changes 
     * @param mediaTrack
     * @param override If true, track properties (title, url, start time, duration, not mime type!) will be 
     * overwritten with the values from the track to be imported.
     */
    void mediaTracksImported(Collection<MediaTrack> mediaTracksToImport, boolean override);
    
    Collection<MediaTrack> getMediaTracksForRace(RegattaAndRaceIdentifier regattaAndRaceIdentifier);
    
    Collection<MediaTrack> getMediaTracksInTimeRange(RegattaAndRaceIdentifier regattaAndRaceIdentifier);

    Collection<MediaTrack> getAllMediaTracks();

    void reloadRaceLog(String leaderboardName, String raceColumnName, String fleetName);

    RaceLog getRaceLog(String leaderboardName, String raceColumnName, String fleetName);

    /**
     * @return a pair with the found or created regatta, and a boolean that tells whether the regatta was created during
     *         the call
     */
    Util.Pair<Regatta, Boolean> getOrCreateRegattaWithoutReplication(String fullRegattaName, String boatClassName, 
            TimePoint startDate, TimePoint endDate, Serializable id, 
            Iterable<? extends Series> series, boolean persistent, ScoringScheme scoringScheme,
            Serializable defaultCourseAreaId, boolean useStartTimeInference);

    /**
     * @return map where keys are the toString() representation of the {@link RaceDefinition#getId() IDs} of races passed to
     * {@link #setRegattaForRace(Regatta, RaceDefinition)}. It helps remember the connection between races and regattas.
     */
    ConcurrentHashMap<String, Regatta> getPersistentRegattasForRaceIDs();
    
    Event createEventWithoutReplication(String eventName, String eventDescription, TimePoint startDate, TimePoint endDate, String venue,
            boolean isPublic, UUID id, Iterable<URL> imageURLs, Iterable<URL> videoURLs, Iterable<URL> sponsorImageURLs, URL logoImageURL, URL officialWebsiteURL);

    void setRegattaForRace(Regatta regatta, String raceIdAsString);

    CourseArea addCourseAreaWithoutReplication(UUID eventId, UUID courseAreaId, String courseAreaName);

    CourseArea removeCourseAreaWithoutReplication(UUID eventId, UUID courseAreaId);

    /**
     * Returns a mobile device's configuration.
     * @param identifier of the client (may include event)
     * @return the {@link DeviceConfiguration}
     */
    DeviceConfiguration getDeviceConfiguration(DeviceConfigurationIdentifier identifier);
    
    /**
     * Adds a device configuration.
     * @param matcher defining for which the configuration applies.
     * @param configuration of the device.
     */
    void createOrUpdateDeviceConfiguration(DeviceConfigurationMatcher matcher, DeviceConfiguration configuration);
    
    /**
     * Removes a configuration by its matching object.
     * @param matcher
     */
    void removeDeviceConfiguration(DeviceConfigurationMatcher matcher);

    /**
     * Returns all configurations and their matching objects. 
     * @return the {@link DeviceConfiguration}s.
     */
    Map<DeviceConfigurationMatcher, DeviceConfiguration> getAllDeviceConfigurations();

    /**
     * Forces a new start time on the RaceLog identified by the passed parameters.
     * @param leaderboardName name of the RaceLog's leaderboard.
     * @param raceColumnName name of the RaceLog's column
     * @param fleetName name of the RaceLog's fleet
     * @param authorName name of the {@link AbstractLogEventAuthor} the {@link RaceLogStartTimeEvent} will be created with
     * @param authorPriority priority of the author.
     * @param passId Pass identifier of the new start time event.
     * @param logicalTimePoint logical {@link TimePoint} of the new event.
     * @param startTime the new Start-Time
     * @return
     */
    TimePoint setStartTimeAndProcedure(String leaderboardName, String raceColumnName, String fleetName, String authorName,
            int authorPriority, int passId, TimePoint logicalTimePoint, TimePoint startTime, RacingProcedureType racingProcedure);

    /**
     * Gets the start time, pass identifier and racing procedure for the queried race. Start time might be <code>null</code>.
     */
    Util.Triple<TimePoint, Integer, RacingProcedureType> getStartTimeAndProcedure(String leaderboardName, String raceColumnName, String fleetName);

    MongoObjectFactory getMongoObjectFactory();
    
    DomainObjectFactory getDomainObjectFactory();
    
    WindStore getWindStore();

<<<<<<< HEAD
    PolarDataService getPolarDataService();
    
    GPSFixStore getGPSFixStore();
    
    RaceTracker getRaceTrackerById(Object id);
    
    RaceLogEventAuthor getServerAuthor();
    
    CompetitorStore getCompetitorStore();
    
    TypeBasedServiceFinderFactory getTypeBasedServiceFinderFactory();

=======
    GPSFixStore getGPSFixStore();
    
    RaceTracker getRaceTrackerById(Object id);
    
    AbstractLogEventAuthor getServerAuthor();
    
    CompetitorStore getCompetitorStore();
    
    TypeBasedServiceFinderFactory getTypeBasedServiceFinderFactory();

>>>>>>> ed34a4c3
    /**
     * This lock exists to allow only one master data import at a time to avoid situation where multiple Imports
     * override each other in unpredictable fashion
     */
    DataImportLockWithProgress getDataImportLock();

    DataImportProgress createOrUpdateDataImportProgressWithReplication(UUID importOperationId,
            double overallProgressPct,
            String subProgressName, double subProgressPct);

    DataImportProgress createOrUpdateDataImportProgressWithoutReplication(UUID importOperationId,
            double overallProgressPct,
            String subProgressName, double subProgressPct);

    void setDataImportFailedWithReplication(UUID importOperationId, String errorMessage);

    void setDataImportFailedWithoutReplication(UUID importOperationId, String errorMessage);

    void setDataImportDeleteProgressFromMapTimerWithReplication(UUID importOperationId);

    void setDataImportDeleteProgressFromMapTimerWithoutReplication(UUID importOperationId);

    /**
     * For the reference to a remote sailing server, updates its events cache and returns the event list
     * or, if fetching the event list from the remote server did fail, the exception for which it failed.
     */
    Util.Pair<Iterable<EventBase>, Exception> updateRemoteServerEventCacheSynchronously(RemoteSailingServerReference ref);

    /**
     * Searches the content of this server, not that of any remote servers referenced by any {@link RemoteSailingServerReference}s.
     */
    @Override
    Result<LeaderboardSearchResult> search(KeywordQuery query);

    /**
     * Searches a specific remote server whose reference has the {@link RemoteSailingServerReference#getName() name}
     * <code>remoteServerReferenceName</code>. If a remote server reference with that name is not known,
     * <code>null</code> is returned. Otherwise, a non-<code>null</code> and possibly empty search result set is
     * returned.
     */
    Result<LeaderboardSearchResultBase> searchRemotely(String remoteServerReferenceName, KeywordQuery query);

    /**
     * References to remote servers may be dead or alive. This is internally determined by regularly polling those
     * servers for their events list. If the events list cannot be successfully retrieved, the server is considered "dead."
     * This method returns the "live" server references.
     */
    Iterable<RemoteSailingServerReference> getLiveRemoteServerReferences();

    RemoteSailingServerReference getRemoteServerReferenceByName(String remoteServerReferenceName);

    void addRegattaWithoutReplication(Regatta regatta);

    void addEventWithoutReplication(Event event);

    /**
     * Adds the leaderboard group to this service; if the group has an overall leaderboard, the overall leaderboard
     * is added to this service as well. For both, the group and the overall leaderboard, any previously existing
     * objects by the same name of that type will be replaced.
     */
    void addLeaderboardGroupWithoutReplication(LeaderboardGroup leaderboardGroup);

}
<|MERGE_RESOLUTION|>--- conflicted
+++ resolved
@@ -1,589 +1,576 @@
-package com.sap.sailing.server;
-
-import java.io.IOException;
-import java.io.Serializable;
-import java.net.MalformedURLException;
-import java.net.SocketException;
-import java.net.URI;
-import java.net.URL;
-import java.util.Collection;
-import java.util.ConcurrentModificationException;
-import java.util.List;
-import java.util.Map;
-import java.util.UUID;
-import java.util.concurrent.ConcurrentHashMap;
-
-import com.sap.sailing.domain.abstractlog.AbstractLogEventAuthor;
-import com.sap.sailing.domain.abstractlog.race.RaceLog;
-import com.sap.sailing.domain.abstractlog.race.RaceLogStartTimeEvent;
-import com.sap.sailing.domain.base.CompetitorStore;
-import com.sap.sailing.domain.base.CourseArea;
-import com.sap.sailing.domain.base.DomainFactory;
-import com.sap.sailing.domain.base.Event;
-import com.sap.sailing.domain.base.EventBase;
-import com.sap.sailing.domain.base.Fleet;
-import com.sap.sailing.domain.base.LeaderboardSearchResult;
-import com.sap.sailing.domain.base.LeaderboardSearchResultBase;
-import com.sap.sailing.domain.base.RaceColumn;
-import com.sap.sailing.domain.base.RaceDefinition;
-import com.sap.sailing.domain.base.Regatta;
-import com.sap.sailing.domain.base.RegattaRegistry;
-import com.sap.sailing.domain.base.RemoteSailingServerReference;
-import com.sap.sailing.domain.base.Series;
-import com.sap.sailing.domain.base.configuration.DeviceConfiguration;
-import com.sap.sailing.domain.base.configuration.DeviceConfigurationIdentifier;
-import com.sap.sailing.domain.base.configuration.DeviceConfigurationMatcher;
-import com.sap.sailing.domain.base.configuration.RegattaConfiguration;
-import com.sap.sailing.domain.common.DataImportProgress;
-import com.sap.sailing.domain.common.RaceFetcher;
-import com.sap.sailing.domain.common.RegattaAndRaceIdentifier;
-import com.sap.sailing.domain.common.RegattaFetcher;
-import com.sap.sailing.domain.common.RegattaIdentifier;
-import com.sap.sailing.domain.common.RegattaName;
-import com.sap.sailing.domain.common.ScoringSchemeType;
-import com.sap.sailing.domain.common.media.MediaTrack;
-import com.sap.sailing.domain.common.racelog.RacingProcedureType;
-import com.sap.sailing.domain.common.racelog.tracking.TypeBasedServiceFinderFactory;
-import com.sap.sailing.domain.leaderboard.EventResolver;
-import com.sap.sailing.domain.leaderboard.FlexibleLeaderboard;
-import com.sap.sailing.domain.leaderboard.Leaderboard;
-import com.sap.sailing.domain.leaderboard.LeaderboardGroup;
-import com.sap.sailing.domain.leaderboard.LeaderboardGroupResolver;
-import com.sap.sailing.domain.leaderboard.LeaderboardRegistry;
-import com.sap.sailing.domain.leaderboard.RegattaLeaderboard;
-import com.sap.sailing.domain.leaderboard.ScoringScheme;
-import com.sap.sailing.domain.persistence.DomainObjectFactory;
-import com.sap.sailing.domain.persistence.MongoObjectFactory;
-import com.sap.sailing.domain.racelog.tracking.GPSFixStore;
-import com.sap.sailing.domain.tracking.DynamicTrackedRace;
-import com.sap.sailing.domain.tracking.RaceTracker;
-import com.sap.sailing.domain.tracking.TrackedRace;
-import com.sap.sailing.domain.tracking.TrackedRegatta;
-import com.sap.sailing.domain.tracking.TrackedRegattaRegistry;
-import com.sap.sailing.domain.tracking.TrackerManager;
-import com.sap.sailing.domain.tracking.WindStore;
-import com.sap.sailing.polars.PolarDataService;
-import com.sap.sailing.server.masterdata.DataImportLockWithProgress;
-import com.sap.sse.common.TimePoint;
-import com.sap.sse.common.Util;
-import com.sap.sse.common.Util.Triple;
-import com.sap.sse.common.search.KeywordQuery;
-import com.sap.sse.common.search.Result;
-import com.sap.sse.common.search.Searchable;
-import com.sap.sse.replication.impl.ReplicableWithObjectInputStream;
-
-/**
- * An OSGi service that can be used to track boat races using a TracTrac connector that pushes live GPS boat location,
- * waypoint, coarse and mark passing data.
- * <p>
- * 
- * If a race/regatta is already being tracked, another {@link #addTracTracRace(URL, URI, URI, WindStore, long)} or
- * {@link #addRegatta(URL, URI, URI, WindStore, long)} call will have no effect, even if a different {@link WindStore}
- * is requested.
- * <p>
- * 
- * When the tracking of a race/regatta is {@link #stopTracking(Regatta, RaceDefinition) stopped}, the next time it's
- * started to be tracked, a new {@link TrackedRace} at least will be constructed. This also means that when a
- * {@link TrackedRegatta} exists that still holds other {@link TrackedRace}s, the no longer tracked {@link TrackedRace}
- * will be removed from the {@link TrackedRegatta}. corresponding information is removed also from the
- * {@link DomainFactory}'s caches to ensure that clean, fresh data is received should another tracking request be issued
- * later.
- * <p>
- * 
- * During receiving the initial load for a replication in {@link #initiallyFillFromInternal(java.io.ObjectInputStream)},
- * tracked regattas read from the stream are observed (see {@link RaceListener}) by this object for automatic updates to
- * the default leaderboard and for automatic linking to leaderboard columns. It is assumed that no explicit replication
- * of these operations will happen based on the changes performed on the replication master.
- * 
- * @author Axel Uhl (d043530)
- *
- */
-public interface RacingEventService extends TrackedRegattaRegistry, RegattaFetcher, RegattaRegistry, RaceFetcher,
-        LeaderboardRegistry, EventResolver, LeaderboardGroupResolver, TrackerManager, Searchable<LeaderboardSearchResult, KeywordQuery>,
-        ReplicableWithObjectInputStream<RacingEventService, RacingEventServiceOperation<?>> {
-    @Override
-    Regatta getRegatta(RegattaName regattaName);
-
-    @Override
-    RaceDefinition getRace(RegattaAndRaceIdentifier raceIdentifier);
-
-    DynamicTrackedRace getTrackedRace(Regatta regatta, RaceDefinition race);
-
-    DynamicTrackedRace getTrackedRace(RegattaAndRaceIdentifier raceIdentifier);
-
-    /**
-     * Obtains an unmodifiable map of the leaderboard configured in this service keyed by their names.
-     */
-    Map<String, Leaderboard> getLeaderboards();
-
-    /**
-     * @return a leaderboard whose {@link Leaderboard#getName()} method returns the value of the <code>name</code>
-     *         parameter, or <code>null</code> if no such leaderboard is known to this service
-     */
-    Leaderboard getLeaderboardByName(String name);
-
-    /**
-     * Stops tracking all races of the regatta specified. This will also stop tracking wind for all races of this regatta.
-     * See {@link #stopTrackingWind(Regatta, RaceDefinition)}. If there were multiple calls to
-     * {@link #addTracTracRace(URL, URI, URI, WindStore, long)} with an equal combination of URLs/URIs, the {@link TracTracRaceTracker}
-     * already tracking the race was re-used. The trackers will be stopped by this call regardless of how many calls
-     * were made that ensured they were tracking.
-     */
-    void stopTracking(Regatta regatta) throws MalformedURLException, IOException, InterruptedException;
-
-    /**
-     * Removes <code>race</code> and any corresponding {@link #getTrackedRace(Regatta, RaceDefinition) tracked race}
-     * from this service. If it was the last {@link RaceDefinition} in its {@link Regatta} and the regatta
-     * {@link Regatta#isPersistent() is not stored persistently}, the <code>regatta</code> is removed as well and will no
-     * longer be returned by {@link #getAllRegattas()}. The wind tracking is stopped for <code>race</code>.
-     * <p>
-     * 
-     * Any {@link RaceTracker} for which <code>race</race> is the last race tracked that is still reachable
-     * from {@link #getAllRegattas()} will be {@link RaceTracker#stop() stopped}.
-     * 
-     * The <code>race</code> will be also removed from all leaderboards containing a column that has <code>race</code>'s
-     * {@link #getTrackedRace(Regatta, RaceDefinition) corresponding} {@link TrackedRace} as its
-     * {@link RaceColumn#getTrackedRace(Fleet)}.
-     * 
-     * @param regatta
-     *            the regatta from which to remove the race
-     * @param race
-     *            the race to remove
-     */
-    void removeRace(Regatta regatta, RaceDefinition race) throws MalformedURLException, IOException,InterruptedException;
-
-    /**
-     * @param port
-     *            the UDP port on which to listen for incoming messages from Expedition clients
-     * @param correctByDeclination
-     *            An optional service to convert the wind bearings (which the receiver may
-     *            believe to be true bearings) from magnetic to true bearings.
-     * @throws SocketException
-     *             thrown, e.g., in case there is already another listener on the port requested
-     */
-    void startTrackingWind(Regatta regatta, RaceDefinition race, boolean correctByDeclination) throws Exception;
-
-    void stopTrackingWind(Regatta regatta, RaceDefinition race) throws SocketException, IOException;
-
-    /**
-     * The {@link Triple#getC() third component} of the triples returned is a wind tracker-specific
-     * comment where a wind tracker may provide information such as its type name or, if applicable,
-     * connectivity information such as the network port on which it receives wind information.
-     */
-    Iterable<Util.Triple<Regatta, RaceDefinition, String>> getWindTrackedRaces();
-
-    /**
-     * Creates a new leaderboard with the <code>name</code> specified.
-     * @param discardThresholds
-     *            Tells the thresholds from which on a next higher number of worst races will be discarded per
-     *            competitor. Example: <code>[3, 6]</code> means that starting from three races the single worst race
-     *            will be discarded; starting from six races, the two worst races per competitor are discarded.
-     * 
-     * @return the leaderboard created
-     */
-    FlexibleLeaderboard addFlexibleLeaderboard(String leaderboardName, String leaderboardDisplayName, int[] discardThresholds, ScoringScheme scoringScheme, Serializable courseAreaId);
-
-    RegattaLeaderboard addRegattaLeaderboard(RegattaIdentifier regattaIdentifier, String leaderboardDisplayName, int[] discardThresholds);
-
-    void removeLeaderboard(String leaderboardName);
-
-    /**
-     * Renames a leaderboard. If a leaderboard by the name <code>oldName</code> does not exist in {@link #getLeaderboards()},
-     * or if a leaderboard with the name <code>newName</code> already exists, an {@link IllegalArgumentException} is thrown.
-     * If the method completes normally, the rename has been successful, and the leaderboard previously obtained by calling
-     * {@link #getLeaderboardByName(String) getLeaderboardByName(oldName)} can now be obtained by calling
-     * {@link #getLeaderboardByName(String) getLeaderboardByName(newName)}.
-     */
-    void renameLeaderboard(String oldName, String newName);
-
-    RaceColumn addColumnToLeaderboard(String columnName, String leaderboardName, boolean medalRace);
-
-    void moveLeaderboardColumnUp(String leaderboardName, String columnName);
-
-    void moveLeaderboardColumnDown(String leaderboardName, String columnName);
-
-    void removeLeaderboardColumn(String leaderboardName, String columnName);
-
-    void renameLeaderboardColumn(String leaderboardName, String oldColumnName, String newColumnName);
-
-    /**
-     * @see RaceColumn#setFactor(Double)
-     */
-    void updateLeaderboardColumnFactor(String leaderboardName, String columnName, Double factor);
-
-    /**
-     * Updates the leaderboard data in the persistent store
-     */
-    void updateStoredLeaderboard(Leaderboard leaderboard);
-
-    void updateStoredRegatta(Regatta regatta);
-
-    void stopTrackingAndRemove(Regatta regatta) throws MalformedURLException, IOException, InterruptedException;
-
-    /**
-     * Removes the regatta as well as all regatta leaderboards for that regatta
-     */
-    void removeRegatta(Regatta regatta) throws MalformedURLException, IOException, InterruptedException;
-    
-    /**
-     * Removes the given series
-     */
-    void removeSeries(Series series) throws MalformedURLException, IOException, InterruptedException;
-
-    DynamicTrackedRace getExistingTrackedRace(RegattaAndRaceIdentifier raceIdentifier);
-
-    /**
-     * Obtains an unmodifiable map of the leaderboard groups configured in this service keyed by their names.
-     */
-    Map<String, LeaderboardGroup> getLeaderboardGroups();
-
-    /**
-     * Creates a new group with the name <code>groupName</code>, the description <code>desciption</code> and the
-     * leaderboards with the names in <code>leaderboardNames</code> and saves it in the database.
-     * @param id TODO
-     * @param groupName
-     *            The name of the new group
-     * @param description
-     *            The description of the new group
-     * @param displayName TODO
-     * @param displayGroupsInReverseOrder TODO
-     * @param leaderboardNames
-     *            The names of the leaderboards, which should be contained by the new group.<br />
-     *            If there isn't a leaderboard with one of these names an {@link IllegalArgumentException} is thrown.
-     * @return The new leaderboard group
-     */
-    LeaderboardGroup addLeaderboardGroup(UUID id, String groupName, String description,
-            String displayName, boolean displayGroupsInReverseOrder, List<String> leaderboardNames, int[] overallLeaderboardDiscardThresholds, ScoringSchemeType overallLeaderboardScoringSchemeType);
-
-    /**
-     * Removes the group with the name <code>groupName</code> from the service and the database.
-     * @param groupName The name of the group which shall be removed.
-     */
-    void removeLeaderboardGroup(String groupName);
-
-    /**
-     * Renames the group with the name <code>oldName</code> to the <code>newName</code>.<br />
-     * If there's no group with the name <code>oldName</code> or there's already a group with the name
-     * <code>newName</code> a {@link IllegalArgumentException} is thrown.
-     * 
-     * @param oldName The old name of the group
-     * @param newName The new name of the group
-     */
-    void renameLeaderboardGroup(String oldName, String newName);
-
-    /**
-     * Updates the group data in the persistant store.
-     */
-    void updateStoredLeaderboardGroup(LeaderboardGroup leaderboardGroup);
-
-    DynamicTrackedRace createTrackedRace(RegattaAndRaceIdentifier raceIdentifier, WindStore windStore, GPSFixStore gpsFixStore,
-            long delayToLiveInMillis, long millisecondsOverWhichToAverageWind, long millisecondsOverWhichToAverageSpeed);
-
-    Regatta getOrCreateDefaultRegatta(String name, String boatClassName, Serializable id);
-
-    /**
-     * @param series the series must not have any {@link RaceColumn}s yet
-     */
-    Regatta createRegatta(String regattaName, String boatClassName, TimePoint startDate, TimePoint endDate, Serializable id, Iterable<? extends Series> series,
-            boolean persistent, ScoringScheme scoringScheme, Serializable defaultCourseAreaId,
-            boolean useStartTimeInference);
-    
-    Regatta updateRegatta(RegattaIdentifier regattaIdentifier, TimePoint startDate, TimePoint endDate, Serializable newDefaultCourseAreaId, RegattaConfiguration regattaConfiguration, Iterable<? extends Series> series, boolean useStartTimeInference);
-
-    /**
-     * Adds <code>raceDefinition</code> to the {@link Regatta} such that it will appear in {@link Regatta#getAllRaces()}
-     * and {@link Regatta#getRaceByName(String)}.
-     * 
-     * @param addToRegatta identifier of an regatta that must exist already
-     */
-    void addRace(RegattaIdentifier addToRegatta, RaceDefinition raceDefinition);
-
-    void updateLeaderboardGroup(String oldName, String newName, String description, String displayName,
-            List<String> leaderboardNames, int[] overallLeaderboardDiscardThresholds, ScoringSchemeType overallLeaderboardScoringSchemeType);
-
-    /**
-     * @return a thread-safe copy of the events currently known by the service; it's safe for callers to iterate over
-     *         the iterable returned, and no risk of a {@link ConcurrentModificationException} exists
-     */
-    Iterable<Event> getAllEvents();
-
-    /**
-     * Creates a new event with the name <code>eventName</code>, the venue <code>venue</code> and the regattas with the
-     * names in <code>regattaNames</code>, saves it in the database and replicates it. Use for TESTING only!
-     * 
-     * @param eventName
-     *            The name of the new event
-     * @param eventDescription TODO
-     * @param startDate
-     *            The start date of the event
-     * @param endDate
-     *            The end date of the event
-     * @param isPublic
-     *            Indicates whether the event is public accessible via the publication URL or not
-     * @param id
-     *            The id of the new event
-     * @param venue
-     *            The name of the venue of the new event
-     * @return The new event
-     */
-    Event addEvent(String eventName, String eventDescription, TimePoint startDate, TimePoint endDate, String venueName, boolean isPublic, UUID id);
-
-    /**
-     * Updates a sailing event with the name <code>eventName</code>, the venue<code>venue</code> and the regattas with
-     * the names in <code>regattaNames</code> and updates it in the database.
-     * @param eventName
-     *            The name of the event to update
-     * @param startDate
-     *            The start date of the event
-     * @param endDate
-     *            The end date of the event
-     * @param venueName
-     *            The name of the venue of the event
-     * @param isPublic
-     *            Indicates whether the event is public accessible via the publication URL or not
-     * @return The new event
-     */
-    void updateEvent(UUID id, String eventName, String eventDescription, TimePoint startDate, TimePoint endDate,
-            String venueName, boolean isPublic, Iterable<UUID> leaderboardGroupIds, URL officialWebsiteURL,
-            URL logoImageURL, Iterable<URL> imageURLs, Iterable<URL> videoURLs, Iterable<URL> sponsorImageURLs);
-
-    /**
-     * Renames a sailing event. If a sailing event by the name <code>oldName</code> does not exist in {@link #getEvents()},
-     * or if a event with the name <code>newName</code> already exists, an {@link IllegalArgumentException} is thrown.
-     * If the method completes normally, the rename has been successful, and the event previously obtained by calling
-     * {@link #getEventByName(String) getEventByName(oldName)} can now be obtained by calling
-     * {@link #getEventByName(String) getEventByName(newName)}.
-     */
-    void renameEvent(UUID id, String newEventName);
-
-    void removeEvent(UUID id);
-
-    
-    /**
-     * @return a thread-safe copy of the events (or the exception that occurred trying to obtain the events; arranged in
-     *         a {@link Util.Pair}) of from all sailing server instances currently known by the service; it's safe for
-     *         callers to iterate over the iterable returned, and no risk of a {@link ConcurrentModificationException}
-     *         exists
-     */
-    Map<RemoteSailingServerReference, Util.Pair<Iterable<EventBase>, Exception>> getPublicEventsOfAllSailingServers();
-
-    RemoteSailingServerReference addRemoteSailingServerReference(String name, URL url);
-
-    void removeRemoteSailingServerReference(String name);
-
-    
-    CourseArea addCourseArea(UUID eventId, String courseAreaName, UUID courseAreaId);
-
-    com.sap.sailing.domain.base.DomainFactory getBaseDomainFactory();
-
-    CourseArea getCourseArea(Serializable courseAreaId);
-
-    /**
-     * Adds the specified mediaTrack to the in-memory media library.
-     * Important note: Only if mediaTrack.dbId != null the mediaTrack will be persisted in the the database.
-     * @param mediaTrack
-     */
-    void mediaTrackAdded(MediaTrack mediaTrack);
-
-    /**
-     * Calling mediaTrackAdded for every entry in the specified collection. 
-     * @param mediaTracks
-     */
-    void mediaTracksAdded(Collection<MediaTrack> mediaTracks);
-    
-    void mediaTrackTitleChanged(MediaTrack mediaTrack);
-
-    void mediaTrackUrlChanged(MediaTrack mediaTrack);
-
-    void mediaTrackStartTimeChanged(MediaTrack mediaTrack);
-
-    void mediaTrackDurationChanged(MediaTrack mediaTrack);
-
-    void mediaTrackAssignedRacesChanged(MediaTrack mediaTrack);
-    
-    void mediaTrackDeleted(MediaTrack mediaTrack);
-
-    /**
-     * In contrast to mediaTracksAdded, this method takes mediaTracks with a given dbId.
-     * Checks if the track already exists in the library and the database and adds/stores it
-     * accordingly. If a track already exists and override, its properties are checked for changes 
-     * @param mediaTrack
-     * @param override If true, track properties (title, url, start time, duration, not mime type!) will be 
-     * overwritten with the values from the track to be imported.
-     */
-    void mediaTracksImported(Collection<MediaTrack> mediaTracksToImport, boolean override);
-    
-    Collection<MediaTrack> getMediaTracksForRace(RegattaAndRaceIdentifier regattaAndRaceIdentifier);
-    
-    Collection<MediaTrack> getMediaTracksInTimeRange(RegattaAndRaceIdentifier regattaAndRaceIdentifier);
-
-    Collection<MediaTrack> getAllMediaTracks();
-
-    void reloadRaceLog(String leaderboardName, String raceColumnName, String fleetName);
-
-    RaceLog getRaceLog(String leaderboardName, String raceColumnName, String fleetName);
-
-    /**
-     * @return a pair with the found or created regatta, and a boolean that tells whether the regatta was created during
-     *         the call
-     */
-    Util.Pair<Regatta, Boolean> getOrCreateRegattaWithoutReplication(String fullRegattaName, String boatClassName, 
-            TimePoint startDate, TimePoint endDate, Serializable id, 
-            Iterable<? extends Series> series, boolean persistent, ScoringScheme scoringScheme,
-            Serializable defaultCourseAreaId, boolean useStartTimeInference);
-
-    /**
-     * @return map where keys are the toString() representation of the {@link RaceDefinition#getId() IDs} of races passed to
-     * {@link #setRegattaForRace(Regatta, RaceDefinition)}. It helps remember the connection between races and regattas.
-     */
-    ConcurrentHashMap<String, Regatta> getPersistentRegattasForRaceIDs();
-    
-    Event createEventWithoutReplication(String eventName, String eventDescription, TimePoint startDate, TimePoint endDate, String venue,
-            boolean isPublic, UUID id, Iterable<URL> imageURLs, Iterable<URL> videoURLs, Iterable<URL> sponsorImageURLs, URL logoImageURL, URL officialWebsiteURL);
-
-    void setRegattaForRace(Regatta regatta, String raceIdAsString);
-
-    CourseArea addCourseAreaWithoutReplication(UUID eventId, UUID courseAreaId, String courseAreaName);
-
-    CourseArea removeCourseAreaWithoutReplication(UUID eventId, UUID courseAreaId);
-
-    /**
-     * Returns a mobile device's configuration.
-     * @param identifier of the client (may include event)
-     * @return the {@link DeviceConfiguration}
-     */
-    DeviceConfiguration getDeviceConfiguration(DeviceConfigurationIdentifier identifier);
-    
-    /**
-     * Adds a device configuration.
-     * @param matcher defining for which the configuration applies.
-     * @param configuration of the device.
-     */
-    void createOrUpdateDeviceConfiguration(DeviceConfigurationMatcher matcher, DeviceConfiguration configuration);
-    
-    /**
-     * Removes a configuration by its matching object.
-     * @param matcher
-     */
-    void removeDeviceConfiguration(DeviceConfigurationMatcher matcher);
-
-    /**
-     * Returns all configurations and their matching objects. 
-     * @return the {@link DeviceConfiguration}s.
-     */
-    Map<DeviceConfigurationMatcher, DeviceConfiguration> getAllDeviceConfigurations();
-
-    /**
-     * Forces a new start time on the RaceLog identified by the passed parameters.
-     * @param leaderboardName name of the RaceLog's leaderboard.
-     * @param raceColumnName name of the RaceLog's column
-     * @param fleetName name of the RaceLog's fleet
-     * @param authorName name of the {@link AbstractLogEventAuthor} the {@link RaceLogStartTimeEvent} will be created with
-     * @param authorPriority priority of the author.
-     * @param passId Pass identifier of the new start time event.
-     * @param logicalTimePoint logical {@link TimePoint} of the new event.
-     * @param startTime the new Start-Time
-     * @return
-     */
-    TimePoint setStartTimeAndProcedure(String leaderboardName, String raceColumnName, String fleetName, String authorName,
-            int authorPriority, int passId, TimePoint logicalTimePoint, TimePoint startTime, RacingProcedureType racingProcedure);
-
-    /**
-     * Gets the start time, pass identifier and racing procedure for the queried race. Start time might be <code>null</code>.
-     */
-    Util.Triple<TimePoint, Integer, RacingProcedureType> getStartTimeAndProcedure(String leaderboardName, String raceColumnName, String fleetName);
-
-    MongoObjectFactory getMongoObjectFactory();
-    
-    DomainObjectFactory getDomainObjectFactory();
-    
-    WindStore getWindStore();
-
-<<<<<<< HEAD
-    PolarDataService getPolarDataService();
-    
-    GPSFixStore getGPSFixStore();
-    
-    RaceTracker getRaceTrackerById(Object id);
-    
-    RaceLogEventAuthor getServerAuthor();
-    
-    CompetitorStore getCompetitorStore();
-    
-    TypeBasedServiceFinderFactory getTypeBasedServiceFinderFactory();
-
-=======
-    GPSFixStore getGPSFixStore();
-    
-    RaceTracker getRaceTrackerById(Object id);
-    
-    AbstractLogEventAuthor getServerAuthor();
-    
-    CompetitorStore getCompetitorStore();
-    
-    TypeBasedServiceFinderFactory getTypeBasedServiceFinderFactory();
-
->>>>>>> ed34a4c3
-    /**
-     * This lock exists to allow only one master data import at a time to avoid situation where multiple Imports
-     * override each other in unpredictable fashion
-     */
-    DataImportLockWithProgress getDataImportLock();
-
-    DataImportProgress createOrUpdateDataImportProgressWithReplication(UUID importOperationId,
-            double overallProgressPct,
-            String subProgressName, double subProgressPct);
-
-    DataImportProgress createOrUpdateDataImportProgressWithoutReplication(UUID importOperationId,
-            double overallProgressPct,
-            String subProgressName, double subProgressPct);
-
-    void setDataImportFailedWithReplication(UUID importOperationId, String errorMessage);
-
-    void setDataImportFailedWithoutReplication(UUID importOperationId, String errorMessage);
-
-    void setDataImportDeleteProgressFromMapTimerWithReplication(UUID importOperationId);
-
-    void setDataImportDeleteProgressFromMapTimerWithoutReplication(UUID importOperationId);
-
-    /**
-     * For the reference to a remote sailing server, updates its events cache and returns the event list
-     * or, if fetching the event list from the remote server did fail, the exception for which it failed.
-     */
-    Util.Pair<Iterable<EventBase>, Exception> updateRemoteServerEventCacheSynchronously(RemoteSailingServerReference ref);
-
-    /**
-     * Searches the content of this server, not that of any remote servers referenced by any {@link RemoteSailingServerReference}s.
-     */
-    @Override
-    Result<LeaderboardSearchResult> search(KeywordQuery query);
-
-    /**
-     * Searches a specific remote server whose reference has the {@link RemoteSailingServerReference#getName() name}
-     * <code>remoteServerReferenceName</code>. If a remote server reference with that name is not known,
-     * <code>null</code> is returned. Otherwise, a non-<code>null</code> and possibly empty search result set is
-     * returned.
-     */
-    Result<LeaderboardSearchResultBase> searchRemotely(String remoteServerReferenceName, KeywordQuery query);
-
-    /**
-     * References to remote servers may be dead or alive. This is internally determined by regularly polling those
-     * servers for their events list. If the events list cannot be successfully retrieved, the server is considered "dead."
-     * This method returns the "live" server references.
-     */
-    Iterable<RemoteSailingServerReference> getLiveRemoteServerReferences();
-
-    RemoteSailingServerReference getRemoteServerReferenceByName(String remoteServerReferenceName);
-
-    void addRegattaWithoutReplication(Regatta regatta);
-
-    void addEventWithoutReplication(Event event);
-
-    /**
-     * Adds the leaderboard group to this service; if the group has an overall leaderboard, the overall leaderboard
-     * is added to this service as well. For both, the group and the overall leaderboard, any previously existing
-     * objects by the same name of that type will be replaced.
-     */
-    void addLeaderboardGroupWithoutReplication(LeaderboardGroup leaderboardGroup);
-
-}
+package com.sap.sailing.server;
+
+import java.io.IOException;
+import java.io.Serializable;
+import java.net.MalformedURLException;
+import java.net.SocketException;
+import java.net.URI;
+import java.net.URL;
+import java.util.Collection;
+import java.util.ConcurrentModificationException;
+import java.util.List;
+import java.util.Map;
+import java.util.UUID;
+import java.util.concurrent.ConcurrentHashMap;
+
+import com.sap.sailing.domain.abstractlog.AbstractLogEventAuthor;
+import com.sap.sailing.domain.abstractlog.race.RaceLog;
+import com.sap.sailing.domain.abstractlog.race.RaceLogStartTimeEvent;
+import com.sap.sailing.domain.base.CompetitorStore;
+import com.sap.sailing.domain.base.CourseArea;
+import com.sap.sailing.domain.base.DomainFactory;
+import com.sap.sailing.domain.base.Event;
+import com.sap.sailing.domain.base.EventBase;
+import com.sap.sailing.domain.base.Fleet;
+import com.sap.sailing.domain.base.LeaderboardSearchResult;
+import com.sap.sailing.domain.base.LeaderboardSearchResultBase;
+import com.sap.sailing.domain.base.RaceColumn;
+import com.sap.sailing.domain.base.RaceDefinition;
+import com.sap.sailing.domain.base.Regatta;
+import com.sap.sailing.domain.base.RegattaRegistry;
+import com.sap.sailing.domain.base.RemoteSailingServerReference;
+import com.sap.sailing.domain.base.Series;
+import com.sap.sailing.domain.base.configuration.DeviceConfiguration;
+import com.sap.sailing.domain.base.configuration.DeviceConfigurationIdentifier;
+import com.sap.sailing.domain.base.configuration.DeviceConfigurationMatcher;
+import com.sap.sailing.domain.base.configuration.RegattaConfiguration;
+import com.sap.sailing.domain.common.DataImportProgress;
+import com.sap.sailing.domain.common.RaceFetcher;
+import com.sap.sailing.domain.common.RegattaAndRaceIdentifier;
+import com.sap.sailing.domain.common.RegattaFetcher;
+import com.sap.sailing.domain.common.RegattaIdentifier;
+import com.sap.sailing.domain.common.RegattaName;
+import com.sap.sailing.domain.common.ScoringSchemeType;
+import com.sap.sailing.domain.common.media.MediaTrack;
+import com.sap.sailing.domain.common.racelog.RacingProcedureType;
+import com.sap.sailing.domain.common.racelog.tracking.TypeBasedServiceFinderFactory;
+import com.sap.sailing.domain.leaderboard.EventResolver;
+import com.sap.sailing.domain.leaderboard.FlexibleLeaderboard;
+import com.sap.sailing.domain.leaderboard.Leaderboard;
+import com.sap.sailing.domain.leaderboard.LeaderboardGroup;
+import com.sap.sailing.domain.leaderboard.LeaderboardGroupResolver;
+import com.sap.sailing.domain.leaderboard.LeaderboardRegistry;
+import com.sap.sailing.domain.leaderboard.RegattaLeaderboard;
+import com.sap.sailing.domain.leaderboard.ScoringScheme;
+import com.sap.sailing.domain.persistence.DomainObjectFactory;
+import com.sap.sailing.domain.persistence.MongoObjectFactory;
+import com.sap.sailing.domain.racelog.tracking.GPSFixStore;
+import com.sap.sailing.domain.tracking.DynamicTrackedRace;
+import com.sap.sailing.domain.tracking.RaceTracker;
+import com.sap.sailing.domain.tracking.TrackedRace;
+import com.sap.sailing.domain.tracking.TrackedRegatta;
+import com.sap.sailing.domain.tracking.TrackedRegattaRegistry;
+import com.sap.sailing.domain.tracking.TrackerManager;
+import com.sap.sailing.domain.tracking.WindStore;
+import com.sap.sailing.polars.PolarDataService;
+import com.sap.sailing.server.masterdata.DataImportLockWithProgress;
+import com.sap.sse.common.TimePoint;
+import com.sap.sse.common.Util;
+import com.sap.sse.common.Util.Triple;
+import com.sap.sse.common.search.KeywordQuery;
+import com.sap.sse.common.search.Result;
+import com.sap.sse.common.search.Searchable;
+import com.sap.sse.replication.impl.ReplicableWithObjectInputStream;
+
+/**
+ * An OSGi service that can be used to track boat races using a TracTrac connector that pushes live GPS boat location,
+ * waypoint, coarse and mark passing data.
+ * <p>
+ * 
+ * If a race/regatta is already being tracked, another {@link #addTracTracRace(URL, URI, URI, WindStore, long)} or
+ * {@link #addRegatta(URL, URI, URI, WindStore, long)} call will have no effect, even if a different {@link WindStore}
+ * is requested.
+ * <p>
+ * 
+ * When the tracking of a race/regatta is {@link #stopTracking(Regatta, RaceDefinition) stopped}, the next time it's
+ * started to be tracked, a new {@link TrackedRace} at least will be constructed. This also means that when a
+ * {@link TrackedRegatta} exists that still holds other {@link TrackedRace}s, the no longer tracked {@link TrackedRace}
+ * will be removed from the {@link TrackedRegatta}. corresponding information is removed also from the
+ * {@link DomainFactory}'s caches to ensure that clean, fresh data is received should another tracking request be issued
+ * later.
+ * <p>
+ * 
+ * During receiving the initial load for a replication in {@link #initiallyFillFromInternal(java.io.ObjectInputStream)},
+ * tracked regattas read from the stream are observed (see {@link RaceListener}) by this object for automatic updates to
+ * the default leaderboard and for automatic linking to leaderboard columns. It is assumed that no explicit replication
+ * of these operations will happen based on the changes performed on the replication master.
+ * 
+ * @author Axel Uhl (d043530)
+ *
+ */
+public interface RacingEventService extends TrackedRegattaRegistry, RegattaFetcher, RegattaRegistry, RaceFetcher,
+        LeaderboardRegistry, EventResolver, LeaderboardGroupResolver, TrackerManager, Searchable<LeaderboardSearchResult, KeywordQuery>,
+        ReplicableWithObjectInputStream<RacingEventService, RacingEventServiceOperation<?>> {
+    @Override
+    Regatta getRegatta(RegattaName regattaName);
+
+    @Override
+    RaceDefinition getRace(RegattaAndRaceIdentifier raceIdentifier);
+
+    DynamicTrackedRace getTrackedRace(Regatta regatta, RaceDefinition race);
+
+    DynamicTrackedRace getTrackedRace(RegattaAndRaceIdentifier raceIdentifier);
+
+    /**
+     * Obtains an unmodifiable map of the leaderboard configured in this service keyed by their names.
+     */
+    Map<String, Leaderboard> getLeaderboards();
+
+    /**
+     * @return a leaderboard whose {@link Leaderboard#getName()} method returns the value of the <code>name</code>
+     *         parameter, or <code>null</code> if no such leaderboard is known to this service
+     */
+    Leaderboard getLeaderboardByName(String name);
+
+    /**
+     * Stops tracking all races of the regatta specified. This will also stop tracking wind for all races of this regatta.
+     * See {@link #stopTrackingWind(Regatta, RaceDefinition)}. If there were multiple calls to
+     * {@link #addTracTracRace(URL, URI, URI, WindStore, long)} with an equal combination of URLs/URIs, the {@link TracTracRaceTracker}
+     * already tracking the race was re-used. The trackers will be stopped by this call regardless of how many calls
+     * were made that ensured they were tracking.
+     */
+    void stopTracking(Regatta regatta) throws MalformedURLException, IOException, InterruptedException;
+
+    /**
+     * Removes <code>race</code> and any corresponding {@link #getTrackedRace(Regatta, RaceDefinition) tracked race}
+     * from this service. If it was the last {@link RaceDefinition} in its {@link Regatta} and the regatta
+     * {@link Regatta#isPersistent() is not stored persistently}, the <code>regatta</code> is removed as well and will no
+     * longer be returned by {@link #getAllRegattas()}. The wind tracking is stopped for <code>race</code>.
+     * <p>
+     * 
+     * Any {@link RaceTracker} for which <code>race</race> is the last race tracked that is still reachable
+     * from {@link #getAllRegattas()} will be {@link RaceTracker#stop() stopped}.
+     * 
+     * The <code>race</code> will be also removed from all leaderboards containing a column that has <code>race</code>'s
+     * {@link #getTrackedRace(Regatta, RaceDefinition) corresponding} {@link TrackedRace} as its
+     * {@link RaceColumn#getTrackedRace(Fleet)}.
+     * 
+     * @param regatta
+     *            the regatta from which to remove the race
+     * @param race
+     *            the race to remove
+     */
+    void removeRace(Regatta regatta, RaceDefinition race) throws MalformedURLException, IOException,InterruptedException;
+
+    /**
+     * @param port
+     *            the UDP port on which to listen for incoming messages from Expedition clients
+     * @param correctByDeclination
+     *            An optional service to convert the wind bearings (which the receiver may
+     *            believe to be true bearings) from magnetic to true bearings.
+     * @throws SocketException
+     *             thrown, e.g., in case there is already another listener on the port requested
+     */
+    void startTrackingWind(Regatta regatta, RaceDefinition race, boolean correctByDeclination) throws Exception;
+
+    void stopTrackingWind(Regatta regatta, RaceDefinition race) throws SocketException, IOException;
+
+    /**
+     * The {@link Triple#getC() third component} of the triples returned is a wind tracker-specific
+     * comment where a wind tracker may provide information such as its type name or, if applicable,
+     * connectivity information such as the network port on which it receives wind information.
+     */
+    Iterable<Util.Triple<Regatta, RaceDefinition, String>> getWindTrackedRaces();
+
+    /**
+     * Creates a new leaderboard with the <code>name</code> specified.
+     * @param discardThresholds
+     *            Tells the thresholds from which on a next higher number of worst races will be discarded per
+     *            competitor. Example: <code>[3, 6]</code> means that starting from three races the single worst race
+     *            will be discarded; starting from six races, the two worst races per competitor are discarded.
+     * 
+     * @return the leaderboard created
+     */
+    FlexibleLeaderboard addFlexibleLeaderboard(String leaderboardName, String leaderboardDisplayName, int[] discardThresholds, ScoringScheme scoringScheme, Serializable courseAreaId);
+
+    RegattaLeaderboard addRegattaLeaderboard(RegattaIdentifier regattaIdentifier, String leaderboardDisplayName, int[] discardThresholds);
+
+    void removeLeaderboard(String leaderboardName);
+
+    /**
+     * Renames a leaderboard. If a leaderboard by the name <code>oldName</code> does not exist in {@link #getLeaderboards()},
+     * or if a leaderboard with the name <code>newName</code> already exists, an {@link IllegalArgumentException} is thrown.
+     * If the method completes normally, the rename has been successful, and the leaderboard previously obtained by calling
+     * {@link #getLeaderboardByName(String) getLeaderboardByName(oldName)} can now be obtained by calling
+     * {@link #getLeaderboardByName(String) getLeaderboardByName(newName)}.
+     */
+    void renameLeaderboard(String oldName, String newName);
+
+    RaceColumn addColumnToLeaderboard(String columnName, String leaderboardName, boolean medalRace);
+
+    void moveLeaderboardColumnUp(String leaderboardName, String columnName);
+
+    void moveLeaderboardColumnDown(String leaderboardName, String columnName);
+
+    void removeLeaderboardColumn(String leaderboardName, String columnName);
+
+    void renameLeaderboardColumn(String leaderboardName, String oldColumnName, String newColumnName);
+
+    /**
+     * @see RaceColumn#setFactor(Double)
+     */
+    void updateLeaderboardColumnFactor(String leaderboardName, String columnName, Double factor);
+
+    /**
+     * Updates the leaderboard data in the persistent store
+     */
+    void updateStoredLeaderboard(Leaderboard leaderboard);
+
+    void updateStoredRegatta(Regatta regatta);
+
+    void stopTrackingAndRemove(Regatta regatta) throws MalformedURLException, IOException, InterruptedException;
+
+    /**
+     * Removes the regatta as well as all regatta leaderboards for that regatta
+     */
+    void removeRegatta(Regatta regatta) throws MalformedURLException, IOException, InterruptedException;
+    
+    /**
+     * Removes the given series
+     */
+    void removeSeries(Series series) throws MalformedURLException, IOException, InterruptedException;
+
+    DynamicTrackedRace getExistingTrackedRace(RegattaAndRaceIdentifier raceIdentifier);
+
+    /**
+     * Obtains an unmodifiable map of the leaderboard groups configured in this service keyed by their names.
+     */
+    Map<String, LeaderboardGroup> getLeaderboardGroups();
+
+    /**
+     * Creates a new group with the name <code>groupName</code>, the description <code>desciption</code> and the
+     * leaderboards with the names in <code>leaderboardNames</code> and saves it in the database.
+     * @param id TODO
+     * @param groupName
+     *            The name of the new group
+     * @param description
+     *            The description of the new group
+     * @param displayName TODO
+     * @param displayGroupsInReverseOrder TODO
+     * @param leaderboardNames
+     *            The names of the leaderboards, which should be contained by the new group.<br />
+     *            If there isn't a leaderboard with one of these names an {@link IllegalArgumentException} is thrown.
+     * @return The new leaderboard group
+     */
+    LeaderboardGroup addLeaderboardGroup(UUID id, String groupName, String description,
+            String displayName, boolean displayGroupsInReverseOrder, List<String> leaderboardNames, int[] overallLeaderboardDiscardThresholds, ScoringSchemeType overallLeaderboardScoringSchemeType);
+
+    /**
+     * Removes the group with the name <code>groupName</code> from the service and the database.
+     * @param groupName The name of the group which shall be removed.
+     */
+    void removeLeaderboardGroup(String groupName);
+
+    /**
+     * Renames the group with the name <code>oldName</code> to the <code>newName</code>.<br />
+     * If there's no group with the name <code>oldName</code> or there's already a group with the name
+     * <code>newName</code> a {@link IllegalArgumentException} is thrown.
+     * 
+     * @param oldName The old name of the group
+     * @param newName The new name of the group
+     */
+    void renameLeaderboardGroup(String oldName, String newName);
+
+    /**
+     * Updates the group data in the persistant store.
+     */
+    void updateStoredLeaderboardGroup(LeaderboardGroup leaderboardGroup);
+
+    DynamicTrackedRace createTrackedRace(RegattaAndRaceIdentifier raceIdentifier, WindStore windStore, GPSFixStore gpsFixStore,
+            long delayToLiveInMillis, long millisecondsOverWhichToAverageWind, long millisecondsOverWhichToAverageSpeed);
+
+    Regatta getOrCreateDefaultRegatta(String name, String boatClassName, Serializable id);
+
+    /**
+     * @param series the series must not have any {@link RaceColumn}s yet
+     */
+    Regatta createRegatta(String regattaName, String boatClassName, TimePoint startDate, TimePoint endDate, Serializable id, Iterable<? extends Series> series,
+            boolean persistent, ScoringScheme scoringScheme, Serializable defaultCourseAreaId,
+            boolean useStartTimeInference);
+    
+    Regatta updateRegatta(RegattaIdentifier regattaIdentifier, TimePoint startDate, TimePoint endDate, Serializable newDefaultCourseAreaId, RegattaConfiguration regattaConfiguration, Iterable<? extends Series> series, boolean useStartTimeInference);
+
+    /**
+     * Adds <code>raceDefinition</code> to the {@link Regatta} such that it will appear in {@link Regatta#getAllRaces()}
+     * and {@link Regatta#getRaceByName(String)}.
+     * 
+     * @param addToRegatta identifier of an regatta that must exist already
+     */
+    void addRace(RegattaIdentifier addToRegatta, RaceDefinition raceDefinition);
+
+    void updateLeaderboardGroup(String oldName, String newName, String description, String displayName,
+            List<String> leaderboardNames, int[] overallLeaderboardDiscardThresholds, ScoringSchemeType overallLeaderboardScoringSchemeType);
+
+    /**
+     * @return a thread-safe copy of the events currently known by the service; it's safe for callers to iterate over
+     *         the iterable returned, and no risk of a {@link ConcurrentModificationException} exists
+     */
+    Iterable<Event> getAllEvents();
+
+    /**
+     * Creates a new event with the name <code>eventName</code>, the venue <code>venue</code> and the regattas with the
+     * names in <code>regattaNames</code>, saves it in the database and replicates it. Use for TESTING only!
+     * 
+     * @param eventName
+     *            The name of the new event
+     * @param eventDescription TODO
+     * @param startDate
+     *            The start date of the event
+     * @param endDate
+     *            The end date of the event
+     * @param isPublic
+     *            Indicates whether the event is public accessible via the publication URL or not
+     * @param id
+     *            The id of the new event
+     * @param venue
+     *            The name of the venue of the new event
+     * @return The new event
+     */
+    Event addEvent(String eventName, String eventDescription, TimePoint startDate, TimePoint endDate, String venueName, boolean isPublic, UUID id);
+
+    /**
+     * Updates a sailing event with the name <code>eventName</code>, the venue<code>venue</code> and the regattas with
+     * the names in <code>regattaNames</code> and updates it in the database.
+     * @param eventName
+     *            The name of the event to update
+     * @param startDate
+     *            The start date of the event
+     * @param endDate
+     *            The end date of the event
+     * @param venueName
+     *            The name of the venue of the event
+     * @param isPublic
+     *            Indicates whether the event is public accessible via the publication URL or not
+     * @return The new event
+     */
+    void updateEvent(UUID id, String eventName, String eventDescription, TimePoint startDate, TimePoint endDate,
+            String venueName, boolean isPublic, Iterable<UUID> leaderboardGroupIds, URL officialWebsiteURL,
+            URL logoImageURL, Iterable<URL> imageURLs, Iterable<URL> videoURLs, Iterable<URL> sponsorImageURLs);
+
+    /**
+     * Renames a sailing event. If a sailing event by the name <code>oldName</code> does not exist in {@link #getEvents()},
+     * or if a event with the name <code>newName</code> already exists, an {@link IllegalArgumentException} is thrown.
+     * If the method completes normally, the rename has been successful, and the event previously obtained by calling
+     * {@link #getEventByName(String) getEventByName(oldName)} can now be obtained by calling
+     * {@link #getEventByName(String) getEventByName(newName)}.
+     */
+    void renameEvent(UUID id, String newEventName);
+
+    void removeEvent(UUID id);
+
+    
+    /**
+     * @return a thread-safe copy of the events (or the exception that occurred trying to obtain the events; arranged in
+     *         a {@link Util.Pair}) of from all sailing server instances currently known by the service; it's safe for
+     *         callers to iterate over the iterable returned, and no risk of a {@link ConcurrentModificationException}
+     *         exists
+     */
+    Map<RemoteSailingServerReference, Util.Pair<Iterable<EventBase>, Exception>> getPublicEventsOfAllSailingServers();
+
+    RemoteSailingServerReference addRemoteSailingServerReference(String name, URL url);
+
+    void removeRemoteSailingServerReference(String name);
+
+    
+    CourseArea addCourseArea(UUID eventId, String courseAreaName, UUID courseAreaId);
+
+    com.sap.sailing.domain.base.DomainFactory getBaseDomainFactory();
+
+    CourseArea getCourseArea(Serializable courseAreaId);
+
+    /**
+     * Adds the specified mediaTrack to the in-memory media library.
+     * Important note: Only if mediaTrack.dbId != null the mediaTrack will be persisted in the the database.
+     * @param mediaTrack
+     */
+    void mediaTrackAdded(MediaTrack mediaTrack);
+
+    /**
+     * Calling mediaTrackAdded for every entry in the specified collection. 
+     * @param mediaTracks
+     */
+    void mediaTracksAdded(Collection<MediaTrack> mediaTracks);
+    
+    void mediaTrackTitleChanged(MediaTrack mediaTrack);
+
+    void mediaTrackUrlChanged(MediaTrack mediaTrack);
+
+    void mediaTrackStartTimeChanged(MediaTrack mediaTrack);
+
+    void mediaTrackDurationChanged(MediaTrack mediaTrack);
+
+    void mediaTrackAssignedRacesChanged(MediaTrack mediaTrack);
+    
+    void mediaTrackDeleted(MediaTrack mediaTrack);
+
+    /**
+     * In contrast to mediaTracksAdded, this method takes mediaTracks with a given dbId.
+     * Checks if the track already exists in the library and the database and adds/stores it
+     * accordingly. If a track already exists and override, its properties are checked for changes 
+     * @param mediaTrack
+     * @param override If true, track properties (title, url, start time, duration, not mime type!) will be 
+     * overwritten with the values from the track to be imported.
+     */
+    void mediaTracksImported(Collection<MediaTrack> mediaTracksToImport, boolean override);
+    
+    Collection<MediaTrack> getMediaTracksForRace(RegattaAndRaceIdentifier regattaAndRaceIdentifier);
+    
+    Collection<MediaTrack> getMediaTracksInTimeRange(RegattaAndRaceIdentifier regattaAndRaceIdentifier);
+
+    Collection<MediaTrack> getAllMediaTracks();
+
+    void reloadRaceLog(String leaderboardName, String raceColumnName, String fleetName);
+
+    RaceLog getRaceLog(String leaderboardName, String raceColumnName, String fleetName);
+
+    /**
+     * @return a pair with the found or created regatta, and a boolean that tells whether the regatta was created during
+     *         the call
+     */
+    Util.Pair<Regatta, Boolean> getOrCreateRegattaWithoutReplication(String fullRegattaName, String boatClassName, 
+            TimePoint startDate, TimePoint endDate, Serializable id, 
+            Iterable<? extends Series> series, boolean persistent, ScoringScheme scoringScheme,
+            Serializable defaultCourseAreaId, boolean useStartTimeInference);
+
+    /**
+     * @return map where keys are the toString() representation of the {@link RaceDefinition#getId() IDs} of races passed to
+     * {@link #setRegattaForRace(Regatta, RaceDefinition)}. It helps remember the connection between races and regattas.
+     */
+    ConcurrentHashMap<String, Regatta> getPersistentRegattasForRaceIDs();
+    
+    Event createEventWithoutReplication(String eventName, String eventDescription, TimePoint startDate, TimePoint endDate, String venue,
+            boolean isPublic, UUID id, Iterable<URL> imageURLs, Iterable<URL> videoURLs, Iterable<URL> sponsorImageURLs, URL logoImageURL, URL officialWebsiteURL);
+
+    void setRegattaForRace(Regatta regatta, String raceIdAsString);
+
+    CourseArea addCourseAreaWithoutReplication(UUID eventId, UUID courseAreaId, String courseAreaName);
+
+    CourseArea removeCourseAreaWithoutReplication(UUID eventId, UUID courseAreaId);
+
+    /**
+     * Returns a mobile device's configuration.
+     * @param identifier of the client (may include event)
+     * @return the {@link DeviceConfiguration}
+     */
+    DeviceConfiguration getDeviceConfiguration(DeviceConfigurationIdentifier identifier);
+    
+    /**
+     * Adds a device configuration.
+     * @param matcher defining for which the configuration applies.
+     * @param configuration of the device.
+     */
+    void createOrUpdateDeviceConfiguration(DeviceConfigurationMatcher matcher, DeviceConfiguration configuration);
+    
+    /**
+     * Removes a configuration by its matching object.
+     * @param matcher
+     */
+    void removeDeviceConfiguration(DeviceConfigurationMatcher matcher);
+
+    /**
+     * Returns all configurations and their matching objects. 
+     * @return the {@link DeviceConfiguration}s.
+     */
+    Map<DeviceConfigurationMatcher, DeviceConfiguration> getAllDeviceConfigurations();
+
+    /**
+     * Forces a new start time on the RaceLog identified by the passed parameters.
+     * @param leaderboardName name of the RaceLog's leaderboard.
+     * @param raceColumnName name of the RaceLog's column
+     * @param fleetName name of the RaceLog's fleet
+     * @param authorName name of the {@link AbstractLogEventAuthor} the {@link RaceLogStartTimeEvent} will be created with
+     * @param authorPriority priority of the author.
+     * @param passId Pass identifier of the new start time event.
+     * @param logicalTimePoint logical {@link TimePoint} of the new event.
+     * @param startTime the new Start-Time
+     * @return
+     */
+    TimePoint setStartTimeAndProcedure(String leaderboardName, String raceColumnName, String fleetName, String authorName,
+            int authorPriority, int passId, TimePoint logicalTimePoint, TimePoint startTime, RacingProcedureType racingProcedure);
+
+    /**
+     * Gets the start time, pass identifier and racing procedure for the queried race. Start time might be <code>null</code>.
+     */
+    Util.Triple<TimePoint, Integer, RacingProcedureType> getStartTimeAndProcedure(String leaderboardName, String raceColumnName, String fleetName);
+
+    MongoObjectFactory getMongoObjectFactory();
+    
+    DomainObjectFactory getDomainObjectFactory();
+    
+    WindStore getWindStore();
+
+    PolarDataService getPolarDataService();
+    
+    GPSFixStore getGPSFixStore();
+    
+    RaceTracker getRaceTrackerById(Object id);
+    
+    AbstractLogEventAuthor getServerAuthor();
+    
+    CompetitorStore getCompetitorStore();
+    
+    TypeBasedServiceFinderFactory getTypeBasedServiceFinderFactory();
+
+    /**
+     * This lock exists to allow only one master data import at a time to avoid situation where multiple Imports
+     * override each other in unpredictable fashion
+     */
+    DataImportLockWithProgress getDataImportLock();
+
+    DataImportProgress createOrUpdateDataImportProgressWithReplication(UUID importOperationId,
+            double overallProgressPct,
+            String subProgressName, double subProgressPct);
+
+    DataImportProgress createOrUpdateDataImportProgressWithoutReplication(UUID importOperationId,
+            double overallProgressPct,
+            String subProgressName, double subProgressPct);
+
+    void setDataImportFailedWithReplication(UUID importOperationId, String errorMessage);
+
+    void setDataImportFailedWithoutReplication(UUID importOperationId, String errorMessage);
+
+    void setDataImportDeleteProgressFromMapTimerWithReplication(UUID importOperationId);
+
+    void setDataImportDeleteProgressFromMapTimerWithoutReplication(UUID importOperationId);
+
+    /**
+     * For the reference to a remote sailing server, updates its events cache and returns the event list
+     * or, if fetching the event list from the remote server did fail, the exception for which it failed.
+     */
+    Util.Pair<Iterable<EventBase>, Exception> updateRemoteServerEventCacheSynchronously(RemoteSailingServerReference ref);
+
+    /**
+     * Searches the content of this server, not that of any remote servers referenced by any {@link RemoteSailingServerReference}s.
+     */
+    @Override
+    Result<LeaderboardSearchResult> search(KeywordQuery query);
+
+    /**
+     * Searches a specific remote server whose reference has the {@link RemoteSailingServerReference#getName() name}
+     * <code>remoteServerReferenceName</code>. If a remote server reference with that name is not known,
+     * <code>null</code> is returned. Otherwise, a non-<code>null</code> and possibly empty search result set is
+     * returned.
+     */
+    Result<LeaderboardSearchResultBase> searchRemotely(String remoteServerReferenceName, KeywordQuery query);
+
+    /**
+     * References to remote servers may be dead or alive. This is internally determined by regularly polling those
+     * servers for their events list. If the events list cannot be successfully retrieved, the server is considered "dead."
+     * This method returns the "live" server references.
+     */
+    Iterable<RemoteSailingServerReference> getLiveRemoteServerReferences();
+
+    RemoteSailingServerReference getRemoteServerReferenceByName(String remoteServerReferenceName);
+
+    void addRegattaWithoutReplication(Regatta regatta);
+
+    void addEventWithoutReplication(Event event);
+
+    /**
+     * Adds the leaderboard group to this service; if the group has an overall leaderboard, the overall leaderboard
+     * is added to this service as well. For both, the group and the overall leaderboard, any previously existing
+     * objects by the same name of that type will be replaced.
+     */
+    void addLeaderboardGroupWithoutReplication(LeaderboardGroup leaderboardGroup);
+
+}