--- conflicted
+++ resolved
@@ -173,227 +173,6 @@
 <setEntry value="org.osgi.service.url@default:default"/>
 </setAttribute>
     <setAttribute key="selected_workspace_bundles">
-<<<<<<< HEAD
-        <setEntry value="com.google.gwt.servlet@default:default"/>
-        <setEntry value="com.googlecode.java-diff-utils@default:default"/>
-        <setEntry value="com.sap.sailing.barbados.resultimport@4:true"/>
-        <setEntry value="com.sap.sailing.competitorimport@default:default"/>
-        <setEntry value="com.sap.sailing.dashboards.gwt@6:true"/>
-        <setEntry value="com.sap.sailing.datamining.provider@default:default"/>
-        <setEntry value="com.sap.sailing.datamining.shared@default:default"/>
-        <setEntry value="com.sap.sailing.datamining@5:true"/>
-        <setEntry value="com.sap.sailing.declination@default:default"/>
-        <setEntry value="com.sap.sailing.domain.bravoadapter@5:true"/>
-        <setEntry value="com.sap.sailing.domain.common@default:default"/>
-        <setEntry value="com.sap.sailing.domain.deckmanadapter@5:true"/>
-        <setEntry value="com.sap.sailing.domain.expeditionadapter@5:true"/>
-        <setEntry value="com.sap.sailing.domain.igtimiadapter.gateway@5:true"/>
-        <setEntry value="com.sap.sailing.domain.igtimiadapter.persistence@default:default"/>
-        <setEntry value="com.sap.sailing.domain.igtimiadapter@4:true"/>
-        <setEntry value="com.sap.sailing.domain.oceanraceadapter@5:true"/>
-        <setEntry value="com.sap.sailing.domain.persistence@default:default"/>
-        <setEntry value="com.sap.sailing.domain.racelogtrackingadapter@4:true"/>
-        <setEntry value="com.sap.sailing.domain.shared.android@default:default"/>
-        <setEntry value="com.sap.sailing.domain.swisstimingadapter.persistence@4:true"/>
-        <setEntry value="com.sap.sailing.domain.swisstimingadapter@5:true"/>
-        <setEntry value="com.sap.sailing.domain.swisstimingreplayadapter@4:true"/>
-        <setEntry value="com.sap.sailing.domain.tractracadapter.persistence@4:true"/>
-        <setEntry value="com.sap.sailing.domain.tractracadapter@5:true"/>
-        <setEntry value="com.sap.sailing.domain.windfinderadapter@4:true"/>
-        <setEntry value="com.sap.sailing.domain.yellowbrickadapter.persistence@4:true"/>
-        <setEntry value="com.sap.sailing.domain.yellowbrickadapter@5:true"/>
-        <setEntry value="com.sap.sailing.domain@default:default"/>
-        <setEntry value="com.sap.sailing.ess40.resultimport@4:true"/>
-        <setEntry value="com.sap.sailing.expeditionconnector.common@default:default"/>
-        <setEntry value="com.sap.sailing.expeditionconnector.persistence@4:true"/>
-        <setEntry value="com.sap.sailing.expeditionconnector@default:default"/>
-        <setEntry value="com.sap.sailing.freg.resultimport@4:true"/>
-        <setEntry value="com.sap.sailing.geocoding@default:default"/>
-        <setEntry value="com.sap.sailing.grib@default:default"/>
-        <setEntry value="com.sap.sailing.gwt.ui@6:true"/>
-        <setEntry value="com.sap.sailing.hanaexport@5:true"/>
-        <setEntry value="com.sap.sailing.kiworesultimport@4:true"/>
-        <setEntry value="com.sap.sailing.landscape.common@default:default"/>
-        <setEntry value="com.sap.sailing.landscape.ui@default:default"/>
-        <setEntry value="com.sap.sailing.landscape@default:default"/>
-        <setEntry value="com.sap.sailing.manage2sail.resultimport@4:true"/>
-        <setEntry value="com.sap.sailing.manage2sail@default:default"/>
-        <setEntry value="com.sap.sailing.monitoring@7:true"/>
-        <setEntry value="com.sap.sailing.news@4:true"/>
-        <setEntry value="com.sap.sailing.nmeaconnector@default:default"/>
-        <setEntry value="com.sap.sailing.polars.datamining.shared@default:default"/>
-        <setEntry value="com.sap.sailing.polars.datamining@5:true"/>
-        <setEntry value="com.sap.sailing.polars@5:true"/>
-        <setEntry value="com.sap.sailing.resultimport@4:true"/>
-        <setEntry value="com.sap.sailing.routeconverterjava11extension@default:false"/>
-        <setEntry value="com.sap.sailing.sailwave.resultimport@4:true"/>
-        <setEntry value="com.sap.sailing.server.gateway.interfaces@default:default"/>
-        <setEntry value="com.sap.sailing.server.gateway.serialization.shared.android@default:default"/>
-        <setEntry value="com.sap.sailing.server.gateway.serialization@default:default"/>
-        <setEntry value="com.sap.sailing.server.gateway@5:true"/>
-        <setEntry value="com.sap.sailing.server.interface@default:default"/>
-        <setEntry value="com.sap.sailing.server.trackfiles@default:default"/>
-        <setEntry value="com.sap.sailing.server@5:true"/>
-        <setEntry value="com.sap.sailing.shared.persistence@default:default"/>
-        <setEntry value="com.sap.sailing.shared.server.gateway@5:true"/>
-        <setEntry value="com.sap.sailing.shared.server@5:true"/>
-        <setEntry value="com.sap.sailing.simulator@default:default"/>
-        <setEntry value="com.sap.sailing.udpconnector@default:default"/>
-        <setEntry value="com.sap.sailing.velum.resultimport@4:true"/>
-        <setEntry value="com.sap.sailing.windestimation@5:true"/>
-        <setEntry value="com.sap.sailing.www@5:true"/>
-        <setEntry value="com.sap.sailing.xrr.resultimport@4:true"/>
-        <setEntry value="com.sap.sailing.xrr.schema@default:default"/>
-        <setEntry value="com.sap.sailing.xrr.structureimport@default:default"/>
-        <setEntry value="com.sap.sailing.yachtscoring.resultimport@4:true"/>
-        <setEntry value="com.sap.sse.common@default:default"/>
-        <setEntry value="com.sap.sse.datamining.annotations@default:default"/>
-        <setEntry value="com.sap.sse.datamining.shared@default:default"/>
-        <setEntry value="com.sap.sse.datamining.ui@default:default"/>
-        <setEntry value="com.sap.sse.datamining@default:default"/>
-        <setEntry value="com.sap.sse.debranding@default:default"/>
-        <setEntry value="com.sap.sse.filestorage@4:true"/>
-        <setEntry value="com.sap.sse.gwt.adminconsole@default:default"/>
-        <setEntry value="com.sap.sse.gwt@default:default"/>
-        <setEntry value="com.sap.sse.jersey.jaxbdependencyfragment@default:false"/>
-        <setEntry value="com.sap.sse.landscape.aws.common@default:default"/>
-        <setEntry value="com.sap.sse.landscape.aws.persistence@default:default"/>
-        <setEntry value="com.sap.sse.landscape.aws@4:true"/>
-        <setEntry value="com.sap.sse.landscape.common@default:default"/>
-        <setEntry value="com.sap.sse.landscape@default:default"/>
-        <setEntry value="com.sap.sse.mail@5:true"/>
-        <setEntry value="com.sap.sse.mongodb@default:default"/>
-        <setEntry value="com.sap.sse.operationaltransformation@default:default"/>
-        <setEntry value="com.sap.sse.replication.interfaces@default:default"/>
-        <setEntry value="com.sap.sse.replication.persistence@default:default"/>
-        <setEntry value="com.sap.sse.replication@6:true"/>
-        <setEntry value="com.sap.sse.security.common@default:default"/>
-        <setEntry value="com.sap.sse.security.interface@default:default"/>
-        <setEntry value="com.sap.sse.security.persistence@default:default"/>
-        <setEntry value="com.sap.sse.security.ui@6:true"/>
-        <setEntry value="com.sap.sse.security.userstore.mongodb@4:true"/>
-        <setEntry value="com.sap.sse.security@default:default"/>
-        <setEntry value="com.sap.sse.shared.android@default:default"/>
-        <setEntry value="com.sap.sse.threadmanager@default:default"/>
-        <setEntry value="com.sap.sse@default:default"/>
-        <setEntry value="com.tractrac.clientmodule@default:default"/>
-        <setEntry value="elemental2@default:default"/>
-        <setEntry value="net.sf.marineapi@default:default"/>
-        <setEntry value="org.json.simple@default:default"/>
-        <setEntry value="org.moxieapps.gwt.highcharts@default:default"/>
-        <setEntry value="org.mp4parser.isoparser@default:default"/>
-    </setAttribute>
-        <setEntry value="com.google.gwt.servlet@default:default"/>
-        <setEntry value="com.googlecode.java-diff-utils@default:default"/>
-        <setEntry value="com.sap.sailing.barbados.resultimport@4:true"/>
-        <setEntry value="com.sap.sailing.competitorimport@default:default"/>
-        <setEntry value="com.sap.sailing.dashboards.gwt@6:true"/>
-        <setEntry value="com.sap.sailing.datamining.provider@default:default"/>
-        <setEntry value="com.sap.sailing.datamining.shared@default:default"/>
-        <setEntry value="com.sap.sailing.datamining@5:true"/>
-        <setEntry value="com.sap.sailing.declination@default:default"/>
-        <setEntry value="com.sap.sailing.domain.bravoadapter@5:true"/>
-        <setEntry value="com.sap.sailing.domain.common@default:default"/>
-        <setEntry value="com.sap.sailing.domain.deckmanadapter@5:true"/>
-        <setEntry value="com.sap.sailing.domain.expeditionadapter@5:true"/>
-        <setEntry value="com.sap.sailing.domain.igtimiadapter.gateway@5:true"/>
-        <setEntry value="com.sap.sailing.domain.igtimiadapter.persistence@default:default"/>
-        <setEntry value="com.sap.sailing.domain.igtimiadapter@4:true"/>
-        <setEntry value="com.sap.sailing.domain.oceanraceadapter@5:true"/>
-        <setEntry value="com.sap.sailing.domain.persistence@default:default"/>
-        <setEntry value="com.sap.sailing.domain.racelogtrackingadapter@4:true"/>
-        <setEntry value="com.sap.sailing.domain.shared.android@default:default"/>
-        <setEntry value="com.sap.sailing.domain.swisstimingadapter.persistence@4:true"/>
-        <setEntry value="com.sap.sailing.domain.swisstimingadapter@5:true"/>
-        <setEntry value="com.sap.sailing.domain.swisstimingreplayadapter@4:true"/>
-        <setEntry value="com.sap.sailing.domain.tractracadapter.persistence@4:true"/>
-        <setEntry value="com.sap.sailing.domain.tractracadapter@5:true"/>
-        <setEntry value="com.sap.sailing.domain.windfinderadapter@4:true"/>
-        <setEntry value="com.sap.sailing.domain.yellowbrickadapter.persistence@4:true"/>
-        <setEntry value="com.sap.sailing.domain.yellowbrickadapter@5:true"/>
-        <setEntry value="com.sap.sailing.domain@default:default"/>
-        <setEntry value="com.sap.sailing.ess40.resultimport@4:true"/>
-        <setEntry value="com.sap.sailing.expeditionconnector.common@default:default"/>
-        <setEntry value="com.sap.sailing.expeditionconnector.persistence@4:true"/>
-        <setEntry value="com.sap.sailing.expeditionconnector@default:default"/>
-        <setEntry value="com.sap.sailing.freg.resultimport@4:true"/>
-        <setEntry value="com.sap.sailing.geocoding@default:default"/>
-        <setEntry value="com.sap.sailing.grib@default:default"/>
-        <setEntry value="com.sap.sailing.gwt.ui@6:true"/>
-        <setEntry value="com.sap.sailing.hanaexport@5:true"/>
-        <setEntry value="com.sap.sailing.kiworesultimport@4:true"/>
-        <setEntry value="com.sap.sailing.landscape.common@default:default"/>
-        <setEntry value="com.sap.sailing.landscape.gateway@5:true"/>
-        <setEntry value="com.sap.sailing.landscape.ui@default:default"/>
-        <setEntry value="com.sap.sailing.landscape@default:default"/>
-        <setEntry value="com.sap.sailing.manage2sail.resultimport@4:true"/>
-        <setEntry value="com.sap.sailing.manage2sail@default:default"/>
-        <setEntry value="com.sap.sailing.monitoring@7:true"/>
-        <setEntry value="com.sap.sailing.news@4:true"/>
-        <setEntry value="com.sap.sailing.nmeaconnector@default:default"/>
-        <setEntry value="com.sap.sailing.polars.datamining.shared@default:default"/>
-        <setEntry value="com.sap.sailing.polars.datamining@5:true"/>
-        <setEntry value="com.sap.sailing.polars@5:true"/>
-        <setEntry value="com.sap.sailing.resultimport@4:true"/>
-        <setEntry value="com.sap.sailing.routeconverterjava11extension@default:false"/>
-        <setEntry value="com.sap.sailing.sailwave.resultimport@4:true"/>
-        <setEntry value="com.sap.sailing.server.gateway.interfaces@default:default"/>
-        <setEntry value="com.sap.sailing.server.gateway.serialization.shared.android@default:default"/>
-        <setEntry value="com.sap.sailing.server.gateway.serialization@default:default"/>
-        <setEntry value="com.sap.sailing.server.gateway@5:true"/>
-        <setEntry value="com.sap.sailing.server.interface@default:default"/>
-        <setEntry value="com.sap.sailing.server.trackfiles@default:default"/>
-        <setEntry value="com.sap.sailing.server@5:true"/>
-        <setEntry value="com.sap.sailing.shared.persistence@default:default"/>
-        <setEntry value="com.sap.sailing.shared.server.gateway@5:true"/>
-        <setEntry value="com.sap.sailing.shared.server@5:true"/>
-        <setEntry value="com.sap.sailing.simulator@default:default"/>
-        <setEntry value="com.sap.sailing.udpconnector@default:default"/>
-        <setEntry value="com.sap.sailing.velum.resultimport@4:true"/>
-        <setEntry value="com.sap.sailing.windestimation@5:true"/>
-        <setEntry value="com.sap.sailing.www@5:true"/>
-        <setEntry value="com.sap.sailing.xrr.resultimport@4:true"/>
-        <setEntry value="com.sap.sailing.xrr.schema@default:default"/>
-        <setEntry value="com.sap.sailing.xrr.structureimport@default:default"/>
-        <setEntry value="com.sap.sailing.yachtscoring.resultimport@4:true"/>
-        <setEntry value="com.sap.sse.common@default:default"/>
-        <setEntry value="com.sap.sse.datamining.annotations@default:default"/>
-        <setEntry value="com.sap.sse.datamining.shared@default:default"/>
-        <setEntry value="com.sap.sse.datamining.ui@default:default"/>
-        <setEntry value="com.sap.sse.datamining@default:default"/>
-        <setEntry value="com.sap.sse.debranding@default:default"/>
-        <setEntry value="com.sap.sse.filestorage@4:true"/>
-        <setEntry value="com.sap.sse.gwt.adminconsole@default:default"/>
-        <setEntry value="com.sap.sse.gwt@default:default"/>
-        <setEntry value="com.sap.sse.jersey.jaxbdependencyfragment@default:false"/>
-        <setEntry value="com.sap.sse.landscape.aws.common@default:default"/>
-        <setEntry value="com.sap.sse.landscape.aws.persistence@default:default"/>
-        <setEntry value="com.sap.sse.landscape.aws@4:true"/>
-        <setEntry value="com.sap.sse.landscape.common@default:default"/>
-        <setEntry value="com.sap.sse.landscape@default:default"/>
-        <setEntry value="com.sap.sse.mail@5:true"/>
-        <setEntry value="com.sap.sse.mongodb@default:default"/>
-        <setEntry value="com.sap.sse.operationaltransformation@default:default"/>
-        <setEntry value="com.sap.sse.replication.interfaces@default:default"/>
-        <setEntry value="com.sap.sse.replication.persistence@default:default"/>
-        <setEntry value="com.sap.sse.replication@6:true"/>
-        <setEntry value="com.sap.sse.security.common@default:default"/>
-        <setEntry value="com.sap.sse.security.interface@default:default"/>
-        <setEntry value="com.sap.sse.security.persistence@default:default"/>
-        <setEntry value="com.sap.sse.security.ui@6:true"/>
-        <setEntry value="com.sap.sse.security.userstore.mongodb@4:true"/>
-        <setEntry value="com.sap.sse.security@default:default"/>
-        <setEntry value="com.sap.sse.shared.android@default:default"/>
-        <setEntry value="com.sap.sse.threadmanager@default:default"/>
-        <setEntry value="com.sap.sse@default:default"/>
-        <setEntry value="com.tractrac.clientmodule@default:default"/>
-        <setEntry value="elemental2@default:default"/>
-        <setEntry value="net.sf.marineapi@default:default"/>
-        <setEntry value="org.json.simple@default:default"/>
-        <setEntry value="org.moxieapps.gwt.highcharts@default:default"/>
-        <setEntry value="org.mp4parser.isoparser@default:default"/>
-    </setAttribute>
-=======
 <setEntry value="com.sap.sailing.geocoding@default:default"/>
 <setEntry value="com.sap.sailing.domain.common@default:default"/>
 <setEntry value="com.sap.sailing.domain@default:default"/>
@@ -506,7 +285,6 @@
 <setEntry value="com.sap.sse.debranding@default:default"/>
 <setEntry value="elemental2@default:default"/>
 </setAttribute>
->>>>>>> 0a9dec7b
     <booleanAttribute key="show_selected_only" value="false"/>
     <booleanAttribute key="tracing" value="false"/>
     <booleanAttribute key="useCustomFeatures" value="false"/>
