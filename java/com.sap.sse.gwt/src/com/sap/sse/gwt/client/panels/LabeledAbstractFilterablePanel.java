package com.sap.sse.gwt.client.panels;

import java.util.List;

import com.google.gwt.user.cellview.client.CellTable;
import com.google.gwt.user.client.ui.Label;
import com.google.gwt.view.client.ListDataProvider;
import com.sap.sse.common.filter.AbstractListFilter;
import com.sap.sse.gwt.client.StringMessages;

/**
 * This Panel contains a label and a text box. Text entered into the text box filters the {@link CellTable} passed to
 * the constructor by adjusting the cell table's {@link ListDataProvider}'s contents using the
 * {@link AbstractListFilter#applyFilter(String, List)} of the {@link AbstractListFilter} and then sorting the table
 * again according the the sorting criteria currently active (the sorting is the only reason why the {@link CellTable}
 * actually needs to be known to an instance of this class). To be initiated the method
 * {@link #getSearchableStrings(Object)} has to be defined, which gets those Strings from a <code>T</code> that should
 * be considered when filtering, e.g. name or boatClass. The cell table can be sorted independently from the text box
 * (e.g. after adding new objects) by calling the method {@link #updateAll(Iterable)} which then runs the filter over
 * the new selection.
 * </p>
 * 
 * Note that this panel does <em>not</em> contain the table that it filters. With this, this class's clients are free to
 * position the table wherever they want, not necessarily related to the text box provided by this panel in any specific
 * way.
 * 
 * @param <T>
 * @author Nicolas Klose, Axel Uhl
 * 
 */
public abstract class LabeledAbstractFilterablePanel<T> extends AbstractFilterablePanel<T> {
    public LabeledAbstractFilterablePanel(Label label, Iterable<T> all, final ListDataProvider<T> filtered,
            StringMessages stringMessages) {
        super(all, filtered, stringMessages);
        insert(label, 0);
    }
<<<<<<< HEAD
    
=======

    public LabeledAbstractFilterablePanel(Label label, Iterable<T> all, final ListDataProvider<T> filtered,
            StringMessages stringMessages, String filterCheckboxLabel) {
        super(all, filtered, stringMessages, filterCheckboxLabel);
        insert(label, 0);
    }
>>>>>>> fb5307aa
}<|MERGE_RESOLUTION|>--- conflicted
+++ resolved
@@ -34,14 +34,10 @@
         super(all, filtered, stringMessages);
         insert(label, 0);
     }
-<<<<<<< HEAD
-    
-=======
 
     public LabeledAbstractFilterablePanel(Label label, Iterable<T> all, final ListDataProvider<T> filtered,
             StringMessages stringMessages, String filterCheckboxLabel) {
         super(all, filtered, stringMessages, filterCheckboxLabel);
         insert(label, 0);
     }
->>>>>>> fb5307aa
 }