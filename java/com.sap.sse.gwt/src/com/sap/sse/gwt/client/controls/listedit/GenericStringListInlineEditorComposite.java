package com.sap.sse.gwt.client.controls.listedit;

import com.google.gwt.dom.client.InputElement;
import com.google.gwt.event.dom.client.KeyUpEvent;
import com.google.gwt.event.dom.client.KeyUpHandler;
import com.google.gwt.event.logical.shared.ValueChangeEvent;
import com.google.gwt.event.logical.shared.ValueChangeHandler;
import com.google.gwt.resources.client.ImageResource;
import com.google.gwt.user.client.ui.Label;
import com.google.gwt.user.client.ui.SuggestBox;
import com.google.gwt.user.client.ui.TextBox;
import com.google.gwt.user.client.ui.Widget;
import com.sap.sse.gwt.client.StringMessages;

/**
 * In its expanded view, as opposed to its superclass which renders the values only as {@link Label}, this
 * class renders the values as {@link TextBox} and allows users to edit the values in place, without having
 * to remove and add them.
 */
public abstract class GenericStringListInlineEditorComposite<ValueType> extends GenericStringListEditorComposite<ValueType> {
    public GenericStringListInlineEditorComposite(Iterable<ValueType> initialValues, StringMessages stringMessages,
            ImageResource removeImage, Iterable<String> suggestValues, int textBoxSize) {
        super(initialValues, new ExpandedUi<ValueType>(stringMessages, removeImage, suggestValues, textBoxSize));
    }

    public GenericStringListInlineEditorComposite(Iterable<ValueType> initialValues, ListEditorUiStrategy<ValueType> activeUi) {
        super(initialValues, activeUi);
    }

    public static class ExpandedUi<ValueType> extends GenericStringListEditorComposite.ExpandedUi<ValueType> {
        private final int textBoxSize;

        public ExpandedUi(StringMessages stringMessages, ImageResource removeImage, Iterable<String> suggestValues, int textBoxSize) {
            this(stringMessages, removeImage, suggestValues, /* placeholderTextForAddTextbox */ null, textBoxSize);
        }
        
<<<<<<< HEAD
        public ExpandedUi(StringMessages stringMessages, ImageResource removeImage, Iterable<String> suggestValues, String placeholderTextForAddTextbox, int textBoxSize) {
=======
        public ExpandedUi(StringMessages stringMessages, ImageResource removeImage, Iterable<String> suggestValues,
                String placeholderTextForAddTextbox, int textBoxSize) {
>>>>>>> 1159eaf5
            super(stringMessages, removeImage, suggestValues, placeholderTextForAddTextbox);
            this.textBoxSize = textBoxSize;
        }
        
        @Override
        protected SuggestBox createSuggestBox() {
            SuggestBox result = super.createSuggestBox();
            InputElement inputElement = result.getElement().cast();
            inputElement.setSize(textBoxSize);
            return result;
        }
        
        @Override
        protected Widget createValueWidget(final int rowIndex, ValueType newValue) {
            final TextBox textBox = new TextBox();
            textBox.setVisibleLength(textBoxSize);
            textBox.ensureDebugId("ValueTextBox");
            textBox.setValue(getContext().toString(newValue));
            textBox.addKeyUpHandler(new KeyUpHandler() {
                @Override
                public void onKeyUp(KeyUpEvent event) {
                    textBox.setFocus(false);
                    // this ensures that the value is copied into the TextBox.getValue() result and a ChangeEvent is fired
                    textBox.setFocus(true);
                }
            });
            textBox.addValueChangeHandler(new ValueChangeHandler<String>() {
                @Override
                public void onValueChange(ValueChangeEvent<String> event) {
                    ValueType oldValue = getContext().getValue().get(rowIndex);
                    ValueType newValue = getContext().parse(event.getValue(), oldValue);
                    setValueFromValueWidget(textBox, newValue, /* fireEvents */ true);
                }
            });
            return textBox;
        }
    }
}<|MERGE_RESOLUTION|>--- conflicted
+++ resolved
@@ -34,12 +34,7 @@
             this(stringMessages, removeImage, suggestValues, /* placeholderTextForAddTextbox */ null, textBoxSize);
         }
         
-<<<<<<< HEAD
         public ExpandedUi(StringMessages stringMessages, ImageResource removeImage, Iterable<String> suggestValues, String placeholderTextForAddTextbox, int textBoxSize) {
-=======
-        public ExpandedUi(StringMessages stringMessages, ImageResource removeImage, Iterable<String> suggestValues,
-                String placeholderTextForAddTextbox, int textBoxSize) {
->>>>>>> 1159eaf5
             super(stringMessages, removeImage, suggestValues, placeholderTextForAddTextbox);
             this.textBoxSize = textBoxSize;
         }
