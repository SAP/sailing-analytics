package com.sap.sse.gwt.client.celltable;

import java.util.List;
import java.util.Set;

import com.google.gwt.event.shared.HandlerRegistration;
import com.google.gwt.user.cellview.client.CellTable;
import com.google.gwt.view.client.HasData;
import com.google.gwt.view.client.ListDataProvider;
import com.google.gwt.view.client.MultiSelectionModel;
import com.google.gwt.view.client.ProvidesKey;
import com.google.gwt.view.client.Range;
import com.google.gwt.view.client.RangeChangeEvent.Handler;
import com.google.gwt.view.client.SelectionChangeEvent;
import com.google.gwt.view.client.SelectionModel;

/**
 * This {@link RefreshableMultiSelectionModel} have the property that it is refreshable. That means if the
 * {@link CellTable} have new Elements you can call
 * {@link RefreshableMultiSelectionModel#refreshSelectionModel(Iterable) refreshSelectionModel(Iterable)} and the
 * elements with {@link EntityIdentityComparator#representSameEntity(Object, Object) the same identity} will be
 * reselected.
 * 
 * @param <T>
 *            the type of {@link CellTable} entries
 * 
 *            TODO /FIXME Describe interaction with ListDataProvider
 */
public class RefreshableMultiSelectionModel<T> extends MultiSelectionModel<T>
        implements RefreshableSelectionModel<T>, HasData<T> {
    private final EntityIdentityComparator<T> comp;
<<<<<<< HEAD
=======
    private final List<T> elements;
>>>>>>> afae0e48
    private boolean dontcheckSelectionState = false;

    /**
     * @param comp
     *            {@link EntityIdentityComparator} to compare the identity of the objects
     */
    public RefreshableMultiSelectionModel(EntityIdentityComparator<T> comp) {
        super();
        this.comp = comp;
    }

    /**
     * @param keyProvider
     *            {@link ProvidesKey} for the super class constructor
     * @param comp
     *            {@link EntityIdentityComparator} to compare the identity of the objects
     */
    public RefreshableMultiSelectionModel(ProvidesKey<T> keyProvider, EntityIdentityComparator<T> comp) {
        super(keyProvider);
        this.comp = comp;
    }

    @Override
    public EntityIdentityComparator<T> getEntityIdentityComparator() {
        return comp;
    }

    /*
     * TODO / FIXME: Need to redefine setSelected here: if an element is set selected for which another element is in
     * the current selection that is compared equal by the EntityIdentityComparator then it should be replaced
     */
    @Override
    public void setSelected(T item, boolean selected) {
        if (comp == null || dontcheckSelectionState) {
            super.setSelected(item, selected);
        } else {
            T wasSelectedBefore = null;
            Set<T> selectedSet = getSelectedSet();
            for (T it : selectedSet) {
                if (comp.representSameEntity(it, item)) {
                    wasSelectedBefore = it;
                    break;
                }
            }
            if (wasSelectedBefore != null) {
                super.setSelected(wasSelectedBefore, false);
                isSelected(item); //triggers the deleting of the wasSelectedBefrore element in super class
                super.setSelected(item, selected);
            } else {
                super.setSelected(item, selected);
            }
        }
    }

    /**
     * refreshes the {@link RefreshableMultiSelectionModel SelectionModel} with all elements of the
     * {@link ListDataProvider}
     * <p>
     * FIXME change to private
     */
<<<<<<< HEAD
    private void refreshSelectionModel(Iterable<T> newObjects) {
=======
    public void refreshSelectionModel(Iterable<T> newObjects) {
>>>>>>> afae0e48
        dontcheckSelectionState = true;
        final Set<T> selectedSet = getSelectedSet();
        final boolean isEmpty = selectedSet.isEmpty();
        if (!isEmpty) {
            clear();
            for (T it : newObjects) {
                if (comp == null) {
                    setSelected(it, selectedSet.contains(it));
                } else {
                    boolean isSelected = false;
                    for (T selected : selectedSet) {
                        isSelected = comp.representSameEntity(selected, it);
                        if (isSelected) {
                            setSelected(it, isSelected);
                            break;
                        }
                    }
<<<<<<< HEAD
=======
                }
            }
            SelectionChangeEvent.fire(this);
        }
        dontcheckSelectionState = false;
    }

    /**
     * refreshes the {@link RefreshableMultiSelectionModel SelectionModel}-Part from <code>start</code> to
     * <code>elements.size()</code>
     * 
     * @param start
     * @param newObjects
     */
    @Override
    public void refreshSelectionModel(int start, List<T> newObjects) {
        dontcheckSelectionState = true;
        List<T> oldElements = elements.subList(start, elements.size());
        Set<T> selectedElements = new HashSet<T>();
        for (T it : oldElements) {
            if (isSelected(it)) {
                selectedElements.add(it);
                setSelected(it, false);
            }
        }
        if (!selectedElements.isEmpty()) {
            for (T newElement : newObjects) {
                if (comp != null) {
                    for (T selected : selectedElements) {
                        if (comp.representSameEntity(selected, newElement)) {
                            setSelected(newElement, true);
                            break;
                        }
                    }
                } else {
                    if (selectedElements.contains(newElement)) {
                        setSelected(newElement, true);
                    }
>>>>>>> afae0e48
                }
            }
            SelectionChangeEvent.fire(this);
        }
<<<<<<< HEAD
=======
        isSelected(newObjects.iterator().next()); // Triggers a clear of unselected elements in superclass
>>>>>>> afae0e48
        dontcheckSelectionState = false;
    }

    @Override
    public void setRowData(int start, List<? extends T> values) {
<<<<<<< HEAD
        //TODO /FIME refresh selectionModel with all data of ListDataProvider
=======
        if (!values.equals(elements.subList(start, elements.size()))) {
            // refresh the selectionModel
            if (start == 0 && (values.size() > 1 || values.size()==0)) {
                refreshSelectionModel((Iterable<T>) values);
            } else {
                refreshSelectionModel(start, (List<T>) values);
            }
            // refresh the element list
            // TODO discuss with Axel if this depends to much of the implementation of ListDataProvider
            if (values.isEmpty()) {
                elements.clear();
            } else if (elements.isEmpty()) {
                elements.addAll(values);
            } else if (values.size() == 1) {
                elements.set(start, values.get(0));
            } else if (start == 0) {
                elements.clear();
                elements.addAll(values);
            } else {
                for (int i = start; i < elements.size(); i++) {
                    elements.remove(i);
                }
                elements.addAll(values);
            }
        }
>>>>>>> afae0e48
    }

    @Override
    public int getRowCount() {
        return Integer.MAX_VALUE;
    }

    @Override
    public Range getVisibleRange() {
        return new Range(0, Integer.MAX_VALUE);
    }

    @Override
    public int getVisibleItemCount() {
        return Integer.MAX_VALUE;
    }

    @Override
    public HandlerRegistration addRangeChangeHandler(Handler handler) {
        return null;
    }

    @Override
    public HandlerRegistration addRowCountChangeHandler(
            com.google.gwt.view.client.RowCountChangeEvent.Handler handler) {
        return null;
    }

    @Override
    public boolean isRowCountExact() {
        return false;
    }

    @Override
    public void setRowCount(int count) {
        return;
    }

    @Override
    public void setRowCount(int count, boolean isExact) {
        return;
    }

    @Override
    public void setVisibleRange(int start, int length) {
        return;
    }

    @Override
    public void setVisibleRange(Range range) {
        return;
    }

    @Override
    public HandlerRegistration addCellPreviewHandler(com.google.gwt.view.client.CellPreviewEvent.Handler<T> handler) {
        return null;
    }

    @Override
    public SelectionModel<? super T> getSelectionModel() {
        return null;
    }

    @Override
    public T getVisibleItem(int indexOnPage) {
        return null;
    }

    @Override
    public Iterable<T> getVisibleItems() {
        return null;
    }

    @Override
    public void setSelectionModel(SelectionModel<? super T> selectionModel) {
        return;
    }

    @Override
    public void setVisibleRangeAndClearData(Range range, boolean forceRangeChangeEvent) {
        clear();
    }
}<|MERGE_RESOLUTION|>--- conflicted
+++ resolved
@@ -1,283 +1,202 @@
-package com.sap.sse.gwt.client.celltable;
-
-import java.util.List;
-import java.util.Set;
-
-import com.google.gwt.event.shared.HandlerRegistration;
-import com.google.gwt.user.cellview.client.CellTable;
-import com.google.gwt.view.client.HasData;
-import com.google.gwt.view.client.ListDataProvider;
-import com.google.gwt.view.client.MultiSelectionModel;
-import com.google.gwt.view.client.ProvidesKey;
-import com.google.gwt.view.client.Range;
-import com.google.gwt.view.client.RangeChangeEvent.Handler;
-import com.google.gwt.view.client.SelectionChangeEvent;
-import com.google.gwt.view.client.SelectionModel;
-
-/**
- * This {@link RefreshableMultiSelectionModel} have the property that it is refreshable. That means if the
- * {@link CellTable} have new Elements you can call
- * {@link RefreshableMultiSelectionModel#refreshSelectionModel(Iterable) refreshSelectionModel(Iterable)} and the
- * elements with {@link EntityIdentityComparator#representSameEntity(Object, Object) the same identity} will be
- * reselected.
- * 
- * @param <T>
- *            the type of {@link CellTable} entries
- * 
- *            TODO /FIXME Describe interaction with ListDataProvider
- */
-public class RefreshableMultiSelectionModel<T> extends MultiSelectionModel<T>
-        implements RefreshableSelectionModel<T>, HasData<T> {
+package com.sap.sse.gwt.client.celltable;
+
+import java.util.List;
+import java.util.Set;
+
+import com.google.gwt.event.shared.HandlerRegistration;
+import com.google.gwt.user.cellview.client.CellTable;
+import com.google.gwt.view.client.HasData;
+import com.google.gwt.view.client.ListDataProvider;
+import com.google.gwt.view.client.MultiSelectionModel;
+import com.google.gwt.view.client.ProvidesKey;
+import com.google.gwt.view.client.Range;
+import com.google.gwt.view.client.RangeChangeEvent.Handler;
+import com.google.gwt.view.client.SelectionChangeEvent;
+import com.google.gwt.view.client.SelectionModel;
+
+/**
+ * This {@link RefreshableMultiSelectionModel} have the property that it is refreshable. That means if the
+ * {@link CellTable} have new Elements you can call
+ * {@link RefreshableMultiSelectionModel#refreshSelectionModel(Iterable) refreshSelectionModel(Iterable)} and the
+ * elements with {@link EntityIdentityComparator#representSameEntity(Object, Object) the same identity} will be
+ * reselected.
+ * 
+ * @param <T>
+ *            the type of {@link CellTable} entries
+ * 
+ *            TODO /FIXME Describe interaction with ListDataProvider
+ */
+public class RefreshableMultiSelectionModel<T> extends MultiSelectionModel<T>
+        implements RefreshableSelectionModel<T>, HasData<T> {
     private final EntityIdentityComparator<T> comp;
-<<<<<<< HEAD
-=======
-    private final List<T> elements;
->>>>>>> afae0e48
-    private boolean dontcheckSelectionState = false;
-
-    /**
-     * @param comp
-     *            {@link EntityIdentityComparator} to compare the identity of the objects
+    private boolean dontcheckSelectionState = false;
+
+    /**
+     * @param comp
+     *            {@link EntityIdentityComparator} to compare the identity of the objects
+     */
+    public RefreshableMultiSelectionModel(EntityIdentityComparator<T> comp) {
+        super();
+        this.comp = comp;
+    }
+
+    /**
+     * @param keyProvider
+     *            {@link ProvidesKey} for the super class constructor
+     * @param comp
+     *            {@link EntityIdentityComparator} to compare the identity of the objects
+     */
+    public RefreshableMultiSelectionModel(ProvidesKey<T> keyProvider, EntityIdentityComparator<T> comp) {
+        super(keyProvider);
+        this.comp = comp;
+    }
+
+    @Override
+    public EntityIdentityComparator<T> getEntityIdentityComparator() {
+        return comp;
+    }
+
+    /*
+     * TODO / FIXME: Need to redefine setSelected here: if an element is set selected for which another element is in
+     * the current selection that is compared equal by the EntityIdentityComparator then it should be replaced
+     */
+    @Override
+    public void setSelected(T item, boolean selected) {
+        if (comp == null || dontcheckSelectionState) {
+            super.setSelected(item, selected);
+        } else {
+            T wasSelectedBefore = null;
+            Set<T> selectedSet = getSelectedSet();
+            for (T it : selectedSet) {
+                if (comp.representSameEntity(it, item)) {
+                    wasSelectedBefore = it;
+                    break;
+                }
+            }
+            if (wasSelectedBefore != null) {
+                super.setSelected(wasSelectedBefore, false);
+                isSelected(item); //triggers the deleting of the wasSelectedBefrore element in super class
+                super.setSelected(item, selected);
+            } else {
+                super.setSelected(item, selected);
+            }
+        }
+    }
+
+    /**
+     * refreshes the {@link RefreshableMultiSelectionModel SelectionModel} with all elements of the
+     * {@link ListDataProvider}
+     * <p>
+     * FIXME change to private
      */
-    public RefreshableMultiSelectionModel(EntityIdentityComparator<T> comp) {
-        super();
-        this.comp = comp;
-    }
-
-    /**
-     * @param keyProvider
-     *            {@link ProvidesKey} for the super class constructor
-     * @param comp
-     *            {@link EntityIdentityComparator} to compare the identity of the objects
-     */
-    public RefreshableMultiSelectionModel(ProvidesKey<T> keyProvider, EntityIdentityComparator<T> comp) {
-        super(keyProvider);
-        this.comp = comp;
-    }
-
-    @Override
-    public EntityIdentityComparator<T> getEntityIdentityComparator() {
-        return comp;
-    }
-
-    /*
-     * TODO / FIXME: Need to redefine setSelected here: if an element is set selected for which another element is in
-     * the current selection that is compared equal by the EntityIdentityComparator then it should be replaced
-     */
-    @Override
-    public void setSelected(T item, boolean selected) {
-        if (comp == null || dontcheckSelectionState) {
-            super.setSelected(item, selected);
-        } else {
-            T wasSelectedBefore = null;
-            Set<T> selectedSet = getSelectedSet();
-            for (T it : selectedSet) {
-                if (comp.representSameEntity(it, item)) {
-                    wasSelectedBefore = it;
-                    break;
-                }
-            }
-            if (wasSelectedBefore != null) {
-                super.setSelected(wasSelectedBefore, false);
-                isSelected(item); //triggers the deleting of the wasSelectedBefrore element in super class
-                super.setSelected(item, selected);
-            } else {
-                super.setSelected(item, selected);
-            }
-        }
-    }
-
-    /**
-     * refreshes the {@link RefreshableMultiSelectionModel SelectionModel} with all elements of the
-     * {@link ListDataProvider}
-     * <p>
-     * FIXME change to private
-     */
-<<<<<<< HEAD
     private void refreshSelectionModel(Iterable<T> newObjects) {
-=======
-    public void refreshSelectionModel(Iterable<T> newObjects) {
->>>>>>> afae0e48
-        dontcheckSelectionState = true;
-        final Set<T> selectedSet = getSelectedSet();
-        final boolean isEmpty = selectedSet.isEmpty();
-        if (!isEmpty) {
-            clear();
-            for (T it : newObjects) {
-                if (comp == null) {
-                    setSelected(it, selectedSet.contains(it));
-                } else {
-                    boolean isSelected = false;
-                    for (T selected : selectedSet) {
-                        isSelected = comp.representSameEntity(selected, it);
-                        if (isSelected) {
-                            setSelected(it, isSelected);
-                            break;
-                        }
+        dontcheckSelectionState = true;
+        final Set<T> selectedSet = getSelectedSet();
+        final boolean isEmpty = selectedSet.isEmpty();
+        if (!isEmpty) {
+            clear();
+            for (T it : newObjects) {
+                if (comp == null) {
+                    setSelected(it, selectedSet.contains(it));
+                } else {
+                    boolean isSelected = false;
+                    for (T selected : selectedSet) {
+                        isSelected = comp.representSameEntity(selected, it);
+                        if (isSelected) {
+                            setSelected(it, isSelected);
+                            break;
+                        }
                     }
-<<<<<<< HEAD
-=======
-                }
-            }
-            SelectionChangeEvent.fire(this);
-        }
-        dontcheckSelectionState = false;
-    }
-
-    /**
-     * refreshes the {@link RefreshableMultiSelectionModel SelectionModel}-Part from <code>start</code> to
-     * <code>elements.size()</code>
-     * 
-     * @param start
-     * @param newObjects
-     */
-    @Override
-    public void refreshSelectionModel(int start, List<T> newObjects) {
-        dontcheckSelectionState = true;
-        List<T> oldElements = elements.subList(start, elements.size());
-        Set<T> selectedElements = new HashSet<T>();
-        for (T it : oldElements) {
-            if (isSelected(it)) {
-                selectedElements.add(it);
-                setSelected(it, false);
-            }
-        }
-        if (!selectedElements.isEmpty()) {
-            for (T newElement : newObjects) {
-                if (comp != null) {
-                    for (T selected : selectedElements) {
-                        if (comp.representSameEntity(selected, newElement)) {
-                            setSelected(newElement, true);
-                            break;
-                        }
-                    }
-                } else {
-                    if (selectedElements.contains(newElement)) {
-                        setSelected(newElement, true);
-                    }
->>>>>>> afae0e48
-                }
-            }
-            SelectionChangeEvent.fire(this);
-        }
-<<<<<<< HEAD
-=======
-        isSelected(newObjects.iterator().next()); // Triggers a clear of unselected elements in superclass
->>>>>>> afae0e48
-        dontcheckSelectionState = false;
-    }
-
-    @Override
+                }
+            }
+            SelectionChangeEvent.fire(this);
+        }
+        dontcheckSelectionState = false;
+    }
+
+    @Override
     public void setRowData(int start, List<? extends T> values) {
-<<<<<<< HEAD
         //TODO /FIME refresh selectionModel with all data of ListDataProvider
-=======
-        if (!values.equals(elements.subList(start, elements.size()))) {
-            // refresh the selectionModel
-            if (start == 0 && (values.size() > 1 || values.size()==0)) {
-                refreshSelectionModel((Iterable<T>) values);
-            } else {
-                refreshSelectionModel(start, (List<T>) values);
-            }
-            // refresh the element list
-            // TODO discuss with Axel if this depends to much of the implementation of ListDataProvider
-            if (values.isEmpty()) {
-                elements.clear();
-            } else if (elements.isEmpty()) {
-                elements.addAll(values);
-            } else if (values.size() == 1) {
-                elements.set(start, values.get(0));
-            } else if (start == 0) {
-                elements.clear();
-                elements.addAll(values);
-            } else {
-                for (int i = start; i < elements.size(); i++) {
-                    elements.remove(i);
-                }
-                elements.addAll(values);
-            }
-        }
->>>>>>> afae0e48
-    }
-
-    @Override
-    public int getRowCount() {
-        return Integer.MAX_VALUE;
-    }
-
-    @Override
-    public Range getVisibleRange() {
-        return new Range(0, Integer.MAX_VALUE);
-    }
-
-    @Override
-    public int getVisibleItemCount() {
-        return Integer.MAX_VALUE;
-    }
-
-    @Override
-    public HandlerRegistration addRangeChangeHandler(Handler handler) {
-        return null;
-    }
-
-    @Override
-    public HandlerRegistration addRowCountChangeHandler(
-            com.google.gwt.view.client.RowCountChangeEvent.Handler handler) {
-        return null;
-    }
-
-    @Override
-    public boolean isRowCountExact() {
-        return false;
-    }
-
-    @Override
-    public void setRowCount(int count) {
-        return;
-    }
-
-    @Override
-    public void setRowCount(int count, boolean isExact) {
-        return;
-    }
-
-    @Override
-    public void setVisibleRange(int start, int length) {
-        return;
-    }
-
-    @Override
-    public void setVisibleRange(Range range) {
-        return;
-    }
-
-    @Override
-    public HandlerRegistration addCellPreviewHandler(com.google.gwt.view.client.CellPreviewEvent.Handler<T> handler) {
-        return null;
-    }
-
-    @Override
-    public SelectionModel<? super T> getSelectionModel() {
-        return null;
-    }
-
-    @Override
-    public T getVisibleItem(int indexOnPage) {
-        return null;
-    }
-
-    @Override
-    public Iterable<T> getVisibleItems() {
-        return null;
-    }
-
-    @Override
-    public void setSelectionModel(SelectionModel<? super T> selectionModel) {
-        return;
-    }
-
-    @Override
-    public void setVisibleRangeAndClearData(Range range, boolean forceRangeChangeEvent) {
-        clear();
-    }
+    }
+
+    @Override
+    public int getRowCount() {
+        return Integer.MAX_VALUE;
+    }
+
+    @Override
+    public Range getVisibleRange() {
+        return new Range(0, Integer.MAX_VALUE);
+    }
+
+    @Override
+    public int getVisibleItemCount() {
+        return Integer.MAX_VALUE;
+    }
+
+    @Override
+    public HandlerRegistration addRangeChangeHandler(Handler handler) {
+        return null;
+    }
+
+    @Override
+    public HandlerRegistration addRowCountChangeHandler(
+            com.google.gwt.view.client.RowCountChangeEvent.Handler handler) {
+        return null;
+    }
+
+    @Override
+    public boolean isRowCountExact() {
+        return false;
+    }
+
+    @Override
+    public void setRowCount(int count) {
+        return;
+    }
+
+    @Override
+    public void setRowCount(int count, boolean isExact) {
+        return;
+    }
+
+    @Override
+    public void setVisibleRange(int start, int length) {
+        return;
+    }
+
+    @Override
+    public void setVisibleRange(Range range) {
+        return;
+    }
+
+    @Override
+    public HandlerRegistration addCellPreviewHandler(com.google.gwt.view.client.CellPreviewEvent.Handler<T> handler) {
+        return null;
+    }
+
+    @Override
+    public SelectionModel<? super T> getSelectionModel() {
+        return null;
+    }
+
+    @Override
+    public T getVisibleItem(int indexOnPage) {
+        return null;
+    }
+
+    @Override
+    public Iterable<T> getVisibleItems() {
+        return null;
+    }
+
+    @Override
+    public void setSelectionModel(SelectionModel<? super T> selectionModel) {
+        return;
+    }
+
+    @Override
+    public void setVisibleRangeAndClearData(Range range, boolean forceRangeChangeEvent) {
+        clear();
+    }
 }