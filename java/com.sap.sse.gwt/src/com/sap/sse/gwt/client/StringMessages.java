--- conflicted
+++ resolved
@@ -87,8 +87,6 @@
     String centralAngleInRadian();
     String centralAngleInDegree();   
     String clearSelection();
-<<<<<<< HEAD
-=======
     String load();
     String dataMiningStoredQueryPlaceholder();
     String dataMiningStoredQueryUpdateSuccessful(String name);
@@ -99,5 +97,4 @@
     String dataMiningStoredQueryRemovedFailed(String name);
     String loadOrSaveQueries();
 
->>>>>>> 6fec67d3
 }