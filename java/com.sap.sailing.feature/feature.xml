<?xml version="1.0" encoding="UTF-8"?>
<feature
      id="com.sap.sailing.feature"
      label="SAP Sailing Server"
      version="1.0.0.qualifier"
      provider-name="SAP">

   <description url="http://www.sap.com">
      The SAP Sailing Server.

Provides connectivity to a TracTrac live GPS feed as well as a live feed from an Expedition system.
Computes leaderboard information for sailing races and offers RESTful APIs to all of this.
   </description>

   <copyright url="http://www.example.com/copyright">
      [Enter Copyright Description here.]
   </copyright>

   <license url="http://www.example.com/license">
      [Enter License Description here.]
   </license>

   <requires>
      <import plugin="com.googlecode.java-diff-utils" version="1.3.0" match="greaterOrEqual"/>
      <import plugin="org.eclipse.osgi" version="3.10.1" match="greaterOrEqual"/>
      <import plugin="javax.servlet" version="3.1.0" match="greaterOrEqual"/>
      <import plugin="com.mongodb.driver" version="2.6.2" match="greaterOrEqual"/>
      <import plugin="com.google.gwt.osgi" version="2.6.1" match="greaterOrEqual"/>
      <import plugin="org.json.simple" version="1.1.0" match="greaterOrEqual"/>
      <import plugin="org.moxieapps.gwt.highcharts" version="1.1.4" match="greaterOrEqual"/>
      <import plugin="org.apache.geronimo.specs.geronimo-jms_1.1_spec"/>
      <import plugin="com.rabbitmq.client"/>
      <import plugin="org.apache.geronimo.specs.geronimo-j2ee-management_1.1_spec"/>
   </requires>

   <plugin
         id="com.sap.sailing.geocoding"
         download-size="0"
         install-size="0"
         version="0.0.0"
         unpack="false"/>

   <plugin
         id="com.sap.sailing.operationaltransformation"
         download-size="0"
         install-size="0"
         version="0.0.0"
         unpack="false"/>

   <plugin
         id="com.sap.sailing.domain.common"
         download-size="0"
         install-size="0"
         version="0.0.0"
         unpack="false"/>

   <plugin
         id="com.sap.sailing.domain"
         download-size="0"
         install-size="0"
         version="0.0.0"
         unpack="false"/>

   <plugin
         id="com.sap.sailing.domain.tractracadapter"
         download-size="0"
         install-size="0"
         version="0.0.0"
         unpack="false"/>

   <plugin
         id="com.sap.sailing.expeditionconnector"
         download-size="0"
         install-size="0"
         version="0.0.0"
         unpack="false"/>

   <plugin
         id="com.sap.sailing.server"
         download-size="0"
         install-size="0"
         version="0.0.0"
         unpack="false"/>

   <plugin
         id="com.sap.sailing.server.gateway"
         download-size="0"
         install-size="0"
         version="0.0.0"
         unpack="false"/>

   <plugin
         id="com.sap.sailing.server.gateway.ess40"
         download-size="0"
         install-size="0"
         version="0.0.0"
         unpack="false"/>

   <plugin
         id="com.tractrac.clientmodule"
         download-size="0"
         install-size="0"
         version="0.0.0"
         unpack="false"/>

   <plugin
         id="com.sap.sailing.declination"
         download-size="0"
         install-size="0"
         version="0.0.0"
         unpack="false"/>

   <plugin
<<<<<<< HEAD
=======
         id="com.sap.sse.mongodb"
         download-size="0"
         install-size="0"
         version="0.0.0"
         unpack="false"/>

   <plugin
>>>>>>> c260ca8f
         id="com.sap.sailing.domain.persistence"
         download-size="0"
         install-size="0"
         version="0.0.0"
         unpack="false"/>

   <plugin
         id="com.sap.sailing.domain.swisstimingadapter"
         download-size="0"
         install-size="0"
         version="0.0.0"
         unpack="false"/>

   <plugin
         id="com.sap.sailing.domain.swisstimingadapter.persistence"
         download-size="0"
         install-size="0"
         version="0.0.0"
         unpack="false"/>

   <plugin
         id="com.sap.sailing.domain.swisstimingreplayadapter"
         download-size="0"
         install-size="0"
         version="0.0.0"
         unpack="false"/>

   <plugin
         id="com.sap.sailing.domain.tractracadapter.persistence"
         download-size="0"
         install-size="0"
         version="0.0.0"
         unpack="false"/>

   <plugin
         id="com.sap.sse.gwt"
         download-size="0"
         install-size="0"
         version="0.0.0"
         unpack="false"/>

   <plugin
         id="com.sap.sse.security"
         download-size="0"
         install-size="0"
         version="0.0.0"
         unpack="false"/>

   <plugin
         id="com.sap.sse.security.ui"
         download-size="0"
         install-size="0"
         version="0.0.0"
         unpack="false"/>

   <plugin
         id="com.sap.sse.security.userstore.mongodb"
         download-size="0"
         install-size="0"
         version="0.0.0"
         unpack="false"/>

   <plugin
         id="com.sap.sse.mongodb"
         download-size="0"
         install-size="0"
         version="0.0.0"
         unpack="false"/>

   <plugin
         id="com.sap.sailing.gwt.ui"
         download-size="0"
         install-size="0"
         version="0.0.0"
         unpack="false"/>

   <plugin
         id="com.sap.sailing.udpconnector"
         download-size="0"
         install-size="0"
         version="0.0.0"
         unpack="false"/>

   <plugin
         id="com.sap.sailing.xmlexport"
         download-size="0"
         install-size="0"
         version="0.0.0"
         unpack="false"/>

   <plugin
         id="com.sap.sailing.simulator"
         download-size="0"
         install-size="0"
         version="0.0.0"
         unpack="false"/>

   <plugin
         id="com.sap.sailing.www"
         download-size="0"
         install-size="0"
         version="0.0.0"/>

   <plugin
         id="com.sap.sailing.www.events"
         download-size="0"
         install-size="0"
         version="0.0.0"/>

   <plugin
         id="com.sap.sailing.server.replication"
         download-size="0"
         install-size="0"
         version="0.0.0"
         unpack="false"/>

   <plugin
         id="com.sap.sailing.resultimport"
         download-size="0"
         install-size="0"
         version="0.0.0"
         unpack="false"/>

   <plugin
         id="com.sap.sailing.kiworesultimport"
         download-size="0"
         install-size="0"
         version="0.0.0"
         unpack="false"/>

   <plugin
         id="com.sap.sailing.ess40.resultimport"
         download-size="0"
         install-size="0"
         version="0.0.0"
         unpack="false"/>

   <plugin
         id="com.sap.sailing.freg.resultimport"
         download-size="0"
         install-size="0"
         version="0.0.0"
         unpack="false"/>

   <plugin
         id="com.sap.sailing.barbados.resultimport"
         download-size="0"
         install-size="0"
         version="0.0.0"
         unpack="false"/>

   <plugin
         id="com.sap.sailing.sailwave.resultimport"
         download-size="0"
         install-size="0"
         version="0.0.0"
         unpack="false"/>

   <plugin
         id="com.sap.sailing.manage2sail.resultimport"
         download-size="0"
         install-size="0"
         version="0.0.0"
         unpack="false"/>

   <plugin
         id="com.sap.sailing.velum.resultimport"
         download-size="0"
         install-size="0"
         version="0.0.0"
         unpack="false"/>

   <plugin
         id="com.sap.sailing.monitoring"
         download-size="0"
         install-size="0"
         version="0.0.0"
         unpack="false"/>

   <plugin
         id="com.sap.sailing.xrr.resultimport"
         download-size="0"
         install-size="0"
         version="0.0.0"
         unpack="false"/>

   <plugin
         id="com.sap.sailing.domain.igtimiadapter"
         download-size="0"
         install-size="0"
         version="0.0.0"
         unpack="false"/>

   <plugin
         id="com.sap.sailing.domain.igtimiadapter.persistence"
         download-size="0"
         install-size="0"
         version="0.0.0"
         unpack="false"/>

   <plugin
         id="com.sap.sailing.domain.racelogtrackingadapter"
         download-size="0"
         install-size="0"
         version="0.0.0"
         unpack="false"/>

   <plugin
         id="com.sap.sailing.domain.deckmanadapter"
         download-size="0"
         install-size="0"
         version="0.0.0"
         unpack="false"/>

   <plugin
         id="com.sap.sailing.autoload"
         download-size="0"
         install-size="0"
         version="0.0.0"
         unpack="false"/>

</feature><|MERGE_RESOLUTION|>--- conflicted
+++ resolved
@@ -111,8 +111,6 @@
          unpack="false"/>
 
    <plugin
-<<<<<<< HEAD
-=======
          id="com.sap.sse.mongodb"
          download-size="0"
          install-size="0"
@@ -120,7 +118,6 @@
          unpack="false"/>
 
    <plugin
->>>>>>> c260ca8f
          id="com.sap.sailing.domain.persistence"
          download-size="0"
          install-size="0"
@@ -184,13 +181,6 @@
          unpack="false"/>
 
    <plugin
-         id="com.sap.sse.mongodb"
-         download-size="0"
-         install-size="0"
-         version="0.0.0"
-         unpack="false"/>
-
-   <plugin
          id="com.sap.sailing.gwt.ui"
          download-size="0"
          install-size="0"
