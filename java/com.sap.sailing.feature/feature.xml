<?xml version="1.0" encoding="UTF-8"?>
<feature
      id="com.sap.sailing.feature"
      label="SAP Sailing Server"
      version="1.0.0.qualifier"
      provider-name="SAP">

   <description url="http://www.sap.com">
      The SAP Sailing Server.

Provides connectivity to a TracTrac live GPS feed as well as a live feed from an Expedition system.
Computes leaderboard information for sailing races and offers RESTful APIs to all of this.
   </description>

   <copyright url="http://www.example.com/copyright">
      [Enter Copyright Description here.]
   </copyright>

   <license url="http://www.example.com/license">
      [Enter License Description here.]
   </license>

   <requires>
      <import plugin="com.googlecode.java-diff-utils" version="1.3.0" match="greaterOrEqual"/>
      <import plugin="org.eclipse.osgi" version="3.10.1" match="greaterOrEqual"/>
      <import plugin="javax.servlet" version="3.1.0" match="greaterOrEqual"/>
      <import plugin="com.mongodb.driver" version="2.6.2" match="greaterOrEqual"/>
      <import plugin="com.google.gwt.osgi" version="2.6.1" match="greaterOrEqual"/>
      <import plugin="org.json.simple" version="1.1.0" match="greaterOrEqual"/>
      <import plugin="org.moxieapps.gwt.highcharts" version="1.1.4" match="greaterOrEqual"/>
      <import plugin="org.apache.geronimo.specs.geronimo-jms_1.1_spec"/>
      <import plugin="com.rabbitmq.client"/>
      <import plugin="org.apache.geronimo.specs.geronimo-j2ee-management_1.1_spec"/>
   </requires>

   <plugin
         id="com.sap.sailing.geocoding"
         download-size="0"
         install-size="0"
         version="0.0.0"
         unpack="false"/>

   <plugin
         id="com.sap.sailing.domain.common"
         download-size="0"
         install-size="0"
         version="0.0.0"
         unpack="false"/>

   <plugin
         id="com.sap.sailing.domain"
         download-size="0"
         install-size="0"
         version="0.0.0"
         unpack="false"/>

   <plugin
         id="com.sap.sailing.domain.tractracadapter"
         download-size="0"
         install-size="0"
         version="0.0.0"
         unpack="false"/>

   <plugin
         id="com.sap.sailing.expeditionconnector"
         download-size="0"
         install-size="0"
         version="0.0.0"
         unpack="false"/>

   <plugin
         id="com.sap.sailing.server"
         download-size="0"
         install-size="0"
         version="0.0.0"
         unpack="false"/>

   <plugin
         id="com.sap.sailing.server.gateway"
         download-size="0"
         install-size="0"
         version="0.0.0"
         unpack="false"/>

   <plugin
         id="com.sap.sailing.server.gateway.ess40"
         download-size="0"
         install-size="0"
         version="0.0.0"
         unpack="false"/>

   <plugin
         id="com.tractrac.clientmodule"
         download-size="0"
         install-size="0"
         version="0.0.0"
         unpack="false"/>

   <plugin
         id="com.sap.sailing.declination"
         download-size="0"
         install-size="0"
         version="0.0.0"
         unpack="false"/>

   <plugin
         id="com.sap.sailing.domain.persistence"
         download-size="0"
         install-size="0"
         version="0.0.0"
         unpack="false"/>

   <plugin
         id="com.sap.sailing.domain.swisstimingadapter"
         download-size="0"
         install-size="0"
         version="0.0.0"
         unpack="false"/>

   <plugin
         id="com.sap.sailing.domain.swisstimingadapter.persistence"
         download-size="0"
         install-size="0"
         version="0.0.0"
         unpack="false"/>

   <plugin
         id="com.sap.sailing.domain.swisstimingreplayadapter"
         download-size="0"
         install-size="0"
         version="0.0.0"
         unpack="false"/>

   <plugin
         id="com.sap.sailing.domain.tractracadapter.persistence"
         download-size="0"
         install-size="0"
         version="0.0.0"
         unpack="false"/>

   <plugin
         id="com.sap.sse.gwt"
         download-size="0"
         install-size="0"
         version="0.0.0"
         unpack="false"/>

   <plugin
         id="com.sap.sse.security"
         download-size="0"
         install-size="0"
         version="0.0.0"
         unpack="false"/>

   <plugin
         id="com.sap.sse.security.ui"
         download-size="0"
         install-size="0"
         version="0.0.0"
         unpack="false"/>

   <plugin
         id="com.sap.sse.security.userstore.mongodb"
         download-size="0"
         install-size="0"
         version="0.0.0"
         unpack="false"/>

   <plugin
         id="com.sap.sailing.gwt.ui"
         download-size="0"
         install-size="0"
         version="0.0.0"
         unpack="false"/>

   <plugin
         id="com.sap.sailing.udpconnector"
         download-size="0"
         install-size="0"
         version="0.0.0"
         unpack="false"/>

   <plugin
         id="com.sap.sailing.xmlexport"
         download-size="0"
         install-size="0"
         version="0.0.0"
         unpack="false"/>

   <plugin
         id="com.sap.sailing.simulator"
         download-size="0"
         install-size="0"
         version="0.0.0"
         unpack="false"/>

   <plugin
         id="com.sap.sailing.www"
         download-size="0"
         install-size="0"
         version="0.0.0"/>

   <plugin
         id="com.sap.sailing.www.events"
         download-size="0"
         install-size="0"
         version="0.0.0"/>

   <plugin
         id="com.sap.sailing.resultimport"
         download-size="0"
         install-size="0"
         version="0.0.0"
         unpack="false"/>

   <plugin
         id="com.sap.sailing.kiworesultimport"
         download-size="0"
         install-size="0"
         version="0.0.0"
         unpack="false"/>

   <plugin
         id="com.sap.sailing.ess40.resultimport"
         download-size="0"
         install-size="0"
         version="0.0.0"
         unpack="false"/>

   <plugin
         id="com.sap.sailing.freg.resultimport"
         download-size="0"
         install-size="0"
         version="0.0.0"
         unpack="false"/>

   <plugin
         id="com.sap.sailing.barbados.resultimport"
         download-size="0"
         install-size="0"
         version="0.0.0"
         unpack="false"/>

   <plugin
         id="com.sap.sailing.sailwave.resultimport"
         download-size="0"
         install-size="0"
         version="0.0.0"
         unpack="false"/>

   <plugin
         id="com.sap.sailing.manage2sail.resultimport"
         download-size="0"
         install-size="0"
         version="0.0.0"
         unpack="false"/>

   <plugin
         id="com.sap.sailing.velum.resultimport"
         download-size="0"
         install-size="0"
         version="0.0.0"
         unpack="false"/>

   <plugin
         id="com.sap.sailing.monitoring"
         download-size="0"
         install-size="0"
         version="0.0.0"
         unpack="false"/>

   <plugin
         id="com.sap.sailing.xrr.resultimport"
         download-size="0"
         install-size="0"
         version="0.0.0"
         unpack="false"/>

   <plugin
         id="com.sap.sailing.domain.igtimiadapter"
         download-size="0"
         install-size="0"
         version="0.0.0"
         unpack="false"/>

   <plugin
         id="com.sap.sailing.domain.igtimiadapter.persistence"
         download-size="0"
         install-size="0"
         version="0.0.0"
         unpack="false"/>

   <plugin
         id="com.sap.sailing.domain.racelogtrackingadapter"
         download-size="0"
         install-size="0"
         version="0.0.0"
         unpack="false"/>

   <plugin
         id="com.sap.sailing.domain.deckmanadapter"
         download-size="0"
         install-size="0"
         version="0.0.0"
         unpack="false"/>

   <plugin
         id="com.sap.sailing.autoload"
         download-size="0"
         install-size="0"
         version="0.0.0"
         unpack="false"/>

   <plugin
         id="com.sap.sse"
         download-size="0"
         install-size="0"
         version="0.0.0"
         unpack="false"/>

   <plugin
         id="com.sap.sse.common"
         download-size="0"
         install-size="0"
         version="0.0.0"
         unpack="false"/>

   <plugin
         id="com.sap.sse.datamining"
         download-size="0"
         install-size="0"
         version="0.0.0"
         unpack="false"/>

   <plugin
         id="com.sap.sse.datamining.shared"
         download-size="0"
         install-size="0"
         version="0.0.0"
         unpack="false"/>

   <plugin
         id="com.sap.sse.gateway"
         download-size="0"
         install-size="0"
         version="0.0.0"
         unpack="false"/>

   <plugin
         id="com.sap.sse.gwt.adminconsole"
         download-size="0"
         install-size="0"
         version="0.0.0"
         unpack="false"/>

   <plugin
         id="com.sap.sse.mongodb"
         download-size="0"
         install-size="0"
         version="0.0.0"
         unpack="false"/>

   <plugin
         id="com.sap.sse.operationaltransformation"
         download-size="0"
         install-size="0"
         version="0.0.0"
         unpack="false"/>

   <plugin
         id="com.sap.sse.replication"
         download-size="0"
         install-size="0"
         version="0.0.0"
         unpack="false"/>

   <plugin
         id="com.sap.sailing.xrr.structureimport"
         download-size="0"
         install-size="0"
         version="0.0.0"
         unpack="false"/>

   <plugin
         id="com.sap.sailing.server.gateway.serialization.shared.android"
         download-size="0"
         install-size="0"
         version="0.0.0"
         unpack="false"/>

   <plugin
         id="com.sap.sailing.server.gateway.serialization"
         download-size="0"
         install-size="0"
         version="0.0.0"
         unpack="false"/>

   <plugin
         id="com.sap.sse.filestorage"
         download-size="0"
         install-size="0"
         version="0.0.0"
         unpack="false"/>

<<<<<<< HEAD
   <plugin
         id="com.sap.sse.shared.android"
         download-size="0"
         install-size="0"
         version="0.0.0"
         unpack="false"/>

   <plugin
         id="com.sap.sse.mail"
         download-size="0"
         install-size="0"
         version="0.0.0"
         unpack="false"/>

</feature>
=======
   <plugin
         id="com.sap.sse.shared.android"
         download-size="0"
         install-size="0"
         version="0.0.0"
         unpack="false"/>

   <plugin
         id="com.sap.sailing.dashboards.gwt"
         download-size="0"
         install-size="0"
         version="0.0.0"
         unpack="false"/>

</feature>
>>>>>>> 5619438b
<|MERGE_RESOLUTION|>--- conflicted
+++ resolved
@@ -402,7 +402,6 @@
          version="0.0.0"
          unpack="false"/>
 
-<<<<<<< HEAD
    <plugin
          id="com.sap.sse.shared.android"
          download-size="0"
@@ -411,27 +410,17 @@
          unpack="false"/>
 
    <plugin
+         id="com.sap.sailing.dashboards.gwt"
+         download-size="0"
+         install-size="0"
+         version="0.0.0"
+         unpack="false"/>
+
+   <plugin
          id="com.sap.sse.mail"
          download-size="0"
          install-size="0"
          version="0.0.0"
          unpack="false"/>
 
-</feature>
-=======
-   <plugin
-         id="com.sap.sse.shared.android"
-         download-size="0"
-         install-size="0"
-         version="0.0.0"
-         unpack="false"/>
-
-   <plugin
-         id="com.sap.sailing.dashboards.gwt"
-         download-size="0"
-         install-size="0"
-         version="0.0.0"
-         unpack="false"/>
-
-</feature>
->>>>>>> 5619438b
+</feature>