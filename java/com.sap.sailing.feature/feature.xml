<?xml version="1.0" encoding="UTF-8"?>
<feature
      id="com.sap.sailing.feature"
      label="SAP Sailing Server"
      version="1.0.0.qualifier"
      provider-name="SAP">

   <description url="http://www.sap.com">
      The SAP Sailing Server.

Provides connectivity to a TracTrac live GPS feed as well as a live feed from an Expedition system.
Computes leaderboard information for sailing races and offers RESTful APIs to all of this.
   </description>

   <copyright url="http://www.example.com/copyright">
      [Enter Copyright Description here.]
   </copyright>

   <license url="http://www.example.com/license">
      [Enter License Description here.]
   </license>

   <requires>
      <import plugin="com.googlecode.java-diff-utils" version="1.3.0" match="greaterOrEqual"/>
      <import plugin="org.eclipse.osgi" version="3.10.1" match="greaterOrEqual"/>
      <import plugin="javax.servlet" version="3.1.0" match="greaterOrEqual"/>
      <import plugin="com.mongodb.driver" version="2.6.2" match="greaterOrEqual"/>
      <import plugin="com.google.gwt.osgi" version="2.6.1" match="greaterOrEqual"/>
      <import plugin="org.json.simple" version="1.1.0" match="greaterOrEqual"/>
      <import plugin="org.moxieapps.gwt.highcharts" version="1.1.4" match="greaterOrEqual"/>
      <import plugin="org.apache.geronimo.specs.geronimo-jms_1.1_spec"/>
      <import plugin="com.rabbitmq.client"/>
      <import plugin="org.apache.geronimo.specs.geronimo-j2ee-management_1.1_spec"/>
   </requires>

   <plugin
         id="com.sap.sailing.geocoding"
         download-size="0"
         install-size="0"
         version="0.0.0"
         unpack="false"/>

   <plugin
         id="com.sap.sailing.domain.common"
         download-size="0"
         install-size="0"
         version="0.0.0"
         unpack="false"/>

   <plugin
         id="com.sap.sailing.domain"
         download-size="0"
         install-size="0"
         version="0.0.0"
         unpack="false"/>

   <plugin
         id="com.sap.sailing.domain.tractracadapter"
         download-size="0"
         install-size="0"
         version="0.0.0"
         unpack="false"/>

   <plugin
         id="com.sap.sailing.expeditionconnector"
         download-size="0"
         install-size="0"
         version="0.0.0"
         unpack="false"/>

   <plugin
         id="com.sap.sailing.server"
         download-size="0"
         install-size="0"
         version="0.0.0"
         unpack="false"/>

   <plugin
         id="com.sap.sailing.server.gateway"
         download-size="0"
         install-size="0"
         version="0.0.0"
         unpack="false"/>

   <plugin
         id="com.sap.sailing.server.gateway.ess40"
         download-size="0"
         install-size="0"
         version="0.0.0"
         unpack="false"/>

   <plugin
         id="com.tractrac.clientmodule"
         download-size="0"
         install-size="0"
         version="0.0.0"
         unpack="false"/>

   <plugin
         id="com.sap.sailing.declination"
         download-size="0"
         install-size="0"
         version="0.0.0"
         unpack="false"/>

   <plugin
         id="com.sap.sailing.domain.persistence"
         download-size="0"
         install-size="0"
         version="0.0.0"
         unpack="false"/>

   <plugin
         id="com.sap.sailing.domain.swisstimingadapter"
         download-size="0"
         install-size="0"
         version="0.0.0"
         unpack="false"/>

   <plugin
         id="com.sap.sailing.domain.swisstimingadapter.persistence"
         download-size="0"
         install-size="0"
         version="0.0.0"
         unpack="false"/>

   <plugin
         id="com.sap.sailing.domain.swisstimingreplayadapter"
         download-size="0"
         install-size="0"
         version="0.0.0"
         unpack="false"/>

   <plugin
         id="com.sap.sailing.domain.tractracadapter.persistence"
         download-size="0"
         install-size="0"
         version="0.0.0"
         unpack="false"/>

   <plugin
         id="com.sap.sse.gwt"
         download-size="0"
         install-size="0"
         version="0.0.0"
         unpack="false"/>

   <plugin
         id="com.sap.sse.security"
         download-size="0"
         install-size="0"
         version="0.0.0"
         unpack="false"/>

   <plugin
         id="com.sap.sse.security.ui"
         download-size="0"
         install-size="0"
         version="0.0.0"
         unpack="false"/>

   <plugin
         id="com.sap.sse.security.userstore.mongodb"
         download-size="0"
         install-size="0"
         version="0.0.0"
         unpack="false"/>

   <plugin
         id="com.sap.sailing.gwt.ui"
         download-size="0"
         install-size="0"
         version="0.0.0"
         unpack="false"/>

   <plugin
         id="com.sap.sailing.udpconnector"
         download-size="0"
         install-size="0"
         version="0.0.0"
         unpack="false"/>

   <plugin
         id="com.sap.sailing.xmlexport"
         download-size="0"
         install-size="0"
         version="0.0.0"
         unpack="false"/>

   <plugin
         id="com.sap.sailing.simulator"
         download-size="0"
         install-size="0"
         version="0.0.0"
         unpack="false"/>

   <plugin
         id="com.sap.sailing.www"
         download-size="0"
         install-size="0"
         version="0.0.0"/>

   <plugin
         id="com.sap.sailing.www.events"
         download-size="0"
         install-size="0"
         version="0.0.0"/>

   <plugin
         id="com.sap.sailing.resultimport"
         download-size="0"
         install-size="0"
         version="0.0.0"
         unpack="false"/>

   <plugin
         id="com.sap.sailing.kiworesultimport"
         download-size="0"
         install-size="0"
         version="0.0.0"
         unpack="false"/>

   <plugin
         id="com.sap.sailing.ess40.resultimport"
         download-size="0"
         install-size="0"
         version="0.0.0"
         unpack="false"/>

   <plugin
         id="com.sap.sailing.freg.resultimport"
         download-size="0"
         install-size="0"
         version="0.0.0"
         unpack="false"/>

   <plugin
         id="com.sap.sailing.barbados.resultimport"
         download-size="0"
         install-size="0"
         version="0.0.0"
         unpack="false"/>

   <plugin
         id="com.sap.sailing.sailwave.resultimport"
         download-size="0"
         install-size="0"
         version="0.0.0"
         unpack="false"/>

   <plugin
         id="com.sap.sailing.manage2sail.resultimport"
         download-size="0"
         install-size="0"
         version="0.0.0"
         unpack="false"/>

   <plugin
         id="com.sap.sailing.velum.resultimport"
         download-size="0"
         install-size="0"
         version="0.0.0"
         unpack="false"/>

   <plugin
         id="com.sap.sailing.monitoring"
         download-size="0"
         install-size="0"
         version="0.0.0"
         unpack="false"/>

   <plugin
         id="com.sap.sailing.xrr.resultimport"
         download-size="0"
         install-size="0"
         version="0.0.0"
         unpack="false"/>

   <plugin
         id="com.sap.sailing.domain.igtimiadapter"
         download-size="0"
         install-size="0"
         version="0.0.0"
         unpack="false"/>

   <plugin
         id="com.sap.sailing.domain.igtimiadapter.persistence"
         download-size="0"
         install-size="0"
         version="0.0.0"
         unpack="false"/>

   <plugin
         id="com.sap.sailing.domain.racelogtrackingadapter"
         download-size="0"
         install-size="0"
         version="0.0.0"
         unpack="false"/>

   <plugin
         id="com.sap.sailing.domain.deckmanadapter"
         download-size="0"
         install-size="0"
         version="0.0.0"
         unpack="false"/>

   <plugin
         id="com.sap.sailing.autoload"
         download-size="0"
         install-size="0"
         version="0.0.0"
         unpack="false"/>

   <plugin
         id="com.sap.sse"
         download-size="0"
         install-size="0"
         version="0.0.0"
         unpack="false"/>

   <plugin
         id="com.sap.sse.common"
         download-size="0"
         install-size="0"
         version="0.0.0"
         unpack="false"/>

   <plugin
         id="com.sap.sse.datamining"
         download-size="0"
         install-size="0"
         version="0.0.0"
         unpack="false"/>

   <plugin
         id="com.sap.sse.datamining.shared"
         download-size="0"
         install-size="0"
         version="0.0.0"
         unpack="false"/>

   <plugin
         id="com.sap.sse.gateway"
         download-size="0"
         install-size="0"
         version="0.0.0"
         unpack="false"/>

   <plugin
         id="com.sap.sse.gwt.adminconsole"
         download-size="0"
         install-size="0"
         version="0.0.0"
         unpack="false"/>

   <plugin
         id="com.sap.sse.mongodb"
         download-size="0"
         install-size="0"
         version="0.0.0"
         unpack="false"/>

   <plugin
         id="com.sap.sse.operationaltransformation"
         download-size="0"
         install-size="0"
         version="0.0.0"
         unpack="false"/>

   <plugin
         id="com.sap.sse.replication"
         download-size="0"
         install-size="0"
         version="0.0.0"
         unpack="false"/>

   <plugin
         id="com.sap.sailing.xrr.structureimport"
         download-size="0"
         install-size="0"
         version="0.0.0"
         unpack="false"/>

   <plugin
         id="com.sap.sailing.server.gateway.serialization.shared.android"
         download-size="0"
         install-size="0"
         version="0.0.0"
         unpack="false"/>

   <plugin
         id="com.sap.sailing.server.gateway.serialization"
         download-size="0"
         install-size="0"
         version="0.0.0"
         unpack="false"/>

   <plugin
         id="com.sap.sse.filestorage"
         download-size="0"
         install-size="0"
         version="0.0.0"
         unpack="false"/>

   <plugin
         id="com.sap.sse.shared.android"
         download-size="0"
         install-size="0"
         version="0.0.0"
         unpack="false"/>

   <plugin
<<<<<<< HEAD
         id="com.sap.sse.mail"
=======
         id="com.sap.sailing.dashboards.gwt"
>>>>>>> df3b798b
         download-size="0"
         install-size="0"
         version="0.0.0"
         unpack="false"/>

   <plugin
<<<<<<< HEAD
         id="com.sap.sailing.dashboards.gwt"
=======
         id="com.sap.sse.mail"
>>>>>>> df3b798b
         download-size="0"
         install-size="0"
         version="0.0.0"
         unpack="false"/>

</feature><|MERGE_RESOLUTION|>--- conflicted
+++ resolved
@@ -410,22 +410,21 @@
          unpack="false"/>
 
    <plugin
-<<<<<<< HEAD
+         id="com.sap.sailing.dashboards.gwt"
+         download-size="0"
+         install-size="0"
+         version="0.0.0"
+         unpack="false"/>
+
+   <plugin
          id="com.sap.sse.mail"
-=======
+         download-size="0"
+         install-size="0"
+         version="0.0.0"
+         unpack="false"/>
+
+   <plugin
          id="com.sap.sailing.dashboards.gwt"
->>>>>>> df3b798b
-         download-size="0"
-         install-size="0"
-         version="0.0.0"
-         unpack="false"/>
-
-   <plugin
-<<<<<<< HEAD
-         id="com.sap.sailing.dashboards.gwt"
-=======
-         id="com.sap.sse.mail"
->>>>>>> df3b798b
          download-size="0"
          install-size="0"
          version="0.0.0"
