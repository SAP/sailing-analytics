package com.sap.sailing.domain.base;

import java.util.List;
import java.util.Map;
import java.util.UUID;

import com.sap.sse.common.Named;

/**
 * Base interface for courses consisting of all static information, which might be shared
 * by the server and an Android application.
 */
public interface CourseBase extends Named {
    /**
     * Clients can safely iterate over the resulting list because it's a copy which therefore won't reflect
     * waypoint additions and removals. 
     */
    List<Leg> getLegs();

    /**
     * @return a non-live copy of the waypoints of this course; the creation of the copy is thread safe
     */
    Iterable<Waypoint> getWaypoints();

    /**
     * Starts searching at position <code>start</code> in {@link #getWaypoints()} for a waypoint
     * whose {@link Waypoint#getControlPoint() control point} is identical to <code>controlPoint</code>.
     * If no such waypoint is found, <code>null</code> is returned.
     * 
     * @param start 0-based
     */
    Waypoint getWaypointForControlPoint(ControlPoint controlPoint, int start);

    /**
     * Position of the waypoint in {@link #getWaypoints()}, 0-based, or -1
     * if waypoint doesn't exist in {@link #getWaypoints()}.
     */
    int getIndexOfWaypoint(Waypoint waypoint);

    Waypoint getFirstWaypoint();

    /**
     * @return the course's last waypoint if not empty, <code>null</code> otherwise. Acquires the course's read lock.
     */
    Waypoint getLastWaypoint();

    void addWaypoint(int zeroBasedPosition, Waypoint waypointToAdd);

    void removeWaypoint(int zeroBasedPosition);

    Leg getFirstLeg();
<<<<<<< HEAD

    /**
     * @return the id of the course template that was used to create this course.
     */
    UUID getOriginatingCourseTemplateIdOrNull();

    /**
     * @return the associated roles required for checking course template validity and when creating a new course
     *         template from this course.
     */
    Map<Mark, UUID> getAssociatedRoles();

    void addRoleMapping(Mark mark, UUID role);

=======
    default String internalToString() {
        StringBuilder result = new StringBuilder(getName());
        result.append(": ");
        boolean first = true;
        for (Waypoint waypoint : getWaypoints()) {
            if (!first) {
                result.append(" -> ");
            } else {
                first = false;
            }
            result.append(waypoint);
        }
        return result.toString();
    }
>>>>>>> 0de0b79e
}<|MERGE_RESOLUTION|>--- conflicted
+++ resolved
@@ -49,7 +49,6 @@
     void removeWaypoint(int zeroBasedPosition);
 
     Leg getFirstLeg();
-<<<<<<< HEAD
 
     /**
      * @return the id of the course template that was used to create this course.
@@ -64,7 +63,6 @@
 
     void addRoleMapping(Mark mark, UUID role);
 
-=======
     default String internalToString() {
         StringBuilder result = new StringBuilder(getName());
         result.append(": ");
@@ -79,5 +77,4 @@
         }
         return result.toString();
     }
->>>>>>> 0de0b79e
 }