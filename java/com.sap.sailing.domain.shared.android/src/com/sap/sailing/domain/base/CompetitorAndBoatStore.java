--- conflicted
+++ resolved
@@ -131,21 +131,6 @@
     void removeCompetitorUpdateListener(CompetitorUpdateListener listener);
     
     /**
-<<<<<<< HEAD
-     * Updates the competitor with {@link Competitor#getId() ID} <code>id</code> by setting the name, sail ID and nationality to
-     * the values provided. Doing so will not fire any events nor will it replicate this change from a master to any replicas.
-     * The calling client has to make sure that the changes applied will reach replicas and all other interested clients. It will
-     * be sufficient to ensure that subsequent DTOs produced from the competitor modified will reflect the changes.<p>
-     * 
-     * If no competitor with the ID requested is found, the call is a no-op, doing nothing, not even throwing an exception.
-     */
-    CompetitorWithBoat updateCompetitorWithBoat(String idAsString, String newName, String newShortName, Color newDisplayColor, String newEmail,
-            Nationality newNationality, URI newTeamImageUri, URI newFlagImageUri,
-            Double timeOnTimeFactor, Duration timeOnDistanceAllowancePerNauticalMile, String searchTag);
-    
-    /**
-=======
->>>>>>> 8db7b54d
      * If a valid boat is returned and the caller has information available that could be used to update the boat,
      * the caller must check the result of {@link #isBoatToUpdateDuringGetOrCreate(Competitor)}, and if <code>true</code>,
      * must call {@link #getOrCreateBoat(..)} to cause an update of the boat's values.
