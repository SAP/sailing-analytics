package com.sap.sailing.domain.base;

<<<<<<< HEAD
import com.sap.sailing.domain.common.Named;
import com.sap.sse.datamining.shared.annotations.Dimension;
=======
import com.sap.sse.common.Named;
>>>>>>> cea0935d

public interface Boat extends Named {
    BoatClass getBoatClass();
    
    @Dimension(messageKey="SailID")
    String getSailID();
}
<|MERGE_RESOLUTION|>--- conflicted
+++ resolved
@@ -1,15 +1,11 @@
-package com.sap.sailing.domain.base;
-
-<<<<<<< HEAD
-import com.sap.sailing.domain.common.Named;
-import com.sap.sse.datamining.shared.annotations.Dimension;
-=======
-import com.sap.sse.common.Named;
->>>>>>> cea0935d
-
-public interface Boat extends Named {
-    BoatClass getBoatClass();
-    
-    @Dimension(messageKey="SailID")
-    String getSailID();
-}
+package com.sap.sailing.domain.base;
+
+import com.sap.sse.common.Named;
+import com.sap.sse.datamining.shared.annotations.Dimension;
+
+public interface Boat extends Named {
+    BoatClass getBoatClass();
+    
+    @Dimension(messageKey="SailID")
+    String getSailID();
+}