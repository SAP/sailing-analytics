package com.sap.sailing.domain.base;

import com.sap.sailing.domain.common.CountryCode;
<<<<<<< HEAD
import com.sap.sailing.domain.common.Named;
import com.sap.sse.datamining.shared.annotations.Dimension;
=======
import com.sap.sse.common.Named;
>>>>>>> cea0935d

public interface Nationality extends Named, WithImage, IsManagedBySharedDomainFactory {
    @Dimension(messageKey="NationalityAcronym")
    String getThreeLetterIOCAcronym();
    
    CountryCode getCountryCode();
}
<|MERGE_RESOLUTION|>--- conflicted
+++ resolved
@@ -1,16 +1,12 @@
-package com.sap.sailing.domain.base;
-
-import com.sap.sailing.domain.common.CountryCode;
-<<<<<<< HEAD
-import com.sap.sailing.domain.common.Named;
-import com.sap.sse.datamining.shared.annotations.Dimension;
-=======
-import com.sap.sse.common.Named;
->>>>>>> cea0935d
-
-public interface Nationality extends Named, WithImage, IsManagedBySharedDomainFactory {
-    @Dimension(messageKey="NationalityAcronym")
-    String getThreeLetterIOCAcronym();
-    
-    CountryCode getCountryCode();
-}
+package com.sap.sailing.domain.base;
+
+import com.sap.sailing.domain.common.CountryCode;
+import com.sap.sse.common.Named;
+import com.sap.sse.datamining.shared.annotations.Dimension;
+
+public interface Nationality extends Named, WithImage, IsManagedBySharedDomainFactory {
+    @Dimension(messageKey="NationalityAcronym")
+    String getThreeLetterIOCAcronym();
+    
+    CountryCode getCountryCode();
+}