--- conflicted
+++ resolved
@@ -96,20 +96,10 @@
         return team;
     }
 
-    @Override
-<<<<<<< HEAD
-=======
     public Nationality getNationality() {
         return getTeam() == null ? null : getTeam().getNationality();
     }
 
-    @Override
-    public DynamicBoat getBoat() {
-        return boat;
-    }
-
-    @Override
->>>>>>> e5e7c9c3
     public Competitor resolve(SharedDomainFactory domainFactory) {
         Competitor result = domainFactory
                 .getOrCreateCompetitor(getId(), getName(), getShortName(), getColor(), getEmail(), getFlagImage(), getTeam(),
