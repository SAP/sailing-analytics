--- conflicted
+++ resolved
@@ -1,179 +1,88 @@
-<<<<<<< HEAD
-package com.sap.sailing.domain.base.impl;
-
-import java.text.SimpleDateFormat;
-import java.util.Comparator;
-import java.util.Date;
-
-import com.sap.sailing.domain.common.TimePoint;
-import com.sap.sailing.util.SerializableComparator;
-
-public abstract class AbstractTimePoint implements TimePoint {
-    private static final long serialVersionUID = 8825508619301420378L;
-
-    private static SimpleDateFormat dateFormatter = new SimpleDateFormat("yyyy-MM-dd'T'HH:mm:ss.SSSZ");
-    
-    public static Comparator<TimePoint> TIMEPOINT_COMPARATOR = new SerializableComparator<TimePoint>() {
-        private static final long serialVersionUID = 7644726881387366025L;
-
-        @Override
-        public int compare(TimePoint o1, TimePoint o2) {
-            long milliDiff = o1.asMillis() - o2.asMillis();
-            return milliDiff<0 ?  -1 : milliDiff == 0 ? 0 : 1;
-        }
-    };
-
-    @Override
-    public int compareTo(TimePoint o) {
-        return TIMEPOINT_COMPARATOR.compare(this, o);
-    }
-    
-    @Override
-    public Date asDate() {
-        Date result = getDateFromCache();
-        if (result == null) {
-            result = new Date(asMillis());
-            cacheDate(result);
-        }
-        return result;
-    }
-    
-    @Override
-    public TimePoint plus(long milliseconds) {
-        return new MillisecondsTimePoint(asMillis()+milliseconds);
-    }
-    
-    @Override
-    public TimePoint minus(long milliseconds) {
-        return plus(-milliseconds);
-    }
-
-    @Override
-    public boolean after(TimePoint other) {
-        return this.compareTo(other) > 0;
-    }
-
-    @Override
-    public boolean before(TimePoint other) {
-        return this.compareTo(other) < 0;
-    }
-
-    @Override
-    public int hashCode() {
-        return (int) (asMillis() & Integer.MAX_VALUE);
-    }
-
-    @Override
-    public boolean equals(Object obj) {
-        return compareTo((TimePoint) obj) == 0;
-    }
-
-    @Override
-    public String toString() {
-        return dateFormatter.format(asDate());
-    }
-
-    /**
-     * A subclass may implement a cache for the {@link Date} representation by overriding this method as well
-     * as {@link #cacheDate(Date)}.
-     */
-    protected Date getDateFromCache() {
-        return null;
-    }
-
-    /**
-     * A subclass may implement a cache for the {@link Date} representation by overriding this method as well
-     * as {@link #getDate()}.
-     */
-    protected void cacheDate(Date date) {}
-}
-=======
-package com.sap.sailing.domain.base.impl;
-
-import java.text.SimpleDateFormat;
-import java.util.Comparator;
-import java.util.Date;
-
-import com.sap.sailing.domain.common.TimePoint;
-import com.sap.sailing.util.SerializableComparator;
-
-public abstract class AbstractTimePoint implements TimePoint {
-    private static final long serialVersionUID = 8825508619301420378L;
-
-    public static SimpleDateFormat TIMEPOINT_FORMATTER = new SimpleDateFormat("yyyy-MM-dd'T'HH:mm:ss.SSSZ");
-    
-    public static Comparator<TimePoint> TIMEPOINT_COMPARATOR = new SerializableComparator<TimePoint>() {
-        private static final long serialVersionUID = 7644726881387366025L;
-
-        @Override
-        public int compare(TimePoint o1, TimePoint o2) {
-            long milliDiff = o1.asMillis() - o2.asMillis();
-            return milliDiff<0 ?  -1 : milliDiff == 0 ? 0 : 1;
-        }
-    };
-
-    @Override
-    public int compareTo(TimePoint o) {
-        return TIMEPOINT_COMPARATOR.compare(this, o);
-    }
-    
-    @Override
-    public Date asDate() {
-        Date result = getDateFromCache();
-        if (result == null) {
-            result = new Date(asMillis());
-            cacheDate(result);
-        }
-        return result;
-    }
-    
-    @Override
-    public TimePoint plus(long milliseconds) {
-        return new MillisecondsTimePoint(asMillis()+milliseconds);
-    }
-    
-    @Override
-    public TimePoint minus(long milliseconds) {
-        return plus(-milliseconds);
-    }
-
-    @Override
-    public boolean after(TimePoint other) {
-        return this.compareTo(other) > 0;
-    }
-
-    @Override
-    public boolean before(TimePoint other) {
-        return this.compareTo(other) < 0;
-    }
-
-    @Override
-    public int hashCode() {
-        return (int) (asMillis() & Integer.MAX_VALUE);
-    }
-
-    @Override
-    public boolean equals(Object obj) {
-        return compareTo((TimePoint) obj) == 0;
-    }
-
-    @Override
-    public String toString() {
-        return TIMEPOINT_FORMATTER.format(asDate());
-    }
-
-    /**
-     * A subclass may implement a cache for the {@link Date} representation by overriding this method as well
-     * as {@link #cacheDate(Date)}.
-     */
-    protected Date getDateFromCache() {
-        return null;
-    }
-
-    /**
-     * A subclass may implement a cache for the {@link Date} representation by overriding this method as well
-     * as {@link #getDate()}.
-     */
-    protected void cacheDate(Date date) {}
-}
->>>>>>> b2d41f24
+package com.sap.sailing.domain.base.impl;
+
+import java.text.SimpleDateFormat;
+import java.util.Comparator;
+import java.util.Date;
+
+import com.sap.sailing.domain.common.TimePoint;
+import com.sap.sailing.util.SerializableComparator;
+
+public abstract class AbstractTimePoint implements TimePoint {
+    private static final long serialVersionUID = 8825508619301420378L;
+
+    public static SimpleDateFormat TIMEPOINT_FORMATTER = new SimpleDateFormat("yyyy-MM-dd'T'HH:mm:ss.SSSZ");
+    
+    public static Comparator<TimePoint> TIMEPOINT_COMPARATOR = new SerializableComparator<TimePoint>() {
+        private static final long serialVersionUID = 7644726881387366025L;
+
+        @Override
+        public int compare(TimePoint o1, TimePoint o2) {
+            long milliDiff = o1.asMillis() - o2.asMillis();
+            return milliDiff<0 ?  -1 : milliDiff == 0 ? 0 : 1;
+        }
+    };
+
+    @Override
+    public int compareTo(TimePoint o) {
+        return TIMEPOINT_COMPARATOR.compare(this, o);
+    }
+    
+    @Override
+    public Date asDate() {
+        Date result = getDateFromCache();
+        if (result == null) {
+            result = new Date(asMillis());
+            cacheDate(result);
+        }
+        return result;
+    }
+    
+    @Override
+    public TimePoint plus(long milliseconds) {
+        return new MillisecondsTimePoint(asMillis()+milliseconds);
+    }
+    
+    @Override
+    public TimePoint minus(long milliseconds) {
+        return plus(-milliseconds);
+    }
+
+    @Override
+    public boolean after(TimePoint other) {
+        return this.compareTo(other) > 0;
+    }
+
+    @Override
+    public boolean before(TimePoint other) {
+        return this.compareTo(other) < 0;
+    }
+
+    @Override
+    public int hashCode() {
+        return (int) (asMillis() & Integer.MAX_VALUE);
+    }
+
+    @Override
+    public boolean equals(Object obj) {
+        return compareTo((TimePoint) obj) == 0;
+    }
+
+    @Override
+    public String toString() {
+        return TIMEPOINT_FORMATTER.format(asDate());
+    }
+
+    /**
+     * A subclass may implement a cache for the {@link Date} representation by overriding this method as well
+     * as {@link #cacheDate(Date)}.
+     */
+    protected Date getDateFromCache() {
+        return null;
+    }
+
+    /**
+     * A subclass may implement a cache for the {@link Date} representation by overriding this method as well
+     * as {@link #getDate()}.
+     */
+    protected void cacheDate(Date date) {}
+}