--- conflicted
+++ resolved
@@ -1,32 +1,29 @@
-package com.sap.sailing.domain.base;
-
-import com.sap.sailing.domain.common.Color;
-import com.sap.sailing.domain.common.WithID;
-<<<<<<< HEAD
-import com.sap.sse.datamining.shared.annotations.Connector;
-=======
-import com.sap.sse.common.Named;
->>>>>>> cea0935d
-
-public interface Competitor extends Named, WithID, IsManagedBySharedDomainFactory {
-    @Connector
-    Team getTeam();
-
-    @Connector
-    Boat getBoat();
-    
-    Color getColor();
-    
-    /**
-     * Adds a listener to this competitor. The listener is also added to the boat and the team for changes.
-     * Adding a listener that is already part of this competitor's listeners set remains without effect.
-     */
-    void addCompetitorChangeListener(CompetitorChangeListener listener);
-    
-    /**
-     * Removes a listener from this competitor. The listener is also removed from the boat and the team.
-     * Trying to remove a listener that is not currently in the set of this competitor's listener remains
-     * without effect.
-     */
-    void removeCompetitorChangeListener(CompetitorChangeListener listener);
-}
+package com.sap.sailing.domain.base;
+
+import com.sap.sailing.domain.common.Color;
+import com.sap.sailing.domain.common.WithID;
+import com.sap.sse.datamining.shared.annotations.Connector;
+import com.sap.sse.common.Named;
+
+public interface Competitor extends Named, WithID, IsManagedBySharedDomainFactory {
+    @Connector
+    Team getTeam();
+
+    @Connector
+    Boat getBoat();
+    
+    Color getColor();
+    
+    /**
+     * Adds a listener to this competitor. The listener is also added to the boat and the team for changes.
+     * Adding a listener that is already part of this competitor's listeners set remains without effect.
+     */
+    void addCompetitorChangeListener(CompetitorChangeListener listener);
+    
+    /**
+     * Removes a listener from this competitor. The listener is also removed from the boat and the team.
+     * Trying to remove a listener that is not currently in the set of this competitor's listener remains
+     * without effect.
+     */
+    void removeCompetitorChangeListener(CompetitorChangeListener listener);
+}