<<<<<<< HEAD
package com.sap.sailing.domain.base;

import java.io.Serializable;
import java.net.URI;

import com.sap.sailing.domain.base.impl.DynamicBoat;
import com.sap.sailing.domain.base.impl.DynamicTeam;
import com.sap.sailing.domain.common.dto.BoatDTO;
import com.sap.sailing.domain.common.dto.CompetitorDTO;
import com.sap.sse.common.Color;
import com.sap.sse.common.Duration;

/**
 * Manages a set of {@link Competitor} and {@link Boat} objects. There may be a transient implementation based on a simple cache,
 * and there may be persistent implementations.
 * 
 * @author Axel Uhl (d043530)
 *
 */
public interface CompetitorStore extends CompetitorFactory, BoatFactory {
    public interface CompetitorUpdateListener {
        void competitorUpdated(Competitor competitor);
    }

    public interface BoatUpdateListener {
        void boatUpdated(Boat boat);
    }

    /**
     * If a valid competitor is returned and the caller has information available that could be used to update the competitor,
     * the caller must check the result of {@link #isCompetitorToUpdateDuringGetOrCreate(Competitor)}, and if <code>true</code>,
     * must call {@link #getOrCreateCompetitor(Serializable, String, DynamicTeam, DynamicBoat)} to cause an update of the
     * competitor's values.
     */
    Competitor getExistingCompetitorByIdAsString(String idAsString);
    
    /**
     * When a competitor is queried using {@link #getOrCreateCompetitor(Serializable, String, DynamicTeam, DynamicBoat)}
     * , and the competitor object for that ID already exists, it is generally returned unchanged, and the name, team
     * and boat parameters are not evaluated. This makes the data in this competitor store generally "write-once." This
     * method can be used to reset a competitor object to what a tracking provider or an external system supplies to
     * {@link #getOrCreateCompetitor(Serializable, String, DynamicTeam, DynamicBoat)}. After calling this method, the
     * next call to {@link #getOrCreateCompetitor(Serializable, String, DynamicTeam, DynamicBoat)} with
     * <code>competitor</code>'s {@link Competitor#getId() ID} will
     * {@link #updateCompetitor(String, String, String, Nationality)} the competitor in its updatable properties such as
     * the name, the sail ID and the nationality.
     */
    void allowCompetitorResetToDefaults(Competitor competitor);

    int getCompetitorsCount();

    /**
     * Removes all competitors from this store. Use with due care.
     */
    void clearCompetitors();
    
    /**
     * Obtains a non-live snapshot of the list of competitors managed by this store.
     */
    Iterable<? extends Competitor> getCompetitors();
    
    void removeCompetitor(Competitor competitor);

    /**
     * Updates the competitor with {@link Competitor#getId() ID} <code>id</code> by setting the name, sail ID and nationality to
     * the values provided. Doing so will not fire any events nor will it replicate this change from a master to any replicas.
     * The calling client has to make sure that the changes applied will reach replicas and all other interested clients. It will
     * be sufficient to ensure that subsequent DTOs produced from the competitor modified will reflect the changes.<p>
     * 
     * If no competitor with the ID requested is found, the call is a no-op, doing nothing, not even throwing an exception.
     */
    Competitor updateCompetitor(String idAsString, String newName, String newShortName, Color newDisplayColor, String newEmail,
            Nationality newNationality, URI newTeamImageUri, URI newFlagImageUri,
            Double timeOnTimeFactor, Duration timeOnDistanceAllowancePerNauticalMile, String searchTag);

    void addCompetitors(Iterable<Competitor> competitors);

    CompetitorDTO convertToCompetitorDTO(Competitor c);
    
    /**
     * Listeners added here are notified whenever {@link #updateCompetitor(String, String, Color, String, Nationality)} is called
     * for any competitor in this store.
     */
    void addCompetitorUpdateListener(CompetitorUpdateListener listener);
    
    void removeCompetitorUpdateListener(CompetitorUpdateListener listener);
    
    /**
     * If a valid boat is returned and the caller has information available that could be used to update the boat,
     * the caller must check the result of {@link #isBoatToUpdateDuringGetOrCreate(Competitor)}, and if <code>true</code>,
     * must call {@link #getOrCreateBoat(..)} to cause an update of the boat's values.
     */
    Boat getExistingBoatByIdAsString(String idAsString);
    
    /**
     * When a boat is queried using {@link #getOrCreateBoat(...)},
     * and the boat object for that ID already exists, it is generally returned unchanged, and the properties
     * are not evaluated. This makes the data in this store generally "write-once." This
     * method can be used to reset a boat object to what a tracking provider or an external system supplies to
     * {@link #getOrCreateBoat(...)}. After calling this method, the
     * next call to {@link #getOrCreateBoat(...)} with <code>boat</code>'s {@link Boat#getId() ID} will
     * {@link #updateBoat(...)} the boat in its updatable properties such as sail ID and the color.
     */
    void allowBoatResetToDefaults(Boat boat);

    int getBoatsCount();

    /**
     * Removes all boats from this store. Use with due care.
     */
    void clearBoats();
    
    /**
     * Obtains a non-live snapshot of the list of boats managed by this store.
     */
    Iterable<? extends Boat> getBoats();
    
    void removeBoat(Boat boat);

    /**
     * Updates the boat with {@link Boat#getId() ID} <code>id</code> by setting the name, sail ID, etc. to
     * the values provided. Doing so will not fire any events nor will it replicate this change from a master to any replicas.
     * The calling client has to make sure that the changes applied will reach replicas and all other interested clients. It will
     * be sufficient to ensure that subsequent DTOs produced from the competitor modified will reflect the changes.<p>
     * 
     * If no boat with the ID requested is found, the call is a no-op, doing nothing, not even throwing an exception.
     */
    Boat updateBoat(String idAsString, String newName, Color newColor, String newSailId);

    BoatDTO convertToBoatDTO(Boat boat);
    
    /**
     * Listeners added here are notified whenever {@link #updateBoat(...)} is called
     * for any boat in this store.
     */
    void addBoatUpdateListener(BoatUpdateListener listener);
    
    void removeBoatUpdateListener(BoatUpdateListener listener);
}
=======
package com.sap.sailing.domain.base;

import java.io.Serializable;
import java.net.URI;

import com.sap.sailing.domain.base.impl.DynamicBoat;
import com.sap.sailing.domain.base.impl.DynamicTeam;
import com.sap.sailing.domain.common.dto.BoatDTO;
import com.sap.sailing.domain.common.dto.CompetitorDTO;
import com.sap.sailing.domain.common.dto.CompetitorWithoutBoatDTO;
import com.sap.sse.common.Color;
import com.sap.sse.common.Duration;

/**
 * Manages a set of {@link Competitor} and {@link Boat} objects. There may be a transient implementation based on a simple cache,
 * and there may be persistent implementations.
 * 
 * @author Axel Uhl (d043530)
 *
 */
public interface CompetitorStore extends CompetitorFactory, BoatFactory {
    public interface CompetitorUpdateListener {
        void competitorUpdated(Competitor competitor);
    }

    public interface BoatUpdateListener {
        void boatUpdated(Boat boat);
    }

    /**
     * If a valid competitor is returned and the caller has information available that could be used to update the competitor,
     * the caller must check the result of {@link #isCompetitorToUpdateDuringGetOrCreate(Competitor)}, and if <code>true</code>,
     * must call {@link #getOrCreateCompetitor(Serializable, String, DynamicTeam, DynamicBoat)} to cause an update of the
     * competitor's values.
     */
    Competitor getExistingCompetitorByIdAsString(String idAsString);
    
    /**
     * When a competitor is queried using {@link #getOrCreateCompetitor(Serializable, String, DynamicTeam, DynamicBoat)}
     * , and the competitor object for that ID already exists, it is generally returned unchanged, and the name, team
     * and boat parameters are not evaluated. This makes the data in this competitor store generally "write-once." This
     * method can be used to reset a competitor object to what a tracking provider or an external system supplies to
     * {@link #getOrCreateCompetitor(Serializable, String, DynamicTeam, DynamicBoat)}. After calling this method, the
     * next call to {@link #getOrCreateCompetitor(Serializable, String, DynamicTeam, DynamicBoat)} with
     * <code>competitor</code>'s {@link Competitor#getId() ID} will
     * {@link #updateCompetitor(String, String, String, Nationality)} the competitor in its updatable properties such as
     * the name, the sail ID and the nationality.
     */
    void allowCompetitorResetToDefaults(Competitor competitor);

    int getCompetitorsCount();

    /**
     * Removes all competitors from this store. Use with due care.
     */
    void clearCompetitors();
    
    /**
     * Obtains a non-live snapshot of the list of competitors managed by this store.
     */
    Iterable<? extends Competitor> getCompetitors();
    
    void removeCompetitor(Competitor competitor);

    /**
     * Updates the competitor with {@link Competitor#getId() ID} <code>id</code> by setting the name, sail ID and nationality to
     * the values provided. Doing so will not fire any events nor will it replicate this change from a master to any replicas.
     * The calling client has to make sure that the changes applied will reach replicas and all other interested clients. It will
     * be sufficient to ensure that subsequent DTOs produced from the competitor modified will reflect the changes.<p>
     * 
     * If no competitor with the ID requested is found, the call is a no-op, doing nothing, not even throwing an exception.
     */
    Competitor updateCompetitor(String idAsString, String newName, String newShortName, Color newDisplayColor, String newEmail,
            Nationality newNationality, URI newTeamImageUri, URI newFlagImageUri,
            Double timeOnTimeFactor, Duration timeOnDistanceAllowancePerNauticalMile, String searchTag);

    void addCompetitors(Iterable<Competitor> competitors);

    CompetitorWithoutBoatDTO convertToCompetitorWithoutBoatDTO(Competitor c);

    CompetitorDTO convertToCompetitorDTO(CompetitorWithBoat c);

    CompetitorDTO convertToCompetitorDTO(Competitor c, Boat b);

    /**
     * Listeners added here are notified whenever {@link #updateCompetitor(String, String, Color, String, Nationality)} is called
     * for any competitor in this store.
     */
    void addCompetitorUpdateListener(CompetitorUpdateListener listener);
    
    void removeCompetitorUpdateListener(CompetitorUpdateListener listener);
    
    /**
     * If a valid boat is returned and the caller has information available that could be used to update the boat,
     * the caller must check the result of {@link #isBoatToUpdateDuringGetOrCreate(Competitor)}, and if <code>true</code>,
     * must call {@link #getOrCreateBoat(..)} to cause an update of the boat's values.
     */
    Boat getExistingBoatByIdAsString(String idAsString);
    
    /**
     * When a boat is queried using {@link #getOrCreateBoat(...)},
     * and the boat object for that ID already exists, it is generally returned unchanged, and the properties
     * are not evaluated. This makes the data in this store generally "write-once." This
     * method can be used to reset a boat object to what a tracking provider or an external system supplies to
     * {@link #getOrCreateBoat(...)}. After calling this method, the
     * next call to {@link #getOrCreateBoat(...)} with <code>boat</code>'s {@link Boat#getId() ID} will
     * {@link #updateBoat(...)} the boat in its updatable properties such as sail ID and the color.
     */
    void allowBoatResetToDefaults(Boat boat);

    int getBoatsCount();

    /**
     * Removes all boats from this store. Use with due care.
     */
    void clearBoats();
    
    /**
     * Obtains a non-live snapshot of the list of boats managed by this store.
     */
    Iterable<? extends Boat> getBoats();
    
    void removeBoat(Boat boat);

    /**
     * Updates the boat with {@link Boat#getId() ID} <code>id</code> by setting the name, sail ID, etc. to
     * the values provided. Doing so will not fire any events nor will it replicate this change from a master to any replicas.
     * The calling client has to make sure that the changes applied will reach replicas and all other interested clients. It will
     * be sufficient to ensure that subsequent DTOs produced from the competitor modified will reflect the changes.<p>
     * 
     * If no boat with the ID requested is found, the call is a no-op, doing nothing, not even throwing an exception.
     */
    Boat updateBoat(String idAsString, String newName, Color newColor, String newSailId);

    BoatDTO convertToBoatDTO(Boat boat);
    
    /**
     * Listeners added here are notified whenever {@link #updateBoat(...)} is called
     * for any boat in this store.
     */
    void addBoatUpdateListener(BoatUpdateListener listener);
    
    void removeBoatUpdateListener(BoatUpdateListener listener);
}
>>>>>>> a8364175
<|MERGE_RESOLUTION|>--- conflicted
+++ resolved
@@ -1,286 +1,144 @@
-<<<<<<< HEAD
-package com.sap.sailing.domain.base;
-
-import java.io.Serializable;
-import java.net.URI;
-
-import com.sap.sailing.domain.base.impl.DynamicBoat;
-import com.sap.sailing.domain.base.impl.DynamicTeam;
-import com.sap.sailing.domain.common.dto.BoatDTO;
-import com.sap.sailing.domain.common.dto.CompetitorDTO;
-import com.sap.sse.common.Color;
-import com.sap.sse.common.Duration;
-
-/**
- * Manages a set of {@link Competitor} and {@link Boat} objects. There may be a transient implementation based on a simple cache,
- * and there may be persistent implementations.
- * 
- * @author Axel Uhl (d043530)
- *
- */
-public interface CompetitorStore extends CompetitorFactory, BoatFactory {
-    public interface CompetitorUpdateListener {
-        void competitorUpdated(Competitor competitor);
-    }
-
-    public interface BoatUpdateListener {
-        void boatUpdated(Boat boat);
-    }
-
-    /**
-     * If a valid competitor is returned and the caller has information available that could be used to update the competitor,
-     * the caller must check the result of {@link #isCompetitorToUpdateDuringGetOrCreate(Competitor)}, and if <code>true</code>,
-     * must call {@link #getOrCreateCompetitor(Serializable, String, DynamicTeam, DynamicBoat)} to cause an update of the
-     * competitor's values.
-     */
-    Competitor getExistingCompetitorByIdAsString(String idAsString);
-    
-    /**
-     * When a competitor is queried using {@link #getOrCreateCompetitor(Serializable, String, DynamicTeam, DynamicBoat)}
-     * , and the competitor object for that ID already exists, it is generally returned unchanged, and the name, team
-     * and boat parameters are not evaluated. This makes the data in this competitor store generally "write-once." This
-     * method can be used to reset a competitor object to what a tracking provider or an external system supplies to
-     * {@link #getOrCreateCompetitor(Serializable, String, DynamicTeam, DynamicBoat)}. After calling this method, the
-     * next call to {@link #getOrCreateCompetitor(Serializable, String, DynamicTeam, DynamicBoat)} with
-     * <code>competitor</code>'s {@link Competitor#getId() ID} will
-     * {@link #updateCompetitor(String, String, String, Nationality)} the competitor in its updatable properties such as
-     * the name, the sail ID and the nationality.
-     */
-    void allowCompetitorResetToDefaults(Competitor competitor);
-
-    int getCompetitorsCount();
-
-    /**
-     * Removes all competitors from this store. Use with due care.
-     */
-    void clearCompetitors();
-    
-    /**
-     * Obtains a non-live snapshot of the list of competitors managed by this store.
-     */
-    Iterable<? extends Competitor> getCompetitors();
-    
-    void removeCompetitor(Competitor competitor);
-
-    /**
-     * Updates the competitor with {@link Competitor#getId() ID} <code>id</code> by setting the name, sail ID and nationality to
-     * the values provided. Doing so will not fire any events nor will it replicate this change from a master to any replicas.
-     * The calling client has to make sure that the changes applied will reach replicas and all other interested clients. It will
-     * be sufficient to ensure that subsequent DTOs produced from the competitor modified will reflect the changes.<p>
-     * 
-     * If no competitor with the ID requested is found, the call is a no-op, doing nothing, not even throwing an exception.
-     */
-    Competitor updateCompetitor(String idAsString, String newName, String newShortName, Color newDisplayColor, String newEmail,
-            Nationality newNationality, URI newTeamImageUri, URI newFlagImageUri,
-            Double timeOnTimeFactor, Duration timeOnDistanceAllowancePerNauticalMile, String searchTag);
-
-    void addCompetitors(Iterable<Competitor> competitors);
-
-    CompetitorDTO convertToCompetitorDTO(Competitor c);
-    
-    /**
-     * Listeners added here are notified whenever {@link #updateCompetitor(String, String, Color, String, Nationality)} is called
-     * for any competitor in this store.
-     */
-    void addCompetitorUpdateListener(CompetitorUpdateListener listener);
-    
-    void removeCompetitorUpdateListener(CompetitorUpdateListener listener);
-    
-    /**
-     * If a valid boat is returned and the caller has information available that could be used to update the boat,
-     * the caller must check the result of {@link #isBoatToUpdateDuringGetOrCreate(Competitor)}, and if <code>true</code>,
-     * must call {@link #getOrCreateBoat(..)} to cause an update of the boat's values.
-     */
-    Boat getExistingBoatByIdAsString(String idAsString);
-    
-    /**
-     * When a boat is queried using {@link #getOrCreateBoat(...)},
-     * and the boat object for that ID already exists, it is generally returned unchanged, and the properties
-     * are not evaluated. This makes the data in this store generally "write-once." This
-     * method can be used to reset a boat object to what a tracking provider or an external system supplies to
-     * {@link #getOrCreateBoat(...)}. After calling this method, the
-     * next call to {@link #getOrCreateBoat(...)} with <code>boat</code>'s {@link Boat#getId() ID} will
-     * {@link #updateBoat(...)} the boat in its updatable properties such as sail ID and the color.
-     */
-    void allowBoatResetToDefaults(Boat boat);
-
-    int getBoatsCount();
-
-    /**
-     * Removes all boats from this store. Use with due care.
-     */
-    void clearBoats();
-    
-    /**
-     * Obtains a non-live snapshot of the list of boats managed by this store.
-     */
-    Iterable<? extends Boat> getBoats();
-    
-    void removeBoat(Boat boat);
-
-    /**
-     * Updates the boat with {@link Boat#getId() ID} <code>id</code> by setting the name, sail ID, etc. to
-     * the values provided. Doing so will not fire any events nor will it replicate this change from a master to any replicas.
-     * The calling client has to make sure that the changes applied will reach replicas and all other interested clients. It will
-     * be sufficient to ensure that subsequent DTOs produced from the competitor modified will reflect the changes.<p>
-     * 
-     * If no boat with the ID requested is found, the call is a no-op, doing nothing, not even throwing an exception.
-     */
-    Boat updateBoat(String idAsString, String newName, Color newColor, String newSailId);
-
-    BoatDTO convertToBoatDTO(Boat boat);
-    
-    /**
-     * Listeners added here are notified whenever {@link #updateBoat(...)} is called
-     * for any boat in this store.
-     */
-    void addBoatUpdateListener(BoatUpdateListener listener);
-    
-    void removeBoatUpdateListener(BoatUpdateListener listener);
-}
-=======
-package com.sap.sailing.domain.base;
-
-import java.io.Serializable;
-import java.net.URI;
-
-import com.sap.sailing.domain.base.impl.DynamicBoat;
-import com.sap.sailing.domain.base.impl.DynamicTeam;
-import com.sap.sailing.domain.common.dto.BoatDTO;
-import com.sap.sailing.domain.common.dto.CompetitorDTO;
-import com.sap.sailing.domain.common.dto.CompetitorWithoutBoatDTO;
-import com.sap.sse.common.Color;
-import com.sap.sse.common.Duration;
-
-/**
- * Manages a set of {@link Competitor} and {@link Boat} objects. There may be a transient implementation based on a simple cache,
- * and there may be persistent implementations.
- * 
- * @author Axel Uhl (d043530)
- *
- */
-public interface CompetitorStore extends CompetitorFactory, BoatFactory {
-    public interface CompetitorUpdateListener {
-        void competitorUpdated(Competitor competitor);
-    }
-
-    public interface BoatUpdateListener {
-        void boatUpdated(Boat boat);
-    }
-
-    /**
-     * If a valid competitor is returned and the caller has information available that could be used to update the competitor,
-     * the caller must check the result of {@link #isCompetitorToUpdateDuringGetOrCreate(Competitor)}, and if <code>true</code>,
-     * must call {@link #getOrCreateCompetitor(Serializable, String, DynamicTeam, DynamicBoat)} to cause an update of the
-     * competitor's values.
-     */
-    Competitor getExistingCompetitorByIdAsString(String idAsString);
-    
-    /**
-     * When a competitor is queried using {@link #getOrCreateCompetitor(Serializable, String, DynamicTeam, DynamicBoat)}
-     * , and the competitor object for that ID already exists, it is generally returned unchanged, and the name, team
-     * and boat parameters are not evaluated. This makes the data in this competitor store generally "write-once." This
-     * method can be used to reset a competitor object to what a tracking provider or an external system supplies to
-     * {@link #getOrCreateCompetitor(Serializable, String, DynamicTeam, DynamicBoat)}. After calling this method, the
-     * next call to {@link #getOrCreateCompetitor(Serializable, String, DynamicTeam, DynamicBoat)} with
-     * <code>competitor</code>'s {@link Competitor#getId() ID} will
-     * {@link #updateCompetitor(String, String, String, Nationality)} the competitor in its updatable properties such as
-     * the name, the sail ID and the nationality.
-     */
-    void allowCompetitorResetToDefaults(Competitor competitor);
-
-    int getCompetitorsCount();
-
-    /**
-     * Removes all competitors from this store. Use with due care.
-     */
-    void clearCompetitors();
-    
-    /**
-     * Obtains a non-live snapshot of the list of competitors managed by this store.
-     */
-    Iterable<? extends Competitor> getCompetitors();
-    
-    void removeCompetitor(Competitor competitor);
-
-    /**
-     * Updates the competitor with {@link Competitor#getId() ID} <code>id</code> by setting the name, sail ID and nationality to
-     * the values provided. Doing so will not fire any events nor will it replicate this change from a master to any replicas.
-     * The calling client has to make sure that the changes applied will reach replicas and all other interested clients. It will
-     * be sufficient to ensure that subsequent DTOs produced from the competitor modified will reflect the changes.<p>
-     * 
-     * If no competitor with the ID requested is found, the call is a no-op, doing nothing, not even throwing an exception.
-     */
-    Competitor updateCompetitor(String idAsString, String newName, String newShortName, Color newDisplayColor, String newEmail,
-            Nationality newNationality, URI newTeamImageUri, URI newFlagImageUri,
-            Double timeOnTimeFactor, Duration timeOnDistanceAllowancePerNauticalMile, String searchTag);
-
-    void addCompetitors(Iterable<Competitor> competitors);
-
-    CompetitorWithoutBoatDTO convertToCompetitorWithoutBoatDTO(Competitor c);
-
-    CompetitorDTO convertToCompetitorDTO(CompetitorWithBoat c);
-
-    CompetitorDTO convertToCompetitorDTO(Competitor c, Boat b);
-
-    /**
-     * Listeners added here are notified whenever {@link #updateCompetitor(String, String, Color, String, Nationality)} is called
-     * for any competitor in this store.
-     */
-    void addCompetitorUpdateListener(CompetitorUpdateListener listener);
-    
-    void removeCompetitorUpdateListener(CompetitorUpdateListener listener);
-    
-    /**
-     * If a valid boat is returned and the caller has information available that could be used to update the boat,
-     * the caller must check the result of {@link #isBoatToUpdateDuringGetOrCreate(Competitor)}, and if <code>true</code>,
-     * must call {@link #getOrCreateBoat(..)} to cause an update of the boat's values.
-     */
-    Boat getExistingBoatByIdAsString(String idAsString);
-    
-    /**
-     * When a boat is queried using {@link #getOrCreateBoat(...)},
-     * and the boat object for that ID already exists, it is generally returned unchanged, and the properties
-     * are not evaluated. This makes the data in this store generally "write-once." This
-     * method can be used to reset a boat object to what a tracking provider or an external system supplies to
-     * {@link #getOrCreateBoat(...)}. After calling this method, the
-     * next call to {@link #getOrCreateBoat(...)} with <code>boat</code>'s {@link Boat#getId() ID} will
-     * {@link #updateBoat(...)} the boat in its updatable properties such as sail ID and the color.
-     */
-    void allowBoatResetToDefaults(Boat boat);
-
-    int getBoatsCount();
-
-    /**
-     * Removes all boats from this store. Use with due care.
-     */
-    void clearBoats();
-    
-    /**
-     * Obtains a non-live snapshot of the list of boats managed by this store.
-     */
-    Iterable<? extends Boat> getBoats();
-    
-    void removeBoat(Boat boat);
-
-    /**
-     * Updates the boat with {@link Boat#getId() ID} <code>id</code> by setting the name, sail ID, etc. to
-     * the values provided. Doing so will not fire any events nor will it replicate this change from a master to any replicas.
-     * The calling client has to make sure that the changes applied will reach replicas and all other interested clients. It will
-     * be sufficient to ensure that subsequent DTOs produced from the competitor modified will reflect the changes.<p>
-     * 
-     * If no boat with the ID requested is found, the call is a no-op, doing nothing, not even throwing an exception.
-     */
-    Boat updateBoat(String idAsString, String newName, Color newColor, String newSailId);
-
-    BoatDTO convertToBoatDTO(Boat boat);
-    
-    /**
-     * Listeners added here are notified whenever {@link #updateBoat(...)} is called
-     * for any boat in this store.
-     */
-    void addBoatUpdateListener(BoatUpdateListener listener);
-    
-    void removeBoatUpdateListener(BoatUpdateListener listener);
-}
->>>>>>> a8364175
+package com.sap.sailing.domain.base;
+
+import java.io.Serializable;
+import java.net.URI;
+
+import com.sap.sailing.domain.base.impl.DynamicBoat;
+import com.sap.sailing.domain.base.impl.DynamicTeam;
+import com.sap.sailing.domain.common.dto.BoatDTO;
+import com.sap.sailing.domain.common.dto.CompetitorDTO;
+import com.sap.sailing.domain.common.dto.CompetitorWithoutBoatDTO;
+import com.sap.sse.common.Color;
+import com.sap.sse.common.Duration;
+
+/**
+ * Manages a set of {@link Competitor} and {@link Boat} objects. There may be a transient implementation based on a simple cache,
+ * and there may be persistent implementations.
+ * 
+ * @author Axel Uhl (d043530)
+ *
+ */
+public interface CompetitorStore extends CompetitorFactory, BoatFactory {
+    public interface CompetitorUpdateListener {
+        void competitorUpdated(Competitor competitor);
+    }
+
+    public interface BoatUpdateListener {
+        void boatUpdated(Boat boat);
+    }
+
+    /**
+     * If a valid competitor is returned and the caller has information available that could be used to update the competitor,
+     * the caller must check the result of {@link #isCompetitorToUpdateDuringGetOrCreate(Competitor)}, and if <code>true</code>,
+     * must call {@link #getOrCreateCompetitor(Serializable, String, DynamicTeam, DynamicBoat)} to cause an update of the
+     * competitor's values.
+     */
+    Competitor getExistingCompetitorByIdAsString(String idAsString);
+    
+    /**
+     * When a competitor is queried using {@link #getOrCreateCompetitor(Serializable, String, DynamicTeam, DynamicBoat)}
+     * , and the competitor object for that ID already exists, it is generally returned unchanged, and the name, team
+     * and boat parameters are not evaluated. This makes the data in this competitor store generally "write-once." This
+     * method can be used to reset a competitor object to what a tracking provider or an external system supplies to
+     * {@link #getOrCreateCompetitor(Serializable, String, DynamicTeam, DynamicBoat)}. After calling this method, the
+     * next call to {@link #getOrCreateCompetitor(Serializable, String, DynamicTeam, DynamicBoat)} with
+     * <code>competitor</code>'s {@link Competitor#getId() ID} will
+     * {@link #updateCompetitor(String, String, String, Nationality)} the competitor in its updatable properties such as
+     * the name, the sail ID and the nationality.
+     */
+    void allowCompetitorResetToDefaults(Competitor competitor);
+
+    int getCompetitorsCount();
+
+    /**
+     * Removes all competitors from this store. Use with due care.
+     */
+    void clearCompetitors();
+    
+    /**
+     * Obtains a non-live snapshot of the list of competitors managed by this store.
+     */
+    Iterable<? extends Competitor> getCompetitors();
+    
+    void removeCompetitor(Competitor competitor);
+
+    /**
+     * Updates the competitor with {@link Competitor#getId() ID} <code>id</code> by setting the name, sail ID and nationality to
+     * the values provided. Doing so will not fire any events nor will it replicate this change from a master to any replicas.
+     * The calling client has to make sure that the changes applied will reach replicas and all other interested clients. It will
+     * be sufficient to ensure that subsequent DTOs produced from the competitor modified will reflect the changes.<p>
+     * 
+     * If no competitor with the ID requested is found, the call is a no-op, doing nothing, not even throwing an exception.
+     */
+    Competitor updateCompetitor(String idAsString, String newName, String newShortName, Color newDisplayColor, String newEmail,
+            Nationality newNationality, URI newTeamImageUri, URI newFlagImageUri,
+            Double timeOnTimeFactor, Duration timeOnDistanceAllowancePerNauticalMile, String searchTag);
+
+    void addCompetitors(Iterable<Competitor> competitors);
+
+    CompetitorWithoutBoatDTO convertToCompetitorWithoutBoatDTO(Competitor c);
+
+    CompetitorDTO convertToCompetitorDTO(CompetitorWithBoat c);
+
+    CompetitorDTO convertToCompetitorDTO(Competitor c, Boat b);
+
+    /**
+     * Listeners added here are notified whenever {@link #updateCompetitor(String, String, Color, String, Nationality)} is called
+     * for any competitor in this store.
+     */
+    void addCompetitorUpdateListener(CompetitorUpdateListener listener);
+    
+    void removeCompetitorUpdateListener(CompetitorUpdateListener listener);
+    
+    /**
+     * If a valid boat is returned and the caller has information available that could be used to update the boat,
+     * the caller must check the result of {@link #isBoatToUpdateDuringGetOrCreate(Competitor)}, and if <code>true</code>,
+     * must call {@link #getOrCreateBoat(..)} to cause an update of the boat's values.
+     */
+    Boat getExistingBoatByIdAsString(String idAsString);
+    
+    /**
+     * When a boat is queried using {@link #getOrCreateBoat(...)},
+     * and the boat object for that ID already exists, it is generally returned unchanged, and the properties
+     * are not evaluated. This makes the data in this store generally "write-once." This
+     * method can be used to reset a boat object to what a tracking provider or an external system supplies to
+     * {@link #getOrCreateBoat(...)}. After calling this method, the
+     * next call to {@link #getOrCreateBoat(...)} with <code>boat</code>'s {@link Boat#getId() ID} will
+     * {@link #updateBoat(...)} the boat in its updatable properties such as sail ID and the color.
+     */
+    void allowBoatResetToDefaults(Boat boat);
+
+    int getBoatsCount();
+
+    /**
+     * Removes all boats from this store. Use with due care.
+     */
+    void clearBoats();
+    
+    /**
+     * Obtains a non-live snapshot of the list of boats managed by this store.
+     */
+    Iterable<? extends Boat> getBoats();
+    
+    void removeBoat(Boat boat);
+
+    /**
+     * Updates the boat with {@link Boat#getId() ID} <code>id</code> by setting the name, sail ID, etc. to
+     * the values provided. Doing so will not fire any events nor will it replicate this change from a master to any replicas.
+     * The calling client has to make sure that the changes applied will reach replicas and all other interested clients. It will
+     * be sufficient to ensure that subsequent DTOs produced from the competitor modified will reflect the changes.<p>
+     * 
+     * If no boat with the ID requested is found, the call is a no-op, doing nothing, not even throwing an exception.
+     */
+    Boat updateBoat(String idAsString, String newName, Color newColor, String newSailId);
+
+    BoatDTO convertToBoatDTO(Boat boat);
+    
+    /**
+     * Listeners added here are notified whenever {@link #updateBoat(...)} is called
+     * for any boat in this store.
+     */
+    void addBoatUpdateListener(BoatUpdateListener listener);
+    
+    void removeBoatUpdateListener(BoatUpdateListener listener);
+}