--- conflicted
+++ resolved
@@ -441,50 +441,12 @@
             }
         } else if (isCompetitorToUpdateDuringGetOrCreate(result)) {
             assert result.getBoat() == boat;
-<<<<<<< HEAD
-            updateCompetitorWithBoat(result.getId().toString(), name, shortName, displayColor, email, team.getNationality(),
-=======
             updateCompetitor(result.getId().toString(), name, shortName, displayColor, email, team.getNationality(),
->>>>>>> 8db7b54d
                     team.getImage(), flagImage, timeOnTimeFactor, timeOnDistanceAllowancePerNauticalMile, searchTag);
             competitorNoLongerToUpdateDuringGetOrCreate(result);
         }
         return result;
     }
-<<<<<<< HEAD
-        
-    @Override
-    public CompetitorWithBoat updateCompetitorWithBoat(String idAsString, String newName, String newShortName, Color newDisplayColor, String newEmail,
-            Nationality newNationality, URI newTeamImageUri, URI newFlagImageUri,
-            Double timeOnTimeFactor, Duration timeOnDistanceAllowancePerNauticalMile, String newSearchTag) {
-        DynamicCompetitorWithBoat competitor = (DynamicCompetitorWithBoat) getExistingCompetitorByIdAsString(idAsString);
-        if (competitor != null) {
-            LockUtil.lockForWrite(lock);
-            try {
-                competitor.setName(newName);
-                competitor.setShortName(newShortName);
-                competitor.setColor(newDisplayColor);
-                competitor.setEmail(newEmail);
-                competitor.setFlagImage(newFlagImageUri);
-                competitor.getTeam().setNationality(newNationality);
-                competitor.getTeam().setImage(newTeamImageUri);
-                competitor.setTimeOnTimeFactor(timeOnTimeFactor);
-                competitor.setTimeOnDistanceAllowancePerNauticalMile(timeOnDistanceAllowancePerNauticalMile);
-                competitor.setSearchTag(newSearchTag);
-                weakCompetitorDTOCache.remove(competitor);
-            } finally {
-                LockUtil.unlockAfterWrite(lock);
-            }
-        }
-        synchronized (competitorUpdateListeners) {
-            for (CompetitorUpdateListener listener : competitorUpdateListeners) {
-                listener.competitorUpdated(competitor);
-            }
-        }
-        return (CompetitorWithBoat) competitor;
-    }
-=======
->>>>>>> 8db7b54d
 
     /** Boat stuff starts here */
     
