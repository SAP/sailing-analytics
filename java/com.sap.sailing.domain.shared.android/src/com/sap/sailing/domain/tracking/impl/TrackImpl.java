<<<<<<< HEAD
package com.sap.sailing.domain.tracking.impl;

import java.io.IOException;
import java.io.ObjectOutputStream;
import java.util.ConcurrentModificationException;
import java.util.Iterator;
import java.util.NavigableSet;

import com.sap.sailing.domain.base.Timed;
import com.sap.sailing.domain.common.Duration;
import com.sap.sailing.domain.common.TimePoint;
import com.sap.sailing.domain.tracking.Track;
import com.sap.sailing.util.impl.ArrayListNavigableSet;
import com.sap.sailing.util.impl.LockUtil;
import com.sap.sailing.util.impl.NamedReentrantReadWriteLock;
import com.sap.sailing.util.impl.UnmodifiableNavigableSet;

public class TrackImpl<FixType extends Timed> implements Track<FixType> {
    private static final long serialVersionUID = -4075853657857657528L;
    /**
     * The fixes, ordered by their time points
     */
    private final ArrayListNavigableSet<Timed> fixes;

    private final NamedReentrantReadWriteLock readWriteLock;

    protected static class DummyTimed implements Timed {
        private static final long serialVersionUID = 6047311973718918856L;
        private final TimePoint timePoint;
        public DummyTimed(TimePoint timePoint) {
            super();
            this.timePoint = timePoint;
        }
        @Override
        public TimePoint getTimePoint() {
            return timePoint;
        }
        @Override
        public String toString() {
            return timePoint.toString();
        }
    }
    
    public TrackImpl(String nameForReadWriteLock) {
        this(new ArrayListNavigableSet<Timed>(TimedComparator.INSTANCE), nameForReadWriteLock);
    }
    
    protected TrackImpl(ArrayListNavigableSet<Timed> fixes, String nameForReadWriteLock) {
        this.readWriteLock = new NamedReentrantReadWriteLock(nameForReadWriteLock, /* fair */ false);
        this.fixes = fixes;
    }
    
    /**
     * Synchronize the serialization such that no fixes are added while serializing
     */
    private void writeObject(ObjectOutputStream s) throws IOException {
        lockForRead();
        try {
            s.defaultWriteObject();
        } finally {
            unlockAfterRead();
        }
    }

    @Override
    public void lockForRead() {
        LockUtil.lockForRead(readWriteLock);
    }

    @Override
    public void unlockAfterRead() {
        LockUtil.unlockAfterRead(readWriteLock);
    }
    
    protected void lockForWrite() {
        LockUtil.lockForWrite(readWriteLock);
    }
    
    protected void unlockAfterWrite() {
        LockUtil.unlockAfterWrite(readWriteLock);
    }

    /**
     * Callers that want to iterate over the collection returned need to use {@link #lockForRead()} and {@link #unlockAfterRead()}
     * to avoid {@link ConcurrentModificationException}s. Should they modify the structure returned, they have to use
     * {@link #lockForWrite()} and {@link #unlockAfterWrite()}, respectively.
     */
    protected NavigableSet<FixType> getInternalRawFixes() {
        @SuppressWarnings("unchecked")
        NavigableSet<FixType> result = (NavigableSet<FixType>) fixes;
        return result;
    }

    /**
     * asserts that the calling thread holds at least one of read and write lock
     */
    protected void assertReadLock() {
        if (readWriteLock.getReadHoldCount() < 1 && readWriteLock.getWriteHoldCount() < 1) {
            throw new IllegalStateException("Caller must obtain read lock using lockForRead() before calling this method");
        }
    }
    
    protected void assertWriteLock() {
        if (readWriteLock.getWriteHoldCount() < 1) {
            throw new IllegalStateException("Caller must obtain write lock using lockForWrite() before calling this method");
        }
    }

    /**
     * Callers that want to iterate over the collection returned need to synchronize on <code>this</code> object to
     * avoid {@link ConcurrentModificationException}s.
     * 
     * @return the smoothened fixes; this implementation simply delegates to {@link #getInternalRawFixes()} because for
     *         only {@link Timed} fixes we can't know how to remove outliers. Subclasses that constrain the
     *         <code>FixType</code> may provide smoothening implementations.
     */
    protected NavigableSet<FixType> getInternalFixes() {
        NavigableSet<FixType> result = getInternalRawFixes();
        return result;
    }

    /**
     * Iterates the fixes with outliers getting skipped, in the order of their time points.
     * Relies on {@link #getInternalFixes()} to void the track view from outliers.
     */
    @Override
    public NavigableSet<FixType> getFixes() {
        assertReadLock();
        return new UnmodifiableNavigableSet<FixType>(getInternalFixes());
    }
    
    @Override
    public Iterable<FixType> getFixes(TimePoint from, boolean fromInclusive, TimePoint to, boolean toInclusive) {
        return getFixes().subSet(getDummyFix(from), fromInclusive, getDummyFix(to), toInclusive);
    }

    /**
     * Iterates over the raw sequence of fixes, all potential outliers included
     */
    @Override
    public NavigableSet<FixType> getRawFixes() {
        assertReadLock();
        return new UnmodifiableNavigableSet<FixType>(getInternalRawFixes());
    }

    @Override
    public FixType getLastFixAtOrBefore(TimePoint timePoint) {
        lockForRead();
        try {
            return (FixType) getInternalFixes().floor(getDummyFix(timePoint));
        } finally {
            unlockAfterRead();
        }
    }
    
    @Override
    public FixType getLastFixBefore(TimePoint timePoint) {
        lockForRead();
        try {
            return (FixType) getInternalFixes().lower(getDummyFix(timePoint));
        } finally {
            unlockAfterRead();
        }
    }

    @Override
    public FixType getLastRawFixAtOrBefore(TimePoint timePoint) {
        lockForRead();
        try {
            return (FixType) getInternalRawFixes().floor(getDummyFix(timePoint));
        } finally {
            unlockAfterRead();
        }
    }

    @Override
    public FixType getFirstRawFixAtOrAfter(TimePoint timePoint) {
        lockForRead();
        try {
            return (FixType) getInternalRawFixes().ceiling(getDummyFix(timePoint));
        } finally {
            unlockAfterRead();
        }
    }

    @Override
    public FixType getFirstFixAtOrAfter(TimePoint timePoint) {
        lockForRead();
        try {
            return (FixType) getInternalFixes().ceiling(getDummyFix(timePoint));
        } finally {
            unlockAfterRead();
        }
    }

    @Override
    public FixType getLastRawFixBefore(TimePoint timePoint) {
        lockForRead();
        try {
            return (FixType) getInternalRawFixes().lower(getDummyFix(timePoint));
        } finally {
            unlockAfterRead();
        }
    }

    @Override
    public FixType getFirstFixAfter(TimePoint timePoint) {
        lockForRead();
        try {
            return (FixType) getInternalFixes().higher(getDummyFix(timePoint));
        } finally {
            unlockAfterRead();
        }
    }

    @Override
    public FixType getFirstRawFixAfter(TimePoint timePoint) {
        lockForRead();
        try {
            return (FixType) getInternalRawFixes().higher(getDummyFix(timePoint));
        } finally {
            unlockAfterRead();
        }
    }

    @Override
    public FixType getFirstRawFix() {
        lockForRead();
        try {
            if (getInternalFixes().isEmpty()) {
                return null;
            } else {
                return (FixType) getInternalFixes().first();
            }
        } finally {
            unlockAfterRead();
        }
    }
    
    @Override
    public FixType getLastRawFix() {
        lockForRead();
        try {
            if (getInternalRawFixes().isEmpty()) {
                return null;
            } else {
                return (FixType) getInternalRawFixes().last();
            }
        } finally {
            unlockAfterRead();
        }
    }
    
    @Override
    public Iterator<FixType> getFixesIterator(TimePoint startingAt, boolean inclusive) {
        assertReadLock();
        Iterator<FixType> result = (Iterator<FixType>) getInternalFixes().tailSet(
                getDummyFix(startingAt), inclusive).iterator();
        return result;
    }

    @Override
    public Iterator<FixType> getFixesDescendingIterator(TimePoint startingAt, boolean inclusive) {
        assertReadLock();
        Iterator<FixType> result = (Iterator<FixType>) getInternalFixes().headSet(
                getDummyFix(startingAt), inclusive).descendingIterator();
        return result;
    }

    /**
     * Creates a dummy fix that conforms to <code>FixType</code>. This in particular means that subclasses
     * instantiating <code>FixType</code> with a specific class need to redefine this method so as to return
     * a dummy fix complying with their instantiation type used for <code>FixType</code>. Otherwise, a
     * {@link ClassCastException} may result upon certain operations performed with the fix returned by
     * this method.
     */
    protected FixType getDummyFix(TimePoint timePoint) {
        @SuppressWarnings("unchecked")
        FixType result = (FixType) new DummyTimed(timePoint);
        return result;
    }

    @Override
    public Iterator<FixType> getRawFixesIterator(TimePoint startingAt, boolean inclusive) {
        assertReadLock();
        Iterator<FixType> result = (Iterator<FixType>) getInternalRawFixes().tailSet(
                getDummyFix(startingAt), inclusive).iterator();
        return result;
    }

    @Override
    public Iterator<FixType> getRawFixesDescendingIterator(TimePoint startingAt, boolean inclusive) {
        assertReadLock();
        Iterator<FixType> result = (Iterator<FixType>) getInternalRawFixes().headSet(
                getDummyFix(startingAt), inclusive).descendingIterator();
        return result;
    }

    protected boolean add(FixType fix) {
        lockForWrite();
        try {
            return getInternalRawFixes().add(fix);
        } finally {
            unlockAfterWrite();
        }
    }

    @Override
    public Duration getAverageIntervalBetweenFixes() {
        lockForRead();
        if (getFixes().isEmpty()) {
            return null;
        }
        try {
            return getFixes().first().getTimePoint().until(getFixes().last().getTimePoint()).divide(getFixes().size()-1);
        } finally {
            unlockAfterRead();
        }
    }

    @Override
    public Duration getAverageIntervalBetweenRawFixes() {
        lockForRead();
        try {
            return getRawFixes().first().getTimePoint().until(getRawFixes().last().getTimePoint()).divide(getRawFixes().size()-1);
        } finally {
            unlockAfterRead();
        }
    }
}
=======
package com.sap.sailing.domain.tracking.impl;

import java.io.IOException;
import java.io.ObjectOutputStream;
import java.util.ConcurrentModificationException;
import java.util.Iterator;
import java.util.NavigableSet;

import com.sap.sailing.domain.base.Timed;
import com.sap.sailing.domain.common.Duration;
import com.sap.sailing.domain.common.TimePoint;
import com.sap.sailing.domain.tracking.Track;
import com.sap.sailing.util.impl.ArrayListNavigableSet;
import com.sap.sailing.util.impl.LockUtil;
import com.sap.sailing.util.impl.NamedReentrantReadWriteLock;
import com.sap.sailing.util.impl.UnmodifiableNavigableSet;

public class TrackImpl<FixType extends Timed> implements Track<FixType> {
    private static final long serialVersionUID = -4075853657857657528L;
    /**
     * The fixes, ordered by their time points
     */
    private final ArrayListNavigableSet<Timed> fixes;

    private final NamedReentrantReadWriteLock readWriteLock;

    protected static class DummyTimed implements Timed {
        private static final long serialVersionUID = 6047311973718918856L;
        private final TimePoint timePoint;
        public DummyTimed(TimePoint timePoint) {
            super();
            this.timePoint = timePoint;
        }
        @Override
        public TimePoint getTimePoint() {
            return timePoint;
        }
        @Override
        public String toString() {
            return timePoint.toString();
        }
    }
    
    public TrackImpl(String nameForReadWriteLock) {
        this(new ArrayListNavigableSet<Timed>(TimedComparator.INSTANCE), nameForReadWriteLock);
    }
    
    protected TrackImpl(ArrayListNavigableSet<Timed> fixes, String nameForReadWriteLock) {
        this.readWriteLock = new NamedReentrantReadWriteLock(nameForReadWriteLock, /* fair */ false);
        this.fixes = fixes;
    }
    
    /**
     * Synchronize the serialization such that no fixes are added while serializing
     */
    private void writeObject(ObjectOutputStream s) throws IOException {
        lockForRead();
        try {
            s.defaultWriteObject();
        } finally {
            unlockAfterRead();
        }
    }

    @Override
    public void lockForRead() {
        LockUtil.lockForRead(readWriteLock);
    }

    @Override
    public void unlockAfterRead() {
        LockUtil.unlockAfterRead(readWriteLock);
    }
    
    protected void lockForWrite() {
        LockUtil.lockForWrite(readWriteLock);
    }
    
    protected void unlockAfterWrite() {
        LockUtil.unlockAfterWrite(readWriteLock);
    }

    /**
     * Callers that want to iterate over the collection returned need to use {@link #lockForRead()} and {@link #unlockAfterRead()}
     * to avoid {@link ConcurrentModificationException}s. Should they modify the structure returned, they have to use
     * {@link #lockForWrite()} and {@link #unlockAfterWrite()}, respectively.
     */
    protected NavigableSet<FixType> getInternalRawFixes() {
        @SuppressWarnings("unchecked")
        NavigableSet<FixType> result = (NavigableSet<FixType>) fixes;
        return result;
    }

    /**
     * asserts that the calling thread holds at least one of read and write lock
     */
    protected void assertReadLock() {
        if (readWriteLock.getReadHoldCount() < 1 && readWriteLock.getWriteHoldCount() < 1) {
            throw new IllegalStateException("Caller must obtain read lock using lockForRead() before calling this method");
        }
    }
    
    protected void assertWriteLock() {
        if (readWriteLock.getWriteHoldCount() < 1) {
            throw new IllegalStateException("Caller must obtain write lock using lockForWrite() before calling this method");
        }
    }

    /**
     * Callers that want to iterate over the collection returned need to synchronize on <code>this</code> object to
     * avoid {@link ConcurrentModificationException}s.
     * 
     * @return the smoothened fixes; this implementation simply delegates to {@link #getInternalRawFixes()} because for
     *         only {@link Timed} fixes we can't know how to remove outliers. Subclasses that constrain the
     *         <code>FixType</code> may provide smoothening implementations.
     */
    protected NavigableSet<FixType> getInternalFixes() {
        NavigableSet<FixType> result = getInternalRawFixes();
        return result;
    }

    /**
     * Iterates the fixes with outliers getting skipped, in the order of their time points.
     * Relies on {@link #getInternalFixes()} to void the track view from outliers.
     */
    @Override
    public NavigableSet<FixType> getFixes() {
        assertReadLock();
        return new UnmodifiableNavigableSet<FixType>(getInternalFixes());
    }
    
    @Override
    public Iterable<FixType> getFixes(TimePoint from, boolean fromInclusive, TimePoint to, boolean toInclusive) {
        return getFixes().subSet(getDummyFix(from), fromInclusive, getDummyFix(to), toInclusive);
    }

    /**
     * Iterates over the raw sequence of fixes, all potential outliers included
     */
    @Override
    public NavigableSet<FixType> getRawFixes() {
        assertReadLock();
        return new UnmodifiableNavigableSet<FixType>(getInternalRawFixes());
    }

    @Override
    public FixType getLastFixAtOrBefore(TimePoint timePoint) {
        lockForRead();
        try {
            return (FixType) getInternalFixes().floor(getDummyFix(timePoint));
        } finally {
            unlockAfterRead();
        }
    }
    
    @Override
    public FixType getLastFixBefore(TimePoint timePoint) {
        lockForRead();
        try {
            return (FixType) getInternalFixes().lower(getDummyFix(timePoint));
        } finally {
            unlockAfterRead();
        }
    }

    @Override
    public FixType getLastRawFixAtOrBefore(TimePoint timePoint) {
        lockForRead();
        try {
            return (FixType) getInternalRawFixes().floor(getDummyFix(timePoint));
        } finally {
            unlockAfterRead();
        }
    }

    @Override
    public FixType getFirstRawFixAtOrAfter(TimePoint timePoint) {
        lockForRead();
        try {
            return (FixType) getInternalRawFixes().ceiling(getDummyFix(timePoint));
        } finally {
            unlockAfterRead();
        }
    }

    @Override
    public FixType getFirstFixAtOrAfter(TimePoint timePoint) {
        lockForRead();
        try {
            return (FixType) getInternalFixes().ceiling(getDummyFix(timePoint));
        } finally {
            unlockAfterRead();
        }
    }

    @Override
    public FixType getLastRawFixBefore(TimePoint timePoint) {
        lockForRead();
        try {
            return (FixType) getInternalRawFixes().lower(getDummyFix(timePoint));
        } finally {
            unlockAfterRead();
        }
    }

    @Override
    public FixType getFirstFixAfter(TimePoint timePoint) {
        lockForRead();
        try {
            return (FixType) getInternalFixes().higher(getDummyFix(timePoint));
        } finally {
            unlockAfterRead();
        }
    }

    @Override
    public FixType getFirstRawFixAfter(TimePoint timePoint) {
        lockForRead();
        try {
            return (FixType) getInternalRawFixes().higher(getDummyFix(timePoint));
        } finally {
            unlockAfterRead();
        }
    }

    @Override
    public FixType getFirstRawFix() {
        lockForRead();
        try {
            if (getInternalFixes().isEmpty()) {
                return null;
            } else {
                return (FixType) getInternalFixes().first();
            }
        } finally {
            unlockAfterRead();
        }
    }
    
    @Override
    public FixType getLastRawFix() {
        lockForRead();
        try {
            if (getInternalRawFixes().isEmpty()) {
                return null;
            } else {
                return (FixType) getInternalRawFixes().last();
            }
        } finally {
            unlockAfterRead();
        }
    }
    
    @Override
    public Iterator<FixType> getFixesIterator(TimePoint startingAt, boolean inclusive) {
        assertReadLock();
        Iterator<FixType> result = (Iterator<FixType>) getInternalFixes().tailSet(
                getDummyFix(startingAt), inclusive).iterator();
        return result;
    }

    @Override
    public Iterator<FixType> getFixesDescendingIterator(TimePoint startingAt, boolean inclusive) {
        assertReadLock();
        Iterator<FixType> result = (Iterator<FixType>) getInternalFixes().headSet(
                getDummyFix(startingAt), inclusive).descendingIterator();
        return result;
    }

    /**
     * Creates a dummy fix that conforms to <code>FixType</code>. This in particular means that subclasses
     * instantiating <code>FixType</code> with a specific class need to redefine this method so as to return
     * a dummy fix complying with their instantiation type used for <code>FixType</code>. Otherwise, a
     * {@link ClassCastException} may result upon certain operations performed with the fix returned by
     * this method.
     */
    protected FixType getDummyFix(TimePoint timePoint) {
        @SuppressWarnings("unchecked")
        FixType result = (FixType) new DummyTimed(timePoint);
        return result;
    }

    @Override
    public Iterator<FixType> getRawFixesIterator(TimePoint startingAt, boolean inclusive) {
        assertReadLock();
        Iterator<FixType> result = (Iterator<FixType>) getInternalRawFixes().tailSet(
                getDummyFix(startingAt), inclusive).iterator();
        return result;
    }

    @Override
    public Iterator<FixType> getRawFixesDescendingIterator(TimePoint startingAt, boolean inclusive) {
        assertReadLock();
        Iterator<FixType> result = (Iterator<FixType>) getInternalRawFixes().headSet(
                getDummyFix(startingAt), inclusive).descendingIterator();
        return result;
    }

    protected boolean add(FixType fix) {
        lockForWrite();
        try {
            return getInternalRawFixes().add(fix);
        } finally {
            unlockAfterWrite();
        }
    }

    @Override
    public Duration getAverageIntervalBetweenFixes() {
        lockForRead();
        try {
            final Duration result;
            final int size = getFixes().size();
            if (size > 1) {
                result = getFixes().first().getTimePoint().until(getFixes().last().getTimePoint()).divide(size-1);
            } else {
                result = null;
            }
            return result;
        } finally {
            unlockAfterRead();
        }
    }

    @Override
    public Duration getAverageIntervalBetweenRawFixes() {
        lockForRead();
        try {
            final Duration result;
            final int size = getRawFixes().size();
            if (size > 1) {
                result = getRawFixes().first().getTimePoint().until(getRawFixes().last().getTimePoint()).divide(size-1);
            } else {
                result = null;
            }
            return result;
        } finally {
            unlockAfterRead();
        }
    }
}
>>>>>>> fd166cad
<|MERGE_RESOLUTION|>--- conflicted
+++ resolved
@@ -1,4 +1,3 @@
-<<<<<<< HEAD
 package com.sap.sailing.domain.tracking.impl;
 
 import java.io.IOException;
@@ -309,337 +308,6 @@
     @Override
     public Duration getAverageIntervalBetweenFixes() {
         lockForRead();
-        if (getFixes().isEmpty()) {
-            return null;
-        }
-        try {
-            return getFixes().first().getTimePoint().until(getFixes().last().getTimePoint()).divide(getFixes().size()-1);
-        } finally {
-            unlockAfterRead();
-        }
-    }
-
-    @Override
-    public Duration getAverageIntervalBetweenRawFixes() {
-        lockForRead();
-        try {
-            return getRawFixes().first().getTimePoint().until(getRawFixes().last().getTimePoint()).divide(getRawFixes().size()-1);
-        } finally {
-            unlockAfterRead();
-        }
-    }
-}
-=======
-package com.sap.sailing.domain.tracking.impl;
-
-import java.io.IOException;
-import java.io.ObjectOutputStream;
-import java.util.ConcurrentModificationException;
-import java.util.Iterator;
-import java.util.NavigableSet;
-
-import com.sap.sailing.domain.base.Timed;
-import com.sap.sailing.domain.common.Duration;
-import com.sap.sailing.domain.common.TimePoint;
-import com.sap.sailing.domain.tracking.Track;
-import com.sap.sailing.util.impl.ArrayListNavigableSet;
-import com.sap.sailing.util.impl.LockUtil;
-import com.sap.sailing.util.impl.NamedReentrantReadWriteLock;
-import com.sap.sailing.util.impl.UnmodifiableNavigableSet;
-
-public class TrackImpl<FixType extends Timed> implements Track<FixType> {
-    private static final long serialVersionUID = -4075853657857657528L;
-    /**
-     * The fixes, ordered by their time points
-     */
-    private final ArrayListNavigableSet<Timed> fixes;
-
-    private final NamedReentrantReadWriteLock readWriteLock;
-
-    protected static class DummyTimed implements Timed {
-        private static final long serialVersionUID = 6047311973718918856L;
-        private final TimePoint timePoint;
-        public DummyTimed(TimePoint timePoint) {
-            super();
-            this.timePoint = timePoint;
-        }
-        @Override
-        public TimePoint getTimePoint() {
-            return timePoint;
-        }
-        @Override
-        public String toString() {
-            return timePoint.toString();
-        }
-    }
-    
-    public TrackImpl(String nameForReadWriteLock) {
-        this(new ArrayListNavigableSet<Timed>(TimedComparator.INSTANCE), nameForReadWriteLock);
-    }
-    
-    protected TrackImpl(ArrayListNavigableSet<Timed> fixes, String nameForReadWriteLock) {
-        this.readWriteLock = new NamedReentrantReadWriteLock(nameForReadWriteLock, /* fair */ false);
-        this.fixes = fixes;
-    }
-    
-    /**
-     * Synchronize the serialization such that no fixes are added while serializing
-     */
-    private void writeObject(ObjectOutputStream s) throws IOException {
-        lockForRead();
-        try {
-            s.defaultWriteObject();
-        } finally {
-            unlockAfterRead();
-        }
-    }
-
-    @Override
-    public void lockForRead() {
-        LockUtil.lockForRead(readWriteLock);
-    }
-
-    @Override
-    public void unlockAfterRead() {
-        LockUtil.unlockAfterRead(readWriteLock);
-    }
-    
-    protected void lockForWrite() {
-        LockUtil.lockForWrite(readWriteLock);
-    }
-    
-    protected void unlockAfterWrite() {
-        LockUtil.unlockAfterWrite(readWriteLock);
-    }
-
-    /**
-     * Callers that want to iterate over the collection returned need to use {@link #lockForRead()} and {@link #unlockAfterRead()}
-     * to avoid {@link ConcurrentModificationException}s. Should they modify the structure returned, they have to use
-     * {@link #lockForWrite()} and {@link #unlockAfterWrite()}, respectively.
-     */
-    protected NavigableSet<FixType> getInternalRawFixes() {
-        @SuppressWarnings("unchecked")
-        NavigableSet<FixType> result = (NavigableSet<FixType>) fixes;
-        return result;
-    }
-
-    /**
-     * asserts that the calling thread holds at least one of read and write lock
-     */
-    protected void assertReadLock() {
-        if (readWriteLock.getReadHoldCount() < 1 && readWriteLock.getWriteHoldCount() < 1) {
-            throw new IllegalStateException("Caller must obtain read lock using lockForRead() before calling this method");
-        }
-    }
-    
-    protected void assertWriteLock() {
-        if (readWriteLock.getWriteHoldCount() < 1) {
-            throw new IllegalStateException("Caller must obtain write lock using lockForWrite() before calling this method");
-        }
-    }
-
-    /**
-     * Callers that want to iterate over the collection returned need to synchronize on <code>this</code> object to
-     * avoid {@link ConcurrentModificationException}s.
-     * 
-     * @return the smoothened fixes; this implementation simply delegates to {@link #getInternalRawFixes()} because for
-     *         only {@link Timed} fixes we can't know how to remove outliers. Subclasses that constrain the
-     *         <code>FixType</code> may provide smoothening implementations.
-     */
-    protected NavigableSet<FixType> getInternalFixes() {
-        NavigableSet<FixType> result = getInternalRawFixes();
-        return result;
-    }
-
-    /**
-     * Iterates the fixes with outliers getting skipped, in the order of their time points.
-     * Relies on {@link #getInternalFixes()} to void the track view from outliers.
-     */
-    @Override
-    public NavigableSet<FixType> getFixes() {
-        assertReadLock();
-        return new UnmodifiableNavigableSet<FixType>(getInternalFixes());
-    }
-    
-    @Override
-    public Iterable<FixType> getFixes(TimePoint from, boolean fromInclusive, TimePoint to, boolean toInclusive) {
-        return getFixes().subSet(getDummyFix(from), fromInclusive, getDummyFix(to), toInclusive);
-    }
-
-    /**
-     * Iterates over the raw sequence of fixes, all potential outliers included
-     */
-    @Override
-    public NavigableSet<FixType> getRawFixes() {
-        assertReadLock();
-        return new UnmodifiableNavigableSet<FixType>(getInternalRawFixes());
-    }
-
-    @Override
-    public FixType getLastFixAtOrBefore(TimePoint timePoint) {
-        lockForRead();
-        try {
-            return (FixType) getInternalFixes().floor(getDummyFix(timePoint));
-        } finally {
-            unlockAfterRead();
-        }
-    }
-    
-    @Override
-    public FixType getLastFixBefore(TimePoint timePoint) {
-        lockForRead();
-        try {
-            return (FixType) getInternalFixes().lower(getDummyFix(timePoint));
-        } finally {
-            unlockAfterRead();
-        }
-    }
-
-    @Override
-    public FixType getLastRawFixAtOrBefore(TimePoint timePoint) {
-        lockForRead();
-        try {
-            return (FixType) getInternalRawFixes().floor(getDummyFix(timePoint));
-        } finally {
-            unlockAfterRead();
-        }
-    }
-
-    @Override
-    public FixType getFirstRawFixAtOrAfter(TimePoint timePoint) {
-        lockForRead();
-        try {
-            return (FixType) getInternalRawFixes().ceiling(getDummyFix(timePoint));
-        } finally {
-            unlockAfterRead();
-        }
-    }
-
-    @Override
-    public FixType getFirstFixAtOrAfter(TimePoint timePoint) {
-        lockForRead();
-        try {
-            return (FixType) getInternalFixes().ceiling(getDummyFix(timePoint));
-        } finally {
-            unlockAfterRead();
-        }
-    }
-
-    @Override
-    public FixType getLastRawFixBefore(TimePoint timePoint) {
-        lockForRead();
-        try {
-            return (FixType) getInternalRawFixes().lower(getDummyFix(timePoint));
-        } finally {
-            unlockAfterRead();
-        }
-    }
-
-    @Override
-    public FixType getFirstFixAfter(TimePoint timePoint) {
-        lockForRead();
-        try {
-            return (FixType) getInternalFixes().higher(getDummyFix(timePoint));
-        } finally {
-            unlockAfterRead();
-        }
-    }
-
-    @Override
-    public FixType getFirstRawFixAfter(TimePoint timePoint) {
-        lockForRead();
-        try {
-            return (FixType) getInternalRawFixes().higher(getDummyFix(timePoint));
-        } finally {
-            unlockAfterRead();
-        }
-    }
-
-    @Override
-    public FixType getFirstRawFix() {
-        lockForRead();
-        try {
-            if (getInternalFixes().isEmpty()) {
-                return null;
-            } else {
-                return (FixType) getInternalFixes().first();
-            }
-        } finally {
-            unlockAfterRead();
-        }
-    }
-    
-    @Override
-    public FixType getLastRawFix() {
-        lockForRead();
-        try {
-            if (getInternalRawFixes().isEmpty()) {
-                return null;
-            } else {
-                return (FixType) getInternalRawFixes().last();
-            }
-        } finally {
-            unlockAfterRead();
-        }
-    }
-    
-    @Override
-    public Iterator<FixType> getFixesIterator(TimePoint startingAt, boolean inclusive) {
-        assertReadLock();
-        Iterator<FixType> result = (Iterator<FixType>) getInternalFixes().tailSet(
-                getDummyFix(startingAt), inclusive).iterator();
-        return result;
-    }
-
-    @Override
-    public Iterator<FixType> getFixesDescendingIterator(TimePoint startingAt, boolean inclusive) {
-        assertReadLock();
-        Iterator<FixType> result = (Iterator<FixType>) getInternalFixes().headSet(
-                getDummyFix(startingAt), inclusive).descendingIterator();
-        return result;
-    }
-
-    /**
-     * Creates a dummy fix that conforms to <code>FixType</code>. This in particular means that subclasses
-     * instantiating <code>FixType</code> with a specific class need to redefine this method so as to return
-     * a dummy fix complying with their instantiation type used for <code>FixType</code>. Otherwise, a
-     * {@link ClassCastException} may result upon certain operations performed with the fix returned by
-     * this method.
-     */
-    protected FixType getDummyFix(TimePoint timePoint) {
-        @SuppressWarnings("unchecked")
-        FixType result = (FixType) new DummyTimed(timePoint);
-        return result;
-    }
-
-    @Override
-    public Iterator<FixType> getRawFixesIterator(TimePoint startingAt, boolean inclusive) {
-        assertReadLock();
-        Iterator<FixType> result = (Iterator<FixType>) getInternalRawFixes().tailSet(
-                getDummyFix(startingAt), inclusive).iterator();
-        return result;
-    }
-
-    @Override
-    public Iterator<FixType> getRawFixesDescendingIterator(TimePoint startingAt, boolean inclusive) {
-        assertReadLock();
-        Iterator<FixType> result = (Iterator<FixType>) getInternalRawFixes().headSet(
-                getDummyFix(startingAt), inclusive).descendingIterator();
-        return result;
-    }
-
-    protected boolean add(FixType fix) {
-        lockForWrite();
-        try {
-            return getInternalRawFixes().add(fix);
-        } finally {
-            unlockAfterWrite();
-        }
-    }
-
-    @Override
-    public Duration getAverageIntervalBetweenFixes() {
-        lockForRead();
         try {
             final Duration result;
             final int size = getFixes().size();
@@ -670,5 +338,4 @@
             unlockAfterRead();
         }
     }
-}
->>>>>>> fd166cad
+}