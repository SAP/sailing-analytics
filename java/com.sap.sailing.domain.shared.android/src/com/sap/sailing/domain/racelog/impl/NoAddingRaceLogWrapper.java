<<<<<<< HEAD
package com.sap.sailing.domain.racelog.impl;

import java.io.Serializable;
import java.util.Collections;
import java.util.HashSet;
import java.util.Iterator;
import java.util.UUID;
import java.util.logging.Level;
import java.util.logging.Logger;

import com.sap.sailing.domain.common.TimePoint;
import com.sap.sailing.domain.racelog.RaceLog;
import com.sap.sailing.domain.racelog.RaceLogEvent;
import com.sap.sailing.domain.racelog.RaceLogEventVisitor;
import com.sap.sailing.domain.tracking.TrackListener;

/**
 * Wrapper for a {@link RaceLog} which will ignore all calls trying to add an {@link RaceLogEvent}. All other
 * functionality redirects to the wrapper {@link RaceLog}.
 */
public class NoAddingRaceLogWrapper implements RaceLog {
    private static final long serialVersionUID = -5145744179072564993L;

    private static final Logger logger = Logger.getLogger(NoAddingRaceLogWrapper.class.getSimpleName());

    private final RaceLog innerRaceLog;

    public NoAddingRaceLogWrapper(RaceLog innerRaceLog) {
        this.innerRaceLog = innerRaceLog;
    }

    @Override
    public boolean add(RaceLogEvent event) {
        logger.log(Level.FINEST, "add() called; event will not be added.");
        return false;
    }

    @Override
    public Iterable<RaceLogEvent> add(RaceLogEvent event, UUID clientId) {
        logger.log(Level.FINEST, "add() called; event will not be added.");
        return Collections.emptyList();
    }

    @Override
    public void addListener(RaceLogEventVisitor listener) {
        innerRaceLog.addListener(listener);
    }

    @Override
    public void removeListener(RaceLogEventVisitor listener) {
        innerRaceLog.removeListener(listener);
    }

    @Override
    public void addAllListeners(HashSet<RaceLogEventVisitor> listeners) {
        innerRaceLog.addAllListeners(listeners);
    }

    @Override
    public HashSet<RaceLogEventVisitor> removeAllListeners() {
        return innerRaceLog.removeAllListeners();
    }

    @Override
    public Iterable<RaceLogEventVisitor> getAllListeners() {
        return innerRaceLog.getAllListeners();
    }

    @Override
    public void lockForRead() {
        innerRaceLog.lockForRead();
    }

    @Override
    public void unlockAfterRead() {
        innerRaceLog.unlockAfterRead();
    }

    @Override
    public Iterable<RaceLogEvent> getFixes() {
        return innerRaceLog.getFixes();
    }

    @Override
    public Iterable<RaceLogEvent> getRawFixes() {
        return innerRaceLog.getRawFixes();
    }

    @Override
    public RaceLogEvent getLastFixAtOrBefore(TimePoint timePoint) {
        return innerRaceLog.getLastFixAtOrBefore(timePoint);
    }

    @Override
    public RaceLogEvent getLastFixBefore(TimePoint timePoint) {
        return innerRaceLog.getLastFixBefore(timePoint);
    }

    @Override
    public RaceLogEvent getLastRawFixAtOrBefore(TimePoint timePoint) {
        return innerRaceLog.getLastRawFixAtOrBefore(timePoint);
    }

    @Override
    public RaceLogEvent getFirstFixAtOrAfter(TimePoint timePoint) {
        return innerRaceLog.getFirstFixAtOrAfter(timePoint);
    }

    @Override
    public RaceLogEvent getFirstRawFixAtOrAfter(TimePoint timePoint) {
        return innerRaceLog.getFirstRawFixAtOrAfter(timePoint);
    }

    @Override
    public RaceLogEvent getLastRawFixBefore(TimePoint timePoint) {
        return innerRaceLog.getLastRawFixBefore(timePoint);
    }

    @Override
    public RaceLogEvent getFirstRawFixAfter(TimePoint timePoint) {
        return innerRaceLog.getFirstRawFixAfter(timePoint);
    }

    @Override
    public RaceLogEvent getFirstFixAfter(TimePoint timePoint) {
        return innerRaceLog.getFirstFixAfter(timePoint);
    }

    @Override
    public RaceLogEvent getFirstRawFix() {
        return innerRaceLog.getFirstRawFix();
    }

    @Override
    public RaceLogEvent getLastRawFix() {
        return innerRaceLog.getLastRawFix();
    }

    @Override
    public Iterator<RaceLogEvent> getFixesIterator(TimePoint startingAt, boolean inclusive) {
        return innerRaceLog.getFixesIterator(startingAt, inclusive);
    }

    @Override
    public Iterator<RaceLogEvent> getRawFixesIterator(TimePoint startingAt, boolean inclusive) {
        return innerRaceLog.getRawFixesIterator(startingAt, inclusive);
    }

    @Override
    public Serializable getId() {
        return innerRaceLog;
    }

    @Override
    public int getCurrentPassId() {
        return innerRaceLog.getCurrentPassId();
    }

    @Override
    public boolean isEmpty() {
        return innerRaceLog.isEmpty();
    }

    @Override
    public Iterable<RaceLogEvent> getRawFixesDescending() {
        return innerRaceLog.getRawFixesDescending();
    }

    @Override
    public Iterable<RaceLogEvent> getFixesDescending() {
        return innerRaceLog.getFixesDescending();
    }

    @Override
    public Iterable<RaceLogEvent> getRawFixes(UUID clientId) {
        return innerRaceLog.getRawFixes(clientId);
    }

    @Override
    public boolean load(RaceLogEvent event) {
        return innerRaceLog.load(event);
    }

    @Override
    public Iterator<RaceLogEvent> getFixesDescendingIterator(TimePoint startingAt, boolean inclusive) {
        return innerRaceLog.getFixesDescendingIterator(startingAt, inclusive);
    }

    @Override
    public Iterator<RaceLogEvent> getRawFixesDescendingIterator(TimePoint startingAt, boolean inclusive) {
        return innerRaceLog.getRawFixesDescendingIterator(startingAt, inclusive);
    }

    @Override
    public Iterable<RaceLogEvent> getEventsToDeliver(UUID clientId) {
        return innerRaceLog.getEventsToDeliver(clientId);
    }
    
    @Override
    public Iterable<RaceLogEvent> getFixes(TimePoint from, boolean fromInclusive, TimePoint to, boolean toInclusive) {
        return innerRaceLog.getFixes(from, fromInclusive, to, toInclusive);
    }

	@Override
	public void addTrackListener(TrackListener<RaceLogEvent> listener) {}

	@Override
	public void removeTrackListener(TrackListener<RaceLogEvent> listener) {}
}
=======
package com.sap.sailing.domain.racelog.impl;

import java.io.Serializable;
import java.util.Collections;
import java.util.HashSet;
import java.util.Iterator;
import java.util.NavigableSet;
import java.util.UUID;
import java.util.logging.Level;
import java.util.logging.Logger;

import com.sap.sailing.domain.common.TimePoint;
import com.sap.sailing.domain.racelog.RaceLog;
import com.sap.sailing.domain.racelog.RaceLogEvent;
import com.sap.sailing.domain.racelog.RaceLogEventVisitor;
import com.sap.sailing.domain.racelog.tracking.RevokeEvent;

/**
 * Wrapper for a {@link RaceLog} which will ignore all calls trying to add an {@link RaceLogEvent}. All other
 * functionality redirects to the wrapper {@link RaceLog}.
 */
public class NoAddingRaceLogWrapper implements RaceLog {
    private static final long serialVersionUID = -5145744179072564993L;

    private static final Logger logger = Logger.getLogger(NoAddingRaceLogWrapper.class.getSimpleName());

    private final RaceLog innerRaceLog;

    public NoAddingRaceLogWrapper(RaceLog innerRaceLog) {
        this.innerRaceLog = innerRaceLog;
    }

    @Override
    public boolean add(RaceLogEvent event) {
        logger.log(Level.FINEST, "add() called; event will not be added.");
        return false;
    }

    @Override
    public Iterable<RaceLogEvent> add(RaceLogEvent event, UUID clientId) {
        logger.log(Level.FINEST, "add() called; event will not be added.");
        return Collections.emptyList();
    }

    @Override
    public void addListener(RaceLogEventVisitor listener) {
        innerRaceLog.addListener(listener);
    }

    @Override
    public void removeListener(RaceLogEventVisitor listener) {
        innerRaceLog.removeListener(listener);
    }

    @Override
    public void addAllListeners(HashSet<RaceLogEventVisitor> listeners) {
        innerRaceLog.addAllListeners(listeners);
    }

    @Override
    public HashSet<RaceLogEventVisitor> removeAllListeners() {
        return innerRaceLog.removeAllListeners();
    }

    @Override
    public Iterable<RaceLogEventVisitor> getAllListeners() {
        return innerRaceLog.getAllListeners();
    }

    @Override
    public void lockForRead() {
        innerRaceLog.lockForRead();
    }

    @Override
    public void unlockAfterRead() {
        innerRaceLog.unlockAfterRead();
    }

    @Override
    public Iterable<RaceLogEvent> getFixes() {
        return innerRaceLog.getFixes();
    }

    @Override
    public Iterable<RaceLogEvent> getRawFixes() {
        return innerRaceLog.getRawFixes();
    }

    @Override
    public RaceLogEvent getLastFixAtOrBefore(TimePoint timePoint) {
        return innerRaceLog.getLastFixAtOrBefore(timePoint);
    }

    @Override
    public RaceLogEvent getLastFixBefore(TimePoint timePoint) {
        return innerRaceLog.getLastFixBefore(timePoint);
    }

    @Override
    public RaceLogEvent getLastRawFixAtOrBefore(TimePoint timePoint) {
        return innerRaceLog.getLastRawFixAtOrBefore(timePoint);
    }

    @Override
    public RaceLogEvent getFirstFixAtOrAfter(TimePoint timePoint) {
        return innerRaceLog.getFirstFixAtOrAfter(timePoint);
    }

    @Override
    public RaceLogEvent getFirstRawFixAtOrAfter(TimePoint timePoint) {
        return innerRaceLog.getFirstRawFixAtOrAfter(timePoint);
    }

    @Override
    public RaceLogEvent getLastRawFixBefore(TimePoint timePoint) {
        return innerRaceLog.getLastRawFixBefore(timePoint);
    }

    @Override
    public RaceLogEvent getFirstRawFixAfter(TimePoint timePoint) {
        return innerRaceLog.getFirstRawFixAfter(timePoint);
    }

    @Override
    public RaceLogEvent getFirstFixAfter(TimePoint timePoint) {
        return innerRaceLog.getFirstFixAfter(timePoint);
    }

    @Override
    public RaceLogEvent getFirstRawFix() {
        return innerRaceLog.getFirstRawFix();
    }

    @Override
    public RaceLogEvent getLastRawFix() {
        return innerRaceLog.getLastRawFix();
    }

    @Override
    public Iterator<RaceLogEvent> getFixesIterator(TimePoint startingAt, boolean inclusive) {
        return innerRaceLog.getFixesIterator(startingAt, inclusive);
    }

    @Override
    public Iterator<RaceLogEvent> getRawFixesIterator(TimePoint startingAt, boolean inclusive) {
        return innerRaceLog.getRawFixesIterator(startingAt, inclusive);
    }

    @Override
    public Serializable getId() {
        return innerRaceLog;
    }

    @Override
    public int getCurrentPassId() {
        return innerRaceLog.getCurrentPassId();
    }

    @Override
    public boolean isEmpty() {
        return innerRaceLog.isEmpty();
    }

    @Override
    public Iterable<RaceLogEvent> getRawFixesDescending() {
        return innerRaceLog.getRawFixesDescending();
    }

    @Override
    public Iterable<RaceLogEvent> getFixesDescending() {
        return innerRaceLog.getFixesDescending();
    }

    @Override
    public Iterable<RaceLogEvent> getRawFixes(UUID clientId) {
        return innerRaceLog.getRawFixes(clientId);
    }

    @Override
    public boolean load(RaceLogEvent event) {
        return innerRaceLog.load(event);
    }

    @Override
    public Iterator<RaceLogEvent> getFixesDescendingIterator(TimePoint startingAt, boolean inclusive) {
        return innerRaceLog.getFixesDescendingIterator(startingAt, inclusive);
    }

    @Override
    public Iterator<RaceLogEvent> getRawFixesDescendingIterator(TimePoint startingAt, boolean inclusive) {
        return innerRaceLog.getRawFixesDescendingIterator(startingAt, inclusive);
    }

    @Override
    public Iterable<RaceLogEvent> getEventsToDeliver(UUID clientId) {
        return innerRaceLog.getEventsToDeliver(clientId);
    }
    
    @Override
    public Iterable<RaceLogEvent> getFixes(TimePoint from, boolean fromInclusive, TimePoint to, boolean toInclusive) {
        return innerRaceLog.getFixes(from, fromInclusive, to, toInclusive);
    }

	@Override
	public RaceLogEvent getEventById(Serializable id) {
		return innerRaceLog.getEventById(id);
	}

	@Override
	public boolean isEventRevokedBy(RevokeEvent revokeEvent) {
		return innerRaceLog.isEventRevokedBy(revokeEvent);
	}

	@Override
	public NavigableSet<RaceLogEvent> getUnrevokedEvents() {
		return innerRaceLog.getUnrevokedEvents();
	}
}
>>>>>>> 971a0405
<|MERGE_RESOLUTION|>--- conflicted
+++ resolved
@@ -1,214 +1,3 @@
-<<<<<<< HEAD
-package com.sap.sailing.domain.racelog.impl;
-
-import java.io.Serializable;
-import java.util.Collections;
-import java.util.HashSet;
-import java.util.Iterator;
-import java.util.UUID;
-import java.util.logging.Level;
-import java.util.logging.Logger;
-
-import com.sap.sailing.domain.common.TimePoint;
-import com.sap.sailing.domain.racelog.RaceLog;
-import com.sap.sailing.domain.racelog.RaceLogEvent;
-import com.sap.sailing.domain.racelog.RaceLogEventVisitor;
-import com.sap.sailing.domain.tracking.TrackListener;
-
-/**
- * Wrapper for a {@link RaceLog} which will ignore all calls trying to add an {@link RaceLogEvent}. All other
- * functionality redirects to the wrapper {@link RaceLog}.
- */
-public class NoAddingRaceLogWrapper implements RaceLog {
-    private static final long serialVersionUID = -5145744179072564993L;
-
-    private static final Logger logger = Logger.getLogger(NoAddingRaceLogWrapper.class.getSimpleName());
-
-    private final RaceLog innerRaceLog;
-
-    public NoAddingRaceLogWrapper(RaceLog innerRaceLog) {
-        this.innerRaceLog = innerRaceLog;
-    }
-
-    @Override
-    public boolean add(RaceLogEvent event) {
-        logger.log(Level.FINEST, "add() called; event will not be added.");
-        return false;
-    }
-
-    @Override
-    public Iterable<RaceLogEvent> add(RaceLogEvent event, UUID clientId) {
-        logger.log(Level.FINEST, "add() called; event will not be added.");
-        return Collections.emptyList();
-    }
-
-    @Override
-    public void addListener(RaceLogEventVisitor listener) {
-        innerRaceLog.addListener(listener);
-    }
-
-    @Override
-    public void removeListener(RaceLogEventVisitor listener) {
-        innerRaceLog.removeListener(listener);
-    }
-
-    @Override
-    public void addAllListeners(HashSet<RaceLogEventVisitor> listeners) {
-        innerRaceLog.addAllListeners(listeners);
-    }
-
-    @Override
-    public HashSet<RaceLogEventVisitor> removeAllListeners() {
-        return innerRaceLog.removeAllListeners();
-    }
-
-    @Override
-    public Iterable<RaceLogEventVisitor> getAllListeners() {
-        return innerRaceLog.getAllListeners();
-    }
-
-    @Override
-    public void lockForRead() {
-        innerRaceLog.lockForRead();
-    }
-
-    @Override
-    public void unlockAfterRead() {
-        innerRaceLog.unlockAfterRead();
-    }
-
-    @Override
-    public Iterable<RaceLogEvent> getFixes() {
-        return innerRaceLog.getFixes();
-    }
-
-    @Override
-    public Iterable<RaceLogEvent> getRawFixes() {
-        return innerRaceLog.getRawFixes();
-    }
-
-    @Override
-    public RaceLogEvent getLastFixAtOrBefore(TimePoint timePoint) {
-        return innerRaceLog.getLastFixAtOrBefore(timePoint);
-    }
-
-    @Override
-    public RaceLogEvent getLastFixBefore(TimePoint timePoint) {
-        return innerRaceLog.getLastFixBefore(timePoint);
-    }
-
-    @Override
-    public RaceLogEvent getLastRawFixAtOrBefore(TimePoint timePoint) {
-        return innerRaceLog.getLastRawFixAtOrBefore(timePoint);
-    }
-
-    @Override
-    public RaceLogEvent getFirstFixAtOrAfter(TimePoint timePoint) {
-        return innerRaceLog.getFirstFixAtOrAfter(timePoint);
-    }
-
-    @Override
-    public RaceLogEvent getFirstRawFixAtOrAfter(TimePoint timePoint) {
-        return innerRaceLog.getFirstRawFixAtOrAfter(timePoint);
-    }
-
-    @Override
-    public RaceLogEvent getLastRawFixBefore(TimePoint timePoint) {
-        return innerRaceLog.getLastRawFixBefore(timePoint);
-    }
-
-    @Override
-    public RaceLogEvent getFirstRawFixAfter(TimePoint timePoint) {
-        return innerRaceLog.getFirstRawFixAfter(timePoint);
-    }
-
-    @Override
-    public RaceLogEvent getFirstFixAfter(TimePoint timePoint) {
-        return innerRaceLog.getFirstFixAfter(timePoint);
-    }
-
-    @Override
-    public RaceLogEvent getFirstRawFix() {
-        return innerRaceLog.getFirstRawFix();
-    }
-
-    @Override
-    public RaceLogEvent getLastRawFix() {
-        return innerRaceLog.getLastRawFix();
-    }
-
-    @Override
-    public Iterator<RaceLogEvent> getFixesIterator(TimePoint startingAt, boolean inclusive) {
-        return innerRaceLog.getFixesIterator(startingAt, inclusive);
-    }
-
-    @Override
-    public Iterator<RaceLogEvent> getRawFixesIterator(TimePoint startingAt, boolean inclusive) {
-        return innerRaceLog.getRawFixesIterator(startingAt, inclusive);
-    }
-
-    @Override
-    public Serializable getId() {
-        return innerRaceLog;
-    }
-
-    @Override
-    public int getCurrentPassId() {
-        return innerRaceLog.getCurrentPassId();
-    }
-
-    @Override
-    public boolean isEmpty() {
-        return innerRaceLog.isEmpty();
-    }
-
-    @Override
-    public Iterable<RaceLogEvent> getRawFixesDescending() {
-        return innerRaceLog.getRawFixesDescending();
-    }
-
-    @Override
-    public Iterable<RaceLogEvent> getFixesDescending() {
-        return innerRaceLog.getFixesDescending();
-    }
-
-    @Override
-    public Iterable<RaceLogEvent> getRawFixes(UUID clientId) {
-        return innerRaceLog.getRawFixes(clientId);
-    }
-
-    @Override
-    public boolean load(RaceLogEvent event) {
-        return innerRaceLog.load(event);
-    }
-
-    @Override
-    public Iterator<RaceLogEvent> getFixesDescendingIterator(TimePoint startingAt, boolean inclusive) {
-        return innerRaceLog.getFixesDescendingIterator(startingAt, inclusive);
-    }
-
-    @Override
-    public Iterator<RaceLogEvent> getRawFixesDescendingIterator(TimePoint startingAt, boolean inclusive) {
-        return innerRaceLog.getRawFixesDescendingIterator(startingAt, inclusive);
-    }
-
-    @Override
-    public Iterable<RaceLogEvent> getEventsToDeliver(UUID clientId) {
-        return innerRaceLog.getEventsToDeliver(clientId);
-    }
-    
-    @Override
-    public Iterable<RaceLogEvent> getFixes(TimePoint from, boolean fromInclusive, TimePoint to, boolean toInclusive) {
-        return innerRaceLog.getFixes(from, fromInclusive, to, toInclusive);
-    }
-
-	@Override
-	public void addTrackListener(TrackListener<RaceLogEvent> listener) {}
-
-	@Override
-	public void removeTrackListener(TrackListener<RaceLogEvent> listener) {}
-}
-=======
 package com.sap.sailing.domain.racelog.impl;
 
 import java.io.Serializable;
@@ -225,6 +14,7 @@
 import com.sap.sailing.domain.racelog.RaceLogEvent;
 import com.sap.sailing.domain.racelog.RaceLogEventVisitor;
 import com.sap.sailing.domain.racelog.tracking.RevokeEvent;
+import com.sap.sailing.domain.tracking.TrackListener;
 
 /**
  * Wrapper for a {@link RaceLog} which will ignore all calls trying to add an {@link RaceLogEvent}. All other
@@ -414,18 +204,23 @@
     }
 
 	@Override
-	public RaceLogEvent getEventById(Serializable id) {
-		return innerRaceLog.getEventById(id);
-	}
+	public void addTrackListener(TrackListener<RaceLogEvent> listener) {}
 
 	@Override
-	public boolean isEventRevokedBy(RevokeEvent revokeEvent) {
-		return innerRaceLog.isEventRevokedBy(revokeEvent);
-	}
-
-	@Override
-	public NavigableSet<RaceLogEvent> getUnrevokedEvents() {
-		return innerRaceLog.getUnrevokedEvents();
-	}
-}
->>>>>>> 971a0405
+	public void removeTrackListener(TrackListener<RaceLogEvent> listener) {}
+
+	@Override
+	public RaceLogEvent getEventById(Serializable id) {
+		return innerRaceLog.getEventById(id);
+	}
+
+	@Override
+	public boolean isEventRevokedBy(RevokeEvent revokeEvent) {
+		return innerRaceLog.isEventRevokedBy(revokeEvent);
+	}
+
+	@Override
+	public NavigableSet<RaceLogEvent> getUnrevokedEvents() {
+		return innerRaceLog.getUnrevokedEvents();
+	}
+}