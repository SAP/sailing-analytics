package com.sap.sailing.domain.racelog.impl;

import com.sap.sailing.domain.racelog.RaceLogCourseAreaChangedEvent;
import com.sap.sailing.domain.racelog.RaceLogCourseDesignChangedEvent;
import com.sap.sailing.domain.racelog.RaceLogEventVisitor;
import com.sap.sailing.domain.racelog.RaceLogFinishPositioningConfirmedEvent;
import com.sap.sailing.domain.racelog.RaceLogFinishPositioningListChangedEvent;
import com.sap.sailing.domain.racelog.RaceLogFlagEvent;
import com.sap.sailing.domain.racelog.RaceLogGateLineOpeningTimeEvent;
import com.sap.sailing.domain.racelog.RaceLogPassChangeEvent;
import com.sap.sailing.domain.racelog.RaceLogPathfinderEvent;
import com.sap.sailing.domain.racelog.RaceLogProtestStartTimeEvent;
import com.sap.sailing.domain.racelog.RaceLogRaceStatusEvent;
import com.sap.sailing.domain.racelog.RaceLogStartProcedureChangedEvent;
import com.sap.sailing.domain.racelog.RaceLogStartTimeEvent;
import com.sap.sailing.domain.racelog.RaceLogWindFixEvent;
import com.sap.sailing.domain.racelog.RevokeEvent;
import com.sap.sailing.domain.racelog.scoring.AdditionalScoringInformationEvent;
import com.sap.sailing.domain.racelog.tracking.CloseOpenEndedDeviceMappingEvent;
import com.sap.sailing.domain.racelog.tracking.DefineMarkEvent;
import com.sap.sailing.domain.racelog.tracking.DenoteForTrackingEvent;
import com.sap.sailing.domain.racelog.tracking.DeviceCompetitorMappingEvent;
import com.sap.sailing.domain.racelog.tracking.DeviceMarkMappingEvent;
import com.sap.sailing.domain.racelog.tracking.FixedMarkPassingEvent;
import com.sap.sailing.domain.racelog.tracking.RegisterCompetitorEvent;
import com.sap.sailing.domain.racelog.tracking.StartTrackingEvent;
import com.sap.sailing.domain.racelog.tracking.SuppressedMarkPassingsEvent;

/**
 * Base class implementing {@link RaceLogEventVisitor}. Every method is implemented as a no-op.
 */
public abstract class BaseRaceLogEventVisitor implements RaceLogEventVisitor {

    @Override
    public void visit(RaceLogFlagEvent event) {

    }

    @Override
    public void visit(RaceLogPassChangeEvent event) {

    }

    @Override
    public void visit(RaceLogRaceStatusEvent event) {

    }

    @Override
    public void visit(RaceLogStartTimeEvent event) {

    }

    @Override
    public void visit(RaceLogCourseAreaChangedEvent event) {

    }

    @Override
    public void visit(RaceLogCourseDesignChangedEvent event) {

    }

    @Override
    public void visit(RaceLogFinishPositioningListChangedEvent event) {

    }

    @Override
    public void visit(RaceLogFinishPositioningConfirmedEvent event) {

    }

    @Override
    public void visit(RaceLogPathfinderEvent event) {

    }

    @Override
    public void visit(RaceLogGateLineOpeningTimeEvent event) {

    }

    @Override
    public void visit(RaceLogStartProcedureChangedEvent event) {

    }

    @Override
    public void visit(RaceLogProtestStartTimeEvent event) {

    }

    @Override
    public void visit(RaceLogWindFixEvent event) {

    }
    
    @Override
    public void visit(DeviceCompetitorMappingEvent event) {
    	
    }
    
    @Override
    public void visit(DeviceMarkMappingEvent event) {
    	
    }
    
    @Override
    public void visit(DenoteForTrackingEvent event) {
    	
    }
    
    @Override
    public void visit(StartTrackingEvent event) {
    	
    }
    
    @Override
    public void visit(RevokeEvent event) {
    	
    }
    
    @Override
    public void visit(RegisterCompetitorEvent event) {

    }
    
    @Override
    public void visit(DefineMarkEvent event) {
         
    }

    @Override
    public void visit(CloseOpenEndedDeviceMappingEvent event) {
        
    }
    
    @Override
    public void visit(AdditionalScoringInformationEvent event) {
        
    }
    
<<<<<<< HEAD
        @Override
=======
    @Override
>>>>>>> 526e36e7
    public void visit(FixedMarkPassingEvent event){
        
    }

<<<<<<< HEAD
    
=======
>>>>>>> 526e36e7
    @Override
    public void visit(SuppressedMarkPassingsEvent event) {
        
    }
}<|MERGE_RESOLUTION|>--- conflicted
+++ resolved
@@ -141,19 +141,11 @@
         
     }
     
-<<<<<<< HEAD
-        @Override
-=======
     @Override
->>>>>>> 526e36e7
     public void visit(FixedMarkPassingEvent event){
         
     }
 
-<<<<<<< HEAD
-    
-=======
->>>>>>> 526e36e7
     @Override
     public void visit(SuppressedMarkPassingsEvent event) {
         
