--- conflicted
+++ resolved
@@ -1,4 +1,3 @@
-<<<<<<< HEAD
 package com.sap.sailing.domain.racelog.impl;
 
 import java.io.IOException;
@@ -6,6 +5,7 @@
 import java.io.Serializable;
 import java.util.HashMap;
 import java.util.HashSet;
+import java.util.Iterator;
 import java.util.LinkedHashSet;
 import java.util.Map;
 import java.util.NavigableSet;
@@ -342,289 +342,6 @@
             	return ! (e instanceof RevokeEvent) && ! revokedEventIds.contains(e.getId());
             }
         };
-    }
-}
-=======
-package com.sap.sailing.domain.racelog.impl;
-
-import java.io.IOException;
-import java.io.ObjectInputStream;
-import java.io.Serializable;
-import java.util.HashMap;
-import java.util.HashSet;
-import java.util.Iterator;
-import java.util.LinkedHashSet;
-import java.util.Map;
-import java.util.NavigableSet;
-import java.util.Set;
-import java.util.UUID;
-import java.util.logging.Level;
-import java.util.logging.Logger;
-
-import com.sap.sailing.domain.base.Timed;
-import com.sap.sailing.domain.racelog.RaceLog;
-import com.sap.sailing.domain.racelog.RaceLogEvent;
-import com.sap.sailing.domain.racelog.RaceLogEventVisitor;
-import com.sap.sailing.domain.tracking.Track;
-import com.sap.sailing.domain.tracking.impl.PartialNavigableSetView;
-import com.sap.sailing.domain.tracking.impl.TrackImpl;
-import com.sap.sailing.util.impl.ArrayListNavigableSet;
-
-/**
- * {@link Track} implementation for {@link RaceLogEvent}s.
- * 
- * <p>
- * "Fix" validity is decided based on the {@link #getCurrentPassId() current pass}. The validity is not cached.
- * </p>
- * 
- * <p>
- * {@link TrackImpl#getDummyFix(com.sap.sailing.domain.common.TimePoint)} is not overridden, see
- * {@link RaceLogEventComparator} for sorting when interface methods like
- * {@link Track#getFirstFixAfter(com.sap.sailing.domain.common.TimePoint)} are used.
- * </p>
- * 
- */
-public class RaceLogImpl extends TrackImpl<RaceLogEvent> implements RaceLog {
-    private static final long serialVersionUID = -176745401321893502L;
-    private static final String DefaultLockName = RaceLogImpl.class.getName() + ".lock";
-    private final static Logger logger = Logger.getLogger(RaceLogImpl.class.getName());
-
-    /**
-     * Clients can use the {@link #add(RaceLogEvent, UUID)} method
-     */
-    private transient Map<UUID, Set<RaceLogEvent>> eventsDeliveredToClient = new HashMap<UUID, Set<RaceLogEvent>>();
-
-    private final Serializable id;
-    private transient Set<RaceLogEventVisitor> listeners;
-    private int currentPassId;
-
-    /**
-     * Initializes a new {@link RaceLogImpl} with the default lock name.
-     */
-    public RaceLogImpl(Serializable identifier) {
-        this(DefaultLockName, identifier);
-    }
-
-    /**
-     * Initializes a new {@link RaceLogImpl}.
-     * 
-     * @param nameForReadWriteLock
-     *            name of lock.
-     */
-    public RaceLogImpl(String nameForReadWriteLock, Serializable identifier) {
-        super(new ArrayListNavigableSet<Timed>(RaceLogEventComparator.INSTANCE), nameForReadWriteLock);
-
-        this.listeners = new HashSet<RaceLogEventVisitor>();
-        this.currentPassId = DefaultPassId;
-        this.id = identifier;
-    }
-
-    @Override
-    public Serializable getId() {
-        return this.id;
-    }
-
-    @Override
-    public int getCurrentPassId() {
-        return currentPassId;
-    }
-
-    /**
-     * Sets a new active pass id. Ignored if new and current are equal.
-     * 
-     * @param newPassId
-     *            to be set.
-     */
-    public void setCurrentPassId(int newPassId) {
-        if (newPassId != this.currentPassId) {
-            logger.finer(String.format("Changing pass id to %d", newPassId));
-            this.currentPassId = newPassId;
-        }
-    }
-
-    @Override
-    public boolean add(RaceLogEvent event) {
-        boolean isAdded = false;
-        lockForWrite();
-        try {
-            isAdded = getInternalRawFixes().add(event);
-        } finally {
-            unlockAfterWrite();
-        }
-        if (isAdded) {
-            logger.finer(String.format("%s (%s) was added to log %s.", event, event.getClass().getName(), getId()));
-            // FIXME with out-of-order delivery would destroy currentPassId; need to check at least the createdAt time
-            // point
-            setCurrentPassId(Math.max(event.getPassId(), this.currentPassId));
-            notifyListenersAboutReceive(event);
-        } else {
-            logger.warning(String.format("%s (%s) was not added to race log %s. Ignoring", event, event.getClass().getName(), getId()));
-        }
-        return isAdded;
-    }
-
-    @Override
-    public boolean load(RaceLogEvent event) {
-        boolean isAdded = false;
-        lockForWrite();
-        try {
-            isAdded = getInternalRawFixes().add(event);
-        } finally {
-            unlockAfterWrite();
-        }
-        if (isAdded) {
-            logger.finer(String.format("%s (%s) was loaded into log.", event, event.getClass().getName()));
-            setCurrentPassId(Math.max(event.getPassId(), this.currentPassId));
-        } else {
-            logger.warning(String
-                    .format("%s (%s) was not loaded into log. Ignoring", event, event.getClass().getName()));
-        }
-        return isAdded;
-    }
-
-    @Override
-    public Iterable<RaceLogEvent> add(RaceLogEvent event, UUID clientId) {
-        boolean isAdded = false;
-        lockForWrite();
-        try {
-            isAdded = getInternalRawFixes().add(event);
-        } finally {
-            unlockAfterWrite();
-        }
-        if (isAdded) {
-            logger.finer(String.format("%s (%s) was added to log.", event, event.getClass().getName()));
-            // FIXME with out-of-order delivery would destroy currentPassId; need to check at least the createdAt time
-            // point
-            setCurrentPassId(Math.max(event.getPassId(), this.currentPassId));
-            notifyListenersAboutReceive(event);
-        } else {
-            logger.warning(String.format("%s (%s) was not added to log. Ignoring", event, event.getClass().getName()));
-        }
-        return getEventsToDeliver(clientId, event);
-    }
-    
-    @Override
-    public Iterable<RaceLogEvent> getEventsToDeliver(UUID clientId) {
-        return getEventsToDeliver(clientId, null);
-    }
-
-    protected Iterable<RaceLogEvent> getEventsToDeliver(UUID clientId, RaceLogEvent suppressedEvent) {
-        final LinkedHashSet<RaceLogEvent> stillToDeliverToClient;
-        lockForRead();
-        try {
-            stillToDeliverToClient = new LinkedHashSet<RaceLogEvent>(getInternalRawFixes());
-        } finally {
-            unlockAfterRead();
-        }
-        stillToDeliverToClient.remove(suppressedEvent);
-        Set<RaceLogEvent> deliveredToClient = eventsDeliveredToClient.get(clientId);
-        if (deliveredToClient != null) {
-            stillToDeliverToClient.removeAll(deliveredToClient);
-        } else {
-            deliveredToClient = new HashSet<RaceLogEvent>();
-            eventsDeliveredToClient.put(clientId, deliveredToClient);
-        }
-        deliveredToClient.addAll(stillToDeliverToClient);
-        deliveredToClient.add(suppressedEvent);
-        return stillToDeliverToClient;
-    }
-
-    protected void notifyListenersAboutReceive(RaceLogEvent event) {
-        Set<RaceLogEventVisitor> workingListeners = new HashSet<RaceLogEventVisitor>();
-        synchronized (listeners) {
-            workingListeners.addAll(listeners);
-        }
-        for (RaceLogEventVisitor listener : workingListeners) {
-            try {
-                event.accept(listener);
-            } catch (Throwable t) {
-                logger.log(Level.SEVERE, "RaceLogEventVisitor " + listener + " threw exception " + t.getMessage());
-                logger.throwing(RaceLogImpl.class.getName(), "notifyListenersAboutReceive(RaceLogEvent)", t);
-                t.printStackTrace();
-            }
-        }
-    }
-
-    @Override
-    public boolean isEmpty() {
-        return getFirstRawFix() == null;
-    }
-
-    @Override
-    public void addListener(RaceLogEventVisitor listener) {
-        synchronized (listeners) {
-            listeners.add(listener);
-        }
-    }
-
-    @Override
-    public void removeListener(RaceLogEventVisitor listener) {
-        synchronized (listeners) {
-            listeners.remove(listener);
-        }
-    }
-
-    @Override
-    protected NavigableSet<RaceLogEvent> getInternalFixes() {
-        return new PartialNavigableSetView<RaceLogEvent>(super.getInternalFixes()) {
-            @Override
-            protected boolean isValid(RaceLogEvent e) {
-                return e.getPassId() == getCurrentPassId();
-            }
-        };
-    }
-
-    /**
-     * When deserializing, needs to initialize empty set of listeners.
-     */
-    private void readObject(ObjectInputStream ois) throws ClassNotFoundException, IOException {
-        ois.defaultReadObject();
-        listeners = new HashSet<RaceLogEventVisitor>();
-        eventsDeliveredToClient = new HashMap<UUID, Set<RaceLogEvent>>();
-    }
-
-    @Override
-    public Iterable<RaceLogEvent> getRawFixesDescending() {
-        return getRawFixes().descendingSet();
-    }
-
-    @Override
-    public Iterable<RaceLogEvent> getFixesDescending() {
-        return getFixes().descendingSet();
-    }
-
-    @Override
-    public HashSet<RaceLogEventVisitor> removeAllListeners() {
-        synchronized (listeners) {
-            HashSet<RaceLogEventVisitor> clonedListeners = new HashSet<RaceLogEventVisitor>(listeners);
-            listeners = new HashSet<RaceLogEventVisitor>();
-            return clonedListeners;
-        }
-    }
-
-    @Override
-    public void addAllListeners(HashSet<RaceLogEventVisitor> listeners) {
-        synchronized (listeners) {
-            this.listeners.addAll(listeners);
-        }
-    }
-
-    @Override
-    public Iterable<RaceLogEventVisitor> getAllListeners() {
-        return this.listeners;
-    }
-
-    @Override
-    public Iterable<RaceLogEvent> getRawFixes(UUID clientId) {
-        assertReadLock();
-        NavigableSet<RaceLogEvent> result = getRawFixes();
-        Set<RaceLogEvent> edtc = eventsDeliveredToClient.get(clientId);
-        if (edtc == null) {
-            edtc = new HashSet<RaceLogEvent>();
-            eventsDeliveredToClient.put(clientId, edtc);
-        }
-        edtc.addAll(result);
-        return result;
     }
 
     @Override
@@ -670,5 +387,4 @@
             unlockAfterWrite();
         }
     }
-}
->>>>>>> fd166cad
+}