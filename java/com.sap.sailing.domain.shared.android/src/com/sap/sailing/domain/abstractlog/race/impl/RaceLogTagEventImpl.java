--- conflicted
+++ resolved
@@ -11,9 +11,8 @@
 
     private static final long serialVersionUID = 7213518902555323432L;
 
-<<<<<<< HEAD
-    private final String tag, comment, imageURL, username;
-
+    private String tag, comment, imageURL, username;
+    private TimePoint revokedAt;
     private final boolean visibleForPublic;
 
     public RaceLogTagEventImpl(String pTag, String pComment, String pImageURL, boolean pVisibleForPublic, TimePoint createdAt,
@@ -24,39 +23,17 @@
         imageURL = pImageURL;
         username = author.getName();
         visibleForPublic = pVisibleForPublic;
-    }
-
-    public RaceLogTagEventImpl(String pTag, String pComment, String pImageURL, boolean visibleForPublic, TimePoint createdAt,
-            TimePoint logicalTimePoint, AbstractLogEventAuthor author, int pPassId) {
-        this(pTag, pComment, pImageURL, visibleForPublic, createdAt, logicalTimePoint, author, randId(), pPassId);
-    }
-
-    public RaceLogTagEventImpl(String pTag, String pComment, String pImageURL, boolean visibleForPublic, 
-            TimePoint logicalTimePoint, AbstractLogEventAuthor author, int pPassId) {
-        this(pTag, pComment, pImageURL, visibleForPublic, now(), logicalTimePoint, author, randId(), pPassId);
-=======
-    private String tag, comment, imageURL, username;
-    private TimePoint revokedAt;
-
-    public RaceLogTagEventImpl(String tag, String comment, String imageURL, TimePoint createdAt,
-            TimePoint logicalTimePoint, AbstractLogEventAuthor author, Serializable id, int passId) {
-        super(createdAt, logicalTimePoint, author, id, passId);
-        this.tag = tag;
-        this.comment = comment;
-        this.imageURL = imageURL;
-        this.username = author.getName();
         this.revokedAt = null;
     }
 
-    public RaceLogTagEventImpl(String tag, String comment, String imageURL, TimePoint createdAt,
+    public RaceLogTagEventImpl(String tag, String comment, String imageURL, boolean visibleForPublic, TimePoint createdAt,
             TimePoint logicalTimePoint, AbstractLogEventAuthor author, int passId) {
-        this(tag, comment, imageURL, createdAt, logicalTimePoint, author, randId(), passId);
+        this(tag, comment, imageURL, visibleForPublic, createdAt, logicalTimePoint, author, randId(), passId);
     }
 
-    public RaceLogTagEventImpl(String tag, String comment, String imageURL, TimePoint logicalTimePoint,
+    public RaceLogTagEventImpl(String tag, String comment, String imageURL, boolean visibleForPublic, TimePoint logicalTimePoint,
             AbstractLogEventAuthor author, int passId) {
-        this(tag, comment, imageURL, now(), logicalTimePoint, author, randId(), passId);
->>>>>>> ea032e6c
+        this(tag, comment, imageURL, visibleForPublic, now(), logicalTimePoint, author, randId(), passId);
     }
 
     @Override
@@ -105,10 +82,10 @@
     }
 
     @Override
-<<<<<<< HEAD
     public boolean isVisibleForPublic() {
         return visibleForPublic;
-=======
+    }
+
     public boolean equals(Object obj) {
         if (this == obj)
             return true;
@@ -143,7 +120,6 @@
     @Override
     public String toString() {
         return "RaceLogTagEvent [tag=" + tag + ", comment=" + comment + ", imageURL=" + imageURL + ", username="
-                + username + ", revokedAt=" + revokedAt + "]";
->>>>>>> ea032e6c
+                + username + ", visibleForPublic=" + visibleForPublic + ", revokedAt=" + revokedAt + "]";
     }
 }