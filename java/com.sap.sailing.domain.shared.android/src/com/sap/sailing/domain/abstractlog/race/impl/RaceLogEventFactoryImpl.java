package com.sap.sailing.domain.abstractlog.race.impl;

import java.io.Serializable;
import java.util.ArrayList;
import java.util.Collections;
import java.util.List;
import java.util.UUID;

import com.sap.sailing.domain.abstractlog.AbstractLogEventAuthor;
import com.sap.sailing.domain.abstractlog.race.CompetitorResults;
import com.sap.sailing.domain.abstractlog.race.RaceLogCourseAreaChangedEvent;
import com.sap.sailing.domain.abstractlog.race.RaceLogCourseDesignChangedEvent;
import com.sap.sailing.domain.abstractlog.race.RaceLogEvent;
import com.sap.sailing.domain.abstractlog.race.RaceLogEventFactory;
import com.sap.sailing.domain.abstractlog.race.RaceLogFinishPositioningConfirmedEvent;
import com.sap.sailing.domain.abstractlog.race.RaceLogFlagEvent;
import com.sap.sailing.domain.abstractlog.race.RaceLogGateLineOpeningTimeEvent;
import com.sap.sailing.domain.abstractlog.race.RaceLogPassChangeEvent;
import com.sap.sailing.domain.abstractlog.race.RaceLogPathfinderEvent;
import com.sap.sailing.domain.abstractlog.race.RaceLogProtestStartTimeEvent;
import com.sap.sailing.domain.abstractlog.race.RaceLogRaceStatusEvent;
import com.sap.sailing.domain.abstractlog.race.RaceLogRevokeEvent;
import com.sap.sailing.domain.abstractlog.race.RaceLogStartProcedureChangedEvent;
import com.sap.sailing.domain.abstractlog.race.RaceLogStartTimeEvent;
import com.sap.sailing.domain.abstractlog.race.RaceLogWindFixEvent;
import com.sap.sailing.domain.abstractlog.race.scoring.AdditionalScoringInformationType;
import com.sap.sailing.domain.abstractlog.race.scoring.RaceLogAdditionalScoringInformationEvent;
import com.sap.sailing.domain.abstractlog.race.scoring.impl.RaceLogAdditionalScoringInformationEventImpl;
import com.sap.sailing.domain.abstractlog.race.tracking.RaceLogCloseOpenEndedDeviceMappingEvent;
import com.sap.sailing.domain.abstractlog.race.tracking.RaceLogDefineMarkEvent;
import com.sap.sailing.domain.abstractlog.race.tracking.RaceLogDenoteForTrackingEvent;
import com.sap.sailing.domain.abstractlog.race.tracking.RaceLogDeviceCompetitorMappingEvent;
import com.sap.sailing.domain.abstractlog.race.tracking.RaceLogDeviceMarkMappingEvent;
import com.sap.sailing.domain.abstractlog.race.tracking.RaceLogRegisterCompetitorEvent;
import com.sap.sailing.domain.abstractlog.race.tracking.RaceLogStartTrackingEvent;
import com.sap.sailing.domain.abstractlog.race.tracking.impl.RaceLogCloseOpenEndedDeviceMappingEventImpl;
import com.sap.sailing.domain.abstractlog.race.tracking.impl.RaceLogDefineMarkEventImpl;
import com.sap.sailing.domain.abstractlog.race.tracking.impl.RaceLogDenoteForTrackingEventImpl;
import com.sap.sailing.domain.abstractlog.race.tracking.impl.RaceLogDeviceCompetitorMappingEventImpl;
import com.sap.sailing.domain.abstractlog.race.tracking.impl.RaceLogDeviceMarkMappingEventImpl;
import com.sap.sailing.domain.abstractlog.race.tracking.impl.RaceLogRegisterCompetitorEventImpl;
import com.sap.sailing.domain.abstractlog.race.tracking.impl.RaceLogStartTrackingEventImpl;
import com.sap.sailing.domain.base.BoatClass;
import com.sap.sailing.domain.base.Competitor;
import com.sap.sailing.domain.base.CourseBase;
import com.sap.sailing.domain.base.Mark;
import com.sap.sailing.domain.common.racelog.Flags;
import com.sap.sailing.domain.common.racelog.RaceLogRaceStatus;
import com.sap.sailing.domain.common.racelog.RacingProcedureType;
import com.sap.sailing.domain.racelogtracking.DeviceIdentifier;
import com.sap.sailing.domain.tracking.Wind;
import com.sap.sse.common.TimePoint;
import com.sap.sse.common.impl.MillisecondsTimePoint;

public class RaceLogEventFactoryImpl implements RaceLogEventFactory {

    @Override
    public RaceLogFlagEvent createFlagEvent(TimePoint logicalTimePoint, AbstractLogEventAuthor author, Serializable id,
            List<Competitor> involvedBoats, int passId, Flags upperFlag, Flags lowerFlag, boolean isDisplayed) {
        return new RaceLogFlagEventImpl(MillisecondsTimePoint.now(), author, logicalTimePoint, id, involvedBoats, passId,
                upperFlag, lowerFlag, isDisplayed);
    }

    @Override
    public RaceLogFlagEvent createFlagEvent(TimePoint logicalTimePoint, AbstractLogEventAuthor author, int passId, Flags upperFlag,
            Flags lowerFlag, boolean isDisplayed) {
        return createFlagEvent(logicalTimePoint, author, UUID.randomUUID(), new ArrayList<Competitor>(), passId, upperFlag,
                lowerFlag, isDisplayed);
    }

    @Override
    public RaceLogStartTimeEvent createStartTimeEvent(TimePoint logicalTimePoint, AbstractLogEventAuthor author,
            Serializable id, List<Competitor> involvedBoats, int passId, TimePoint startTime) {
        return new RaceLogStartTimeEventImpl(MillisecondsTimePoint.now(), author, logicalTimePoint, id, involvedBoats,
                passId, startTime);
    }

    @Override
    public RaceLogStartTimeEvent createStartTimeEvent(TimePoint logicalTimePoint, AbstractLogEventAuthor author, int passId, TimePoint startTime) {
        return createStartTimeEvent(logicalTimePoint, author, UUID.randomUUID(), new ArrayList<Competitor>(), passId, startTime);
    }

    @Override
    public RaceLogRaceStatusEvent createRaceStatusEvent(TimePoint logicalTimePoint, AbstractLogEventAuthor author,
            Serializable id, List<Competitor> competitors, int passId, RaceLogRaceStatus nextStatus) {
        return new RaceLogRaceStatusEventImpl(MillisecondsTimePoint.now(), author, logicalTimePoint, id, competitors,
                passId, nextStatus);
    }

    @Override
    public RaceLogRaceStatusEvent createRaceStatusEvent(TimePoint logicalTimePoint, AbstractLogEventAuthor author, int passId, RaceLogRaceStatus nextStatus) {
        return createRaceStatusEvent(logicalTimePoint, author, UUID.randomUUID(), new ArrayList<Competitor>(), passId, nextStatus);
    }

    @Override
    public RaceLogPassChangeEvent createPassChangeEvent(TimePoint logicalTimePoint, AbstractLogEventAuthor author,
            Serializable id, List<Competitor> competitors, int passId) {
        return new RaceLogPassChangeEventImpl(MillisecondsTimePoint.now(), author, logicalTimePoint, id, competitors, passId);
    }

    @Override
    public RaceLogPassChangeEvent createPassChangeEvent(TimePoint logicalTimePoint, AbstractLogEventAuthor author, int passId) {
        return createPassChangeEvent(logicalTimePoint, author, UUID.randomUUID(), new ArrayList<Competitor>(), passId);
    }

    @Override
    public RaceLogCourseAreaChangedEvent createCourseAreaChangedEvent(TimePoint logicalTimePoint, AbstractLogEventAuthor author,
            Serializable id, List<Competitor> competitors, int passId, Serializable courseAreaId) {
        return new RaceLogCourseAreaChangeEventImpl(MillisecondsTimePoint.now(), author, logicalTimePoint, id, competitors,
                passId, courseAreaId);
    }

    @Override
    public RaceLogCourseAreaChangedEvent createCourseAreaChangedEvent(TimePoint logicalTimePoint, AbstractLogEventAuthor author,
            int passId, Serializable courseAreaId) {
        return createCourseAreaChangedEvent(logicalTimePoint, author, UUID.randomUUID(), new ArrayList<Competitor>(),
                passId, courseAreaId);
    }

    @Override
    public RaceLogCourseDesignChangedEvent createCourseDesignChangedEvent(TimePoint logicalTimePoint, AbstractLogEventAuthor author,
            Serializable id, List<Competitor> competitors, int passId, CourseBase courseData) {
        return new RaceLogCourseDesignChangedEventImpl(MillisecondsTimePoint.now(), author, logicalTimePoint, id, competitors,
                passId, courseData);
    }

    @Override
    public RaceLogCourseDesignChangedEvent createCourseDesignChangedEvent(TimePoint logicalTimePoint, AbstractLogEventAuthor author,
            int passId, CourseBase courseData) {
        return createCourseDesignChangedEvent(logicalTimePoint, author, UUID.randomUUID(), new ArrayList<Competitor>(),
                passId, courseData);
    }

    @Override
    public RaceLogFinishPositioningListChangedEventImpl createFinishPositioningListChangedEvent(TimePoint logicalTimePoint,
            AbstractLogEventAuthor author, Serializable id, List<Competitor> competitors,
            int passId, CompetitorResults positionedCompetitors) {
        return new RaceLogFinishPositioningListChangedEventImpl(MillisecondsTimePoint.now(), author, logicalTimePoint,
                id, competitors, passId, positionedCompetitors);
    }

    @Override
    public RaceLogFinishPositioningListChangedEventImpl createFinishPositioningListChangedEvent(TimePoint logicalTimePoint,
            AbstractLogEventAuthor author, int passId, CompetitorResults positionedCompetitors) {
        return createFinishPositioningListChangedEvent(logicalTimePoint, author, UUID.randomUUID(),
                new ArrayList<Competitor>(), passId, positionedCompetitors);
    }

    @Override
    public RaceLogFinishPositioningConfirmedEvent createFinishPositioningConfirmedEvent(TimePoint logicalTimePoint,
            AbstractLogEventAuthor author, Serializable id, List<Competitor> competitors, int passId, CompetitorResults positionedCompetitors) {
        return new RaceLogFinishPositioningConfirmedEventImpl(MillisecondsTimePoint.now(), author, logicalTimePoint, id,
                competitors, passId, positionedCompetitors);
    }

    @Override
    public RaceLogFinishPositioningConfirmedEvent createFinishPositioningConfirmedEvent(TimePoint logicalTimePoint, AbstractLogEventAuthor author,
            int passId, CompetitorResults positionedCompetitors) {
        return createFinishPositioningConfirmedEvent(logicalTimePoint, author, UUID.randomUUID(), new ArrayList<Competitor>(), passId, positionedCompetitors);
    }

    @Override
    public RaceLogPathfinderEvent createPathfinderEvent(TimePoint logicalTimePoint, AbstractLogEventAuthor author,
            Serializable id, List<Competitor> competitors, int passId, String pathfinderId) {
        return new RaceLogPathfinderEventImpl(MillisecondsTimePoint.now(), author, logicalTimePoint, id, competitors,
                passId, pathfinderId);
    }

    @Override
    public RaceLogPathfinderEvent createPathfinderEvent(TimePoint logicalTimePoint, AbstractLogEventAuthor author, int passId, String pathfinderId) {
        return createPathfinderEvent(logicalTimePoint, author, UUID.randomUUID(), new ArrayList<Competitor>(), passId, pathfinderId);
    }

    @Override
    public RaceLogGateLineOpeningTimeEvent createGateLineOpeningTimeEvent(TimePoint logicalTimePoint, AbstractLogEventAuthor author,
            Serializable id, List<Competitor> competitors, int passId, Long gateLaunchStopTime, Long golfDownTime) {
        return new RaceLogGateLineOpeningTimeEventImpl(MillisecondsTimePoint.now(), author, logicalTimePoint, id, competitors,
                passId, gateLaunchStopTime, golfDownTime);
    }

    @Override
    public RaceLogGateLineOpeningTimeEvent createGateLineOpeningTimeEvent(TimePoint logicalTimePoint, AbstractLogEventAuthor author,
            int passId, Long gateLaunchStopTime, Long golfDownTime) {
        return createGateLineOpeningTimeEvent(logicalTimePoint, author, UUID.randomUUID(), new ArrayList<Competitor>(),
                passId, gateLaunchStopTime, golfDownTime);
    }

    @Override
    public RaceLogStartProcedureChangedEvent createStartProcedureChangedEvent(TimePoint logicalTimePoint, AbstractLogEventAuthor author,
            Serializable id, List<Competitor> competitors, int passId, RacingProcedureType type) {
        return new RaceLogStartProcedureChangedEventImpl(MillisecondsTimePoint.now(), author, logicalTimePoint, id,
                competitors, passId, type);
    }

    @Override
    public RaceLogStartProcedureChangedEvent createStartProcedureChangedEvent(TimePoint logicalTimePoint, AbstractLogEventAuthor author,
            int passId, RacingProcedureType type) {
        return createStartProcedureChangedEvent(logicalTimePoint, author, UUID.randomUUID(), new ArrayList<Competitor>(), passId, type);
    }

    @Override
    public RaceLogProtestStartTimeEvent createProtestStartTimeEvent(TimePoint logicalTimePoint, AbstractLogEventAuthor author,
            Serializable id, List<Competitor> competitors, int passId, TimePoint protestStartTime) {
        return new RaceLogProtestStartTimeEventImpl(MillisecondsTimePoint.now(), author, logicalTimePoint, id,
                competitors, passId, protestStartTime);
    }

    @Override
    public RaceLogProtestStartTimeEvent createProtestStartTimeEvent(TimePoint logicalTimePoint, AbstractLogEventAuthor author,
            int passId, TimePoint protestStartTime) {
        return createProtestStartTimeEvent(logicalTimePoint, author, UUID.randomUUID(), new ArrayList<Competitor>(),
                passId, protestStartTime);
    }

    @Override
    public RaceLogWindFixEvent createWindFixEvent(TimePoint logicalTimePoint, AbstractLogEventAuthor author, int passId, Wind wind) {
        return createWindFixEvent(logicalTimePoint, author, UUID.randomUUID(), new ArrayList<Competitor>(), passId, wind);
    }

    @Override
    public RaceLogWindFixEvent createWindFixEvent(TimePoint logicalTimePoint, AbstractLogEventAuthor author, Serializable id,
            List<Competitor> competitors, int passId, Wind wind) {
        return new RaceLogWindFixEventImpl(MillisecondsTimePoint.now(), author, logicalTimePoint, id, competitors, passId, wind);
    }

    @Override
    public RaceLogDeviceCompetitorMappingEvent createDeviceCompetitorMappingEvent(TimePoint logicalTimePoint, AbstractLogEventAuthor author,
            DeviceIdentifier device, Competitor mappedTo, int passId, TimePoint from, TimePoint to) {
        return new RaceLogDeviceCompetitorMappingEventImpl(MillisecondsTimePoint.now(), author, logicalTimePoint, UUID.randomUUID(),
                passId, mappedTo, device, from, to);
    }

    @Override
    public RaceLogDeviceMarkMappingEvent createDeviceMarkMappingEvent(TimePoint logicalTimePoint, AbstractLogEventAuthor author,
            DeviceIdentifier device, Mark mappedTo, int passId, TimePoint from, TimePoint to) {
        return new RaceLogDeviceMarkMappingEventImpl(MillisecondsTimePoint.now(), author, logicalTimePoint, UUID.randomUUID(),
                passId, mappedTo, device, from, to);
    }

    @Override
    public RaceLogDenoteForTrackingEvent createDenoteForTrackingEvent(TimePoint logicalTimePoint, AbstractLogEventAuthor author, int passId,
            String raceName, BoatClass boatClass, Serializable raceId) {
        return new RaceLogDenoteForTrackingEventImpl(MillisecondsTimePoint.now(), author, logicalTimePoint, UUID.randomUUID(), passId, raceName,
                boatClass, raceId);
    }

    @Override
    public RaceLogStartTrackingEvent createStartTrackingEvent(TimePoint logicalTimePoint, AbstractLogEventAuthor author, int passId) {
        return new RaceLogStartTrackingEventImpl(MillisecondsTimePoint.now(), author, logicalTimePoint, UUID.randomUUID(), passId);
    }

    @Override
    public RaceLogRevokeEvent createRevokeEvent(AbstractLogEventAuthor author, int passId, RaceLogEvent toRevoke, String reason) {
        return new RaceLogRevokeEventImpl(author, passId, toRevoke, reason);
    }

    @Override
    public RaceLogRegisterCompetitorEvent createRegisterCompetitorEvent(TimePoint logicalTimePoint, AbstractLogEventAuthor author,
            int passId, Competitor competitor) {
        return new RaceLogRegisterCompetitorEventImpl(MillisecondsTimePoint.now(), author, logicalTimePoint, UUID.randomUUID(), passId, competitor);
    }

    @Override
    public RaceLogDefineMarkEvent createDefineMarkEvent(TimePoint logicalTimePoint, AbstractLogEventAuthor author,
            int passId, Mark mark) {
        return new RaceLogDefineMarkEventImpl(MillisecondsTimePoint.now(), author, logicalTimePoint, UUID.randomUUID(), passId, mark);
    }

    @Override
    public RaceLogCloseOpenEndedDeviceMappingEvent createCloseOpenEndedDeviceMappingEvent(TimePoint logicalTimePoint,
            AbstractLogEventAuthor author, int passId, Serializable deviceMappingEventId, TimePoint closingTimePoint) {
        return new RaceLogCloseOpenEndedDeviceMappingEventImpl(MillisecondsTimePoint.now(), author, logicalTimePoint,
                UUID.randomUUID(), passId, deviceMappingEventId, closingTimePoint);
    }

    @Override
    public RaceLogAdditionalScoringInformationEvent createAdditionalScoringInformationEvent(TimePoint timePoint, Serializable id,
            AbstractLogEventAuthor author, int currentPassId, AdditionalScoringInformationType informationType) {
<<<<<<< HEAD
        return new AdditionalScoringInformationEventImpl(MillisecondsTimePoint.now(), author, timePoint, id,
                Collections.<Competitor> emptyList(), currentPassId, informationType);
    }

    @Override
    public RaceLogEvent createFixedMarkPassingEvent(TimePoint logicalTimePoint, AbstractLogEventAuthor author,
            Serializable id, List<Competitor> competitors, Integer passId, TimePoint ofFixedPassing, Integer zeroBasedIndexOfWaypoint) {
        return new FixedMarkPassingEventImpl(MillisecondsTimePoint.now(), author, logicalTimePoint, id, competitors, passId, ofFixedPassing,
                zeroBasedIndexOfWaypoint);
    }

    @Override
    public RaceLogEvent createSuppressedMarkPassingsEvent(TimePoint logicalTimePoint, AbstractLogEventAuthor author, Serializable id,
            List<Competitor> competitors, Integer passId, Integer zeroBasedIndexOfFirstSuppressedWaypoint) {
        return new SuppressedMarkPassingsEventImpl(MillisecondsTimePoint.now(), author, logicalTimePoint, id, competitors, passId,
                zeroBasedIndexOfFirstSuppressedWaypoint);
=======
        return new RaceLogAdditionalScoringInformationEventImpl(MillisecondsTimePoint.now(), author, timePoint, id, Collections.<Competitor>emptyList(), currentPassId,
                informationType);
>>>>>>> 5f537d21
    }
}<|MERGE_RESOLUTION|>--- conflicted
+++ resolved
@@ -276,8 +276,7 @@
     @Override
     public RaceLogAdditionalScoringInformationEvent createAdditionalScoringInformationEvent(TimePoint timePoint, Serializable id,
             AbstractLogEventAuthor author, int currentPassId, AdditionalScoringInformationType informationType) {
-<<<<<<< HEAD
-        return new AdditionalScoringInformationEventImpl(MillisecondsTimePoint.now(), author, timePoint, id,
+        return new RaceLogAdditionalScoringInformationEventImpl(MillisecondsTimePoint.now(), author, timePoint, id,
                 Collections.<Competitor> emptyList(), currentPassId, informationType);
     }
 
@@ -293,9 +292,5 @@
             List<Competitor> competitors, Integer passId, Integer zeroBasedIndexOfFirstSuppressedWaypoint) {
         return new SuppressedMarkPassingsEventImpl(MillisecondsTimePoint.now(), author, logicalTimePoint, id, competitors, passId,
                 zeroBasedIndexOfFirstSuppressedWaypoint);
-=======
-        return new RaceLogAdditionalScoringInformationEventImpl(MillisecondsTimePoint.now(), author, timePoint, id, Collections.<Competitor>emptyList(), currentPassId,
-                informationType);
->>>>>>> 5f537d21
     }
 }