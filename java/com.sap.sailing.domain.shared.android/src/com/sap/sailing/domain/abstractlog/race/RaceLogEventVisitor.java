<<<<<<< HEAD
package com.sap.sailing.domain.abstractlog.race;

import com.sap.sailing.domain.abstractlog.race.scoring.RaceLogAdditionalScoringInformationEvent;
import com.sap.sailing.domain.abstractlog.race.tracking.RaceLogDenoteForTrackingEvent;
import com.sap.sailing.domain.abstractlog.race.tracking.RaceLogRegisterCompetitorEvent;
import com.sap.sailing.domain.abstractlog.race.tracking.RaceLogStartTrackingEvent;
import com.sap.sailing.domain.abstractlog.race.tracking.RaceLogUseCompetitorsFromRaceLogEvent;


public interface RaceLogEventVisitor {
    public void visit(RaceLogRevokeEvent event);
    
    public void visit(RaceLogFlagEvent event);

    public void visit(RaceLogPassChangeEvent event);

    public void visit(RaceLogRaceStatusEvent event);

    public void visit(RaceLogStartTimeEvent event);

    public void visit(RaceLogCourseAreaChangedEvent event);
    
    public void visit(RaceLogCourseDesignChangedEvent event);
    
    public void visit(RaceLogFinishPositioningListChangedEvent event);
    
    public void visit(RaceLogFinishPositioningConfirmedEvent event);
    
    public void visit(RaceLogPathfinderEvent event);
    
    public void visit(RaceLogGateLineOpeningTimeEvent event);
    
    public void visit(RaceLogStartProcedureChangedEvent event);

    public void visit(RaceLogProtestStartTimeEvent event);
    
    public void visit(RaceLogWindFixEvent event);
    
    public void visit(RaceLogDenoteForTrackingEvent event);
    
    public void visit(RaceLogStartTrackingEvent event);
    
    public void visit(RaceLogRegisterCompetitorEvent event);

    public void visit(RaceLogAdditionalScoringInformationEvent additionalScoringInformation);
    
    public void visit(RaceLogFixedMarkPassingEvent event);
    
    public void visit(RaceLogSuppressedMarkPassingsEvent event);
    
    public void visit(RaceLogDependentStartTimeEvent event);
    
    public void visit(RaceLogStartOfTrackingEvent event);
    
    public void visit(RaceLogEndOfTrackingEvent event);

    public void visit(RaceLogUseCompetitorsFromRaceLogEvent event);
}
=======
package com.sap.sailing.domain.abstractlog.race;

import com.sap.sailing.domain.abstractlog.race.scoring.RaceLogAdditionalScoringInformationEvent;
import com.sap.sailing.domain.abstractlog.race.tracking.RaceLogDenoteForTrackingEvent;
import com.sap.sailing.domain.abstractlog.race.tracking.RaceLogRegisterCompetitorAndBoatEvent;
import com.sap.sailing.domain.abstractlog.race.tracking.RaceLogRegisterCompetitorEvent;
import com.sap.sailing.domain.abstractlog.race.tracking.RaceLogStartTrackingEvent;
import com.sap.sailing.domain.abstractlog.race.tracking.RaceLogUseCompetitorsFromRaceLogEvent;


public interface RaceLogEventVisitor {
    public void visit(RaceLogRevokeEvent event);
    
    public void visit(RaceLogFlagEvent event);

    public void visit(RaceLogPassChangeEvent event);

    public void visit(RaceLogRaceStatusEvent event);

    public void visit(RaceLogStartTimeEvent event);

    public void visit(RaceLogCourseAreaChangedEvent event);
    
    public void visit(RaceLogCourseDesignChangedEvent event);
    
    public void visit(RaceLogFinishPositioningListChangedEvent event);
    
    public void visit(RaceLogFinishPositioningConfirmedEvent event);
    
    public void visit(RaceLogPathfinderEvent event);
    
    public void visit(RaceLogGateLineOpeningTimeEvent event);
    
    public void visit(RaceLogStartProcedureChangedEvent event);

    public void visit(RaceLogProtestStartTimeEvent event);
    
    public void visit(RaceLogWindFixEvent event);
    
    public void visit(RaceLogDenoteForTrackingEvent event);
    
    public void visit(RaceLogStartTrackingEvent event);
    
    public void visit(RaceLogRegisterCompetitorEvent event);

    public void visit(RaceLogRegisterCompetitorAndBoatEvent event);

    public void visit(RaceLogAdditionalScoringInformationEvent additionalScoringInformation);
    
    public void visit(RaceLogFixedMarkPassingEvent event);
    
    public void visit(RaceLogSuppressedMarkPassingsEvent event);
    
    public void visit(RaceLogDependentStartTimeEvent event);
    
    public void visit(RaceLogStartOfTrackingEvent event);
    
    public void visit(RaceLogEndOfTrackingEvent event);

    public void visit(RaceLogUseCompetitorsFromRaceLogEvent event);
}
>>>>>>> a8364175
<|MERGE_RESOLUTION|>--- conflicted
+++ resolved
@@ -1,122 +1,61 @@
-<<<<<<< HEAD
-package com.sap.sailing.domain.abstractlog.race;
-
-import com.sap.sailing.domain.abstractlog.race.scoring.RaceLogAdditionalScoringInformationEvent;
-import com.sap.sailing.domain.abstractlog.race.tracking.RaceLogDenoteForTrackingEvent;
-import com.sap.sailing.domain.abstractlog.race.tracking.RaceLogRegisterCompetitorEvent;
-import com.sap.sailing.domain.abstractlog.race.tracking.RaceLogStartTrackingEvent;
-import com.sap.sailing.domain.abstractlog.race.tracking.RaceLogUseCompetitorsFromRaceLogEvent;
-
-
-public interface RaceLogEventVisitor {
-    public void visit(RaceLogRevokeEvent event);
-    
-    public void visit(RaceLogFlagEvent event);
-
-    public void visit(RaceLogPassChangeEvent event);
-
-    public void visit(RaceLogRaceStatusEvent event);
-
-    public void visit(RaceLogStartTimeEvent event);
-
-    public void visit(RaceLogCourseAreaChangedEvent event);
-    
-    public void visit(RaceLogCourseDesignChangedEvent event);
-    
-    public void visit(RaceLogFinishPositioningListChangedEvent event);
-    
-    public void visit(RaceLogFinishPositioningConfirmedEvent event);
-    
-    public void visit(RaceLogPathfinderEvent event);
-    
-    public void visit(RaceLogGateLineOpeningTimeEvent event);
-    
-    public void visit(RaceLogStartProcedureChangedEvent event);
-
-    public void visit(RaceLogProtestStartTimeEvent event);
-    
-    public void visit(RaceLogWindFixEvent event);
-    
-    public void visit(RaceLogDenoteForTrackingEvent event);
-    
-    public void visit(RaceLogStartTrackingEvent event);
-    
-    public void visit(RaceLogRegisterCompetitorEvent event);
-
-    public void visit(RaceLogAdditionalScoringInformationEvent additionalScoringInformation);
-    
-    public void visit(RaceLogFixedMarkPassingEvent event);
-    
-    public void visit(RaceLogSuppressedMarkPassingsEvent event);
-    
-    public void visit(RaceLogDependentStartTimeEvent event);
-    
-    public void visit(RaceLogStartOfTrackingEvent event);
-    
-    public void visit(RaceLogEndOfTrackingEvent event);
-
-    public void visit(RaceLogUseCompetitorsFromRaceLogEvent event);
-}
-=======
-package com.sap.sailing.domain.abstractlog.race;
-
-import com.sap.sailing.domain.abstractlog.race.scoring.RaceLogAdditionalScoringInformationEvent;
-import com.sap.sailing.domain.abstractlog.race.tracking.RaceLogDenoteForTrackingEvent;
-import com.sap.sailing.domain.abstractlog.race.tracking.RaceLogRegisterCompetitorAndBoatEvent;
-import com.sap.sailing.domain.abstractlog.race.tracking.RaceLogRegisterCompetitorEvent;
-import com.sap.sailing.domain.abstractlog.race.tracking.RaceLogStartTrackingEvent;
-import com.sap.sailing.domain.abstractlog.race.tracking.RaceLogUseCompetitorsFromRaceLogEvent;
-
-
-public interface RaceLogEventVisitor {
-    public void visit(RaceLogRevokeEvent event);
-    
-    public void visit(RaceLogFlagEvent event);
-
-    public void visit(RaceLogPassChangeEvent event);
-
-    public void visit(RaceLogRaceStatusEvent event);
-
-    public void visit(RaceLogStartTimeEvent event);
-
-    public void visit(RaceLogCourseAreaChangedEvent event);
-    
-    public void visit(RaceLogCourseDesignChangedEvent event);
-    
-    public void visit(RaceLogFinishPositioningListChangedEvent event);
-    
-    public void visit(RaceLogFinishPositioningConfirmedEvent event);
-    
-    public void visit(RaceLogPathfinderEvent event);
-    
-    public void visit(RaceLogGateLineOpeningTimeEvent event);
-    
-    public void visit(RaceLogStartProcedureChangedEvent event);
-
-    public void visit(RaceLogProtestStartTimeEvent event);
-    
-    public void visit(RaceLogWindFixEvent event);
-    
-    public void visit(RaceLogDenoteForTrackingEvent event);
-    
-    public void visit(RaceLogStartTrackingEvent event);
-    
-    public void visit(RaceLogRegisterCompetitorEvent event);
-
-    public void visit(RaceLogRegisterCompetitorAndBoatEvent event);
-
-    public void visit(RaceLogAdditionalScoringInformationEvent additionalScoringInformation);
-    
-    public void visit(RaceLogFixedMarkPassingEvent event);
-    
-    public void visit(RaceLogSuppressedMarkPassingsEvent event);
-    
-    public void visit(RaceLogDependentStartTimeEvent event);
-    
-    public void visit(RaceLogStartOfTrackingEvent event);
-    
-    public void visit(RaceLogEndOfTrackingEvent event);
-
-    public void visit(RaceLogUseCompetitorsFromRaceLogEvent event);
-}
->>>>>>> a8364175
+package com.sap.sailing.domain.abstractlog.race;
+
+import com.sap.sailing.domain.abstractlog.race.scoring.RaceLogAdditionalScoringInformationEvent;
+import com.sap.sailing.domain.abstractlog.race.tracking.RaceLogDenoteForTrackingEvent;
+import com.sap.sailing.domain.abstractlog.race.tracking.RaceLogRegisterCompetitorAndBoatEvent;
+import com.sap.sailing.domain.abstractlog.race.tracking.RaceLogRegisterCompetitorEvent;
+import com.sap.sailing.domain.abstractlog.race.tracking.RaceLogStartTrackingEvent;
+import com.sap.sailing.domain.abstractlog.race.tracking.RaceLogUseCompetitorsFromRaceLogEvent;
+
+
+public interface RaceLogEventVisitor {
+    public void visit(RaceLogRevokeEvent event);
+    
+    public void visit(RaceLogFlagEvent event);
+
+    public void visit(RaceLogPassChangeEvent event);
+
+    public void visit(RaceLogRaceStatusEvent event);
+
+    public void visit(RaceLogStartTimeEvent event);
+
+    public void visit(RaceLogCourseAreaChangedEvent event);
+    
+    public void visit(RaceLogCourseDesignChangedEvent event);
+    
+    public void visit(RaceLogFinishPositioningListChangedEvent event);
+    
+    public void visit(RaceLogFinishPositioningConfirmedEvent event);
+    
+    public void visit(RaceLogPathfinderEvent event);
+    
+    public void visit(RaceLogGateLineOpeningTimeEvent event);
+    
+    public void visit(RaceLogStartProcedureChangedEvent event);
+
+    public void visit(RaceLogProtestStartTimeEvent event);
+    
+    public void visit(RaceLogWindFixEvent event);
+    
+    public void visit(RaceLogDenoteForTrackingEvent event);
+    
+    public void visit(RaceLogStartTrackingEvent event);
+    
+    public void visit(RaceLogRegisterCompetitorEvent event);
+
+    public void visit(RaceLogRegisterCompetitorAndBoatEvent event);
+
+    public void visit(RaceLogAdditionalScoringInformationEvent additionalScoringInformation);
+    
+    public void visit(RaceLogFixedMarkPassingEvent event);
+    
+    public void visit(RaceLogSuppressedMarkPassingsEvent event);
+    
+    public void visit(RaceLogDependentStartTimeEvent event);
+    
+    public void visit(RaceLogStartOfTrackingEvent event);
+    
+    public void visit(RaceLogEndOfTrackingEvent event);
+
+    public void visit(RaceLogUseCompetitorsFromRaceLogEvent event);
+}