package com.sap.sailing.domain.abstractlog.race.state.racingprocedure.impl;

import com.sap.sailing.domain.abstractlog.AbstractLogEventAuthor;
import com.sap.sailing.domain.abstractlog.impl.LogEventAuthorImpl;
import com.sap.sailing.domain.abstractlog.race.RaceLog;
import com.sap.sailing.domain.abstractlog.race.RaceLogEventFactory;
import com.sap.sailing.domain.abstractlog.race.impl.NoAddingRaceLogWrapper;
import com.sap.sailing.domain.abstractlog.race.state.racingprocedure.RacingProcedure;
import com.sap.sailing.domain.abstractlog.race.state.racingprocedure.RacingProcedureFactory;
import com.sap.sailing.domain.abstractlog.race.state.racingprocedure.ReadonlyRacingProcedure;
import com.sap.sailing.domain.abstractlog.race.state.racingprocedure.basic.impl.BasicRacingProcedureImpl;
import com.sap.sailing.domain.abstractlog.race.state.racingprocedure.ess.impl.ESSRacingProcedureImpl;
import com.sap.sailing.domain.abstractlog.race.state.racingprocedure.gate.impl.GateStartRacingProcedureImpl;
import com.sap.sailing.domain.abstractlog.race.state.racingprocedure.league.impl.LeagueRacingProcedureImpl;
import com.sap.sailing.domain.abstractlog.race.state.racingprocedure.rrs26.impl.RRS26RacingProcedureImpl;
import com.sap.sailing.domain.base.configuration.ConfigurationLoader;
import com.sap.sailing.domain.base.configuration.RegattaConfiguration;
import com.sap.sailing.domain.common.racelog.RacingProcedureType;

/**
 * Factory for creating {@link ReadOnlyRacingProcedure}s.
 * 
 * The {@link ReadonlyRacingProcedureFactory} uses a {@link ConfigurationLoader} to ensure that any newly created
 * {@link RacingProcedure} is passed a recent and immutable configuration.
 */
public class ReadonlyRacingProcedureFactory implements RacingProcedureFactory {

    protected final ConfigurationLoader<RegattaConfiguration> configuration;

    public ReadonlyRacingProcedureFactory(ConfigurationLoader<RegattaConfiguration> configuration) {
        this.configuration = configuration;
    }

    @Override
    public RegattaConfiguration getConfiguration() {
        return configuration.load();
    }

    protected ReadonlyRacingProcedure createProcedure(RacingProcedureType type, RaceLog raceLog,
            AbstractLogEventAuthor author, RaceLogEventFactory factory) {
        RegattaConfiguration loadedConfiguration = configuration.load();
        switch (type) {
        case ESS:
            return new ESSRacingProcedureImpl(raceLog, author, factory, loadedConfiguration.getESSConfiguration());
        case GateStart:
            return new GateStartRacingProcedureImpl(raceLog, author, factory,
                    loadedConfiguration.getGateStartConfiguration());
        case RRS26:
            return new RRS26RacingProcedureImpl(raceLog, author, factory, loadedConfiguration.getRRS26Configuration());
        case BASIC:
            return new BasicRacingProcedureImpl(raceLog, author, factory, loadedConfiguration.getBasicConfiguration());
        case LEAGUE:
<<<<<<< HEAD
            return new BasicRacingProcedureImpl(raceLog, author, factory, loadedConfiguration.getBasicConfiguration());
=======
            return new LeagueRacingProcedureImpl(raceLog, author, factory, loadedConfiguration.getLeagueConfiguration());
>>>>>>> 1741ca6f
        default:
            throw new UnsupportedOperationException("Unknown racing procedure " + type.toString());
        }
    }

    @Override
    public ReadonlyRacingProcedure createRacingProcedure(RacingProcedureType type, RaceLog raceLog) {
        // Just a mock author since we will never add anything to the racelog
        AbstractLogEventAuthor author = new LogEventAuthorImpl("Illegal Author", 128);
        // Wrap the racelog to disable adding...
        RaceLog wrappedRaceLog = new NoAddingRaceLogWrapper(raceLog);
        return createProcedure(type, wrappedRaceLog, author, RaceLogEventFactory.INSTANCE);
    }

}<|MERGE_RESOLUTION|>--- conflicted
+++ resolved
@@ -50,11 +50,7 @@
         case BASIC:
             return new BasicRacingProcedureImpl(raceLog, author, factory, loadedConfiguration.getBasicConfiguration());
         case LEAGUE:
-<<<<<<< HEAD
-            return new BasicRacingProcedureImpl(raceLog, author, factory, loadedConfiguration.getBasicConfiguration());
-=======
             return new LeagueRacingProcedureImpl(raceLog, author, factory, loadedConfiguration.getLeagueConfiguration());
->>>>>>> 1741ca6f
         default:
             throw new UnsupportedOperationException("Unknown racing procedure " + type.toString());
         }
