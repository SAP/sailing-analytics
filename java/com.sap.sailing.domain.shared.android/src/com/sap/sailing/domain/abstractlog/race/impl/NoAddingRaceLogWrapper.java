package com.sap.sailing.domain.abstractlog.race.impl;

import java.io.Serializable;
import java.util.Collections;
import java.util.HashSet;
import java.util.Iterator;
import java.util.NavigableSet;
import java.util.UUID;
import java.util.logging.Level;
import java.util.logging.Logger;

import com.sap.sailing.domain.abstractlog.AbstractLog;
import com.sap.sailing.domain.abstractlog.AbstractLogEventAuthor;
import com.sap.sailing.domain.abstractlog.race.RaceLog;
import com.sap.sailing.domain.abstractlog.race.RaceLogEvent;
import com.sap.sailing.domain.abstractlog.race.RaceLogEventVisitor;
import com.sap.sailing.domain.common.abstractlog.NotRevokableException;
import com.sap.sse.common.Duration;
import com.sap.sse.common.TimePoint;
import com.sap.sse.common.Util.Function;
import com.sap.sse.common.scalablevalue.ScalableValue;

/**
 * Wrapper for a {@link RaceLog} which will ignore all calls trying to add an {@link RaceLogEvent}. All other
 * functionality redirects to the wrapper {@link RaceLog}.
 */
public class NoAddingRaceLogWrapper implements RaceLog {
    private static final long serialVersionUID = -5145744179072564993L;

    private static final Logger logger = Logger.getLogger(NoAddingRaceLogWrapper.class.getSimpleName());

    private final RaceLog innerRaceLog;

    public NoAddingRaceLogWrapper(RaceLog innerRaceLog) {
        this.innerRaceLog = innerRaceLog;
    }

    @Override
    public boolean add(RaceLogEvent event) {
        logger.log(Level.FINEST, "add() called; event will not be added.");
        return false;
    }

    @Override
    public Iterable<RaceLogEvent> add(RaceLogEvent event, UUID clientId) {
        logger.log(Level.FINEST, "add() called; event will not be added.");
        return Collections.emptyList();
    }

    @Override
    public void addListener(RaceLogEventVisitor listener) {
        innerRaceLog.addListener(listener);
    }

    @Override
    public void removeListener(Object listener) {
        innerRaceLog.removeListener(listener);
    }

    @Override
    public void addAllListeners(HashSet<RaceLogEventVisitor> listeners) {
        innerRaceLog.addAllListeners(listeners);
    }

    @Override
    public HashSet<RaceLogEventVisitor> removeAllListeners() {
        return innerRaceLog.removeAllListeners();
    }

    @Override
    public Iterable<RaceLogEventVisitor> getAllListeners() {
        return innerRaceLog.getAllListeners();
    }

    @Override
    public void lockForRead() {
        innerRaceLog.lockForRead();
    }

    @Override
    public void unlockAfterRead() {
        innerRaceLog.unlockAfterRead();
    }

    @Override
    public Iterable<RaceLogEvent> getFixes() {
        return innerRaceLog.getFixes();
    }

    @Override
    public Iterable<RaceLogEvent> getRawFixes() {
        return innerRaceLog.getRawFixes();
    }

    @Override
    public RaceLogEvent getLastFixAtOrBefore(TimePoint timePoint) {
        return innerRaceLog.getLastFixAtOrBefore(timePoint);
    }

    @Override
    public RaceLogEvent getLastFixBefore(TimePoint timePoint) {
        return innerRaceLog.getLastFixBefore(timePoint);
    }

    @Override
    public RaceLogEvent getLastRawFixAtOrBefore(TimePoint timePoint) {
        return innerRaceLog.getLastRawFixAtOrBefore(timePoint);
    }

    @Override
    public RaceLogEvent getFirstFixAtOrAfter(TimePoint timePoint) {
        return innerRaceLog.getFirstFixAtOrAfter(timePoint);
    }

    @Override
    public RaceLogEvent getFirstRawFixAtOrAfter(TimePoint timePoint) {
        return innerRaceLog.getFirstRawFixAtOrAfter(timePoint);
    }

    @Override
    public RaceLogEvent getLastRawFixBefore(TimePoint timePoint) {
        return innerRaceLog.getLastRawFixBefore(timePoint);
    }

    @Override
    public RaceLogEvent getFirstRawFixAfter(TimePoint timePoint) {
        return innerRaceLog.getFirstRawFixAfter(timePoint);
    }

    @Override
    public RaceLogEvent getFirstFixAfter(TimePoint timePoint) {
        return innerRaceLog.getFirstFixAfter(timePoint);
    }

    @Override
    public RaceLogEvent getFirstRawFix() {
        return innerRaceLog.getFirstRawFix();
    }

    @Override
    public RaceLogEvent getLastRawFix() {
        return innerRaceLog.getLastRawFix();
    }

    @Override
    public Iterator<RaceLogEvent> getFixesIterator(TimePoint startingAt, boolean inclusive) {
        return innerRaceLog.getFixesIterator(startingAt, inclusive);
    }

    @Override
    public Iterator<RaceLogEvent> getFixesIterator(TimePoint startingAt, boolean startingAtInclusive,
            TimePoint endingAt, boolean endingAtInclusive) {
        return innerRaceLog.getFixesIterator(startingAt, startingAtInclusive, endingAt, endingAtInclusive);
    }

    @Override
    public Iterator<RaceLogEvent> getRawFixesIterator(TimePoint startingAt, boolean inclusive) {
        return innerRaceLog.getRawFixesIterator(startingAt, inclusive);
    }

    @Override
    public Serializable getId() {
        return innerRaceLog;
    }

    @Override
    public int getCurrentPassId() {
        return innerRaceLog.getCurrentPassId();
    }

    @Override
    public boolean isEmpty() {
        return innerRaceLog.isEmpty();
    }

    @Override
    public Iterable<RaceLogEvent> getRawFixesDescending() {
        return innerRaceLog.getRawFixesDescending();
    }

    @Override
    public Iterable<RaceLogEvent> getFixesDescending() {
        return innerRaceLog.getFixesDescending();
    }

    @Override
    public Iterable<RaceLogEvent> getRawFixes(UUID clientId) {
        return innerRaceLog.getRawFixes(clientId);
    }

    @Override
    public boolean load(RaceLogEvent event) {
        return innerRaceLog.load(event);
    }

    @Override
    public Iterator<RaceLogEvent> getFixesDescendingIterator(TimePoint startingAt, boolean inclusive) {
        return innerRaceLog.getFixesDescendingIterator(startingAt, inclusive);
    }

    @Override
    public Iterator<RaceLogEvent> getRawFixesDescendingIterator(TimePoint startingAt, boolean inclusive) {
        return innerRaceLog.getRawFixesDescendingIterator(startingAt, inclusive);
    }

    @Override
    public Iterable<RaceLogEvent> getEventsToDeliver(UUID clientId) {
        return innerRaceLog.getEventsToDeliver(clientId);
    }

    @Override
    public Iterable<RaceLogEvent> getFixes(TimePoint from, boolean fromInclusive, TimePoint to, boolean toInclusive) {
        return innerRaceLog.getFixes(from, fromInclusive, to, toInclusive);
    }

    @Override
    public NavigableSet<RaceLogEvent> getUnrevokedEvents() {
        return innerRaceLog.getUnrevokedEvents();
    }

    @Override
    public Duration getAverageIntervalBetweenFixes() {
        return innerRaceLog.getAverageIntervalBetweenFixes();
    }

    @Override
    public Duration getAverageIntervalBetweenRawFixes() {
        return innerRaceLog.getAverageIntervalBetweenRawFixes();
    }

    @Override
    public NavigableSet<RaceLogEvent> getUnrevokedEventsDescending() {
        return innerRaceLog.getUnrevokedEventsDescending();
    }
    
    public RaceLogEvent getEventById(Serializable id) {
        return innerRaceLog.getEventById(id);
    }

    @Override
    public void merge(AbstractLog<RaceLogEvent, RaceLogEventVisitor> other) {
        innerRaceLog.merge(other);
    }

    @Override
    public void revokeEvent(AbstractLogEventAuthor author, RaceLogEvent toRevoke, String reason)
            throws NotRevokableException {
        innerRaceLog.revokeEvent(author, toRevoke, reason);
    }

    @Override
    public void revokeEvent(AbstractLogEventAuthor author, RaceLogEvent toRevoke) throws NotRevokableException {
        innerRaceLog.revokeEvent(author, toRevoke);
    }
<<<<<<< HEAD

    @Override
    public <InternalType, ValueType> ValueType getInterpolatedValue(TimePoint timePoint,
            Function<RaceLogEvent, ScalableValue<InternalType, ValueType>> converter) {
        return innerRaceLog.getInterpolatedValue(timePoint, converter);
=======
    
    @Override
    public int size() {
        return innerRaceLog.size();
>>>>>>> 9df94df3
    }
}<|MERGE_RESOLUTION|>--- conflicted
+++ resolved
@@ -252,17 +252,15 @@
     public void revokeEvent(AbstractLogEventAuthor author, RaceLogEvent toRevoke) throws NotRevokableException {
         innerRaceLog.revokeEvent(author, toRevoke);
     }
-<<<<<<< HEAD
 
     @Override
     public <InternalType, ValueType> ValueType getInterpolatedValue(TimePoint timePoint,
             Function<RaceLogEvent, ScalableValue<InternalType, ValueType>> converter) {
         return innerRaceLog.getInterpolatedValue(timePoint, converter);
-=======
+    }
     
     @Override
     public int size() {
         return innerRaceLog.size();
->>>>>>> 9df94df3
     }
 }