package com.sap.sse.datamining.impl.components;

import java.util.Map;

import com.sap.sse.common.settings.SerializableSettings;
import com.sap.sse.common.settings.Setting;
import com.sap.sse.common.settings.SettingType;
import com.sap.sse.datamining.components.DataRetrieverChainDefinition;
import com.sap.sse.datamining.impl.components.SimpleDataRetrieverChainDefinition.EmptySettings;

@SuppressWarnings("rawtypes")
public class SimpleDataRetrieverChainDefinition<DataSourceType, DataType> extends
        AbstractDataRetrieverChainDefinition<DataSourceType, DataType, EmptySettings> {

    public SimpleDataRetrieverChainDefinition(Class<DataSourceType> dataSourceType, Class<DataType> retrievedDataType,
            String nameMessageKey) {
        super(dataSourceType, retrievedDataType, nameMessageKey);
    }
    

    public SimpleDataRetrieverChainDefinition(
            DataRetrieverChainDefinition<DataSourceType, ?, ?> leaderboardRetrieverChainDefinition,
            Class<DataType> retrievedDataType, String nameMessageKey) {
        super(leaderboardRetrieverChainDefinition, retrievedDataType, nameMessageKey);
    }

    @Override
    public boolean hasSettings() {
        return false;
    }

    @Override
    public EmptySettings getSettings() {
        return new EmptySettings();
    }
    
<<<<<<< HEAD
    public class EmptySettings extends SerializableSettings {

        private static final long serialVersionUID = 2731413350062447794L;

        @Override
        public SettingType getType() {
=======
    @Override
    public Class<DataType> getRetrievedDataType() {
        return retrievedDataType;
    }
    
    @Override
    public <ResultType> void startWith(Class<? extends Processor<DataSourceType, ResultType>> retrieverType,
            Class<ResultType> retrievedDataType, String retrievedDataTypeMessageKey) {
        startWith(retrieverType, retrievedDataType, null, retrievedDataTypeMessageKey);
    }

    @Override
    public <ResultType, SettingsType> void startWith(Class<? extends Processor<DataSourceType, ResultType>> retrieverType,
                                       Class<ResultType> retrievedDataType, Class<SettingsType> settingsType, String retrievedDataTypeMessageKey) {
        if (isInitialized()) {
            throw new IllegalStateException("This retriever chain definition already has been started with '"
                                                    + dataRetrieverTypesWithInformation.get(0).getRetrieverType().getSimpleName() + "'");
        }
        checkThatRetrieverHasUsableConstructor(retrieverType, settingsType);
        
        DataRetrieverLevel<?, ?> retrieverTypeWithInformation = new DataRetrieverLevel<>(
                dataRetrieverTypesWithInformation.size(), retrieverType, retrievedDataType, settingsType, retrievedDataTypeMessageKey);
        dataRetrieverTypesWithInformation.add(retrieverTypeWithInformation);
    }

    private boolean isInitialized() {
        return !dataRetrieverTypesWithInformation.isEmpty();
    }
    
    @Override
    public <NextInputType, NextResultType, PreviousInputType, PreviousResultType extends NextInputType> void addAfter(
            Class<? extends Processor<PreviousInputType, PreviousResultType>> lastAddedRetrieverType,
            Class<? extends Processor<NextInputType, NextResultType>> nextRetrieverType,
            Class<NextResultType> retrievedDataType, String retrievedDataTypeMessageKey) {
        addAfter(lastAddedRetrieverType, nextRetrieverType, retrievedDataType, null, retrievedDataTypeMessageKey);
    }

    @Override
    public <NextInputType, NextResultType, PreviousInputType, PreviousResultType extends NextInputType, SettingsType> void addAfter(
            Class<? extends Processor<PreviousInputType, PreviousResultType>> lastAddedRetrieverType,
            Class<? extends Processor<NextInputType, NextResultType>> nextRetrieverType,
            Class<NextResultType> retrievedDataType, Class<SettingsType> settingsType, String retrievedDataTypeMessageKey) {
        if (!isInitialized()) {
            throw new IllegalStateException("This retriever chain definition hasn't been started yet");
        }
        if (isComplete) {
            throw new IllegalStateException("This retriever chain definition is already complete");
        }
        DataRetrieverLevel<?, ?> dataRetrieverTypeWithInformation = dataRetrieverTypesWithInformation.get(dataRetrieverTypesWithInformation.size() - 1);
        @SuppressWarnings("unchecked")
        Class<Processor<?, ?>> lastRetrieverInList = (Class<Processor<?, ?>>)(Class<?>) dataRetrieverTypeWithInformation.getRetrieverType();
        if (!lastRetrieverInList.equals(lastAddedRetrieverType)) {
            throw new IllegalArgumentException("The given previousRetrieverType '" + lastAddedRetrieverType.getSimpleName()
                                               + "' doesn't match the last retriever type in the chain '" 
                                               + lastRetrieverInList.getSimpleName() + "'");
        }
        checkThatRetrieverHasUsableConstructor(nextRetrieverType, settingsType);

        DataRetrieverLevel<?, ?> retrieverTypeWithInformation = new DataRetrieverLevel<>(
                dataRetrieverTypesWithInformation.size(), nextRetrieverType, retrievedDataType,
                settingsType, retrievedDataTypeMessageKey);
        dataRetrieverTypesWithInformation.add(retrieverTypeWithInformation);
    }

    private <InputType, ResultType, SettingsType> void checkThatRetrieverHasUsableConstructor(
            Class<? extends Processor<InputType, ResultType>> retrieverType, Class<SettingsType> settingsType) {
        try {
            if (settingsType == null) {
                retrieverType.getConstructor(ExecutorService.class, Collection.class, int.class);
            } else {
                retrieverType.getConstructor(ExecutorService.class, Collection.class, settingsType, int.class);
            }
        } catch (NoSuchMethodException | SecurityException e) {
            throw new IllegalArgumentException("Couldn't get an usable constructor from the given nextRetrieverType '"
                    + retrieverType.getSimpleName() + "'", e);
        }
    }
    
    @Override
    public <NextInputType, PreviousInputType, PreviousResultType extends NextInputType> void endWith(
            Class<? extends Processor<PreviousInputType, PreviousResultType>> lastAddedRetrieverType,
            Class<? extends Processor<NextInputType, DataType>> lastRetrieverType, Class<DataType> retrievedDataType,
            String retrievedDataTypeMessageKey) {
        endWith(lastAddedRetrieverType, lastRetrieverType, retrievedDataType, null, retrievedDataTypeMessageKey);
    }
    
    @Override
    public <NextInputType, PreviousInputType, PreviousResultType extends NextInputType, SettingsType> void endWith(
            Class<? extends Processor<PreviousInputType, PreviousResultType>> lastAddedRetrieverType,
            Class<? extends Processor<NextInputType, DataType>> lastRetrieverType, Class<DataType> retrievedDataType,
            Class<SettingsType> settingsType, String retrievedDataTypeMessageKey) {
        addAfter(lastAddedRetrieverType, lastRetrieverType, retrievedDataType, settingsType, retrievedDataTypeMessageKey);
        isComplete = true;
    }
    
    @Override
    public List<? extends DataRetrieverLevel<?, ?>> getDataRetrieverLevels() {
        return dataRetrieverTypesWithInformation;
    }
    
    @Override
    public DataRetrieverLevel<?, ?> getDataRetrieverLevel(int levelIndex) {
        if (levelIndex < 0 || levelIndex >= getDataRetrieverLevels().size()) {
>>>>>>> bac0c288
            return null;
        }

        @Override
        public Map<String, Setting> getNonDefaultSettings() {
            return null;
        }

    }

    @Override
    public void setSettings(SerializableSettings settings) {}

}<|MERGE_RESOLUTION|>--- conflicted
+++ resolved
@@ -1,47 +1,61 @@
 package com.sap.sse.datamining.impl.components;
 
-import java.util.Map;
+import java.util.ArrayList;
+import java.util.Collection;
+import java.util.List;
+import java.util.Locale;
+import java.util.UUID;
+import java.util.concurrent.ExecutorService;
 
 import com.sap.sse.common.settings.SerializableSettings;
-import com.sap.sse.common.settings.Setting;
-import com.sap.sse.common.settings.SettingType;
+import com.sap.sse.datamining.components.DataRetrieverChainBuilder;
 import com.sap.sse.datamining.components.DataRetrieverChainDefinition;
-import com.sap.sse.datamining.impl.components.SimpleDataRetrieverChainDefinition.EmptySettings;
-
-@SuppressWarnings("rawtypes")
-public class SimpleDataRetrieverChainDefinition<DataSourceType, DataType> extends
-        AbstractDataRetrieverChainDefinition<DataSourceType, DataType, EmptySettings> {
-
-    public SimpleDataRetrieverChainDefinition(Class<DataSourceType> dataSourceType, Class<DataType> retrievedDataType,
-            String nameMessageKey) {
-        super(dataSourceType, retrievedDataType, nameMessageKey);
-    }
-    
-
-    public SimpleDataRetrieverChainDefinition(
-            DataRetrieverChainDefinition<DataSourceType, ?, ?> leaderboardRetrieverChainDefinition,
-            Class<DataType> retrievedDataType, String nameMessageKey) {
-        super(leaderboardRetrieverChainDefinition, retrievedDataType, nameMessageKey);
-    }
-
-    @Override
-    public boolean hasSettings() {
-        return false;
-    }
-
-    @Override
-    public EmptySettings getSettings() {
-        return new EmptySettings();
-    }
-    
-<<<<<<< HEAD
-    public class EmptySettings extends SerializableSettings {
-
-        private static final long serialVersionUID = 2731413350062447794L;
-
-        @Override
-        public SettingType getType() {
-=======
+import com.sap.sse.datamining.components.Processor;
+import com.sap.sse.i18n.ResourceBundleStringMessages;
+
+public class SimpleDataRetrieverChainDefinition<DataSourceType, DataType> implements
+        DataRetrieverChainDefinition<DataSourceType, DataType> {
+
+    private final UUID id;
+    private final String nameMessageKey;
+    
+    private final Class<DataSourceType> dataSourceType;
+    private final Class<DataType> retrievedDataType;
+    private final List<DataRetrieverLevel<?, ?>> dataRetrieverTypesWithInformation;
+    
+    protected boolean isComplete;
+
+    public SimpleDataRetrieverChainDefinition(Class<DataSourceType> dataSourceType, Class<DataType> retrievedDataType, String nameMessageKey) {
+        id = UUID.randomUUID();
+        this.nameMessageKey = nameMessageKey;
+        
+        this.dataSourceType = dataSourceType;
+        this.retrievedDataType = retrievedDataType;
+        dataRetrieverTypesWithInformation = new ArrayList<>();
+        
+        isComplete = false;
+    }
+
+    public SimpleDataRetrieverChainDefinition(DataRetrieverChainDefinition<DataSourceType, ?> dataRetrieverChainDefinition, Class<DataType> retrievedDataType, String nameMessageKey) {
+        this(dataRetrieverChainDefinition.getDataSourceType(), retrievedDataType, nameMessageKey);
+        dataRetrieverTypesWithInformation.addAll(dataRetrieverChainDefinition.getDataRetrieverLevels());
+    }
+    
+    @Override
+    public UUID getID() {
+        return id;
+    }
+    
+    @Override
+    public String getLocalizedName(Locale locale, ResourceBundleStringMessages stringMessages) {
+        return stringMessages.get(locale, nameMessageKey);
+    }
+
+    @Override
+    public Class<DataSourceType> getDataSourceType() {
+        return dataSourceType;
+    }
+    
     @Override
     public Class<DataType> getRetrievedDataType() {
         return retrievedDataType;
@@ -50,20 +64,24 @@
     @Override
     public <ResultType> void startWith(Class<? extends Processor<DataSourceType, ResultType>> retrieverType,
             Class<ResultType> retrievedDataType, String retrievedDataTypeMessageKey) {
-        startWith(retrieverType, retrievedDataType, null, retrievedDataTypeMessageKey);
-    }
-
-    @Override
-    public <ResultType, SettingsType> void startWith(Class<? extends Processor<DataSourceType, ResultType>> retrieverType,
-                                       Class<ResultType> retrievedDataType, Class<SettingsType> settingsType, String retrievedDataTypeMessageKey) {
+        startWith(retrieverType, retrievedDataType, null, null, retrievedDataTypeMessageKey);
+    }
+
+    @Override
+    public <ResultType, SettingsType extends SerializableSettings> void startWith(Class<? extends Processor<DataSourceType, ResultType>> retrieverType,
+                                       Class<ResultType> retrievedDataType, Class<SettingsType> settingsType, SettingsType defaultSettings,
+                                       String retrievedDataTypeMessageKey) {
         if (isInitialized()) {
             throw new IllegalStateException("This retriever chain definition already has been started with '"
                                                     + dataRetrieverTypesWithInformation.get(0).getRetrieverType().getSimpleName() + "'");
         }
         checkThatRetrieverHasUsableConstructor(retrieverType, settingsType);
+        if (settingsType != null && defaultSettings == null) {
+            throw new NullPointerException("No default settings have been given");
+        }
         
         DataRetrieverLevel<?, ?> retrieverTypeWithInformation = new DataRetrieverLevel<>(
-                dataRetrieverTypesWithInformation.size(), retrieverType, retrievedDataType, settingsType, retrievedDataTypeMessageKey);
+                dataRetrieverTypesWithInformation.size(), retrieverType, retrievedDataType, settingsType, retrievedDataTypeMessageKey, defaultSettings);
         dataRetrieverTypesWithInformation.add(retrieverTypeWithInformation);
     }
 
@@ -76,14 +94,15 @@
             Class<? extends Processor<PreviousInputType, PreviousResultType>> lastAddedRetrieverType,
             Class<? extends Processor<NextInputType, NextResultType>> nextRetrieverType,
             Class<NextResultType> retrievedDataType, String retrievedDataTypeMessageKey) {
-        addAfter(lastAddedRetrieverType, nextRetrieverType, retrievedDataType, null, retrievedDataTypeMessageKey);
-    }
-
-    @Override
-    public <NextInputType, NextResultType, PreviousInputType, PreviousResultType extends NextInputType, SettingsType> void addAfter(
+        addAfter(lastAddedRetrieverType, nextRetrieverType, retrievedDataType, null, null, retrievedDataTypeMessageKey);
+    }
+
+    @Override
+    public <NextInputType, NextResultType, PreviousInputType, PreviousResultType extends NextInputType, SettingsType extends SerializableSettings> void addAfter(
             Class<? extends Processor<PreviousInputType, PreviousResultType>> lastAddedRetrieverType,
             Class<? extends Processor<NextInputType, NextResultType>> nextRetrieverType,
-            Class<NextResultType> retrievedDataType, Class<SettingsType> settingsType, String retrievedDataTypeMessageKey) {
+            Class<NextResultType> retrievedDataType, Class<SettingsType> settingsType,
+            SettingsType defaultSettings, String retrievedDataTypeMessageKey) {
         if (!isInitialized()) {
             throw new IllegalStateException("This retriever chain definition hasn't been started yet");
         }
@@ -99,10 +118,13 @@
                                                + lastRetrieverInList.getSimpleName() + "'");
         }
         checkThatRetrieverHasUsableConstructor(nextRetrieverType, settingsType);
+        if (settingsType != null && defaultSettings == null) {
+            throw new NullPointerException("No default settings have been given");
+        }
 
         DataRetrieverLevel<?, ?> retrieverTypeWithInformation = new DataRetrieverLevel<>(
                 dataRetrieverTypesWithInformation.size(), nextRetrieverType, retrievedDataType,
-                settingsType, retrievedDataTypeMessageKey);
+                settingsType, retrievedDataTypeMessageKey, defaultSettings);
         dataRetrieverTypesWithInformation.add(retrieverTypeWithInformation);
     }
 
@@ -125,15 +147,15 @@
             Class<? extends Processor<PreviousInputType, PreviousResultType>> lastAddedRetrieverType,
             Class<? extends Processor<NextInputType, DataType>> lastRetrieverType, Class<DataType> retrievedDataType,
             String retrievedDataTypeMessageKey) {
-        endWith(lastAddedRetrieverType, lastRetrieverType, retrievedDataType, null, retrievedDataTypeMessageKey);
-    }
-    
-    @Override
-    public <NextInputType, PreviousInputType, PreviousResultType extends NextInputType, SettingsType> void endWith(
+        endWith(lastAddedRetrieverType, lastRetrieverType, retrievedDataType, null, null, retrievedDataTypeMessageKey);
+    }
+    
+    @Override
+    public <NextInputType, PreviousInputType, PreviousResultType extends NextInputType, SettingsType extends SerializableSettings> void endWith(
             Class<? extends Processor<PreviousInputType, PreviousResultType>> lastAddedRetrieverType,
             Class<? extends Processor<NextInputType, DataType>> lastRetrieverType, Class<DataType> retrievedDataType,
-            Class<SettingsType> settingsType, String retrievedDataTypeMessageKey) {
-        addAfter(lastAddedRetrieverType, lastRetrieverType, retrievedDataType, settingsType, retrievedDataTypeMessageKey);
+            Class<SettingsType> settingsType, SettingsType defaultSettings, String retrievedDataTypeMessageKey) {
+        addAfter(lastAddedRetrieverType, lastRetrieverType, retrievedDataType, settingsType, defaultSettings, retrievedDataTypeMessageKey);
         isComplete = true;
     }
     
@@ -145,18 +167,68 @@
     @Override
     public DataRetrieverLevel<?, ?> getDataRetrieverLevel(int levelIndex) {
         if (levelIndex < 0 || levelIndex >= getDataRetrieverLevels().size()) {
->>>>>>> bac0c288
             return null;
         }
-
-        @Override
-        public Map<String, Setting> getNonDefaultSettings() {
-            return null;
-        }
-
-    }
-
-    @Override
-    public void setSettings(SerializableSettings settings) {}
+        return getDataRetrieverLevels().get(levelIndex);
+    }
+
+    @Override
+    public DataRetrieverChainBuilder<DataSourceType> startBuilding(ExecutorService executor) {
+        if (!isComplete) {
+            throw new IllegalStateException("This retriever chain definition hasn't been completed yet");
+        }
+        
+        return new SimpleDataRetrieverChainBuilder<>(executor, dataRetrieverTypesWithInformation);
+    }
+    
+    @Override
+    public String toString() {
+        return getDataSourceType().getSimpleName() + " -> " + getRetrievedDataType().getSimpleName() +
+               "[ID: " + getID() + ", messageKey: " + nameMessageKey + ", isComplete: " + isComplete + "]";
+    }
+
+    @Override
+    public int hashCode() {
+        final int prime = 31;
+        int result = 1;
+        result = prime * result
+                + ((dataRetrieverTypesWithInformation == null) ? 0 : dataRetrieverTypesWithInformation.hashCode());
+        result = prime * result + ((dataSourceType == null) ? 0 : dataSourceType.hashCode());
+        result = prime * result + ((retrievedDataType == null) ? 0 : retrievedDataType.hashCode());
+        result = prime * result + ((id == null) ? 0 : id.hashCode());
+        return result;
+    }
+
+    @Override
+    public boolean equals(Object obj) {
+        if (this == obj)
+            return true;
+        if (obj == null)
+            return false;
+        if (getClass() != obj.getClass())
+            return false;
+        SimpleDataRetrieverChainDefinition<?, ?> other = (SimpleDataRetrieverChainDefinition<?, ?>) obj;
+        if (dataRetrieverTypesWithInformation == null) {
+            if (other.dataRetrieverTypesWithInformation != null)
+                return false;
+        } else if (!dataRetrieverTypesWithInformation.equals(other.dataRetrieverTypesWithInformation))
+            return false;
+        if (dataSourceType == null) {
+            if (other.dataSourceType != null)
+                return false;
+        } else if (!dataSourceType.equals(other.dataSourceType))
+            return false;
+        if (retrievedDataType == null) {
+            if (other.retrievedDataType != null)
+                return false;
+        } else if (!retrievedDataType.equals(other.retrievedDataType))
+            return false;
+        if (id == null) {
+            if (other.id != null)
+                return false;
+        } else if (!id.equals(other.id))
+            return false;
+        return true;
+    }
 
 }