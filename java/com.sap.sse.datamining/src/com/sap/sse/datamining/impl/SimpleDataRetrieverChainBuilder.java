--- conflicted
+++ resolved
@@ -110,13 +110,10 @@
     
     @Override
     public int getCurrentRetrieverLevel() {
-<<<<<<< HEAD
-=======
         if (!hasBeenInitialized()) {
             throw new IllegalStateException("The builder hasn't been initialized");
         }
         
->>>>>>> 533e9fce
         return currentRetrieverTypeIndex;
     }
 
