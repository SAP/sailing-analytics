--- conflicted
+++ resolved
@@ -93,21 +93,13 @@
     }
     
     @Override
-<<<<<<< HEAD
-    public Collection<DataRetrieverChainDefinition<?, ?, ?>> getAll() {
-=======
-    public Iterable<DataRetrieverChainDefinition<?, ?>> getAll() {
->>>>>>> 9347af2e
+    public Iterable<DataRetrieverChainDefinition<?, ?, ?>> getAll() {
         return new HashSet<>(chainDefinitionsMappedByID.values());
     }
     
     @SuppressWarnings("unchecked")
     @Override
-<<<<<<< HEAD
-    public <DataSourceType> Collection<DataRetrieverChainDefinition<DataSourceType, ?, ?>> getBySourceType(
-=======
-    public <DataSourceType> Iterable<DataRetrieverChainDefinition<DataSourceType, ?>> getBySourceType(
->>>>>>> 9347af2e
+    public <DataSourceType> Iterable<DataRetrieverChainDefinition<DataSourceType, ?, ?>> getBySourceType(
             Class<DataSourceType> dataSourceType) {
         return chainDefinitionsMappedBySourceType.containsKey(dataSourceType) ? 
                (Collection<DataRetrieverChainDefinition<DataSourceType, ?, ?>>)(Collection<?>) 
@@ -117,11 +109,7 @@
     
     @SuppressWarnings("unchecked")
     @Override
-<<<<<<< HEAD
-    public <DataType> Collection<DataRetrieverChainDefinition<?, DataType, ?>> getByDataType(Class<DataType> dataType) {
-=======
-    public <DataType> Iterable<DataRetrieverChainDefinition<?, DataType>> getByDataType(Class<DataType> dataType) {
->>>>>>> 9347af2e
+    public <DataType> Iterable<DataRetrieverChainDefinition<?, DataType, ?>> getByDataType(Class<DataType> dataType) {
         return chainDefinitionsMappedByDataType.containsKey(dataType) ?
                (Collection<DataRetrieverChainDefinition<?, DataType, ?>>)(Collection<?>)
                new HashSet<>(chainDefinitionsMappedByDataType.get(dataType)) :
@@ -130,11 +118,7 @@
 
     @SuppressWarnings("unchecked")
     @Override
-<<<<<<< HEAD
-    public <DataSourceType, DataType> Collection<DataRetrieverChainDefinition<DataSourceType, DataType, ?>> get(
-=======
-    public <DataSourceType, DataType> Iterable<DataRetrieverChainDefinition<DataSourceType, DataType>> get(
->>>>>>> 9347af2e
+    public <DataSourceType, DataType> Iterable<DataRetrieverChainDefinition<DataSourceType, DataType, ?>> get(
             Class<DataSourceType> dataSourceType, Class<DataType> retrievedDataType) {
         Collection<DataRetrieverChainDefinition<DataSourceType, DataType, ?>> dataRetrieverChainDefinitions = new HashSet<>();
         for (DataRetrieverChainDefinition<DataSourceType, ?, ?> dataRetrieverChainDefinition : getBySourceType(dataSourceType)) {
