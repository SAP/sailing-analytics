--- conflicted
+++ resolved
@@ -1,400 +1,394 @@
-package com.sap.sailing.domain.swisstimingreplayadapter.impl;
-
-import java.util.ArrayList;
-import java.util.Calendar;
-import java.util.Collections;
-import java.util.GregorianCalendar;
-import java.util.HashMap;
-import java.util.HashSet;
-import java.util.Iterator;
-import java.util.List;
-import java.util.Map;
-import java.util.Map.Entry;
-import java.util.NavigableSet;
-import java.util.Set;
-import java.util.TimeZone;
-import java.util.logging.Logger;
-
-import com.sap.sailing.domain.base.Competitor;
-import com.sap.sailing.domain.base.ControlPoint;
-import com.sap.sailing.domain.base.Course;
-import com.sap.sailing.domain.base.Mark;
-import com.sap.sailing.domain.base.RaceDefinition;
-import com.sap.sailing.domain.base.Regatta;
-import com.sap.sailing.domain.base.Sideline;
-import com.sap.sailing.domain.base.Waypoint;
-import com.sap.sailing.domain.common.Bearing;
-import com.sap.sailing.domain.common.PassingInstruction;
-import com.sap.sailing.domain.common.Position;
-import com.sap.sailing.domain.common.SpeedWithBearing;
-import com.sap.sailing.domain.common.TimePoint;
-import com.sap.sailing.domain.common.TrackedRaceStatusEnum;
-import com.sap.sailing.domain.common.WindSourceType;
-import com.sap.sailing.domain.common.impl.DegreeBearingImpl;
-import com.sap.sailing.domain.common.impl.DegreePosition;
-import com.sap.sailing.domain.common.impl.KnotSpeedWithBearingImpl;
-import com.sap.sailing.domain.common.impl.MillisecondsTimePoint;
-import com.sap.sailing.domain.common.impl.Util;
-import com.sap.sailing.domain.common.impl.Util.Pair;
-import com.sap.sailing.domain.common.impl.WindSourceWithAdditionalID;
-import com.sap.sailing.domain.racelog.impl.EmptyRaceLogStore;
-import com.sap.sailing.domain.swisstimingadapter.DomainFactory;
-import com.sap.sailing.domain.swisstimingadapter.RaceType;
-import com.sap.sailing.domain.swisstimingreplayadapter.CompetitorStatus;
-import com.sap.sailing.domain.swisstimingreplayadapter.SwissTimingReplayListener;
-import com.sap.sailing.domain.swisstimingreplayadapter.SwissTimingReplayParser;
-import com.sap.sailing.domain.tracking.DynamicTrackedRace;
-import com.sap.sailing.domain.tracking.GPSFixMoving;
-import com.sap.sailing.domain.tracking.MarkPassing;
-import com.sap.sailing.domain.tracking.TrackedRace;
-import com.sap.sailing.domain.tracking.TrackedRegattaRegistry;
-import com.sap.sailing.domain.tracking.WindTrack;
-import com.sap.sailing.domain.tracking.impl.EmptyWindStore;
-import com.sap.sailing.domain.tracking.impl.GPSFixMovingImpl;
-import com.sap.sailing.domain.tracking.impl.MarkPassingImpl;
-import com.sap.sailing.domain.tracking.impl.TrackedRaceStatusImpl;
-import com.sap.sailing.domain.tracking.impl.WindImpl;
-
-import difflib.PatchFailedException;
-
-/**
- * Turns the data received through the {@link SwissTimingReplayListener} callback interface into domain objects, creating
- * a {@link RaceDefinition} and {@link Competitor}s as well as a {@link Course} with {@link Waypoint}s and {@link Mark}s.
- * Also, this adapter creates a {@link TrackedRace} for the race and records all tracked positions for competitors and
- * marks as well as wind data in it.<p>
- * 
- * This adapter is stateful and not thread safe. It must be used only once for registering with a {@link SwissTimingReplayParser}.
- * 
- * @author Axel Uhl (D043530)
- *
- */
-public class SwissTimingReplayToDomainAdapter extends SwissTimingReplayAdapter {
-    private static final int THRESHOLD_FOR_EARLIEST_MARK_PASSING_BEFORE_START_IN_MILLIS = 30000;
-
-    private static final Logger logger = Logger.getLogger(SwissTimingReplayToDomainAdapter.class.getName());
-
-    private final DomainFactory domainFactory;
-
-    private final Map<String, RaceDefinition> racePerRaceID;
-    private final Map<String, DynamicTrackedRace> trackedRacePerRaceID;
-
-    /**
-     * The last race ID received from {@link #raceID(String)}. Used as key into {@link #racePerRaceID} and
-     * {@link #trackedRacePerRaceID} for storing data from subsequent messages.
-     */
-    private String currentRaceID;
-
-    private RaceType currentRaceType;
-    
-    /**
-     * Reference time point for time specifications
-     */
-    private TimePoint referenceTimePoint;
-
-    /**
-     * feference location for location / lat/lng specifications
-     */
-    private Position referenceLocation;
-
-    private final Map<String, Set<Competitor>> competitorsPerRaceID;
-
-    private final Map<String, Map<String, Mark>> marksPerRaceIDPerMarkID;
-
-    private final Map<String, TimePoint> bestStartTimePerRaceID;
-
-    private final Map<String, TimePoint> raceTimePerRaceID;
-
-    /**
-     * When the first mark definition of a course sequence is received, this member holds <code>null</code> and is then
-     * initialized with a valid list. The list then accumulates the marks until the tracker count is received which marks
-     * the end of the course sequence and the beginning of the tracker messages. The course is then compared to the current
-     * course. If the race hasn't even been created, this can be done now. Otherwise, the new course definition is compared
-     * to the current race's course definition, and if necessary, a course change is performed. Then, this member is set
-     * to <code>null</code> again to show that the course has been consumed and updated to the race definition if necessary.
-     */
-    private List<ControlPoint> currentCourseDefinition;
-
-    private final Regatta regatta;
-
-    private final TrackedRegattaRegistry trackedRegattaRegistry;
-
-    private final Map<Integer, Mark> markByHashValue;
-
-    private final Map<Integer, Competitor> competitorByHashValue;
-
-    /**
-     * If a wind speed and direction was transmitted with the last mark message, it is recorded for the mark. When the next
-     * mark position tracker message is received, a look up in this map is performed. If a wind speed/direction is found, it is
-     * added to the tracked race's {@link WindSourceType#EXPEDITION} wind track.
-     */
-    private final Map<ControlPoint, SpeedWithBearing> windAtControlPoint;
-
-    /**
-     * Records the next mark for each competitor numerically
-     */
-    private final Map<Competitor, Short> lastNextMark;
-
-    private RaceStatus lastRaceStatus;
-
-    /**
-     * @param regatta
-     *            the regatta to associate the race(s) received by the listener with, or <code>null</code> to force the
-     *            use / creation of a default regatta per race
-     */
-    public SwissTimingReplayToDomainAdapter(Regatta regatta, DomainFactory domainFactory, TrackedRegattaRegistry trackedRegattaRegistry) {
-        this.regatta = regatta;
-        this.trackedRegattaRegistry = trackedRegattaRegistry;
-        racePerRaceID = new HashMap<>();
-        trackedRacePerRaceID = new HashMap<>();
-        bestStartTimePerRaceID = new HashMap<>();
-        raceTimePerRaceID = new HashMap<>();
-        competitorsPerRaceID = new HashMap<>();
-        marksPerRaceIDPerMarkID = new HashMap<>();
-        markByHashValue = new HashMap<>();
-        competitorByHashValue = new HashMap<>();
-        windAtControlPoint = new HashMap<>();
-        lastNextMark = new HashMap<>();
-        this.domainFactory = domainFactory;
-    }
-
-    public Iterable<DynamicTrackedRace> getTrackedRaces() {
-        return trackedRacePerRaceID.values();
-    }
-
-    @Override
-    public void referenceTimestamp(long referenceTimestampMillis) {
-        referenceTimePoint = new MillisecondsTimePoint(referenceTimestampMillis);
-    }
-
-    @Override
-    public void referenceLocation(int latitude, int longitude) {
-        referenceLocation = new DegreePosition(((double) latitude)/10000000., ((double) longitude)/10000000.); 
-    }
-
-    @Override
-    public void raceID(String raceID) {
-        currentRaceID = raceID;
-        currentRaceType = domainFactory.getRaceTypeFromRaceID(currentRaceID);
-    }
-
-    private boolean isValid(int threeByteValue) {
-        return threeByteValue != (1<<24) - 1;
-    }
-
-    @Override
-    public void frameMetaData(byte cid, int raceTime, int startTime, int estimatedStartTime, RaceStatus raceStatus,
-            short distanceToNextMark, Weather weather, short humidity, short temperature, String messageText,
-            byte cFlag, byte rFlag, byte duration, short nextMark) {
-        if (raceStatus != lastRaceStatus) {
-            lastRaceStatus = raceStatus;
-            if (raceStatus == RaceStatus.running) {
-                // remove all previous mark passings if the tracked race already exists; it may contain mark passings
-                // from previous, aborted runs of the same race
-                DynamicTrackedRace trackedRace = trackedRacePerRaceID.get(currentRaceID);
-                if (trackedRace != null) {
-                    Iterable<MarkPassing> noMarkPassings = Collections.emptyList();
-                    for (Competitor competitor : trackedRace.getRace().getCompetitors()) {
-                        trackedRace.updateMarkPassings(competitor, noMarkPassings);
-                    }
-                }
-            }
-        }
-        if (isValid(startTime)) {
-            final TimePoint startTimeReceived = getTimePoint(startTime);
-            bestStartTimePerRaceID.put(currentRaceID, startTimeReceived);
-            DynamicTrackedRace trackedRace = trackedRacePerRaceID.get(currentRaceID);
-            if (trackedRace != null) {
-                trackedRace.setStartTimeReceived(startTimeReceived);
-            }
-        } else if (isValid(estimatedStartTime)) {
-            bestStartTimePerRaceID.put(currentRaceID, getTimePoint(estimatedStartTime));
-        }
-        if (isValid(raceTime) && bestStartTimePerRaceID.containsKey(currentRaceID)) {
-            raceTimePerRaceID.put(currentRaceID, bestStartTimePerRaceID.get(currentRaceID).plus(1000*raceTime));
-        }
-    }
-
-    private TimePoint getTimePoint(int threeByteTimeSpecInSecondsSinceMidnight) {
-        assert isValid(threeByteTimeSpecInSecondsSinceMidnight);
-        return getMidnight(referenceTimePoint).plus(1000 * threeByteTimeSpecInSecondsSinceMidnight);
-    }
-
-    private TimePoint getMidnight(TimePoint referenceTimePoint) {
-        // FIXME need to identify time zone based on date and location
-        GregorianCalendar cal = new GregorianCalendar(TimeZone.getTimeZone("UTC"));
-        cal.setTimeInMillis(referenceTimePoint.asMillis());
-        cal.set(Calendar.HOUR_OF_DAY, 0);
-        cal.set(Calendar.MINUTE, 0);
-        cal.set(Calendar.SECOND, 0);
-        cal.set(Calendar.MILLISECOND, 0);
-        return new MillisecondsTimePoint(cal.getTimeInMillis());
-    }
-
-    @Override
-    public void competitor(int hashValue, String threeLetterIOCCode, String sailNumberOrTrackerID, String name,
-            CompetitorStatus competitorStatus, BoatType boatType, short cRank_Bracket, short cnPoints_x10_Bracket,
-            short ctPoints_x10_Winner) {
-        if (boatType == BoatType.Competitor) {
-            Competitor competitor = domainFactory.getOrCreateCompetitor(sailNumberOrTrackerID, threeLetterIOCCode.trim(), name.trim(),
-                    currentRaceType);
-            Set<Competitor> competitorsOfCurrentRace = competitorsPerRaceID.get(currentRaceID);
-            if (competitorsOfCurrentRace == null) {
-                competitorsOfCurrentRace = new HashSet<>();
-                competitorsPerRaceID.put(currentRaceID, competitorsOfCurrentRace);
-            }
-            competitorsOfCurrentRace.add(competitor);
-            competitorByHashValue.put(hashValue, competitor);
-        } else {
-            // consider it a mark
-            Mark mark = domainFactory.getOrCreateMark(sailNumberOrTrackerID.trim());
-            Map<String, Mark> marksOfCurrentRace = marksPerRaceIDPerMarkID.get(currentRaceID);
-            if (marksOfCurrentRace == null) {
-                marksOfCurrentRace = new HashMap<>();
-                marksPerRaceIDPerMarkID.put(currentRaceID, marksOfCurrentRace);
-            }
-            marksOfCurrentRace.put(sailNumberOrTrackerID.trim(), mark);
-            markByHashValue.put(hashValue, mark);
-        }
-    }
-
-
-    @Override
-    public void mark(MarkType markType, String name, byte index, String id1, String id2, short windSpeedInKnots,
-            short trueWindDirectionInDegrees) {
-        final List<String> markNames = new ArrayList<>();
-        markNames.add(id1.trim());
-        if (id2 != null) {
-            markNames.add(id2.trim());
-        }
-        final ControlPoint controlPoint = domainFactory.getOrCreateControlPoint(markNames);
-        if (index == 0) {
-            currentCourseDefinition = new ArrayList<>();
-        }
-        while (currentCourseDefinition.size() < index+1) {
-            currentCourseDefinition.add(null); // pad course
-        }
-        currentCourseDefinition.set(index, controlPoint);
-        if (windSpeedInKnots != -1 && trueWindDirectionInDegrees != -1) {
-            SpeedWithBearing windSpeedWithBearing = new KnotSpeedWithBearingImpl(windSpeedInKnots,
-                    new DegreeBearingImpl(trueWindDirectionInDegrees).reverse());
-            windAtControlPoint.put(controlPoint, windSpeedWithBearing);
-        } else {
-            windAtControlPoint.remove(controlPoint);
-        }
-    }
-
-    @Override
-    public void trackersCount(short trackersCount) {
-        try {
-            RaceDefinition race = racePerRaceID.get(currentRaceID);
-            if (race == null) {
-                createRace();
-            } else {
-                Course course = race.getCourse();
-                try {
-                    // TODO: Does SwissTiming also deliver the passing side for course marks?
-<<<<<<< HEAD
-                    List<Pair<ControlPoint, PassingInstruction>> courseToUpdate = new ArrayList<Pair<ControlPoint, PassingInstruction>>();
-                    for(ControlPoint cp: currentCourseDefinition) {
-                        courseToUpdate.add(new Pair<ControlPoint, PassingInstruction>(cp, null));
-=======
-                    List<Pair<ControlPoint, NauticalSide>> courseToUpdate = new ArrayList<Pair<ControlPoint, NauticalSide>>();
-                    for (ControlPoint cp : currentCourseDefinition) {
-                        courseToUpdate.add(new Pair<ControlPoint, NauticalSide>(cp, null));
->>>>>>> 9f56924e
-                    }
-                    course.update(courseToUpdate, domainFactory.getBaseDomainFactory());
-                } catch (PatchFailedException e) {
-                    throw new RuntimeException(e);
-                }
-            }
-        } finally {
-            currentCourseDefinition = null;
-        }
-    }
-
-    private void createRace() {
-        final Regatta myRegatta = regatta != null ? regatta : domainFactory.getOrCreateDefaultRegatta(EmptyRaceLogStore.INSTANCE,
-                currentRaceID, trackedRegattaRegistry);
-        RaceDefinition race = domainFactory.createRaceDefinition(myRegatta,
-                currentRaceID, competitorsPerRaceID.get(currentRaceID), currentCourseDefinition);
-        racePerRaceID.put(currentRaceID, race);
-        DynamicTrackedRace trackedRace = trackedRegattaRegistry.getOrCreateTrackedRegatta(myRegatta).
-                createTrackedRace(race, Collections.<Sideline> emptyList(), EmptyWindStore.INSTANCE, TrackedRace.DEFAULT_LIVE_DELAY_IN_MILLISECONDS,
-                        WindTrack.DEFAULT_MILLISECONDS_OVER_WHICH_TO_AVERAGE_WIND, 
-                        /* time over which to average speed: */ race.getBoatClass().getApproximateManeuverDurationInMilliseconds(),
-                        /* raceDefinitionSetToUpdate */ null);
-        trackedRace.setStatus(new TrackedRaceStatusImpl(TrackedRaceStatusEnum.LOADING, 0));
-        TimePoint bestStartTimeKnownSoFar = bestStartTimePerRaceID.get(currentRaceID);
-        if (bestStartTimeKnownSoFar != null) {
-            trackedRace.setStartTimeReceived(bestStartTimeKnownSoFar);
-        }
-        trackedRacePerRaceID.put(currentRaceID, trackedRace);
-    }
-
-    @Override
-    public void trackers(int hashValue, int latitude, int longitude, short cog, short sog_Knots_x10, short average_sog,
-            short vmg_Knots_x10, CompetitorStatus competitorStatus, short rank, short distanceToLeader_meters,
-            short distanceToNextMark_meters, short nextMark, short pRank, short ptPoints, short pnPoints) {
-        DynamicTrackedRace trackedRace = trackedRacePerRaceID.get(currentRaceID);
-        Position position = new DegreePosition(referenceLocation.getLatDeg() - ((double) latitude) / 10000000.,
-                referenceLocation.getLngDeg() - ((double) longitude) / 10000000.);
-        TimePoint raceTimePoint = raceTimePerRaceID.containsKey(currentRaceID) ? raceTimePerRaceID.get(currentRaceID) : referenceTimePoint;
-        Bearing bearing = new DegreeBearingImpl(cog);
-        SpeedWithBearing speed = new KnotSpeedWithBearingImpl(((double) sog_Knots_x10) / 10., bearing);
-        GPSFixMoving fix = new GPSFixMovingImpl(position, raceTimePoint, speed);
-        Mark mark = markByHashValue.get(hashValue);
-        if (mark != null) {
-            Iterator<Entry<ControlPoint, SpeedWithBearing>> i = windAtControlPoint.entrySet().iterator();
-            while (i.hasNext()) {
-                Entry<ControlPoint, SpeedWithBearing> controlPointWithWind = i.next();
-                if (Util.contains(controlPointWithWind.getKey().getMarks(), mark)) {
-                    trackedRace.recordWind(new WindImpl(position, raceTimePoint, controlPointWithWind.getValue()),
-                            new WindSourceWithAdditionalID(WindSourceType.EXPEDITION, mark.getName()));
-                    i.remove();
-                }
-            }
-            trackedRace.recordFix(mark, fix);
-        } else {
-            Competitor competitor = competitorByHashValue.get(hashValue);
-            if (competitor != null) {
-                trackedRace.recordFix(competitor, fix);
-                Course course = trackedRace.getRace().getCourse();
-                // record a mark passing, but not if the mark passing has happened longer than 30s before the race start
-                if (bestStartTimePerRaceID.get(currentRaceID) != null &&
-                        !bestStartTimePerRaceID.get(currentRaceID).after(
-                                raceTimePoint.plus(THRESHOLD_FOR_EARLIEST_MARK_PASSING_BEFORE_START_IN_MILLIS)) &&
-                                (!lastNextMark.containsKey(competitor) || lastNextMark.get(competitor) != nextMark) && nextMark > 0) {
-                    Waypoint waypointPassed = nextMark == 255 ? course.getLastWaypoint() : Util.get(course.getWaypoints(), nextMark - 1);
-                    List<MarkPassing> newMarkPassings = new ArrayList<>();
-                    final NavigableSet<MarkPassing> markPassings = trackedRace.getMarkPassings(competitor);
-                    trackedRace.lockForRead(markPassings);
-                    try {
-                        Util.addAll(markPassings, newMarkPassings);
-                    } finally {
-                        trackedRace.unlockAfterRead(markPassings);
-                    }
-                    newMarkPassings.add(new MarkPassingImpl(raceTimePoint, waypointPassed, competitor));
-                    trackedRace.updateMarkPassings(competitor, newMarkPassings);
-                    lastNextMark.put(competitor, nextMark);
-                }
-            } else {
-                logger.warning("Couldn't find hash value "+hashValue+" in either the mark or the competitor map");
-            }
-        }
-    }
-
-    @Override
-    public void progress(double progress) {
-        DynamicTrackedRace trackedRace = trackedRacePerRaceID.get(currentRaceID);
-        if (trackedRace != null) {
-            final TrackedRaceStatusEnum newStatus;
-            if (progress == 1.0) {
-                newStatus = TrackedRaceStatusEnum.FINISHED;
-            } else {
-                newStatus = TrackedRaceStatusEnum.LOADING;
-            }
-            trackedRace.setStatus(new TrackedRaceStatusImpl(newStatus, progress));
-        }
-    }
-}
+package com.sap.sailing.domain.swisstimingreplayadapter.impl;
+
+import java.util.ArrayList;
+import java.util.Calendar;
+import java.util.Collections;
+import java.util.GregorianCalendar;
+import java.util.HashMap;
+import java.util.HashSet;
+import java.util.Iterator;
+import java.util.List;
+import java.util.Map;
+import java.util.Map.Entry;
+import java.util.NavigableSet;
+import java.util.Set;
+import java.util.TimeZone;
+import java.util.logging.Logger;
+
+import com.sap.sailing.domain.base.Competitor;
+import com.sap.sailing.domain.base.ControlPoint;
+import com.sap.sailing.domain.base.Course;
+import com.sap.sailing.domain.base.Mark;
+import com.sap.sailing.domain.base.RaceDefinition;
+import com.sap.sailing.domain.base.Regatta;
+import com.sap.sailing.domain.base.Sideline;
+import com.sap.sailing.domain.base.Waypoint;
+import com.sap.sailing.domain.common.Bearing;
+import com.sap.sailing.domain.common.PassingInstruction;
+import com.sap.sailing.domain.common.Position;
+import com.sap.sailing.domain.common.SpeedWithBearing;
+import com.sap.sailing.domain.common.TimePoint;
+import com.sap.sailing.domain.common.TrackedRaceStatusEnum;
+import com.sap.sailing.domain.common.WindSourceType;
+import com.sap.sailing.domain.common.impl.DegreeBearingImpl;
+import com.sap.sailing.domain.common.impl.DegreePosition;
+import com.sap.sailing.domain.common.impl.KnotSpeedWithBearingImpl;
+import com.sap.sailing.domain.common.impl.MillisecondsTimePoint;
+import com.sap.sailing.domain.common.impl.Util;
+import com.sap.sailing.domain.common.impl.Util.Pair;
+import com.sap.sailing.domain.common.impl.WindSourceWithAdditionalID;
+import com.sap.sailing.domain.racelog.impl.EmptyRaceLogStore;
+import com.sap.sailing.domain.swisstimingadapter.DomainFactory;
+import com.sap.sailing.domain.swisstimingadapter.RaceType;
+import com.sap.sailing.domain.swisstimingreplayadapter.CompetitorStatus;
+import com.sap.sailing.domain.swisstimingreplayadapter.SwissTimingReplayListener;
+import com.sap.sailing.domain.swisstimingreplayadapter.SwissTimingReplayParser;
+import com.sap.sailing.domain.tracking.DynamicTrackedRace;
+import com.sap.sailing.domain.tracking.GPSFixMoving;
+import com.sap.sailing.domain.tracking.MarkPassing;
+import com.sap.sailing.domain.tracking.TrackedRace;
+import com.sap.sailing.domain.tracking.TrackedRegattaRegistry;
+import com.sap.sailing.domain.tracking.WindTrack;
+import com.sap.sailing.domain.tracking.impl.EmptyWindStore;
+import com.sap.sailing.domain.tracking.impl.GPSFixMovingImpl;
+import com.sap.sailing.domain.tracking.impl.MarkPassingImpl;
+import com.sap.sailing.domain.tracking.impl.TrackedRaceStatusImpl;
+import com.sap.sailing.domain.tracking.impl.WindImpl;
+
+import difflib.PatchFailedException;
+
+/**
+ * Turns the data received through the {@link SwissTimingReplayListener} callback interface into domain objects, creating
+ * a {@link RaceDefinition} and {@link Competitor}s as well as a {@link Course} with {@link Waypoint}s and {@link Mark}s.
+ * Also, this adapter creates a {@link TrackedRace} for the race and records all tracked positions for competitors and
+ * marks as well as wind data in it.<p>
+ * 
+ * This adapter is stateful and not thread safe. It must be used only once for registering with a {@link SwissTimingReplayParser}.
+ * 
+ * @author Axel Uhl (D043530)
+ *
+ */
+public class SwissTimingReplayToDomainAdapter extends SwissTimingReplayAdapter {
+    private static final int THRESHOLD_FOR_EARLIEST_MARK_PASSING_BEFORE_START_IN_MILLIS = 30000;
+
+    private static final Logger logger = Logger.getLogger(SwissTimingReplayToDomainAdapter.class.getName());
+
+    private final DomainFactory domainFactory;
+
+    private final Map<String, RaceDefinition> racePerRaceID;
+    private final Map<String, DynamicTrackedRace> trackedRacePerRaceID;
+
+    /**
+     * The last race ID received from {@link #raceID(String)}. Used as key into {@link #racePerRaceID} and
+     * {@link #trackedRacePerRaceID} for storing data from subsequent messages.
+     */
+    private String currentRaceID;
+
+    private RaceType currentRaceType;
+    
+    /**
+     * Reference time point for time specifications
+     */
+    private TimePoint referenceTimePoint;
+
+    /**
+     * feference location for location / lat/lng specifications
+     */
+    private Position referenceLocation;
+
+    private final Map<String, Set<Competitor>> competitorsPerRaceID;
+
+    private final Map<String, Map<String, Mark>> marksPerRaceIDPerMarkID;
+
+    private final Map<String, TimePoint> bestStartTimePerRaceID;
+
+    private final Map<String, TimePoint> raceTimePerRaceID;
+
+    /**
+     * When the first mark definition of a course sequence is received, this member holds <code>null</code> and is then
+     * initialized with a valid list. The list then accumulates the marks until the tracker count is received which marks
+     * the end of the course sequence and the beginning of the tracker messages. The course is then compared to the current
+     * course. If the race hasn't even been created, this can be done now. Otherwise, the new course definition is compared
+     * to the current race's course definition, and if necessary, a course change is performed. Then, this member is set
+     * to <code>null</code> again to show that the course has been consumed and updated to the race definition if necessary.
+     */
+    private List<ControlPoint> currentCourseDefinition;
+
+    private final Regatta regatta;
+
+    private final TrackedRegattaRegistry trackedRegattaRegistry;
+
+    private final Map<Integer, Mark> markByHashValue;
+
+    private final Map<Integer, Competitor> competitorByHashValue;
+
+    /**
+     * If a wind speed and direction was transmitted with the last mark message, it is recorded for the mark. When the next
+     * mark position tracker message is received, a look up in this map is performed. If a wind speed/direction is found, it is
+     * added to the tracked race's {@link WindSourceType#EXPEDITION} wind track.
+     */
+    private final Map<ControlPoint, SpeedWithBearing> windAtControlPoint;
+
+    /**
+     * Records the next mark for each competitor numerically
+     */
+    private final Map<Competitor, Short> lastNextMark;
+
+    private RaceStatus lastRaceStatus;
+
+    /**
+     * @param regatta
+     *            the regatta to associate the race(s) received by the listener with, or <code>null</code> to force the
+     *            use / creation of a default regatta per race
+     */
+    public SwissTimingReplayToDomainAdapter(Regatta regatta, DomainFactory domainFactory, TrackedRegattaRegistry trackedRegattaRegistry) {
+        this.regatta = regatta;
+        this.trackedRegattaRegistry = trackedRegattaRegistry;
+        racePerRaceID = new HashMap<>();
+        trackedRacePerRaceID = new HashMap<>();
+        bestStartTimePerRaceID = new HashMap<>();
+        raceTimePerRaceID = new HashMap<>();
+        competitorsPerRaceID = new HashMap<>();
+        marksPerRaceIDPerMarkID = new HashMap<>();
+        markByHashValue = new HashMap<>();
+        competitorByHashValue = new HashMap<>();
+        windAtControlPoint = new HashMap<>();
+        lastNextMark = new HashMap<>();
+        this.domainFactory = domainFactory;
+    }
+
+    public Iterable<DynamicTrackedRace> getTrackedRaces() {
+        return trackedRacePerRaceID.values();
+    }
+
+    @Override
+    public void referenceTimestamp(long referenceTimestampMillis) {
+        referenceTimePoint = new MillisecondsTimePoint(referenceTimestampMillis);
+    }
+
+    @Override
+    public void referenceLocation(int latitude, int longitude) {
+        referenceLocation = new DegreePosition(((double) latitude)/10000000., ((double) longitude)/10000000.); 
+    }
+
+    @Override
+    public void raceID(String raceID) {
+        currentRaceID = raceID;
+        currentRaceType = domainFactory.getRaceTypeFromRaceID(currentRaceID);
+    }
+
+    private boolean isValid(int threeByteValue) {
+        return threeByteValue != (1<<24) - 1;
+    }
+
+    @Override
+    public void frameMetaData(byte cid, int raceTime, int startTime, int estimatedStartTime, RaceStatus raceStatus,
+            short distanceToNextMark, Weather weather, short humidity, short temperature, String messageText,
+            byte cFlag, byte rFlag, byte duration, short nextMark) {
+        if (raceStatus != lastRaceStatus) {
+            lastRaceStatus = raceStatus;
+            if (raceStatus == RaceStatus.running) {
+                // remove all previous mark passings if the tracked race already exists; it may contain mark passings
+                // from previous, aborted runs of the same race
+                DynamicTrackedRace trackedRace = trackedRacePerRaceID.get(currentRaceID);
+                if (trackedRace != null) {
+                    Iterable<MarkPassing> noMarkPassings = Collections.emptyList();
+                    for (Competitor competitor : trackedRace.getRace().getCompetitors()) {
+                        trackedRace.updateMarkPassings(competitor, noMarkPassings);
+                    }
+                }
+            }
+        }
+        if (isValid(startTime)) {
+            final TimePoint startTimeReceived = getTimePoint(startTime);
+            bestStartTimePerRaceID.put(currentRaceID, startTimeReceived);
+            DynamicTrackedRace trackedRace = trackedRacePerRaceID.get(currentRaceID);
+            if (trackedRace != null) {
+                trackedRace.setStartTimeReceived(startTimeReceived);
+            }
+        } else if (isValid(estimatedStartTime)) {
+            bestStartTimePerRaceID.put(currentRaceID, getTimePoint(estimatedStartTime));
+        }
+        if (isValid(raceTime) && bestStartTimePerRaceID.containsKey(currentRaceID)) {
+            raceTimePerRaceID.put(currentRaceID, bestStartTimePerRaceID.get(currentRaceID).plus(1000*raceTime));
+        }
+    }
+
+    private TimePoint getTimePoint(int threeByteTimeSpecInSecondsSinceMidnight) {
+        assert isValid(threeByteTimeSpecInSecondsSinceMidnight);
+        return getMidnight(referenceTimePoint).plus(1000 * threeByteTimeSpecInSecondsSinceMidnight);
+    }
+
+    private TimePoint getMidnight(TimePoint referenceTimePoint) {
+        // FIXME need to identify time zone based on date and location
+        GregorianCalendar cal = new GregorianCalendar(TimeZone.getTimeZone("UTC"));
+        cal.setTimeInMillis(referenceTimePoint.asMillis());
+        cal.set(Calendar.HOUR_OF_DAY, 0);
+        cal.set(Calendar.MINUTE, 0);
+        cal.set(Calendar.SECOND, 0);
+        cal.set(Calendar.MILLISECOND, 0);
+        return new MillisecondsTimePoint(cal.getTimeInMillis());
+    }
+
+    @Override
+    public void competitor(int hashValue, String threeLetterIOCCode, String sailNumberOrTrackerID, String name,
+            CompetitorStatus competitorStatus, BoatType boatType, short cRank_Bracket, short cnPoints_x10_Bracket,
+            short ctPoints_x10_Winner) {
+        if (boatType == BoatType.Competitor) {
+            Competitor competitor = domainFactory.getOrCreateCompetitor(sailNumberOrTrackerID, threeLetterIOCCode.trim(), name.trim(),
+                    currentRaceType);
+            Set<Competitor> competitorsOfCurrentRace = competitorsPerRaceID.get(currentRaceID);
+            if (competitorsOfCurrentRace == null) {
+                competitorsOfCurrentRace = new HashSet<>();
+                competitorsPerRaceID.put(currentRaceID, competitorsOfCurrentRace);
+            }
+            competitorsOfCurrentRace.add(competitor);
+            competitorByHashValue.put(hashValue, competitor);
+        } else {
+            // consider it a mark
+            Mark mark = domainFactory.getOrCreateMark(sailNumberOrTrackerID.trim());
+            Map<String, Mark> marksOfCurrentRace = marksPerRaceIDPerMarkID.get(currentRaceID);
+            if (marksOfCurrentRace == null) {
+                marksOfCurrentRace = new HashMap<>();
+                marksPerRaceIDPerMarkID.put(currentRaceID, marksOfCurrentRace);
+            }
+            marksOfCurrentRace.put(sailNumberOrTrackerID.trim(), mark);
+            markByHashValue.put(hashValue, mark);
+        }
+    }
+
+
+    @Override
+    public void mark(MarkType markType, String name, byte index, String id1, String id2, short windSpeedInKnots,
+            short trueWindDirectionInDegrees) {
+        final List<String> markNames = new ArrayList<>();
+        markNames.add(id1.trim());
+        if (id2 != null) {
+            markNames.add(id2.trim());
+        }
+        final ControlPoint controlPoint = domainFactory.getOrCreateControlPoint(markNames);
+        if (index == 0) {
+            currentCourseDefinition = new ArrayList<>();
+        }
+        while (currentCourseDefinition.size() < index+1) {
+            currentCourseDefinition.add(null); // pad course
+        }
+        currentCourseDefinition.set(index, controlPoint);
+        if (windSpeedInKnots != -1 && trueWindDirectionInDegrees != -1) {
+            SpeedWithBearing windSpeedWithBearing = new KnotSpeedWithBearingImpl(windSpeedInKnots,
+                    new DegreeBearingImpl(trueWindDirectionInDegrees).reverse());
+            windAtControlPoint.put(controlPoint, windSpeedWithBearing);
+        } else {
+            windAtControlPoint.remove(controlPoint);
+        }
+    }
+
+    @Override
+    public void trackersCount(short trackersCount) {
+        try {
+            RaceDefinition race = racePerRaceID.get(currentRaceID);
+            if (race == null) {
+                createRace();
+            } else {
+                Course course = race.getCourse();
+                try {
+                    // TODO: Does SwissTiming also deliver the passing side for course marks?
+                    List<Pair<ControlPoint, PassingInstruction>> courseToUpdate = new ArrayList<Pair<ControlPoint, PassingInstruction>>();
+                    for (ControlPoint cp : currentCourseDefinition) {
+                        courseToUpdate.add(new Pair<ControlPoint, PassingInstruction>(cp, null));
+                    }
+                    course.update(courseToUpdate, domainFactory.getBaseDomainFactory());
+                } catch (PatchFailedException e) {
+                    throw new RuntimeException(e);
+                }
+            }
+        } finally {
+            currentCourseDefinition = null;
+        }
+    }
+
+    private void createRace() {
+        final Regatta myRegatta = regatta != null ? regatta : domainFactory.getOrCreateDefaultRegatta(EmptyRaceLogStore.INSTANCE,
+                currentRaceID, trackedRegattaRegistry);
+        RaceDefinition race = domainFactory.createRaceDefinition(myRegatta,
+                currentRaceID, competitorsPerRaceID.get(currentRaceID), currentCourseDefinition);
+        racePerRaceID.put(currentRaceID, race);
+        DynamicTrackedRace trackedRace = trackedRegattaRegistry.getOrCreateTrackedRegatta(myRegatta).
+                createTrackedRace(race, Collections.<Sideline> emptyList(), EmptyWindStore.INSTANCE, TrackedRace.DEFAULT_LIVE_DELAY_IN_MILLISECONDS,
+                        WindTrack.DEFAULT_MILLISECONDS_OVER_WHICH_TO_AVERAGE_WIND, 
+                        /* time over which to average speed: */ race.getBoatClass().getApproximateManeuverDurationInMilliseconds(),
+                        /* raceDefinitionSetToUpdate */ null);
+        trackedRace.setStatus(new TrackedRaceStatusImpl(TrackedRaceStatusEnum.LOADING, 0));
+        TimePoint bestStartTimeKnownSoFar = bestStartTimePerRaceID.get(currentRaceID);
+        if (bestStartTimeKnownSoFar != null) {
+            trackedRace.setStartTimeReceived(bestStartTimeKnownSoFar);
+        }
+        trackedRacePerRaceID.put(currentRaceID, trackedRace);
+    }
+
+    @Override
+    public void trackers(int hashValue, int latitude, int longitude, short cog, short sog_Knots_x10, short average_sog,
+            short vmg_Knots_x10, CompetitorStatus competitorStatus, short rank, short distanceToLeader_meters,
+            short distanceToNextMark_meters, short nextMark, short pRank, short ptPoints, short pnPoints) {
+        DynamicTrackedRace trackedRace = trackedRacePerRaceID.get(currentRaceID);
+        Position position = new DegreePosition(referenceLocation.getLatDeg() - ((double) latitude) / 10000000.,
+                referenceLocation.getLngDeg() - ((double) longitude) / 10000000.);
+        TimePoint raceTimePoint = raceTimePerRaceID.containsKey(currentRaceID) ? raceTimePerRaceID.get(currentRaceID) : referenceTimePoint;
+        Bearing bearing = new DegreeBearingImpl(cog);
+        SpeedWithBearing speed = new KnotSpeedWithBearingImpl(((double) sog_Knots_x10) / 10., bearing);
+        GPSFixMoving fix = new GPSFixMovingImpl(position, raceTimePoint, speed);
+        Mark mark = markByHashValue.get(hashValue);
+        if (mark != null) {
+            Iterator<Entry<ControlPoint, SpeedWithBearing>> i = windAtControlPoint.entrySet().iterator();
+            while (i.hasNext()) {
+                Entry<ControlPoint, SpeedWithBearing> controlPointWithWind = i.next();
+                if (Util.contains(controlPointWithWind.getKey().getMarks(), mark)) {
+                    trackedRace.recordWind(new WindImpl(position, raceTimePoint, controlPointWithWind.getValue()),
+                            new WindSourceWithAdditionalID(WindSourceType.EXPEDITION, mark.getName()));
+                    i.remove();
+                }
+            }
+            trackedRace.recordFix(mark, fix);
+        } else {
+            Competitor competitor = competitorByHashValue.get(hashValue);
+            if (competitor != null) {
+                trackedRace.recordFix(competitor, fix);
+                Course course = trackedRace.getRace().getCourse();
+                // record a mark passing, but not if the mark passing has happened longer than 30s before the race start
+                if (bestStartTimePerRaceID.get(currentRaceID) != null &&
+                        !bestStartTimePerRaceID.get(currentRaceID).after(
+                                raceTimePoint.plus(THRESHOLD_FOR_EARLIEST_MARK_PASSING_BEFORE_START_IN_MILLIS)) &&
+                                (!lastNextMark.containsKey(competitor) || lastNextMark.get(competitor) != nextMark) && nextMark > 0) {
+                    Waypoint waypointPassed = nextMark == 255 ? course.getLastWaypoint() : Util.get(course.getWaypoints(), nextMark - 1);
+                    List<MarkPassing> newMarkPassings = new ArrayList<>();
+                    final NavigableSet<MarkPassing> markPassings = trackedRace.getMarkPassings(competitor);
+                    trackedRace.lockForRead(markPassings);
+                    try {
+                        Util.addAll(markPassings, newMarkPassings);
+                    } finally {
+                        trackedRace.unlockAfterRead(markPassings);
+                    }
+                    newMarkPassings.add(new MarkPassingImpl(raceTimePoint, waypointPassed, competitor));
+                    trackedRace.updateMarkPassings(competitor, newMarkPassings);
+                    lastNextMark.put(competitor, nextMark);
+                }
+            } else {
+                logger.warning("Couldn't find hash value "+hashValue+" in either the mark or the competitor map");
+            }
+        }
+    }
+
+    @Override
+    public void progress(double progress) {
+        DynamicTrackedRace trackedRace = trackedRacePerRaceID.get(currentRaceID);
+        if (trackedRace != null) {
+            final TrackedRaceStatusEnum newStatus;
+            if (progress == 1.0) {
+                newStatus = TrackedRaceStatusEnum.FINISHED;
+            } else {
+                newStatus = TrackedRaceStatusEnum.LOADING;
+            }
+            trackedRace.setStatus(new TrackedRaceStatusImpl(newStatus, progress));
+        }
+    }
+}