--- conflicted
+++ resolved
@@ -1,4 +1,3 @@
-<<<<<<< HEAD
 package com.sap.sailing.domain.swisstimingreplayadapter.impl;
 
 import java.util.ArrayList;
@@ -514,523 +513,4 @@
             trackedRace.onStatusChanged(this, new TrackedRaceStatusImpl(newStatus, progress));
         }
     }
-}
-=======
-package com.sap.sailing.domain.swisstimingreplayadapter.impl;
-
-import java.util.ArrayList;
-import java.util.Calendar;
-import java.util.Collections;
-import java.util.GregorianCalendar;
-import java.util.HashMap;
-import java.util.HashSet;
-import java.util.Iterator;
-import java.util.List;
-import java.util.Map;
-import java.util.Map.Entry;
-import java.util.NavigableSet;
-import java.util.Set;
-import java.util.TimeZone;
-import java.util.logging.Logger;
-
-import com.sap.sailing.domain.abstractlog.race.analyzing.impl.RaceLogResolver;
-import com.sap.sailing.domain.base.BoatClass;
-import com.sap.sailing.domain.base.Competitor;
-import com.sap.sailing.domain.base.ControlPoint;
-import com.sap.sailing.domain.base.Course;
-import com.sap.sailing.domain.base.Mark;
-import com.sap.sailing.domain.base.RaceDefinition;
-import com.sap.sailing.domain.base.Regatta;
-import com.sap.sailing.domain.base.Sideline;
-import com.sap.sailing.domain.base.Waypoint;
-import com.sap.sailing.domain.common.Bearing;
-import com.sap.sailing.domain.common.PassingInstruction;
-import com.sap.sailing.domain.common.Position;
-import com.sap.sailing.domain.common.SpeedWithBearing;
-import com.sap.sailing.domain.common.TrackedRaceStatusEnum;
-import com.sap.sailing.domain.common.WindSourceType;
-import com.sap.sailing.domain.common.impl.DegreeBearingImpl;
-import com.sap.sailing.domain.common.impl.DegreePosition;
-import com.sap.sailing.domain.common.impl.KnotSpeedWithBearingImpl;
-import com.sap.sailing.domain.common.impl.WindImpl;
-import com.sap.sailing.domain.common.impl.WindSourceWithAdditionalID;
-import com.sap.sailing.domain.common.tracking.GPSFixMoving;
-import com.sap.sailing.domain.common.tracking.impl.GPSFixMovingImpl;
-import com.sap.sailing.domain.racelog.RaceLogStore;
-import com.sap.sailing.domain.regattalog.RegattaLogStore;
-import com.sap.sailing.domain.swisstimingadapter.DomainFactory;
-import com.sap.sailing.domain.swisstimingreplayadapter.CompetitorStatus;
-import com.sap.sailing.domain.swisstimingreplayadapter.SwissTimingReplayListener;
-import com.sap.sailing.domain.swisstimingreplayadapter.SwissTimingReplayParser;
-import com.sap.sailing.domain.swisstimingreplayadapter.impl.SwissTimingReplayConnectivityParameters.SwissTimingReplayRaceTracker;
-import com.sap.sailing.domain.tracking.DynamicRaceDefinitionSet;
-import com.sap.sailing.domain.tracking.DynamicTrackedRace;
-import com.sap.sailing.domain.tracking.DynamicTrackedRegatta;
-import com.sap.sailing.domain.tracking.MarkPassing;
-import com.sap.sailing.domain.tracking.RaceTracker;
-import com.sap.sailing.domain.tracking.TrackedRace;
-import com.sap.sailing.domain.tracking.TrackedRegattaRegistry;
-import com.sap.sailing.domain.tracking.TrackingDataLoader;
-import com.sap.sailing.domain.tracking.WindTrack;
-import com.sap.sailing.domain.tracking.impl.EmptyWindStore;
-import com.sap.sailing.domain.tracking.impl.MarkPassingImpl;
-import com.sap.sailing.domain.tracking.impl.TrackedRaceStatusImpl;
-import com.sap.sse.common.TimePoint;
-import com.sap.sse.common.Util;
-import com.sap.sse.common.Util.Pair;
-import com.sap.sse.common.impl.MillisecondsTimePoint;
-
-import difflib.PatchFailedException;
-
-/**
- * Turns the data received through the {@link SwissTimingReplayListener} callback interface into domain objects, creating
- * a {@link RaceDefinition} and {@link Competitor}s as well as a {@link Course} with {@link Waypoint}s and {@link Mark}s.
- * Also, this adapter creates a {@link TrackedRace} for the race and records all tracked positions for competitors and
- * marks as well as wind data in it.<p>
- * 
- * This adapter is stateful and not thread safe. It must be used only once for registering with a {@link SwissTimingReplayParser}.
- * 
- * @author Axel Uhl (D043530)
- *
- */
-public class SwissTimingReplayToDomainAdapter extends SwissTimingReplayAdapter implements TrackingDataLoader {
-    private static final int THRESHOLD_FOR_EARLIEST_MARK_PASSING_BEFORE_START_IN_MILLIS = 30000;
-
-    private static final Logger logger = Logger.getLogger(SwissTimingReplayToDomainAdapter.class.getName());
-
-    private final DomainFactory domainFactory;
-
-    /**
-     * Can be waited on; additions are {@link Object#notifyAll() notified}.
-     */
-    private final Map<String, RaceDefinition> racePerRaceIdForRaceDefinition;
-    private final Map<String, DynamicTrackedRace> trackedRacePerRaceID;
-
-    /**
-     * The last race ID received from {@link #raceID(String)}. Used as key into {@link #racePerRaceIdForRaceDefinition} and
-     * {@link #trackedRacePerRaceID} for storing data from subsequent messages.
-     */
-    private String currentRaceID;
-    
-    /**
-     * Reference time point for time specifications
-     */
-    private TimePoint referenceTimePoint;
-
-    /**
-     * feference location for location / lat/lng specifications
-     */
-    private Position referenceLocation;
-
-    private final Map<String, Set<Competitor>> competitorsPerRaceID;
-
-    private final Map<String, Map<String, Mark>> marksPerRaceIDPerMarkID;
-
-    private final Map<String, TimePoint> bestStartTimePerRaceID;
-
-    private final Map<String, TimePoint> raceTimePerRaceID;
-
-    /**
-     * When the first mark definition of a course sequence is received, this member holds <code>null</code> and is then
-     * initialized with a valid list. The list then accumulates the marks until the tracker count is received which marks
-     * the end of the course sequence and the beginning of the tracker messages. The course is then compared to the current
-     * course. If the race hasn't even been created, this can be done now. Otherwise, the new course definition is compared
-     * to the current race's course definition, and if necessary, a course change is performed. Then, this member is set
-     * to <code>null</code> again to show that the course has been consumed and updated to the race definition if necessary.
-     */
-    private List<ControlPoint> currentCourseDefinition;
-
-    private final Regatta regatta;
-
-    private final TrackedRegattaRegistry trackedRegattaRegistry;
-
-    private final Map<Integer, Mark> markByHashValue;
-
-    private final Map<Integer, Competitor> competitorByHashValue;
-
-    /**
-     * If a wind speed and direction was transmitted with the last mark message, it is recorded for the mark. When the next
-     * mark position tracker message is received, a look up in this map is performed. If a wind speed/direction is found, it is
-     * added to the tracked race's {@link WindSourceType#EXPEDITION} wind track.
-     */
-    private final Map<ControlPoint, SpeedWithBearing> windAtControlPoint;
-
-    /**
-     * Records the next mark for each competitor numerically
-     */
-    private final Map<Competitor, Short> lastNextMark;
-
-    private RaceStatus lastRaceStatus;
-    
-    private final boolean useInternalMarkPassingAlgorithm;
-    
-    private final RaceLogResolver raceLogResolver;
-
-    private final String raceName;
-    
-    private final String raceIdForRaceDefinition;
-
-    /**
-     * Optional callback to which to announce the arrival of the {@link RaceDefinition}
-     */
-    private final DynamicRaceDefinitionSet dynamicRaceDefinitionSet;
-    
-    private final SwissTimingReplayRaceTracker tracker;
-    
-    @FunctionalInterface
-    public static interface TrackerConstructor {
-        SwissTimingReplayRaceTracker createTracker(SwissTimingReplayToDomainAdapter adapter);
-    }
-    
-    /**
-     * @param regatta
-     *            the regatta to associate the race(s) received by the listener with, or <code>null</code> to force the
-     *            use / creation of a default regatta per race
-     * @param useInternalMarkPassingAlgorithm
-     *            use our own instead of the SwissTiming-provided mark rounding / split times
-     * @param trackerConstructor
-     *            if not {@code null} this object is used to construct the {@link SwissTimingReplayRaceTracker} that can
-     *            be obtained from {@link #getTracker()}. This tracker's {@link RaceTracker.RaceCreationListener}s will
-     *            be {@link SwissTimingReplayRaceTracker#notifyRaceCreationListeners() notified} when this adapter has
-     *            created the race.
-     */
-    public SwissTimingReplayToDomainAdapter(Regatta regatta, String raceName, String raceIdForRaceDefinition,
-            BoatClass boatClass, DomainFactory domainFactory,
-            TrackedRegattaRegistry trackedRegattaRegistry, boolean useInternalMarkPassingAlgorithm, RaceLogResolver raceLogResolver,
-            RaceLogStore raceLogStore, RegattaLogStore regattaLogStore, TrackerConstructor trackerConstructor) {
-        this.tracker = trackerConstructor == null ? null : trackerConstructor.createTracker(this);
-        this.raceLogResolver = raceLogResolver;
-        // when the race is created, notify the tracker's race creation listeners
-        this.dynamicRaceDefinitionSet = trackerConstructor == null ? null : (race, trackedRace)->this.tracker.notifyRaceCreationListeners();
-        this.raceName = raceName;
-        this.raceIdForRaceDefinition = raceIdForRaceDefinition;
-        final Regatta effectiveRegatta;
-        // Try to find a pre-associated event based on the Race ID
-        if (regatta == null) {
-            effectiveRegatta = trackedRegattaRegistry.getRememberedRegattaForRace(raceIdForRaceDefinition);
-        } else {
-            effectiveRegatta = regatta;
-        }
-        // if regatta is still null, no previous assignment of any of the races in this TracTrac event to a Regatta was
-        // found; in this case, create a default regatta based on the TracTrac event data
-        this.regatta = effectiveRegatta == null ? domainFactory.getOrCreateDefaultRegatta(raceLogStore, regattaLogStore,
-                raceIdForRaceDefinition, boatClass, trackedRegattaRegistry) : effectiveRegatta;
-        this.trackedRegattaRegistry = trackedRegattaRegistry;
-        racePerRaceIdForRaceDefinition = new HashMap<>();
-        trackedRacePerRaceID = new HashMap<>();
-        bestStartTimePerRaceID = new HashMap<>();
-        raceTimePerRaceID = new HashMap<>();
-        competitorsPerRaceID = new HashMap<>();
-        marksPerRaceIDPerMarkID = new HashMap<>();
-        markByHashValue = new HashMap<>();
-        competitorByHashValue = new HashMap<>();
-        windAtControlPoint = new HashMap<>();
-        lastNextMark = new HashMap<>();
-        this.domainFactory = domainFactory;
-        this.useInternalMarkPassingAlgorithm = useInternalMarkPassingAlgorithm;
-    }
-
-    public RaceTracker getTracker() {
-        return tracker;
-    }
-
-    public Regatta getRegatta() {
-        return regatta;
-    }
-
-    public Iterable<DynamicTrackedRace> getTrackedRaces() {
-        return trackedRacePerRaceID.values();
-    }
-
-    @Override
-    public void referenceTimestamp(long referenceTimestampMillis) {
-        referenceTimePoint = new MillisecondsTimePoint(referenceTimestampMillis);
-    }
-
-    @Override
-    public void referenceLocation(int latitude, int longitude) {
-        referenceLocation = new DegreePosition(((double) latitude)/10000000., ((double) longitude)/10000000.); 
-    }
-
-    @Override
-    public void raceID(String raceID) {
-        currentRaceID = raceID;
-    }
-
-    private boolean isValid(int threeByteValue) {
-        return threeByteValue != (1<<24) - 1;
-    }
-
-    @Override
-    public void frameMetaData(byte cid, int raceTime, int startTime, int estimatedStartTime, RaceStatus raceStatus,
-            short distanceToNextMark, Weather weather, short humidity, short temperature, String messageText,
-            byte cFlag, byte rFlag, byte duration, short nextMark) {
-        if (raceStatus != lastRaceStatus) {
-            lastRaceStatus = raceStatus;
-            if (raceStatus == RaceStatus.running) {
-                // remove all previous mark passings if the tracked race already exists; it may contain mark passings
-                // from previous, aborted runs of the same race
-                DynamicTrackedRace trackedRace = trackedRacePerRaceID.get(currentRaceID);
-                if (trackedRace != null) {
-                    Iterable<MarkPassing> noMarkPassings = Collections.emptyList();
-                    for (Competitor competitor : trackedRace.getRace().getCompetitors()) {
-                        trackedRace.updateMarkPassings(competitor, noMarkPassings);
-                    }
-                }
-            }
-        }
-        if (isValid(startTime)) {
-            final TimePoint startTimeReceived = getTimePoint(startTime);
-            bestStartTimePerRaceID.put(currentRaceID, startTimeReceived);
-            DynamicTrackedRace trackedRace = trackedRacePerRaceID.get(currentRaceID);
-            if (trackedRace != null) {
-                trackedRace.setStartTimeReceived(startTimeReceived);
-            }
-        } else if (isValid(estimatedStartTime)) {
-            bestStartTimePerRaceID.put(currentRaceID, getTimePoint(estimatedStartTime));
-        }
-        if (isValid(raceTime) && bestStartTimePerRaceID.containsKey(currentRaceID)) {
-            raceTimePerRaceID.put(currentRaceID, bestStartTimePerRaceID.get(currentRaceID).plus(1000*raceTime));
-        }
-    }
-
-    private TimePoint getTimePoint(int threeByteTimeSpecInSecondsSinceMidnight) {
-        assert isValid(threeByteTimeSpecInSecondsSinceMidnight);
-        return getMidnight(referenceTimePoint).plus(1000 * threeByteTimeSpecInSecondsSinceMidnight);
-    }
-
-    private TimePoint getMidnight(TimePoint referenceTimePoint) {
-        // FIXME need to identify time zone based on date and location
-        GregorianCalendar cal = new GregorianCalendar(TimeZone.getTimeZone("UTC"));
-        cal.setTimeInMillis(referenceTimePoint.asMillis());
-        cal.set(Calendar.HOUR_OF_DAY, 0);
-        cal.set(Calendar.MINUTE, 0);
-        cal.set(Calendar.SECOND, 0);
-        cal.set(Calendar.MILLISECOND, 0);
-        return new MillisecondsTimePoint(cal.getTimeInMillis());
-    }
-
-    @Override
-    public void competitor(int hashValue, String threeLetterIOCCode, String sailNumberOrTrackerID, String name,
-            CompetitorStatus competitorStatus, BoatType boatType, short cRank_Bracket, short cnPoints_x10_Bracket,
-            short ctPoints_x10_Winner) {
-        if (boatType == BoatType.Competitor) {
-            Competitor competitor = domainFactory.createCompetitorWithoutID(sailNumberOrTrackerID, threeLetterIOCCode.trim(), name.trim(),
-                    currentRaceID, domainFactory.getRaceTypeFromRaceID(currentRaceID).getBoatClass());
-            Set<Competitor> competitorsOfCurrentRace = competitorsPerRaceID.get(currentRaceID);
-            if (competitorsOfCurrentRace == null) {
-                competitorsOfCurrentRace = new HashSet<>();
-                competitorsPerRaceID.put(currentRaceID, competitorsOfCurrentRace);
-            }
-            competitorsOfCurrentRace.add(competitor);
-            competitorByHashValue.put(hashValue, competitor);
-        } else {
-            // consider it a mark
-            Mark mark = domainFactory.getOrCreateMark(sailNumberOrTrackerID.trim());
-            Map<String, Mark> marksOfCurrentRace = marksPerRaceIDPerMarkID.get(currentRaceID);
-            if (marksOfCurrentRace == null) {
-                marksOfCurrentRace = new HashMap<>();
-                marksPerRaceIDPerMarkID.put(currentRaceID, marksOfCurrentRace);
-            }
-            marksOfCurrentRace.put(sailNumberOrTrackerID.trim(), mark);
-            markByHashValue.put(hashValue, mark);
-        }
-    }
-
-
-    @Override
-    public void mark(MarkType markType, String name, byte index, String id1, String id2, short windSpeedInKnots,
-            short trueWindDirectionInDegrees) {
-        final List<String> markNames = new ArrayList<>();
-        markNames.add(id1.trim());
-        if (id2 != null && !id2.trim().isEmpty()) {
-            markNames.add(id2.trim());
-        }
-        final ControlPoint controlPoint = domainFactory.getOrCreateControlPoint(markNames, getMarkType(markType));
-        if (index == 0) {
-            currentCourseDefinition = new ArrayList<>();
-        }
-        while (currentCourseDefinition.size() < index+1) {
-            currentCourseDefinition.add(null); // pad course
-        }
-        currentCourseDefinition.set(index, controlPoint);
-        if (windSpeedInKnots != -1 && trueWindDirectionInDegrees != -1) {
-            SpeedWithBearing windSpeedWithBearing = new KnotSpeedWithBearingImpl(windSpeedInKnots,
-                    new DegreeBearingImpl(trueWindDirectionInDegrees).reverse());
-            windAtControlPoint.put(controlPoint, windSpeedWithBearing);
-        } else {
-            windAtControlPoint.remove(controlPoint);
-        }
-    }
-
-    /**
-     * Produces a domain {@link com.sap.sailing.domain.common.MarkType} from a SwissTiming replay {@link MarkType mark type}.
-     */
-    private com.sap.sailing.domain.common.MarkType getMarkType(MarkType markType) {
-        final com.sap.sailing.domain.common.MarkType result;
-        if (markType == null) {
-            result = null;
-        } else {
-            if (markType.isBoat()) {
-                if (markType.isStart()) {
-                    result = com.sap.sailing.domain.common.MarkType.STARTBOAT;
-                } else if (markType.isFinish()) {
-                    result = com.sap.sailing.domain.common.MarkType.FINISHBOAT;
-                } else {
-                    result = com.sap.sailing.domain.common.MarkType.BUOY;
-                }
-            } else {
-                result = com.sap.sailing.domain.common.MarkType.BUOY;
-            }
-        }
-        return result;
-    }
-
-    @Override
-    public void trackersCount(short trackersCount) {
-        RaceDefinition race = racePerRaceIdForRaceDefinition.get(raceIdForRaceDefinition);
-        if (race == null) {
-            createRace();
-        } else {
-            Course course = race.getCourse();
-            try {
-                // TODO: Does SwissTiming also deliver the passing side for course marks?
-                List<Pair<ControlPoint, PassingInstruction>> courseToUpdate = new ArrayList<>();
-                for (ControlPoint cp : currentCourseDefinition) {
-                    courseToUpdate.add(new Pair<ControlPoint, PassingInstruction>(cp, PassingInstruction.None));
-                }
-                course.update(courseToUpdate, domainFactory.getBaseDomainFactory());
-            } catch (PatchFailedException e) {
-                throw new RuntimeException(e);
-            }
-        }
-    }
-
-    private void createRace() {
-        RaceDefinition race = domainFactory.createRaceDefinition(regatta,
-                currentRaceID, competitorsPerRaceID.get(currentRaceID), currentCourseDefinition, raceName, raceIdForRaceDefinition);
-        synchronized (racePerRaceIdForRaceDefinition) {
-            racePerRaceIdForRaceDefinition.put(raceIdForRaceDefinition, race);
-            racePerRaceIdForRaceDefinition.notifyAll();
-        }
-        DynamicTrackedRace trackedRace = getTrackedRegatta().
-                createTrackedRace(race, Collections.<Sideline> emptyList(), EmptyWindStore.INSTANCE,
-                        TrackedRace.DEFAULT_LIVE_DELAY_IN_MILLISECONDS,
-                        WindTrack.DEFAULT_MILLISECONDS_OVER_WHICH_TO_AVERAGE_WIND, 
-                        /* time over which to average speed: */ race.getBoatClass().getApproximateManeuverDurationInMilliseconds(),
-                        /* raceDefinitionSetToUpdate */ null, useInternalMarkPassingAlgorithm, raceLogResolver);
-        trackedRace.onStatusChanged(this, new TrackedRaceStatusImpl(TrackedRaceStatusEnum.LOADING, 0));
-        TimePoint bestStartTimeKnownSoFar = bestStartTimePerRaceID.get(currentRaceID);
-        if (bestStartTimeKnownSoFar != null) {
-            trackedRace.setStartTimeReceived(bestStartTimeKnownSoFar);
-        }
-        trackedRacePerRaceID.put(currentRaceID, trackedRace);
-        if (dynamicRaceDefinitionSet != null) {
-            dynamicRaceDefinitionSet.addRaceDefinition(race, trackedRace);
-        }
-    }
-
-    public DynamicTrackedRegatta getTrackedRegatta() {
-        return trackedRegattaRegistry.getOrCreateTrackedRegatta(regatta);
-    }
-    
-    /**
-     * Waits synchronously until a race with ID {@code raceID} was added to {@link #racePerRaceIdForRaceDefinition}.
-     */
-    public RaceDefinition getRaceDefinition(String raceID) throws InterruptedException {
-        return getRaceDefinition(raceID, 0);
-    }
-
-    /**
-     * Waits synchronously until a race with ID {@code raceID} was added to {@link #racePerRaceIdForRaceDefinition}
-     * 
-     * @param timeoutInMillis
-     *            if 0, waits until a race for {@code raceID} was added to {@link #racePerRaceIdForRaceDefinition}; otherwise the call
-     *            returns after so many milliseconds at the latest, even if no race with that ID was added, in which
-     *            case the method returns {@code null}
-     */
-    public RaceDefinition getRaceDefinition(String raceIdForRaceDefinition, long timeoutInMillis) throws InterruptedException {
-        final RaceDefinition result;
-        long targetTime = 0;
-        if (timeoutInMillis != 0) {
-            targetTime = System.currentTimeMillis() + timeoutInMillis;
-        }
-        synchronized (racePerRaceIdForRaceDefinition) {
-            while (!racePerRaceIdForRaceDefinition.containsKey(raceIdForRaceDefinition)) {
-                racePerRaceIdForRaceDefinition.wait(timeoutInMillis == 0 ? 0 : Math.max(1, targetTime-System.currentTimeMillis()));
-                if (timeoutInMillis != 0 && System.currentTimeMillis() > targetTime) {
-                    break; // if a real timeout has been specified, don't wait again
-                }
-            }
-            result = racePerRaceIdForRaceDefinition.get(raceIdForRaceDefinition);
-        }
-        return result;
-    }
-
-    @Override
-    public void trackers(int hashValue, int latitude, int longitude, short cog, short sog_Knots_x10, short average_sog,
-            short vmg_Knots_x10, CompetitorStatus competitorStatus, short rank, short distanceToLeader_meters,
-            short distanceToNextMark_meters, short nextMark, short pRank, short ptPoints, short pnPoints) {
-        DynamicTrackedRace trackedRace = trackedRacePerRaceID.get(currentRaceID);
-        Position position = new DegreePosition(referenceLocation.getLatDeg() - ((double) latitude) / 10000000.,
-                referenceLocation.getLngDeg() - ((double) longitude) / 10000000.);
-        TimePoint raceTimePoint = raceTimePerRaceID.containsKey(currentRaceID) ? raceTimePerRaceID.get(currentRaceID) : referenceTimePoint;
-        Bearing bearing = new DegreeBearingImpl(cog);
-        SpeedWithBearing speed = new KnotSpeedWithBearingImpl(((double) sog_Knots_x10) / 10., bearing);
-        GPSFixMoving fix = new GPSFixMovingImpl(position, raceTimePoint, speed);
-        Mark mark = markByHashValue.get(hashValue);
-        if (mark != null) {
-            Iterator<Entry<ControlPoint, SpeedWithBearing>> i = windAtControlPoint.entrySet().iterator();
-            while (i.hasNext()) {
-                Entry<ControlPoint, SpeedWithBearing> controlPointWithWind = i.next();
-                if (Util.contains(controlPointWithWind.getKey().getMarks(), mark)) {
-                    trackedRace.recordWind(new WindImpl(position, raceTimePoint, controlPointWithWind.getValue()),
-                            new WindSourceWithAdditionalID(WindSourceType.EXPEDITION, mark.getName()));
-                    i.remove();
-                }
-            }
-            trackedRace.recordFix(mark, fix);
-        } else {
-            Competitor competitor = competitorByHashValue.get(hashValue);
-            if (competitor != null) {
-                trackedRace.recordFix(competitor, fix);
-                Course course = trackedRace.getRace().getCourse();
-                // record a mark passing, but not if the mark passing has happened longer than 30s before the race start
-                if (!useInternalMarkPassingAlgorithm && bestStartTimePerRaceID.get(currentRaceID) != null &&
-                        !bestStartTimePerRaceID.get(currentRaceID).after(
-                                raceTimePoint.plus(THRESHOLD_FOR_EARLIEST_MARK_PASSING_BEFORE_START_IN_MILLIS)) &&
-                                (!lastNextMark.containsKey(competitor) || lastNextMark.get(competitor) != nextMark) && nextMark > 0) {
-                    Waypoint waypointPassed = nextMark == 255 ? course.getLastWaypoint() : Util.get(course.getWaypoints(), nextMark - 1);
-                    List<MarkPassing> newMarkPassings = new ArrayList<>();
-                    final NavigableSet<MarkPassing> markPassings = trackedRace.getMarkPassings(competitor);
-                    trackedRace.lockForRead(markPassings);
-                    try {
-                        Util.addAll(markPassings, newMarkPassings);
-                    } finally {
-                        trackedRace.unlockAfterRead(markPassings);
-                    }
-                    newMarkPassings.add(new MarkPassingImpl(raceTimePoint, waypointPassed, competitor));
-                    trackedRace.updateMarkPassings(competitor, newMarkPassings);
-                    lastNextMark.put(competitor, nextMark);
-                }
-            } else {
-                logger.warning("Couldn't find hash value "+hashValue+" in either the mark or the competitor map");
-            }
-        }
-    }
-
-    @Override
-    public void progress(double progress) {
-        DynamicTrackedRace trackedRace = trackedRacePerRaceID.get(currentRaceID);
-        if (trackedRace != null) {
-            final TrackedRaceStatusEnum newStatus;
-            if (progress == 1.0) {
-                newStatus = TrackedRaceStatusEnum.FINISHED;
-            } else {
-                newStatus = TrackedRaceStatusEnum.LOADING;
-            }
-            trackedRace.onStatusChanged(this, new TrackedRaceStatusImpl(newStatus, progress));
-        }
-    }
-}
->>>>>>> bb4ecf91
+}