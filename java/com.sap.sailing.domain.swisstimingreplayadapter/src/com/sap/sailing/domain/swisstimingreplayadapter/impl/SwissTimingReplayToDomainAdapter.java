--- conflicted
+++ resolved
@@ -393,12 +393,8 @@
                 for (ControlPoint cp : currentCourseDefinition) {
                     courseToUpdate.add(new Pair<ControlPoint, PassingInstruction>(cp, PassingInstruction.None));
                 }
-<<<<<<< HEAD
-                course.update(courseToUpdate, course.getAssociatedRoles(), domainFactory.getBaseDomainFactory());
-=======
                 course.update(courseToUpdate, course.getAssociatedRoles(),
                         course.getOriginatingCourseTemplateIdOrNull(), domainFactory.getBaseDomainFactory());
->>>>>>> 79dde49c
             } catch (PatchFailedException e) {
                 throw new RuntimeException(e);
             }
