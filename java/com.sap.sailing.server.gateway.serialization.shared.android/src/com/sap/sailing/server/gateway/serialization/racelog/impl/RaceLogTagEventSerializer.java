--- conflicted
+++ resolved
@@ -29,12 +29,8 @@
         RaceLogTagEvent tagEvent = (RaceLogTagEvent) object;
         JSONObject result = super.serialize(tagEvent);
         result.put(FIELD_TAG, tagEvent.getTag());
-<<<<<<< HEAD
         result.put(FIELD_USER_NAME, tagEvent.getUsername());
-=======
-        result.put(FIELD_USER_NAME, tagEvent.getUserName());
         result.put(FIELD_COMMENT, tagEvent.getComment());
->>>>>>> 7c193d0d
         result.put(FIELD_URL, tagEvent.getImageURL());
         return result;
     }
