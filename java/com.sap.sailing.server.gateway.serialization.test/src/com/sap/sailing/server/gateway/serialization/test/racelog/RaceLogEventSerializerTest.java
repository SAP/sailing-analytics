package com.sap.sailing.server.gateway.serialization.test.racelog;

import static org.mockito.Mockito.mock;
import static org.mockito.Mockito.verify;

import java.util.UUID;

import org.junit.Before;
import org.junit.Test;

import com.sap.sailing.domain.abstractlog.AbstractLogEventAuthor;
import com.sap.sailing.domain.abstractlog.impl.LogEventAuthorImpl;
import com.sap.sailing.domain.abstractlog.race.RaceLogEvent;
import com.sap.sailing.domain.abstractlog.race.impl.RaceLogCourseAreaChangeEventImpl;
import com.sap.sailing.domain.abstractlog.race.impl.RaceLogCourseDesignChangedEventImpl;
import com.sap.sailing.domain.abstractlog.race.impl.RaceLogFinishPositioningConfirmedEventImpl;
import com.sap.sailing.domain.abstractlog.race.impl.RaceLogFinishPositioningListChangedEventImpl;
import com.sap.sailing.domain.abstractlog.race.impl.RaceLogFlagEventImpl;
import com.sap.sailing.domain.abstractlog.race.impl.RaceLogGateLineOpeningTimeEventImpl;
import com.sap.sailing.domain.abstractlog.race.impl.RaceLogPassChangeEventImpl;
import com.sap.sailing.domain.abstractlog.race.impl.RaceLogPathfinderEventImpl;
import com.sap.sailing.domain.abstractlog.race.impl.RaceLogProtestStartTimeEventImpl;
import com.sap.sailing.domain.abstractlog.race.impl.RaceLogRaceStatusEventImpl;
import com.sap.sailing.domain.abstractlog.race.impl.RaceLogRevokeEventImpl;
import com.sap.sailing.domain.abstractlog.race.impl.RaceLogStartProcedureChangedEventImpl;
import com.sap.sailing.domain.abstractlog.race.impl.RaceLogStartTimeEventImpl;
import com.sap.sailing.domain.abstractlog.race.impl.RaceLogWindFixEventImpl;
import com.sap.sailing.domain.abstractlog.race.tracking.impl.RaceLogCloseOpenEndedDeviceMappingEventImpl;
import com.sap.sailing.domain.abstractlog.race.tracking.impl.RaceLogDefineMarkEventImpl;
import com.sap.sailing.domain.abstractlog.race.tracking.impl.RaceLogDenoteForTrackingEventImpl;
import com.sap.sailing.domain.abstractlog.race.tracking.impl.RaceLogDeviceCompetitorMappingEventImpl;
import com.sap.sailing.domain.abstractlog.race.tracking.impl.RaceLogDeviceMarkMappingEventImpl;
import com.sap.sailing.domain.abstractlog.race.tracking.impl.RaceLogRegisterCompetitorEventImpl;
import com.sap.sailing.domain.abstractlog.race.tracking.impl.RaceLogStartTrackingEventImpl;
import com.sap.sailing.domain.base.DomainFactory;
import com.sap.sailing.domain.common.racelog.RaceLogRaceStatus;
import com.sap.sailing.domain.common.racelog.RacingProcedureType;
import com.sap.sailing.server.gateway.serialization.JsonSerializer;
import com.sap.sailing.server.gateway.serialization.racelog.impl.RaceLogEventSerializer;
import com.sap.sse.common.impl.MillisecondsTimePoint;

public class RaceLogEventSerializerTest {

    private RaceLogEventSerializer serializer;

    private JsonSerializer<RaceLogEvent> flagEventSerializer;
    private JsonSerializer<RaceLogEvent> startTimeSerializer;
    private JsonSerializer<RaceLogEvent> raceStatusSerializer;
    private JsonSerializer<RaceLogEvent> courseAreaChangedEventSerializer;
    private JsonSerializer<RaceLogEvent> passChangedSerializer;
    private JsonSerializer<RaceLogEvent> courseDesignChangedEventSerializer;
    private JsonSerializer<RaceLogEvent> finishPositioningListChangedEventSerializer;
    private JsonSerializer<RaceLogEvent> finishPositioningConfirmedEventSerializer;
    private JsonSerializer<RaceLogEvent> pathfinderEventSerializer;
    private JsonSerializer<RaceLogEvent> gateLineOpeningTimeEventSerializer;
    private JsonSerializer<RaceLogEvent> startProcedureTypeChangedEventSerializer;
    private JsonSerializer<RaceLogEvent> protestStartTimeEventSerializer;
    private JsonSerializer<RaceLogEvent> windFixEventSerializer;
    private JsonSerializer<RaceLogEvent> deviceCompetitorMappingEventSerializer;
    private JsonSerializer<RaceLogEvent> deviceMarkMappingEventSerializer;
    private JsonSerializer<RaceLogEvent> denoteForTrackingEventSerializer;
    private JsonSerializer<RaceLogEvent> startTrackingEventSerializer;
    private JsonSerializer<RaceLogEvent> revokeEventSerializer;
    private JsonSerializer<RaceLogEvent> registerCompetitorEventSerializer;
    private JsonSerializer<RaceLogEvent> defineMarkEventSerializer;
    private JsonSerializer<RaceLogEvent> closeOpenEndedDeviceMappingEventSerializer;
    private JsonSerializer<RaceLogEvent> additionalScoringInformationSerializer;
    private JsonSerializer<RaceLogEvent> fixedMarkPassingEventSerializer;
    private JsonSerializer<RaceLogEvent> suppressedMarkPassingsSerializer;
    private JsonSerializer<RaceLogEvent> dependentStartTimeEventSerializer;
    private JsonSerializer<RaceLogEvent> startOfTrackingEventSerializer;
    private JsonSerializer<RaceLogEvent> useCompetitorsFromRaceLogEventSerializer;
    private JsonSerializer<RaceLogEvent> endOfTrackingEventSerializer;

    private AbstractLogEventAuthor author = new LogEventAuthorImpl("Test Author", 1);

    @SuppressWarnings("unchecked")
    @Before
    public void setUp() {
        flagEventSerializer = mock(JsonSerializer.class);
        startTimeSerializer = mock(JsonSerializer.class);
        raceStatusSerializer = mock(JsonSerializer.class);
        courseAreaChangedEventSerializer = mock(JsonSerializer.class);
        passChangedSerializer = mock(JsonSerializer.class);
        courseDesignChangedEventSerializer = mock(JsonSerializer.class);
        finishPositioningListChangedEventSerializer = mock(JsonSerializer.class);
        finishPositioningConfirmedEventSerializer = mock(JsonSerializer.class);
        pathfinderEventSerializer = mock(JsonSerializer.class);
        gateLineOpeningTimeEventSerializer = mock(JsonSerializer.class);
        startProcedureTypeChangedEventSerializer = mock(JsonSerializer.class);
        protestStartTimeEventSerializer = mock(JsonSerializer.class);
        windFixEventSerializer = mock(JsonSerializer.class);
        deviceCompetitorMappingEventSerializer = mock(JsonSerializer.class);
        deviceMarkMappingEventSerializer = mock(JsonSerializer.class);
        denoteForTrackingEventSerializer = mock(JsonSerializer.class);
        startTrackingEventSerializer = mock(JsonSerializer.class);
        revokeEventSerializer = mock(JsonSerializer.class);
        registerCompetitorEventSerializer = mock(JsonSerializer.class);
        defineMarkEventSerializer = mock(JsonSerializer.class);
        closeOpenEndedDeviceMappingEventSerializer = mock(JsonSerializer.class);
        additionalScoringInformationSerializer = mock(JsonSerializer.class);
        fixedMarkPassingEventSerializer = mock(JsonSerializer.class);
        suppressedMarkPassingsSerializer = mock(JsonSerializer.class);
        dependentStartTimeEventSerializer = mock(JsonSerializer.class);
        startOfTrackingEventSerializer = mock(JsonSerializer.class);
        useCompetitorsFromRaceLogEventSerializer = mock(JsonSerializer.class);
        endOfTrackingEventSerializer = mock(JsonSerializer.class);

        serializer = new RaceLogEventSerializer(flagEventSerializer, startTimeSerializer, raceStatusSerializer,
                courseAreaChangedEventSerializer, passChangedSerializer, courseDesignChangedEventSerializer,
                finishPositioningListChangedEventSerializer, finishPositioningConfirmedEventSerializer,
                pathfinderEventSerializer, gateLineOpeningTimeEventSerializer,
                startProcedureTypeChangedEventSerializer, protestStartTimeEventSerializer, windFixEventSerializer,
                deviceCompetitorMappingEventSerializer, deviceMarkMappingEventSerializer,
                denoteForTrackingEventSerializer, startTrackingEventSerializer, revokeEventSerializer,
                registerCompetitorEventSerializer, defineMarkEventSerializer,
                closeOpenEndedDeviceMappingEventSerializer, fixedMarkPassingEventSerializer,
                suppressedMarkPassingsSerializer, additionalScoringInformationSerializer,
<<<<<<< HEAD
                dependentStartTimeEventSerializer, startOfTrackingEventSerializer, 
                useCompetitorsFromRaceLogEventSerializer, endOfTrackingEventSerializer);

        factory = RaceLogEventFactory.INSTANCE;
=======
                dependentStartTimeEventSerializer, startOfTrackingEventSerializer, endOfTrackingEventSerializer);
>>>>>>> bdd3113e
    }

    @Test
    public void testChoosesFlagEventSerializer() {
        // we use the real event type here because we do not want to re-implement the dispatching.
        RaceLogEvent event = new RaceLogFlagEventImpl(null, author, 0, null, null, false);
        serializer.serialize(event);
        verify(flagEventSerializer).serialize(event);
    }

    @Test
    public void testChoosesStartTimeSerializer() {
        // we use the real event type here because we do not want to re-implement the dispatching.
        RaceLogEvent event = new RaceLogStartTimeEventImpl(null, author, 0, null);
        serializer.serialize(event);
        verify(startTimeSerializer).serialize(event);
    }

    @Test
    public void testChoosesRaceStatusSerializer() {
        // we use the real event type here because we do not want to re-implement the dispatching.
        RaceLogEvent event = new RaceLogRaceStatusEventImpl(null, author, 0, RaceLogRaceStatus.SCHEDULED);
        serializer.serialize(event);
        verify(raceStatusSerializer).serialize(event);
    }

    @Test
    public void testChoosesCourseAreaChangedSerializer() {
        // we use the real event type here because we do not want to re-implement the dispatching.
        RaceLogEvent event = new RaceLogCourseAreaChangeEventImpl(null, author, 0, null);
        serializer.serialize(event);
        verify(courseAreaChangedEventSerializer).serialize(event);
    }

    @Test
    public void testChoosesPassChangedSerializer() {
        // we use the real event type here because we do not want to re-implement the dispatching.
        RaceLogEvent event = new RaceLogPassChangeEventImpl(null, author, 0);
        serializer.serialize(event);
        verify(passChangedSerializer).serialize(event);
    }

    @Test
    public void testChoosesCourseDesignChangedSerializer() {
        // we use the real event type here because we do not want to re-implement the dispatching.
        RaceLogEvent event = new RaceLogCourseDesignChangedEventImpl(null, author, 0, null);
        serializer.serialize(event);
        verify(courseDesignChangedEventSerializer).serialize(event);
    }

    @Test
    public void testChoosesFinishPositioningListChangedSerializer() {
        // we use the real event type here because we do not want to re-implement the dispatching.
        RaceLogEvent event = new RaceLogFinishPositioningListChangedEventImpl(null, author, 0, null);
        serializer.serialize(event);
        verify(finishPositioningListChangedEventSerializer).serialize(event);
    }

    @Test
    public void testChoosesFinishPositioningConfirmedSerializer() {
        // we use the real event type here because we do not want to re-implement the dispatching.
        RaceLogEvent event = new RaceLogFinishPositioningConfirmedEventImpl(null, author, 0, null);
        serializer.serialize(event);
        verify(finishPositioningConfirmedEventSerializer).serialize(event);
    }

    @Test
    public void testChoosesPathfinderSerializer() {
        // we use the real event type here because we do not want to re-implement the dispatching.
        RaceLogEvent event = new RaceLogPathfinderEventImpl(null, author, 0, "GER 20");
        serializer.serialize(event);
        verify(pathfinderEventSerializer).serialize(event);
    }

    @Test
    public void testChoosesGateLineOpeningTimeSerializer() {
        // we use the real event type here because we do not want to re-implement the dispatching.
        RaceLogEvent event = new RaceLogGateLineOpeningTimeEventImpl(null, author, 0, 2l, 1l);
        serializer.serialize(event);
        verify(gateLineOpeningTimeEventSerializer).serialize(event);
    }

    @Test
    public void testStartProcedureTypeChangedSerializer() {
        // we use the real event type here because we do not want to re-implement the dispatching.
        RaceLogEvent event = new RaceLogStartProcedureChangedEventImpl(null, author, 0, RacingProcedureType.ESS);
        serializer.serialize(event);
        verify(startProcedureTypeChangedEventSerializer).serialize(event);
    }

    @Test
    public void testProtestStartTimeSerializer() {
        // we use the real event type here because we do not want to re-implement the dispatching.
        RaceLogEvent event = new RaceLogProtestStartTimeEventImpl(null, author, 0, null);
        serializer.serialize(event);
        verify(protestStartTimeEventSerializer).serialize(event);
    }

    @Test
    public void testWindFixSerializer() {
        // we use the real event type here because we do not want to re-implement the dispatching.
        RaceLogEvent event = new RaceLogWindFixEventImpl(null, author, 0, null, /* isMagnetic */ false);
        serializer.serialize(event);
        verify(windFixEventSerializer).serialize(event);
    }

    @Test
    public void testDeviceCompetitorMappingSerializer() {
        // we use the real event type here because we do not want to re-implement the dispatching.
        RaceLogEvent event = new RaceLogDeviceCompetitorMappingEventImpl(null, author, 0, null, null, null, null);
        serializer.serialize(event);
        verify(deviceCompetitorMappingEventSerializer).serialize(event);
    }

    @Test
    public void testDeviceMarkMappingSerializer() {
        // we use the real event type here because we do not want to re-implement the dispatching.
        RaceLogEvent event = new RaceLogDeviceMarkMappingEventImpl(null, author, 0, null, null, null, null);
        serializer.serialize(event);
        verify(deviceMarkMappingEventSerializer).serialize(event);
    }

    @Test
    public void testDenoteForTrackingSerializer() {
        // we use the real event type here because we do not want to re-implement the dispatching.
        RaceLogEvent event = new RaceLogDenoteForTrackingEventImpl(null, author, 0, "", null, null);
        serializer.serialize(event);
        verify(denoteForTrackingEventSerializer).serialize(event);
    }

    @Test
    public void testCreateRaceSerializer() {
        // we use the real event type here because we do not want to re-implement the dispatching.
        RaceLogEvent event = new RaceLogStartTrackingEventImpl(null, author, 0);
        serializer.serialize(event);
        verify(startTrackingEventSerializer).serialize(event);
    }

    @Test
    public void testRevokeEventSerializer() {
        // we use the real event type here because we do not want to re-implement the dispatching.
        RaceLogEvent event = new RaceLogRevokeEventImpl(MillisecondsTimePoint.now(), MillisecondsTimePoint.now(),
                author, 0, 0, UUID.randomUUID(), "type", "short info", "reason");
        serializer.serialize(event);
        verify(revokeEventSerializer).serialize(event);
    }

    @Test
    public void testRegisterCompetitorEventSerializer() {
        // we use the real event type here because we do not want to re-implement the dispatching.
        RaceLogEvent event = new RaceLogRegisterCompetitorEventImpl(null, author, 0,
            DomainFactory.INSTANCE
                .getOrCreateCompetitor("comp", "comp", null, null, null, null, null, /* timeOnTimeFactor */null, /* timeOnDistanceAllowancePerNauticalMile */
                        null));
        serializer.serialize(event);
        verify(registerCompetitorEventSerializer).serialize(event);
    }

    @Test
    public void testDefineMarkEventSerializer() {
        // we use the real event type here because we do not want to re-implement the dispatching.
        RaceLogEvent event = new RaceLogDefineMarkEventImpl(null, author, 0, null);
        serializer.serialize(event);
        verify(defineMarkEventSerializer).serialize(event);
    }

    @Test
    public void testCloseOpenEndedDeviceMappingEventSerializer() {
        // we use the real event type here because we do not want to re-implement the dispatching.
        RaceLogEvent event = new RaceLogCloseOpenEndedDeviceMappingEventImpl(null, author, 0, null, null);
        serializer.serialize(event);
        verify(closeOpenEndedDeviceMappingEventSerializer).serialize(event);
    }
}<|MERGE_RESOLUTION|>--- conflicted
+++ resolved
@@ -116,14 +116,8 @@
                 registerCompetitorEventSerializer, defineMarkEventSerializer,
                 closeOpenEndedDeviceMappingEventSerializer, fixedMarkPassingEventSerializer,
                 suppressedMarkPassingsSerializer, additionalScoringInformationSerializer,
-<<<<<<< HEAD
                 dependentStartTimeEventSerializer, startOfTrackingEventSerializer, 
                 useCompetitorsFromRaceLogEventSerializer, endOfTrackingEventSerializer);
-
-        factory = RaceLogEventFactory.INSTANCE;
-=======
-                dependentStartTimeEventSerializer, startOfTrackingEventSerializer, endOfTrackingEventSerializer);
->>>>>>> bdd3113e
     }
 
     @Test
@@ -285,7 +279,7 @@
     @Test
     public void testDefineMarkEventSerializer() {
         // we use the real event type here because we do not want to re-implement the dispatching.
-        RaceLogEvent event = new RaceLogDefineMarkEventImpl(null, author, 0, null);
+        RaceLogEvent event = new RaceLogDefineMarkEventImpl(null, author, null, 0, 0, null);
         serializer.serialize(event);
         verify(defineMarkEventSerializer).serialize(event);
     }
