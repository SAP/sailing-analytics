package com.sap.sailing.server.gateway.serialization.test.racelog;

import static org.junit.Assert.assertEquals;
import static org.junit.Assert.assertNull;

import org.json.simple.JSONObject;
import org.junit.Test;

import com.sap.sailing.domain.abstractlog.impl.LogEventAuthorImpl;
import com.sap.sailing.domain.abstractlog.race.RaceLogEndOfTrackingEvent;
import com.sap.sailing.domain.abstractlog.race.RaceLogEvent;
import com.sap.sailing.domain.abstractlog.race.RaceLogStartOfTrackingEvent;
import com.sap.sailing.domain.abstractlog.race.impl.RaceLogEndOfTrackingEventImpl;
import com.sap.sailing.domain.abstractlog.race.impl.RaceLogStartOfTrackingEventImpl;
import com.sap.sailing.domain.base.DomainFactory;
import com.sap.sailing.domain.base.impl.DynamicCompetitor;
import com.sap.sailing.server.gateway.deserialization.JsonDeserializationException;
import com.sap.sailing.server.gateway.deserialization.JsonDeserializer;
import com.sap.sailing.server.gateway.deserialization.impl.CompetitorJsonDeserializer;
import com.sap.sailing.server.gateway.deserialization.racelog.impl.RaceLogEndOfTrackingEventDeserializer;
import com.sap.sailing.server.gateway.deserialization.racelog.impl.RaceLogStartOfTrackingEventDeserializer;
import com.sap.sailing.server.gateway.serialization.JsonSerializer;
import com.sap.sailing.server.gateway.serialization.impl.BoatClassJsonSerializer;
import com.sap.sailing.server.gateway.serialization.impl.BoatJsonSerializer;
import com.sap.sailing.server.gateway.serialization.impl.CompetitorJsonSerializer;
import com.sap.sailing.server.gateway.serialization.impl.NationalityJsonSerializer;
import com.sap.sailing.server.gateway.serialization.impl.PersonJsonSerializer;
import com.sap.sailing.server.gateway.serialization.impl.TeamJsonSerializer;
import com.sap.sailing.server.gateway.serialization.racelog.impl.RaceLogEndOfTrackingEventSerializer;
import com.sap.sailing.server.gateway.serialization.racelog.impl.RaceLogStartOfTrackingEventSerializer;
import com.sap.sse.common.TimePoint;
import com.sap.sse.common.impl.MillisecondsTimePoint;

public class TrackingTimesEventSerializerTest {
    private JsonSerializer<RaceLogEvent> createStartOfTrackingEventSerializer() {
        return new RaceLogStartOfTrackingEventSerializer(createCompetitorSerializer());
    }

    private JsonSerializer<RaceLogEvent> createEndOfTrackingEventSerializer() {
        return new RaceLogEndOfTrackingEventSerializer(createCompetitorSerializer());
    }

    private JsonDeserializer<RaceLogEvent> createStartOfTrackingEventDeserializer() {
        return new RaceLogStartOfTrackingEventDeserializer(createCompetitorDeserializer());
    }

<<<<<<< HEAD
    private JsonDeserializer<DynamicCompetitor> createCompetitorDeserializer() {
        return new CompetitorJsonDeserializer(DomainFactory.INSTANCE.getCompetitorStore());
=======
    private JsonDeserializer<Competitor> createCompetitorDeserializer() {
        return new CompetitorJsonDeserializer(DomainFactory.INSTANCE.getCompetitorAndBoatStore());
>>>>>>> db1bdcb8
    }

    private JsonDeserializer<RaceLogEvent> createEndOfTrackingEventDeserializer() {
        return new RaceLogEndOfTrackingEventDeserializer(createCompetitorDeserializer());
    }

    private CompetitorJsonSerializer createCompetitorSerializer() {
        return new CompetitorJsonSerializer(new TeamJsonSerializer(
                new PersonJsonSerializer(new NationalityJsonSerializer())), new BoatJsonSerializer(new BoatClassJsonSerializer()));
    }

    @Test
    public void testNullStartOfTrackingTimeAttributeDeserialization() throws JsonDeserializationException {
        final RaceLogStartOfTrackingEvent event = new RaceLogStartOfTrackingEventImpl(/* startOfTracking */null,
                new LogEventAuthorImpl("Axel", 0), /* passId */1);
        JSONObject json = createStartOfTrackingEventSerializer().serialize(event);
        RaceLogEvent deserialized = createStartOfTrackingEventDeserializer().deserialize(json);
        assertNull(deserialized.getLogicalTimePoint());
    }
    
    @Test
    public void testNullEndOfTrackingTimeAttributeDeserialization() throws JsonDeserializationException {
        final RaceLogEndOfTrackingEvent event = new RaceLogEndOfTrackingEventImpl(/* endOfTracking */null,
                new LogEventAuthorImpl("Axel", 0), /* passId */1);
        JSONObject json = createStartOfTrackingEventSerializer().serialize(event);
        RaceLogEvent deserialized = createEndOfTrackingEventDeserializer().deserialize(json);
        assertNull(deserialized.getLogicalTimePoint());
    }
    
    @Test
    public void testNullStartOfTrackingTimeAttribute() {
        final RaceLogStartOfTrackingEvent event = new RaceLogStartOfTrackingEventImpl(/* startOfTracking */null,
                new LogEventAuthorImpl("Axel", 0), /* passId */1);
        JSONObject json = createStartOfTrackingEventSerializer().serialize(event);
        assertNull(json.get(RaceLogStartOfTrackingEventSerializer.FIELD_TIMESTAMP));
    }

    @Test
    public void testNullEndOfTrackingTimeAttribute() {
        final RaceLogEndOfTrackingEvent event = new RaceLogEndOfTrackingEventImpl(/* endOfTracking */null,
                new LogEventAuthorImpl("Axel", 0), /* passId */1);
        JSONObject json = createEndOfTrackingEventSerializer().serialize(event);
        assertNull(json.get(RaceLogEndOfTrackingEventSerializer.FIELD_TIMESTAMP));
    }

    @Test
    public void testNonNullStartOfTrackingTimeAttribute() {
        final TimePoint now = MillisecondsTimePoint.now();
        final RaceLogStartOfTrackingEvent event = new RaceLogStartOfTrackingEventImpl(/* startOfTracking */now,
                new LogEventAuthorImpl("Axel", 0), /* passId */1);
        JSONObject json = createStartOfTrackingEventSerializer().serialize(event);
        assertEquals(now.asMillis(), json.get(RaceLogStartOfTrackingEventSerializer.FIELD_TIMESTAMP));
    }

    @Test
    public void testNonNullEndOfTrackingTimeAttribute() {
        final TimePoint now = MillisecondsTimePoint.now();
        final RaceLogEndOfTrackingEvent event = new RaceLogEndOfTrackingEventImpl(/* endOfTracking */now,
                new LogEventAuthorImpl("Axel", 0), /* passId */1);
        JSONObject json = createEndOfTrackingEventSerializer().serialize(event);
        assertEquals(now.asMillis(), json.get(RaceLogEndOfTrackingEventSerializer.FIELD_TIMESTAMP));
    }
}<|MERGE_RESOLUTION|>--- conflicted
+++ resolved
@@ -44,13 +44,8 @@
         return new RaceLogStartOfTrackingEventDeserializer(createCompetitorDeserializer());
     }
 
-<<<<<<< HEAD
     private JsonDeserializer<DynamicCompetitor> createCompetitorDeserializer() {
-        return new CompetitorJsonDeserializer(DomainFactory.INSTANCE.getCompetitorStore());
-=======
-    private JsonDeserializer<Competitor> createCompetitorDeserializer() {
         return new CompetitorJsonDeserializer(DomainFactory.INSTANCE.getCompetitorAndBoatStore());
->>>>>>> db1bdcb8
     }
 
     private JsonDeserializer<RaceLogEvent> createEndOfTrackingEventDeserializer() {
