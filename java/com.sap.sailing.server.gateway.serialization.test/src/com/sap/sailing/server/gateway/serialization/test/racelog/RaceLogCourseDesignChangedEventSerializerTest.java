<<<<<<< HEAD
package com.sap.sailing.server.gateway.serialization.test.racelog;

import static org.junit.Assert.assertEquals;

import java.util.UUID;

import org.json.simple.JSONObject;
import org.junit.Before;
import org.junit.Test;

import com.sap.sailing.domain.abstractlog.AbstractLogEventAuthor;
import com.sap.sailing.domain.abstractlog.impl.LogEventAuthorImpl;
import com.sap.sailing.domain.abstractlog.race.RaceLogCourseDesignChangedEvent;
import com.sap.sailing.domain.abstractlog.race.impl.RaceLogCourseDesignChangedEventImpl;
import com.sap.sailing.domain.base.ControlPointWithTwoMarks;
import com.sap.sailing.domain.base.CourseBase;
import com.sap.sailing.domain.base.DomainFactory;
import com.sap.sailing.domain.base.Mark;
import com.sap.sailing.domain.base.SharedDomainFactory;
import com.sap.sailing.domain.base.impl.ControlPointWithTwoMarksImpl;
import com.sap.sailing.domain.base.impl.CourseDataImpl;
import com.sap.sailing.domain.base.impl.MarkImpl;
import com.sap.sailing.domain.base.impl.WaypointImpl;
import com.sap.sailing.domain.common.CourseDesignerMode;
import com.sap.sailing.domain.common.MarkType;
import com.sap.sailing.domain.common.PassingInstruction;
import com.sap.sailing.server.gateway.deserialization.JsonDeserializationException;
import com.sap.sailing.server.gateway.deserialization.coursedata.impl.ControlPointDeserializer;
import com.sap.sailing.server.gateway.deserialization.coursedata.impl.CourseBaseDeserializer;
import com.sap.sailing.server.gateway.deserialization.coursedata.impl.GateDeserializer;
import com.sap.sailing.server.gateway.deserialization.coursedata.impl.MarkDeserializer;
import com.sap.sailing.server.gateway.deserialization.coursedata.impl.WaypointDeserializer;
import com.sap.sailing.server.gateway.deserialization.impl.CompetitorJsonDeserializer;
import com.sap.sailing.server.gateway.deserialization.racelog.impl.RaceLogCourseDesignChangedEventDeserializer;
import com.sap.sailing.server.gateway.serialization.coursedata.impl.ControlPointJsonSerializer;
import com.sap.sailing.server.gateway.serialization.coursedata.impl.CourseBaseJsonSerializer;
import com.sap.sailing.server.gateway.serialization.coursedata.impl.GateJsonSerializer;
import com.sap.sailing.server.gateway.serialization.coursedata.impl.MarkJsonSerializer;
import com.sap.sailing.server.gateway.serialization.coursedata.impl.WaypointJsonSerializer;
import com.sap.sailing.server.gateway.serialization.impl.CompetitorJsonSerializer;
import com.sap.sailing.server.gateway.serialization.racelog.impl.RaceLogCourseDesignChangedEventSerializer;
import com.sap.sse.common.TimePoint;
import com.sap.sse.common.Util;
import com.sap.sse.common.impl.AbstractColor;
import com.sap.sse.common.impl.MillisecondsTimePoint;

import junit.framework.Assert;

public class RaceLogCourseDesignChangedEventSerializerTest {

    private RaceLogCourseDesignChangedEventSerializer serializer;
    private RaceLogCourseDesignChangedEventDeserializer deserializer;
    private RaceLogCourseDesignChangedEvent event;
    private TimePoint now;
    private AbstractLogEventAuthor author = new LogEventAuthorImpl("Test Author", 1);

    @Before
    public void setUp() {
        SharedDomainFactory factory = DomainFactory.INSTANCE;
        serializer = new RaceLogCourseDesignChangedEventSerializer(CompetitorJsonSerializer.create(), new CourseBaseJsonSerializer(
                new WaypointJsonSerializer(new ControlPointJsonSerializer(new MarkJsonSerializer(),
                        new GateJsonSerializer(new MarkJsonSerializer())))));
        deserializer = new RaceLogCourseDesignChangedEventDeserializer(CompetitorJsonDeserializer.create(DomainFactory.INSTANCE),
                new CourseBaseDeserializer(new WaypointDeserializer(new ControlPointDeserializer(new MarkDeserializer(
                        factory), new GateDeserializer(factory, new MarkDeserializer(factory))))));
        now = MillisecondsTimePoint.now();

        event = new RaceLogCourseDesignChangedEventImpl(now, author, 0, createCourseData(), CourseDesignerMode.BY_MARKS);
    }

    @Test
    public void testSerializeAndDeserializeRaceLogCourseDesignChangedEvent() throws JsonDeserializationException {
        JSONObject jsonCourseDesignEvent = serializer.serialize(event);
        RaceLogCourseDesignChangedEvent deserializedEvent = (RaceLogCourseDesignChangedEvent) deserializer
                .deserialize(jsonCourseDesignEvent);

        assertEquals(event.getId(), deserializedEvent.getId());
        assertEquals(event.getPassId(), deserializedEvent.getPassId());
        assertEquals(event.getLogicalTimePoint(), deserializedEvent.getLogicalTimePoint());
        assertEquals(event.getCourseDesignerMode(), deserializedEvent.getCourseDesignerMode());
        assertEquals(0, Util.size(event.getInvolvedBoats()));
        assertEquals(0, Util.size(deserializedEvent.getInvolvedBoats()));

        compareCourseData(event.getCourseDesign(), deserializedEvent.getCourseDesign());
    }

    protected CourseBase createCourseData() {
        CourseBase course = new CourseDataImpl("Test Course");

        course.addWaypoint(0, new WaypointImpl(new ControlPointWithTwoMarksImpl(UUID.randomUUID(), new MarkImpl(UUID.randomUUID(), "Black",
                MarkType.BUOY, AbstractColor.getCssColor("black"), "round", "circle"), new MarkImpl(UUID.randomUUID(), "Green", MarkType.BUOY,
                        AbstractColor.getCssColor("green"), "round", "circle"), "Upper gate")));
        course.addWaypoint(1, new WaypointImpl(new MarkImpl(UUID.randomUUID(), "White", MarkType.BUOY, AbstractColor.getCssColor("white"),
                "conical", "bold"), PassingInstruction.Port));

        return course;
    }

    protected void compareCourseData(CourseBase serializedCourse, CourseBase deserializedCourse) {
        assertEquals(serializedCourse.getFirstWaypoint().getPassingInstructions(), PassingInstruction.None);
        assertEquals(deserializedCourse.getFirstWaypoint().getPassingInstructions(), PassingInstruction.None);
        Assert.assertTrue(serializedCourse.getFirstWaypoint().getControlPoint() instanceof ControlPointWithTwoMarks);
        Assert.assertTrue(deserializedCourse.getFirstWaypoint().getControlPoint() instanceof ControlPointWithTwoMarks);

        ControlPointWithTwoMarks serializedGate = (ControlPointWithTwoMarks) serializedCourse.getFirstWaypoint().getControlPoint();
        ControlPointWithTwoMarks deserializedGate = (ControlPointWithTwoMarks) deserializedCourse.getFirstWaypoint().getControlPoint();

        assertEquals(serializedGate.getName(), deserializedGate.getName());
        compareMarks(serializedGate.getLeft(), deserializedGate.getLeft());
        compareMarks(serializedGate.getRight(), deserializedGate.getRight());

        assertEquals(serializedCourse.getLastWaypoint().getPassingInstructions(), PassingInstruction.Port);
        assertEquals(deserializedCourse.getLastWaypoint().getPassingInstructions(), PassingInstruction.Port);
        Assert.assertTrue(serializedCourse.getLastWaypoint().getControlPoint() instanceof Mark);
        Assert.assertTrue(deserializedCourse.getLastWaypoint().getControlPoint() instanceof Mark);

        Mark serializedMark = (Mark) serializedCourse.getLastWaypoint().getControlPoint();
        Mark deserializedMark = (Mark) deserializedCourse.getLastWaypoint().getControlPoint();
        compareMarks(serializedMark, deserializedMark);
    }

    private void compareMarks(Mark serializedMark, Mark deserializedMark) {
        assertEquals(serializedMark.getId(), deserializedMark.getId());
        assertEquals(serializedMark.getColor(), deserializedMark.getColor());
        assertEquals(serializedMark.getName(), deserializedMark.getName());
        assertEquals(serializedMark.getPattern(), deserializedMark.getPattern());
        assertEquals(serializedMark.getShape(), deserializedMark.getShape());
        assertEquals(serializedMark.getType(), deserializedMark.getType());
    }

}
=======
package com.sap.sailing.server.gateway.serialization.test.racelog;

import static org.junit.Assert.assertEquals;

import java.util.UUID;

import junit.framework.Assert;

import org.json.simple.JSONObject;
import org.junit.Before;
import org.junit.Test;

import com.sap.sailing.domain.abstractlog.AbstractLogEventAuthor;
import com.sap.sailing.domain.abstractlog.impl.LogEventAuthorImpl;
import com.sap.sailing.domain.abstractlog.race.RaceLogCourseDesignChangedEvent;
import com.sap.sailing.domain.abstractlog.race.impl.RaceLogCourseDesignChangedEventImpl;
import com.sap.sailing.domain.base.ControlPointWithTwoMarks;
import com.sap.sailing.domain.base.CourseBase;
import com.sap.sailing.domain.base.DomainFactory;
import com.sap.sailing.domain.base.Mark;
import com.sap.sailing.domain.base.SharedDomainFactory;
import com.sap.sailing.domain.base.impl.ControlPointWithTwoMarksImpl;
import com.sap.sailing.domain.base.impl.CourseDataImpl;
import com.sap.sailing.domain.base.impl.MarkImpl;
import com.sap.sailing.domain.base.impl.WaypointImpl;
import com.sap.sailing.domain.common.CourseDesignerMode;
import com.sap.sailing.domain.common.MarkType;
import com.sap.sailing.domain.common.PassingInstruction;
import com.sap.sailing.server.gateway.deserialization.JsonDeserializationException;
import com.sap.sailing.server.gateway.deserialization.coursedata.impl.ControlPointDeserializer;
import com.sap.sailing.server.gateway.deserialization.coursedata.impl.CourseBaseDeserializer;
import com.sap.sailing.server.gateway.deserialization.coursedata.impl.GateDeserializer;
import com.sap.sailing.server.gateway.deserialization.coursedata.impl.MarkDeserializer;
import com.sap.sailing.server.gateway.deserialization.coursedata.impl.WaypointDeserializer;
import com.sap.sailing.server.gateway.deserialization.impl.CompetitorJsonDeserializer;
import com.sap.sailing.server.gateway.deserialization.racelog.impl.RaceLogCourseDesignChangedEventDeserializer;
import com.sap.sailing.server.gateway.serialization.coursedata.impl.ControlPointJsonSerializer;
import com.sap.sailing.server.gateway.serialization.coursedata.impl.CourseBaseJsonSerializer;
import com.sap.sailing.server.gateway.serialization.coursedata.impl.GateJsonSerializer;
import com.sap.sailing.server.gateway.serialization.coursedata.impl.MarkJsonSerializer;
import com.sap.sailing.server.gateway.serialization.coursedata.impl.WaypointJsonSerializer;
import com.sap.sailing.server.gateway.serialization.impl.CompetitorJsonSerializer;
import com.sap.sailing.server.gateway.serialization.racelog.impl.RaceLogCourseDesignChangedEventSerializer;
import com.sap.sse.common.TimePoint;
import com.sap.sse.common.Util;
import com.sap.sse.common.impl.AbstractColor;
import com.sap.sse.common.impl.MillisecondsTimePoint;

public class RaceLogCourseDesignChangedEventSerializerTest {

    private RaceLogCourseDesignChangedEventSerializer serializer;
    private RaceLogCourseDesignChangedEventDeserializer deserializer;
    private RaceLogCourseDesignChangedEvent event;
    private TimePoint now;
    private AbstractLogEventAuthor author = new LogEventAuthorImpl("Test Author", 1);

    @Before
    public void setUp() {
        SharedDomainFactory factory = DomainFactory.INSTANCE;
        serializer = new RaceLogCourseDesignChangedEventSerializer(CompetitorJsonSerializer.create(), new CourseBaseJsonSerializer(
                new WaypointJsonSerializer(new ControlPointJsonSerializer(new MarkJsonSerializer(),
                        new GateJsonSerializer(new MarkJsonSerializer())))));
        deserializer = new RaceLogCourseDesignChangedEventDeserializer(CompetitorJsonDeserializer.create(DomainFactory.INSTANCE),
                new CourseBaseDeserializer(new WaypointDeserializer(new ControlPointDeserializer(new MarkDeserializer(
                        factory), new GateDeserializer(factory, new MarkDeserializer(factory))))));
        now = MillisecondsTimePoint.now();

        event = new RaceLogCourseDesignChangedEventImpl(now, author, 0, createCourseData(), CourseDesignerMode.BY_MARKS);
    }

    @Test
    public void testSerializeAndDeserializeRaceLogCourseDesignChangedEvent() throws JsonDeserializationException {
        JSONObject jsonCourseDesignEvent = serializer.serialize(event);
        RaceLogCourseDesignChangedEvent deserializedEvent = (RaceLogCourseDesignChangedEvent) deserializer
                .deserialize(jsonCourseDesignEvent);

        assertEquals(event.getId(), deserializedEvent.getId());
        assertEquals(event.getPassId(), deserializedEvent.getPassId());
        assertEquals(event.getLogicalTimePoint(), deserializedEvent.getLogicalTimePoint());
        assertEquals(event.getCourseDesignerMode(), deserializedEvent.getCourseDesignerMode());
        assertEquals(0, Util.size(event.getInvolvedBoats()));
        assertEquals(0, Util.size(deserializedEvent.getInvolvedBoats()));

        compareCourseData(event.getCourseDesign(), deserializedEvent.getCourseDesign());
    }

    protected CourseBase createCourseData() {
        CourseBase course = new CourseDataImpl("Test Course");

        course.addWaypoint(0, new WaypointImpl(new ControlPointWithTwoMarksImpl(UUID.randomUUID(), new MarkImpl(UUID.randomUUID(), "Black",
                MarkType.BUOY, AbstractColor.getCssColor("black"), "round", "circle"), new MarkImpl(UUID.randomUUID(), "Green", MarkType.BUOY,
                        AbstractColor.getCssColor("green"), "round", "circle"), "Upper gate")));
        course.addWaypoint(1, new WaypointImpl(new MarkImpl(UUID.randomUUID(), "White", MarkType.BUOY, AbstractColor.getCssColor("white"),
                "conical", "bold"), PassingInstruction.Port));

        return course;
    }

    protected void compareCourseData(CourseBase serializedCourse, CourseBase deserializedCourse) {
        assertEquals(serializedCourse.getFirstWaypoint().getPassingInstructions(), PassingInstruction.None);
        assertEquals(deserializedCourse.getFirstWaypoint().getPassingInstructions(), PassingInstruction.None);
        Assert.assertTrue(serializedCourse.getFirstWaypoint().getControlPoint() instanceof ControlPointWithTwoMarks);
        Assert.assertTrue(deserializedCourse.getFirstWaypoint().getControlPoint() instanceof ControlPointWithTwoMarks);

        ControlPointWithTwoMarks serializedGate = (ControlPointWithTwoMarks) serializedCourse.getFirstWaypoint().getControlPoint();
        ControlPointWithTwoMarks deserializedGate = (ControlPointWithTwoMarks) deserializedCourse.getFirstWaypoint().getControlPoint();

        assertEquals(serializedGate.getName(), deserializedGate.getName());
        compareMarks(serializedGate.getLeft(), deserializedGate.getLeft());
        compareMarks(serializedGate.getRight(), deserializedGate.getRight());

        assertEquals(serializedCourse.getLastWaypoint().getPassingInstructions(), PassingInstruction.Port);
        assertEquals(deserializedCourse.getLastWaypoint().getPassingInstructions(), PassingInstruction.Port);
        Assert.assertTrue(serializedCourse.getLastWaypoint().getControlPoint() instanceof Mark);
        Assert.assertTrue(deserializedCourse.getLastWaypoint().getControlPoint() instanceof Mark);

        Mark serializedMark = (Mark) serializedCourse.getLastWaypoint().getControlPoint();
        Mark deserializedMark = (Mark) deserializedCourse.getLastWaypoint().getControlPoint();
        compareMarks(serializedMark, deserializedMark);
    }

    private void compareMarks(Mark serializedMark, Mark deserializedMark) {
        assertEquals(serializedMark.getId(), deserializedMark.getId());
        assertEquals(serializedMark.getColor(), deserializedMark.getColor());
        assertEquals(serializedMark.getName(), deserializedMark.getName());
        assertEquals(serializedMark.getPattern(), deserializedMark.getPattern());
        assertEquals(serializedMark.getShape(), deserializedMark.getShape());
        assertEquals(serializedMark.getType(), deserializedMark.getType());
    }

}
>>>>>>> bb4ecf91
<|MERGE_RESOLUTION|>--- conflicted
+++ resolved
@@ -1,4 +1,3 @@
-<<<<<<< HEAD
 package com.sap.sailing.server.gateway.serialization.test.racelog;
 
 import static org.junit.Assert.assertEquals;
@@ -129,137 +128,4 @@
         assertEquals(serializedMark.getType(), deserializedMark.getType());
     }
 
-}
-=======
-package com.sap.sailing.server.gateway.serialization.test.racelog;
-
-import static org.junit.Assert.assertEquals;
-
-import java.util.UUID;
-
-import junit.framework.Assert;
-
-import org.json.simple.JSONObject;
-import org.junit.Before;
-import org.junit.Test;
-
-import com.sap.sailing.domain.abstractlog.AbstractLogEventAuthor;
-import com.sap.sailing.domain.abstractlog.impl.LogEventAuthorImpl;
-import com.sap.sailing.domain.abstractlog.race.RaceLogCourseDesignChangedEvent;
-import com.sap.sailing.domain.abstractlog.race.impl.RaceLogCourseDesignChangedEventImpl;
-import com.sap.sailing.domain.base.ControlPointWithTwoMarks;
-import com.sap.sailing.domain.base.CourseBase;
-import com.sap.sailing.domain.base.DomainFactory;
-import com.sap.sailing.domain.base.Mark;
-import com.sap.sailing.domain.base.SharedDomainFactory;
-import com.sap.sailing.domain.base.impl.ControlPointWithTwoMarksImpl;
-import com.sap.sailing.domain.base.impl.CourseDataImpl;
-import com.sap.sailing.domain.base.impl.MarkImpl;
-import com.sap.sailing.domain.base.impl.WaypointImpl;
-import com.sap.sailing.domain.common.CourseDesignerMode;
-import com.sap.sailing.domain.common.MarkType;
-import com.sap.sailing.domain.common.PassingInstruction;
-import com.sap.sailing.server.gateway.deserialization.JsonDeserializationException;
-import com.sap.sailing.server.gateway.deserialization.coursedata.impl.ControlPointDeserializer;
-import com.sap.sailing.server.gateway.deserialization.coursedata.impl.CourseBaseDeserializer;
-import com.sap.sailing.server.gateway.deserialization.coursedata.impl.GateDeserializer;
-import com.sap.sailing.server.gateway.deserialization.coursedata.impl.MarkDeserializer;
-import com.sap.sailing.server.gateway.deserialization.coursedata.impl.WaypointDeserializer;
-import com.sap.sailing.server.gateway.deserialization.impl.CompetitorJsonDeserializer;
-import com.sap.sailing.server.gateway.deserialization.racelog.impl.RaceLogCourseDesignChangedEventDeserializer;
-import com.sap.sailing.server.gateway.serialization.coursedata.impl.ControlPointJsonSerializer;
-import com.sap.sailing.server.gateway.serialization.coursedata.impl.CourseBaseJsonSerializer;
-import com.sap.sailing.server.gateway.serialization.coursedata.impl.GateJsonSerializer;
-import com.sap.sailing.server.gateway.serialization.coursedata.impl.MarkJsonSerializer;
-import com.sap.sailing.server.gateway.serialization.coursedata.impl.WaypointJsonSerializer;
-import com.sap.sailing.server.gateway.serialization.impl.CompetitorJsonSerializer;
-import com.sap.sailing.server.gateway.serialization.racelog.impl.RaceLogCourseDesignChangedEventSerializer;
-import com.sap.sse.common.TimePoint;
-import com.sap.sse.common.Util;
-import com.sap.sse.common.impl.AbstractColor;
-import com.sap.sse.common.impl.MillisecondsTimePoint;
-
-public class RaceLogCourseDesignChangedEventSerializerTest {
-
-    private RaceLogCourseDesignChangedEventSerializer serializer;
-    private RaceLogCourseDesignChangedEventDeserializer deserializer;
-    private RaceLogCourseDesignChangedEvent event;
-    private TimePoint now;
-    private AbstractLogEventAuthor author = new LogEventAuthorImpl("Test Author", 1);
-
-    @Before
-    public void setUp() {
-        SharedDomainFactory factory = DomainFactory.INSTANCE;
-        serializer = new RaceLogCourseDesignChangedEventSerializer(CompetitorJsonSerializer.create(), new CourseBaseJsonSerializer(
-                new WaypointJsonSerializer(new ControlPointJsonSerializer(new MarkJsonSerializer(),
-                        new GateJsonSerializer(new MarkJsonSerializer())))));
-        deserializer = new RaceLogCourseDesignChangedEventDeserializer(CompetitorJsonDeserializer.create(DomainFactory.INSTANCE),
-                new CourseBaseDeserializer(new WaypointDeserializer(new ControlPointDeserializer(new MarkDeserializer(
-                        factory), new GateDeserializer(factory, new MarkDeserializer(factory))))));
-        now = MillisecondsTimePoint.now();
-
-        event = new RaceLogCourseDesignChangedEventImpl(now, author, 0, createCourseData(), CourseDesignerMode.BY_MARKS);
-    }
-
-    @Test
-    public void testSerializeAndDeserializeRaceLogCourseDesignChangedEvent() throws JsonDeserializationException {
-        JSONObject jsonCourseDesignEvent = serializer.serialize(event);
-        RaceLogCourseDesignChangedEvent deserializedEvent = (RaceLogCourseDesignChangedEvent) deserializer
-                .deserialize(jsonCourseDesignEvent);
-
-        assertEquals(event.getId(), deserializedEvent.getId());
-        assertEquals(event.getPassId(), deserializedEvent.getPassId());
-        assertEquals(event.getLogicalTimePoint(), deserializedEvent.getLogicalTimePoint());
-        assertEquals(event.getCourseDesignerMode(), deserializedEvent.getCourseDesignerMode());
-        assertEquals(0, Util.size(event.getInvolvedBoats()));
-        assertEquals(0, Util.size(deserializedEvent.getInvolvedBoats()));
-
-        compareCourseData(event.getCourseDesign(), deserializedEvent.getCourseDesign());
-    }
-
-    protected CourseBase createCourseData() {
-        CourseBase course = new CourseDataImpl("Test Course");
-
-        course.addWaypoint(0, new WaypointImpl(new ControlPointWithTwoMarksImpl(UUID.randomUUID(), new MarkImpl(UUID.randomUUID(), "Black",
-                MarkType.BUOY, AbstractColor.getCssColor("black"), "round", "circle"), new MarkImpl(UUID.randomUUID(), "Green", MarkType.BUOY,
-                        AbstractColor.getCssColor("green"), "round", "circle"), "Upper gate")));
-        course.addWaypoint(1, new WaypointImpl(new MarkImpl(UUID.randomUUID(), "White", MarkType.BUOY, AbstractColor.getCssColor("white"),
-                "conical", "bold"), PassingInstruction.Port));
-
-        return course;
-    }
-
-    protected void compareCourseData(CourseBase serializedCourse, CourseBase deserializedCourse) {
-        assertEquals(serializedCourse.getFirstWaypoint().getPassingInstructions(), PassingInstruction.None);
-        assertEquals(deserializedCourse.getFirstWaypoint().getPassingInstructions(), PassingInstruction.None);
-        Assert.assertTrue(serializedCourse.getFirstWaypoint().getControlPoint() instanceof ControlPointWithTwoMarks);
-        Assert.assertTrue(deserializedCourse.getFirstWaypoint().getControlPoint() instanceof ControlPointWithTwoMarks);
-
-        ControlPointWithTwoMarks serializedGate = (ControlPointWithTwoMarks) serializedCourse.getFirstWaypoint().getControlPoint();
-        ControlPointWithTwoMarks deserializedGate = (ControlPointWithTwoMarks) deserializedCourse.getFirstWaypoint().getControlPoint();
-
-        assertEquals(serializedGate.getName(), deserializedGate.getName());
-        compareMarks(serializedGate.getLeft(), deserializedGate.getLeft());
-        compareMarks(serializedGate.getRight(), deserializedGate.getRight());
-
-        assertEquals(serializedCourse.getLastWaypoint().getPassingInstructions(), PassingInstruction.Port);
-        assertEquals(deserializedCourse.getLastWaypoint().getPassingInstructions(), PassingInstruction.Port);
-        Assert.assertTrue(serializedCourse.getLastWaypoint().getControlPoint() instanceof Mark);
-        Assert.assertTrue(deserializedCourse.getLastWaypoint().getControlPoint() instanceof Mark);
-
-        Mark serializedMark = (Mark) serializedCourse.getLastWaypoint().getControlPoint();
-        Mark deserializedMark = (Mark) deserializedCourse.getLastWaypoint().getControlPoint();
-        compareMarks(serializedMark, deserializedMark);
-    }
-
-    private void compareMarks(Mark serializedMark, Mark deserializedMark) {
-        assertEquals(serializedMark.getId(), deserializedMark.getId());
-        assertEquals(serializedMark.getColor(), deserializedMark.getColor());
-        assertEquals(serializedMark.getName(), deserializedMark.getName());
-        assertEquals(serializedMark.getPattern(), deserializedMark.getPattern());
-        assertEquals(serializedMark.getShape(), deserializedMark.getShape());
-        assertEquals(serializedMark.getType(), deserializedMark.getType());
-    }
-
-}
->>>>>>> bb4ecf91
+}