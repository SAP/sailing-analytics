--- conflicted
+++ resolved
@@ -6,7 +6,6 @@
 import java.io.InputStreamReader;
 import java.net.URL;
 import java.util.Optional;
-import java.util.logging.Level;
 import java.util.regex.Matcher;
 import java.util.regex.Pattern;
 
@@ -183,28 +182,6 @@
     }
 
     @Override
-<<<<<<< HEAD
-    public String getMasterServerName(Optional<Duration> optionalTimeout) throws ClientProtocolException, IOException, ParseException {
-        final JSONObject replicationStatus = getReplicationStatus(optionalTimeout);
-        String result = null;
-        for (final Object replicable : (JSONArray) replicationStatus.get("replicables")) {
-            final JSONObject replicableAsJson = (JSONObject) replicable;
-            if (replicableAsJson.get("replicatedfrom") != null) {
-                final JSONObject replicatedFrom = (JSONObject) replicableAsJson.get("replicatedfrom");
-                final String hostname = replicatedFrom.get("hostname").toString();
-                final int port = ((Number) replicatedFrom.get("port")).intValue();
-                // the bearer token that is good for the connection to this process instance should then also
-                // be recognized as valid on this instance's master and have the READ_REPLICATOR permission for the same server name
-                try {
-                    final JSONObject masterReplicationStatus = getReplicationStatus(optionalTimeout, hostname, port);
-                    result = masterReplicationStatus.get("servername").toString();
-                    break;
-                } catch (Exception e) {
-                    // could, e.g., be a security issue with a master with a different servername where there bearer token leads
-                    // to a user who does not have the READ_REPLICATOR permission for that server; log and ignore:
-                    logger.log(Level.INFO, "Problem trying to read replication status on "+hostname+":"+port+" to obtain server name; ignoring", e);
-                }
-=======
     public String getMasterServerName(Optional<Duration> optionalTimeout) throws ClientProtocolException, IOException, ParseException, InterruptedException {
         String result = null;
         boolean obtainedReplicationStatusSuccessfully = false;
@@ -229,7 +206,6 @@
             } catch (Exception e) {
                 logger.info("Exception waiting for server name."+optionalTimeout.map(d->" Waiting another "+d.minus(start.until(TimePoint.now())).toString()).orElse(""));
                 Thread.sleep(Duration.ONE_SECOND.times(5).asMillis());
->>>>>>> 0d1b0bf4
             }
         }
         return result;
