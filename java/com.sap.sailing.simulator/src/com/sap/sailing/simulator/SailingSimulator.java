--- conflicted
+++ resolved
@@ -1,18 +1,13 @@
-package com.sap.sailing.simulator;
-
-import java.util.Map;
-
-public interface SailingSimulator {
-	
-	void setSimulationParameters(SimulationParameters params);
-	SimulationParameters getSimulationParameters();
-	
-	Path getOptimumPath();
-<<<<<<< HEAD
-	
-	Path getOpputunisticPath();
-=======
-	Map<String, Path> getAllPaths();
->>>>>>> 51464df6
-
-}
+package com.sap.sailing.simulator;
+
+import java.util.Map;
+
+public interface SailingSimulator {
+	
+	void setSimulationParameters(SimulationParameters params);
+	SimulationParameters getSimulationParameters();
+	
+	Path getOptimumPath();
+	Map<String, Path> getAllPaths();
+
+}