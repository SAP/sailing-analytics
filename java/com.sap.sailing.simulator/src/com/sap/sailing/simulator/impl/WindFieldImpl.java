<<<<<<< HEAD
package com.sap.sailing.simulator.impl;

import com.sap.sailing.domain.base.impl.KilometersPerHourSpeedWithBearingImpl;
import com.sap.sailing.domain.common.impl.DegreeBearingImpl;
import com.sap.sailing.domain.tracking.Wind;
import com.sap.sailing.domain.tracking.impl.WindImpl;
import com.sap.sailing.simulator.Boundaries;
import com.sap.sailing.simulator.BoundariesIterator;
import com.sap.sailing.simulator.WindField;
import com.sap.sailing.simulator.WindFieldCoordinates;
import com.sap.sailing.simulator.impl.RectangularBoundary;
 
public class WindFieldImpl implements WindField {

	double windSpeed;
	double windBearing;
	protected Boundaries boundary;
	
	public WindFieldImpl(RectangularBoundary b, double windspeed, double bearing)
	{
		boundary = b;
		windSpeed = windspeed;
		windBearing = bearing;
	}
	
	@Override
	public Wind getWind(WindFieldCoordinates coordinates) {
		return new WindImpl(coordinates.getPosition(),coordinates.getTimePoint(), 
				new KilometersPerHourSpeedWithBearingImpl(windSpeed,
						new DegreeBearingImpl(windBearing)));
	}

	@Override
	public Boundaries getBoundaries() {

		return boundary;
	}
	
	public BoundariesIterator iterator()
	{
		return boundary.boundariesIterator();
	}
	
	
}


=======
package com.sap.sailing.simulator.impl;

import com.sap.sailing.domain.base.impl.KilometersPerHourSpeedWithBearingImpl;
import com.sap.sailing.domain.common.impl.DegreeBearingImpl;
import com.sap.sailing.domain.tracking.Wind;
import com.sap.sailing.domain.tracking.impl.WindImpl;
import com.sap.sailing.simulator.Boundaries;
import com.sap.sailing.simulator.BoundariesIterator;
import com.sap.sailing.simulator.WindField;
import com.sap.sailing.simulator.WindFieldCoordinates;
 
public class WindFieldImpl implements WindField {

	double windSpeed;
	double windBearing;
	protected Boundaries boundary;
	
	public WindFieldImpl(Boundaries b, double windspeed, double bearing)
	{
		boundary = b;
		windSpeed = windspeed;
		windBearing = bearing;
	}
	
	@Override
	public Wind getWind(WindFieldCoordinates coordinates) {
		return new WindImpl(coordinates.getPosition(),coordinates.getTimePoint(), 
				new KilometersPerHourSpeedWithBearingImpl(windSpeed,
						new DegreeBearingImpl(windBearing)));
	}

	@Override
	public Boundaries getBoundaries() {

		return boundary;
	}
	
	public BoundariesIterator iterator()
	{
		return boundary.boundariesIterator();
	}
	
	
}

>>>>>>> 7441ee0d
<|MERGE_RESOLUTION|>--- conflicted
+++ resolved
@@ -1,95 +1,46 @@
-<<<<<<< HEAD
-package com.sap.sailing.simulator.impl;
-
-import com.sap.sailing.domain.base.impl.KilometersPerHourSpeedWithBearingImpl;
-import com.sap.sailing.domain.common.impl.DegreeBearingImpl;
-import com.sap.sailing.domain.tracking.Wind;
-import com.sap.sailing.domain.tracking.impl.WindImpl;
-import com.sap.sailing.simulator.Boundaries;
-import com.sap.sailing.simulator.BoundariesIterator;
-import com.sap.sailing.simulator.WindField;
-import com.sap.sailing.simulator.WindFieldCoordinates;
-import com.sap.sailing.simulator.impl.RectangularBoundary;
- 
-public class WindFieldImpl implements WindField {
-
-	double windSpeed;
-	double windBearing;
-	protected Boundaries boundary;
-	
-	public WindFieldImpl(RectangularBoundary b, double windspeed, double bearing)
-	{
-		boundary = b;
-		windSpeed = windspeed;
-		windBearing = bearing;
-	}
-	
-	@Override
-	public Wind getWind(WindFieldCoordinates coordinates) {
-		return new WindImpl(coordinates.getPosition(),coordinates.getTimePoint(), 
-				new KilometersPerHourSpeedWithBearingImpl(windSpeed,
-						new DegreeBearingImpl(windBearing)));
-	}
-
-	@Override
-	public Boundaries getBoundaries() {
-
-		return boundary;
-	}
-	
-	public BoundariesIterator iterator()
-	{
-		return boundary.boundariesIterator();
-	}
-	
-	
-}
-
-
-=======
-package com.sap.sailing.simulator.impl;
-
-import com.sap.sailing.domain.base.impl.KilometersPerHourSpeedWithBearingImpl;
-import com.sap.sailing.domain.common.impl.DegreeBearingImpl;
-import com.sap.sailing.domain.tracking.Wind;
-import com.sap.sailing.domain.tracking.impl.WindImpl;
-import com.sap.sailing.simulator.Boundaries;
-import com.sap.sailing.simulator.BoundariesIterator;
-import com.sap.sailing.simulator.WindField;
-import com.sap.sailing.simulator.WindFieldCoordinates;
- 
-public class WindFieldImpl implements WindField {
-
-	double windSpeed;
-	double windBearing;
-	protected Boundaries boundary;
-	
-	public WindFieldImpl(Boundaries b, double windspeed, double bearing)
-	{
-		boundary = b;
-		windSpeed = windspeed;
-		windBearing = bearing;
-	}
-	
-	@Override
-	public Wind getWind(WindFieldCoordinates coordinates) {
-		return new WindImpl(coordinates.getPosition(),coordinates.getTimePoint(), 
-				new KilometersPerHourSpeedWithBearingImpl(windSpeed,
-						new DegreeBearingImpl(windBearing)));
-	}
-
-	@Override
-	public Boundaries getBoundaries() {
-
-		return boundary;
-	}
-	
-	public BoundariesIterator iterator()
-	{
-		return boundary.boundariesIterator();
-	}
-	
-	
-}
-
->>>>>>> 7441ee0d
+package com.sap.sailing.simulator.impl;
+
+import com.sap.sailing.domain.base.impl.KilometersPerHourSpeedWithBearingImpl;
+import com.sap.sailing.domain.common.impl.DegreeBearingImpl;
+import com.sap.sailing.domain.tracking.Wind;
+import com.sap.sailing.domain.tracking.impl.WindImpl;
+import com.sap.sailing.simulator.Boundaries;
+import com.sap.sailing.simulator.BoundariesIterator;
+import com.sap.sailing.simulator.WindField;
+import com.sap.sailing.simulator.WindFieldCoordinates;
+ 
+public class WindFieldImpl implements WindField {
+
+	double windSpeed;
+	double windBearing;
+	protected Boundaries boundary;
+	
+	public WindFieldImpl(Boundaries b, double windspeed, double bearing)
+	{
+		boundary = b;
+		windSpeed = windspeed;
+		windBearing = bearing;
+	}
+	
+	@Override
+	public Wind getWind(WindFieldCoordinates coordinates) {
+		return new WindImpl(coordinates.getPosition(),coordinates.getTimePoint(), 
+				new KilometersPerHourSpeedWithBearingImpl(windSpeed,
+						new DegreeBearingImpl(windBearing)));
+	}
+
+	@Override
+	public Boundaries getBoundaries() {
+
+		return boundary;
+	}
+	
+	public BoundariesIterator iterator()
+	{
+		return boundary.boundariesIterator();
+	}
+	
+	
+}
+
+