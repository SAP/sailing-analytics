--- conflicted
+++ resolved
@@ -53,12 +53,11 @@
         int avgCount = 0;
         avgSpeed = 0;
         for (int i = 0; i < windSpeeds.size(); i++) {
-<<<<<<< HEAD
             try {
                 beatPort = this.polarData.getAverageSpeedWithBearing(this.boatClass, windSpeeds.get(i), LegType.UPWIND,
-                        Tack.PORT).getObject();
+                        Tack.PORT, true).getObject();
                 beatStar = this.polarData.getAverageSpeedWithBearing(this.boatClass, windSpeeds.get(i), LegType.UPWIND,
-                        Tack.STARBOARD).getObject();
+                        Tack.STARBOARD, true).getObject();
             } catch (NotEnoughDataHasBeenAddedException e) {
                 beatPort = null;
                 beatStar = null;
@@ -75,24 +74,6 @@
                 beatAngles.add(null);
                 beatSpeed.add(null);
             }
-=======
-    		try {
-    			beatPort = this.polarData.getAverageSpeedWithBearing(this.boatClass, windSpeeds.get(i), LegType.UPWIND, Tack.PORT, true).getObject();
-    			beatStar = this.polarData.getAverageSpeedWithBearing(this.boatClass, windSpeeds.get(i), LegType.UPWIND, Tack.STARBOARD, true).getObject();
-    		} catch (NotEnoughDataHasBeenAddedException e) {
-    			beatPort = null;
-    			beatStar = null;
-    		}
-    		if (beatStar != null) {
-    			Bearing avgBeatAngle = new DegreeBearingImpl((beatStar.getBearing().getDegrees() + (360-beatPort.getBearing().getDegrees())%360)/2.0);
-    			beatAngles.add(avgBeatAngle);
-    			Speed avgBeatSpeed = new KnotSpeedImpl((beatStar.getKnots() + beatPort.getKnots())/2.0);
-    			beatSpeed.add(avgBeatSpeed);
-    		} else {
-    			beatAngles.add(null);
-    			beatSpeed.add(null);    			
-    		}
->>>>>>> 48012ee1
         }
         avgSpeed /= avgCount;
 
@@ -100,12 +81,11 @@
         SpeedWithBearing jibePort;
         SpeedWithBearing jibeStar;
         for (int i = 0; i < windSpeeds.size(); i++) {
-<<<<<<< HEAD
             try {
                 jibePort = this.polarData.getAverageSpeedWithBearing(this.boatClass, windSpeeds.get(i),
-                        LegType.DOWNWIND, Tack.PORT).getObject();
+                        LegType.DOWNWIND, Tack.PORT, true).getObject();
                 jibeStar = this.polarData.getAverageSpeedWithBearing(this.boatClass, windSpeeds.get(i),
-                        LegType.DOWNWIND, Tack.STARBOARD).getObject();
+                        LegType.DOWNWIND, Tack.STARBOARD, true).getObject();
             } catch (NotEnoughDataHasBeenAddedException e) {
                 jibePort = null;
                 jibeStar = null;
@@ -120,24 +100,6 @@
                 jibeAngles.add(null);
                 jibeSpeed.add(null);
             }
-=======
-    		try {
-    			jibePort = this.polarData.getAverageSpeedWithBearing(this.boatClass, windSpeeds.get(i), LegType.DOWNWIND, Tack.PORT, false).getObject();
-    			jibeStar = this.polarData.getAverageSpeedWithBearing(this.boatClass, windSpeeds.get(i), LegType.DOWNWIND, Tack.STARBOARD, false).getObject();
-    		} catch (NotEnoughDataHasBeenAddedException e) {
-    			jibePort = null;
-    			jibeStar = null;
-    		}
-    		if (jibeStar != null) {
-    			Bearing avgJibeAngle = new DegreeBearingImpl((jibeStar.getBearing().getDegrees() + (360-jibePort.getBearing().getDegrees())%360)/2.0);
-    			jibeAngles.add(avgJibeAngle);
-    			Speed avgJibeSpeed = new KnotSpeedImpl((jibeStar.getKnots() + jibePort.getKnots())/2.0);
-    			jibeSpeed.add(avgJibeSpeed);
-    		} else {
-    			jibeAngles.add(null);
-    			jibeSpeed.add(null);    			
-    		}
->>>>>>> 48012ee1
         }
 
         if ((beatAngles.size() <= 1)||(beatSpeed.size() <= 1)||(jibeAngles.size() <= 1)||(jibeSpeed.size() <= 1)) {
