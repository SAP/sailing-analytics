--- conflicted
+++ resolved
@@ -1,271 +1,260 @@
-package com.sap.sailing.simulator.impl;
+package com.sap.sailing.simulator.impl;
+
+import java.util.ArrayList;
+import java.util.Arrays;
+import java.util.HashMap;
+import java.util.LinkedList;
+import java.util.List;
+import java.util.Map;
+
+import com.sap.sailing.domain.base.SpeedWithBearing;
+import com.sap.sailing.domain.base.impl.MillisecondsTimePoint;
+import com.sap.sailing.domain.common.Bearing;
+import com.sap.sailing.domain.common.Distance;
+import com.sap.sailing.domain.common.Position;
+import com.sap.sailing.domain.common.Speed;
+import com.sap.sailing.domain.common.TimePoint;
+import com.sap.sailing.simulator.Boundary;
+import com.sap.sailing.simulator.Path;
+import com.sap.sailing.simulator.PolarDiagram;
+import com.sap.sailing.simulator.SailingSimulator;
+import com.sap.sailing.simulator.SimulationParameters;
+import com.sap.sailing.simulator.TimedPosition;
+import com.sap.sailing.simulator.TimedPositionWithSpeed;
+import com.sap.sailing.simulator.WindField;
+
+public class SailingSimulatorImpl implements SailingSimulator {
+
+	SimulationParameters simulationParameters;
+	
+	public SailingSimulatorImpl(SimulationParameters params) {
+		simulationParameters = params;
+	}
+	
+	@Override
+	public void setSimulationParameters(SimulationParameters params) {
+		simulationParameters = params;
+	}
+
+	@Override
+	public SimulationParameters getSimulationParameters() {
+		return simulationParameters;
+	}
+
+	@Override
+	public Path getOptimumPath() {
+		
+		//calls either createDummy or createHeuristic()
+		
+		return createHeuristic();
+	}
+	
+	private Path createDummy() {
+		Boundary boundary = simulationParameters.getBoundaries();
+		WindField wf = simulationParameters.getWindField();
+		PolarDiagram pd = simulationParameters.getBoatPolarDiagram();
+		Position start = simulationParameters.getCourse().get(0);
+		Position end = simulationParameters.getCourse().get(1);
+		TimePoint startTime = new MillisecondsTimePoint(0);
+		List<TimedPositionWithSpeed> lst = new ArrayList<TimedPositionWithSpeed>();
+		
+		pd.setWind(wf.getWind(new TimedPositionWithSpeedImpl(startTime, start, null)));
+		Bearing direct = start.getBearingGreatCircle(end);
+		TimedPositionWithSpeed p1 = new TimedPositionWithSpeedImpl(startTime, start, pd.getSpeedAtBearing(direct));
+		TimedPositionWithSpeed p2 = new TimedPositionWithSpeedImpl(new MillisecondsTimePoint(startTime.asMillis()+5*30*1000), end, null);
+		lst.add(p1);
+		lst.add(p2);
+		
+		return new PathImpl(lst);
+	}
+	
+	private Path createHeuristic() {
+		Boundary boundary = simulationParameters.getBoundaries();
+		WindField wf = simulationParameters.getWindField();
+		PolarDiagram pd = simulationParameters.getBoatPolarDiagram();
+		Position start = simulationParameters.getCourse().get(0);
+		Position end = simulationParameters.getCourse().get(1);
+		TimePoint startTime = new MillisecondsTimePoint(0);
+		List<TimedPositionWithSpeed> lst = new ArrayList<TimedPositionWithSpeed>();
+	
+		Position currentPosition = start;
+		TimePoint currentTime = startTime;
+		
+		//while there is more than 5% of the total distance to the finish 
+		while ( currentPosition.getDistance(end).compareTo(start.getDistance(end).scale(0.05)) > 0) {
+			
+			TimePoint nextTime = new MillisecondsTimePoint(currentTime.asMillis() + 30000);
+			
+			pd.setWind(wf.getWind(new TimedPositionWithSpeedImpl(nextTime, currentPosition, null)));
+			
+			Bearing lft = pd.optimalDirectionsDownwind()[0];
+			Bearing rght = pd.optimalDirectionsUpwind()[1];
+			Bearing direct = currentPosition.getBearingGreatCircle(end);
+			
+			SpeedWithBearing sdirect = pd.getSpeedAtBearing(direct);
+			SpeedWithBearing slft= pd.getSpeedAtBearing(lft);
+			SpeedWithBearing srght = pd.getSpeedAtBearing(rght);
+			
+			Position pdirect = sdirect.travelTo(currentPosition, currentTime, nextTime);
+			Position plft = slft.travelTo(currentPosition, currentTime, nextTime);
+			Position prght = srght.travelTo(currentPosition, currentTime, nextTime);
+			
+			Distance ddirect = pdirect.getDistance(end);
+			Distance dlft = plft.getDistance(end);
+			Distance drght = prght.getDistance(end);
+			
+			if(ddirect.compareTo(dlft)<=0 && ddirect.compareTo(drght)<=0) {
+				lst.add(new TimedPositionWithSpeedImpl(nextTime, pdirect, sdirect));
+				currentPosition = pdirect;
+			}
+				
+			if(dlft.compareTo(ddirect)<=0 && dlft.compareTo(drght)<=0) {
+				lst.add(new TimedPositionWithSpeedImpl(nextTime, plft, slft));
+				currentPosition = plft;
+			}
+				
+			if(drght.compareTo(dlft)<=0 && drght.compareTo(ddirect)<=0) {
+				lst.add(new TimedPositionWithSpeedImpl(nextTime, prght, srght));
+				currentPosition = prght;
+			}
+			
+			currentTime = nextTime;
+			
+		}
+		
+		return new PathImpl(lst);
+	}
+	
+	private Path createDjikstra() {
+		//retrieve simulation parameters
+		Boundary boundary = simulationParameters.getBoundaries();
+		WindField windField = simulationParameters.getWindField();
+		PolarDiagram polarDiagram = simulationParameters.getBoatPolarDiagram();
+		Position start = simulationParameters.getCourse().get(0);
+		Position end = simulationParameters.getCourse().get(1);
+		TimePoint startTime = new MillisecondsTimePoint(0);
+		
+		//the solution path
+		LinkedList<TimedPositionWithSpeed> lst = new LinkedList<TimedPositionWithSpeed>();
+				
+		//initiate grid
+		int gridv = 10; // number of vertical grid steps
+		int gridh = 30; // number of horizontal grid steps
+		Position[][] sailGrid = boundary.extractGrid(gridh, gridv);
+		
+		//create adjacency graph including start and end 
+		Map<Position,List<Position>> graph = new HashMap<Position, List<Position>>();
+		graph.put(start, Arrays.asList(sailGrid[0]));
+		for(int i = 0; i < gridv-1; i++) {
+			for(Position p : sailGrid[i]) {
+				graph.put(p, Arrays.asList(sailGrid[i+1]));
+			}	
+		}
+		for(Position p : sailGrid[gridv-1]) {
+			graph.put(p, Arrays.asList(end));
+		}
+		
+		//create backwards adjacency graph, required to reconstruct the optimal path
+		Map<Position, List<Position>> backGraph = new HashMap<Position, List<Position>>();
+		backGraph.put(end, Arrays.asList(sailGrid[gridv-1]));
+		for(int i = gridv-1; i>0; i--) {
+			for(Position p: sailGrid[i]) {
+				backGraph.put(p, Arrays.asList(sailGrid[i-1]));
+			}
+		}
+		for(Position p : sailGrid[0]) {
+			backGraph.put(p, Arrays.asList(start));
+		}
+		
+		//create tentative distance matrix
+		Map<Position, Long> tentativeDistances = new HashMap<Position, Long>();
+		for(Position p : graph.keySet()) {
+			tentativeDistances.put(p, Long.MAX_VALUE);
+		}
+		tentativeDistances.put(start, 0L);
+		tentativeDistances.put(end, Long.MAX_VALUE);
+		
+		//create set of unvisited nodes
+		List<Position> unvisited = new ArrayList<Position>(graph.keySet());
+		unvisited.add(end);
+		
+		//set the initial node as current
+		Position currentPosition = start;
+		TimePoint currentTime = startTime;
+		
+		//search loop
+		//ends when the end is visited
+		while(currentPosition != end) {	
+			//set the polar diagram to the wind at the current position and time
+			TimedPosition currentTimedPosition = new TimedPositionImpl(currentTime, currentPosition);
+			SpeedWithBearing currentWind = windField.getWind(currentTimedPosition);
+			polarDiagram.setWind(currentWind);
+			
+			//compute the tentative distance to all the unvisited neighbours of the current node
+			//and replace it in the matrix if is smaller than the previous one
+			List<Position> unvisitedNeighbours = new LinkedList<Position>(graph.get(currentPosition));
+			unvisitedNeighbours.retainAll(unvisited);
+			for(Position p : unvisitedNeighbours) {
+				Bearing bearingToP = currentPosition.getBearingGreatCircle(p);
+				Distance distanceToP = currentPosition.getDistance(p);
+				Speed speedToP = polarDiagram.getSpeedAtBearing(bearingToP);
+				//multiplied by 1000 to have milliseconds
+				Long timeToP = (long) (1000 * (distanceToP.getMeters() / speedToP.getMetersPerSecond()));
+				Long tentativeDistanceToP = currentTime.asMillis() + timeToP;
+				if (tentativeDistanceToP < tentativeDistances.get(p)) {
+					tentativeDistances.put(p, tentativeDistanceToP);
+				}
+			}
+			
+			//mark current node as visited
+			unvisited.remove(currentPosition);
+			
+			//select the unvisited node with the smallest tentative distance
+			//and set it as current
+			Long minTentativeDistance = Long.MAX_VALUE;
+			for (Position p : unvisited) {
+				if( tentativeDistances.get(p) < minTentativeDistance ) {
+					currentPosition = p;
+					currentTime = new MillisecondsTimePoint(minTentativeDistance);
+				}
+			
+			}	
+		}
+		//I need to add the end point to the distances matrix
+		tentativeDistances.put(end,currentTime.asMillis());
+		
+		//at this point currentPosition = end
+		//currentTime = total duration of the course
+		
+		//reconstruct the optimal path by going from start to end
+		while(currentPosition != start) {
+			TimedPositionWithSpeed currentTimedPositionWithSpeed = new TimedPositionWithSpeedImpl(currentTime, currentPosition, null );
+			lst.addFirst(currentTimedPositionWithSpeed);
+			List<Position> currentPredecessors = backGraph.get(currentPosition);
+			Long minTime = Long.MAX_VALUE;
+			for(Position p : currentPredecessors) {
+				if(tentativeDistances.get(p) < minTime) {
+					minTime = tentativeDistances.get(p);
+					currentPosition = p;
+					currentTime = new MillisecondsTimePoint(minTime);
+				}
+			}		
+		}
+		//I need to add the first point to the path
+		lst.addFirst(new TimedPositionWithSpeedImpl(startTime, start, null));
+		
+		
+		return new PathImpl(lst);
+	}
 
-import java.util.ArrayList;
-import java.util.Arrays;
-import java.util.Collections;
-import java.util.HashMap;
-import java.util.LinkedList;
-import java.util.List;
-import java.util.Map;
+	@Override
+	public Map<String, Path> getAllPaths() {
+		Map<String, Path> allPaths = new HashMap<String, Path>();
+		allPaths.put("Dummy", createDummy());
+		allPaths.put("Heuristic", createHeuristic());
+		allPaths.put("Djikstra", createDjikstra());
+		return allPaths;
+	}
 
-import com.sap.sailing.domain.base.SpeedWithBearing;
-import com.sap.sailing.domain.base.impl.MeterDistance;
-import com.sap.sailing.domain.base.impl.MillisecondsTimePoint;
-import com.sap.sailing.domain.common.Bearing;
-import com.sap.sailing.domain.common.Distance;
-import com.sap.sailing.domain.common.Position;
-import com.sap.sailing.domain.common.Speed;
-import com.sap.sailing.domain.common.TimePoint;
-import com.sap.sailing.domain.common.impl.DegreeBearingImpl;
-import com.sap.sailing.domain.common.impl.DegreePosition;
-import com.sap.sailing.simulator.Boundary;
-import com.sap.sailing.simulator.Path;
-import com.sap.sailing.simulator.PolarDiagram;
-import com.sap.sailing.simulator.SailingSimulator;
-import com.sap.sailing.simulator.SimulationParameters;
-import com.sap.sailing.simulator.TimedPosition;
-import com.sap.sailing.simulator.TimedPositionWithSpeed;
-import com.sap.sailing.simulator.WindField;
-
-public class SailingSimulatorImpl implements SailingSimulator {
-
-	SimulationParameters simulationParameters;
 	
-	public SailingSimulatorImpl(SimulationParameters params) {
-		simulationParameters = params;
-	}
-	
-	@Override
-	public void setSimulationParameters(SimulationParameters params) {
-		simulationParameters = params;
-	}
-
-	@Override
-	public SimulationParameters getSimulationParameters() {
-		return simulationParameters;
-	}
-
-	@Override
-	public Path getOptimumPath() {
-		
-		//calls either createDummy or createHeuristic()
-		
-		return createHeuristic();
-	}
-	
-	private Path createDummy() {
-		Boundary boundary = simulationParameters.getBoundaries();
-		WindField wf = simulationParameters.getWindField();
-		PolarDiagram pd = simulationParameters.getBoatPolarDiagram();
-		Position start = simulationParameters.getCourse().get(0);
-		Position end = simulationParameters.getCourse().get(1);
-		TimePoint startTime = new MillisecondsTimePoint(0);
-		List<TimedPositionWithSpeed> lst = new ArrayList<TimedPositionWithSpeed>();
-		
-		pd.setWind(wf.getWind(new TimedPositionWithSpeedImpl(startTime, start, null)));
-		Bearing direct = start.getBearingGreatCircle(end);
-		TimedPositionWithSpeed p1 = new TimedPositionWithSpeedImpl(startTime, start, pd.getSpeedAtBearing(direct));
-		TimedPositionWithSpeed p2 = new TimedPositionWithSpeedImpl(new MillisecondsTimePoint(startTime.asMillis()+5*30*1000), end, null);
-		lst.add(p1);
-		lst.add(p2);
-		
-		return new PathImpl(lst);
-	}
-	
-	private Path createHeuristic() {
-		Boundary boundary = simulationParameters.getBoundaries();
-		WindField wf = simulationParameters.getWindField();
-		PolarDiagram pd = simulationParameters.getBoatPolarDiagram();
-		Position start = simulationParameters.getCourse().get(0);
-		Position end = simulationParameters.getCourse().get(1);
-		TimePoint startTime = new MillisecondsTimePoint(0);
-		List<TimedPositionWithSpeed> lst = new ArrayList<TimedPositionWithSpeed>();
-	
-		Position currentPosition = start;
-		TimePoint currentTime = startTime;
-		
-		//while there is more than 5% of the total distance to the finish 
-		while ( currentPosition.getDistance(end).compareTo(start.getDistance(end).scale(0.05)) > 0) {
-			
-			TimePoint nextTime = new MillisecondsTimePoint(currentTime.asMillis() + 30000);
-			
-			pd.setWind(wf.getWind(new TimedPositionWithSpeedImpl(nextTime, currentPosition, null)));
-			
-			Bearing lft = pd.optimalDirectionsDownwind()[0];
-			Bearing rght = pd.optimalDirectionsUpwind()[1];
-			Bearing direct = currentPosition.getBearingGreatCircle(end);
-			
-			SpeedWithBearing sdirect = pd.getSpeedAtBearing(direct);
-			SpeedWithBearing slft= pd.getSpeedAtBearing(lft);
-			SpeedWithBearing srght = pd.getSpeedAtBearing(rght);
-			
-			Position pdirect = sdirect.travelTo(currentPosition, currentTime, nextTime);
-			Position plft = slft.travelTo(currentPosition, currentTime, nextTime);
-			Position prght = srght.travelTo(currentPosition, currentTime, nextTime);
-			
-			Distance ddirect = pdirect.getDistance(end);
-			Distance dlft = plft.getDistance(end);
-			Distance drght = prght.getDistance(end);
-			
-			if(ddirect.compareTo(dlft)<=0 && ddirect.compareTo(drght)<=0) {
-				lst.add(new TimedPositionWithSpeedImpl(nextTime, pdirect, sdirect));
-				currentPosition = pdirect;
-			}
-				
-			if(dlft.compareTo(ddirect)<=0 && dlft.compareTo(drght)<=0) {
-				lst.add(new TimedPositionWithSpeedImpl(nextTime, plft, slft));
-				currentPosition = plft;
-			}
-				
-			if(drght.compareTo(dlft)<=0 && drght.compareTo(ddirect)<=0) {
-				lst.add(new TimedPositionWithSpeedImpl(nextTime, prght, srght));
-				currentPosition = prght;
-			}
-			
-			currentTime = nextTime;
-			
-		}
-		
-		return new PathImpl(lst);
-	}
-	
-	private Path createDjikstra() {
-		//retrieve simulation parameters
-		Boundary boundary = simulationParameters.getBoundaries();
-		WindField windField = simulationParameters.getWindField();
-		PolarDiagram polarDiagram = simulationParameters.getBoatPolarDiagram();
-		Position start = simulationParameters.getCourse().get(0);
-		Position end = simulationParameters.getCourse().get(1);
-		TimePoint startTime = new MillisecondsTimePoint(0);
-		
-		//the solution path
-		LinkedList<TimedPositionWithSpeed> lst = new LinkedList<TimedPositionWithSpeed>();
-				
-		//initiate grid
-		int gridv = 10; // number of vertical grid steps
-		int gridh = 30; // number of horizontal grid steps
-		Position[][] sailGrid = boundary.extractGrid(gridh, gridv);
-		
-		//create adjacency graph including start and end 
-		Map<Position,List<Position>> graph = new HashMap<Position, List<Position>>();
-		graph.put(start, Arrays.asList(sailGrid[0]));
-		for(int i = 0; i < gridv-1; i++) {
-			for(Position p : sailGrid[i]) {
-				graph.put(p, Arrays.asList(sailGrid[i+1]));
-			}	
-		}
-		for(Position p : sailGrid[gridv-1]) {
-			graph.put(p, Arrays.asList(end));
-		}
-		
-		//create backwards adjacency graph, required to reconstruct the optimal path
-		Map<Position, List<Position>> backGraph = new HashMap<Position, List<Position>>();
-		backGraph.put(end, Arrays.asList(sailGrid[gridv-1]));
-		for(int i = gridv-1; i>0; i--) {
-			for(Position p: sailGrid[i]) {
-				backGraph.put(p, Arrays.asList(sailGrid[i-1]));
-			}
-		}
-		for(Position p : sailGrid[0]) {
-			backGraph.put(p, Arrays.asList(start));
-		}
-		
-		//create tentative distance matrix
-		Map<Position, Long> tentativeDistances = new HashMap<Position, Long>();
-		for(Position p : graph.keySet()) {
-			tentativeDistances.put(p, Long.MAX_VALUE);
-		}
-		tentativeDistances.put(start, 0L);
-		tentativeDistances.put(end, Long.MAX_VALUE);
-		
-		//create set of unvisited nodes
-		List<Position> unvisited = new ArrayList<Position>(graph.keySet());
-		unvisited.add(end);
-		
-		//set the initial node as current
-		Position currentPosition = start;
-		TimePoint currentTime = startTime;
-		
-		//search loop
-		//ends when the end is visited
-		while(currentPosition != end) {	
-			//set the polar diagram to the wind at the current position and time
-			TimedPosition currentTimedPosition = new TimedPositionImpl(currentTime, currentPosition);
-			SpeedWithBearing currentWind = windField.getWind(currentTimedPosition);
-			polarDiagram.setWind(currentWind);
-			
-			//compute the tentative distance to all the unvisited neighbours of the current node
-			//and replace it in the matrix if is smaller than the previous one
-			List<Position> unvisitedNeighbours = new LinkedList<Position>(graph.get(currentPosition));
-			unvisitedNeighbours.retainAll(unvisited);
-			for(Position p : unvisitedNeighbours) {
-				Bearing bearingToP = currentPosition.getBearingGreatCircle(p);
-				Distance distanceToP = currentPosition.getDistance(p);
-				Speed speedToP = polarDiagram.getSpeedAtBearing(bearingToP);
-				//multiplied by 1000 to have milliseconds
-				Long timeToP = (long) (1000 * (distanceToP.getMeters() / speedToP.getMetersPerSecond()));
-				Long tentativeDistanceToP = currentTime.asMillis() + timeToP;
-				if (tentativeDistanceToP < tentativeDistances.get(p)) {
-					tentativeDistances.put(p, tentativeDistanceToP);
-				}
-			}
-			
-			//mark current node as visited
-			unvisited.remove(currentPosition);
-			
-			//select the unvisited node with the smallest tentative distance
-			//and set it as current
-			Long minTentativeDistance = Long.MAX_VALUE;
-			for (Position p : unvisited) {
-				if( tentativeDistances.get(p) < minTentativeDistance ) {
-					currentPosition = p;
-					currentTime = new MillisecondsTimePoint(minTentativeDistance);
-				}
-			
-			}	
-		}
-		//I need to add the end point to the distances matrix
-		tentativeDistances.put(end,currentTime.asMillis());
-		
-		//at this point currentPosition = end
-		//currentTime = total duration of the course
-		
-		//reconstruct the optimal path by going from start to end
-		while(currentPosition != start) {
-			TimedPositionWithSpeed currentTimedPositionWithSpeed = new TimedPositionWithSpeedImpl(currentTime, currentPosition, null );
-			lst.addFirst(currentTimedPositionWithSpeed);
-			List<Position> currentPredecessors = backGraph.get(currentPosition);
-			Long minTime = Long.MAX_VALUE;
-			for(Position p : currentPredecessors) {
-				if(tentativeDistances.get(p) < minTime) {
-					minTime = tentativeDistances.get(p);
-					currentPosition = p;
-					currentTime = new MillisecondsTimePoint(minTime);
-				}
-			}		
-		}
-		//I need to add the first point to the path
-		lst.addFirst(new TimedPositionWithSpeedImpl(startTime, start, null));
-		
-		
-		return new PathImpl(lst);
-	}
-
-<<<<<<< HEAD
-    @Override
-    public Path getOpputunisticPath() {
-        // TODO Auto-generated method stub
-        return createDummy();
-    }
-=======
-	@Override
-	public Map<String, Path> getAllPaths() {
-		Map<String, Path> allPaths = new HashMap<String, Path>();
-		allPaths.put("Dummy", createDummy());
-		allPaths.put("Heuristic", createHeuristic());
-		allPaths.put("Djikstra", createDjikstra());
-		return allPaths;
-	}
->>>>>>> 51464df6
-	
-}
+}