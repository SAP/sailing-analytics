--- conflicted
+++ resolved
@@ -1,162 +1,127 @@
-package com.sap.sailing.simulator.impl;
-
-import java.util.ArrayList;
-import java.util.List;
-
-import com.sap.sailing.domain.base.SpeedWithBearing;
-import com.sap.sailing.domain.base.impl.MeterDistance;
-import com.sap.sailing.domain.base.impl.MillisecondsTimePoint;
-import com.sap.sailing.domain.common.Bearing;
-import com.sap.sailing.domain.common.Distance;
-import com.sap.sailing.domain.common.Position;
-import com.sap.sailing.domain.common.Speed;
-import com.sap.sailing.domain.common.TimePoint;
-import com.sap.sailing.domain.common.impl.DegreeBearingImpl;
-import com.sap.sailing.domain.common.impl.DegreePosition;
-import com.sap.sailing.simulator.Boundary;
-import com.sap.sailing.simulator.Path;
-import com.sap.sailing.simulator.PolarDiagram;
-import com.sap.sailing.simulator.SailingSimulator;
-import com.sap.sailing.simulator.SimulationParameters;
-import com.sap.sailing.simulator.TimedPosition;
-import com.sap.sailing.simulator.TimedPositionWithSpeed;
-import com.sap.sailing.simulator.WindField;
-
-public class SailingSimulatorImpl implements SailingSimulator {
-
-	SimulationParameters simulationParameters;
+package com.sap.sailing.simulator.impl;
+
+import java.util.ArrayList;
+import java.util.List;
+
+import com.sap.sailing.domain.base.SpeedWithBearing;
+import com.sap.sailing.domain.base.impl.MeterDistance;
+import com.sap.sailing.domain.base.impl.MillisecondsTimePoint;
+import com.sap.sailing.domain.common.Bearing;
+import com.sap.sailing.domain.common.Distance;
+import com.sap.sailing.domain.common.Position;
+import com.sap.sailing.domain.common.Speed;
+import com.sap.sailing.domain.common.TimePoint;
+import com.sap.sailing.domain.common.impl.DegreeBearingImpl;
+import com.sap.sailing.domain.common.impl.DegreePosition;
+import com.sap.sailing.simulator.Boundary;
+import com.sap.sailing.simulator.Path;
+import com.sap.sailing.simulator.PolarDiagram;
+import com.sap.sailing.simulator.SailingSimulator;
+import com.sap.sailing.simulator.SimulationParameters;
+import com.sap.sailing.simulator.TimedPosition;
+import com.sap.sailing.simulator.TimedPositionWithSpeed;
+import com.sap.sailing.simulator.WindField;
+
+public class SailingSimulatorImpl implements SailingSimulator {
+
+	SimulationParameters simulationParameters;
+	
+	public SailingSimulatorImpl(SimulationParameters params) {
+		simulationParameters = params;
+	}
+	
+	@Override
+	public void setSimulationParameters(SimulationParameters params) {
+		simulationParameters = params;
+	}
+
+	@Override
+	public SimulationParameters getSimulationParameters() {
+		return simulationParameters;
+	}
+
+	@Override
+	public Path getOptimumPath() {
+		
+		//calls either createDummy or createHeuristic()
+		
+		return createHeuristic();
+	}
+	
+	private Path createDummy() {
+		Boundary boundary = simulationParameters.getBoundaries();
+		WindField wf = simulationParameters.getWindField();
+		PolarDiagram pd = simulationParameters.getBoatPolarDiagram();
+		Position start = simulationParameters.getCourse().get(0);
+		Position end = simulationParameters.getCourse().get(1);
+		TimePoint startTime = new MillisecondsTimePoint(0);
+		List<TimedPositionWithSpeed> lst = new ArrayList<TimedPositionWithSpeed>();
+		
+		pd.setWind(wf.getWind(new TimedPositionWithSpeedSimple(start)));
+		Bearing direct = start.getBearingGreatCircle(end);
+		TimedPositionWithSpeed p1 = new TimedPositionWithSpeedImpl(startTime, start, pd.getSpeedAtBearing(direct));
+		TimedPositionWithSpeed p2 = new TimedPositionWithSpeedImpl(new MillisecondsTimePoint(3600000), end, null);
+		lst.add(p1);
+		lst.add(p2);
+		
+		return new PathImpl(lst);
+	}
+	
+	private Path createHeuristic() {
+		Boundary boundary = simulationParameters.getBoundaries();
+		WindField wf = simulationParameters.getWindField();
+		PolarDiagram pd = simulationParameters.getBoatPolarDiagram();
+		Position start = simulationParameters.getCourse().get(0);
+		Position end = simulationParameters.getCourse().get(1);
+		TimePoint startTime = new MillisecondsTimePoint(0);
+		List<TimedPositionWithSpeed> lst = new ArrayList<TimedPositionWithSpeed>();
+	
+		Position currentPosition = start;
+		TimePoint currentTime = startTime;
+		
+		//while there is more than 5% of the total distance to the finish 
+		while ( currentPosition.getDistance(end).compareTo(start.getDistance(end).scale(0.05)) > 0) {
+			
+			TimePoint nextTime = new MillisecondsTimePoint(currentTime.asMillis() + 30000);
+			
+			pd.setWind(wf.getWind(new TimedPositionWithSpeedSimple(currentPosition)));
+			
+			Bearing lft = pd.optimalDirectionsDownwind()[0];
+			Bearing rght = pd.optimalDirectionsUpwind()[1];
+			Bearing direct = currentPosition.getBearingGreatCircle(end);
+			
+			SpeedWithBearing sdirect = pd.getSpeedAtBearing(direct);
+			SpeedWithBearing slft= pd.getSpeedAtBearing(lft);
+			SpeedWithBearing srght = pd.getSpeedAtBearing(rght);
+			
+			Position pdirect = sdirect.travelTo(currentPosition, currentTime, nextTime);
+			Position plft = slft.travelTo(currentPosition, currentTime, nextTime);
+			Position prght = srght.travelTo(currentPosition, currentTime, nextTime);
+			
+			Distance ddirect = pdirect.getDistance(end);
+			Distance dlft = plft.getDistance(end);
+			Distance drght = prght.getDistance(end);
+			
+			if(ddirect.compareTo(dlft)<=0 && ddirect.compareTo(drght)<=0) {
+				lst.add(new TimedPositionWithSpeedImpl(nextTime, pdirect, sdirect));
+				currentPosition = pdirect;
+			}
+				
+			if(dlft.compareTo(ddirect)<=0 && dlft.compareTo(drght)<=0) {
+				lst.add(new TimedPositionWithSpeedImpl(nextTime, plft, slft));
+				currentPosition = plft;
+			}
+				
+			if(drght.compareTo(dlft)<=0 && drght.compareTo(ddirect)<=0) {
+				lst.add(new TimedPositionWithSpeedImpl(nextTime, prght, srght));
+				currentPosition = prght;
+			}
+			
+			currentTime = nextTime;
+			
+		}
+		
+		return new PathImpl(lst);
+	}
 	
-	public SailingSimulatorImpl(SimulationParameters params) {
-		simulationParameters = params;
-	}
-	
-	@Override
-	public void setSimulationParameters(SimulationParameters params) {
-		simulationParameters = params;
-	}
-
-	@Override
-	public SimulationParameters getSimulationParameters() {
-		return simulationParameters;
-	}
-
-	@Override
-	public Path getOptimumPath() {
-		
-		//calls either createDummy or createHeuristic()
-		
-		return createHeuristic();
-	}
-	
-	private Path createDummy() {
-		Boundary boundary = simulationParameters.getBoundaries();
-		WindField wf = simulationParameters.getWindField();
-		PolarDiagram pd = simulationParameters.getBoatPolarDiagram();
-		Position start = simulationParameters.getCourse().get(0);
-		Position end = simulationParameters.getCourse().get(1);
-		TimePoint startTime = new MillisecondsTimePoint(0);
-		List<TimedPositionWithSpeed> lst = new ArrayList<TimedPositionWithSpeed>();
-		
-		pd.setWind(wf.getWind(new TimedPositionWithSpeedSimple(start)));
-		Bearing direct = start.getBearingGreatCircle(end);
-		TimedPositionWithSpeed p1 = new TimedPositionWithSpeedImpl(startTime, start, pd.getSpeedAtBearing(direct));
-		TimedPositionWithSpeed p2 = new TimedPositionWithSpeedImpl(new MillisecondsTimePoint(3600000), end, null);
-		lst.add(p1);
-		lst.add(p2);
-		
-		return new PathImpl(lst);
-	}
-	
-	private Path createHeuristic() {
-		Boundary boundary = simulationParameters.getBoundaries();
-		WindField wf = simulationParameters.getWindField();
-		PolarDiagram pd = simulationParameters.getBoatPolarDiagram();
-		Position start = simulationParameters.getCourse().get(0);
-		Position end = simulationParameters.getCourse().get(1);
-		TimePoint startTime = new MillisecondsTimePoint(0);
-		List<TimedPositionWithSpeed> lst = new ArrayList<TimedPositionWithSpeed>();
-	
-		Position currentPosition = start;
-		TimePoint currentTime = startTime;
-		
-		//while there is more than 5% of the total distance to the finish 
-		while ( currentPosition.getDistance(end).compareTo(start.getDistance(end).scale(0.05)) > 0) {
-			
-			TimePoint nextTime = new MillisecondsTimePoint(currentTime.asMillis() + 30000);
-			
-			pd.setWind(wf.getWind(new TimedPositionWithSpeedSimple(currentPosition)));
-			
-			Bearing lft = pd.optimalDirectionsDownwind()[0];
-			Bearing rght = pd.optimalDirectionsUpwind()[1];
-			Bearing direct = currentPosition.getBearingGreatCircle(end);
-			
-			SpeedWithBearing sdirect = pd.getSpeedAtBearing(direct);
-			SpeedWithBearing slft= pd.getSpeedAtBearing(lft);
-			SpeedWithBearing srght = pd.getSpeedAtBearing(rght);
-			
-			Position pdirect = sdirect.travelTo(currentPosition, currentTime, nextTime);
-			Position plft = slft.travelTo(currentPosition, currentTime, nextTime);
-			Position prght = srght.travelTo(currentPosition, currentTime, nextTime);
-			
-			Distance ddirect = pdirect.getDistance(end);
-			Distance dlft = plft.getDistance(end);
-			Distance drght = prght.getDistance(end);
-			
-			if(ddirect.compareTo(dlft)<=0 && ddirect.compareTo(drght)<=0) {
-				lst.add(new TimedPositionWithSpeedImpl(nextTime, pdirect, sdirect));
-				currentPosition = pdirect;
-			}
-				
-			if(dlft.compareTo(ddirect)<=0 && dlft.compareTo(drght)<=0) {
-				lst.add(new TimedPositionWithSpeedImpl(nextTime, plft, slft));
-				currentPosition = plft;
-			}
-				
-			if(drght.compareTo(dlft)<=0 && drght.compareTo(ddirect)<=0) {
-				lst.add(new TimedPositionWithSpeedImpl(nextTime, prght, srght));
-				currentPosition = prght;
-			}
-			
-			currentTime = nextTime;
-			
-		}
-		
-		return new PathImpl(lst);
-	}
-	
-<<<<<<< HEAD
-	//SailingSimulator roundtrip
-	public static void main(String args[]) {
-		//Position p1 = new DegreePosition(25.661333,-90.752563);
-		//Position p2 = new DegreePosition(24.522137,-90.774536);
-		
-		Position p1 = new DegreePosition(48.401856, -140.001526);
-		Position p2 = new DegreePosition(49.143987,-139.987793);
-		
-		Boundary b = new RectangularBoundary(p1, p2);
-		
-		Distance dist = p1.getDistance(p2);
-		//the Speed required to go from p1 to p2 in 10 minutes
-		Speed requiredSpeed10 = dist.inTime(600000); 
-		
-		//I am creating the WindField such as the course goes mainly against the wind (as it should)
-		//and the speed of the wind would go over the course in 10 minutes (for the sake of the running time)
-		WindField wf = new WindFieldImpl(b, requiredSpeed10.getKilometersPerHour(), b.getSouth().getDegrees());
-		PolarDiagram pd = new PolarDiagramImpl(1);
-		List<Position> course= new ArrayList<Position>();
-		course.add(p1);
-		course.add(p2);
-		SimulationParameters sp = new SimulationParametersImpl(course, pd, wf);
-		SailingSimulator solver = new SailingSimulatorImpl(sp);
-		
-		Path pth = solver.getOptimumPath();
-		
-		for(TimedPositionWithSpeed p : pth.getPathPoints()) {
-			System.out.println("Position: " + p.getPosition() + " Wind: " + wf.getWind(new TimedPositionWithSpeedSimple(p.getPosition())));
-		}
-		System.out.println(pth.getPathPoints().get(pth.getPathPoints().size()-1).getTimePoint().asMillis());
-		//the null in the Wind output is the timestamp - this Wind is time-invariant!
-	}
-=======
->>>>>>> cc13a05c
-}
+}