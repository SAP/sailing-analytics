<<<<<<< HEAD
package com.sap.sailing.simulator.impl;

import java.util.NavigableMap;
import java.util.TreeMap;

import com.sap.sailing.domain.base.impl.KnotSpeedImpl;
import com.sap.sailing.domain.common.Bearing;
import com.sap.sailing.domain.common.Speed;
import com.sap.sailing.domain.common.impl.DegreeBearingImpl;

public class PolarDiagram49 extends PolarDiagramBase {
    private static final long serialVersionUID = -878812179468801167L;

    // this constructor creates an instance with a hard-coded set of values
    public PolarDiagram49() {

        speedTable = new TreeMap<Speed, NavigableMap<Bearing, Speed>>();
        NavigableMap<Bearing, Speed> tableRow;

        tableRow = new TreeMap<Bearing, Speed>(PolarDiagramBase.bearingComparator);
        tableRow.put(new DegreeBearingImpl(0), Speed.NULL);
        tableRow.put(new DegreeBearingImpl(52), Speed.NULL);
        tableRow.put(new DegreeBearingImpl(60), Speed.NULL);
        tableRow.put(new DegreeBearingImpl(75), Speed.NULL);
        tableRow.put(new DegreeBearingImpl(90), Speed.NULL);
        tableRow.put(new DegreeBearingImpl(110), Speed.NULL);
        tableRow.put(new DegreeBearingImpl(120), Speed.NULL);
        tableRow.put(new DegreeBearingImpl(135), Speed.NULL);
        tableRow.put(new DegreeBearingImpl(150), Speed.NULL);
        tableRow.put(new DegreeBearingImpl(180), Speed.NULL);
        speedTable.put(Speed.NULL, tableRow);

        tableRow = new TreeMap<Bearing, Speed>(PolarDiagramBase.bearingComparator);
        tableRow.put(new DegreeBearingImpl(0), Speed.NULL);
        tableRow.put(new DegreeBearingImpl(52), new KnotSpeedImpl(6.57));
        tableRow.put(new DegreeBearingImpl(60), new KnotSpeedImpl(7.01));
        tableRow.put(new DegreeBearingImpl(75), new KnotSpeedImpl(7.36));
        tableRow.put(new DegreeBearingImpl(90), new KnotSpeedImpl(7.31));
        tableRow.put(new DegreeBearingImpl(110), new KnotSpeedImpl(6.73));
        tableRow.put(new DegreeBearingImpl(120), new KnotSpeedImpl(6.39));
        tableRow.put(new DegreeBearingImpl(135), new KnotSpeedImpl(5.58));
        tableRow.put(new DegreeBearingImpl(150), new KnotSpeedImpl(4.62));
        tableRow.put(new DegreeBearingImpl(180), new KnotSpeedImpl(2.5));
        speedTable.put(new KnotSpeedImpl(6), tableRow);

        tableRow = new TreeMap<Bearing, Speed>(PolarDiagramBase.bearingComparator);
        tableRow.put(new DegreeBearingImpl(0), Speed.NULL);
        tableRow.put(new DegreeBearingImpl(52), new KnotSpeedImpl(7.78));
        tableRow.put(new DegreeBearingImpl(60), new KnotSpeedImpl(8.13));
        tableRow.put(new DegreeBearingImpl(75), new KnotSpeedImpl(8.38));
        tableRow.put(new DegreeBearingImpl(90), new KnotSpeedImpl(8.31));
        tableRow.put(new DegreeBearingImpl(110), new KnotSpeedImpl(8.04));
        tableRow.put(new DegreeBearingImpl(120), new KnotSpeedImpl(7.79));
        tableRow.put(new DegreeBearingImpl(135), new KnotSpeedImpl(7));
        tableRow.put(new DegreeBearingImpl(150), new KnotSpeedImpl(5.85));
        tableRow.put(new DegreeBearingImpl(180), new KnotSpeedImpl(3));
        speedTable.put(new KnotSpeedImpl(8), tableRow);

        tableRow = new TreeMap<Bearing, Speed>(PolarDiagramBase.bearingComparator);
        tableRow.put(new DegreeBearingImpl(0), Speed.NULL);
        tableRow.put(new DegreeBearingImpl(52), new KnotSpeedImpl(8.34));
        tableRow.put(new DegreeBearingImpl(60), new KnotSpeedImpl(8.66));
        tableRow.put(new DegreeBearingImpl(75), new KnotSpeedImpl(9.01));
        tableRow.put(new DegreeBearingImpl(90), new KnotSpeedImpl(8.95));
        tableRow.put(new DegreeBearingImpl(110), new KnotSpeedImpl(8.87));
        tableRow.put(new DegreeBearingImpl(120), new KnotSpeedImpl(8.64));
        tableRow.put(new DegreeBearingImpl(135), new KnotSpeedImpl(8.02));
        tableRow.put(new DegreeBearingImpl(150), new KnotSpeedImpl(6.97));
        tableRow.put(new DegreeBearingImpl(180), new KnotSpeedImpl(4));
        speedTable.put(new KnotSpeedImpl(10), tableRow);

        tableRow = new TreeMap<Bearing, Speed>(PolarDiagramBase.bearingComparator);
        tableRow.put(new DegreeBearingImpl(0), Speed.NULL);
        tableRow.put(new DegreeBearingImpl(52), new KnotSpeedImpl(8.64));
        tableRow.put(new DegreeBearingImpl(60), new KnotSpeedImpl(8.95));
        tableRow.put(new DegreeBearingImpl(75), new KnotSpeedImpl(9.39));
        tableRow.put(new DegreeBearingImpl(90), new KnotSpeedImpl(9.5));
        tableRow.put(new DegreeBearingImpl(110), new KnotSpeedImpl(9.54));
        tableRow.put(new DegreeBearingImpl(120), new KnotSpeedImpl(9.3));
        tableRow.put(new DegreeBearingImpl(135), new KnotSpeedImpl(8.71));
        tableRow.put(new DegreeBearingImpl(150), new KnotSpeedImpl(7.86));
        tableRow.put(new DegreeBearingImpl(180), new KnotSpeedImpl(5));
        speedTable.put(new KnotSpeedImpl(12), tableRow);

        tableRow = new TreeMap<Bearing, Speed>(PolarDiagramBase.bearingComparator);
        tableRow.put(new DegreeBearingImpl(0), Speed.NULL);
        tableRow.put(new DegreeBearingImpl(52), new KnotSpeedImpl(8.84));
        tableRow.put(new DegreeBearingImpl(60), new KnotSpeedImpl(9.15));
        tableRow.put(new DegreeBearingImpl(75), new KnotSpeedImpl(9.62));
        tableRow.put(new DegreeBearingImpl(90), new KnotSpeedImpl(9.98));
        tableRow.put(new DegreeBearingImpl(110), new KnotSpeedImpl(10.08));
        tableRow.put(new DegreeBearingImpl(120), new KnotSpeedImpl(9.95));
        tableRow.put(new DegreeBearingImpl(135), new KnotSpeedImpl(9.29));
        tableRow.put(new DegreeBearingImpl(150), new KnotSpeedImpl(8.57));
        tableRow.put(new DegreeBearingImpl(180), new KnotSpeedImpl(6));
        speedTable.put(new KnotSpeedImpl(14), tableRow);

        tableRow = new TreeMap<Bearing, Speed>(PolarDiagramBase.bearingComparator);
        tableRow.put(new DegreeBearingImpl(0), Speed.NULL);
        tableRow.put(new DegreeBearingImpl(52), new KnotSpeedImpl(8.95));
        tableRow.put(new DegreeBearingImpl(60), new KnotSpeedImpl(9.28));
        tableRow.put(new DegreeBearingImpl(75), new KnotSpeedImpl(9.8));
        tableRow.put(new DegreeBearingImpl(90), new KnotSpeedImpl(10.28));
        tableRow.put(new DegreeBearingImpl(110), new KnotSpeedImpl(10.44));
        tableRow.put(new DegreeBearingImpl(120), new KnotSpeedImpl(10.72));
        tableRow.put(new DegreeBearingImpl(135), new KnotSpeedImpl(9.88));
        tableRow.put(new DegreeBearingImpl(150), new KnotSpeedImpl(9.13));
        tableRow.put(new DegreeBearingImpl(180), new KnotSpeedImpl(7));
        speedTable.put(new KnotSpeedImpl(16), tableRow);

        tableRow = new TreeMap<Bearing, Speed>(PolarDiagramBase.bearingComparator);
        tableRow.put(new DegreeBearingImpl(0), Speed.NULL);
        tableRow.put(new DegreeBearingImpl(52), new KnotSpeedImpl(8.91));
        tableRow.put(new DegreeBearingImpl(60), new KnotSpeedImpl(9.34));
        tableRow.put(new DegreeBearingImpl(75), new KnotSpeedImpl(10.01));
        tableRow.put(new DegreeBearingImpl(90), new KnotSpeedImpl(10.67));
        tableRow.put(new DegreeBearingImpl(110), new KnotSpeedImpl(11.17));
        tableRow.put(new DegreeBearingImpl(120), new KnotSpeedImpl(11.81));
        tableRow.put(new DegreeBearingImpl(135), new KnotSpeedImpl(11.47));
        tableRow.put(new DegreeBearingImpl(150), new KnotSpeedImpl(10.26));
        tableRow.put(new DegreeBearingImpl(180), new KnotSpeedImpl(7.5));
        speedTable.put(new KnotSpeedImpl(20), tableRow);

        beatAngles = new TreeMap<Speed, Bearing>();
        beatAngles.put(new KnotSpeedImpl(0), new DegreeBearingImpl(45));
        beatAngles.put(new KnotSpeedImpl(6), new DegreeBearingImpl(43.4));
        beatAngles.put(new KnotSpeedImpl(8), new DegreeBearingImpl(41.8));
        beatAngles.put(new KnotSpeedImpl(10), new DegreeBearingImpl(38.9));
        beatAngles.put(new KnotSpeedImpl(12), new DegreeBearingImpl(37.5));
        beatAngles.put(new KnotSpeedImpl(14), new DegreeBearingImpl(36.8));
        beatAngles.put(new KnotSpeedImpl(16), new DegreeBearingImpl(36.3));
        beatAngles.put(new KnotSpeedImpl(20), new DegreeBearingImpl(36.9));

        double beatScale = 1.1;
        beatSOG = new TreeMap<Speed, Speed>();
        beatSOG.put(new KnotSpeedImpl(0), new KnotSpeedImpl(0));
        beatSOG.put(new KnotSpeedImpl(6), new KnotSpeedImpl(5.85 * beatScale));
        beatSOG.put(new KnotSpeedImpl(8), new KnotSpeedImpl(6.98 * beatScale));
        beatSOG.put(new KnotSpeedImpl(10), new KnotSpeedImpl(7.39 * beatScale));
        beatSOG.put(new KnotSpeedImpl(12), new KnotSpeedImpl(7.68 * beatScale));
        beatSOG.put(new KnotSpeedImpl(14), new KnotSpeedImpl(7.89 * beatScale));
        beatSOG.put(new KnotSpeedImpl(16), new KnotSpeedImpl(7.92 * beatScale));
        beatSOG.put(new KnotSpeedImpl(20), new KnotSpeedImpl(7.94 * beatScale));

        gybeAngles = new TreeMap<Speed, Bearing>();
        gybeAngles.put(new KnotSpeedImpl(0), new DegreeBearingImpl(120));
        gybeAngles.put(new KnotSpeedImpl(6), new DegreeBearingImpl(140));
        gybeAngles.put(new KnotSpeedImpl(8), new DegreeBearingImpl(142.6));
        gybeAngles.put(new KnotSpeedImpl(10), new DegreeBearingImpl(148.4));
        gybeAngles.put(new KnotSpeedImpl(12), new DegreeBearingImpl(154.4));
        gybeAngles.put(new KnotSpeedImpl(14), new DegreeBearingImpl(162.5));
        gybeAngles.put(new KnotSpeedImpl(16), new DegreeBearingImpl(169.6));
        gybeAngles.put(new KnotSpeedImpl(20), new DegreeBearingImpl(172.3));

        gybeSOG = new TreeMap<Speed, Speed>();
        gybeSOG.put(new KnotSpeedImpl(0), new KnotSpeedImpl(0));
        gybeSOG.put(new KnotSpeedImpl(6), new KnotSpeedImpl(5.22));
        gybeSOG.put(new KnotSpeedImpl(8), new KnotSpeedImpl(6.38));
        gybeSOG.put(new KnotSpeedImpl(10), new KnotSpeedImpl(7.09));
        gybeSOG.put(new KnotSpeedImpl(12), new KnotSpeedImpl(7.6));
        gybeSOG.put(new KnotSpeedImpl(14), new KnotSpeedImpl(7.97));
        gybeSOG.put(new KnotSpeedImpl(16), new KnotSpeedImpl(8.39));
        gybeSOG.put(new KnotSpeedImpl(20), new KnotSpeedImpl(9.38));

        for (Speed s : speedTable.keySet()) {

            if (beatAngles.containsKey(s) && !speedTable.get(s).containsKey(beatAngles.get(s))) {
                speedTable.get(s).put(beatAngles.get(s), beatSOG.get(s));
            }

            if (gybeAngles.containsKey(s) && !speedTable.get(s).containsKey(gybeAngles.get(s))) {
                speedTable.get(s).put(gybeAngles.get(s), gybeSOG.get(s));
            }

        }

    }

}
=======
package com.sap.sailing.simulator.impl;

import java.util.NavigableMap;
import java.util.TreeMap;

import com.sap.sailing.domain.common.Bearing;
import com.sap.sailing.domain.common.Speed;
import com.sap.sailing.domain.common.impl.DegreeBearingImpl;
import com.sap.sailing.domain.common.impl.KnotSpeedImpl;

public class PolarDiagram49 extends PolarDiagramBase {
    private static final long serialVersionUID = -878812179468801167L;

    // this constructor creates an instance with a hard-coded set of values
    public PolarDiagram49() {

        speedTable = new TreeMap<Speed, NavigableMap<Bearing, Speed>>();
        NavigableMap<Bearing, Speed> tableRow;

        tableRow = new TreeMap<Bearing, Speed>(PolarDiagramBase.bearingComparator);
        tableRow.put(new DegreeBearingImpl(0), Speed.NULL);
        tableRow.put(new DegreeBearingImpl(52), Speed.NULL);
        tableRow.put(new DegreeBearingImpl(60), Speed.NULL);
        tableRow.put(new DegreeBearingImpl(75), Speed.NULL);
        tableRow.put(new DegreeBearingImpl(90), Speed.NULL);
        tableRow.put(new DegreeBearingImpl(110), Speed.NULL);
        tableRow.put(new DegreeBearingImpl(120), Speed.NULL);
        tableRow.put(new DegreeBearingImpl(135), Speed.NULL);
        tableRow.put(new DegreeBearingImpl(150), Speed.NULL);
        tableRow.put(new DegreeBearingImpl(180), Speed.NULL);
        speedTable.put(Speed.NULL, tableRow);

        tableRow = new TreeMap<Bearing, Speed>(PolarDiagramBase.bearingComparator);
        tableRow.put(new DegreeBearingImpl(0), Speed.NULL);
        tableRow.put(new DegreeBearingImpl(52), new KnotSpeedImpl(6.57));
        tableRow.put(new DegreeBearingImpl(60), new KnotSpeedImpl(7.01));
        tableRow.put(new DegreeBearingImpl(75), new KnotSpeedImpl(7.36));
        tableRow.put(new DegreeBearingImpl(90), new KnotSpeedImpl(7.31));
        tableRow.put(new DegreeBearingImpl(110), new KnotSpeedImpl(6.73));
        tableRow.put(new DegreeBearingImpl(120), new KnotSpeedImpl(6.39));
        tableRow.put(new DegreeBearingImpl(135), new KnotSpeedImpl(5.58));
        tableRow.put(new DegreeBearingImpl(150), new KnotSpeedImpl(4.62));
        tableRow.put(new DegreeBearingImpl(180), new KnotSpeedImpl(2.5));
        speedTable.put(new KnotSpeedImpl(6), tableRow);

        tableRow = new TreeMap<Bearing, Speed>(PolarDiagramBase.bearingComparator);
        tableRow.put(new DegreeBearingImpl(0), Speed.NULL);
        tableRow.put(new DegreeBearingImpl(52), new KnotSpeedImpl(7.78));
        tableRow.put(new DegreeBearingImpl(60), new KnotSpeedImpl(8.13));
        tableRow.put(new DegreeBearingImpl(75), new KnotSpeedImpl(8.38));
        tableRow.put(new DegreeBearingImpl(90), new KnotSpeedImpl(8.31));
        tableRow.put(new DegreeBearingImpl(110), new KnotSpeedImpl(8.04));
        tableRow.put(new DegreeBearingImpl(120), new KnotSpeedImpl(7.79));
        tableRow.put(new DegreeBearingImpl(135), new KnotSpeedImpl(7));
        tableRow.put(new DegreeBearingImpl(150), new KnotSpeedImpl(5.85));
        tableRow.put(new DegreeBearingImpl(180), new KnotSpeedImpl(3));
        speedTable.put(new KnotSpeedImpl(8), tableRow);

        tableRow = new TreeMap<Bearing, Speed>(PolarDiagramBase.bearingComparator);
        tableRow.put(new DegreeBearingImpl(0), Speed.NULL);
        tableRow.put(new DegreeBearingImpl(52), new KnotSpeedImpl(8.34));
        tableRow.put(new DegreeBearingImpl(60), new KnotSpeedImpl(8.66));
        tableRow.put(new DegreeBearingImpl(75), new KnotSpeedImpl(9.01));
        tableRow.put(new DegreeBearingImpl(90), new KnotSpeedImpl(8.95));
        tableRow.put(new DegreeBearingImpl(110), new KnotSpeedImpl(8.87));
        tableRow.put(new DegreeBearingImpl(120), new KnotSpeedImpl(8.64));
        tableRow.put(new DegreeBearingImpl(135), new KnotSpeedImpl(8.02));
        tableRow.put(new DegreeBearingImpl(150), new KnotSpeedImpl(6.97));
        tableRow.put(new DegreeBearingImpl(180), new KnotSpeedImpl(4));
        speedTable.put(new KnotSpeedImpl(10), tableRow);

        tableRow = new TreeMap<Bearing, Speed>(PolarDiagramBase.bearingComparator);
        tableRow.put(new DegreeBearingImpl(0), Speed.NULL);
        tableRow.put(new DegreeBearingImpl(52), new KnotSpeedImpl(8.64));
        tableRow.put(new DegreeBearingImpl(60), new KnotSpeedImpl(8.95));
        tableRow.put(new DegreeBearingImpl(75), new KnotSpeedImpl(9.39));
        tableRow.put(new DegreeBearingImpl(90), new KnotSpeedImpl(9.5));
        tableRow.put(new DegreeBearingImpl(110), new KnotSpeedImpl(9.54));
        tableRow.put(new DegreeBearingImpl(120), new KnotSpeedImpl(9.3));
        tableRow.put(new DegreeBearingImpl(135), new KnotSpeedImpl(8.71));
        tableRow.put(new DegreeBearingImpl(150), new KnotSpeedImpl(7.86));
        tableRow.put(new DegreeBearingImpl(180), new KnotSpeedImpl(5));
        speedTable.put(new KnotSpeedImpl(12), tableRow);

        tableRow = new TreeMap<Bearing, Speed>(PolarDiagramBase.bearingComparator);
        tableRow.put(new DegreeBearingImpl(0), Speed.NULL);
        tableRow.put(new DegreeBearingImpl(52), new KnotSpeedImpl(8.84));
        tableRow.put(new DegreeBearingImpl(60), new KnotSpeedImpl(9.15));
        tableRow.put(new DegreeBearingImpl(75), new KnotSpeedImpl(9.62));
        tableRow.put(new DegreeBearingImpl(90), new KnotSpeedImpl(9.98));
        tableRow.put(new DegreeBearingImpl(110), new KnotSpeedImpl(10.08));
        tableRow.put(new DegreeBearingImpl(120), new KnotSpeedImpl(9.95));
        tableRow.put(new DegreeBearingImpl(135), new KnotSpeedImpl(9.29));
        tableRow.put(new DegreeBearingImpl(150), new KnotSpeedImpl(8.57));
        tableRow.put(new DegreeBearingImpl(180), new KnotSpeedImpl(6));
        speedTable.put(new KnotSpeedImpl(14), tableRow);

        tableRow = new TreeMap<Bearing, Speed>(PolarDiagramBase.bearingComparator);
        tableRow.put(new DegreeBearingImpl(0), Speed.NULL);
        tableRow.put(new DegreeBearingImpl(52), new KnotSpeedImpl(8.95));
        tableRow.put(new DegreeBearingImpl(60), new KnotSpeedImpl(9.28));
        tableRow.put(new DegreeBearingImpl(75), new KnotSpeedImpl(9.8));
        tableRow.put(new DegreeBearingImpl(90), new KnotSpeedImpl(10.28));
        tableRow.put(new DegreeBearingImpl(110), new KnotSpeedImpl(10.44));
        tableRow.put(new DegreeBearingImpl(120), new KnotSpeedImpl(10.72));
        tableRow.put(new DegreeBearingImpl(135), new KnotSpeedImpl(9.88));
        tableRow.put(new DegreeBearingImpl(150), new KnotSpeedImpl(9.13));
        tableRow.put(new DegreeBearingImpl(180), new KnotSpeedImpl(7));
        speedTable.put(new KnotSpeedImpl(16), tableRow);

        tableRow = new TreeMap<Bearing, Speed>(PolarDiagramBase.bearingComparator);
        tableRow.put(new DegreeBearingImpl(0), Speed.NULL);
        tableRow.put(new DegreeBearingImpl(52), new KnotSpeedImpl(8.91));
        tableRow.put(new DegreeBearingImpl(60), new KnotSpeedImpl(9.34));
        tableRow.put(new DegreeBearingImpl(75), new KnotSpeedImpl(10.01));
        tableRow.put(new DegreeBearingImpl(90), new KnotSpeedImpl(10.67));
        tableRow.put(new DegreeBearingImpl(110), new KnotSpeedImpl(11.17));
        tableRow.put(new DegreeBearingImpl(120), new KnotSpeedImpl(11.81));
        tableRow.put(new DegreeBearingImpl(135), new KnotSpeedImpl(11.47));
        tableRow.put(new DegreeBearingImpl(150), new KnotSpeedImpl(10.26));
        tableRow.put(new DegreeBearingImpl(180), new KnotSpeedImpl(7.5));
        speedTable.put(new KnotSpeedImpl(20), tableRow);

        beatAngles = new TreeMap<Speed, Bearing>();
        beatAngles.put(new KnotSpeedImpl(0), new DegreeBearingImpl(45));
        beatAngles.put(new KnotSpeedImpl(6), new DegreeBearingImpl(43.4));
        beatAngles.put(new KnotSpeedImpl(8), new DegreeBearingImpl(41.8));
        beatAngles.put(new KnotSpeedImpl(10), new DegreeBearingImpl(38.9));
        beatAngles.put(new KnotSpeedImpl(12), new DegreeBearingImpl(37.5));
        beatAngles.put(new KnotSpeedImpl(14), new DegreeBearingImpl(36.8));
        beatAngles.put(new KnotSpeedImpl(16), new DegreeBearingImpl(36.3));
        beatAngles.put(new KnotSpeedImpl(20), new DegreeBearingImpl(36.9));

        double beatScale = 1.1;
        beatSOG = new TreeMap<Speed, Speed>();
        beatSOG.put(new KnotSpeedImpl(0), new KnotSpeedImpl(0));
        beatSOG.put(new KnotSpeedImpl(6), new KnotSpeedImpl(5.85 * beatScale));
        beatSOG.put(new KnotSpeedImpl(8), new KnotSpeedImpl(6.98 * beatScale));
        beatSOG.put(new KnotSpeedImpl(10), new KnotSpeedImpl(7.39 * beatScale));
        beatSOG.put(new KnotSpeedImpl(12), new KnotSpeedImpl(7.68 * beatScale));
        beatSOG.put(new KnotSpeedImpl(14), new KnotSpeedImpl(7.89 * beatScale));
        beatSOG.put(new KnotSpeedImpl(16), new KnotSpeedImpl(7.92 * beatScale));
        beatSOG.put(new KnotSpeedImpl(20), new KnotSpeedImpl(7.94 * beatScale));

        gybeAngles = new TreeMap<Speed, Bearing>();
        gybeAngles.put(new KnotSpeedImpl(0), new DegreeBearingImpl(120));
        gybeAngles.put(new KnotSpeedImpl(6), new DegreeBearingImpl(140));
        gybeAngles.put(new KnotSpeedImpl(8), new DegreeBearingImpl(142.6));
        gybeAngles.put(new KnotSpeedImpl(10), new DegreeBearingImpl(148.4));
        gybeAngles.put(new KnotSpeedImpl(12), new DegreeBearingImpl(154.4));
        gybeAngles.put(new KnotSpeedImpl(14), new DegreeBearingImpl(162.5));
        gybeAngles.put(new KnotSpeedImpl(16), new DegreeBearingImpl(169.6));
        gybeAngles.put(new KnotSpeedImpl(20), new DegreeBearingImpl(172.3));

        gybeSOG = new TreeMap<Speed, Speed>();
        gybeSOG.put(new KnotSpeedImpl(0), new KnotSpeedImpl(0));
        gybeSOG.put(new KnotSpeedImpl(6), new KnotSpeedImpl(5.22));
        gybeSOG.put(new KnotSpeedImpl(8), new KnotSpeedImpl(6.38));
        gybeSOG.put(new KnotSpeedImpl(10), new KnotSpeedImpl(7.09));
        gybeSOG.put(new KnotSpeedImpl(12), new KnotSpeedImpl(7.6));
        gybeSOG.put(new KnotSpeedImpl(14), new KnotSpeedImpl(7.97));
        gybeSOG.put(new KnotSpeedImpl(16), new KnotSpeedImpl(8.39));
        gybeSOG.put(new KnotSpeedImpl(20), new KnotSpeedImpl(9.38));

        for (Speed s : speedTable.keySet()) {

            if (beatAngles.containsKey(s) && !speedTable.get(s).containsKey(beatAngles.get(s))) {
                speedTable.get(s).put(beatAngles.get(s), beatSOG.get(s));
            }

            if (gybeAngles.containsKey(s) && !speedTable.get(s).containsKey(gybeAngles.get(s))) {
                speedTable.get(s).put(gybeAngles.get(s), gybeSOG.get(s));
            }

        }

    }

}
>>>>>>> 5a6a105c
<|MERGE_RESOLUTION|>--- conflicted
+++ resolved
@@ -1,184 +1,3 @@
-<<<<<<< HEAD
-package com.sap.sailing.simulator.impl;
-
-import java.util.NavigableMap;
-import java.util.TreeMap;
-
-import com.sap.sailing.domain.base.impl.KnotSpeedImpl;
-import com.sap.sailing.domain.common.Bearing;
-import com.sap.sailing.domain.common.Speed;
-import com.sap.sailing.domain.common.impl.DegreeBearingImpl;
-
-public class PolarDiagram49 extends PolarDiagramBase {
-    private static final long serialVersionUID = -878812179468801167L;
-
-    // this constructor creates an instance with a hard-coded set of values
-    public PolarDiagram49() {
-
-        speedTable = new TreeMap<Speed, NavigableMap<Bearing, Speed>>();
-        NavigableMap<Bearing, Speed> tableRow;
-
-        tableRow = new TreeMap<Bearing, Speed>(PolarDiagramBase.bearingComparator);
-        tableRow.put(new DegreeBearingImpl(0), Speed.NULL);
-        tableRow.put(new DegreeBearingImpl(52), Speed.NULL);
-        tableRow.put(new DegreeBearingImpl(60), Speed.NULL);
-        tableRow.put(new DegreeBearingImpl(75), Speed.NULL);
-        tableRow.put(new DegreeBearingImpl(90), Speed.NULL);
-        tableRow.put(new DegreeBearingImpl(110), Speed.NULL);
-        tableRow.put(new DegreeBearingImpl(120), Speed.NULL);
-        tableRow.put(new DegreeBearingImpl(135), Speed.NULL);
-        tableRow.put(new DegreeBearingImpl(150), Speed.NULL);
-        tableRow.put(new DegreeBearingImpl(180), Speed.NULL);
-        speedTable.put(Speed.NULL, tableRow);
-
-        tableRow = new TreeMap<Bearing, Speed>(PolarDiagramBase.bearingComparator);
-        tableRow.put(new DegreeBearingImpl(0), Speed.NULL);
-        tableRow.put(new DegreeBearingImpl(52), new KnotSpeedImpl(6.57));
-        tableRow.put(new DegreeBearingImpl(60), new KnotSpeedImpl(7.01));
-        tableRow.put(new DegreeBearingImpl(75), new KnotSpeedImpl(7.36));
-        tableRow.put(new DegreeBearingImpl(90), new KnotSpeedImpl(7.31));
-        tableRow.put(new DegreeBearingImpl(110), new KnotSpeedImpl(6.73));
-        tableRow.put(new DegreeBearingImpl(120), new KnotSpeedImpl(6.39));
-        tableRow.put(new DegreeBearingImpl(135), new KnotSpeedImpl(5.58));
-        tableRow.put(new DegreeBearingImpl(150), new KnotSpeedImpl(4.62));
-        tableRow.put(new DegreeBearingImpl(180), new KnotSpeedImpl(2.5));
-        speedTable.put(new KnotSpeedImpl(6), tableRow);
-
-        tableRow = new TreeMap<Bearing, Speed>(PolarDiagramBase.bearingComparator);
-        tableRow.put(new DegreeBearingImpl(0), Speed.NULL);
-        tableRow.put(new DegreeBearingImpl(52), new KnotSpeedImpl(7.78));
-        tableRow.put(new DegreeBearingImpl(60), new KnotSpeedImpl(8.13));
-        tableRow.put(new DegreeBearingImpl(75), new KnotSpeedImpl(8.38));
-        tableRow.put(new DegreeBearingImpl(90), new KnotSpeedImpl(8.31));
-        tableRow.put(new DegreeBearingImpl(110), new KnotSpeedImpl(8.04));
-        tableRow.put(new DegreeBearingImpl(120), new KnotSpeedImpl(7.79));
-        tableRow.put(new DegreeBearingImpl(135), new KnotSpeedImpl(7));
-        tableRow.put(new DegreeBearingImpl(150), new KnotSpeedImpl(5.85));
-        tableRow.put(new DegreeBearingImpl(180), new KnotSpeedImpl(3));
-        speedTable.put(new KnotSpeedImpl(8), tableRow);
-
-        tableRow = new TreeMap<Bearing, Speed>(PolarDiagramBase.bearingComparator);
-        tableRow.put(new DegreeBearingImpl(0), Speed.NULL);
-        tableRow.put(new DegreeBearingImpl(52), new KnotSpeedImpl(8.34));
-        tableRow.put(new DegreeBearingImpl(60), new KnotSpeedImpl(8.66));
-        tableRow.put(new DegreeBearingImpl(75), new KnotSpeedImpl(9.01));
-        tableRow.put(new DegreeBearingImpl(90), new KnotSpeedImpl(8.95));
-        tableRow.put(new DegreeBearingImpl(110), new KnotSpeedImpl(8.87));
-        tableRow.put(new DegreeBearingImpl(120), new KnotSpeedImpl(8.64));
-        tableRow.put(new DegreeBearingImpl(135), new KnotSpeedImpl(8.02));
-        tableRow.put(new DegreeBearingImpl(150), new KnotSpeedImpl(6.97));
-        tableRow.put(new DegreeBearingImpl(180), new KnotSpeedImpl(4));
-        speedTable.put(new KnotSpeedImpl(10), tableRow);
-
-        tableRow = new TreeMap<Bearing, Speed>(PolarDiagramBase.bearingComparator);
-        tableRow.put(new DegreeBearingImpl(0), Speed.NULL);
-        tableRow.put(new DegreeBearingImpl(52), new KnotSpeedImpl(8.64));
-        tableRow.put(new DegreeBearingImpl(60), new KnotSpeedImpl(8.95));
-        tableRow.put(new DegreeBearingImpl(75), new KnotSpeedImpl(9.39));
-        tableRow.put(new DegreeBearingImpl(90), new KnotSpeedImpl(9.5));
-        tableRow.put(new DegreeBearingImpl(110), new KnotSpeedImpl(9.54));
-        tableRow.put(new DegreeBearingImpl(120), new KnotSpeedImpl(9.3));
-        tableRow.put(new DegreeBearingImpl(135), new KnotSpeedImpl(8.71));
-        tableRow.put(new DegreeBearingImpl(150), new KnotSpeedImpl(7.86));
-        tableRow.put(new DegreeBearingImpl(180), new KnotSpeedImpl(5));
-        speedTable.put(new KnotSpeedImpl(12), tableRow);
-
-        tableRow = new TreeMap<Bearing, Speed>(PolarDiagramBase.bearingComparator);
-        tableRow.put(new DegreeBearingImpl(0), Speed.NULL);
-        tableRow.put(new DegreeBearingImpl(52), new KnotSpeedImpl(8.84));
-        tableRow.put(new DegreeBearingImpl(60), new KnotSpeedImpl(9.15));
-        tableRow.put(new DegreeBearingImpl(75), new KnotSpeedImpl(9.62));
-        tableRow.put(new DegreeBearingImpl(90), new KnotSpeedImpl(9.98));
-        tableRow.put(new DegreeBearingImpl(110), new KnotSpeedImpl(10.08));
-        tableRow.put(new DegreeBearingImpl(120), new KnotSpeedImpl(9.95));
-        tableRow.put(new DegreeBearingImpl(135), new KnotSpeedImpl(9.29));
-        tableRow.put(new DegreeBearingImpl(150), new KnotSpeedImpl(8.57));
-        tableRow.put(new DegreeBearingImpl(180), new KnotSpeedImpl(6));
-        speedTable.put(new KnotSpeedImpl(14), tableRow);
-
-        tableRow = new TreeMap<Bearing, Speed>(PolarDiagramBase.bearingComparator);
-        tableRow.put(new DegreeBearingImpl(0), Speed.NULL);
-        tableRow.put(new DegreeBearingImpl(52), new KnotSpeedImpl(8.95));
-        tableRow.put(new DegreeBearingImpl(60), new KnotSpeedImpl(9.28));
-        tableRow.put(new DegreeBearingImpl(75), new KnotSpeedImpl(9.8));
-        tableRow.put(new DegreeBearingImpl(90), new KnotSpeedImpl(10.28));
-        tableRow.put(new DegreeBearingImpl(110), new KnotSpeedImpl(10.44));
-        tableRow.put(new DegreeBearingImpl(120), new KnotSpeedImpl(10.72));
-        tableRow.put(new DegreeBearingImpl(135), new KnotSpeedImpl(9.88));
-        tableRow.put(new DegreeBearingImpl(150), new KnotSpeedImpl(9.13));
-        tableRow.put(new DegreeBearingImpl(180), new KnotSpeedImpl(7));
-        speedTable.put(new KnotSpeedImpl(16), tableRow);
-
-        tableRow = new TreeMap<Bearing, Speed>(PolarDiagramBase.bearingComparator);
-        tableRow.put(new DegreeBearingImpl(0), Speed.NULL);
-        tableRow.put(new DegreeBearingImpl(52), new KnotSpeedImpl(8.91));
-        tableRow.put(new DegreeBearingImpl(60), new KnotSpeedImpl(9.34));
-        tableRow.put(new DegreeBearingImpl(75), new KnotSpeedImpl(10.01));
-        tableRow.put(new DegreeBearingImpl(90), new KnotSpeedImpl(10.67));
-        tableRow.put(new DegreeBearingImpl(110), new KnotSpeedImpl(11.17));
-        tableRow.put(new DegreeBearingImpl(120), new KnotSpeedImpl(11.81));
-        tableRow.put(new DegreeBearingImpl(135), new KnotSpeedImpl(11.47));
-        tableRow.put(new DegreeBearingImpl(150), new KnotSpeedImpl(10.26));
-        tableRow.put(new DegreeBearingImpl(180), new KnotSpeedImpl(7.5));
-        speedTable.put(new KnotSpeedImpl(20), tableRow);
-
-        beatAngles = new TreeMap<Speed, Bearing>();
-        beatAngles.put(new KnotSpeedImpl(0), new DegreeBearingImpl(45));
-        beatAngles.put(new KnotSpeedImpl(6), new DegreeBearingImpl(43.4));
-        beatAngles.put(new KnotSpeedImpl(8), new DegreeBearingImpl(41.8));
-        beatAngles.put(new KnotSpeedImpl(10), new DegreeBearingImpl(38.9));
-        beatAngles.put(new KnotSpeedImpl(12), new DegreeBearingImpl(37.5));
-        beatAngles.put(new KnotSpeedImpl(14), new DegreeBearingImpl(36.8));
-        beatAngles.put(new KnotSpeedImpl(16), new DegreeBearingImpl(36.3));
-        beatAngles.put(new KnotSpeedImpl(20), new DegreeBearingImpl(36.9));
-
-        double beatScale = 1.1;
-        beatSOG = new TreeMap<Speed, Speed>();
-        beatSOG.put(new KnotSpeedImpl(0), new KnotSpeedImpl(0));
-        beatSOG.put(new KnotSpeedImpl(6), new KnotSpeedImpl(5.85 * beatScale));
-        beatSOG.put(new KnotSpeedImpl(8), new KnotSpeedImpl(6.98 * beatScale));
-        beatSOG.put(new KnotSpeedImpl(10), new KnotSpeedImpl(7.39 * beatScale));
-        beatSOG.put(new KnotSpeedImpl(12), new KnotSpeedImpl(7.68 * beatScale));
-        beatSOG.put(new KnotSpeedImpl(14), new KnotSpeedImpl(7.89 * beatScale));
-        beatSOG.put(new KnotSpeedImpl(16), new KnotSpeedImpl(7.92 * beatScale));
-        beatSOG.put(new KnotSpeedImpl(20), new KnotSpeedImpl(7.94 * beatScale));
-
-        gybeAngles = new TreeMap<Speed, Bearing>();
-        gybeAngles.put(new KnotSpeedImpl(0), new DegreeBearingImpl(120));
-        gybeAngles.put(new KnotSpeedImpl(6), new DegreeBearingImpl(140));
-        gybeAngles.put(new KnotSpeedImpl(8), new DegreeBearingImpl(142.6));
-        gybeAngles.put(new KnotSpeedImpl(10), new DegreeBearingImpl(148.4));
-        gybeAngles.put(new KnotSpeedImpl(12), new DegreeBearingImpl(154.4));
-        gybeAngles.put(new KnotSpeedImpl(14), new DegreeBearingImpl(162.5));
-        gybeAngles.put(new KnotSpeedImpl(16), new DegreeBearingImpl(169.6));
-        gybeAngles.put(new KnotSpeedImpl(20), new DegreeBearingImpl(172.3));
-
-        gybeSOG = new TreeMap<Speed, Speed>();
-        gybeSOG.put(new KnotSpeedImpl(0), new KnotSpeedImpl(0));
-        gybeSOG.put(new KnotSpeedImpl(6), new KnotSpeedImpl(5.22));
-        gybeSOG.put(new KnotSpeedImpl(8), new KnotSpeedImpl(6.38));
-        gybeSOG.put(new KnotSpeedImpl(10), new KnotSpeedImpl(7.09));
-        gybeSOG.put(new KnotSpeedImpl(12), new KnotSpeedImpl(7.6));
-        gybeSOG.put(new KnotSpeedImpl(14), new KnotSpeedImpl(7.97));
-        gybeSOG.put(new KnotSpeedImpl(16), new KnotSpeedImpl(8.39));
-        gybeSOG.put(new KnotSpeedImpl(20), new KnotSpeedImpl(9.38));
-
-        for (Speed s : speedTable.keySet()) {
-
-            if (beatAngles.containsKey(s) && !speedTable.get(s).containsKey(beatAngles.get(s))) {
-                speedTable.get(s).put(beatAngles.get(s), beatSOG.get(s));
-            }
-
-            if (gybeAngles.containsKey(s) && !speedTable.get(s).containsKey(gybeAngles.get(s))) {
-                speedTable.get(s).put(gybeAngles.get(s), gybeSOG.get(s));
-            }
-
-        }
-
-    }
-
-}
-=======
 package com.sap.sailing.simulator.impl;
 
 import java.util.NavigableMap;
@@ -357,5 +176,4 @@
 
     }
 
-}
->>>>>>> 5a6a105c
+}