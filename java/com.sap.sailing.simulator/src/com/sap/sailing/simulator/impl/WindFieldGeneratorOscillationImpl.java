package com.sap.sailing.simulator.impl;

import com.sap.sailing.domain.base.SpeedWithBearing;
import com.sap.sailing.domain.base.impl.KnotSpeedImpl;
import com.sap.sailing.domain.base.impl.KnotSpeedWithBearingImpl;
import com.sap.sailing.domain.common.Bearing;
import com.sap.sailing.domain.common.Distance;
import com.sap.sailing.domain.common.Position;
import com.sap.sailing.domain.common.Speed;
import com.sap.sailing.domain.common.TimePoint;
import com.sap.sailing.domain.common.impl.DegreeBearingImpl;
import com.sap.sailing.domain.common.impl.Util.Pair;
import com.sap.sailing.domain.tracking.Wind;
import com.sap.sailing.domain.tracking.impl.WindImpl;
import com.sap.sailing.simulator.Boundary;
import com.sap.sailing.simulator.TimedPosition;
import com.sap.sailing.simulator.WindControlParameters;
import com.sap.sailing.simulator.WindFieldGenerator;
import com.sap.sailing.simulator.impl.WindFieldGeneratorImpl;

public class WindFieldGeneratorOscillationImpl extends WindFieldGeneratorImpl implements WindFieldGenerator {

    /* Currently the speed is time and vertical step invariant, it only changes along the horizontal 
     * direction*/
    private Speed[] speed;
   
    private double timeScale = 0.0;
    
    public WindFieldGeneratorOscillationImpl(Boundary boundary, WindControlParameters windParameters) {
        super(boundary, windParameters);
    }

    @Override
    public void generate(TimePoint start, TimePoint end, TimePoint step) {
        super.generate(start,end,step);
        if (positions == null || positions.length < 1) {
            return;
        }
        int vPoints = positions.length;
        Distance vStep = boundary.getHeight().scale(1.0/(vPoints-1));
        if (windParameters.baseWindSpeed > 0) {
            timeScale = vStep.getNauticalMiles()/windParameters.baseWindSpeed;
        } else {
            timeScale = 0;
        }
        initializeSpeed();
    }
    
    private void initializeSpeed() {
        if (positions == null || positions.length < 1) {
            return;
        }
       
        int ncol = positions[0].length;
   
        speed = new Speed[ncol];
        double leftSpeed = windParameters.baseWindSpeed*windParameters.leftWindSpeed/100.0;
        double middleSpeed = windParameters.baseWindSpeed*windParameters.middleWindSpeed/100.0;
        double rightSpeed = windParameters.baseWindSpeed*windParameters.rightWindSpeed/100.0;
        int midPoint = ncol/2;
        for (int i = 0; i <= midPoint; ++i) {
            speed[i] = new KnotSpeedImpl(leftSpeed + i*(middleSpeed-leftSpeed)/(midPoint)); 
<<<<<<< HEAD
            //logger.info("index: "+i+"speed: "+speed[i]);
        }
        for (int i = 1; i < ncol - midPoint; ++i) {
            speed[midPoint + i] = new KnotSpeedImpl(middleSpeed + i*(rightSpeed-middleSpeed)/(ncol - midPoint -1)); 
            //logger.info("index: "+(midPoint+i)+"speed: "+speed[midPoint-1+i]);
=======
        }
        for (int i = 1; i < ncol - midPoint; ++i) {
            speed[midPoint + i] = new KnotSpeedImpl(middleSpeed + i*(rightSpeed-middleSpeed)/(ncol - midPoint -1)); 
>>>>>>> 769fd75f
        }
    
    }
    
    private Speed getSpeed(TimedPosition timedPosition) {
        Position p = timedPosition.getPosition();
        Pair<Integer,Integer> positionIndex = getPositionIndex(p);
        if (positionIndex != null) {
            int colIndex = positionIndex.getB();
            return speed[colIndex];
        } else {
            logger.severe("Error finding position " + p);
        }
        return null;
        
    }
    
    private Bearing getBearing(TimedPosition timedPosition) {
        Position p = timedPosition.getPosition();
        Pair<Integer,Integer> positionIndex = getPositionIndex(p);
        if (positionIndex != null) {
            int rowIndex = positionIndex.getA();
            TimePoint timePoint = timedPosition.getTimePoint();
            int timeIndex = getTimeIndex(timePoint);
            Bearing phi0 = new DegreeBearingImpl(windParameters.baseWindBearing);
            //double vStep = 1.0/((positions.length-1)*timeScale);
            //double t = (timeIndex+(timeIndex+rowIndex)*vStep);
            double vStep = 1.0/(positions.length-1);
            double t = (timeIndex+rowIndex)*vStep*timeScale;
            double oAngle = Math.sin(2*Math.PI*t*windParameters.frequency)*windParameters.amplitude;
            Bearing angle = new DegreeBearingImpl(oAngle);
            //logger.severe("timeIndex: "+timeIndex+" rowIndex: "+rowIndex+" timeScale: "+timeScale+" vStep: "+vStep+" t: "+t);
            //System.out.print("timeIndex: "+timeIndex+" rowIndex: "+rowIndex+" timeScale: "+timeScale+" vStep: "+vStep+" t: "+t+"\n");
            //System.out.print("oAngle: "+oAngle+" angle: "+angle.getDegrees()+"\n");
            angle = angle.add(phi0);
            return angle;
        } else {
            logger.severe("Error finding position " + p);
        }
        return null;
    }
    
    @Override
    public Wind getWind(TimedPosition timedPosition) {

        Speed speed = getSpeed(timedPosition);
        SpeedWithBearing wspeed = new KnotSpeedWithBearingImpl(speed.getKnots(),
                getBearing(timedPosition));

        return new WindImpl(timedPosition.getPosition(), timedPosition.getTimePoint(), wspeed);

    }
    
    public double getTimeScale() {
        return timeScale;
    }
    
    public void setTimeScale(double timeScale) {
        this.timeScale = timeScale;
    }
}<|MERGE_RESOLUTION|>--- conflicted
+++ resolved
@@ -60,17 +60,9 @@
         int midPoint = ncol/2;
         for (int i = 0; i <= midPoint; ++i) {
             speed[i] = new KnotSpeedImpl(leftSpeed + i*(middleSpeed-leftSpeed)/(midPoint)); 
-<<<<<<< HEAD
-            //logger.info("index: "+i+"speed: "+speed[i]);
         }
         for (int i = 1; i < ncol - midPoint; ++i) {
             speed[midPoint + i] = new KnotSpeedImpl(middleSpeed + i*(rightSpeed-middleSpeed)/(ncol - midPoint -1)); 
-            //logger.info("index: "+(midPoint+i)+"speed: "+speed[midPoint-1+i]);
-=======
-        }
-        for (int i = 1; i < ncol - midPoint; ++i) {
-            speed[midPoint + i] = new KnotSpeedImpl(middleSpeed + i*(rightSpeed-middleSpeed)/(ncol - midPoint -1)); 
->>>>>>> 769fd75f
         }
     
     }
