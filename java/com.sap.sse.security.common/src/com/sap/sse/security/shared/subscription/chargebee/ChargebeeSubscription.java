--- conflicted
+++ resolved
@@ -21,11 +21,7 @@
     public static Subscription createEmptySubscription(String planId, TimePoint latestEventTime,
             TimePoint manualUpdatedAt) {
         return new ChargebeeSubscription(null, planId, null, Subscription.emptyTime(), Subscription.emptyTime(), null,
-<<<<<<< HEAD
-                null, null, null, null, null, null, Subscription.emptyTime(), Subscription.emptyTime(),
-=======
                 null, null, null, null, null, null, null, Subscription.emptyTime(), Subscription.emptyTime(),
->>>>>>> d140e415
                 Subscription.emptyTime(), Subscription.emptyTime(), Subscription.emptyTime(), Subscription.emptyTime(),
                 latestEventTime, manualUpdatedAt);
     }
@@ -70,20 +66,12 @@
 
     public ChargebeeSubscription(String subscriptionId, String planId, String customerId, TimePoint trialStart,
             TimePoint trialEnd, String subscriptionStatus, String paymentStatus, String transactionType,
-<<<<<<< HEAD
-            String transactionStatus, String invoiceId, String invoiceStatus, Integer reoccuringPaymentValue,
-=======
             String transactionStatus, String invoiceId, String invoiceStatus, Integer reoccuringPaymentValue, String currencyCode,
->>>>>>> d140e415
             TimePoint subscriptionCreatedAt, TimePoint subscriptionUpdatedAt, TimePoint subscriptionActivatedAt,
             TimePoint nextBillingAt, TimePoint currentTermEnd, TimePoint cancelledAt, TimePoint latestEventTime,
             TimePoint manualUpdatedAt) {
         super(subscriptionId, planId, customerId, trialStart, trialEnd, subscriptionStatus, paymentStatus,
-<<<<<<< HEAD
-                transactionType, transactionStatus, invoiceId, invoiceStatus, reoccuringPaymentValue,
-=======
                 transactionType, transactionStatus, invoiceId, invoiceStatus, reoccuringPaymentValue, currencyCode,
->>>>>>> d140e415
                 subscriptionCreatedAt, subscriptionUpdatedAt, subscriptionActivatedAt, nextBillingAt, cancelledAt,
                 currentTermEnd, latestEventTime, manualUpdatedAt, ChargebeeSubscriptionProvider.PROVIDER_NAME);
     }
