package com.sap.sse.security.shared;

import java.util.Collections;
import java.util.HashMap;
import java.util.HashSet;
import java.util.Iterator;
import java.util.List;
import java.util.Map;
import java.util.Set;
import java.util.function.BiFunction;
import java.util.function.Function;
import java.util.function.Predicate;

import com.sap.sse.common.Util;
import com.sap.sse.common.Util.Triple;
import com.sap.sse.security.shared.HasPermissions.Action;
import com.sap.sse.security.shared.impl.AccessControlList;
import com.sap.sse.security.shared.impl.Ownership;
import com.sap.sse.security.shared.impl.Role;
import com.sap.sse.security.shared.impl.User;
import com.sap.sse.security.shared.impl.UserGroup;

/**
 * The {@link PermissionChecker} is an implementation of the permission checking algorithm also described in the
 * <a href= "https://wiki.sapsailing.com/wiki/info/security/permission-concept">Concept Wiki article</a>. It checks
 * permissions in four stages where earlier stages overwrite later. See also
 * {@link #isPermitted(WildcardPermission, SecurityUser, Iterable, SecurityUser, Iterable, AbstractOwnership, SecurityAccessControlList)}.
 * 
 * @author Jonas Dann, Axel Uhl (d043530)
 */
public class PermissionChecker {
    public enum PermissionState {
        GRANTED,
        REVOKED,
        NONE
    }
    
    /**
     * {@link AclResolver} is used to resolve all relevant ACLs during meta permission check.
     */
    public interface AclResolver<A extends SecurityAccessControlList<?>, O extends AbstractOwnership<?, ?>> {
        /**
         * Resolves all relevant ACLs during meta permission check and searches for the first ACL to match the
         * {@code filterCondition}. If and only if at least one such ACL is found, {@code null} is returned. As this
         * could happen before having discovered all applicable ACLs for the {@code type} /
         * {@code objectIdentifiersAsStringOrNull} combination, the full set of ACLs isn't known in this case. However,
         * if no ACL matched the {@code filterCondition}, all ACLs applicable to the {@code type} /
         * {@code objectIdentifiersAsStringOrNull} combination have been scanned and can be returned for caching, to be
         * passed in for future invocations for the same combination of type and object ID.
         * <p>
         * 
         * Relevant ACLs are determined on several constraints:
         * <ul>
         * <li>The security type is required to be given. Due to the fact that the meta permission check expands the
         * permission to distinct permissions regarding the type and action part, the effective check always takes place
         * for one type only. This means, the type is always known.
         * <li>An ownership may be given. This is the ownership that can be derived from an expanded permission, if this
         * permission includes an ID. In cases where a qualified permission is granted (e.g. adding a qualified
         * {@link Role} or adding a {@link Role} to a {@link UserGroup}), this ownership can be directly derived by the
         * qualification because the check only affects objects that are appropriately owned. Knowing the ownership
         * means, ACLs are only relevant for the meta permission check if the associated object is owned as defined by
         * the given ownership.
         * <li>A set of stringified object identifiers may be given in addition to the type. If the meta permission to
         * check includes distinct identifiers, we can enumerate the objects based on the type (we always have this one)
         * and identifiers, which means, a direct lookup for the ACLs by {@link QualifiedObjectIdentifier} is possible.
         * </ul>
         * 
         * @param filterCondition
         *            if any of the ACLs found matches this predicate, {@code true} is returned; {@code false} otherwise
         * 
         * @param allAclsForTypeAndObjectIdsOrNull
         *            if not {@code null} these ACLs are assumed to be the full set of ACLs applicable to the combination
         *            of {@code type} and {@code objectIdentifiersAsStringOrNull}. In this case a potentially expensive
         *            computation to determine those can be avoided. If {@code null}, the ACLs need to be determined here.
         * 
         * @return {@code null} if any of the ACLs found passed the {@code filterCondition}; the set of
         *         {@link AccessControlList}s relevant for the combination of {@code type} and
         *         {@code objectIdentifiersAsStringOrNull} otherwise
         */
        Iterable<AccessControlList> resolveDenyingAclsAndCheckIfAnyMatches(O ownershipOrNull, String type, Iterable<String> objectIdentifiersAsStringOrNull,
                Predicate<A> filterCondition, Iterable<AccessControlList> allAclsForTypeAndObjectIdsOrNull);
    }
    
    private static final BiFunction<WildcardPermission, WildcardPermission, Boolean> impliesChecker = WildcardPermission::implies;
    
    private static final BiFunction<WildcardPermission, WildcardPermission, Boolean> impliesAnyChecker = WildcardPermission::impliesAny;
    
    private static <U extends SecurityUser<?, ?, G>, G extends SecurityUserGroup<?>> Iterable<G> getGroupsOfUser(U user) {
        return (Iterable<G>) (user == null ? Collections.<G>emptySet() : user.getUserGroups());
    }
    
    /**
     * Like
     * {@link #isPermitted(WildcardPermission, SecurityUser, Iterable, SecurityUser, Iterable, AbstractOwnership, SecurityAccessControlList)},
     * determining the groups of the {@code user} and the {@code allUser} through {@link User#getUserGroups()}. See also
     * {@link #getGroupsOfUser(SecurityUser)}.
     * 
     * @param permission
     *            Permission of the form "data_object_type:action:instance_id". The instance id can be omitted when a
     *            general permission for the data object type is asked after (e.g. "event:create"). If the action
     *            contains more than one sub-part (divided by {@link WildcardPermission#SUBPART_DIVIDER_TOKEN}) then
     *            this is considered an error, and an {@link IllegalArgumentException} will be thrown.
     * @param ownership
     *            may be {@code null}, causing user- or tenant-parameterized roles and no user ownership override to be
     *            applied
     * @param acl
     *            may be {@code null} in which case no ACL-specific checks are performed
     */
    public static <RD extends RoleDefinition, R extends AbstractRole<RD, G, UR>, O extends AbstractOwnership<G, UR>, UR extends UserReference, U extends SecurityUser<RD, R, G>, G extends SecurityUserGroup<RD>, A extends SecurityAccessControlList<G>>
    boolean isPermitted(WildcardPermission permission, U user, U allUser, O ownership, A acl) {
        return isPermitted(permission, user, getGroupsOfUser(user), allUser, getGroupsOfUser(allUser), ownership, acl);
    }

    /**
     * The following checks are performed. If a step cannot decide authoritatively, the preliminary result remains as
     * {@link PermissionState#NONE}, and the subsequent steps are performed to find the result. If a step computes a
     * non-{@code NONE} result, it is returned.
     * <ol>
     * <li>ACL check (see {@link #checkAcl(WildcardPermission, Iterable, Iterable, SecurityAccessControlList)}): If the
     * object's {@code acl} passed to this method explicitly allows or denies access to the {@code user}'s group or to
     * the {@code allUser}'s group then this is the result.</li>
     * <li>User permissions (see {@link User#getPermissions()}): If any of the explicit permissions assigned to the
     * {@code user} or the {@code allUser} passed to this method match or imply the {@code permission} requested, the
     * result is {@link PermissionState#GRANTED}, leading to {@code true} being returned.</li>
     * <li>If an {@code ownership} exists for the object being accessed and has a valid group ownership, that group's
     * roles are evaluated; if any of those roles implies the {@code permission} requested to the users of that group
     * and the {@code user} or the {@code allUser} belongs to that group, or if the role implies the {@code permission}
     * requested to all users, the result is {@link PermissionState#GRANTED}, and {@code true} will be returned.</li>
     * <li>If any of the roles assigned to the {@code user} or the {@code allUser}---considering their optional user/group
     * qualificiations based on the {@code ownership}---implies the {@code permission} requested, the result is
     * {@link PermissionState#GRANTED}, and {@code true} will be returned.</li>
     * </ol>
     * 
     * @param permission
     *            Permission of the form "data_object_type:action:instance_id". The instance id can be omitted when a
     *            general permission for the data object type is asked after (e.g. "event:create"). If the action
     *            contains more than one sub-part (divided by {@link WildcardPermission#SUBPART_DIVIDER_TOKEN}) then
     *            this is considered an error, and an {@link IllegalArgumentException} will be thrown.
     * @param ownership
     *            may be {@code null}, causing user- or tenant-parameterized roles and no user ownership override to be
     *            applied
     * @param acl
     *            may be {@code null} in which case no ACL-specific checks are performed
     */
    public static <RD extends RoleDefinition, R extends AbstractRole<RD, G, UR>, O extends AbstractOwnership<G, UR>, UR extends UserReference, U extends SecurityUser<RD, R, G>, G extends SecurityUserGroup<RD>, A extends SecurityAccessControlList<G>>
    boolean isPermitted(
            WildcardPermission permission, U user,
            Iterable<G> groupsOfWhichUserIsMember, U allUser,
            Iterable<G> groupsOfWhichAllUserIsMember, O ownership, A acl) {
        PermissionState result = checkAcl(permission, groupsOfWhichUserIsMember, groupsOfWhichAllUserIsMember, acl);
        // anonymous can only grant it if not already decided by acl
        if (result == PermissionState.NONE) {
            PermissionState anonymous = checkUserPermissions(permission, allUser, groupsOfWhichAllUserIsMember,
                    ownership, impliesChecker, /* matchOnlyNonQualifiedRolesIfNoOwnershipIsGiven */ true);
            if (anonymous == PermissionState.GRANTED) {
                result = anonymous;
            }
        }
        if (result == PermissionState.NONE) {
            result = checkUserPermissions(permission, user, groupsOfWhichUserIsMember, ownership, impliesChecker,
                    /* matchOnlyNonQualifiedRolesIfNoOwnershipIsGiven */ true);
        }
        return result == PermissionState.GRANTED;
    }

    private static <A extends SecurityAccessControlList<G>, G extends SecurityUserGroup<?>> PermissionState checkAcl(
            WildcardPermission permission, Iterable<G> groupsOfWhichUserIsMember, Iterable<G> groupsOfWhichAllUserIsMember, A acl) {
        List<Set<String>> parts = permission.getParts();
        return checkAcl(permission, groupsOfWhichUserIsMember, groupsOfWhichAllUserIsMember, acl, parts);
    }

    private static <G extends SecurityUserGroup<?>, A extends SecurityAccessControlList<G>> PermissionState checkAcl(
            WildcardPermission permission, Iterable<G> groupsOfWhichUserIsMember,
            Iterable<G> groupsOfWhichAllUserIsMember, A acl, List<Set<String>> parts) {
        // permission has at least data object type and action as parts
        // and data object part only has one sub-part
        if (parts.get(0).size() != 1) {
            throw new WrongPermissionFormatException(permission);
        }
        PermissionState result = PermissionState.NONE;
        // 1. check ACL
        if (acl != null) {
            // if no specific action is requested then this translates to a request for all permissions ("*")
            final String action;
            if (parts.size() < 2) {
                action = WildcardPermission.WILDCARD_TOKEN;
            } else {
                if (parts.get(1).size() > 1) {
                    throw new IllegalArgumentException("Permission to check must not have more than one sub-part: "+parts.get(1));
                }
                action = (String) parts.get(1).toArray()[0];
            }
            Set<G> allGroups = new HashSet<>();
            Util.addAll(groupsOfWhichUserIsMember, allGroups);
            Util.addAll(groupsOfWhichAllUserIsMember, allGroups);
            result = acl.hasPermission(action, allGroups);
        }
<<<<<<< HEAD

        // anonymous can only grant it if not already decided by acl
        if (result == PermissionState.NONE) {
            PermissionState anonymous = checkUserPermissions(permission, allUser, groupsOfWhichAllUserIsMember,
                    ownership, impliesChecker, /* matchOnlyNonQualifiedRolesIfNoOwnershipIsGiven */ true,
                    /* matchOnlyNonTransitiveRoles */ false);
            if (anonymous == PermissionState.GRANTED) {
                result = anonymous;
            }
        }
        if (result == PermissionState.NONE) {
            result = checkUserPermissions(permission, user, groupsOfWhichUserIsMember, ownership, impliesChecker,
                    /* matchOnlyNonQualifiedRolesIfNoOwnershipIsGiven */ true, /* matchOnlyNonTransitiveRoles */ false);
        }
        return result == PermissionState.GRANTED;
=======
        return result;
>>>>>>> 871c4304
    }

    /**
     * Checks if a user has a specific role either for a given ownership or globally if no ownership exists.
     */
    public static <RD extends RoleDefinition, R extends AbstractRole<RD, G, U>, O extends AbstractOwnership<G, U>, U extends SecurityUser<RD, R, G>, G extends SecurityUserGroup<RD>, A extends SecurityAccessControlList<G>>
    boolean ownsUserASpecificRole(U user, U allUser, O ownership, String requiredRoleName) {
        assert requiredRoleName != null;
        return ownsUserASpecificRole(user, ownership, requiredRoleName)
                || ownsUserASpecificRole(allUser, ownership, requiredRoleName);

    }

    private static <RD extends RoleDefinition, R extends AbstractRole<RD, G, U>, O extends AbstractOwnership<G, U>, U extends SecurityUser<RD, R, G>, G extends SecurityUserGroup<RD>, A extends SecurityAccessControlList<G>>
    boolean ownsUserASpecificRole(U user, O ownership, String requiredRoleName) {
        if (user == null) {
            return false;
        }
        for (R roleOwnedByUser : user.getRoles()) {
            if (roleOwnedByUser.getName().equals(requiredRoleName)) {
                if (roleOwnedByUser.getQualifiedForTenant() == null && roleOwnedByUser.getQualifiedForUser() == null) {
                    // the role is not qualified by a user or group which means it counts for any ownership
                    return true;
                }
                if (ownership == null || (ownership.getTenantOwner() == null && ownership.getUserOwner() == null)) {
                    // the role is qualified but there is now ownership which means the user needs the unqualified
                    // version of the role
                    continue;
                }
                if (roleOwnedByUser.getQualifiedForTenant() != null
                        && roleOwnedByUser.getQualifiedForTenant().equals(ownership.getTenantOwner())) {
                    return true;
                }
                if (roleOwnedByUser.getQualifiedForUser() != null
                        && roleOwnedByUser.getQualifiedForUser().equals(ownership.getUserOwner())) {
                    return true;
                }
            }
        }
        return false;
    }
    
    /**
     * This is not the fully featured permission check!<br>
     * This method checks if a user owns all permissions implied by the given {@link WildcardPermission}. If a user
     * wants to grant another user a specific permissions, he needs to own all permissions that may be implied by the
     * granted permission.<br>
     * The regular permission check only succeeds if a requested permission is completely implied by a granted
     * permission. This is fine when checking for a specific permission like USER:UPDATE:my_user. If one user grants a
     * meta permission like USER:*:* for another user this would mean the current user needs an equivalent meta
     * permission or one that is even more general like *:*:* or USER,USER_GROUP:*:*. In contrast to that, a user who
     * owns the permissions USER:*:* and USER_GROUP:*:* would---with the <em>regular</em> permission check---not be able
     * to grant USER,USER_GROUP:*:* because this meta permission would not be implied by a single permission held by the
     * current user.<br>
     * To solve this we use the given {@link HasPermissions} instances to resolve wildcards for the type and action
     * parts and construct distinct permissions to check. This means the given {@link HasPermissions} need to be a
     * complete list for the running system. Otherwise we potentially do not check for all required types if the given
     * {@link WildcardPermission} has a wildcard as type part.
     */
    public static <RD extends RoleDefinition, R extends AbstractRole<RD, G, UR>, O extends AbstractOwnership<G, UR>, UR extends UserReference, U extends SecurityUser<RD, R, G>, G extends SecurityUserGroup<RD>, A extends SecurityAccessControlList<G>>
    boolean checkMetaPermission(WildcardPermission permission,
            Iterable<? extends HasPermissions> allPermissionTypes, U user, U allUser, O ownership, AclResolver<A, O> aclResolver) {
        return checkMetaPermissionInternal(permission, allPermissionTypes, user, allUser, wp -> ownership, aclResolver);
    }
    
    /**
     * This is not the fully featured permission check!<br>
     * See {@link #checkMetaPermission(WildcardPermission, Iterable, SecurityUser, SecurityUser, AbstractOwnership)} for
     * more information about the check.<br>
     * This version of the meta permission check relies on dynamic resolution of ownerships via the given
     * ownershipResolver. Due to the absence of ownership information this check is not possible in the UI.
     * 
     * @param ownershipResolver
     *            due to the fact that complex {@link WildcardPermission WildcardPermissions} are expanded using
     *            {@link #expandSingleWildcardPermissionToDistinctPermissions(WildcardPermission, Iterable, boolean)},
     *            for permissions containing a single id or a list of distinct ids (no wildcard in the id part) this
     *            results in expanded permissions that can be used to resolve to a single
     *            {@link QualifiedObjectIdentifier} which in fact allows the surrounding system to resolve an
     *            {@link Ownership} for those permissions. Using this, it is possible to restrict the permission check
     *            to the effectively existing owning qualification. If no {@link Ownership} can be resolved, the check
     *            can not be restricted to an owning qualification and must pass unrestricted in this consequence.
     */
    public static <RD extends RoleDefinition, R extends AbstractRole<RD, G, UR>, O extends AbstractOwnership<G, UR>, UR extends UserReference, U extends SecurityUser<RD, R, G>, G extends SecurityUserGroup<RD>, A extends SecurityAccessControlList<G>>
    boolean checkMetaPermissionWithOwnershipResolution(
            WildcardPermission permission, Iterable<? extends HasPermissions> allPermissionTypes, U user, U allUser,
            Function<QualifiedObjectIdentifier, O> ownershipResolver, AclResolver<A, O> aclResolver) {
        return checkMetaPermissionInternal(permission, allPermissionTypes, user, allUser, wp -> {
            final Iterable<QualifiedObjectIdentifier> qualifiedObjectIdentifiers = wp.getQualifiedObjectIdentifiers();
            final O ownership;
            Iterator<QualifiedObjectIdentifier> iterator = qualifiedObjectIdentifiers.iterator();
            if (!iterator.hasNext()) {
                ownership = null;
            } else {
                QualifiedObjectIdentifier firstIdentifier = iterator.next();
                if (iterator.hasNext() || firstIdentifier == null) {
                    // No single distinct identifier
                    ownership = null;
                } else {
                    ownership = ownershipResolver.apply(firstIdentifier);
                }
            }
            return ownership;
        }, aclResolver);
    }
    
    private static <RD extends RoleDefinition, R extends AbstractRole<RD, G, UR>, O extends AbstractOwnership<G, UR>, UR extends UserReference, U extends SecurityUser<RD, R, G>, G extends SecurityUserGroup<RD>, A extends SecurityAccessControlList<G>>
    boolean checkMetaPermissionInternal(
            WildcardPermission permission,
            Iterable<? extends HasPermissions> allPermissionTypes, U user, U allUser,
            Function<WildcardPermission, O> ownershipResolver, AclResolver<A, O> aclResolver) {
        assert permission != null;
        assert allPermissionTypes != null;
        final Set<WildcardPermission> effectivePermissionsToCheck = expandSingleWildcardPermissionToDistinctPermissions(
                permission, allPermissionTypes, /* expand multiple to single object IDs */ true);
        final Iterable<G> groupsOfUser = getGroupsOfUser(user);
        final Iterable<G> groupsOfAllUser = getGroupsOfUser(allUser);
        // for resolveAcls, all effectivePermissionsToCheck can be collated based on their types and object IDs; the action can be ignored;
        // this map remembers for which type/object-id combinations the check has already been performed
        final Map<Triple<String, Set<String>, O>, Iterable<AccessControlList>> typesAndIdsAndOwnershipsWithFullSetOfAcls = new HashMap<>();
        for (WildcardPermission effectiveWildcardPermissionToCheck : effectivePermissionsToCheck) {
            // Ownership may be null in case of an unqualified meta permission check
            // That's the case when e.g. assigning an unqualified role to a user
            final O ownership = ownershipResolver.apply(effectiveWildcardPermissionToCheck);
<<<<<<< HEAD
            if (checkUserPermissions(effectiveWildcardPermissionToCheck, user, getGroupsOfUser(user), ownership,
                    impliesChecker, /* matchOnlyNonQualifiedRolesIfNoOwnershipIsGiven */ true,
                    /* matchOnlyNonTransitiveRoles */ true) != PermissionState.GRANTED
                    && checkUserPermissions(effectiveWildcardPermissionToCheck, allUser, getGroupsOfUser(allUser),
                            ownership, impliesChecker, /* matchOnlyNonQualifiedRolesIfNoOwnershipIsGiven */ true,
                            /* matchOnlyNonTransitiveRoles */ false) != PermissionState.GRANTED) {
=======
            final List<Set<String>> wildcardPermissionParts = effectiveWildcardPermissionToCheck.getParts();
            // expanded permissions always have a single non-wildcard type part
            final String type = wildcardPermissionParts.get(0).iterator().next();
            final boolean identifierWildcard;
            final Set<String> identifiers;
            if (wildcardPermissionParts.size() >= 3) {
                identifiers = wildcardPermissionParts.get(2);
                identifierWildcard = WildcardPermission.WILDCARD_TOKEN.equals(identifiers.iterator().next());
            } else {
                identifiers = Collections.emptySet();
                identifierWildcard = true;
            }
            final Triple<String, Set<String>, O> collationKeyBasedOnTypeAndObjectIdAndOwnership = new Triple<>(type, identifiers, ownership);
            final Iterable<AccessControlList> denyingAclsFromPreviousRunForSameTypeAndObjectIds =
                    typesAndIdsAndOwnershipsWithFullSetOfAcls.get(collationKeyBasedOnTypeAndObjectIdAndOwnership);
            final Iterable<AccessControlList> denyingAcls = aclResolver.resolveDenyingAclsAndCheckIfAnyMatches(ownership, type,
                    identifierWildcard ? null : identifiers,
                    acl->checkAcl(effectiveWildcardPermissionToCheck, groupsOfUser, groupsOfAllUser, acl) == PermissionState.REVOKED,
                    denyingAclsFromPreviousRunForSameTypeAndObjectIds);
            if (denyingAcls == null) { // this means an ACL was found that REVOKED the permission
                return false;
            } else if (denyingAclsFromPreviousRunForSameTypeAndObjectIds == null) {
                // now we have the full scan of ACLs for the type/object-id combination; cache it
                typesAndIdsAndOwnershipsWithFullSetOfAcls.put(collationKeyBasedOnTypeAndObjectIdAndOwnership, denyingAcls);
            }
            if (checkUserPermissions(effectiveWildcardPermissionToCheck, user, groupsOfUser, ownership,
                    impliesChecker, /* matchOnlyNonQualifiedRolesIfNoOwnershipIsGiven */ true) != PermissionState.GRANTED
                    && checkUserPermissions(effectiveWildcardPermissionToCheck, allUser, groupsOfAllUser,
                            ownership, impliesChecker, /* matchOnlyNonQualifiedRolesIfNoOwnershipIsGiven */ true) != PermissionState.GRANTED) {
>>>>>>> 871c4304
                return false;
            }
        }
        return true;
    }

    /**
     * WildcardPermissions can be pretty complex and allow wildcards for all parts. With the knowledge of all specific
     * permissions that are implied by a WildcardPermission, we can do more distinct checks that do not require a user
     * to have permission with an equivalent wildcard.
     * 
     * With the specific knowledge of all existing secured types and their associated actions, we can:
     * <ul>
     * <li>Resolve * for the type to a set of existing types</li>
     * <li>Filter a list of action per declared type (pruning of impossible permissions)</li>
     * </ul>
     * 
     * A user having distinct permissions for all existing types, will in fact be able to succeed a permission check for
     * *, although, he does not explicitly have * as a permission.
     * 
     * The following rules apply for the expansion of permissions:
     * <ul>
     * <li>A list of types is expanded to single type permissions. Explicitly declared but unknown types are not
     * pruned.</li>
     * <li>A type wildcard is expanded to single permissions for all known types</li>
     * <li>A list of actions is expanded to single action permissions. For known types, the set of actions is pruned to
     * the effectively existing actions. For unknown types, the action list is preserved.</li>
     * <li>A action wildcard is expanded to single action permissions per known type or a wildcard for unknown
     * types.</li>
     * </ul>
     * 
     * @param expandToSingleIds
     *            if true, a list of ids is also expanded to distinct permissions instead of a permission having a list
     *            of ids. This is useful when it is necessary to resolve e.g. type identifiers from a
     *            {@link WildcardPermission}.
     */
    private static Set<WildcardPermission> expandSingleWildcardPermissionToDistinctPermissions(WildcardPermission permission,
            Iterable<? extends HasPermissions> allPermissionTypes, boolean expandToSingleIds) {
        List<Set<String>> parts = permission.getParts();
        final Set<String> typeParts;
        final boolean isTypePartWildcard;
        if (parts.size() >= 1) {
            typeParts = parts.get(0);
            isTypePartWildcard = typeParts.isEmpty() || typeParts.contains(WildcardPermission.WILDCARD_TOKEN);
        } else {
            typeParts = null;
            isTypePartWildcard = true;
        }
        final Set<String> actionParts;
        final boolean isActionPartWildcard;
        if (parts.size() >= 2) {
            actionParts = parts.get(1);
            isActionPartWildcard = actionParts.isEmpty() || actionParts.contains(WildcardPermission.WILDCARD_TOKEN);
        } else {
            actionParts = null;
            isActionPartWildcard = true;
        }
        final Set<String> idParts;
        final boolean isIdPartWildcard;
        if (parts.size() >= 3) {
            idParts = parts.get(2);
            isIdPartWildcard = idParts.isEmpty() || idParts.contains(WildcardPermission.WILDCARD_TOKEN);
        } else {
            idParts = null;
            isIdPartWildcard = true;
        }
        Map<String, HasPermissions> allPermissionTypesByName = new HashMap<>();
        for (HasPermissions hasPermissions : allPermissionTypes) {
            allPermissionTypesByName.put(hasPermissions.getName(), hasPermissions);
        }
        final Set<String> effectiveIdPartsToCheck;
        if (isIdPartWildcard) {
            effectiveIdPartsToCheck = Collections.singleton("");
        } else if (expandToSingleIds) {
            effectiveIdPartsToCheck = idParts;
        } else {
            effectiveIdPartsToCheck = Collections.singleton(Util.joinStrings(WildcardPermission.SUBPART_DIVIDER_TOKEN, idParts));
        }
        final Set<String> effectiveTypePartsToCheck;
        if (isTypePartWildcard) {
            effectiveTypePartsToCheck = allPermissionTypesByName.keySet();
        } else {
            effectiveTypePartsToCheck = typeParts;
        }
        final Set<WildcardPermission> effectivePermissionsToCheck = new HashSet<>();
        for (String typePart : effectiveTypePartsToCheck) {
            HasPermissions hasPermissions = allPermissionTypesByName.get(typePart);
            final Set<String> effectiveActionPartsToCheck;
            if (hasPermissions == null) {
                effectiveActionPartsToCheck = actionParts;
            } else {
                effectiveActionPartsToCheck = new HashSet<>();
                for (Action action : hasPermissions.getAvailableActions()) {
                    if (isActionPartWildcard || actionParts.contains(action.name())) {
                        effectiveActionPartsToCheck.add(action.name());
                    }
                }
            }
            if (effectiveActionPartsToCheck != null) {
                for (String actionPart : effectiveActionPartsToCheck) {
                    for (String idPart : effectiveIdPartsToCheck) {
                        String idSuffix = idPart.isEmpty() ? "" : WildcardPermission.PART_DIVIDER_TOKEN + idPart;
                        effectivePermissionsToCheck.add(new WildcardPermission(
                                typePart + WildcardPermission.PART_DIVIDER_TOKEN + actionPart + idSuffix));
                    }
                }
            }
        }
        return effectivePermissionsToCheck;
    }
    
    /**
     * Checks if a user has at least one permission implied by the given {@link WildcardPermission}.<br>
     * This is e.g. useful to decide if a user can see a specific tab/button/... in the UI. For example a user who has
     * Permission USER:UPDATE:abc may see the user management UI. A generic Permission check for USER:UPDATE will fail
     * because only users that have an unqualified version of a permission would pass that permission check. This means
     * we need to check the permission for any possibly existing object ID.
     */
    public static <RD extends RoleDefinition, R extends AbstractRole<RD, G, UR>, O extends AbstractOwnership<G, UR>, UR extends UserReference, U extends SecurityUser<RD, R, G>, G extends SecurityUserGroup<RD>, A extends SecurityAccessControlList<G>>
    boolean hasUserAnyPermission(WildcardPermission permission, Iterable<? extends HasPermissions> allPermissionTypes, U user, U allUser, O ownership) {
        assert permission != null;
        assert allPermissionTypes != null;
        final Set<WildcardPermission> effectivePermissionsToCheck = expandSingleWildcardPermissionToDistinctPermissions(permission, allPermissionTypes, false);
        for (WildcardPermission effectiveWildcardPermissionToCheck : effectivePermissionsToCheck) {
            if (checkUserPermissions(effectiveWildcardPermissionToCheck, user, getGroupsOfUser(user), ownership,
                    impliesAnyChecker, /* matchOnlyNonQualifiedRolesIfNoOwnershipIsGiven */ false,
                    /* matchOnlyNonTransitiveRoles */ false) == PermissionState.GRANTED
                    || checkUserPermissions(effectiveWildcardPermissionToCheck, allUser, getGroupsOfUser(allUser),
                            ownership, impliesAnyChecker, /* matchOnlyNonQualifiedRolesIfNoOwnershipIsGiven */ false,
                            /* matchOnlyNonTransitiveRoles */ false) == PermissionState.GRANTED) {
                return true;
            }
        }
        return false;
    }
    
    /**
     * Like
     * {@link #isPermitted(WildcardPermission, SecurityUser, Iterable, SecurityUser, Iterable, AbstractOwnership, SecurityAccessControlList)},
     * only without the ACL check. As a matter of fact, this method is being used by
     * {@link #isPermitted(WildcardPermission, SecurityUser, Iterable, SecurityUser, Iterable, AbstractOwnership, SecurityAccessControlList)}
     * for all but the ACL check.
     * 
     * @param permissionChecker
     *            The permissionChecker is the one that checks if one permission implies another permission. This means,
     *            it just calls {@link WildcardPermission#implies(WildcardPermission)} in most cases. In case of an any
     *            check this needs to call {@link WildcardPermission#impliesAny(WildcardPermission)).
     * @param matchOnlyNonQualifiedRolesIfNoOwnershipIsGiven
     *            If {@code false} and no ownership is given, all associated {@link Role Roles} of a user are checked.
     *            For a normal permission check, this needs to be {@code true}, because qualified {@link Role Roles} can
     *            not grant unqualified permissions. In case of an any check it is necessary to include all qualified
     *            roles of an user, because even a qualified {@link Role} may grant any of the included permissions. in
     *            this case, the parameter is intended to be {@code false}.
     */
    private static <RD extends RoleDefinition, R extends AbstractRole<RD, G, UR>, O extends AbstractOwnership<G, UR>, UR extends UserReference, U extends SecurityUser<RD, R, G>, G extends SecurityUserGroup<RD>, A extends SecurityAccessControlList<G>>
    PermissionState checkUserPermissions(
            WildcardPermission permission, U user, Iterable<G> groupsOfWhichUserIsMember, O ownership,
            BiFunction<WildcardPermission, WildcardPermission, Boolean> permissionChecker,
            boolean matchOnlyNonQualifiedRolesIfNoOwnershipIsGiven, boolean matchOnlyNonTransitiveRoles) {
        PermissionState result = PermissionState.NONE;
        // 2. check direct permissions
        if (result == PermissionState.NONE && user != null) { // no direct permissions for anonymous users
            for (WildcardPermission directPermission : user.getPermissions()) {
                if (permissionChecker.apply(directPermission, permission)) {
                    result = PermissionState.GRANTED;
                    break;
                }
            }
        }
        // TODO documentation
        final boolean ownershipIsGiven = ownership != null
                && (ownership.getTenantOwner() != null || ownership.getUserOwner() != null);
        if (ownershipIsGiven) {
            final G tenantOwner = ownership.getTenantOwner();
            if (tenantOwner != null) {
                final boolean userIsMemberOfGroup = Util.contains(groupsOfWhichUserIsMember, tenantOwner);
                if (isPermissionGrantedByGroup(permission, tenantOwner, userIsMemberOfGroup, permissionChecker)) {
                    result = PermissionState.GRANTED;
                }
            }
        } else if (!matchOnlyNonQualifiedRolesIfNoOwnershipIsGiven) {
            for (G groupToCheck : groupsOfWhichUserIsMember) {
                if (isPermissionGrantedByGroup(permission, groupToCheck, true, permissionChecker)) {
                    result = PermissionState.GRANTED;
                    break;
                }
            }
        }
        // 3. check role permissions
        if (result == PermissionState.NONE && user != null) { // an anonymous user does not have any roles
            for (R role : user.getRoles()) {
                if (implies(role, permission, ownership, permissionChecker,
                        matchOnlyNonQualifiedRolesIfNoOwnershipIsGiven, matchOnlyNonTransitiveRoles)) {
                    result = PermissionState.GRANTED;
                    break;
                }
            }
        }
        return result;
    }
    
    private static <RD extends RoleDefinition, U extends SecurityUser<RD, ?, G>, G extends SecurityUserGroup<RD>> boolean isPermissionGrantedByGroup(
            WildcardPermission permission, G groupToCheck, boolean userIsMemberOfGroup,
            BiFunction<WildcardPermission, WildcardPermission, Boolean> permissionChecker) {
        for (Map.Entry<RD, Boolean> entry : groupToCheck.getRoleDefinitionMap().entrySet()) {
            if (Boolean.TRUE.equals(entry.getValue()) || userIsMemberOfGroup) {
                final RD roleDefinition = entry.getKey();
                for (WildcardPermission grantedPermission : roleDefinition.getPermissions()) {
                    if (permissionChecker.apply(grantedPermission, permission)) {
                        return true;
                    }
                }
            }
        }
        return false;
    }
    
    /**
     * @param role
     *            the role; it may have a {@link Role#getQualifiedForTenant() tenant} and/or
     *            {@link Role#getQualifiedForUser() user} qualification which means the role's permissions are granted
     *            only if the {@code ownership}'s {@link Ownership#getTenantOwner() tenant} and/or
     *            {@link Ownership#getUserOwner() user} owner match the role qualification. E.g.:
     *            {@code event-admin:tw2016 -> {event:edit:*, regatta:edit:*}} This role would grant the user edit
     *            permission for every event and regatta where the tenant owner is "tw2016".
     * @param permission
     *            the permission for which to check whether it shall be granted to the user for the object whose
     *            {@code ownership} information is provided. E.g. "regatta:edit:tw2016-dyas" (would return true if the
     *            object "tw2016-dyas" would have "tw2016" as the tenant owner in case the role is qualified with the
     *            "tw2016" tenant)
     * @param ownership
     *            Ownership of the data object for which the {@code permission} is requested
     * @param permissionChecker
     *            The permissionChecker is the one that checks if one permission implies another permission. This means,
     *            it just calls {@link WildcardPermission#implies(WildcardPermission)} in most cases. In case of an any
     *            check this needs to call {@link WildcardPermission#impliesAny(WildcardPermission)).
     * @param matchOnlyNonQualifiedRolesIfNoOwnershipIsGiven
     *            If {@code false} and no ownership is given, all associated {@link Role Roles} of an user are checked.
     *            For a normal permission check, this needs to be {@code true}, because Qualified {@link Role Roles}
     *            can not grant unqualified permissions. In case of an any check it is necessary to include all
     *            qualified roles of an user, because even a qualified {@link Role} may grant any of the included
     *            permissions.
     */
    private static <RD extends RoleDefinition, R extends AbstractRole<RD, G, UR>, O extends AbstractOwnership<G, UR>, UR extends UserReference, U extends SecurityUser<RD, R, G>, G extends SecurityUserGroup<RD>, A extends SecurityAccessControlList<G>>
    boolean implies(
            R role, WildcardPermission permission, O ownership,
            BiFunction<WildcardPermission, WildcardPermission, Boolean> permissionChecker,
           boolean matchOnlyNonQualifiedRolesIfNoOwnershipIsGiven,
           boolean matchOnlyNonTransitiveRoles) {
       final boolean roleIsTenantQualified = role.getQualifiedForTenant() != null;
       final boolean roleIsUserQualified = role.getQualifiedForUser() != null;
       final boolean permissionsApply;
       boolean result;
       // It is possible that we have an ownership with null tenantOwner and null userOwner. This should be handled like no ownership was given.
       final boolean ownershipIsGiven = ownership != null && (ownership.getTenantOwner() != null || ownership.getUserOwner() != null);
       if (matchOnlyNonTransitiveRoles && !role.isTransitive()) {
           return false;
       }
       if (roleIsTenantQualified || roleIsUserQualified) {
           if (!ownershipIsGiven) {
               permissionsApply = !matchOnlyNonQualifiedRolesIfNoOwnershipIsGiven; // qualifications cannot be verified as no ownership info is provided; permissions do not apply
           } else {
               permissionsApply = (!roleIsTenantQualified || Util.equalsWithNull(role.getQualifiedForTenant(), ownership.getTenantOwner())) &&
                                  (!roleIsUserQualified || isSameUser(role.getQualifiedForUser(), ownership.getUserOwner()));
           }
       } else {
           permissionsApply = true; // permissions apply without qualifications
       }
       if (permissionsApply) {
           result = false; // if the role grants no permissions at all or no permission implies the one requested for, access is not granted
            for (WildcardPermission rolePermission : role.getPermissions()) {
                if (permissionChecker.apply(rolePermission, permission)) {
                    result = true;
                    break;
                }
            }
        } else {
            result = false;
        }
        return result;
    }
   
    /**
     * There are cases where need to check instances of different implementations if they represent the same user.
     */
    public static boolean isSameUser(UserReference user1, UserReference user2) {
        if (user1 == user2) {
            return true;
        }
        if (user1 == null || user2 == null) {
            return false;
        }
        return user1.getName().equals(user2.getName());
    }
}<|MERGE_RESOLUTION|>--- conflicted
+++ resolved
@@ -151,14 +151,14 @@
         // anonymous can only grant it if not already decided by acl
         if (result == PermissionState.NONE) {
             PermissionState anonymous = checkUserPermissions(permission, allUser, groupsOfWhichAllUserIsMember,
-                    ownership, impliesChecker, /* matchOnlyNonQualifiedRolesIfNoOwnershipIsGiven */ true);
+                    ownership, impliesChecker, /* matchOnlyNonQualifiedRolesIfNoOwnershipIsGiven */ true, /* matchOnlyNonTransitiveRoles */ false);
             if (anonymous == PermissionState.GRANTED) {
                 result = anonymous;
             }
         }
         if (result == PermissionState.NONE) {
             result = checkUserPermissions(permission, user, groupsOfWhichUserIsMember, ownership, impliesChecker,
-                    /* matchOnlyNonQualifiedRolesIfNoOwnershipIsGiven */ true);
+                    /* matchOnlyNonQualifiedRolesIfNoOwnershipIsGiven */ true, /* matchOnlyNonTransitiveRoles */ false);
         }
         return result == PermissionState.GRANTED;
     }
@@ -195,25 +195,7 @@
             Util.addAll(groupsOfWhichAllUserIsMember, allGroups);
             result = acl.hasPermission(action, allGroups);
         }
-<<<<<<< HEAD
-
-        // anonymous can only grant it if not already decided by acl
-        if (result == PermissionState.NONE) {
-            PermissionState anonymous = checkUserPermissions(permission, allUser, groupsOfWhichAllUserIsMember,
-                    ownership, impliesChecker, /* matchOnlyNonQualifiedRolesIfNoOwnershipIsGiven */ true,
-                    /* matchOnlyNonTransitiveRoles */ false);
-            if (anonymous == PermissionState.GRANTED) {
-                result = anonymous;
-            }
-        }
-        if (result == PermissionState.NONE) {
-            result = checkUserPermissions(permission, user, groupsOfWhichUserIsMember, ownership, impliesChecker,
-                    /* matchOnlyNonQualifiedRolesIfNoOwnershipIsGiven */ true, /* matchOnlyNonTransitiveRoles */ false);
-        }
-        return result == PermissionState.GRANTED;
-=======
         return result;
->>>>>>> 871c4304
     }
 
     /**
@@ -337,14 +319,6 @@
             // Ownership may be null in case of an unqualified meta permission check
             // That's the case when e.g. assigning an unqualified role to a user
             final O ownership = ownershipResolver.apply(effectiveWildcardPermissionToCheck);
-<<<<<<< HEAD
-            if (checkUserPermissions(effectiveWildcardPermissionToCheck, user, getGroupsOfUser(user), ownership,
-                    impliesChecker, /* matchOnlyNonQualifiedRolesIfNoOwnershipIsGiven */ true,
-                    /* matchOnlyNonTransitiveRoles */ true) != PermissionState.GRANTED
-                    && checkUserPermissions(effectiveWildcardPermissionToCheck, allUser, getGroupsOfUser(allUser),
-                            ownership, impliesChecker, /* matchOnlyNonQualifiedRolesIfNoOwnershipIsGiven */ true,
-                            /* matchOnlyNonTransitiveRoles */ false) != PermissionState.GRANTED) {
-=======
             final List<Set<String>> wildcardPermissionParts = effectiveWildcardPermissionToCheck.getParts();
             // expanded permissions always have a single non-wildcard type part
             final String type = wildcardPermissionParts.get(0).iterator().next();
@@ -371,10 +345,11 @@
                 typesAndIdsAndOwnershipsWithFullSetOfAcls.put(collationKeyBasedOnTypeAndObjectIdAndOwnership, denyingAcls);
             }
             if (checkUserPermissions(effectiveWildcardPermissionToCheck, user, groupsOfUser, ownership,
-                    impliesChecker, /* matchOnlyNonQualifiedRolesIfNoOwnershipIsGiven */ true) != PermissionState.GRANTED
+                    impliesChecker, /* matchOnlyNonQualifiedRolesIfNoOwnershipIsGiven */ true,
+                    /* matchOnlyNonTransitiveRoles */ true) != PermissionState.GRANTED
                     && checkUserPermissions(effectiveWildcardPermissionToCheck, allUser, groupsOfAllUser,
-                            ownership, impliesChecker, /* matchOnlyNonQualifiedRolesIfNoOwnershipIsGiven */ true) != PermissionState.GRANTED) {
->>>>>>> 871c4304
+                            ownership, impliesChecker, /* matchOnlyNonQualifiedRolesIfNoOwnershipIsGiven */ true,
+                            /* matchOnlyNonTransitiveRoles */ false) != PermissionState.GRANTED) {
                 return false;
             }
         }
