package com.sap.sse.security.shared;

import java.util.Collections;
import java.util.HashMap;
import java.util.HashSet;
import java.util.Iterator;
import java.util.List;
import java.util.Map;
import java.util.Set;
import java.util.function.BiFunction;
import java.util.function.Function;
import java.util.function.Predicate;

import com.sap.sse.common.Util;
import com.sap.sse.common.Util.Triple;
import com.sap.sse.security.shared.HasPermissions.Action;
import com.sap.sse.security.shared.impl.AccessControlList;
import com.sap.sse.security.shared.impl.Ownership;
import com.sap.sse.security.shared.impl.Role;
import com.sap.sse.security.shared.impl.User;
import com.sap.sse.security.shared.impl.UserGroup;

/**
 * The {@link PermissionChecker} is an implementation of the permission checking algorithm also described in the
 * <a href= "https://wiki.sapsailing.com/wiki/info/security/permission-concept">Concept Wiki article</a>. It checks
 * permissions in four stages where earlier stages overwrite later. See also
 * {@link #isPermitted(WildcardPermission, SecurityUser, Iterable, SecurityUser, Iterable, AbstractOwnership, SecurityAccessControlList)}.
 * 
 * @author Jonas Dann, Axel Uhl (d043530)
 */
public class PermissionChecker {
    public enum PermissionState {
        GRANTED,
        REVOKED,
        NONE
    }
    
    /**
     * {@link AclResolver} is used to resolve all relevant ACLs during meta permission check.
     */
    public interface AclResolver<A extends SecurityAccessControlList<?>, O extends AbstractOwnership<?, ?>> {
        /**
         * Resolves all relevant ACLs during meta permission check and searches for the first ACL to match the
         * {@code filterCondition}. If and only if at least one such ACL is found, {@code null} is returned. As this
         * could happen before having discovered all applicable ACLs for the {@code type} /
         * {@code objectIdentifiersAsStringOrNull} combination, the full set of ACLs isn't known in this case. However,
         * if no ACL matched the {@code filterCondition}, all ACLs applicable to the {@code type} /
         * {@code objectIdentifiersAsStringOrNull} combination have been scanned and can be returned for caching, to be
         * passed in for future invocations for the same combination of type and object ID.
         * <p>
         * 
         * Relevant ACLs are determined on several constraints:
         * <ul>
         * <li>The security type is required to be given. Due to the fact that the meta permission check expands the
         * permission to distinct permissions regarding the type and action part, the effective check always takes place
         * for one type only. This means, the type is always known.
         * <li>An ownership may be given. This is the ownership that can be derived from an expanded permission, if this
         * permission includes an ID. In cases where a qualified permission is granted (e.g. adding a qualified
         * {@link Role} or adding a {@link Role} to a {@link UserGroup}), this ownership can be directly derived by the
         * qualification because the check only affects objects that are appropriately owned. Knowing the ownership
         * means, ACLs are only relevant for the meta permission check if the associated object is owned as defined by
         * the given ownership.
         * <li>A set of stringified object identifiers may be given in addition to the type. If the meta permission to
         * check includes distinct identifiers, we can enumerate the objects based on the type (we always have this one)
         * and identifiers, which means, a direct lookup for the ACLs by {@link QualifiedObjectIdentifier} is possible.
         * </ul>
         * 
         * @param filterCondition
         *            if any of the ACLs found matches this predicate, {@code true} is returned; {@code false} otherwise
         * 
         * @param allAclsForTypeAndObjectIdsOrNull
         *            if not {@code null} these ACLs are assumed to be the full set of ACLs applicable to the combination
         *            of {@code type} and {@code objectIdentifiersAsStringOrNull}. In this case a potentially expensive
         *            computation to determine those can be avoided. If {@code null}, the ACLs need to be determined here.
         * 
         * @return {@code null} if any of the ACLs found passed the {@code filterCondition}; the set of
         *         {@link AccessControlList}s relevant for the combination of {@code type} and
         *         {@code objectIdentifiersAsStringOrNull} otherwise
         */
        Iterable<AccessControlList> resolveDenyingAclsAndCheckIfAnyMatches(O ownershipOrNull, String type, Iterable<String> objectIdentifiersAsStringOrNull,
                Predicate<A> filterCondition, Iterable<AccessControlList> allAclsForTypeAndObjectIdsOrNull);
    }
    
    private static final BiFunction<WildcardPermission, WildcardPermission, Boolean> impliesChecker = WildcardPermission::implies;
    
    private static final BiFunction<WildcardPermission, WildcardPermission, Boolean> impliesAnyChecker = WildcardPermission::impliesAny;
    
    private static <U extends SecurityUser<?, ?, G>, G extends SecurityUserGroup<?>> Iterable<G> getGroupsOfUser(U user) {
        return (Iterable<G>) (user == null ? Collections.<G>emptySet() : user.getUserGroups());
    }
    
    /**
     * Like
     * {@link #isPermitted(WildcardPermission, SecurityUser, Iterable, SecurityUser, Iterable, AbstractOwnership, SecurityAccessControlList)},
     * determining the groups of the {@code user} and the {@code allUser} through {@link User#getUserGroups()}. See also
     * {@link #getGroupsOfUser(SecurityUser)}.
     * 
     * @param permission
     *            Permission of the form "data_object_type:action:instance_id". The instance id can be omitted when a
     *            general permission for the data object type is asked after (e.g. "event:create"). If the action
     *            contains more than one sub-part (divided by {@link WildcardPermission#SUBPART_DIVIDER_TOKEN}) then
     *            this is considered an error, and an {@link IllegalArgumentException} will be thrown.
     * @param ownership
     *            may be {@code null}, causing user- or tenant-parameterized roles and no user ownership override to be
     *            applied
     * @param acl
     *            may be {@code null} in which case no ACL-specific checks are performed
     */
    public static <RD extends RoleDefinition, R extends AbstractRole<RD, G, UR>, O extends AbstractOwnership<G, UR>, UR extends UserReference, U extends SecurityUser<RD, R, G>, G extends SecurityUserGroup<RD>, A extends SecurityAccessControlList<G>>
    boolean isPermitted(WildcardPermission permission, U user, U allUser, O ownership, A acl) {
        return isPermitted(permission, user, getGroupsOfUser(user), allUser, getGroupsOfUser(allUser), ownership, acl);
    }

    /**
     * The following checks are performed. If a step cannot decide authoritatively, the preliminary result remains as
     * {@link PermissionState#NONE}, and the subsequent steps are performed to find the result. If a step computes a
     * non-{@code NONE} result, it is returned.
     * <ol>
     * <li>ACL check (see {@link #checkAcl(WildcardPermission, Iterable, Iterable, SecurityAccessControlList)}): If the
     * object's {@code acl} passed to this method explicitly allows or denies access to the {@code user}'s group or to
     * the {@code allUser}'s group then this is the result.</li>
     * <li>User permissions (see {@link User#getPermissions()}): If any of the explicit permissions assigned to the
     * {@code user} or the {@code allUser} passed to this method match or imply the {@code permission} requested, the
     * result is {@link PermissionState#GRANTED}, leading to {@code true} being returned.</li>
     * <li>If an {@code ownership} exists for the object being accessed and has a valid group ownership, that group's
     * roles are evaluated; if any of those roles implies the {@code permission} requested to the users of that group
     * and the {@code user} or the {@code allUser} belongs to that group, or if the role implies the {@code permission}
     * requested to all users, the result is {@link PermissionState#GRANTED}, and {@code true} will be returned.</li>
     * <li>If any of the roles assigned to the {@code user} or the {@code allUser}---considering their optional user/group
     * qualificiations based on the {@code ownership}---implies the {@code permission} requested, the result is
     * {@link PermissionState#GRANTED}, and {@code true} will be returned.</li>
     * </ol>
     * 
     * @param permission
     *            Permission of the form "data_object_type:action:instance_id". The instance id can be omitted when a
     *            general permission for the data object type is asked after (e.g. "event:create"). If the action
     *            contains more than one sub-part (divided by {@link WildcardPermission#SUBPART_DIVIDER_TOKEN}) then
     *            this is considered an error, and an {@link IllegalArgumentException} will be thrown.
     * @param ownership
     *            may be {@code null}, causing user- or tenant-parameterized roles and no user ownership override to be
     *            applied
     * @param acl
     *            may be {@code null} in which case no ACL-specific checks are performed
     */
    public static <RD extends RoleDefinition, R extends AbstractRole<RD, G, UR>, O extends AbstractOwnership<G, UR>, UR extends UserReference, U extends SecurityUser<RD, R, G>, G extends SecurityUserGroup<RD>, A extends SecurityAccessControlList<G>>
    boolean isPermitted(
            WildcardPermission permission, U user,
            Iterable<G> groupsOfWhichUserIsMember, U allUser,
            Iterable<G> groupsOfWhichAllUserIsMember, O ownership, A acl) {
        PermissionState result = checkAcl(permission, groupsOfWhichUserIsMember, groupsOfWhichAllUserIsMember, acl);
        // anonymous can only grant it if not already decided by acl
        if (result == PermissionState.NONE) {
            PermissionState anonymous = checkUserPermissions(permission, allUser, groupsOfWhichAllUserIsMember,
<<<<<<< HEAD
                    ownership, impliesChecker, /* matchOnlyNonQualifiedRolesIfNoOwnershipIsGiven */ true, /* isMetaPermissionCheck */ false);
=======
                    ownership, impliesChecker, /* matchOnlyNonQualifiedRolesIfNoOwnershipIsGiven */ true, /* matchOnlyNonTransitiveRoles */ false);
>>>>>>> 2477f4ed
            if (anonymous == PermissionState.GRANTED) {
                result = anonymous;
            }
        }
        if (result == PermissionState.NONE) {
            result = checkUserPermissions(permission, user, groupsOfWhichUserIsMember, ownership, impliesChecker,
<<<<<<< HEAD
                    /* matchOnlyNonQualifiedRolesIfNoOwnershipIsGiven */ true, /* isMetaPermissionCheck */ false);
=======
                    /* matchOnlyNonQualifiedRolesIfNoOwnershipIsGiven */ true, /* matchOnlyNonTransitiveRoles */ false);
>>>>>>> 2477f4ed
        }
        return result == PermissionState.GRANTED;
    }

    private static <A extends SecurityAccessControlList<G>, G extends SecurityUserGroup<?>> PermissionState checkAcl(
            WildcardPermission permission, Iterable<G> groupsOfWhichUserIsMember, Iterable<G> groupsOfWhichAllUserIsMember, A acl) {
        List<Set<String>> parts = permission.getParts();
        return checkAcl(permission, groupsOfWhichUserIsMember, groupsOfWhichAllUserIsMember, acl, parts);
    }

    private static <G extends SecurityUserGroup<?>, A extends SecurityAccessControlList<G>> PermissionState checkAcl(
            WildcardPermission permission, Iterable<G> groupsOfWhichUserIsMember,
            Iterable<G> groupsOfWhichAllUserIsMember, A acl, List<Set<String>> parts) {
        // permission has at least data object type and action as parts
        // and data object part only has one sub-part
        if (parts.get(0).size() != 1) {
            throw new WrongPermissionFormatException(permission);
        }
        PermissionState result = PermissionState.NONE;
        // 1. check ACL
        if (acl != null) {
            // if no specific action is requested then this translates to a request for all permissions ("*")
            final String action;
            if (parts.size() < 2) {
                action = WildcardPermission.WILDCARD_TOKEN;
            } else {
                if (parts.get(1).size() > 1) {
                    throw new IllegalArgumentException("Permission to check must not have more than one sub-part: "+parts.get(1));
                }
                action = (String) parts.get(1).toArray()[0];
            }
            Set<G> allGroups = new HashSet<>();
            Util.addAll(groupsOfWhichUserIsMember, allGroups);
            Util.addAll(groupsOfWhichAllUserIsMember, allGroups);
            result = acl.hasPermission(action, allGroups);
        }
        return result;
    }

    /**
     * Checks if a user has a specific role either for a given ownership or globally if no ownership exists.
     */
    public static <RD extends RoleDefinition, R extends AbstractRole<RD, G, U>, O extends AbstractOwnership<G, U>, U extends SecurityUser<RD, R, G>, G extends SecurityUserGroup<RD>, A extends SecurityAccessControlList<G>>
    boolean ownsUserASpecificRole(U user, U allUser, O ownership, String requiredRoleName) {
        assert requiredRoleName != null;
        return ownsUserASpecificRole(user, ownership, requiredRoleName)
                || ownsUserASpecificRole(allUser, ownership, requiredRoleName);

    }

    private static <RD extends RoleDefinition, R extends AbstractRole<RD, G, U>, O extends AbstractOwnership<G, U>, U extends SecurityUser<RD, R, G>, G extends SecurityUserGroup<RD>, A extends SecurityAccessControlList<G>>
    boolean ownsUserASpecificRole(U user, O ownership, String requiredRoleName) {
        if (user == null) {
            return false;
        }
        for (R roleOwnedByUser : user.getRoles()) {
            if (roleOwnedByUser.getName().equals(requiredRoleName)) {
                if (roleOwnedByUser.getQualifiedForTenant() == null && roleOwnedByUser.getQualifiedForUser() == null) {
                    // the role is not qualified by a user or group which means it counts for any ownership
                    return true;
                }
                if (ownership == null || (ownership.getTenantOwner() == null && ownership.getUserOwner() == null)) {
                    // the role is qualified but there is now ownership which means the user needs the unqualified
                    // version of the role
                    continue;
                }
                if (roleOwnedByUser.getQualifiedForTenant() != null
                        && roleOwnedByUser.getQualifiedForTenant().equals(ownership.getTenantOwner())) {
                    return true;
                }
                if (roleOwnedByUser.getQualifiedForUser() != null
                        && roleOwnedByUser.getQualifiedForUser().equals(ownership.getUserOwner())) {
                    return true;
                }
            }
        }
        return false;
    }
    
    /**
     * This is not the fully featured permission check!<br>
     * This method checks if a user owns all permissions implied by the given {@link WildcardPermission}. If a user
     * wants to grant another user a specific permissions, he needs to own all permissions that may be implied by the
     * granted permission.<br>
     * The regular permission check only succeeds if a requested permission is completely implied by a granted
     * permission. This is fine when checking for a specific permission like USER:UPDATE:my_user. If one user grants a
     * meta permission like USER:*:* for another user this would mean the current user needs an equivalent meta
     * permission or one that is even more general like *:*:* or USER,USER_GROUP:*:*. In contrast to that, a user who
     * owns the permissions USER:*:* and USER_GROUP:*:* would---with the <em>regular</em> permission check---not be able
     * to grant USER,USER_GROUP:*:* because this meta permission would not be implied by a single permission held by the
     * current user.<br>
     * To solve this we use the given {@link HasPermissions} instances to resolve wildcards for the type and action
     * parts and construct distinct permissions to check. This means the given {@link HasPermissions} need to be a
     * complete list for the running system. Otherwise we potentially do not check for all required types if the given
     * {@link WildcardPermission} has a wildcard as type part.
     */
    public static <RD extends RoleDefinition, R extends AbstractRole<RD, G, UR>, O extends AbstractOwnership<G, UR>, UR extends UserReference, U extends SecurityUser<RD, R, G>, G extends SecurityUserGroup<RD>, A extends SecurityAccessControlList<G>>
    boolean checkMetaPermission(WildcardPermission permission,
            Iterable<? extends HasPermissions> allPermissionTypes, U user, U allUser, O ownership, AclResolver<A, O> aclResolver) {
        return checkMetaPermissionInternal(permission, allPermissionTypes, user, allUser, wp -> ownership, aclResolver);
    }
    
    /**
     * This is not the fully featured permission check!<br>
     * See {@link #checkMetaPermission(WildcardPermission, Iterable, SecurityUser, SecurityUser, AbstractOwnership)} for
     * more information about the check.<br>
     * This version of the meta permission check relies on dynamic resolution of ownerships via the given
     * ownershipResolver. Due to the absence of ownership information this check is not possible in the UI.
     * 
     * @param ownershipResolver
     *            due to the fact that complex {@link WildcardPermission WildcardPermissions} are expanded using
     *            {@link #expandSingleWildcardPermissionToDistinctPermissions(WildcardPermission, Iterable, boolean)},
     *            for permissions containing a single id or a list of distinct ids (no wildcard in the id part) this
     *            results in expanded permissions that can be used to resolve to a single
     *            {@link QualifiedObjectIdentifier} which in fact allows the surrounding system to resolve an
     *            {@link Ownership} for those permissions. Using this, it is possible to restrict the permission check
     *            to the effectively existing owning qualification. If no {@link Ownership} can be resolved, the check
     *            can not be restricted to an owning qualification and must pass unrestricted in this consequence.
     */
    public static <RD extends RoleDefinition, R extends AbstractRole<RD, G, UR>, O extends AbstractOwnership<G, UR>, UR extends UserReference, U extends SecurityUser<RD, R, G>, G extends SecurityUserGroup<RD>, A extends SecurityAccessControlList<G>>
    boolean checkMetaPermissionWithOwnershipResolution(
            WildcardPermission permission, Iterable<? extends HasPermissions> allPermissionTypes, U user, U allUser,
            Function<QualifiedObjectIdentifier, O> ownershipResolver, AclResolver<A, O> aclResolver) {
        return checkMetaPermissionInternal(permission, allPermissionTypes, user, allUser, wp -> {
            final Iterable<QualifiedObjectIdentifier> qualifiedObjectIdentifiers = wp.getQualifiedObjectIdentifiers();
            final O ownership;
            Iterator<QualifiedObjectIdentifier> iterator = qualifiedObjectIdentifiers.iterator();
            if (!iterator.hasNext()) {
                ownership = null;
            } else {
                QualifiedObjectIdentifier firstIdentifier = iterator.next();
                if (iterator.hasNext() || firstIdentifier == null) {
                    // No single distinct identifier
                    ownership = null;
                } else {
                    ownership = ownershipResolver.apply(firstIdentifier);
                }
            }
            return ownership;
        }, aclResolver);
    }
    
    private static <RD extends RoleDefinition, R extends AbstractRole<RD, G, UR>, O extends AbstractOwnership<G, UR>, UR extends UserReference, U extends SecurityUser<RD, R, G>, G extends SecurityUserGroup<RD>, A extends SecurityAccessControlList<G>>
    boolean checkMetaPermissionInternal(
            WildcardPermission permission,
            Iterable<? extends HasPermissions> allPermissionTypes, U user, U allUser,
            Function<WildcardPermission, O> ownershipResolver, AclResolver<A, O> aclResolver) {
        assert permission != null;
        assert allPermissionTypes != null;
        final Set<WildcardPermission> effectivePermissionsToCheck = expandSingleWildcardPermissionToDistinctPermissions(
                permission, allPermissionTypes, /* expand multiple to single object IDs */ true);
        final Iterable<G> groupsOfUser = getGroupsOfUser(user);
        final Iterable<G> groupsOfAllUser = getGroupsOfUser(allUser);
        // for resolveAcls, all effectivePermissionsToCheck can be collated based on their types and object IDs; the action can be ignored;
        // this map remembers for which type/object-id combinations the check has already been performed
        final Map<Triple<String, Set<String>, O>, Iterable<AccessControlList>> typesAndIdsAndOwnershipsWithFullSetOfAcls = new HashMap<>();
        for (WildcardPermission effectiveWildcardPermissionToCheck : effectivePermissionsToCheck) {
            // Ownership may be null in case of an unqualified meta permission check
            // That's the case when e.g. assigning an unqualified role to a user
            final O ownership = ownershipResolver.apply(effectiveWildcardPermissionToCheck);
            final List<Set<String>> wildcardPermissionParts = effectiveWildcardPermissionToCheck.getParts();
            // expanded permissions always have a single non-wildcard type part
            final String type = wildcardPermissionParts.get(0).iterator().next();
            final boolean identifierWildcard;
            final Set<String> identifiers;
            if (wildcardPermissionParts.size() >= 3) {
                identifiers = wildcardPermissionParts.get(2);
                identifierWildcard = WildcardPermission.WILDCARD_TOKEN.equals(identifiers.iterator().next());
            } else {
                identifiers = Collections.emptySet();
                identifierWildcard = true;
            }
            final Triple<String, Set<String>, O> collationKeyBasedOnTypeAndObjectIdAndOwnership = new Triple<>(type, identifiers, ownership);
            final Iterable<AccessControlList> denyingAclsFromPreviousRunForSameTypeAndObjectIds =
                    typesAndIdsAndOwnershipsWithFullSetOfAcls.get(collationKeyBasedOnTypeAndObjectIdAndOwnership);
            final Iterable<AccessControlList> denyingAcls = aclResolver.resolveDenyingAclsAndCheckIfAnyMatches(ownership, type,
                    identifierWildcard ? null : identifiers,
                    acl->checkAcl(effectiveWildcardPermissionToCheck, groupsOfUser, groupsOfAllUser, acl) == PermissionState.REVOKED,
                    denyingAclsFromPreviousRunForSameTypeAndObjectIds);
            if (denyingAcls == null) { // this means an ACL was found that REVOKED the permission
                return false;
            } else if (denyingAclsFromPreviousRunForSameTypeAndObjectIds == null) {
                // now we have the full scan of ACLs for the type/object-id combination; cache it
                typesAndIdsAndOwnershipsWithFullSetOfAcls.put(collationKeyBasedOnTypeAndObjectIdAndOwnership, denyingAcls);
            }
            if (checkUserPermissions(effectiveWildcardPermissionToCheck, user, groupsOfUser, ownership,
<<<<<<< HEAD
                    impliesChecker, /* matchOnlyNonQualifiedRolesIfNoOwnershipIsGiven */ true, /* isMetaPermissionCheck */ true) != PermissionState.GRANTED
                    && checkUserPermissions(effectiveWildcardPermissionToCheck, allUser, groupsOfAllUser,
                            ownership, impliesChecker, /* matchOnlyNonQualifiedRolesIfNoOwnershipIsGiven */ true, /* isMetaPermissionCheck */ true) != PermissionState.GRANTED) {
=======
                    impliesChecker, /* matchOnlyNonQualifiedRolesIfNoOwnershipIsGiven */ true,
                    /* matchOnlyNonTransitiveRoles */ true) != PermissionState.GRANTED
                    && checkUserPermissions(effectiveWildcardPermissionToCheck, allUser, groupsOfAllUser,
                            ownership, impliesChecker, /* matchOnlyNonQualifiedRolesIfNoOwnershipIsGiven */ true,
                            /* matchOnlyNonTransitiveRoles */ false) != PermissionState.GRANTED) {
>>>>>>> 2477f4ed
                return false;
            }
        }
        return true;
    }

    /**
     * WildcardPermissions can be pretty complex and allow wildcards for all parts. With the knowledge of all specific
     * permissions that are implied by a WildcardPermission, we can do more distinct checks that do not require a user
     * to have permission with an equivalent wildcard.
     * 
     * With the specific knowledge of all existing secured types and their associated actions, we can:
     * <ul>
     * <li>Resolve * for the type to a set of existing types</li>
     * <li>Filter a list of action per declared type (pruning of impossible permissions)</li>
     * </ul>
     * 
     * A user having distinct permissions for all existing types, will in fact be able to succeed a permission check for
     * *, although, he does not explicitly have * as a permission.
     * 
     * The following rules apply for the expansion of permissions:
     * <ul>
     * <li>A list of types is expanded to single type permissions. Explicitly declared but unknown types are not
     * pruned.</li>
     * <li>A type wildcard is expanded to single permissions for all known types</li>
     * <li>A list of actions is expanded to single action permissions. For known types, the set of actions is pruned to
     * the effectively existing actions. For unknown types, the action list is preserved.</li>
     * <li>A action wildcard is expanded to single action permissions per known type or a wildcard for unknown
     * types.</li>
     * </ul>
     * 
     * @param expandToSingleIds
     *            if true, a list of ids is also expanded to distinct permissions instead of a permission having a list
     *            of ids. This is useful when it is necessary to resolve e.g. type identifiers from a
     *            {@link WildcardPermission}.
     */
    private static Set<WildcardPermission> expandSingleWildcardPermissionToDistinctPermissions(WildcardPermission permission,
            Iterable<? extends HasPermissions> allPermissionTypes, boolean expandToSingleIds) {
        List<Set<String>> parts = permission.getParts();
        final Set<String> typeParts;
        final boolean isTypePartWildcard;
        if (parts.size() >= 1) {
            typeParts = parts.get(0);
            isTypePartWildcard = typeParts.isEmpty() || typeParts.contains(WildcardPermission.WILDCARD_TOKEN);
        } else {
            typeParts = null;
            isTypePartWildcard = true;
        }
        final Set<String> actionParts;
        final boolean isActionPartWildcard;
        if (parts.size() >= 2) {
            actionParts = parts.get(1);
            isActionPartWildcard = actionParts.isEmpty() || actionParts.contains(WildcardPermission.WILDCARD_TOKEN);
        } else {
            actionParts = null;
            isActionPartWildcard = true;
        }
        final Set<String> idParts;
        final boolean isIdPartWildcard;
        if (parts.size() >= 3) {
            idParts = parts.get(2);
            isIdPartWildcard = idParts.isEmpty() || idParts.contains(WildcardPermission.WILDCARD_TOKEN);
        } else {
            idParts = null;
            isIdPartWildcard = true;
        }
        Map<String, HasPermissions> allPermissionTypesByName = new HashMap<>();
        for (HasPermissions hasPermissions : allPermissionTypes) {
            allPermissionTypesByName.put(hasPermissions.getName(), hasPermissions);
        }
        final Set<String> effectiveIdPartsToCheck;
        if (isIdPartWildcard) {
            effectiveIdPartsToCheck = Collections.singleton("");
        } else if (expandToSingleIds) {
            effectiveIdPartsToCheck = idParts;
        } else {
            effectiveIdPartsToCheck = Collections.singleton(Util.joinStrings(WildcardPermission.SUBPART_DIVIDER_TOKEN, idParts));
        }
        final Set<String> effectiveTypePartsToCheck;
        if (isTypePartWildcard) {
            effectiveTypePartsToCheck = allPermissionTypesByName.keySet();
        } else {
            effectiveTypePartsToCheck = typeParts;
        }
        final Set<WildcardPermission> effectivePermissionsToCheck = new HashSet<>();
        for (String typePart : effectiveTypePartsToCheck) {
            HasPermissions hasPermissions = allPermissionTypesByName.get(typePart);
            final Set<String> effectiveActionPartsToCheck;
            if (hasPermissions == null) {
                effectiveActionPartsToCheck = actionParts;
            } else {
                effectiveActionPartsToCheck = new HashSet<>();
                for (Action action : hasPermissions.getAvailableActions()) {
                    if (isActionPartWildcard || actionParts.contains(action.name())) {
                        effectiveActionPartsToCheck.add(action.name());
                    }
                }
            }
            if (effectiveActionPartsToCheck != null) {
                for (String actionPart : effectiveActionPartsToCheck) {
                    for (String idPart : effectiveIdPartsToCheck) {
                        String idSuffix = idPart.isEmpty() ? "" : WildcardPermission.PART_DIVIDER_TOKEN + idPart;
                        effectivePermissionsToCheck.add(new WildcardPermission(
                                typePart + WildcardPermission.PART_DIVIDER_TOKEN + actionPart + idSuffix));
                    }
                }
            }
        }
        return effectivePermissionsToCheck;
    }
    
    /**
     * Checks if a user has at least one permission implied by the given {@link WildcardPermission}.<br>
     * This is e.g. useful to decide if a user can see a specific tab/button/... in the UI. For example a user who has
     * Permission USER:UPDATE:abc may see the user management UI. A generic Permission check for USER:UPDATE will fail
     * because only users that have an unqualified version of a permission would pass that permission check. This means
     * we need to check the permission for any possibly existing object ID.
     */
    public static <RD extends RoleDefinition, R extends AbstractRole<RD, G, UR>, O extends AbstractOwnership<G, UR>, UR extends UserReference, U extends SecurityUser<RD, R, G>, G extends SecurityUserGroup<RD>, A extends SecurityAccessControlList<G>>
    boolean hasUserAnyPermission(WildcardPermission permission, Iterable<? extends HasPermissions> allPermissionTypes, U user, U allUser, O ownership) {
        assert permission != null;
        assert allPermissionTypes != null;
        final Set<WildcardPermission> effectivePermissionsToCheck = expandSingleWildcardPermissionToDistinctPermissions(permission, allPermissionTypes, false);
        for (WildcardPermission effectiveWildcardPermissionToCheck : effectivePermissionsToCheck) {
<<<<<<< HEAD
            if (checkUserPermissions(effectiveWildcardPermissionToCheck, user, getGroupsOfUser(user), ownership, impliesAnyChecker,
                    /* matchOnlyNonQualifiedRolesIfNoOwnershipIsGiven */ false, /* isMetaPermissionCheck */false) == PermissionState.GRANTED
                    || checkUserPermissions(effectiveWildcardPermissionToCheck, allUser, getGroupsOfUser(allUser), ownership, impliesAnyChecker,
                            /* matchOnlyNonQualifiedRolesIfNoOwnershipIsGiven */ false, /* isMetaPermissionCheck */false) == PermissionState.GRANTED) {
=======
            if (checkUserPermissions(effectiveWildcardPermissionToCheck, user, getGroupsOfUser(user), ownership,
                    impliesAnyChecker, /* matchOnlyNonQualifiedRolesIfNoOwnershipIsGiven */ false,
                    /* matchOnlyNonTransitiveRoles */ false) == PermissionState.GRANTED
                    || checkUserPermissions(effectiveWildcardPermissionToCheck, allUser, getGroupsOfUser(allUser),
                            ownership, impliesAnyChecker, /* matchOnlyNonQualifiedRolesIfNoOwnershipIsGiven */ false,
                            /* matchOnlyNonTransitiveRoles */ false) == PermissionState.GRANTED) {
>>>>>>> 2477f4ed
                return true;
            }
        }
        return false;
    }
    
    /**
     * Like
     * {@link #isPermitted(WildcardPermission, SecurityUser, Iterable, SecurityUser, Iterable, AbstractOwnership, SecurityAccessControlList)},
     * only without the ACL check. As a matter of fact, this method is being used by
     * {@link #isPermitted(WildcardPermission, SecurityUser, Iterable, SecurityUser, Iterable, AbstractOwnership, SecurityAccessControlList)}
     * for all but the ACL check.
     * 
     * @param permissionChecker
     *            The permissionChecker is the one that checks if one permission implies another permission. This means,
     *            it just calls {@link WildcardPermission#implies(WildcardPermission)} in most cases. In case of an any
     *            check this needs to call {@link WildcardPermission#impliesAny(WildcardPermission)).
     * @param matchOnlyNonQualifiedRolesIfNoOwnershipIsGiven
     *            If {@code false} and no ownership is given, all associated {@link Role Roles} of a user are checked.
     *            For a normal permission check, this needs to be {@code true}, because qualified {@link Role Roles} can
     *            not grant unqualified permissions. In case of an any check it is necessary to include all qualified
     *            roles of an user, because even a qualified {@link Role} may grant any of the included permissions. in
     *            this case, the parameter is intended to be {@code false}.
     */
    private static <RD extends RoleDefinition, R extends AbstractRole<RD, G, UR>, O extends AbstractOwnership<G, UR>, UR extends UserReference, U extends SecurityUser<RD, R, G>, G extends SecurityUserGroup<RD>, A extends SecurityAccessControlList<G>>
    PermissionState checkUserPermissions(
            WildcardPermission permission, U user, Iterable<G> groupsOfWhichUserIsMember, O ownership,
<<<<<<< HEAD
            BiFunction<WildcardPermission, WildcardPermission, Boolean> permissionChecker, boolean matchOnlyNonQualifiedRolesIfNoOwnershipIsGiven, boolean isMetaPermissionCheck) {
=======
            BiFunction<WildcardPermission, WildcardPermission, Boolean> permissionChecker,
            boolean matchOnlyNonQualifiedRolesIfNoOwnershipIsGiven, boolean matchOnlyNonTransitiveRoles) {
>>>>>>> 2477f4ed
        PermissionState result = PermissionState.NONE;
        // 2. check direct permissions
        if (result == PermissionState.NONE && user != null) { // no direct permissions for anonymous users
            for (WildcardPermission directPermission : user.getPermissions()) {
                if (permissionChecker.apply(directPermission, permission)) {
                    result = PermissionState.GRANTED;
                    break;
                }
            }
        }
        // TODO documentation
        if (ownership != null && ownership.getTenantOwner() != null) {
            final G tenantOwner = ownership.getTenantOwner();
            final boolean userIsMemberOfGroup = Util.contains(groupsOfWhichUserIsMember, tenantOwner);
            if (isPermissionGrantedByGroup(permission, tenantOwner, userIsMemberOfGroup, permissionChecker)) {
                result = PermissionState.GRANTED;
            }
        } else if (!matchOnlyNonQualifiedRolesIfNoOwnershipIsGiven) {
            for (G groupToCheck : groupsOfWhichUserIsMember) {
                if (isPermissionGrantedByGroup(permission, groupToCheck, true, permissionChecker)) {
                    result = PermissionState.GRANTED;
                    break;
                }
            }
        }
        // 3. check role permissions
        if (result == PermissionState.NONE && user != null) { // an anonymous user does not have any roles
            for (R role : user.getRoles()) {
                if (implies(role, permission, ownership, permissionChecker,
<<<<<<< HEAD
                        matchOnlyNonQualifiedRolesIfNoOwnershipIsGiven) && (!isMetaPermissionCheck || !role.getOriginatesFromSubscription())) {
=======
                        matchOnlyNonQualifiedRolesIfNoOwnershipIsGiven, matchOnlyNonTransitiveRoles)) {
>>>>>>> 2477f4ed
                    result = PermissionState.GRANTED;
                    break;
                }
            }
        }
        return result;
    }
    
    private static <RD extends RoleDefinition, U extends SecurityUser<RD, ?, G>, G extends SecurityUserGroup<RD>> boolean isPermissionGrantedByGroup(
            WildcardPermission permission, G groupToCheck, boolean userIsMemberOfGroup,
            BiFunction<WildcardPermission, WildcardPermission, Boolean> permissionChecker) {
        for (Map.Entry<RD, Boolean> entry : groupToCheck.getRoleDefinitionMap().entrySet()) {
            if (Boolean.TRUE.equals(entry.getValue()) || userIsMemberOfGroup) {
                final RD roleDefinition = entry.getKey();
                for (WildcardPermission grantedPermission : roleDefinition.getPermissions()) {
                    if (permissionChecker.apply(grantedPermission, permission)) {
                        return true;
                    }
                }
            }
        }
        return false;
    }
    
    /**
     * @param role
     *            the role; it may have a {@link Role#getQualifiedForTenant() tenant} and/or
     *            {@link Role#getQualifiedForUser() user} qualification which means the role's permissions are granted
     *            only if the {@code ownership}'s {@link Ownership#getTenantOwner() tenant} and/or
     *            {@link Ownership#getUserOwner() user} owner match the role qualification. E.g.:
     *            {@code event-admin:tw2016 -> {event:edit:*, regatta:edit:*}} This role would grant the user edit
     *            permission for every event and regatta where the tenant owner is "tw2016".
     * @param permission
     *            the permission for which to check whether it shall be granted to the user for the object whose
     *            {@code ownership} information is provided. E.g. "regatta:edit:tw2016-dyas" (would return true if the
     *            object "tw2016-dyas" would have "tw2016" as the tenant owner in case the role is qualified with the
     *            "tw2016" tenant)
     * @param ownership
     *            Ownership of the data object for which the {@code permission} is requested
     * @param permissionChecker
     *            The permissionChecker is the one that checks if one permission implies another permission. This means,
     *            it just calls {@link WildcardPermission#implies(WildcardPermission)} in most cases. In case of an any
     *            check this needs to call {@link WildcardPermission#impliesAny(WildcardPermission)).
     * @param matchOnlyNonQualifiedRolesIfNoOwnershipIsGiven
     *            If {@code false} and no ownership is given, all associated {@link Role Roles} of an user are checked.
     *            For a normal permission check, this needs to be {@code true}, because Qualified {@link Role Roles}
     *            can not grant unqualified permissions. In case of an any check it is necessary to include all
     *            qualified roles of an user, because even a qualified {@link Role} may grant any of the included
     *            permissions.
     */
    private static <RD extends RoleDefinition, R extends AbstractRole<RD, G, UR>, O extends AbstractOwnership<G, UR>, UR extends UserReference, U extends SecurityUser<RD, R, G>, G extends SecurityUserGroup<RD>, A extends SecurityAccessControlList<G>>
    boolean implies(
            R role, WildcardPermission permission, O ownership,
            BiFunction<WildcardPermission, WildcardPermission, Boolean> permissionChecker,
           boolean matchOnlyNonQualifiedRolesIfNoOwnershipIsGiven,
           boolean matchOnlyNonTransitiveRoles) {
       final boolean roleIsTenantQualified = role.getQualifiedForTenant() != null;
       final boolean roleIsUserQualified = role.getQualifiedForUser() != null;
       final boolean permissionsApply;
       boolean result;
       // It is possible that we have an ownership with null tenantOwner and null userOwner. This should be handled like no ownership was given.
       final boolean ownershipIsGiven = ownership != null && (ownership.getTenantOwner() != null || ownership.getUserOwner() != null);
       if (matchOnlyNonTransitiveRoles && !role.isTransitive()) {
           return false;
       }
       if (roleIsTenantQualified || roleIsUserQualified) {
           if (!ownershipIsGiven) {
               permissionsApply = !matchOnlyNonQualifiedRolesIfNoOwnershipIsGiven; // qualifications cannot be verified as no ownership info is provided; permissions do not apply
           } else {
               permissionsApply = (!roleIsTenantQualified || Util.equalsWithNull(role.getQualifiedForTenant(), ownership.getTenantOwner())) &&
                                  (!roleIsUserQualified || isSameUser(role.getQualifiedForUser(), ownership.getUserOwner()));
           }
       } else {
           permissionsApply = true; // permissions apply without qualifications
       }
       if (permissionsApply) {
           result = false; // if the role grants no permissions at all or no permission implies the one requested for, access is not granted
            for (WildcardPermission rolePermission : role.getPermissions()) {
                if (permissionChecker.apply(rolePermission, permission)) {
                    result = true;
                    break;
                }
            }
        } else {
            result = false;
        }
        return result;
    }
   
    /**
     * There are cases where need to check instances of different implementations if they represent the same user.
     */
    public static boolean isSameUser(UserReference user1, UserReference user2) {
        if (user1 == user2) {
            return true;
        }
        if (user1 == null || user2 == null) {
            return false;
        }
        return user1.getName().equals(user2.getName());
    }
}<|MERGE_RESOLUTION|>--- conflicted
+++ resolved
@@ -151,22 +151,14 @@
         // anonymous can only grant it if not already decided by acl
         if (result == PermissionState.NONE) {
             PermissionState anonymous = checkUserPermissions(permission, allUser, groupsOfWhichAllUserIsMember,
-<<<<<<< HEAD
-                    ownership, impliesChecker, /* matchOnlyNonQualifiedRolesIfNoOwnershipIsGiven */ true, /* isMetaPermissionCheck */ false);
-=======
                     ownership, impliesChecker, /* matchOnlyNonQualifiedRolesIfNoOwnershipIsGiven */ true, /* matchOnlyNonTransitiveRoles */ false);
->>>>>>> 2477f4ed
             if (anonymous == PermissionState.GRANTED) {
                 result = anonymous;
             }
         }
         if (result == PermissionState.NONE) {
             result = checkUserPermissions(permission, user, groupsOfWhichUserIsMember, ownership, impliesChecker,
-<<<<<<< HEAD
-                    /* matchOnlyNonQualifiedRolesIfNoOwnershipIsGiven */ true, /* isMetaPermissionCheck */ false);
-=======
                     /* matchOnlyNonQualifiedRolesIfNoOwnershipIsGiven */ true, /* matchOnlyNonTransitiveRoles */ false);
->>>>>>> 2477f4ed
         }
         return result == PermissionState.GRANTED;
     }
@@ -353,17 +345,9 @@
                 typesAndIdsAndOwnershipsWithFullSetOfAcls.put(collationKeyBasedOnTypeAndObjectIdAndOwnership, denyingAcls);
             }
             if (checkUserPermissions(effectiveWildcardPermissionToCheck, user, groupsOfUser, ownership,
-<<<<<<< HEAD
-                    impliesChecker, /* matchOnlyNonQualifiedRolesIfNoOwnershipIsGiven */ true, /* isMetaPermissionCheck */ true) != PermissionState.GRANTED
+                    impliesChecker, /* matchOnlyNonQualifiedRolesIfNoOwnershipIsGiven */ true, /* matchOnlyNonTransitiveRoles */ true) != PermissionState.GRANTED
                     && checkUserPermissions(effectiveWildcardPermissionToCheck, allUser, groupsOfAllUser,
-                            ownership, impliesChecker, /* matchOnlyNonQualifiedRolesIfNoOwnershipIsGiven */ true, /* isMetaPermissionCheck */ true) != PermissionState.GRANTED) {
-=======
-                    impliesChecker, /* matchOnlyNonQualifiedRolesIfNoOwnershipIsGiven */ true,
-                    /* matchOnlyNonTransitiveRoles */ true) != PermissionState.GRANTED
-                    && checkUserPermissions(effectiveWildcardPermissionToCheck, allUser, groupsOfAllUser,
-                            ownership, impliesChecker, /* matchOnlyNonQualifiedRolesIfNoOwnershipIsGiven */ true,
-                            /* matchOnlyNonTransitiveRoles */ false) != PermissionState.GRANTED) {
->>>>>>> 2477f4ed
+                            ownership, impliesChecker, /* matchOnlyNonQualifiedRolesIfNoOwnershipIsGiven */ true, /* matchOnlyNonTransitiveRoles */ false) != PermissionState.GRANTED) {
                 return false;
             }
         }
@@ -488,19 +472,10 @@
         assert allPermissionTypes != null;
         final Set<WildcardPermission> effectivePermissionsToCheck = expandSingleWildcardPermissionToDistinctPermissions(permission, allPermissionTypes, false);
         for (WildcardPermission effectiveWildcardPermissionToCheck : effectivePermissionsToCheck) {
-<<<<<<< HEAD
             if (checkUserPermissions(effectiveWildcardPermissionToCheck, user, getGroupsOfUser(user), ownership, impliesAnyChecker,
-                    /* matchOnlyNonQualifiedRolesIfNoOwnershipIsGiven */ false, /* isMetaPermissionCheck */false) == PermissionState.GRANTED
+                    /* matchOnlyNonQualifiedRolesIfNoOwnershipIsGiven */ false, /* matchOnlyNonTransitiveRoles */false) == PermissionState.GRANTED
                     || checkUserPermissions(effectiveWildcardPermissionToCheck, allUser, getGroupsOfUser(allUser), ownership, impliesAnyChecker,
-                            /* matchOnlyNonQualifiedRolesIfNoOwnershipIsGiven */ false, /* isMetaPermissionCheck */false) == PermissionState.GRANTED) {
-=======
-            if (checkUserPermissions(effectiveWildcardPermissionToCheck, user, getGroupsOfUser(user), ownership,
-                    impliesAnyChecker, /* matchOnlyNonQualifiedRolesIfNoOwnershipIsGiven */ false,
-                    /* matchOnlyNonTransitiveRoles */ false) == PermissionState.GRANTED
-                    || checkUserPermissions(effectiveWildcardPermissionToCheck, allUser, getGroupsOfUser(allUser),
-                            ownership, impliesAnyChecker, /* matchOnlyNonQualifiedRolesIfNoOwnershipIsGiven */ false,
-                            /* matchOnlyNonTransitiveRoles */ false) == PermissionState.GRANTED) {
->>>>>>> 2477f4ed
+                            /* matchOnlyNonQualifiedRolesIfNoOwnershipIsGiven */ false, /* matchOnlyNonTransitiveRoles */false) == PermissionState.GRANTED) {
                 return true;
             }
         }
@@ -528,12 +503,7 @@
     private static <RD extends RoleDefinition, R extends AbstractRole<RD, G, UR>, O extends AbstractOwnership<G, UR>, UR extends UserReference, U extends SecurityUser<RD, R, G>, G extends SecurityUserGroup<RD>, A extends SecurityAccessControlList<G>>
     PermissionState checkUserPermissions(
             WildcardPermission permission, U user, Iterable<G> groupsOfWhichUserIsMember, O ownership,
-<<<<<<< HEAD
-            BiFunction<WildcardPermission, WildcardPermission, Boolean> permissionChecker, boolean matchOnlyNonQualifiedRolesIfNoOwnershipIsGiven, boolean isMetaPermissionCheck) {
-=======
-            BiFunction<WildcardPermission, WildcardPermission, Boolean> permissionChecker,
-            boolean matchOnlyNonQualifiedRolesIfNoOwnershipIsGiven, boolean matchOnlyNonTransitiveRoles) {
->>>>>>> 2477f4ed
+            BiFunction<WildcardPermission, WildcardPermission, Boolean> permissionChecker, boolean matchOnlyNonQualifiedRolesIfNoOwnershipIsGiven, boolean matchOnlyNonTransitiveRoles) {
         PermissionState result = PermissionState.NONE;
         // 2. check direct permissions
         if (result == PermissionState.NONE && user != null) { // no direct permissions for anonymous users
@@ -563,11 +533,7 @@
         if (result == PermissionState.NONE && user != null) { // an anonymous user does not have any roles
             for (R role : user.getRoles()) {
                 if (implies(role, permission, ownership, permissionChecker,
-<<<<<<< HEAD
-                        matchOnlyNonQualifiedRolesIfNoOwnershipIsGiven) && (!isMetaPermissionCheck || !role.getOriginatesFromSubscription())) {
-=======
                         matchOnlyNonQualifiedRolesIfNoOwnershipIsGiven, matchOnlyNonTransitiveRoles)) {
->>>>>>> 2477f4ed
                     result = PermissionState.GRANTED;
                     break;
                 }
