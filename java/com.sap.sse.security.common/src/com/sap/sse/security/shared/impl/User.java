package com.sap.sse.security.shared.impl;

import java.util.Locale;
import java.util.Map;

import com.sap.sse.common.Named;
import com.sap.sse.common.WithID;
import com.sap.sse.security.shared.Account;
import com.sap.sse.security.shared.Account.AccountType;
import com.sap.sse.security.shared.RoleDefinition;
import com.sap.sse.security.shared.SecurityUser;
import com.sap.sse.security.shared.Subscription;
import com.sap.sse.security.shared.UserGroupProvider;
import com.sap.sse.security.shared.WildcardPermission;

/**
 * The {@link Named#getName() name} is the ID for this user; usually a nickname or short name. Implements the
 * {@link WithID} key, so {@link WithID#getId()} does return the result of {@link #getName()}.
 * 
 * @author Axel Uhl (d043530)
 *
 */
public interface User extends SecurityUser<RoleDefinition, Role, UserGroup> {
    /**
     * An optional clear-text user name, used to address the user, e.g., in the UI ("Hello ...")
     */
    String getFullName();

    void setFullName(String fullName);

    /**
     * An optional company affiliation. May be used, e.g., to better understand the statistics of
     * corporate vs. private users, if used as a marketing tool.
     */
    String getCompany();

    void setCompany(String company);

    String getEmail();

    void addPermission(WildcardPermission permission);

    void removePermission(WildcardPermission permission);

    void addRole(Role role);

    void removeRole(Role role);

    Account getAccount(AccountType type);

    void removeAccount(AccountType type);

    Map<AccountType, Account> getAllAccounts();

    /**
     * Sets an e-mail address for this user. The address is considered not yet validated, therefore the
     * caller shall also ensure that {@link #startEmailValidation} is invoked hereafter, with a secret
     * produced by {@link #createRandomSecret()}.
     */
    void setEmail(String email);

    /**
     * When someone has requested a password reset, only the owner of the validated e-mail address is
     * permitted to actually carry out the reset. This is verified by sending a "reset secret" to the
     * validated e-mail address, giving the user a link to an entry point for actually carrying out the
     * reset. The reset is only accepted if the reset secret was provided correctly.
     */
    String getPasswordResetSecret();

    void startPasswordReset(String randomSecret);

    /**
     * Resets the {@link #isEmailValidated()} property and stores the new {@code randomSecret} as the
     * e-mail validation secret. The {@link #isEmailValidated()} method will return {@code true} only
     * after {@link #validate(String)} has been called with the {@code randomSecret} passed here.
     */
    void startEmailValidation(String randomSecret);

    boolean validate(String validationSecret);

    void passwordWasReset();

    boolean isEmailValidated();

    /**
     * When a new e-mail is set for the user, a validation process should be started.
     * The validation generates a secret which is then put into a URL which is sent to
     * the new e-mail address. When the user follows the URL, the URL parameter will be
     * used to validate against the secret stored here. If the secret matches, the
     * email address is {@link #emailValidated marked as validated}.
     */
    String getValidationSecret();

    /**
     * An optional field specifying the locale preference of the user. This can be used to internationalize User
     * specific elements as UIs or notification mails.
     */
    Locale getLocale();

    void setLocale(Locale locale);

    Locale getLocaleOrDefault();

    UserGroup getDefaultTenant(String serverName);

    Map<String, UserGroup> getDefaultTenantMap();

    void setDefaultTenant(UserGroup newDefaultTenant, String serverName);

    void setUserGroupProvider(UserGroupProvider userGroupProvider);
    
    UserGroupProvider getUserGroupProvider();

    String createRandomSecret();

    Subscription[] getSubscriptions();
    
    void setSubscriptions(Subscription[] subscriptions);
    
    Subscription getSubscriptionByPlan(String planId);
<<<<<<< HEAD
=======
    
    Subscription getSubscriptionById(String subscriptionId);
>>>>>>> 7bb48590
}<|MERGE_RESOLUTION|>--- conflicted
+++ resolved
@@ -118,9 +118,6 @@
     void setSubscriptions(Subscription[] subscriptions);
     
     Subscription getSubscriptionByPlan(String planId);
-<<<<<<< HEAD
-=======
     
     Subscription getSubscriptionById(String subscriptionId);
->>>>>>> 7bb48590
 }