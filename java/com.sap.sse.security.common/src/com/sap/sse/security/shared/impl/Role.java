--- conflicted
+++ resolved
@@ -6,19 +6,11 @@
 public class Role extends AbstractRole<RoleDefinition, UserGroup, User> {
     private static final long serialVersionUID = 1L;
 
-<<<<<<< HEAD
-    public Role(RoleDefinition roleDefinition, UserGroup qualifiedForTenant, User qualifiedForUser, boolean transitive) {
-        super(roleDefinition, qualifiedForTenant, qualifiedForUser, transitive);
-    }
-
-    public Role(RoleDefinition roleDefinition, boolean transitive) {
-=======
     public Role(RoleDefinition roleDefinition, UserGroup qualifiedForTenant, User qualifiedForUser, Boolean transitive) {
         super(roleDefinition, qualifiedForTenant, qualifiedForUser, transitive);
     }
 
     public Role(RoleDefinition roleDefinition, Boolean transitive) {
->>>>>>> 00545e8a
         super(roleDefinition, transitive);
     }
     
