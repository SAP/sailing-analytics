package com.sap.sse.security.shared.subscription;

import java.io.Serializable;
import java.util.Arrays;
import java.util.Set;
<<<<<<< HEAD

import com.sap.sse.security.shared.StringMessagesKey;
=======
>>>>>>> a470af30

/**
 * Payment subscription plans. A subscription plan has a name, a {@link String}-based ID, and a set of
 * {@link SubscriptionPlanRole roles} it grants to a subscribing user. These roles can specify how they are to be
 * qualified when assigned, regarding user and group qualifications. See
 * {@link SubscriptionPlanRole.GroupQualificationMode} and {@link SubscriptionPlanRole.UserQualificationMode} for
 * more details.
 * 
 * @author Tu Tran
 */
public abstract class SubscriptionPlan implements Serializable{
    private static final long serialVersionUID = -555811806344107292L;
    private final String id;
<<<<<<< HEAD
    private final StringMessagesKey messageKey;
    private final StringMessagesKey descMessagesKey;
=======
>>>>>>> a470af30
    private final Set<SubscriptionPrice> prices;
    /**
     * Roles assigned for this plan, if user subscribe to the plan then the user will be assigned these roles
     */
    private final SubscriptionPlanRole[] roles;
    
<<<<<<< HEAD
    protected SubscriptionPlan(String id, StringMessagesKey nameMessageKey, StringMessagesKey descMessageKey,
            Set<SubscriptionPrice> prices, SubscriptionPlanRole[] roles) {
        this.messageKey = nameMessageKey;
        this.descMessagesKey = descMessageKey;
=======
    protected SubscriptionPlan(String id, Set<SubscriptionPrice> prices, SubscriptionPlanRole[] roles) {
>>>>>>> a470af30
        this.id = id;
        this.roles = roles;
        this.prices = prices;
    }

    public String getId() {
        return id;
    }

<<<<<<< HEAD
    public StringMessagesKey getMessageKey() {
        return messageKey;
    }

=======
>>>>>>> a470af30
    public Set<SubscriptionPrice> getPrices() {
        return prices;
    }

    public SubscriptionPlanRole[] getRoles() {
        return roles;
<<<<<<< HEAD
    }

    public StringMessagesKey getDescMessagesKey() {
        return descMessagesKey;
    }
    
    @Override
    public int hashCode() {
        final int prime = 31;
        int result = 1;
        result = prime * result + ((id == null) ? 0 : id.hashCode());
        result = prime * result + ((messageKey == null) ? 0 : messageKey.hashCode());
        result = prime * result + Arrays.hashCode(roles);
        return result;
    }
=======
    }
    
    @Override
    public int hashCode() {
        final int prime = 31;
        int result = 1;
        result = prime * result + ((id == null) ? 0 : id.hashCode());
        result = prime * result + Arrays.hashCode(roles);
        return result;
    }
>>>>>>> a470af30

    @Override
    public boolean equals(Object obj) {
        if (this == obj)
            return true;
        if (obj == null)
            return false;
        if (getClass() != obj.getClass())
            return false;
        SubscriptionPlan other = (SubscriptionPlan) obj;
        if (id == null) {
            if (other.id != null)
                return false;
        } else if (!id.equals(other.id))
            return false;
<<<<<<< HEAD
        if (messageKey == null) {
            if (other.messageKey != null)
                return false;
        } else if (!messageKey.equals(other.messageKey))
            return false;
=======
>>>>>>> a470af30
        if (!Arrays.equals(roles, other.roles))
            return false;
        return true;
    }

}<|MERGE_RESOLUTION|>--- conflicted
+++ resolved
@@ -3,11 +3,6 @@
 import java.io.Serializable;
 import java.util.Arrays;
 import java.util.Set;
-<<<<<<< HEAD
-
-import com.sap.sse.security.shared.StringMessagesKey;
-=======
->>>>>>> a470af30
 
 /**
  * Payment subscription plans. A subscription plan has a name, a {@link String}-based ID, and a set of
@@ -21,25 +16,13 @@
 public abstract class SubscriptionPlan implements Serializable{
     private static final long serialVersionUID = -555811806344107292L;
     private final String id;
-<<<<<<< HEAD
-    private final StringMessagesKey messageKey;
-    private final StringMessagesKey descMessagesKey;
-=======
->>>>>>> a470af30
     private final Set<SubscriptionPrice> prices;
     /**
      * Roles assigned for this plan, if user subscribe to the plan then the user will be assigned these roles
      */
     private final SubscriptionPlanRole[] roles;
     
-<<<<<<< HEAD
-    protected SubscriptionPlan(String id, StringMessagesKey nameMessageKey, StringMessagesKey descMessageKey,
-            Set<SubscriptionPrice> prices, SubscriptionPlanRole[] roles) {
-        this.messageKey = nameMessageKey;
-        this.descMessagesKey = descMessageKey;
-=======
     protected SubscriptionPlan(String id, Set<SubscriptionPrice> prices, SubscriptionPlanRole[] roles) {
->>>>>>> a470af30
         this.id = id;
         this.roles = roles;
         this.prices = prices;
@@ -49,36 +32,12 @@
         return id;
     }
 
-<<<<<<< HEAD
-    public StringMessagesKey getMessageKey() {
-        return messageKey;
-    }
-
-=======
->>>>>>> a470af30
     public Set<SubscriptionPrice> getPrices() {
         return prices;
     }
 
     public SubscriptionPlanRole[] getRoles() {
         return roles;
-<<<<<<< HEAD
-    }
-
-    public StringMessagesKey getDescMessagesKey() {
-        return descMessagesKey;
-    }
-    
-    @Override
-    public int hashCode() {
-        final int prime = 31;
-        int result = 1;
-        result = prime * result + ((id == null) ? 0 : id.hashCode());
-        result = prime * result + ((messageKey == null) ? 0 : messageKey.hashCode());
-        result = prime * result + Arrays.hashCode(roles);
-        return result;
-    }
-=======
     }
     
     @Override
@@ -89,7 +48,6 @@
         result = prime * result + Arrays.hashCode(roles);
         return result;
     }
->>>>>>> a470af30
 
     @Override
     public boolean equals(Object obj) {
@@ -105,14 +63,6 @@
                 return false;
         } else if (!id.equals(other.id))
             return false;
-<<<<<<< HEAD
-        if (messageKey == null) {
-            if (other.messageKey != null)
-                return false;
-        } else if (!messageKey.equals(other.messageKey))
-            return false;
-=======
->>>>>>> a470af30
         if (!Arrays.equals(roles, other.roles))
             return false;
         return true;
