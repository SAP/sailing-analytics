--- conflicted
+++ resolved
@@ -226,8 +226,6 @@
         if (mongoObjectFactory != null) {
             mongoObjectFactory.storeUser(users.get(name));
         }
-<<<<<<< HEAD
-=======
     }
 
     @Override
@@ -259,7 +257,6 @@
         if (mongoObjectFactory != null) {
             mongoObjectFactory.storeUser(users.get(name));
         }
->>>>>>> 77704875
     }
 
     @Override
