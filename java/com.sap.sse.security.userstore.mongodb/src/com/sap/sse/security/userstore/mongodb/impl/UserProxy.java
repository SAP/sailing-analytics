package com.sap.sse.security.userstore.mongodb.impl;

import java.io.Serializable;
import java.util.Locale;
import java.util.Map;

import com.sap.sse.security.shared.Account;
import com.sap.sse.security.shared.Account.AccountType;
import com.sap.sse.security.shared.HasPermissions;
import com.sap.sse.security.shared.QualifiedObjectIdentifier;
import com.sap.sse.security.shared.UserGroupProvider;
import com.sap.sse.security.shared.WildcardPermission;
import com.sap.sse.security.shared.impl.Role;
import com.sap.sse.security.shared.impl.User;
import com.sap.sse.security.shared.impl.UserGroup;
import com.sap.sse.security.shared.impl.UserGroupImpl;
import com.sap.sse.security.shared.subscription.Subscription;

public class UserProxy implements User {
    private static final long serialVersionUID = 1L;
    private String name;

    public UserProxy(String name) {
        this.name = name;
    }

    @Override
    public Iterable<WildcardPermission> getPermissions() {
        throw new UnsupportedOperationException();
    }

    @Override
    public boolean hasRole(Role role) {
        throw new UnsupportedOperationException();
    }

    @Override
    public Iterable<Role> getRoles() {
        throw new UnsupportedOperationException();
    }

    @Override
    public Iterable<UserGroup> getUserGroups() {
        throw new UnsupportedOperationException();
    }

    @Override
    public String getName() {
        return name;
    }

    @Override
    public Serializable getId() {
        throw new UnsupportedOperationException();
    }

    @Override
    public QualifiedObjectIdentifier getIdentifier() {
        throw new UnsupportedOperationException();
    }

    @Override
    public HasPermissions getPermissionType() {
        throw new UnsupportedOperationException();
    }

    @Override
    public String getFullName() {
        throw new UnsupportedOperationException();
    }

    @Override
    public void setFullName(String fullName) {
        throw new UnsupportedOperationException();
    }

    @Override
    public String getCompany() {
        throw new UnsupportedOperationException();
    }

    @Override
    public void setCompany(String company) {
        throw new UnsupportedOperationException();
    }

    @Override
    public String getEmail() {
        throw new UnsupportedOperationException();
    }

    @Override
    public void addPermission(WildcardPermission permission) {
        throw new UnsupportedOperationException();
    }

    @Override
    public void removePermission(WildcardPermission permission) {
        throw new UnsupportedOperationException();
    }

    @Override
    public void addRole(Role role) {
        throw new UnsupportedOperationException();
    }

    @Override
    public void removeRole(Role role) {
        throw new UnsupportedOperationException();
    }

    @Override
    public Account getAccount(AccountType type) {
        throw new UnsupportedOperationException();
    }

    @Override
    public void removeAccount(AccountType type) {
        throw new UnsupportedOperationException();
    }

    @Override
    public Map<AccountType, Account> getAllAccounts() {
        throw new UnsupportedOperationException();
    }

    @Override
    public void setEmail(String email) {
        throw new UnsupportedOperationException();
    }

    @Override
    public String getPasswordResetSecret() {
        throw new UnsupportedOperationException();
    }

    @Override
    public void startPasswordReset(String randomSecret) {
        throw new UnsupportedOperationException();
    }

    @Override
    public void startEmailValidation(String randomSecret) {
        throw new UnsupportedOperationException();
    }

    @Override
    public boolean validate(String validationSecret) {
        throw new UnsupportedOperationException();
    }

    @Override
    public void passwordWasReset() {
        throw new UnsupportedOperationException();
    }

    @Override
    public boolean isEmailValidated() {
        throw new UnsupportedOperationException();
    }

    @Override
    public String getValidationSecret() {
        throw new UnsupportedOperationException();
    }

    @Override
    public Locale getLocale() {
        throw new UnsupportedOperationException();
    }

    @Override
    public void setLocale(Locale locale) {
        throw new UnsupportedOperationException();
    }

    @Override
    public Locale getLocaleOrDefault() {
        throw new UnsupportedOperationException();
    }

    @Override
    public UserGroupImpl getDefaultTenant(String serverName) {
        throw new UnsupportedOperationException();
    }

    @Override
    public Map<String, UserGroup> getDefaultTenantMap() {
        throw new UnsupportedOperationException();
    }

    @Override
    public void setDefaultTenant(UserGroup newDefaultTenant, String serverName) {
        throw new UnsupportedOperationException();
    }

    @Override
    public void setUserGroupProvider(UserGroupProvider userGroupProvider) {
        throw new UnsupportedOperationException();
    }

    @Override
    public UserGroupProvider getUserGroupProvider() {
        throw new UnsupportedOperationException();
    }

    @Override
    public String createRandomSecret() {
        throw new UnsupportedOperationException();
    }

    @Override
<<<<<<< HEAD
    public Subscription[] getSubscriptions() {
=======
    public Iterable<Subscription> getSubscriptions() {
>>>>>>> aa4c3f80
        throw new UnsupportedOperationException();
    }

    @Override
    public void setSubscriptions(Subscription[] subscriptions) {
        throw new UnsupportedOperationException();
    }

    @Override
    public Subscription getSubscriptionByPlan(String planId) {
        throw new UnsupportedOperationException();
    }

    @Override
    public Subscription getSubscriptionById(String subscriptionId) {
        throw new UnsupportedOperationException();
    }

    @Override
    public boolean hasActiveSubscription() {
        throw new UnsupportedOperationException();
    }
}<|MERGE_RESOLUTION|>--- conflicted
+++ resolved
@@ -210,11 +210,7 @@
     }
 
     @Override
-<<<<<<< HEAD
-    public Subscription[] getSubscriptions() {
-=======
     public Iterable<Subscription> getSubscriptions() {
->>>>>>> aa4c3f80
         throw new UnsupportedOperationException();
     }
 
