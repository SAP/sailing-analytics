package com.sap.sse.security.userstore.mongodb.impl;

import java.util.HashSet;
import java.util.List;
import java.util.Map;
import java.util.Map.Entry;
<<<<<<< HEAD
import java.util.Set;
=======
import java.util.logging.Level;
import java.util.logging.Logger;
>>>>>>> b351d522

import org.bson.Document;

import com.mongodb.BasicDBList;
import com.mongodb.DuplicateKeyException;
import com.mongodb.WriteConcern;
import com.mongodb.client.MongoCollection;
import com.mongodb.client.MongoDatabase;
import com.mongodb.client.model.IndexOptions;
import com.mongodb.client.model.UpdateOptions;
import com.sap.sse.security.Social;
import com.sap.sse.security.shared.AccessControlListAnnotation;
import com.sap.sse.security.shared.Account;
import com.sap.sse.security.shared.Account.AccountType;
import com.sap.sse.security.shared.OwnershipAnnotation;
import com.sap.sse.security.shared.QualifiedObjectIdentifier;
import com.sap.sse.security.shared.RoleDefinition;
import com.sap.sse.security.shared.SocialUserAccount;
import com.sap.sse.security.shared.UsernamePasswordAccount;
import com.sap.sse.security.shared.WildcardPermission;
import com.sap.sse.security.shared.impl.AccessControlList;
import com.sap.sse.security.shared.impl.Ownership;
import com.sap.sse.security.shared.impl.Role;
import com.sap.sse.security.shared.impl.User;
import com.sap.sse.security.shared.impl.UserGroup;
import com.sap.sse.security.userstore.mongodb.MongoObjectFactory;

public class MongoObjectFactoryImpl implements MongoObjectFactory {
    private static final Logger logger = Logger.getLogger(MongoObjectFactoryImpl.class.getName());
    private final MongoDatabase db;
    final MongoCollection<org.bson.Document> settingCollection;


    public MongoObjectFactoryImpl(MongoDatabase db) {
        this.db = db;
        settingCollection = db.getCollection(CollectionNames.PREFERENCES.name());
        for (Document index : settingCollection.listIndexes()) {
            final Object key = index.get("key");
            if (key instanceof Document) {
                final Document keyDocument = (Document) key;
                if (keyDocument.size() == 1 && keyDocument.containsKey(FieldNames.Preferences.USERNAME.name()) && !index.getBoolean("unique", false)) {
                    settingCollection.dropIndex(index.getString("name"));
                    break;
                }
            }
        }
        try {
            settingCollection.createIndex(new Document(FieldNames.Preferences.USERNAME.name(), 1), new IndexOptions().name("uniquebyusername").unique(true));
        } catch (DuplicateKeyException e) {
            logger.log(Level.SEVERE, "There are duplicate keys in the "+CollectionNames.PREFERENCES.name()+
                    " collection. Unique index cannot be created. Consider cleaning up.", e);
        }
    }

    @Override
    public MongoDatabase getDatabase() {
        return db;
    }
    
    @Override
    public void storeAccessControlList(AccessControlListAnnotation acl) {
        MongoCollection<org.bson.Document> aclCollection = db.getCollection(CollectionNames.ACCESS_CONTROL_LISTS.name());
        aclCollection.createIndex(new Document(FieldNames.AccessControlList.OBJECT_ID.name(), 1));
        Document dbACL = new Document();
        Document query = new Document(FieldNames.AccessControlList.OBJECT_ID.name(), acl.getIdOfAnnotatedObject().toString());
        dbACL.put(FieldNames.AccessControlList.OBJECT_ID.name(), acl.getIdOfAnnotatedObject().toString());
        dbACL.put(FieldNames.AccessControlList.OBJECT_DISPLAY_NAME.name(), acl.getDisplayNameOfAnnotatedObject());
        BasicDBList permissionMap = new BasicDBList();
        for (Entry<UserGroup, Set<String>> entry : acl.getAnnotation().getActionsByUserGroup().entrySet()) {
            Document permissionMapEntry = new Document();
            permissionMapEntry.put(FieldNames.AccessControlList.PERMISSION_MAP_USER_GROUP_ID.name(), entry.getKey().getId());
            final BasicDBList dbActions = new BasicDBList();
            dbActions.addAll(entry.getValue());
            permissionMapEntry.put(FieldNames.AccessControlList.PERMISSION_MAP_ACTIONS.name(), dbActions);
            permissionMap.add(permissionMapEntry);
        }
        dbACL.put(FieldNames.AccessControlList.PERMISSION_MAP.name(), permissionMap);
        aclCollection.withWriteConcern(WriteConcern.ACKNOWLEDGED).replaceOne(query, dbACL, new UpdateOptions().upsert(true));
    }
    
    @Override
    public void deleteAccessControlList(QualifiedObjectIdentifier idOfAccessControlledObject, AccessControlList acl) {
        MongoCollection<org.bson.Document> aclCollection = db.getCollection(CollectionNames.ACCESS_CONTROL_LISTS.name());
        Document dbACL = new Document();
        dbACL.put(FieldNames.AccessControlList.OBJECT_ID.name(), idOfAccessControlledObject.toString());
        aclCollection.deleteOne(dbACL);
    }
    
    @Override
    public void storeOwnership(OwnershipAnnotation owner) {
        MongoCollection<org.bson.Document> ownershipCollection = db.getCollection(CollectionNames.OWNERSHIPS.name());
        ownershipCollection.createIndex(new Document(FieldNames.Ownership.OBJECT_ID.name(), 1));
        Document dbOwnership = new Document();
        Document query = new Document(FieldNames.Ownership.OBJECT_ID.name(), owner.getIdOfAnnotatedObject().toString());
        dbOwnership.put(FieldNames.Ownership.OBJECT_ID.name(), owner.getIdOfAnnotatedObject().toString());
        dbOwnership.put(FieldNames.Ownership.OWNER_USERNAME.name(), owner.getAnnotation().getUserOwner()==null?null:owner.getAnnotation().getUserOwner().getName());
        dbOwnership.put(FieldNames.Ownership.TENANT_OWNER_ID.name(), owner.getAnnotation().getTenantOwner()==null?null:owner.getAnnotation().getTenantOwner().getId());
        dbOwnership.put(FieldNames.Ownership.OBJECT_DISPLAY_NAME.name(), owner.getDisplayNameOfAnnotatedObject());
        ownershipCollection.withWriteConcern(WriteConcern.ACKNOWLEDGED).replaceOne(query, dbOwnership, new UpdateOptions().upsert(true));
    }

    @Override
    public void deleteOwnership(QualifiedObjectIdentifier ownedObjectId, Ownership ownership) {
        MongoCollection<org.bson.Document> ownershipCollection = db.getCollection(CollectionNames.OWNERSHIPS.name());
        Document dbOwnership = new Document();
        dbOwnership.put(FieldNames.Ownership.OBJECT_ID.name(), ownedObjectId.toString());
        ownershipCollection.deleteOne(dbOwnership);
    }

    @Override
    public void storeRoleDefinition(RoleDefinition role) {
        MongoCollection<org.bson.Document> roleCollection = db.getCollection(CollectionNames.ROLES.name());
        roleCollection.createIndex(new Document(FieldNames.Role.ID.name(), 1));
        Document dbRole = new Document();
        Document query = new Document(FieldNames.Role.ID.name(), role.getId().toString());
        dbRole.put(FieldNames.Role.ID.name(), role.getId().toString());
        dbRole.put(FieldNames.Role.NAME.name(), role.getName());
        HashSet<String> stringPermissions = new HashSet<>();
        for (WildcardPermission permission : role.getPermissions()) {
            stringPermissions.add(permission.toString());
        }
        dbRole.put(FieldNames.Role.PERMISSIONS.name(), stringPermissions);
        roleCollection.withWriteConcern(WriteConcern.ACKNOWLEDGED).replaceOne(query, dbRole, new UpdateOptions().upsert(true));
    }

    @Override
    public void deleteRoleDefinition(RoleDefinition role) {
        MongoCollection<org.bson.Document> roleCollection = db.getCollection(CollectionNames.ROLES.name());
        Document dbRole = new Document();
        dbRole.put(FieldNames.Role.ID.name(), role.getId().toString());
        roleCollection.deleteOne(dbRole);
    }
    
    private Document storeRole(Role role) {
        final Document result = new Document();
        result.put(FieldNames.Role.ID.name(), role.getRoleDefinition().getId());
        result.put(FieldNames.Role.NAME.name(), role.getRoleDefinition().getName()); // for human readability only
        result.put(FieldNames.Role.QUALIFYING_TENANT_ID.name(), role.getQualifiedForTenant()==null?null:role.getQualifiedForTenant().getId());
        result.put(FieldNames.Role.QUALIFYING_TENANT_NAME.name(), role.getQualifiedForTenant()==null?null:role.getQualifiedForTenant().getName());
        result.put(FieldNames.Role.QUALIFYING_USERNAME.name(), role.getQualifiedForUser()==null?null:role.getQualifiedForUser().getName());
        return result;
    }
    
    @Override
    public void storeUserGroup(UserGroup group) {
        MongoCollection<org.bson.Document> userGroupCollection = db.getCollection(CollectionNames.USER_GROUPS.name());
        userGroupCollection.createIndex(new Document(FieldNames.UserGroup.ID.name(), 1));
        Document dbUserGroup = new Document();
        Document query = new Document(FieldNames.UserGroup.ID.name(), group.getId());
        dbUserGroup.put(FieldNames.UserGroup.ID.name(), group.getId());
        dbUserGroup.put(FieldNames.UserGroup.NAME.name(), group.getName());
        BasicDBList dbUsernames = new BasicDBList();
        for (User user : group.getUsers()) {
            dbUsernames.add(user.getName());
        }
        dbUserGroup.put(FieldNames.UserGroup.USERNAMES.name(), dbUsernames);
        BasicDBList dbRoleDefinitionMap = new BasicDBList();
        for (Entry<RoleDefinition, Boolean> entry : group.getRoleDefinitionMap().entrySet()) {
            Document dbRoleDef = new Document();
            dbRoleDef.put(FieldNames.UserGroup.ROLE_DEFINITION_MAP_ROLE_ID.name(), entry.getKey().getId());
            dbRoleDef.put(FieldNames.UserGroup.ROLE_DEFINITION_MAP_FOR_ALL.name(), entry.getValue());
            dbRoleDefinitionMap.add(dbRoleDef);
        }
        dbUserGroup.put(FieldNames.UserGroup.ROLE_DEFINITION_MAP.name(), dbRoleDefinitionMap);

        userGroupCollection.withWriteConcern(WriteConcern.ACKNOWLEDGED).replaceOne(query, dbUserGroup, new UpdateOptions().upsert(true));
    }
    
    @Override
    public void deleteUserGroup(UserGroup userGroup) {
        MongoCollection<org.bson.Document> userGroupCollection = db.getCollection(CollectionNames.USER_GROUPS.name());
        Document dbUserGroup = new Document();
        dbUserGroup.put(FieldNames.UserGroup.ID.name(), userGroup.getId());
        userGroupCollection.deleteOne(dbUserGroup);
    }

    @Override
    public void storeUser(User user) {
        MongoCollection<org.bson.Document> usersCollection = db.getCollection(CollectionNames.USERS.name());
        usersCollection.createIndex(new Document(FieldNames.User.NAME.name(), 1));
        Document dbUser = new Document();
        Document query = new Document(FieldNames.User.NAME.name(), user.getName());
        dbUser.put(FieldNames.User.NAME.name(), user.getName());
        dbUser.put(FieldNames.User.EMAIL.name(), user.getEmail());
        dbUser.put(FieldNames.User.FULLNAME.name(), user.getFullName());
        dbUser.put(FieldNames.User.COMPANY.name(), user.getCompany());
        dbUser.put(FieldNames.User.LOCALE.name(), user.getLocale() != null ? user.getLocale().toLanguageTag() : null);
        dbUser.put(FieldNames.User.EMAIL_VALIDATED.name(), user.isEmailValidated());
        dbUser.put(FieldNames.User.PASSWORD_RESET_SECRET.name(), user.getPasswordResetSecret());
        dbUser.put(FieldNames.User.VALIDATION_SECRET.name(), user.getValidationSecret());
        dbUser.put(FieldNames.User.ACCOUNTS.name(), createAccountMapObject(user.getAllAccounts()));
        BasicDBList dbRoles = new BasicDBList();
        for (Role role : user.getRoles()) {
            dbRoles.add(storeRole(role));
        }
        dbUser.put(FieldNames.User.ROLE_IDS.name(), dbRoles);
        BasicDBList dbPermissions = new BasicDBList();
        for (WildcardPermission permission : user.getPermissions()) {
            dbPermissions.add(permission.toString());
        }
        dbUser.put(FieldNames.User.PERMISSIONS.name(), dbPermissions);

        List<Object> defaultTennants = new BasicDBList();
        for (Entry<String, UserGroup> entries : user.getDefaultTenantMap().entrySet()) {
            Document tenant = new Document();
            tenant.put(FieldNames.User.DEFAULT_TENANT_SERVER.name(), entries.getKey());
            tenant.put(FieldNames.User.DEFAULT_TENANT_GROUP.name(), entries.getValue().getId());
            defaultTennants.add(tenant);
        }
        dbUser.put(FieldNames.User.DEFAULT_TENANT_IDS.name(), defaultTennants);
        usersCollection.withWriteConcern(WriteConcern.ACKNOWLEDGED).replaceOne(query, dbUser, new UpdateOptions().upsert(true));
    }
    
    @Override
    public void deleteUser(User user) {
        MongoCollection<org.bson.Document> usersCollection = db.getCollection(CollectionNames.USERS.name());
        Document dbUser = new Document();
        dbUser.put(FieldNames.User.NAME.name(), user.getName());
        usersCollection.deleteOne(dbUser);
    }

    private Document createAccountMapObject(Map<AccountType, Account> accounts) {
        Document dbAccounts = new Document();
        for (Entry<AccountType, Account> e : accounts.entrySet()) {
            dbAccounts.put(e.getKey().name(), createAccountObject(e.getValue()));
        }
        return dbAccounts;
    }

    private Document createAccountObject(Account a) {
        Document dbAccount = new Document();
        if (a instanceof UsernamePasswordAccount) {
            UsernamePasswordAccount upa = (UsernamePasswordAccount) a;
            dbAccount.put(FieldNames.UsernamePassword.NAME.name(), upa.getName());
            dbAccount.put(FieldNames.UsernamePassword.SALTED_PW.name(), upa.getSaltedPassword());
            dbAccount.put(FieldNames.UsernamePassword.SALT.name(), upa.getSalt());
        }
        if (a instanceof SocialUserAccount) {
            SocialUserAccount account = (SocialUserAccount) a;
            for (Social s : Social.values()) {
                dbAccount.put(s.name(), account.getProperty(s.name()));
            }
        }
        return dbAccount;
    }

    @Override
    public void storeSettings(Map<String, Object> settings) {
        MongoCollection<org.bson.Document> settingCollection = db.getCollection(CollectionNames.SETTINGS.name());
        settingCollection.createIndex(new Document(FieldNames.Settings.NAME.name(), 1));
        Document dbSettings = new Document();
        Document query = new Document(FieldNames.Settings.NAME.name(), FieldNames.Settings.VALUES.name());
        dbSettings.put(FieldNames.Settings.NAME.name(), FieldNames.Settings.VALUES.name());
        dbSettings.put(FieldNames.Settings.MAP.name(), createSettingsMapObject(settings));
        settingCollection.withWriteConcern(WriteConcern.ACKNOWLEDGED).replaceOne(query, dbSettings, new UpdateOptions().upsert(true));
    }

    @Override
    public void storePreferences(String username, Map<String, String> userMap) {
        BasicDBList dbSettings = new BasicDBList();
        for (Entry<String, String> e : userMap.entrySet()) {
            Document entry = new Document();
            entry.put(FieldNames.Preferences.KEY.name(), e.getKey());
            entry.put(FieldNames.Preferences.VALUE.name(), e.getValue());
            dbSettings.add(entry);
        }
        Document query = new Document(FieldNames.Preferences.USERNAME.name(), username);
        Document update = new Document(FieldNames.Preferences.KEYS_AND_VALUES.name(), dbSettings);
        update.put(FieldNames.Preferences.USERNAME.name(), username);
        settingCollection.withWriteConcern(WriteConcern.ACKNOWLEDGED).replaceOne(query, update, new UpdateOptions().upsert(true));
    }

    @Override
    public void storeSettingTypes(Map<String, Class<?>> settingTypes) {
        MongoCollection<org.bson.Document> settingCollection = db.getCollection(CollectionNames.SETTINGS.name());
        settingCollection.createIndex(new Document(FieldNames.Settings.NAME.name(), 1));
        Document dbSettingTypes = new Document();
        Document query = new Document(FieldNames.Settings.NAME.name(), FieldNames.Settings.TYPES.name());
        dbSettingTypes.put(FieldNames.Settings.NAME.name(), FieldNames.Settings.TYPES.name());
        dbSettingTypes.put(FieldNames.Settings.MAP.name(), createSettingTypesMapObject(settingTypes));
        settingCollection.withWriteConcern(WriteConcern.ACKNOWLEDGED).replaceOne(query, dbSettingTypes, new UpdateOptions().upsert(true));
    }

    private Document createSettingsMapObject(Map<String, Object> settings) {
        Document dbSettings = new Document();
        for (Entry<String, Object> e : settings.entrySet()) {
            dbSettings.put(e.getKey(), e.getValue());
        }
        return dbSettings;
    }

    private Document createSettingTypesMapObject(Map<String, Class<?>> settingTypes) {
        Document dbSettingTypes = new Document();
        for (Entry<String, Class<?>> e : settingTypes.entrySet()) {
            dbSettingTypes.put(e.getKey(), e.getValue().getName());
        }
        return dbSettingTypes;
    }
}<|MERGE_RESOLUTION|>--- conflicted
+++ resolved
@@ -4,12 +4,9 @@
 import java.util.List;
 import java.util.Map;
 import java.util.Map.Entry;
-<<<<<<< HEAD
 import java.util.Set;
-=======
 import java.util.logging.Level;
 import java.util.logging.Logger;
->>>>>>> b351d522
 
 import org.bson.Document;
 
@@ -54,7 +51,7 @@
                     settingCollection.dropIndex(index.getString("name"));
                     break;
                 }
-            }
+    }
         }
         try {
             settingCollection.createIndex(new Document(FieldNames.Preferences.USERNAME.name(), 1), new IndexOptions().name("uniquebyusername").unique(true));
