--- conflicted
+++ resolved
@@ -45,15 +45,15 @@
     
     @Override
     public void storeAccessControlList(AccessControlListAnnotation acl) {
-        DBCollection aclCollection = db.getCollection(CollectionNames.ACCESS_CONTROL_LISTS.name());
-        aclCollection.createIndex(new BasicDBObject(FieldNames.AccessControlList.OBJECT_ID.name(), 1));
-        DBObject dbACL = new BasicDBObject();
-        DBObject query = new BasicDBObject(FieldNames.AccessControlList.OBJECT_ID.name(), acl.getIdOfAnnotatedObject().toString());
+        MongoCollection<org.bson.Document> aclCollection = db.getCollection(CollectionNames.ACCESS_CONTROL_LISTS.name());
+        aclCollection.createIndex(new Document(FieldNames.AccessControlList.OBJECT_ID.name(), 1));
+        Document dbACL = new Document();
+        Document query = new Document(FieldNames.AccessControlList.OBJECT_ID.name(), acl.getIdOfAnnotatedObject().toString());
         dbACL.put(FieldNames.AccessControlList.OBJECT_ID.name(), acl.getIdOfAnnotatedObject().toString());
         dbACL.put(FieldNames.AccessControlList.OBJECT_DISPLAY_NAME.name(), acl.getDisplayNameOfAnnotatedObject());
         BasicDBList permissionMap = new BasicDBList();
         for (Entry<UserGroup, Set<String>> entry : acl.getAnnotation().getActionsByUserGroup().entrySet()) {
-            DBObject permissionMapEntry = new BasicDBObject();
+            Document permissionMapEntry = new Document();
             permissionMapEntry.put(FieldNames.AccessControlList.PERMISSION_MAP_USER_GROUP_ID.name(), entry.getKey().getId());
             final BasicDBList dbActions = new BasicDBList();
             dbActions.addAll(entry.getValue());
@@ -61,44 +61,44 @@
             permissionMap.add(permissionMapEntry);
         }
         dbACL.put(FieldNames.AccessControlList.PERMISSION_MAP.name(), permissionMap);
-        aclCollection.update(query, dbACL, /* upsrt */true, /* multi */false, WriteConcern.SAFE);
+        aclCollection.withWriteConcern(WriteConcern.ACKNOWLEDGED).replaceOne(query, dbACL, new UpdateOptions().upsert(true));
     }
     
     @Override
     public void deleteAccessControlList(QualifiedObjectIdentifier idOfAccessControlledObject, AccessControlList acl) {
-        DBCollection aclCollection = db.getCollection(CollectionNames.ACCESS_CONTROL_LISTS.name());
-        DBObject dbACL = new BasicDBObject();
+        MongoCollection<org.bson.Document> aclCollection = db.getCollection(CollectionNames.ACCESS_CONTROL_LISTS.name());
+        Document dbACL = new Document();
         dbACL.put(FieldNames.AccessControlList.OBJECT_ID.name(), idOfAccessControlledObject.toString());
-        aclCollection.remove(dbACL);
+        aclCollection.deleteOne(dbACL);
     }
     
     @Override
     public void storeOwnership(OwnershipAnnotation owner) {
-        DBCollection ownershipCollection = db.getCollection(CollectionNames.OWNERSHIPS.name());
-        ownershipCollection.createIndex(new BasicDBObject(FieldNames.Ownership.OBJECT_ID.name(), 1));
-        DBObject dbOwnership = new BasicDBObject();
-        DBObject query = new BasicDBObject(FieldNames.Ownership.OBJECT_ID.name(), owner.getIdOfAnnotatedObject().toString());
+        MongoCollection<org.bson.Document> ownershipCollection = db.getCollection(CollectionNames.OWNERSHIPS.name());
+        ownershipCollection.createIndex(new Document(FieldNames.Ownership.OBJECT_ID.name(), 1));
+        Document dbOwnership = new Document();
+        Document query = new Document(FieldNames.Ownership.OBJECT_ID.name(), owner.getIdOfAnnotatedObject().toString());
         dbOwnership.put(FieldNames.Ownership.OBJECT_ID.name(), owner.getIdOfAnnotatedObject().toString());
         dbOwnership.put(FieldNames.Ownership.OWNER_USERNAME.name(), owner.getAnnotation().getUserOwner()==null?null:owner.getAnnotation().getUserOwner().getName());
         dbOwnership.put(FieldNames.Ownership.TENANT_OWNER_ID.name(), owner.getAnnotation().getTenantOwner()==null?null:owner.getAnnotation().getTenantOwner().getId());
         dbOwnership.put(FieldNames.Ownership.OBJECT_DISPLAY_NAME.name(), owner.getDisplayNameOfAnnotatedObject());
-        ownershipCollection.update(query, dbOwnership, /* upsrt */true, /* multi */false, WriteConcern.SAFE);
+        ownershipCollection.withWriteConcern(WriteConcern.ACKNOWLEDGED).replaceOne(query, dbOwnership, new UpdateOptions().upsert(true));
     }
 
     @Override
     public void deleteOwnership(QualifiedObjectIdentifier ownedObjectId, Ownership ownership) {
-        DBCollection ownershipCollection = db.getCollection(CollectionNames.OWNERSHIPS.name());
-        DBObject dbOwnership = new BasicDBObject();
+        MongoCollection<org.bson.Document> ownershipCollection = db.getCollection(CollectionNames.OWNERSHIPS.name());
+        Document dbOwnership = new Document();
         dbOwnership.put(FieldNames.Ownership.OBJECT_ID.name(), ownedObjectId.toString());
-        ownershipCollection.remove(dbOwnership);
+        ownershipCollection.deleteOne(dbOwnership);
     }
 
     @Override
     public void storeRoleDefinition(RoleDefinition role) {
-        DBCollection roleCollection = db.getCollection(CollectionNames.ROLES.name());
-        roleCollection.createIndex(new BasicDBObject(FieldNames.Role.ID.name(), 1));
-        DBObject dbRole = new BasicDBObject();
-        DBObject query = new BasicDBObject(FieldNames.Role.ID.name(), role.getId().toString());
+        MongoCollection<org.bson.Document> roleCollection = db.getCollection(CollectionNames.ROLES.name());
+        roleCollection.createIndex(new Document(FieldNames.Role.ID.name(), 1));
+        Document dbRole = new Document();
+        Document query = new Document(FieldNames.Role.ID.name(), role.getId().toString());
         dbRole.put(FieldNames.Role.ID.name(), role.getId().toString());
         dbRole.put(FieldNames.Role.NAME.name(), role.getName());
         HashSet<String> stringPermissions = new HashSet<>();
@@ -106,19 +106,19 @@
             stringPermissions.add(permission.toString());
         }
         dbRole.put(FieldNames.Role.PERMISSIONS.name(), stringPermissions);
-        roleCollection.update(query, dbRole, /* upsrt */true, /* multi */false, WriteConcern.SAFE);
+        roleCollection.withWriteConcern(WriteConcern.ACKNOWLEDGED).replaceOne(query, dbRole, new UpdateOptions().upsert(true));
     }
 
     @Override
     public void deleteRoleDefinition(RoleDefinition role) {
-        DBCollection roleCollection = db.getCollection(CollectionNames.ROLES.name());
-        DBObject dbRole = new BasicDBObject();
+        MongoCollection<org.bson.Document> roleCollection = db.getCollection(CollectionNames.ROLES.name());
+        Document dbRole = new Document();
         dbRole.put(FieldNames.Role.ID.name(), role.getId().toString());
-        roleCollection.remove(dbRole);
-    }
-    
-    private DBObject storeRole(Role role) {
-        final DBObject result = new BasicDBObject();
+        roleCollection.deleteOne(dbRole);
+    }
+    
+    private Document storeRole(Role role) {
+        final Document result = new Document();
         result.put(FieldNames.Role.ID.name(), role.getRoleDefinition().getId());
         result.put(FieldNames.Role.NAME.name(), role.getRoleDefinition().getName()); // for human readability only
         result.put(FieldNames.Role.QUALIFYING_TENANT_ID.name(), role.getQualifiedForTenant()==null?null:role.getQualifiedForTenant().getId());
@@ -129,10 +129,10 @@
     
     @Override
     public void storeUserGroup(UserGroup group) {
-        DBCollection userGroupCollection = db.getCollection(CollectionNames.USER_GROUPS.name());
-        userGroupCollection.createIndex(new BasicDBObject(FieldNames.UserGroup.ID.name(), 1));
-        DBObject dbUserGroup = new BasicDBObject();
-        DBObject query = new BasicDBObject(FieldNames.UserGroup.ID.name(), group.getId());
+        MongoCollection<org.bson.Document> userGroupCollection = db.getCollection(CollectionNames.USER_GROUPS.name());
+        userGroupCollection.createIndex(new Document(FieldNames.UserGroup.ID.name(), 1));
+        Document dbUserGroup = new Document();
+        Document query = new Document(FieldNames.UserGroup.ID.name(), group.getId());
         dbUserGroup.put(FieldNames.UserGroup.ID.name(), group.getId());
         dbUserGroup.put(FieldNames.UserGroup.NAME.name(), group.getName());
         BasicDBList dbUsernames = new BasicDBList();
@@ -140,15 +140,15 @@
             dbUsernames.add(user.getName());
         }
         dbUserGroup.put(FieldNames.UserGroup.USERNAMES.name(), dbUsernames);
-        userGroupCollection.update(query, dbUserGroup, /* upsrt */true, /* multi */false, WriteConcern.SAFE);
+        userGroupCollection.withWriteConcern(WriteConcern.ACKNOWLEDGED).replaceOne(query, dbUserGroup, new UpdateOptions().upsert(true));
     }
     
     @Override
     public void deleteUserGroup(UserGroup userGroup) {
-        DBCollection userGroupCollection = db.getCollection(CollectionNames.USER_GROUPS.name());
-        DBObject dbUserGroup = new BasicDBObject();
+        MongoCollection<org.bson.Document> userGroupCollection = db.getCollection(CollectionNames.USER_GROUPS.name());
+        Document dbUserGroup = new Document();
         dbUserGroup.put(FieldNames.UserGroup.ID.name(), userGroup.getId());
-        userGroupCollection.remove(dbUserGroup);
+        userGroupCollection.deleteOne(dbUserGroup);
     }
 
     @Override
@@ -166,7 +166,6 @@
         dbUser.put(FieldNames.User.PASSWORD_RESET_SECRET.name(), user.getPasswordResetSecret());
         dbUser.put(FieldNames.User.VALIDATION_SECRET.name(), user.getValidationSecret());
         dbUser.put(FieldNames.User.ACCOUNTS.name(), createAccountMapObject(user.getAllAccounts()));
-<<<<<<< HEAD
         BasicDBList dbRoles = new BasicDBList();
         for (Role role : user.getRoles()) {
             dbRoles.add(storeRole(role));
@@ -180,18 +179,13 @@
 
         List<Object> defaultTennants = new BasicDBList();
         for (Entry<String, UserGroup> entries : user.getDefaultTenantMap().entrySet()) {
-            BasicDBObject tenant = new BasicDBObject();
+            Document tenant = new Document();
             tenant.put(FieldNames.User.DEFAULT_TENANT_SERVER.name(), entries.getKey());
             tenant.put(FieldNames.User.DEFAULT_TENANT_GROUP.name(), entries.getValue().getId());
             defaultTennants.add(tenant);
         }
         dbUser.put(FieldNames.User.DEFAULT_TENANT_IDS.name(), defaultTennants);
-        usersCollection.update(query, dbUser, /* upsrt */true, /* multi */false, WriteConcern.SAFE);
-=======
-        dbUser.put(FieldNames.User.ROLES.name(), user.getRoles());
-        dbUser.put(FieldNames.User.PERMISSIONS.name(), user.getPermissions());
         usersCollection.withWriteConcern(WriteConcern.ACKNOWLEDGED).replaceOne(query, dbUser, new UpdateOptions().upsert(true));
->>>>>>> 05b2138f
     }
     
     @Override
