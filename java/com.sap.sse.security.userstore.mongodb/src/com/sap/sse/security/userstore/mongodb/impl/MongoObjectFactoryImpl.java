package com.sap.sse.security.userstore.mongodb.impl;

import java.util.HashSet;
import java.util.List;
import java.util.Map;
import java.util.Map.Entry;
import java.util.Set;
import java.util.logging.Level;
import java.util.logging.Logger;

import org.bson.Document;

import com.mongodb.BasicDBList;
import com.mongodb.WriteConcern;
import com.mongodb.client.MongoCollection;
import com.mongodb.client.MongoDatabase;
import com.mongodb.client.model.IndexOptions;
import com.mongodb.client.model.UpdateOptions;
import com.sap.sse.security.interfaces.Social;
import com.sap.sse.security.shared.AccessControlListAnnotation;
import com.sap.sse.security.shared.Account;
import com.sap.sse.security.shared.Account.AccountType;
import com.sap.sse.security.shared.OwnershipAnnotation;
import com.sap.sse.security.shared.QualifiedObjectIdentifier;
import com.sap.sse.security.shared.RoleDefinition;
import com.sap.sse.security.shared.SocialUserAccount;
import com.sap.sse.security.shared.UsernamePasswordAccount;
import com.sap.sse.security.shared.WildcardPermission;
import com.sap.sse.security.shared.impl.AccessControlList;
import com.sap.sse.security.shared.impl.Ownership;
import com.sap.sse.security.shared.impl.Role;
import com.sap.sse.security.shared.impl.User;
import com.sap.sse.security.shared.impl.UserGroup;
import com.sap.sse.security.shared.subscription.InvalidSubscriptionProviderException;
import com.sap.sse.security.shared.subscription.Subscription;
import com.sap.sse.security.shared.subscription.SubscriptionFactory;
import com.sap.sse.security.shared.subscription.SubscriptionProvider;
import com.sap.sse.security.userstore.mongodb.MongoObjectFactory;

public class MongoObjectFactoryImpl implements MongoObjectFactory {
    private static final Logger logger = Logger.getLogger(MongoObjectFactoryImpl.class.getName());
    private final MongoDatabase db;
    final MongoCollection<org.bson.Document> settingCollection;


    public MongoObjectFactoryImpl(MongoDatabase db) {
        this.db = db;
        settingCollection = db.getCollection(CollectionNames.PREFERENCES.name());
        for (Document index : settingCollection.listIndexes()) {
            final Object key = index.get("key");
            if (key instanceof Document) {
                final Document keyDocument = (Document) key;
                if (keyDocument.size() == 1 && keyDocument.containsKey(FieldNames.Preferences.USERNAME.name()) && !index.getBoolean("unique", false)) {
                    settingCollection.dropIndex(index.getString("name"));
                    break;
                }
            }
        }
        try {
            settingCollection.createIndex(new Document(FieldNames.Preferences.USERNAME.name(), 1), new IndexOptions().name("uniquebyusername").unique(true).background(false));
        } catch (Exception e) {
            logger.log(Level.SEVERE, "There are duplicate keys in the "+CollectionNames.PREFERENCES.name()+
                    " collection. Unique index cannot be created. Consider cleaning up.", e);
        }
    }

    @Override
    public MongoDatabase getDatabase() {
        return db;
    }
    
    @Override
    public void storeAccessControlList(AccessControlListAnnotation acl) {
        MongoCollection<org.bson.Document> aclCollection = db.getCollection(CollectionNames.ACCESS_CONTROL_LISTS.name());
        aclCollection.createIndex(new Document(FieldNames.AccessControlList.OBJECT_ID.name(), 1));
        Document dbACL = new Document();
        Document query = new Document(FieldNames.AccessControlList.OBJECT_ID.name(), acl.getIdOfAnnotatedObject().toString());
        dbACL.put(FieldNames.AccessControlList.OBJECT_ID.name(), acl.getIdOfAnnotatedObject().toString());
        dbACL.put(FieldNames.AccessControlList.OBJECT_DISPLAY_NAME.name(), acl.getDisplayNameOfAnnotatedObject());
        BasicDBList permissionMap = new BasicDBList();
        for (Entry<UserGroup, Set<String>> entry : acl.getAnnotation().getActionsByUserGroup().entrySet()) {
            Document permissionMapEntry = new Document();
            permissionMapEntry.put(FieldNames.AccessControlList.PERMISSION_MAP_USER_GROUP_ID.name(),
                    entry.getKey() == null ? null : entry.getKey().getId());
            final BasicDBList dbActions = new BasicDBList();
            dbActions.addAll(entry.getValue());
            permissionMapEntry.put(FieldNames.AccessControlList.PERMISSION_MAP_ACTIONS.name(), dbActions);
            permissionMap.add(permissionMapEntry);
        }
        dbACL.put(FieldNames.AccessControlList.PERMISSION_MAP.name(), permissionMap);
        aclCollection.withWriteConcern(WriteConcern.ACKNOWLEDGED).replaceOne(query, dbACL, new UpdateOptions().upsert(true));
    }
    
    @Override
    public void deleteAccessControlList(QualifiedObjectIdentifier idOfAccessControlledObject, AccessControlList acl) {
        MongoCollection<org.bson.Document> aclCollection = db.getCollection(CollectionNames.ACCESS_CONTROL_LISTS.name());
        Document dbACL = new Document();
        dbACL.put(FieldNames.AccessControlList.OBJECT_ID.name(), idOfAccessControlledObject.toString());
        aclCollection.deleteOne(dbACL);
    }

    @Override
    public void deleteAllAccessControlLists() {
        final MongoCollection<org.bson.Document> aclCollection = db
                .getCollection(CollectionNames.ACCESS_CONTROL_LISTS.name());
        aclCollection.deleteMany(new Document());
    }

    @Override
    public void storeOwnership(OwnershipAnnotation owner) {
        MongoCollection<org.bson.Document> ownershipCollection = db.getCollection(CollectionNames.OWNERSHIPS.name());
        ownershipCollection.createIndex(new Document(FieldNames.Ownership.OBJECT_ID.name(), 1));
        Document dbOwnership = new Document();
        Document query = new Document(FieldNames.Ownership.OBJECT_ID.name(), owner.getIdOfAnnotatedObject().toString());
        dbOwnership.put(FieldNames.Ownership.OBJECT_ID.name(), owner.getIdOfAnnotatedObject().toString());
        dbOwnership.put(FieldNames.Ownership.OWNER_USERNAME.name(), owner.getAnnotation().getUserOwner()==null?null:owner.getAnnotation().getUserOwner().getName());
        dbOwnership.put(FieldNames.Ownership.TENANT_OWNER_ID.name(), owner.getAnnotation().getTenantOwner()==null?null:owner.getAnnotation().getTenantOwner().getId());
        dbOwnership.put(FieldNames.Ownership.OBJECT_DISPLAY_NAME.name(), owner.getDisplayNameOfAnnotatedObject());
        ownershipCollection.withWriteConcern(WriteConcern.ACKNOWLEDGED).replaceOne(query, dbOwnership, new UpdateOptions().upsert(true));
    }

    @Override
    public void deleteOwnership(QualifiedObjectIdentifier ownedObjectId, Ownership ownership) {
        MongoCollection<org.bson.Document> ownershipCollection = db.getCollection(CollectionNames.OWNERSHIPS.name());
        Document dbOwnership = new Document();
        dbOwnership.put(FieldNames.Ownership.OBJECT_ID.name(), ownedObjectId.toString());
        ownershipCollection.deleteOne(dbOwnership);
    }

    @Override
    public void deleteAllOwnerships() {
        final MongoCollection<org.bson.Document> ownershipCollection = db
                .getCollection(CollectionNames.OWNERSHIPS.name());
        ownershipCollection.deleteMany(new Document());
    }

    @Override
    public void storeRoleDefinition(RoleDefinition role) {
        MongoCollection<org.bson.Document> roleCollection = db.getCollection(CollectionNames.ROLES.name());
        roleCollection.createIndex(new Document(FieldNames.Role.ID.name(), 1));
        Document dbRole = new Document();
        Document query = new Document(FieldNames.Role.ID.name(), role.getId().toString());
        dbRole.put(FieldNames.Role.ID.name(), role.getId().toString());
        dbRole.put(FieldNames.Role.NAME.name(), role.getName());
        HashSet<String> stringPermissions = new HashSet<>();
        for (WildcardPermission permission : role.getPermissions()) {
            stringPermissions.add(permission.toString());
        }
        dbRole.put(FieldNames.Role.PERMISSIONS.name(), stringPermissions);
        roleCollection.withWriteConcern(WriteConcern.ACKNOWLEDGED).replaceOne(query, dbRole, new UpdateOptions().upsert(true));
    }

    @Override
    public void deleteRoleDefinition(RoleDefinition role) {
        MongoCollection<org.bson.Document> roleCollection = db.getCollection(CollectionNames.ROLES.name());
        Document dbRole = new Document();
        dbRole.put(FieldNames.Role.ID.name(), role.getId().toString());
        roleCollection.deleteOne(dbRole);
    }
    
    private Document storeRole(Role role) {
        final Document result = new Document();
        result.put(FieldNames.Role.ID.name(), role.getRoleDefinition().getId());
        result.put(FieldNames.Role.NAME.name(), role.getRoleDefinition().getName()); // for human readability only
        result.put(FieldNames.Role.QUALIFYING_TENANT_ID.name(), role.getQualifiedForTenant()==null?null:role.getQualifiedForTenant().getId());
        result.put(FieldNames.Role.QUALIFYING_TENANT_NAME.name(), role.getQualifiedForTenant()==null?null:role.getQualifiedForTenant().getName());
        result.put(FieldNames.Role.QUALIFYING_USERNAME.name(), role.getQualifiedForUser()==null?null:role.getQualifiedForUser().getName());
        return result;
    }
    
    @Override
    public void storeUserGroup(UserGroup group) {
        MongoCollection<org.bson.Document> userGroupCollection = db.getCollection(CollectionNames.USER_GROUPS.name());
        userGroupCollection.createIndex(new Document(FieldNames.UserGroup.ID.name(), 1));
        Document dbUserGroup = new Document();
        Document query = new Document(FieldNames.UserGroup.ID.name(), group.getId());
        dbUserGroup.put(FieldNames.UserGroup.ID.name(), group.getId());
        dbUserGroup.put(FieldNames.UserGroup.NAME.name(), group.getName());
        BasicDBList dbUsernames = new BasicDBList();
        for (User user : group.getUsers()) {
            dbUsernames.add(user.getName());
        }
        dbUserGroup.put(FieldNames.UserGroup.USERNAMES.name(), dbUsernames);
        BasicDBList dbRoleDefinitionMap = new BasicDBList();
        for (Entry<RoleDefinition, Boolean> entry : group.getRoleDefinitionMap().entrySet()) {
            Document dbRoleDef = new Document();
            dbRoleDef.put(FieldNames.UserGroup.ROLE_DEFINITION_MAP_ROLE_ID.name(), entry.getKey().getId());
            dbRoleDef.put(FieldNames.UserGroup.ROLE_DEFINITION_MAP_FOR_ALL.name(), entry.getValue());
            dbRoleDefinitionMap.add(dbRoleDef);
        }
        dbUserGroup.put(FieldNames.UserGroup.ROLE_DEFINITION_MAP.name(), dbRoleDefinitionMap);
        userGroupCollection.withWriteConcern(WriteConcern.ACKNOWLEDGED).replaceOne(query, dbUserGroup, new UpdateOptions().upsert(true));
    }
    
    @Override
    public void deleteUserGroup(UserGroup userGroup) {
        MongoCollection<org.bson.Document> userGroupCollection = db.getCollection(CollectionNames.USER_GROUPS.name());
        Document dbUserGroup = new Document();
        dbUserGroup.put(FieldNames.UserGroup.ID.name(), userGroup.getId());
        userGroupCollection.deleteOne(dbUserGroup);
    }

    @Override
    public void storeUser(User user) {
        MongoCollection<org.bson.Document> usersCollection = db.getCollection(CollectionNames.USERS.name());
        usersCollection.createIndex(new Document(FieldNames.User.NAME.name(), 1));
        Document dbUser = new Document();
        Document query = new Document(FieldNames.User.NAME.name(), user.getName());
        dbUser.put(FieldNames.User.NAME.name(), user.getName());
        dbUser.put(FieldNames.User.EMAIL.name(), user.getEmail());
        dbUser.put(FieldNames.User.FULLNAME.name(), user.getFullName());
        dbUser.put(FieldNames.User.COMPANY.name(), user.getCompany());
        dbUser.put(FieldNames.User.LOCALE.name(), user.getLocale() != null ? user.getLocale().toLanguageTag() : null);
        dbUser.put(FieldNames.User.EMAIL_VALIDATED.name(), user.isEmailValidated());
        dbUser.put(FieldNames.User.PASSWORD_RESET_SECRET.name(), user.getPasswordResetSecret());
        dbUser.put(FieldNames.User.VALIDATION_SECRET.name(), user.getValidationSecret());
        dbUser.put(FieldNames.User.ACCOUNTS.name(), createAccountMapObject(user.getAllAccounts()));
        BasicDBList dbRoles = new BasicDBList();
        for (Role role : user.getRoles()) {
            dbRoles.add(storeRole(role));
        }
        dbUser.put(FieldNames.User.ROLE_IDS.name(), dbRoles);
        BasicDBList dbPermissions = new BasicDBList();
        for (WildcardPermission permission : user.getPermissions()) {
            dbPermissions.add(permission.toString());
        }
        dbUser.put(FieldNames.User.PERMISSIONS.name(), dbPermissions);
        List<Object> defaultTennants = new BasicDBList();
        for (Entry<String, UserGroup> entries : user.getDefaultTenantMap().entrySet()) {
            Document tenant = new Document();
            tenant.put(FieldNames.User.DEFAULT_TENANT_SERVER.name(), entries.getKey());
            tenant.put(FieldNames.User.DEFAULT_TENANT_GROUP.name(), entries.getValue().getId());
            defaultTennants.add(tenant);
        }
        dbUser.put(FieldNames.User.DEFAULT_TENANT_IDS.name(), defaultTennants);
        dbUser.put(FieldNames.User.SUBSCRIPTIONS.name(), createSubscriptions(user.getSubscriptions()));
        usersCollection.withWriteConcern(WriteConcern.ACKNOWLEDGED).replaceOne(query, dbUser, new UpdateOptions().upsert(true));
    }
    
    @Override
    public void deleteUser(User user) {
        MongoCollection<org.bson.Document> usersCollection = db.getCollection(CollectionNames.USERS.name());
        Document dbUser = new Document();
        dbUser.put(FieldNames.User.NAME.name(), user.getName());
        usersCollection.deleteOne(dbUser);
    }

    private Document createAccountMapObject(Map<AccountType, Account> accounts) {
        Document dbAccounts = new Document();
        for (Entry<AccountType, Account> e : accounts.entrySet()) {
            dbAccounts.put(e.getKey().name(), createAccountObject(e.getValue()));
        }
        return dbAccounts;
    }

    private Document createAccountObject(Account a) {
        Document dbAccount = new Document();
        if (a instanceof UsernamePasswordAccount) {
            UsernamePasswordAccount upa = (UsernamePasswordAccount) a;
            dbAccount.put(FieldNames.UsernamePassword.NAME.name(), upa.getName());
            dbAccount.put(FieldNames.UsernamePassword.SALTED_PW.name(), upa.getSaltedPassword());
            dbAccount.put(FieldNames.UsernamePassword.SALT.name(), upa.getSalt());
        }
        if (a instanceof SocialUserAccount) {
            SocialUserAccount account = (SocialUserAccount) a;
            for (Social s : Social.values()) {
                dbAccount.put(s.name(), account.getProperty(s.name()));
            }
        }
        return dbAccount;
    }

    @Override
    public void storeSettings(Map<String, Object> settings) {
        MongoCollection<org.bson.Document> settingCollection = db.getCollection(CollectionNames.SETTINGS.name());
        settingCollection.createIndex(new Document(FieldNames.Settings.NAME.name(), 1));
        Document dbSettings = new Document();
        Document query = new Document(FieldNames.Settings.NAME.name(), FieldNames.Settings.VALUES.name());
        dbSettings.put(FieldNames.Settings.NAME.name(), FieldNames.Settings.VALUES.name());
        dbSettings.put(FieldNames.Settings.MAP.name(), createSettingsMapObject(settings));
        settingCollection.withWriteConcern(WriteConcern.ACKNOWLEDGED).replaceOne(query, dbSettings, new UpdateOptions().upsert(true));
    }

    @Override
    public void deleteAllSettings() {
        final MongoCollection<org.bson.Document> settingsCollection = db
                .getCollection(CollectionNames.SETTINGS.name());
        settingsCollection.deleteMany(new Document());
    }

    @Override
    public void storePreferences(String username, Map<String, String> userMap) {
        BasicDBList dbSettings = new BasicDBList();
        for (Entry<String, String> e : userMap.entrySet()) {
            Document entry = new Document();
            entry.put(FieldNames.Preferences.KEY.name(), e.getKey());
            entry.put(FieldNames.Preferences.VALUE.name(), e.getValue());
            dbSettings.add(entry);
        }
        Document query = new Document(FieldNames.Preferences.USERNAME.name(), username);
        Document update = new Document(FieldNames.Preferences.KEYS_AND_VALUES.name(), dbSettings);
        update.put(FieldNames.Preferences.USERNAME.name(), username);
        settingCollection.withWriteConcern(WriteConcern.ACKNOWLEDGED).replaceOne(query, update, new UpdateOptions().upsert(true));
    }

    @Override
    public void deleteAllPreferences() {
        final MongoCollection<org.bson.Document> preferencesCollection = db
                .getCollection(CollectionNames.PREFERENCES.name());
        preferencesCollection.deleteMany(new Document());
    }

    @Override
    public void storeSettingTypes(Map<String, Class<?>> settingTypes) {
        MongoCollection<org.bson.Document> settingCollection = db.getCollection(CollectionNames.SETTINGS.name());
        settingCollection.createIndex(new Document(FieldNames.Settings.NAME.name(), 1));
        Document dbSettingTypes = new Document();
        Document query = new Document(FieldNames.Settings.NAME.name(), FieldNames.Settings.TYPES.name());
        dbSettingTypes.put(FieldNames.Settings.NAME.name(), FieldNames.Settings.TYPES.name());
        dbSettingTypes.put(FieldNames.Settings.MAP.name(), createSettingTypesMapObject(settingTypes));
        settingCollection.withWriteConcern(WriteConcern.ACKNOWLEDGED).replaceOne(query, dbSettingTypes, new UpdateOptions().upsert(true));
    }

    private Document createSettingsMapObject(Map<String, Object> settings) {
        Document dbSettings = new Document();
        for (Entry<String, Object> e : settings.entrySet()) {
            dbSettings.put(e.getKey(), e.getValue());
        }
        return dbSettings;
    }

    private Document createSettingTypesMapObject(Map<String, Class<?>> settingTypes) {
        Document dbSettingTypes = new Document();
        for (Entry<String, Class<?>> e : settingTypes.entrySet()) {
            dbSettingTypes.put(e.getKey(), e.getValue().getName());
        }
        return dbSettingTypes;
    }

<<<<<<< HEAD
    private BasicDBList createSubscriptions(Subscription[] subscriptions) {
=======
    private BasicDBList createSubscriptions(Iterable<Subscription> subscriptions) {
>>>>>>> aa4c3f80
        final BasicDBList result;
        if (subscriptions != null) {
            result = new BasicDBList();
            for (final Subscription subscription : subscriptions) {
                try {
                    final Document doc = new Document();
                    final SubscriptionProvider subscriptionProvider = SubscriptionFactory.getInstance()
                            .getSubscriptionProvider(subscription.getProvider());
                    doc.putAll(subscriptionProvider.getDataHandler().toMap(subscription));
                    result.add(doc);
                } catch (InvalidSubscriptionProviderException e) {
                    logger.log(Level.SEVERE, "Failed to store subscription: " + subscription.toString(), e);
                }
            }
        } else {
            result = null;
        }
        return result;
    }
}<|MERGE_RESOLUTION|>--- conflicted
+++ resolved
@@ -337,11 +337,7 @@
         return dbSettingTypes;
     }
 
-<<<<<<< HEAD
-    private BasicDBList createSubscriptions(Subscription[] subscriptions) {
-=======
     private BasicDBList createSubscriptions(Iterable<Subscription> subscriptions) {
->>>>>>> aa4c3f80
         final BasicDBList result;
         if (subscriptions != null) {
             result = new BasicDBList();
