--- conflicted
+++ resolved
@@ -334,7 +334,6 @@
         return dbSettingTypes;
     }
 
-<<<<<<< HEAD
     private Document createSubscriptionObject(Subscription subscription) {
         final Document result;
         if (subscription != null) {
@@ -355,6 +354,4 @@
         }
         return result;
     }
-=======
->>>>>>> fd4f1611
 }