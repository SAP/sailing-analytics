--- conflicted
+++ resolved
@@ -1,4 +1,3 @@
-<<<<<<< HEAD
 package com.sap.sailing.domain.swisstimingreplayadapter.test;
 
 import static org.junit.Assert.assertArrayEquals;
@@ -270,276 +269,4 @@
                 new SwissTimingReplayPrintListener());
     }
 
-}
-=======
-package com.sap.sailing.domain.swisstimingreplayadapter.test;
-
-import static org.junit.Assert.assertArrayEquals;
-import static org.mockito.Mockito.mock;
-import static org.junit.Assert.assertEquals;
-import static org.junit.Assert.assertFalse;
-import static org.junit.Assert.assertSame;
-import static org.junit.Assert.assertTrue;
-
-import java.io.ByteArrayInputStream;
-import java.io.ByteArrayOutputStream;
-import java.io.IOException;
-import java.io.InputStream;
-import java.net.URL;
-import java.util.List;
-
-import org.junit.Ignore;
-import org.junit.Test;
-
-import com.sap.sailing.domain.abstractlog.race.analyzing.impl.RaceLogResolver;
-import com.sap.sailing.domain.base.Competitor;
-import com.sap.sailing.domain.common.Distance;
-import com.sap.sailing.domain.racelog.impl.EmptyRaceLogStore;
-import com.sap.sailing.domain.regattalog.impl.EmptyRegattaLogStore;
-import com.sap.sailing.domain.swisstimingadapter.DomainFactory;
-import com.sap.sailing.domain.swisstimingreplayadapter.SwissTimingReplayRace;
-import com.sap.sailing.domain.swisstimingreplayadapter.impl.SwissTimingReplayParserImpl;
-import com.sap.sailing.domain.swisstimingreplayadapter.impl.SwissTimingReplayServiceImpl;
-import com.sap.sailing.domain.swisstimingreplayadapter.impl.SwissTimingReplayToDomainAdapter;
-import com.sap.sailing.domain.test.DummyTrackedRegattaRegistry;
-import com.sap.sailing.domain.tracking.TrackedRace;
-import com.sap.sse.common.Util;
-
-public class SwissTimingReplayAdapterServiceTest {
-    
-    @Test
-    public void testLoadRaceJson() throws Exception {
-        String swissTimingUrlText = "/2012_OSG.json";
-        InputStream inputStream = getClass().getResourceAsStream(swissTimingUrlText);
-        final SwissTimingReplayServiceImpl swissTimingReplayService = new SwissTimingReplayServiceImpl(DomainFactory.INSTANCE);
-        List<SwissTimingReplayRace> races = swissTimingReplayService.parseJSONObject(inputStream , swissTimingUrlText);
-        assertEquals(201, races.size());
-        assertEquals("446483", races.get(0).getRaceId());
-        SwissTimingReplayRace race_42 = races.get(42);
-        assertEquals("Elliott", race_42.getBoatClass());
-        assertEquals("19", race_42.getFlightNumber());
-        assertEquals(swissTimingUrlText, race_42.getJsonUrl());
-        assertEquals("live.ota.st-sportservice.com/Data/Log?_rsc=SAW010955&_date=02.08.2012&_start=0", race_42.getLink());
-        assertEquals("Match 55", race_42.getName());
-        assertEquals("6264", race_42.getRaceId());
-        assertEquals("SAW010955", race_42.getRsc());
-        assertEquals("02.08.2012 15:30", swissTimingReplayService.getStartTimeFormat().format(races.get(42).getStartTime()));
-        assertEquals("live.ota.st-sportservice.com/Data/Log?_rsc=SAM009901&_date=30.07.2012&_start=0", races.get(races.size() - 1).getLink());
-    }    
-    
-    @Test
-    public void testRaceData_SAW005906_20120805() throws Exception {
-        SwissTimingReplayTestListener replayCountListener = new SwissTimingReplayTestListener();
-        new SwissTimingReplayParserImpl().readData(getClass().getResourceAsStream("/SAW005906.20120805.replay"), replayCountListener);
-        assertEquals(0, replayCountListener.keyFrameIndexSum);          
-        assertEquals(790, replayCountListener.keyFrameIndexPositionCount);
-        assertEquals(2013, replayCountListener.eotCount);                    
-        assertEquals(2012, replayCountListener.frameCount);                  
-        assertEquals(2012, replayCountListener.referenceTimestampCount);     
-        assertEquals(2012, replayCountListener.referenceLocationCount);      
-        assertEquals(2012, replayCountListener.rsc_cidCount);                
-        assertEquals(72432, replayCountListener.competitorsCountSum);       
-        assertEquals(72432, replayCountListener.competitorsCount);            
-        assertEquals(20120, replayCountListener.markCount);                   
-        assertEquals(72432, replayCountListener.trackersCountSum);          
-        assertEquals(72432, replayCountListener.trackersCount);               
-        assertEquals(40240, replayCountListener.rankingsCountSum);          
-        assertEquals(40240, replayCountListener.rankingsCount);               
-        assertEquals(321920, replayCountListener.rankingMarkCount);                
-    }
-
-    @Test
-    public void testRaceData_SAW005905_20120805_EqualsOnlineVersion() throws Exception {
-        byte[] localCopy = read(getClass().getResourceAsStream("/SAW005905.20120805.replay"));
-        byte[] onlineCopy = read((InputStream) new URL(
-                "http://live.ota.st-sportservice.com/Replay?id=446495&_start=0").getContent());
-        assertArrayEquals(localCopy, onlineCopy);
-    }
-    
-    private byte[] read(InputStream resourceAsStream) throws IOException {
-        ByteArrayOutputStream bos = new ByteArrayOutputStream();
-        byte[] buf = new byte[8192];
-        int read;
-        while ((read=resourceAsStream.read(buf)) != -1) {
-            bos.write(buf, 0, read);
-        }
-        return bos.toByteArray();
-    }
-
-    @Test
-    public void testRaceData_SAW005905_20120805() throws Exception {
-        SwissTimingReplayTestListener replayCountListener = new SwissTimingReplayTestListener();
-        new SwissTimingReplayParserImpl().readData(getClass().getResourceAsStream("/SAW005905.20120805.replay"), replayCountListener);
-        assertEquals(0, replayCountListener.keyFrameIndexSum);          
-        assertEquals(715, replayCountListener.keyFrameIndexPositionCount);  
-        assertEquals(1156, replayCountListener.eotCount);                    
-        assertEquals(1063, replayCountListener.frameCount);                  
-        assertEquals(1155, replayCountListener.referenceTimestampCount);     
-        assertEquals(1155, replayCountListener.referenceLocationCount);      
-        assertEquals(1155, replayCountListener.rsc_cidCount);                
-        assertEquals(108, replayCountListener.competitorsCountSum);       
-        assertEquals(108, replayCountListener.competitorsCount);            
-        assertEquals(63, replayCountListener.markCount);                   
-        assertEquals(41580, replayCountListener.trackersCountSum);          
-        assertEquals(41580, replayCountListener.trackersCount);               
-        assertEquals(1900, replayCountListener.rankingsCountSum);          
-        assertEquals(1900, replayCountListener.rankingsCount);               
-        assertEquals(9500, replayCountListener.rankingMarkCount);                
-    }
-
-    @Test
-    public void testRaceData_SAW005905_20120805_online() throws Exception {
-        SwissTimingReplayTestListener replayCountListener = new SwissTimingReplayTestListener();
-        // race ID is 450053, as extracted from http://live.ota.st-sportservice.com/service?cmd=unity_race_overview&id=91
-        byte[] onlineCopy = read((InputStream) new URL(
-                "http://live.ota.st-sportservice.com/Replay?id=446495&_start=0").getContent());
-        new SwissTimingReplayParserImpl().readData(new ByteArrayInputStream(onlineCopy), replayCountListener);
-        assertEquals(0, replayCountListener.keyFrameIndexSum);          
-        assertEquals(715, replayCountListener.keyFrameIndexPositionCount);  
-        assertEquals(1156, replayCountListener.eotCount);                    
-        assertEquals(1063, replayCountListener.frameCount);                  
-        assertEquals(1155, replayCountListener.referenceTimestampCount);     
-        assertEquals(1155, replayCountListener.referenceLocationCount);      
-        assertEquals(1155, replayCountListener.rsc_cidCount);                
-        assertEquals(108, replayCountListener.competitorsCountSum);       
-        assertEquals(108, replayCountListener.competitorsCount);            
-        assertEquals(63, replayCountListener.markCount);                   
-        assertEquals(41580, replayCountListener.trackersCountSum);          
-        assertEquals(41580, replayCountListener.trackersCount);               
-        assertEquals(1900, replayCountListener.rankingsCountSum);          
-        assertEquals(1900, replayCountListener.rankingsCount);               
-        assertEquals(9500, replayCountListener.rankingMarkCount);                
-    }
-
-    @Test
-    public void testRaceData_SAW010115_20120811() throws Exception {
-        SwissTimingReplayTestListener replayCountListener = new SwissTimingReplayTestListener();
-        new SwissTimingReplayParserImpl().readData(getClass().getResourceAsStream("/SAW010115.20120811.replay"), replayCountListener);
-        assertEquals(0, replayCountListener.keyFrameIndexSum);          
-        assertEquals(385, replayCountListener.keyFrameIndexPositionCount);  
-        assertEquals(387, replayCountListener.eotCount);                    
-        assertEquals(386, replayCountListener.frameCount);                  
-        assertEquals(386, replayCountListener.referenceTimestampCount);     
-        assertEquals(386, replayCountListener.referenceLocationCount);      
-        assertEquals(386, replayCountListener.rsc_cidCount);                
-        assertEquals(4632, replayCountListener.competitorsCountSum);       
-        assertEquals(4632, replayCountListener.competitorsCount);            
-        assertEquals(1930, replayCountListener.markCount);                   
-        assertEquals(4632, replayCountListener.trackersCountSum);          
-        assertEquals(4632, replayCountListener.trackersCount);               
-        assertEquals(772, replayCountListener.rankingsCountSum);          
-        assertEquals(772, replayCountListener.rankingsCount);               
-        assertEquals(2316, replayCountListener.rankingMarkCount);                
-    }
-
-    @Test
-    public void testRaceData_SAW010955_20120802() throws Exception {
-        SwissTimingReplayTestListener replayCountListener = new SwissTimingReplayTestListener();
-        new SwissTimingReplayParserImpl().readData(getClass().getResourceAsStream("/SAW010955.20120802.replay"), replayCountListener);
-        assertEquals(0, replayCountListener.keyFrameIndexSum);          
-        assertEquals(402, replayCountListener.keyFrameIndexPositionCount);  
-        assertEquals(404, replayCountListener.eotCount);                    
-        assertEquals(403, replayCountListener.frameCount);                  
-        assertEquals(403, replayCountListener.referenceTimestampCount);     
-        assertEquals(403, replayCountListener.referenceLocationCount);      
-        assertEquals(403, replayCountListener.rsc_cidCount);                
-        assertEquals(4836, replayCountListener.competitorsCountSum);       
-        assertEquals(4836, replayCountListener.competitorsCount);            
-        assertEquals(2015, replayCountListener.markCount);                   
-        assertEquals(4836, replayCountListener.trackersCountSum);          
-        assertEquals(4836, replayCountListener.trackersCount);               
-        assertEquals(806, replayCountListener.rankingsCountSum);          
-        assertEquals(806, replayCountListener.rankingsCount);               
-        assertEquals(2418, replayCountListener.rankingMarkCount);                
-    }
-
-    @Test
-    public void testRaceData_SAW010955_20120802_WithDomainAdapter() throws Exception {
-        SwissTimingReplayToDomainAdapter replayListener = new SwissTimingReplayToDomainAdapter(null, /* raceName */ "SAW005906",
-                "SAW005906", /* boatClass */ null, DomainFactory.INSTANCE, new DummyTrackedRegattaRegistry(), /* useInternalMarkPassingAlgorithm */ false,
-                mock(RaceLogResolver.class), EmptyRaceLogStore.INSTANCE, EmptyRegattaLogStore.INSTANCE, /* tracker creator */ null);
-        new SwissTimingReplayParserImpl().readData(getClass().getResourceAsStream("/SAW005906.20120805.replay"), replayListener);
-        Iterable<? extends TrackedRace> trackedRaces = replayListener.getTrackedRaces();
-        assertFalse(Util.isEmpty(trackedRaces));
-        assertEquals(1, Util.size(trackedRaces));
-        TrackedRace trackedRace = trackedRaces.iterator().next();
-        for (Competitor competitor : trackedRace.getRace().getCompetitors()) {
-            assertEquals(Util.size(trackedRace.getRace().getCourse().getWaypoints()), Util.size(trackedRace.getMarkPassings(competitor)));
-        }
-    }
-
-    @Test
-    public void testStartPerformanceDetection() throws Exception {
-        SwissTimingReplayToDomainAdapter replayListener = new SwissTimingReplayToDomainAdapter(null, /* raceName */ "SAW005905",
-                "SAW005905", /* boatClass */ null, DomainFactory.INSTANCE, new DummyTrackedRegattaRegistry(), /* useInternalMarkPassingAlgorithm */ false,
-                mock(RaceLogResolver.class), EmptyRaceLogStore.INSTANCE, EmptyRegattaLogStore.INSTANCE, /* tracker creator */ null);
-        new SwissTimingReplayParserImpl().readData(getClass().getResourceAsStream("/SAW005905.20120805.replay"), replayListener);
-        Iterable<? extends TrackedRace> trackedRaces = replayListener.getTrackedRaces();
-        TrackedRace trackedRace = trackedRaces.iterator().next();
-        for (Competitor competitor : trackedRace.getRace().getCompetitors()) {
-            assertSame(DomainFactory.INSTANCE.getBaseDomainFactory().getOrCreateBoatClass("470"), competitor.getBoat().getBoatClass());
-            Distance distanceToLineAtStart = trackedRace.getDistanceToStartLine(competitor, trackedRace.getStartOfRace());
-            assertTrue(distanceToLineAtStart.getMeters() > 0);
-            assertTrue(distanceToLineAtStart.getMeters() < 20);
-        }
-    }
-
-    @Test
-    @Ignore
-    public void printRaceData_SAW005906_20120805() throws Exception {
-        new SwissTimingReplayParserImpl().readData(getClass().getResourceAsStream("/SAW005906.20120805.replay"),
-                new SwissTimingReplayPrintListener());
-    }
-
-    @Test
-    @Ignore
-    public void printRaceData_SAM009903_20120731_sapsailing_replay() throws Exception {
-        new SwissTimingReplayParserImpl().readData(
-                getClass().getResourceAsStream("/SAM009903.20120731_sapsailing.replay"),
-                new SwissTimingReplayPrintListener());
-    }
-
-    @Test
-    @Ignore
-    public void printRaceData_SAM009903_20120731_replay() throws Exception {
-        new SwissTimingReplayParserImpl().readData(getClass().getResourceAsStream("/SAM009903.20120731.replay"),
-                new SwissTimingReplayPrintListener());
-    }
-
-    @Test
-    @Ignore
-    public void printReadRaceData_SAW010955_20120802() throws Exception {
-        new SwissTimingReplayParserImpl().readData(getClass().getResourceAsStream("/SAW010955.20120802.replay"),
-                new SwissTimingReplayPrintListener());
-    }
-
-    @Test
-    @Ignore
-    public void printReadRaceData_SAM002901() throws Exception {
-        new SwissTimingReplayParserImpl().readData(getClass().getResourceAsStream("/SAM002901.replay"),
-                new SwissTimingReplayPrintListener());
-    }
-
-    @Test
-    @Ignore
-    public void printReadRaceData_SAM009904_20120731() throws Exception {
-        new SwissTimingReplayParserImpl().readData(getClass().getResourceAsStream("/SAM009904.20120731.replay"),
-                new SwissTimingReplayPrintListener());
-    }
-
-    @Test
-    @Ignore
-    public void printRaceData_SAW102101_20120807() throws Exception {
-        new SwissTimingReplayParserImpl().readData(getClass().getResourceAsStream("/SAW102101.20120807.replay"),
-                new SwissTimingReplayPrintListener());
-    }
-
-    @Test
-    @Ignore
-    public void printRaceData_SAM102101_20120807() throws Exception {
-        new SwissTimingReplayParserImpl().readData(getClass().getResourceAsStream("/SAM102101.20120807.replay"),
-                new SwissTimingReplayPrintListener());
-    }
-
-}
->>>>>>> bb4ecf91
+}