package com.sap.sailing.domain.igtimiadapter.gateway.impl;

import java.io.IOException;

import org.apache.http.client.ClientProtocolException;
import org.json.simple.parser.ParseException;
import org.osgi.framework.BundleActivator;
import org.osgi.framework.BundleContext;
import org.osgi.util.tracker.ServiceTracker;

import com.sap.sailing.domain.igtimiadapter.Client;
import com.sap.sailing.domain.igtimiadapter.IgtimiConnectionFactory;
import com.sap.sse.replication.FullyInitializedReplicableTracker;
import com.sap.sse.replication.ReplicationService;
import com.sap.sse.security.SecurityService;
import com.sap.sse.util.ServiceTrackerFactory;

/**
 * Maintains data about a default {@link Client} that represents this application when interacting with the Igtimi
 * server. The corresponding default {@link IgtimiConnectionFactory} can be obtained from within this bundle using
 * {@link #getInstance()}.{@link #getConnectionFactory()}. Clients outside this bundle shall track the
 * {@link IgtimiConnectionFactory} OSGi service that this activator registers with the OSGi system upon
 * {@link #start(BundleContext)}.
 * 
 * @author Axel Uhl (d043530)
 * 
 */
public class Activator implements BundleActivator {
    private static Activator INSTANCE;
    private ServiceTracker<IgtimiConnectionFactory, IgtimiConnectionFactory> igtimiConnectionFactoryTracker;
    private FullyInitializedReplicableTracker<SecurityService> securityServiceTracker;
    
    public Activator() throws ClientProtocolException, IllegalStateException, IOException, ParseException {
    }

    @Override
    public void start(final BundleContext context) throws Exception {
        INSTANCE = this;
        igtimiConnectionFactoryTracker = ServiceTrackerFactory
                .createAndOpen(context, IgtimiConnectionFactory.class);
<<<<<<< HEAD
        securityServiceTracker = new FullyInitializedReplicableTracker<SecurityService>(context, SecurityService.class,
=======
        securityServiceTracker = new FullyInitializedReplicableTracker<>(context, SecurityService.class,
>>>>>>> a7b8262a
                /* customizer */ null, ServiceTrackerFactory.createAndOpen(context, ReplicationService.class));
        securityServiceTracker.open();
    }
    
    public static Activator getInstance() throws ClientProtocolException, IllegalStateException, IOException, ParseException {
        if (INSTANCE == null) {
            INSTANCE = new Activator(); // probably non-OSGi case, as in test execution
        }
        return INSTANCE;
    }
    
    public IgtimiConnectionFactory getConnectionFactory() {
        return igtimiConnectionFactoryTracker.getService();
    }

    public SecurityService getSecurityService() {
        try {
            return securityServiceTracker.getInitializedService(0);
        } catch (InterruptedException e) {
            throw new RuntimeException(e);
        }
    }

    @Override
    public void stop(BundleContext context) throws Exception {
        igtimiConnectionFactoryTracker.close();
        igtimiConnectionFactoryTracker = null;
        securityServiceTracker.close();
        securityServiceTracker = null;
    }
}<|MERGE_RESOLUTION|>--- conflicted
+++ resolved
@@ -38,11 +38,7 @@
         INSTANCE = this;
         igtimiConnectionFactoryTracker = ServiceTrackerFactory
                 .createAndOpen(context, IgtimiConnectionFactory.class);
-<<<<<<< HEAD
-        securityServiceTracker = new FullyInitializedReplicableTracker<SecurityService>(context, SecurityService.class,
-=======
         securityServiceTracker = new FullyInitializedReplicableTracker<>(context, SecurityService.class,
->>>>>>> a7b8262a
                 /* customizer */ null, ServiceTrackerFactory.createAndOpen(context, ReplicationService.class));
         securityServiceTracker.open();
     }
