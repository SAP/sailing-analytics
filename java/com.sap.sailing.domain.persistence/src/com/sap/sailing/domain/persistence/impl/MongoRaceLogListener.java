--- conflicted
+++ resolved
@@ -1,128 +1,123 @@
-package com.sap.sailing.domain.persistence.impl;
-
-import java.util.logging.Logger;
-
-import com.mongodb.DB;
-import com.mongodb.DBObject;
-import com.sap.sailing.domain.persistence.MongoObjectFactory;
-import com.sap.sailing.domain.racelog.RaceLogCourseAreaChangedEvent;
-import com.sap.sailing.domain.racelog.RaceLogCourseDesignChangedEvent;
-import com.sap.sailing.domain.racelog.RaceLogEventVisitor;
-import com.sap.sailing.domain.racelog.RaceLogFinishPositioningConfirmedEvent;
-import com.sap.sailing.domain.racelog.RaceLogFinishPositioningListChangedEvent;
-import com.sap.sailing.domain.racelog.RaceLogFlagEvent;
-import com.sap.sailing.domain.racelog.RaceLogGateLineOpeningTimeEvent;
-import com.sap.sailing.domain.racelog.RaceLogIdentifier;
-import com.sap.sailing.domain.racelog.RaceLogPassChangeEvent;
-import com.sap.sailing.domain.racelog.RaceLogPathfinderEvent;
-import com.sap.sailing.domain.racelog.RaceLogProtestStartTimeEvent;
-import com.sap.sailing.domain.racelog.RaceLogRaceStatusEvent;
-import com.sap.sailing.domain.racelog.RaceLogStartProcedureChangedEvent;
-import com.sap.sailing.domain.racelog.RaceLogStartTimeEvent;
-import com.sap.sailing.domain.racelog.RaceLogWindFixEvent;
-
-public class MongoRaceLogListener implements RaceLogEventVisitor {
-
-    private final RaceLogIdentifier raceLogIdentifier;
-    private final MongoObjectFactoryImpl mongoObjectFactory;
-<<<<<<< HEAD
-=======
-    private final DBCollection raceLogsCollection;
-    
-    private final static Logger logger = Logger.getLogger(MongoRaceLogListener.class.getName());
->>>>>>> 39c1c2fa
-
-    public MongoRaceLogListener(RaceLogIdentifier identifier, MongoObjectFactory mongoObjectFactory, DB database) {
-        super();
-        this.raceLogIdentifier = identifier;
-        this.mongoObjectFactory = (MongoObjectFactoryImpl) mongoObjectFactory;
-    }
-
-    private void storeEventInCollection(DBObject eventEntry) {
-<<<<<<< HEAD
-        this.mongoObjectFactory.getRaceLogCollection().insert(eventEntry);
-=======
-        raceLogsCollection.insert(eventEntry);
-        logger.fine("Inserted event entry into mongo race log collection");
->>>>>>> 39c1c2fa
-    }
-
-    @Override
-    public void visit(RaceLogFlagEvent event) {
-        DBObject flagEventTrackEntry = mongoObjectFactory.storeRaceLogEntry(raceLogIdentifier, event);
-        storeEventInCollection(flagEventTrackEntry);
-    }
-
-    @Override
-    public void visit(RaceLogPassChangeEvent event) {
-        DBObject passChangeEventTrackEntry = mongoObjectFactory.storeRaceLogEntry(raceLogIdentifier, event);
-        storeEventInCollection(passChangeEventTrackEntry);
-    }
-
-    @Override
-    public void visit(RaceLogRaceStatusEvent event) {
-        DBObject raceStatusEventTrackEntry = mongoObjectFactory.storeRaceLogEntry(raceLogIdentifier, event);
-        storeEventInCollection(raceStatusEventTrackEntry);
-    }
-
-    @Override
-    public void visit(RaceLogStartTimeEvent event) {
-        DBObject startTimeEventTrackEntry = mongoObjectFactory.storeRaceLogEntry(raceLogIdentifier, event);
-        storeEventInCollection(startTimeEventTrackEntry);
-    }
-
-    @Override
-    public void visit(RaceLogCourseAreaChangedEvent event) {
-        DBObject courseAreaChangedEventTrackEntry = mongoObjectFactory.storeRaceLogEntry(raceLogIdentifier, event);
-        storeEventInCollection(courseAreaChangedEventTrackEntry);
-    }
-
-    @Override
-    public void visit(RaceLogCourseDesignChangedEvent event) {
-        DBObject courseDesignChangedEventTrackEntry = mongoObjectFactory.storeRaceLogEntry(raceLogIdentifier, event);
-        storeEventInCollection(courseDesignChangedEventTrackEntry);
-    }
-
-    @Override
-    public void visit(RaceLogFinishPositioningListChangedEvent event) {
-        DBObject finishPositioningListChangedEventTrackEntry = mongoObjectFactory.storeRaceLogEntry(raceLogIdentifier, event);
-        storeEventInCollection(finishPositioningListChangedEventTrackEntry);
-    }
-
-    @Override
-    public void visit(RaceLogFinishPositioningConfirmedEvent event) {
-        DBObject object = mongoObjectFactory.storeRaceLogEntry(raceLogIdentifier, event);
-        storeEventInCollection(object);
-    }
-
-    @Override
-    public void visit(RaceLogPathfinderEvent event) {
-        DBObject object = mongoObjectFactory.storeRaceLogEntry(raceLogIdentifier, event);
-        storeEventInCollection(object);
-    }
-
-    @Override
-    public void visit(RaceLogGateLineOpeningTimeEvent event) {
-        DBObject object = mongoObjectFactory.storeRaceLogEntry(raceLogIdentifier, event);
-        storeEventInCollection(object);
-    }
-
-    @Override
-    public void visit(RaceLogStartProcedureChangedEvent event) {
-        DBObject object = mongoObjectFactory.storeRaceLogEntry(raceLogIdentifier, event);
-        storeEventInCollection(object);
-    }
-
-    @Override
-    public void visit(RaceLogProtestStartTimeEvent event) {
-        DBObject object = mongoObjectFactory.storeRaceLogEntry(raceLogIdentifier, event);
-        storeEventInCollection(object);
-    }
-
-    @Override
-    public void visit(RaceLogWindFixEvent event) {
-        DBObject object = mongoObjectFactory.storeRaceLogEntry(raceLogIdentifier, event);
-        storeEventInCollection(object);
-    }
-
-}
+package com.sap.sailing.domain.persistence.impl;
+
+import java.util.logging.Logger;
+
+import com.mongodb.DB;
+import com.mongodb.DBCollection;
+import com.mongodb.DBObject;
+import com.sap.sailing.domain.persistence.MongoObjectFactory;
+import com.sap.sailing.domain.racelog.RaceLogCourseAreaChangedEvent;
+import com.sap.sailing.domain.racelog.RaceLogCourseDesignChangedEvent;
+import com.sap.sailing.domain.racelog.RaceLogEventVisitor;
+import com.sap.sailing.domain.racelog.RaceLogFinishPositioningConfirmedEvent;
+import com.sap.sailing.domain.racelog.RaceLogFinishPositioningListChangedEvent;
+import com.sap.sailing.domain.racelog.RaceLogFlagEvent;
+import com.sap.sailing.domain.racelog.RaceLogGateLineOpeningTimeEvent;
+import com.sap.sailing.domain.racelog.RaceLogIdentifier;
+import com.sap.sailing.domain.racelog.RaceLogPassChangeEvent;
+import com.sap.sailing.domain.racelog.RaceLogPathfinderEvent;
+import com.sap.sailing.domain.racelog.RaceLogProtestStartTimeEvent;
+import com.sap.sailing.domain.racelog.RaceLogRaceStatusEvent;
+import com.sap.sailing.domain.racelog.RaceLogStartProcedureChangedEvent;
+import com.sap.sailing.domain.racelog.RaceLogStartTimeEvent;
+import com.sap.sailing.domain.racelog.RaceLogWindFixEvent;
+
+public class MongoRaceLogListener implements RaceLogEventVisitor {
+
+    private final RaceLogIdentifier raceLogIdentifier;
+    private final MongoObjectFactoryImpl mongoObjectFactory;
+    private final DBCollection raceLogsCollection;
+    
+    private final static Logger logger = Logger.getLogger(MongoRaceLogListener.class.getName());
+
+    public MongoRaceLogListener(RaceLogIdentifier identifier, MongoObjectFactory mongoObjectFactory, DB database) {
+        super();
+        this.raceLogIdentifier = identifier;
+        this.mongoObjectFactory = (MongoObjectFactoryImpl) mongoObjectFactory;
+        this.raceLogsCollection = this.mongoObjectFactory.getRaceLogCollection();
+    }
+
+    private void storeEventInCollection(DBObject eventEntry) {
+        raceLogsCollection.insert(eventEntry);
+        logger.fine("Inserted event entry into mongo race log collection");
+    }
+
+    @Override
+    public void visit(RaceLogFlagEvent event) {
+        DBObject flagEventTrackEntry = mongoObjectFactory.storeRaceLogEntry(raceLogIdentifier, event);
+        storeEventInCollection(flagEventTrackEntry);
+    }
+
+    @Override
+    public void visit(RaceLogPassChangeEvent event) {
+        DBObject passChangeEventTrackEntry = mongoObjectFactory.storeRaceLogEntry(raceLogIdentifier, event);
+        storeEventInCollection(passChangeEventTrackEntry);
+    }
+
+    @Override
+    public void visit(RaceLogRaceStatusEvent event) {
+        DBObject raceStatusEventTrackEntry = mongoObjectFactory.storeRaceLogEntry(raceLogIdentifier, event);
+        storeEventInCollection(raceStatusEventTrackEntry);
+    }
+
+    @Override
+    public void visit(RaceLogStartTimeEvent event) {
+        DBObject startTimeEventTrackEntry = mongoObjectFactory.storeRaceLogEntry(raceLogIdentifier, event);
+        storeEventInCollection(startTimeEventTrackEntry);
+    }
+
+    @Override
+    public void visit(RaceLogCourseAreaChangedEvent event) {
+        DBObject courseAreaChangedEventTrackEntry = mongoObjectFactory.storeRaceLogEntry(raceLogIdentifier, event);
+        storeEventInCollection(courseAreaChangedEventTrackEntry);
+    }
+
+    @Override
+    public void visit(RaceLogCourseDesignChangedEvent event) {
+        DBObject courseDesignChangedEventTrackEntry = mongoObjectFactory.storeRaceLogEntry(raceLogIdentifier, event);
+        storeEventInCollection(courseDesignChangedEventTrackEntry);
+    }
+
+    @Override
+    public void visit(RaceLogFinishPositioningListChangedEvent event) {
+        DBObject finishPositioningListChangedEventTrackEntry = mongoObjectFactory.storeRaceLogEntry(raceLogIdentifier, event);
+        storeEventInCollection(finishPositioningListChangedEventTrackEntry);
+    }
+
+    @Override
+    public void visit(RaceLogFinishPositioningConfirmedEvent event) {
+        DBObject object = mongoObjectFactory.storeRaceLogEntry(raceLogIdentifier, event);
+        storeEventInCollection(object);
+    }
+
+    @Override
+    public void visit(RaceLogPathfinderEvent event) {
+        DBObject object = mongoObjectFactory.storeRaceLogEntry(raceLogIdentifier, event);
+        storeEventInCollection(object);
+    }
+
+    @Override
+    public void visit(RaceLogGateLineOpeningTimeEvent event) {
+        DBObject object = mongoObjectFactory.storeRaceLogEntry(raceLogIdentifier, event);
+        storeEventInCollection(object);
+    }
+
+    @Override
+    public void visit(RaceLogStartProcedureChangedEvent event) {
+        DBObject object = mongoObjectFactory.storeRaceLogEntry(raceLogIdentifier, event);
+        storeEventInCollection(object);
+    }
+
+    @Override
+    public void visit(RaceLogProtestStartTimeEvent event) {
+        DBObject object = mongoObjectFactory.storeRaceLogEntry(raceLogIdentifier, event);
+        storeEventInCollection(object);
+    }
+
+    @Override
+    public void visit(RaceLogWindFixEvent event) {
+        DBObject object = mongoObjectFactory.storeRaceLogEntry(raceLogIdentifier, event);
+        storeEventInCollection(object);
+    }
+
+}