<<<<<<< HEAD
package com.sap.sailing.domain.persistence.impl;

import com.sap.sailing.domain.base.RaceDefinition;
import com.sap.sailing.domain.common.tracking.GPSFix;
import com.sap.sailing.domain.tracking.RaceTrackingConnectivityParameters;

/**
 * Defines literals providing the names for MongoDB collections. The literal documentation described the semantics
 * of the collection identified by that literal.
 * 
 * @author Axel Uhl (D043530)
 *
 */
public enum CollectionNames {
    /**
     * Stores the wind fixes recorded from persistent wind sources.
     */
    WIND_TRACKS,
    
    /**
     * Stores the leaderboards with their names, score corrections, competitor display name overrides, race
     * columns and their fleets as well as the per-fleet tracked race assignments.
     */
    LEADERBOARDS,
    
    /**
     * Stores the leaderboard group configurations with references to the {@link #LEADERBOARDS} collection
     */
    LEADERBOARD_GROUPS,
    
    /**
     * Top-level event information about events such as Kieler Woche 2011, or IDM Travemuende 2011, including name and
     * course areas.
     */
    EVENTS,
    
    /**
     * The links that connect events to leaderboard groups; each element stores the ID of an event and a list
     * of leaderboard group IDs.
     */
    LEADERBOARD_GROUP_LINKS_FOR_EVENTS,
    
    /** 
     * Stores the registered sailing servers.
     */
    SAILING_SERVERS,

    /** 
     * Stores the configuration of the server instance.
     */
    SERVER_CONFIGURATION,

    /**
     * Stores regatta definitions including their series layout and fleets and race columns. Regattas can reference
     * the event from the {@link #EVENTS} collection to which they belong.
     */
    REGATTAS,
    
    /**
     * Stores boat class-specific master data such as the class's hull length, logo, name, number of sailors, etc.
     * To be implemented in future versions.
     */
    BOAT_CLASSES,
    
    /**
     * Stores the mapping of {@link RaceDefinition#getId race IDs} to regatta names for automatic re-association
     * when tracking races again without explicitly specifying a regatta.
     */
    REGATTA_FOR_RACE_ID, 
    

    
    /**
     * Stores competitors.
     */
    COMPETITORS,

    /**
     * Stores boats.
     */
    BOATS,

    /**
     * Stores the race log events for a tracked race.
     */
    RACE_LOGS,
    
    REGATTA_LOGS,
    
    /**
     * Stores configurations for mobile devices.
     */
    CONFIGURATIONS,
    
    /**
     * Stores {@link GPSFix}es
     */
    GPS_FIXES,
    
    /**
     * Metadata for the GPSFixes, grouped by Device Identifier.
     */
    GPS_FIXES_METADATA,

    /**
     * URLs providing race results
     */
    RESULT_URLS,
    
    /**
     * DB representations of {@link RaceTrackingConnectivityParameters} objects, serialized in a type-specific
     * way by corresponding implementations of the RaceTrackingConnectivityParametersMongoHandler} interface.
     */
    CONNECTIVITY_PARAMS_FOR_RACES_TO_BE_RESTORED,
}
=======
package com.sap.sailing.domain.persistence.impl;

import com.sap.sailing.domain.base.RaceDefinition;
import com.sap.sailing.domain.common.tracking.GPSFix;
import com.sap.sailing.domain.tracking.RaceTrackingConnectivityParameters;

/**
 * Defines literals providing the names for MongoDB collections. The literal documentation described the semantics
 * of the collection identified by that literal.
 * 
 * @author Axel Uhl (D043530)
 *
 */
public enum CollectionNames {
    /**
     * Stores the wind fixes recorded from persistent wind sources.
     */
    WIND_TRACKS,
    
    /**
     * Stores the leaderboards with their names, score corrections, competitor display name overrides, race
     * columns and their fleets as well as the per-fleet tracked race assignments.
     */
    LEADERBOARDS,
    
    /**
     * Stores the leaderboard group configurations with references to the {@link #LEADERBOARDS} collection
     */
    LEADERBOARD_GROUPS,
    
    /**
     * Top-level event information about events such as Kieler Woche 2011, or IDM Travemuende 2011, including name and
     * course areas.
     */
    EVENTS,
    
    /**
     * The links that connect events to leaderboard groups; each element stores the ID of an event and a list
     * of leaderboard group IDs.
     */
    LEADERBOARD_GROUP_LINKS_FOR_EVENTS,
    
    /** 
     * Stores the registered sailing servers.
     */
    SAILING_SERVERS,

    /** 
     * Stores the configuration of the server instance.
     */
    SERVER_CONFIGURATION,

    /**
     * Stores regatta definitions including their series layout and fleets and race columns. Regattas can reference
     * the event from the {@link #EVENTS} collection to which they belong.
     */
    REGATTAS,
    
    /**
     * Stores boat class-specific master data such as the class's hull length, logo, name, number of sailors, etc.
     * To be implemented in future versions.
     */
    BOAT_CLASSES,
    
    /**
     * Stores the mapping of {@link RaceDefinition#getId race IDs} to regatta names for automatic re-association
     * when tracking races again without explicitly specifying a regatta.
     */
    REGATTA_FOR_RACE_ID, 
    
    /**
     * Stores the race log events for a tracked race.
     */

    
    /**
     * Stores competitors for smartphone tracking.
     */
    COMPETITORS,
    
    RACE_LOGS,
    
    REGATTA_LOGS,
    
    /**
     * Stores configurations for mobile devices.
     */
    CONFIGURATIONS,
    
    /**
     * Stores {@link GPSFix}es
     */
    GPS_FIXES,
    
    /**
     * Metadata for the GPSFixes, grouped by Device Identifier.
     */
    GPS_FIXES_METADATA,

    /**
     * URLs providing race results
     */
    RESULT_URLS,
    
    /**
     * DB representations of {@link RaceTrackingConnectivityParameters} objects, serialized in a type-specific
     * way by corresponding implementations of the RaceTrackingConnectivityParametersMongoHandler} interface.
     */
    CONNECTIVITY_PARAMS_FOR_RACES_TO_BE_RESTORED,
}
>>>>>>> bb4ecf91
<|MERGE_RESOLUTION|>--- conflicted
+++ resolved
@@ -1,4 +1,3 @@
-<<<<<<< HEAD
 package com.sap.sailing.domain.persistence.impl;
 
 import com.sap.sailing.domain.base.RaceDefinition;
@@ -113,116 +112,4 @@
      * way by corresponding implementations of the RaceTrackingConnectivityParametersMongoHandler} interface.
      */
     CONNECTIVITY_PARAMS_FOR_RACES_TO_BE_RESTORED,
-}
-=======
-package com.sap.sailing.domain.persistence.impl;
-
-import com.sap.sailing.domain.base.RaceDefinition;
-import com.sap.sailing.domain.common.tracking.GPSFix;
-import com.sap.sailing.domain.tracking.RaceTrackingConnectivityParameters;
-
-/**
- * Defines literals providing the names for MongoDB collections. The literal documentation described the semantics
- * of the collection identified by that literal.
- * 
- * @author Axel Uhl (D043530)
- *
- */
-public enum CollectionNames {
-    /**
-     * Stores the wind fixes recorded from persistent wind sources.
-     */
-    WIND_TRACKS,
-    
-    /**
-     * Stores the leaderboards with their names, score corrections, competitor display name overrides, race
-     * columns and their fleets as well as the per-fleet tracked race assignments.
-     */
-    LEADERBOARDS,
-    
-    /**
-     * Stores the leaderboard group configurations with references to the {@link #LEADERBOARDS} collection
-     */
-    LEADERBOARD_GROUPS,
-    
-    /**
-     * Top-level event information about events such as Kieler Woche 2011, or IDM Travemuende 2011, including name and
-     * course areas.
-     */
-    EVENTS,
-    
-    /**
-     * The links that connect events to leaderboard groups; each element stores the ID of an event and a list
-     * of leaderboard group IDs.
-     */
-    LEADERBOARD_GROUP_LINKS_FOR_EVENTS,
-    
-    /** 
-     * Stores the registered sailing servers.
-     */
-    SAILING_SERVERS,
-
-    /** 
-     * Stores the configuration of the server instance.
-     */
-    SERVER_CONFIGURATION,
-
-    /**
-     * Stores regatta definitions including their series layout and fleets and race columns. Regattas can reference
-     * the event from the {@link #EVENTS} collection to which they belong.
-     */
-    REGATTAS,
-    
-    /**
-     * Stores boat class-specific master data such as the class's hull length, logo, name, number of sailors, etc.
-     * To be implemented in future versions.
-     */
-    BOAT_CLASSES,
-    
-    /**
-     * Stores the mapping of {@link RaceDefinition#getId race IDs} to regatta names for automatic re-association
-     * when tracking races again without explicitly specifying a regatta.
-     */
-    REGATTA_FOR_RACE_ID, 
-    
-    /**
-     * Stores the race log events for a tracked race.
-     */
-
-    
-    /**
-     * Stores competitors for smartphone tracking.
-     */
-    COMPETITORS,
-    
-    RACE_LOGS,
-    
-    REGATTA_LOGS,
-    
-    /**
-     * Stores configurations for mobile devices.
-     */
-    CONFIGURATIONS,
-    
-    /**
-     * Stores {@link GPSFix}es
-     */
-    GPS_FIXES,
-    
-    /**
-     * Metadata for the GPSFixes, grouped by Device Identifier.
-     */
-    GPS_FIXES_METADATA,
-
-    /**
-     * URLs providing race results
-     */
-    RESULT_URLS,
-    
-    /**
-     * DB representations of {@link RaceTrackingConnectivityParameters} objects, serialized in a type-specific
-     * way by corresponding implementations of the RaceTrackingConnectivityParametersMongoHandler} interface.
-     */
-    CONNECTIVITY_PARAMS_FOR_RACES_TO_BE_RESTORED,
-}
->>>>>>> bb4ecf91
+}