--- conflicted
+++ resolved
@@ -1,4 +1,3 @@
-<<<<<<< HEAD
 package com.sap.sailing.domain.persistence;
 
 import java.net.URL;
@@ -198,201 +197,4 @@
      */
     ConnectivityParametersLoadingResult loadConnectivityParametersForRacesToRestore(
             Consumer<RaceTrackingConnectivityParameters> callback);
-}
-=======
-package com.sap.sailing.domain.persistence;
-
-import java.net.URL;
-import java.util.Collection;
-import java.util.Map;
-import java.util.Map.Entry;
-import java.util.Set;
-import java.util.concurrent.ExecutionException;
-import java.util.function.Consumer;
-
-import com.mongodb.DBObject;
-import com.sap.sailing.domain.abstractlog.race.RaceLog;
-import com.sap.sailing.domain.abstractlog.regatta.RegattaLog;
-import com.sap.sailing.domain.base.Competitor;
-import com.sap.sailing.domain.base.DomainFactory;
-import com.sap.sailing.domain.base.Event;
-import com.sap.sailing.domain.base.RaceDefinition;
-import com.sap.sailing.domain.base.Regatta;
-import com.sap.sailing.domain.base.RegattaRegistry;
-import com.sap.sailing.domain.base.RemoteSailingServerReference;
-import com.sap.sailing.domain.base.SailingServerConfiguration;
-import com.sap.sailing.domain.base.configuration.DeviceConfiguration;
-import com.sap.sailing.domain.base.configuration.DeviceConfigurationMatcher;
-import com.sap.sailing.domain.common.RaceIdentifier;
-import com.sap.sailing.domain.common.WindSource;
-import com.sap.sailing.domain.leaderboard.EventResolver;
-import com.sap.sailing.domain.leaderboard.Leaderboard;
-import com.sap.sailing.domain.leaderboard.LeaderboardGroup;
-import com.sap.sailing.domain.leaderboard.LeaderboardGroupResolver;
-import com.sap.sailing.domain.leaderboard.LeaderboardRegistry;
-import com.sap.sailing.domain.racelog.RaceLogIdentifier;
-import com.sap.sailing.domain.regattalike.RegattaLikeIdentifier;
-import com.sap.sailing.domain.tracking.RaceTrackingConnectivityParameters;
-import com.sap.sailing.domain.tracking.TrackedRegattaRegistry;
-import com.sap.sailing.domain.tracking.WindTrack;
-import com.sap.sse.common.NoCorrespondingServiceRegisteredException;
-import com.sap.sse.common.Util.Pair;
-
-/**
- * Offers methods to load domain objects from a Mongo DB
- * 
- * @author Axel Uhl (d043530)
- *
- */
-public interface DomainObjectFactory {
-    /**
-     * @param regattaName only needed for backward compatibility because old wind tracks used the regatta name as part of the key
-     */
-    WindTrack loadWindTrack(String regattaName, RaceDefinition race, WindSource windSource, long millisecondsOverWhichToAverage);
-
-    /**
-     * @return the leaderboard loaded, if successful, or <code>null</code> if the leaderboard couldn't be loaded,
-     * e.g., because the regatta for a regatta leaderboard couldn't be found
-     */
-    Leaderboard loadLeaderboard(String name, RegattaRegistry regattaRegistry);
-
-    Iterable<Leaderboard> getAllLeaderboards(RegattaRegistry regattaRegistry, LeaderboardRegistry leaderboardRegistry);
-
-    RaceIdentifier loadRaceIdentifier(DBObject dbObject);
-    
-    /**
-     * Loads the leaderboard group that has <code>name</code> as its name.
-     * <p>
-     * 
-     * If the leaderboard group does not yet have a UUID as its {@link LeaderboardGroup#getId() ID}, a new random UUID
-     * is generated, assigned to the leaderboard group, and the leaderboard group is stored again (incremental
-     * migration).
-     * 
-     * @param leaderboardRegistry
-     *            if not <code>null</code>, then before creating and loading the leaderboard it is looked up in this
-     *            registry and only loaded if not found there. If <code>leaderboardRegistry</code> is <code>null</code>,
-     *            the leaderboard is loaded in any case. If the leaderboard is loaded and
-     *            <code>leaderboardRegistry</code> is not <code>null</code>, the leaderboard loaded is
-     *            {@link LeaderboardRegistry#addLeaderboard(Leaderboard) added to the registry}.
-     * @return The group with the name <code>name</code>, or <code>null</code> if no such group exists.
-     */
-    LeaderboardGroup loadLeaderboardGroup(String name, RegattaRegistry regattaRegistry, LeaderboardRegistry leaderboardRegistry);
-    
-    /**
-     * @param leaderboardRegistry
-     *            if not <code>null</code>, then before creating and loading the leaderboard it is looked up in this
-     *            registry and only loaded if not found there. If <code>leaderboardRegistry</code> is <code>null</code>,
-     *            the leaderboard is loaded in any case. If the leaderboard is loaded and
-     *            <code>leaderboardRegistry</code> is not <code>null</code>, the leaderboard loaded is
-     *            {@link LeaderboardRegistry#addLeaderboard(Leaderboard) added to the registry}.
-     * @return All groups in the database.
-     */
-    Iterable<LeaderboardGroup> getAllLeaderboardGroups(RegattaRegistry regattaRegistry, LeaderboardRegistry leaderboardRegistry);
-    
-    /**
-     * @param leaderboardRegistry
-     *            if not <code>null</code>, then before creating and loading the leaderboard it is looked up in this
-     *            registry and only loaded if not found there. If <code>leaderboardRegistry</code> is <code>null</code>,
-     *            the leaderboard is loaded in any case. If the leaderboard is loaded and
-     *            <code>leaderboardRegistry</code> is not <code>null</code>, the leaderboard loaded is
-     *            {@link LeaderboardRegistry#addLeaderboard(Leaderboard) added to the registry}.
-     * @return All leaderboards in the database, which aren't contained by a leaderboard group
-     */
-    Iterable<Leaderboard> getLeaderboardsNotInGroup(RegattaRegistry regattaRegistry, LeaderboardRegistry leaderboardRegistry);
-
-    Map<? extends WindSource, ? extends WindTrack> loadWindTracks(String regattaName, RaceDefinition race,
-            long millisecondsOverWhichToAverageWind);
-
-    Event loadEvent(String name);
-
-    Iterable<Pair<Event, Boolean>> loadAllEvents();
-    
-    /**
-     * The {@link MongoObjectFactory#storeEvent(Event)} method stores events and their links to leaderboard groups.
-     * Loading the same data has to happen in two slices because there are cyclic references between events and
-     * leaderboard groups, and the usual loading order, e.g., in <code>RacingEventService</code>, is to first load the
-     * events, then the leaderboard groups. So the links between them can only be resolved after both types of objects
-     * have finished loading. This method implements this step of loading and establishing the links.
-     */
-    void loadLeaderboardGroupLinksForEvents(EventResolver eventResolver, LeaderboardGroupResolver leaderboardGroupResolver);
-
-    SailingServerConfiguration loadServerConfiguration();
-
-    Iterable<RemoteSailingServerReference> loadAllRemoteSailingServerReferences();
-    
-    Regatta loadRegatta(String name, TrackedRegattaRegistry trackedRegattaRegistry);
-
-    Iterable<Regatta> loadAllRegattas(TrackedRegattaRegistry trackedRegattaRegistry);
-
-    Map<String, Regatta> loadRaceIDToRegattaAssociations(RegattaRegistry regattaRegistry);
-
-    RaceLog loadRaceLog(RaceLogIdentifier identifier);
-
-    RegattaLog loadRegattaLog(RegattaLikeIdentifier identifier);
-    
-    /**
-     * Loads all competitors, and resolves them via the domain factory.
-     * @return
-     */
-    Collection<Competitor> loadAllCompetitors();
-
-    DomainFactory getBaseDomainFactory();
-
-    Iterable<Entry<DeviceConfigurationMatcher, DeviceConfiguration>> loadAllDeviceConfigurations();
-
-    Map<String, Set<URL>> loadResultUrls();
-    
-    /**
-     * Returned by {@link DomainObjectFactory#loadConnectivityParametersForRacesToRestore(Consumer)}.
-     * 
-     * @author Axel Uhl (D043530)
-     *
-     */
-    static interface ConnectivityParametersLoadingResult {
-        /**
-         * @return the number of parameter sets that were loaded from the persistent store; each of these parameter sets
-         *         describes for one race how it is to be loaded / tracked.
-         */
-        int getNumberOfParametersToLoad();
-        
-        /**
-         * For each set of parameters obtained from the persistent store,
-         * {@link DomainObjectFactory#loadConnectivityParametersForRacesToRestore(Consumer)} invokes a callback. This
-         * method will return only after all these callbacks have been issued for all parameters loaded from the
-         * persistent store.
-         * <p>
-         * 
-         * Note that a callback implementation may itself trigger background actions. This method does not know about
-         * those background actions and hence may return before those background actions have completed.
-         */
-        void waitForCompletionOfCallbacksForAllParameters() throws InterruptedException, ExecutionException;
-    }
-    
-    /**
-     * Loads all {@link RaceTrackingConnectivityParameters} objects from the database telling how to re-load those races
-     * that were {@link MongoObjectFactory#addConnectivityParametersForRaceToRestore(RaceTrackingConnectivityParameters)
-     * marked as to be restored} before the server got re-started. Callers pass a {@code callback} that is invoked for
-     * each parameters object retrieved from the persistent store. The call returns immediately; loading the parameters
-     * happens in a background thread.
-     * 
-     * @param callback
-     *            invoked for each connectivity params object successfully resolved; this pattern is preferred over a
-     *            non-{@code void} return type because resolving the connectivity parameters objects itself happens
-     *            through a callback pattern that may be triggered asynchronously by the services for handling the
-     *            respective parameter types becoming available only later. For example, during the OSGi startup phase,
-     *            when the {@code RacingEventService} is launched, not all persistence bundles will have run their
-     *            activators; some may even depend on the {@code RacingEventService} and therefore won't start their
-     *            activators before the activator of {@code RacingEventService} has completed. This would either result
-     *            in a {@link NoCorrespondingServiceRegisteredException} or would have to be handled by not treating
-     *            those connectivity parameter objects which defeats the whole purpose of this method.
-     * @return the number of connectivity parameter objects found in the database; callers may use this to understand
-     *         the progress with the {@code callback} invocations of which eventually there should be this many, at
-     *         least if all handlers have ultimately become available.
-     * 
-     * @see MongoObjectFactory#addConnectivityParametersForRaceToRestore(RaceTrackingConnectivityParameters)
-     * @see MongoObjectFactory#removeConnectivityParametersForRaceToRestore(RaceTrackingConnectivityParameters)
-     */
-    ConnectivityParametersLoadingResult loadConnectivityParametersForRacesToRestore(
-            Consumer<RaceTrackingConnectivityParameters> callback);
-}
->>>>>>> bb4ecf91
+}