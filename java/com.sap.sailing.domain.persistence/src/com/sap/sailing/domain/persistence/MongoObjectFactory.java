--- conflicted
+++ resolved
@@ -109,10 +109,6 @@
     void storeDeviceConfiguration(DeviceConfigurationMatcher matcher, DeviceConfiguration configuration);
 
     void removeDeviceConfiguration(DeviceConfigurationMatcher matcher);
-<<<<<<< HEAD
-=======
-
     void removeRaceLog(RaceLogIdentifier identifier);
 
->>>>>>> fd166cad
-}
+}