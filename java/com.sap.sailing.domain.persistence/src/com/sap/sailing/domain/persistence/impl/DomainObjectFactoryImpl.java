package com.sap.sailing.domain.persistence.impl;

import java.io.Serializable;
import java.net.MalformedURLException;
import java.net.URL;
import java.util.ArrayList;
import java.util.Collection;
import java.util.Collections;
import java.util.HashMap;
import java.util.HashSet;
import java.util.List;
import java.util.Locale;
import java.util.Map;
import java.util.Map.Entry;
import java.util.Set;
import java.util.UUID;
import java.util.concurrent.ExecutionException;
import java.util.concurrent.FutureTask;
import java.util.concurrent.ScheduledExecutorService;
import java.util.concurrent.atomic.AtomicInteger;
import java.util.function.Consumer;
import java.util.logging.Level;
import java.util.logging.Logger;

import org.bson.types.ObjectId;
import org.json.simple.JSONObject;
import org.json.simple.parser.JSONParser;
import org.json.simple.parser.ParseException;

import com.mongodb.BasicDBList;
import com.mongodb.BasicDBObject;
import com.mongodb.BasicDBObjectBuilder;
import com.mongodb.DB;
import com.mongodb.DBCollection;
import com.mongodb.DBCursor;
import com.mongodb.DBObject;
import com.mongodb.MongoException;
import com.mongodb.WriteResult;
import com.mongodb.util.JSON;
import com.sap.sailing.domain.abstractlog.AbstractLogEventAuthor;
import com.sap.sailing.domain.abstractlog.impl.LogEventAuthorImpl;
import com.sap.sailing.domain.abstractlog.race.CompetitorResult.MergeState;
import com.sap.sailing.domain.abstractlog.race.CompetitorResults;
import com.sap.sailing.domain.abstractlog.race.RaceLog;
import com.sap.sailing.domain.abstractlog.race.RaceLogCourseAreaChangedEvent;
import com.sap.sailing.domain.abstractlog.race.RaceLogCourseDesignChangedEvent;
import com.sap.sailing.domain.abstractlog.race.RaceLogDependentStartTimeEvent;
import com.sap.sailing.domain.abstractlog.race.RaceLogEndOfTrackingEvent;
import com.sap.sailing.domain.abstractlog.race.RaceLogEvent;
import com.sap.sailing.domain.abstractlog.race.RaceLogFinishPositioningConfirmedEvent;
import com.sap.sailing.domain.abstractlog.race.RaceLogFinishPositioningListChangedEvent;
import com.sap.sailing.domain.abstractlog.race.RaceLogFixedMarkPassingEvent;
import com.sap.sailing.domain.abstractlog.race.RaceLogFlagEvent;
import com.sap.sailing.domain.abstractlog.race.RaceLogGateLineOpeningTimeEvent;
import com.sap.sailing.domain.abstractlog.race.RaceLogPassChangeEvent;
import com.sap.sailing.domain.abstractlog.race.RaceLogPathfinderEvent;
import com.sap.sailing.domain.abstractlog.race.RaceLogProtestStartTimeEvent;
import com.sap.sailing.domain.abstractlog.race.RaceLogRaceStatusEvent;
import com.sap.sailing.domain.abstractlog.race.RaceLogRevokeEvent;
import com.sap.sailing.domain.abstractlog.race.RaceLogStartOfTrackingEvent;
import com.sap.sailing.domain.abstractlog.race.RaceLogStartProcedureChangedEvent;
import com.sap.sailing.domain.abstractlog.race.RaceLogStartTimeEvent;
import com.sap.sailing.domain.abstractlog.race.RaceLogSuppressedMarkPassingsEvent;
import com.sap.sailing.domain.abstractlog.race.RaceLogWindFixEvent;
import com.sap.sailing.domain.abstractlog.race.SimpleRaceLogIdentifier;
import com.sap.sailing.domain.abstractlog.race.impl.CompetitorResultImpl;
import com.sap.sailing.domain.abstractlog.race.impl.CompetitorResultsImpl;
import com.sap.sailing.domain.abstractlog.race.impl.RaceLogCourseAreaChangeEventImpl;
import com.sap.sailing.domain.abstractlog.race.impl.RaceLogCourseDesignChangedEventImpl;
import com.sap.sailing.domain.abstractlog.race.impl.RaceLogDependentStartTimeEventImpl;
import com.sap.sailing.domain.abstractlog.race.impl.RaceLogEndOfTrackingEventImpl;
import com.sap.sailing.domain.abstractlog.race.impl.RaceLogFinishPositioningConfirmedEventImpl;
import com.sap.sailing.domain.abstractlog.race.impl.RaceLogFinishPositioningListChangedEventImpl;
import com.sap.sailing.domain.abstractlog.race.impl.RaceLogFixedMarkPassingEventImpl;
import com.sap.sailing.domain.abstractlog.race.impl.RaceLogFlagEventImpl;
import com.sap.sailing.domain.abstractlog.race.impl.RaceLogGateLineOpeningTimeEventImpl;
import com.sap.sailing.domain.abstractlog.race.impl.RaceLogImpl;
import com.sap.sailing.domain.abstractlog.race.impl.RaceLogPassChangeEventImpl;
import com.sap.sailing.domain.abstractlog.race.impl.RaceLogPathfinderEventImpl;
import com.sap.sailing.domain.abstractlog.race.impl.RaceLogProtestStartTimeEventImpl;
import com.sap.sailing.domain.abstractlog.race.impl.RaceLogRaceStatusEventImpl;
import com.sap.sailing.domain.abstractlog.race.impl.RaceLogRevokeEventImpl;
import com.sap.sailing.domain.abstractlog.race.impl.RaceLogStartOfTrackingEventImpl;
import com.sap.sailing.domain.abstractlog.race.impl.RaceLogStartProcedureChangedEventImpl;
import com.sap.sailing.domain.abstractlog.race.impl.RaceLogStartTimeEventImpl;
import com.sap.sailing.domain.abstractlog.race.impl.RaceLogSuppressedMarkPassingsEventImpl;
import com.sap.sailing.domain.abstractlog.race.impl.RaceLogWindFixEventImpl;
import com.sap.sailing.domain.abstractlog.race.impl.SimpleRaceLogIdentifierImpl;
import com.sap.sailing.domain.abstractlog.race.scoring.AdditionalScoringInformationType;
import com.sap.sailing.domain.abstractlog.race.scoring.RaceLogAdditionalScoringInformationEvent;
import com.sap.sailing.domain.abstractlog.race.scoring.impl.RaceLogAdditionalScoringInformationEventImpl;
import com.sap.sailing.domain.abstractlog.race.tracking.RaceLogDenoteForTrackingEvent;
import com.sap.sailing.domain.abstractlog.race.tracking.RaceLogRegisterCompetitorAndBoatEvent;
import com.sap.sailing.domain.abstractlog.race.tracking.RaceLogRegisterCompetitorEvent;
import com.sap.sailing.domain.abstractlog.race.tracking.RaceLogStartTrackingEvent;
import com.sap.sailing.domain.abstractlog.race.tracking.RaceLogUseCompetitorsAndBoatsFromRaceLogEvent;
import com.sap.sailing.domain.abstractlog.race.tracking.RaceLogUseCompetitorsFromRaceLogEvent;
import com.sap.sailing.domain.abstractlog.race.tracking.impl.RaceLogDenoteForTrackingEventImpl;
import com.sap.sailing.domain.abstractlog.race.tracking.impl.RaceLogRegisterCompetitorAndBoatEventImpl;
import com.sap.sailing.domain.abstractlog.race.tracking.impl.RaceLogRegisterCompetitorEventImpl;
import com.sap.sailing.domain.abstractlog.race.tracking.impl.RaceLogStartTrackingEventImpl;
import com.sap.sailing.domain.abstractlog.race.tracking.impl.RaceLogUseCompetitorsAndBoatsFromRaceLogEventImpl;
import com.sap.sailing.domain.abstractlog.race.tracking.impl.RaceLogUseCompetitorsFromRaceLogEventImpl;
import com.sap.sailing.domain.abstractlog.regatta.RegattaLog;
import com.sap.sailing.domain.abstractlog.regatta.RegattaLogEvent;
import com.sap.sailing.domain.abstractlog.regatta.events.RegattaLogCloseOpenEndedDeviceMappingEvent;
import com.sap.sailing.domain.abstractlog.regatta.events.RegattaLogDefineMarkEvent;
import com.sap.sailing.domain.abstractlog.regatta.events.RegattaLogDeviceCompetitorMappingEvent;
import com.sap.sailing.domain.abstractlog.regatta.events.RegattaLogDeviceCompetitorSensorDataMappingEvent;
import com.sap.sailing.domain.abstractlog.regatta.events.RegattaLogDeviceMarkMappingEvent;
import com.sap.sailing.domain.abstractlog.regatta.events.RegattaLogRegisterBoatEvent;
import com.sap.sailing.domain.abstractlog.regatta.events.RegattaLogRegisterCompetitorAndBoatEvent;
import com.sap.sailing.domain.abstractlog.regatta.events.RegattaLogRegisterCompetitorEvent;
import com.sap.sailing.domain.abstractlog.regatta.events.RegattaLogRevokeEvent;
import com.sap.sailing.domain.abstractlog.regatta.events.RegattaLogSetCompetitorTimeOnDistanceAllowancePerNauticalMileEvent;
import com.sap.sailing.domain.abstractlog.regatta.events.RegattaLogSetCompetitorTimeOnTimeFactorEvent;
import com.sap.sailing.domain.abstractlog.regatta.events.impl.AbstractRegattaLogDeviceCompetitorSensorDataMappingEventImpl;
import com.sap.sailing.domain.abstractlog.regatta.events.impl.RegattaLogCloseOpenEndedDeviceMappingEventImpl;
import com.sap.sailing.domain.abstractlog.regatta.events.impl.RegattaLogDefineMarkEventImpl;
import com.sap.sailing.domain.abstractlog.regatta.events.impl.RegattaLogDeviceCompetitorBravoExtendedMappingEventImpl;
import com.sap.sailing.domain.abstractlog.regatta.events.impl.RegattaLogDeviceCompetitorBravoMappingEventImpl;
import com.sap.sailing.domain.abstractlog.regatta.events.impl.RegattaLogDeviceCompetitorExpeditionExtendedMappingEventImpl;
import com.sap.sailing.domain.abstractlog.regatta.events.impl.RegattaLogDeviceCompetitorMappingEventImpl;
import com.sap.sailing.domain.abstractlog.regatta.events.impl.RegattaLogDeviceMarkMappingEventImpl;
import com.sap.sailing.domain.abstractlog.regatta.events.impl.RegattaLogRegisterBoatEventImpl;
import com.sap.sailing.domain.abstractlog.regatta.events.impl.RegattaLogRegisterCompetitorAndBoatEventImpl;
import com.sap.sailing.domain.abstractlog.regatta.events.impl.RegattaLogRegisterCompetitorEventImpl;
import com.sap.sailing.domain.abstractlog.regatta.events.impl.RegattaLogRevokeEventImpl;
import com.sap.sailing.domain.abstractlog.regatta.events.impl.RegattaLogSetCompetitorTimeOnDistanceAllowancePerNauticalMileEventImpl;
import com.sap.sailing.domain.abstractlog.regatta.events.impl.RegattaLogSetCompetitorTimeOnTimeFactorEventImpl;
import com.sap.sailing.domain.abstractlog.regatta.impl.RegattaLogImpl;
<<<<<<< HEAD
import com.sap.sailing.domain.base.Boat;
=======
import com.sap.sailing.domain.anniversary.DetailedRaceInfo;
>>>>>>> e690db8c
import com.sap.sailing.domain.base.BoatClass;
import com.sap.sailing.domain.base.Competitor;
import com.sap.sailing.domain.base.CompetitorWithBoat;
import com.sap.sailing.domain.base.ControlPoint;
import com.sap.sailing.domain.base.ControlPointWithTwoMarks;
import com.sap.sailing.domain.base.CourseArea;
import com.sap.sailing.domain.base.CourseBase;
import com.sap.sailing.domain.base.DomainFactory;
import com.sap.sailing.domain.base.Event;
import com.sap.sailing.domain.base.Fleet;
import com.sap.sailing.domain.base.Mark;
import com.sap.sailing.domain.base.RaceColumn;
import com.sap.sailing.domain.base.RaceDefinition;
import com.sap.sailing.domain.base.Regatta;
import com.sap.sailing.domain.base.RegattaRegistry;
import com.sap.sailing.domain.base.RemoteSailingServerReference;
import com.sap.sailing.domain.base.SailingServerConfiguration;
import com.sap.sailing.domain.base.Series;
import com.sap.sailing.domain.base.Venue;
import com.sap.sailing.domain.base.Waypoint;
import com.sap.sailing.domain.base.configuration.DeviceConfiguration;
import com.sap.sailing.domain.base.configuration.DeviceConfigurationMatcher;
import com.sap.sailing.domain.base.configuration.RegattaConfiguration;
import com.sap.sailing.domain.base.configuration.impl.DeviceConfigurationImpl;
import com.sap.sailing.domain.base.configuration.impl.RegattaConfigurationImpl;
import com.sap.sailing.domain.base.impl.CourseDataImpl;
import com.sap.sailing.domain.base.impl.EventImpl;
import com.sap.sailing.domain.base.impl.FleetImpl;
import com.sap.sailing.domain.base.impl.RegattaImpl;
import com.sap.sailing.domain.base.impl.RemoteSailingServerReferenceImpl;
import com.sap.sailing.domain.base.impl.SailingServerConfigurationImpl;
import com.sap.sailing.domain.base.impl.SeriesImpl;
import com.sap.sailing.domain.base.impl.VenueImpl;
import com.sap.sailing.domain.base.impl.WaypointImpl;
import com.sap.sailing.domain.common.CourseDesignerMode;
import com.sap.sailing.domain.common.DeviceIdentifier;
import com.sap.sailing.domain.common.MarkType;
import com.sap.sailing.domain.common.MaxPointsReason;
import com.sap.sailing.domain.common.PassingInstruction;
import com.sap.sailing.domain.common.Position;
import com.sap.sailing.domain.common.RaceIdentifier;
import com.sap.sailing.domain.common.RankingMetrics;
import com.sap.sailing.domain.common.RegattaName;
import com.sap.sailing.domain.common.RegattaNameAndRaceName;
import com.sap.sailing.domain.common.ScoringSchemeType;
import com.sap.sailing.domain.common.SpeedWithBearing;
import com.sap.sailing.domain.common.Wind;
import com.sap.sailing.domain.common.WindSource;
import com.sap.sailing.domain.common.WindSourceType;
import com.sap.sailing.domain.common.dto.AnniversaryType;
import com.sap.sailing.domain.common.dto.EventType;
import com.sap.sailing.domain.common.impl.DegreeBearingImpl;
import com.sap.sailing.domain.common.impl.DegreePosition;
import com.sap.sailing.domain.common.impl.KnotSpeedWithBearingImpl;
import com.sap.sailing.domain.common.impl.WindImpl;
import com.sap.sailing.domain.common.impl.WindSourceImpl;
import com.sap.sailing.domain.common.impl.WindSourceWithAdditionalID;
import com.sap.sailing.domain.common.racelog.Flags;
import com.sap.sailing.domain.common.racelog.RaceLogRaceStatus;
import com.sap.sailing.domain.common.racelog.RacingProcedureType;
import com.sap.sailing.domain.common.racelog.tracking.TransformationException;
import com.sap.sailing.domain.leaderboard.DelayedLeaderboardCorrections;
import com.sap.sailing.domain.leaderboard.EventResolver;
import com.sap.sailing.domain.leaderboard.FlexibleLeaderboard;
import com.sap.sailing.domain.leaderboard.Leaderboard;
import com.sap.sailing.domain.leaderboard.LeaderboardGroup;
import com.sap.sailing.domain.leaderboard.LeaderboardGroupResolver;
import com.sap.sailing.domain.leaderboard.LeaderboardRegistry;
import com.sap.sailing.domain.leaderboard.RegattaLeaderboard;
import com.sap.sailing.domain.leaderboard.RegattaLeaderboardWithEliminations;
import com.sap.sailing.domain.leaderboard.ScoringScheme;
import com.sap.sailing.domain.leaderboard.SettableScoreCorrection;
import com.sap.sailing.domain.leaderboard.ThresholdBasedResultDiscardingRule;
import com.sap.sailing.domain.leaderboard.impl.DelayedLeaderboardCorrectionsImpl;
import com.sap.sailing.domain.leaderboard.impl.DelegatingRegattaLeaderboardWithCompetitorElimination;
import com.sap.sailing.domain.leaderboard.impl.FlexibleLeaderboardImpl;
import com.sap.sailing.domain.leaderboard.impl.LeaderboardGroupImpl;
import com.sap.sailing.domain.leaderboard.impl.RegattaLeaderboardImpl;
import com.sap.sailing.domain.leaderboard.impl.ThresholdBasedResultDiscardingRuleImpl;
import com.sap.sailing.domain.leaderboard.meta.LeaderboardGroupMetaLeaderboard;
import com.sap.sailing.domain.persistence.DomainObjectFactory;
import com.sap.sailing.domain.persistence.MongoRaceLogStoreFactory;
import com.sap.sailing.domain.persistence.MongoRegattaLogStoreFactory;
import com.sap.sailing.domain.persistence.racelog.tracking.DeviceIdentifierMongoHandler;
import com.sap.sailing.domain.persistence.racelog.tracking.impl.PlaceHolderDeviceIdentifierMongoHandler;
import com.sap.sailing.domain.racelog.RaceLogIdentifier;
import com.sap.sailing.domain.racelog.RaceLogStore;
import com.sap.sailing.domain.racelogtracking.impl.PlaceHolderDeviceIdentifierSerializationHandler;
import com.sap.sailing.domain.ranking.OneDesignRankingMetric;
import com.sap.sailing.domain.ranking.RankingMetricConstructor;
import com.sap.sailing.domain.ranking.RankingMetricsFactory;
import com.sap.sailing.domain.regattalike.RegattaLikeIdentifier;
import com.sap.sailing.domain.regattalog.RegattaLogStore;
import com.sap.sailing.domain.tracking.RaceTrackingConnectivityParameters;
import com.sap.sailing.domain.tracking.RaceTrackingConnectivityParametersHandler;
import com.sap.sailing.domain.tracking.TrackedRegattaRegistry;
import com.sap.sailing.domain.tracking.WindTrack;
import com.sap.sailing.domain.tracking.impl.WindTrackImpl;
import com.sap.sailing.server.gateway.deserialization.JsonDeserializationException;
import com.sap.sailing.server.gateway.deserialization.JsonDeserializer;
import com.sap.sailing.server.gateway.deserialization.impl.BoatJsonDeserializer;
import com.sap.sailing.server.gateway.deserialization.impl.CompetitorWithBoatRefJsonDeserializer;
import com.sap.sailing.server.gateway.deserialization.impl.DeviceConfigurationJsonDeserializer;
import com.sap.sailing.server.gateway.deserialization.impl.Helpers;
import com.sap.sailing.server.gateway.deserialization.impl.LegacyCompetitorWithContainedBoatJsonDeserializer;
import com.sap.sailing.server.gateway.deserialization.impl.RegattaConfigurationJsonDeserializer;
import com.sap.sse.common.Color;
import com.sap.sse.common.Duration;
import com.sap.sse.common.NoCorrespondingServiceRegisteredException;
import com.sap.sse.common.TimePoint;
import com.sap.sse.common.TimeRange;
import com.sap.sse.common.TypeBasedServiceFinder;
import com.sap.sse.common.TypeBasedServiceFinderFactory;
import com.sap.sse.common.Util;
import com.sap.sse.common.Util.Pair;
import com.sap.sse.common.Util.Triple;
import com.sap.sse.common.impl.AbstractColor;
import com.sap.sse.common.impl.MillisecondsDurationImpl;
import com.sap.sse.common.impl.MillisecondsTimePoint;
import com.sap.sse.common.impl.RGBColor;
import com.sap.sse.common.impl.TimeRangeImpl;
import com.sap.sse.common.media.MimeType;
import com.sap.sse.shared.media.ImageDescriptor;
import com.sap.sse.shared.media.VideoDescriptor;
import com.sap.sse.shared.media.impl.ImageDescriptorImpl;
import com.sap.sse.shared.media.impl.VideoDescriptorImpl;
import com.sap.sse.util.ThreadPoolUtil;

public class DomainObjectFactoryImpl implements DomainObjectFactory {
    private static final Logger logger = Logger.getLogger(DomainObjectFactoryImpl.class.getName());
    private final LegacyCompetitorWithContainedBoatJsonDeserializer legacyCompetitorWithBoatDeserializer;
    private final CompetitorWithBoatRefJsonDeserializer competitorWithBoatRefDeserializer;
    private final BoatJsonDeserializer boatDeserializer;

    private final DB database;

    private final DomainFactory baseDomainFactory;
    private final TypeBasedServiceFinderFactory serviceFinderFactory;
    private final TypeBasedServiceFinder<DeviceIdentifierMongoHandler> deviceIdentifierServiceFinder;
    private final TypeBasedServiceFinder<RaceTrackingConnectivityParametersHandler> raceTrackingConnectivityParamsServiceFinder;

    /**
     * Uses <code>null</code> as the {@link TypeBasedServiceFinder}, meaning that no {@link DeviceIdentifier}s can be
     * loaded using this instance of a {@link DomainObjectFactory}.
     */
    public DomainObjectFactoryImpl(DB db, DomainFactory baseDomainFactory) {
        this(db, baseDomainFactory, /* deviceTypeServiceFinder */ null);
    }

    public DomainObjectFactoryImpl(DB db, DomainFactory baseDomainFactory,
            TypeBasedServiceFinderFactory serviceFinderFactory) {
        super();
        this.serviceFinderFactory = serviceFinderFactory;
        if (serviceFinderFactory != null) {
            this.deviceIdentifierServiceFinder = serviceFinderFactory
                    .createServiceFinder(DeviceIdentifierMongoHandler.class);
            this.deviceIdentifierServiceFinder.setFallbackService(new PlaceHolderDeviceIdentifierMongoHandler());
            this.raceTrackingConnectivityParamsServiceFinder = serviceFinderFactory
                    .createServiceFinder(RaceTrackingConnectivityParametersHandler.class);
        } else {
            this.deviceIdentifierServiceFinder = null;
            this.raceTrackingConnectivityParamsServiceFinder = null;
        }
        this.baseDomainFactory = baseDomainFactory;
        this.legacyCompetitorWithBoatDeserializer = LegacyCompetitorWithContainedBoatJsonDeserializer.create(baseDomainFactory);
        this.competitorWithBoatRefDeserializer = CompetitorWithBoatRefJsonDeserializer.create(baseDomainFactory);
//        this.competitorDeserializer = CompetitorJsonDeserializer.create(baseDomainFactory);
        this.boatDeserializer = BoatJsonDeserializer.create(baseDomainFactory);
        this.database = db;
    }

    @Override
    public DomainFactory getBaseDomainFactory() {
        return baseDomainFactory;
    }

    public Wind loadWind(DBObject object) {
        return new WindImpl(loadPosition(object), loadTimePoint(object), loadSpeedWithBearing(object));
    }

    public Position loadPosition(DBObject object) {
        Number latNumber = (Number) object.get(FieldNames.LAT_DEG.name());
        Double lat = latNumber == null ? null : latNumber.doubleValue();
        Number lngNumber = (Number) object.get(FieldNames.LNG_DEG.name());
        Double lng = lngNumber == null ? null : lngNumber.doubleValue();
        if (lat != null && lng != null) {
            return new DegreePosition(lat, lng);
        } else {
            return null;
        }
    }

    public static TimePoint loadTimePoint(DBObject object, String fieldName) {
        TimePoint result = null;
        Number timePointAsNumber = (Number) object.get(fieldName);
        if (timePointAsNumber != null) {
            result = new MillisecondsTimePoint(timePointAsNumber.longValue());
        }
        return result;
    }

    public static TimePoint loadTimePoint(DBObject object, FieldNames field) {
        return loadTimePoint(object, field.name());
    }

    public static TimeRange loadTimeRange(DBObject object, FieldNames field) {
        DBObject timeRangeObj = (DBObject) object.get(field.name());
        if (timeRangeObj == null) {
            return null;
        }
        TimePoint from = loadTimePoint(timeRangeObj, FieldNames.FROM_MILLIS);
        TimePoint to = loadTimePoint(timeRangeObj, FieldNames.TO_MILLIS);
        return new TimeRangeImpl(from, to);
    }

    /**
     * Loads a {@link TimePoint} on the given object at {@link FieldNames#TIME_AS_MILLIS}.
     */
    public TimePoint loadTimePoint(DBObject object) {
        return loadTimePoint(object, FieldNames.TIME_AS_MILLIS);
    }

    public SpeedWithBearing loadSpeedWithBearing(DBObject object) {
        return new KnotSpeedWithBearingImpl(((Number) object.get(FieldNames.KNOT_SPEED.name())).doubleValue(),
                new DegreeBearingImpl(((Number) object.get(FieldNames.DEGREE_BEARING.name())).doubleValue()));
    }

    @Override
    public RaceIdentifier loadRaceIdentifier(DBObject dbObject) {
        RaceIdentifier result = null;
        String regattaName = (String) dbObject.get(FieldNames.EVENT_NAME.name());
        String raceName = (String) dbObject.get(FieldNames.RACE_NAME.name());
        if (regattaName != null && raceName != null) {
            result = new RegattaNameAndRaceName(regattaName, raceName);
        }
        return result;
    }

    private void ensureIndicesOnWindTracks(DBCollection windTracks) {
        windTracks.createIndex(new BasicDBObject(FieldNames.RACE_ID.name(), 1)); // for new programmatic access
        windTracks.createIndex(new BasicDBObject(FieldNames.REGATTA_NAME.name(), 1)); // for export or human look-up
        // for legacy access to not yet migrated fixes
        windTracks.createIndex(new BasicDBObjectBuilder().add(FieldNames.EVENT_NAME.name(), 1)
                .add(FieldNames.RACE_NAME.name(), 1).get());
        // Unique index
        try {
            windTracks.createIndex(
                    new BasicDBObjectBuilder().add(FieldNames.RACE_ID.name(), 1)
                            .add(FieldNames.WIND_SOURCE_NAME.name(), 1).add(FieldNames.WIND_SOURCE_ID.name(), 1)
                            .add(FieldNames.WIND.name() + "." + FieldNames.TIME_AS_MILLIS.name(), 1).get(),
                    new BasicDBObjectBuilder().add("unique", true).add("dropDups", true).get());
        } catch (MongoException exception) {
            if (exception.getCode() == 10092) {
                logger.warning(String.format(
                        "Setting the unique index on the %s collection failed because you have too many duplicates. "
                                + "This leads to the mongo error code %s and the following message: %s \nTo fix this follow "
                                + "the steps provided on the wiki page: http://wiki.sapsailing.com/wiki/howto/misc/cook-book#Remove-"
                                + "duplicates-from-WIND_TRACK-collection",
                        CollectionNames.WIND_TRACKS.name(), exception.getCode(), exception.getMessage()));
            } else {
                logger.severe(String.format(
                        "Setting the unique index on the %s collection failed with error code %s and message: %s",
                        CollectionNames.WIND_TRACKS.name(), exception.getCode(), exception.getMessage()));
            }
        }
    }

    @Override
    public Leaderboard loadLeaderboard(String name, RegattaRegistry regattaRegistry,
            LeaderboardRegistry leaderboardRegistry) {
        DBCollection leaderboardCollection = database.getCollection(CollectionNames.LEADERBOARDS.name());
        Leaderboard result = null;
        try {
            BasicDBObject query = new BasicDBObject();
            query.put(FieldNames.LEADERBOARD_NAME.name(), name);
            for (DBObject o : leaderboardCollection.find(query)) {
                result = loadLeaderboard(o, regattaRegistry, leaderboardRegistry, /* groupForMetaLeaderboard */ null);
            }
        } catch (Exception e) {
            // something went wrong during DB access; report, then use empty new wind track
            logger.log(Level.SEVERE, "Error connecting to MongoDB, unable to load leaderboard " + name + ".");
            logger.log(Level.SEVERE, "loadLeaderboard", e);
        }
        return result;
    }

    @Override
    public RegattaLeaderboardWithEliminations loadRegattaLeaderboardWithEliminations(DBObject dbLeaderboard,
            String leaderboardName, String wrappedRegattaLeaderboardName, LeaderboardRegistry leaderboardRegistry) {
        final RegattaLeaderboardWithEliminations result;
        BasicDBList eliminatedCompetitorIds = (BasicDBList) dbLeaderboard.get(FieldNames.ELMINATED_COMPETITORS.name());
        result = new DelegatingRegattaLeaderboardWithCompetitorElimination(
                () -> (RegattaLeaderboard) leaderboardRegistry.getLeaderboardByName(wrappedRegattaLeaderboardName),
                leaderboardName);
        for (Object eliminatedCompetitorId : eliminatedCompetitorIds) {
            Competitor eliminatedCompetitor = baseDomainFactory.getCompetitorStore()
                    .getExistingCompetitorById((Serializable) eliminatedCompetitorId);
            if (eliminatedCompetitor == null) {
                logger.warning("Couldn't find eliminated competitor with ID " + eliminatedCompetitorId);
            } else {
                result.setEliminated(eliminatedCompetitor, true);
            }
        }
        return result;
    }

    /**
     * If the DBObject has a field {@link FieldNames#WRAPPED_REGATTA_LEADERBOARD_NAME} then the object represents a
     * {@link RegattaLeaderboardWithEliminations}. Otherwise, if the DBObject has a field
     * {@link FieldNames#REGATTA_NAME} then the object represents a {@link RegattaLeaderboard}. Otherwise, a
     * {@link FlexibleLeaderboard} will be loaded.
     * 
     * @param leaderboardRegistry
     *            if not <code>null</code>, then before creating and loading the leaderboard it is looked up in this
     *            registry and only loaded if not found there. If <code>leaderboardRegistry</code> is <code>null</code>,
     *            the leaderboard is loaded in any case. If the leaderboard is loaded and
     *            <code>leaderboardRegistry</code> is not <code>null</code>, the leaderboard loaded is
     *            {@link LeaderboardRegistry#addLeaderboard(Leaderboard) added to the registry}.
     * @param groupForMetaLeaderboard
     *            if not <code>null</code>, a {@link LeaderboardGroupMetaLeaderboard} instance is created and set as the
     *            group's {@link LeaderboardGroup#setOverallLeaderboard(Leaderboard) overall leaderboard}
     * 
     * @return <code>null</code> in case the leaderboard couldn't be loaded, e.g., because the regatta referenced by a
     *         {@link RegattaLeaderboard} cannot be found; the leaderboard loaded or found in
     *         <code>leaderboardRegistry</code>, otherwise
     */
    private Leaderboard loadLeaderboard(DBObject dbLeaderboard, RegattaRegistry regattaRegistry,
            LeaderboardRegistry leaderboardRegistry, LeaderboardGroup groupForMetaLeaderboard) {
        Leaderboard result = null;
        String leaderboardName = (String) dbLeaderboard.get(FieldNames.LEADERBOARD_NAME.name());
        if (leaderboardRegistry != null) {
            result = leaderboardRegistry.getLeaderboardByName(leaderboardName);
        }
        if (result == null) {
            String wrappedRegattaLeaderboardName = (String) dbLeaderboard
                    .get(FieldNames.WRAPPED_REGATTA_LEADERBOARD_NAME.name());
            if (wrappedRegattaLeaderboardName != null) {
                result = loadRegattaLeaderboardWithEliminations(dbLeaderboard, leaderboardName,
                        wrappedRegattaLeaderboardName, leaderboardRegistry);
            } else {
                if (groupForMetaLeaderboard != null) {
                    result = new LeaderboardGroupMetaLeaderboard(groupForMetaLeaderboard,
                            loadScoringScheme(dbLeaderboard),
                            loadResultDiscardingRule(dbLeaderboard, FieldNames.LEADERBOARD_DISCARDING_THRESHOLDS));
                    groupForMetaLeaderboard.setOverallLeaderboard(result);
                } else {
                    String regattaName = (String) dbLeaderboard.get(FieldNames.REGATTA_NAME.name());
                    ThresholdBasedResultDiscardingRule resultDiscardingRule = loadResultDiscardingRule(dbLeaderboard,
                            FieldNames.LEADERBOARD_DISCARDING_THRESHOLDS);
                    if (regattaName == null) {
                        result = loadFlexibleLeaderboard(dbLeaderboard, resultDiscardingRule);
                    } else {
                        result = loadRegattaLeaderboard(leaderboardName, regattaName, dbLeaderboard,
                                resultDiscardingRule, regattaRegistry);
                    }
                }
                if (result != null) {
                    DelayedLeaderboardCorrections loadedLeaderboardCorrections = new DelayedLeaderboardCorrectionsImpl(
                            result, baseDomainFactory);
                    loadLeaderboardCorrections(dbLeaderboard, loadedLeaderboardCorrections,
                            result.getScoreCorrection());
                    loadSuppressedCompetitors(dbLeaderboard, loadedLeaderboardCorrections);
                    loadColumnFactors(dbLeaderboard, result);
                }
            }
            if (result != null) {
                final Leaderboard finalResult = result;
                finalResult.setDisplayName((String) dbLeaderboard.get(FieldNames.LEADERBOARD_DISPLAY_NAME.name()));
                // add the leaderboard to the registry
                if (leaderboardRegistry != null) {
                    leaderboardRegistry.addLeaderboard(result);
                    logger.info("loaded leaderboard " + result.getName() + " into " + leaderboardRegistry);
                }
            }
        }
        return result;
    }

    private void loadColumnFactors(DBObject dbLeaderboard, Leaderboard result) {
        DBObject dbColumnFactors = (DBObject) dbLeaderboard.get(FieldNames.LEADERBOARD_COLUMN_FACTORS.name());
        if (dbColumnFactors != null) {
            for (String encodedRaceColumnName : dbColumnFactors.keySet()) {
                double factor = ((Number) dbColumnFactors.get(encodedRaceColumnName)).doubleValue();
                String raceColumnName = MongoUtils.unescapeDollarAndDot(encodedRaceColumnName);
                final RaceColumn raceColumn = result.getRaceColumnByName(raceColumnName);
                if (raceColumn != null) {
                    raceColumn.setFactor(factor);
                } else {
                    logger.warning("Expected to find race column named " + raceColumnName + " in leaderboard "
                            + result.getName() + " to apply column factor " + factor
                            + ", but the race column wasn't found. Ignoring factor.");
                }
            }
        }
    }

    private void loadSuppressedCompetitors(DBObject dbLeaderboard,
            DelayedLeaderboardCorrections loadedLeaderboardCorrections) {
        BasicDBList dbSuppressedCompetitorIDs = (BasicDBList) dbLeaderboard
                .get(FieldNames.LEADERBOARD_SUPPRESSED_COMPETITOR_IDS.name());
        if (dbSuppressedCompetitorIDs != null) {
            for (Object competitorId : dbSuppressedCompetitorIDs) {
                loadedLeaderboardCorrections.suppressCompetitorByID((Serializable) competitorId);
            }
        }
    }

    /**
     * @param dbObject
     *            expects to find a field identified by <code>field</code> which holds a {@link BasicDBList}
     */
    private ThresholdBasedResultDiscardingRule loadResultDiscardingRule(DBObject dbObject, FieldNames field) {
        BasicDBList dbDiscardIndexResultsStartingWithHowManyRaces = (BasicDBList) dbObject.get(field.name());
        final ThresholdBasedResultDiscardingRule result;
        if (dbDiscardIndexResultsStartingWithHowManyRaces == null) {
            result = null;
        } else {
            int[] discardIndexResultsStartingWithHowManyRaces = new int[dbDiscardIndexResultsStartingWithHowManyRaces
                    .size()];
            int i = 0;
            for (Object discardingThresholdAsObject : dbDiscardIndexResultsStartingWithHowManyRaces) {
                discardIndexResultsStartingWithHowManyRaces[i++] = (Integer) discardingThresholdAsObject;
            }
            result = new ThresholdBasedResultDiscardingRuleImpl(discardIndexResultsStartingWithHowManyRaces);
        }
        return result;
    }

    /**
     * @return <code>null</code> if the regatta cannot be resolved; otherwise the leaderboard for the regatta specified
     */
    private RegattaLeaderboard loadRegattaLeaderboard(String leaderboardName, String regattaName,
            DBObject dbLeaderboard, ThresholdBasedResultDiscardingRule resultDiscardingRule,
            RegattaRegistry regattaRegistry) {
        RegattaLeaderboard result = null;
        Regatta regatta = regattaRegistry.getRegatta(new RegattaName(regattaName));
        if (regatta == null) {
            logger.info("Couldn't find regatta " + regattaName
                    + " for corresponding regatta leaderboard. Not loading regatta leaderboard.");
        } else {
            result = new RegattaLeaderboardImpl(regatta, resultDiscardingRule);
            result.setName(leaderboardName); // this will temporarily set the display name; it will be adjusted later if
                                             // a display name is found
        }
        return result;
    }

    private RaceLogStore getRaceLogStore() {
        return MongoRaceLogStoreFactory.INSTANCE
                .getMongoRaceLogStore(new MongoObjectFactoryImpl(database, serviceFinderFactory), this);
    }

    private RegattaLogStore getRegattaLogStore() {
        return MongoRegattaLogStoreFactory.INSTANCE
                .getMongoRegattaLogStore(new MongoObjectFactoryImpl(database, serviceFinderFactory), this);
    }

    private FlexibleLeaderboard loadFlexibleLeaderboard(DBObject dbLeaderboard,
            ThresholdBasedResultDiscardingRule resultDiscardingRule) {
        final FlexibleLeaderboardImpl result;
        BasicDBList dbRaceColumns = (BasicDBList) dbLeaderboard.get(FieldNames.LEADERBOARD_COLUMNS.name());
        if (dbRaceColumns == null) {
            // this was probably an orphaned overall leaderboard
            logger.warning("Probably found orphan overall leaderboard named "
                    + dbLeaderboard.get(FieldNames.LEADERBOARD_NAME.name()) + ". Ignoring.");
            result = null;
        } else {
            final ScoringScheme scoringScheme = loadScoringScheme(dbLeaderboard);

            Serializable courseAreaId = (Serializable) dbLeaderboard.get(FieldNames.COURSE_AREA_ID.name());
            CourseArea courseArea = null;
            if (courseAreaId != null) {
                UUID courseAreaUuid = UUID.fromString(courseAreaId.toString());
                courseArea = baseDomainFactory.getExistingCourseAreaById(courseAreaUuid);
            }

            result = new FlexibleLeaderboardImpl(getRaceLogStore(), getRegattaLogStore(),
                    (String) dbLeaderboard.get(FieldNames.LEADERBOARD_NAME.name()), resultDiscardingRule, scoringScheme,
                    courseArea);
            // For a FlexibleLeaderboard, there should be only the default fleet for any race column
            for (Object dbRaceColumnAsObject : dbRaceColumns) {
                BasicDBObject dbRaceColumn = (BasicDBObject) dbRaceColumnAsObject;
                String columnName = (String) dbRaceColumn.get(FieldNames.LEADERBOARD_COLUMN_NAME.name());

                RaceColumn raceColumn = result.addRaceColumn(columnName,
                        (Boolean) dbRaceColumn.get(FieldNames.LEADERBOARD_IS_MEDAL_RACE_COLUMN.name()));

                Map<String, RaceIdentifier> raceIdentifiers = loadRaceIdentifiers(dbRaceColumn);
                RaceIdentifier defaultFleetRaceIdentifier = raceIdentifiers.get(result.getFleet(null).getName());
                if (defaultFleetRaceIdentifier == null) {
                    // Backward compatibility
                    defaultFleetRaceIdentifier = raceIdentifiers.get(null);
                }
                if (defaultFleetRaceIdentifier != null) {
                    Fleet defaultFleet = result.getFleet(null);
                    if (defaultFleet != null) {

                        raceColumn.setRaceIdentifier(defaultFleet, defaultFleetRaceIdentifier);
                    } else {
                        // leaderboard has no default fleet; don't know what to do with default RaceIdentifier
                        logger.warning("Discarding RaceIdentifier " + defaultFleetRaceIdentifier
                                + " for default fleet for leaderboard " + result.getName()
                                + " because no default fleet was found in leaderboard");
                    }
                }

            }
        }
        return result;
    }

    private ScoringScheme loadScoringScheme(DBObject dbLeaderboard) {
        ScoringSchemeType scoringSchemeType = getScoringSchemeType(dbLeaderboard);
        final ScoringScheme scoringScheme = baseDomainFactory.createScoringScheme(scoringSchemeType);
        return scoringScheme;
    }

    private void loadLeaderboardCorrections(DBObject dbLeaderboard, DelayedLeaderboardCorrections correctionsToUpdate,
            SettableScoreCorrection scoreCorrectionToUpdate) {
        BasicDBList carriedPointsById = (BasicDBList) dbLeaderboard
                .get(FieldNames.LEADERBOARD_CARRIED_POINTS_BY_ID.name());
        if (carriedPointsById != null) {
            for (Object o : carriedPointsById) {
                DBObject competitorIdAndCarriedPoints = (DBObject) o;
                Serializable competitorId = (Serializable) competitorIdAndCarriedPoints
                        .get(FieldNames.COMPETITOR_ID.name());
                Double carriedPointsForCompetitor = ((Number) competitorIdAndCarriedPoints
                        .get(FieldNames.LEADERBOARD_CARRIED_POINTS.name())).doubleValue();
                if (carriedPointsForCompetitor != null) {
                    correctionsToUpdate.setCarriedPointsByID(competitorId, carriedPointsForCompetitor);
                }
            }
        }
        DBObject dbScoreCorrection = (DBObject) dbLeaderboard.get(FieldNames.LEADERBOARD_SCORE_CORRECTIONS.name());
        if (dbScoreCorrection.containsField(FieldNames.LEADERBOARD_SCORE_CORRECTION_TIMESTAMP.name())) {
            scoreCorrectionToUpdate.setTimePointOfLastCorrectionsValidity(new MillisecondsTimePoint(
                    (Long) dbScoreCorrection.get(FieldNames.LEADERBOARD_SCORE_CORRECTION_TIMESTAMP.name())));
            dbScoreCorrection.removeField(FieldNames.LEADERBOARD_SCORE_CORRECTION_TIMESTAMP.name());
        }
        if (dbScoreCorrection.containsField(FieldNames.LEADERBOARD_SCORE_CORRECTION_COMMENT.name())) {
            scoreCorrectionToUpdate
                    .setComment((String) dbScoreCorrection.get(FieldNames.LEADERBOARD_SCORE_CORRECTION_COMMENT.name()));
            dbScoreCorrection.removeField(FieldNames.LEADERBOARD_SCORE_CORRECTION_COMMENT.name());
        }
        for (String escapedRaceColumnName : dbScoreCorrection.keySet()) {
            // deprecated style: a DBObject per race where the keys are the escaped competitor names
            // new style: a BasicDBList per race where each entry is a DBObject with COMPETITOR_ID and
            // LEADERBOARD_SCORE_CORRECTION_MAX_POINTS_REASON and LEADERBOARD_CORRECTED_SCORE fields each
            DBObject dbScoreCorrectionForRace = (DBObject) dbScoreCorrection.get(escapedRaceColumnName);
            final RaceColumn raceColumn = correctionsToUpdate.getLeaderboard()
                    .getRaceColumnByName(MongoUtils.unescapeDollarAndDot(escapedRaceColumnName));
            if (raceColumn != null) {
                for (Object o : (BasicDBList) dbScoreCorrectionForRace) {
                    DBObject dbScoreCorrectionForCompetitorInRace = (DBObject) o;
                    Serializable competitorId = (Serializable) dbScoreCorrectionForCompetitorInRace
                            .get(FieldNames.COMPETITOR_ID.name());
                    if (dbScoreCorrectionForCompetitorInRace
                            .containsField(FieldNames.LEADERBOARD_SCORE_CORRECTION_MAX_POINTS_REASON.name())) {
                        correctionsToUpdate.setMaxPointsReasonByID(competitorId, raceColumn,
                                MaxPointsReason.valueOf((String) dbScoreCorrectionForCompetitorInRace
                                        .get(FieldNames.LEADERBOARD_SCORE_CORRECTION_MAX_POINTS_REASON.name())));
                    }
                    if (dbScoreCorrectionForCompetitorInRace
                            .containsField(FieldNames.LEADERBOARD_CORRECTED_SCORE.name())) {
                        final Double leaderboardCorrectedScore = ((Number) dbScoreCorrectionForCompetitorInRace
                                .get(FieldNames.LEADERBOARD_CORRECTED_SCORE.name())).doubleValue();
                        correctionsToUpdate.correctScoreByID(competitorId, raceColumn,
                                (Double) leaderboardCorrectedScore);
                    }
                }
            } else {
                logger.warning("Couldn't find race column " + MongoUtils.unescapeDollarAndDot(escapedRaceColumnName)
                        + " in leaderboard " + correctionsToUpdate.getLeaderboard().getName());
            }
        }
        DBObject competitorDisplayNames = (DBObject) dbLeaderboard
                .get(FieldNames.LEADERBOARD_COMPETITOR_DISPLAY_NAMES.name());
        // deprecated style: a DBObject whose keys are the escaped competitor names
        // new style: a BasicDBList whose entries are DBObjects with COMPETITOR_ID and COMPETITOR_DISPLAY_NAME fields
        if (competitorDisplayNames != null) {
            if (competitorDisplayNames instanceof BasicDBList) {
                for (Object o : (BasicDBList) competitorDisplayNames) {
                    DBObject competitorDisplayName = (DBObject) o;
                    final Serializable competitorId = (Serializable) competitorDisplayName
                            .get(FieldNames.COMPETITOR_ID.name());
                    final String displayName = (String) competitorDisplayName
                            .get(FieldNames.COMPETITOR_DISPLAY_NAME.name());
                    correctionsToUpdate.setDisplayNameByID(competitorId, displayName);
                }
            } else {
                logger.severe("Deprecated, now unreadable format of the "
                        + FieldNames.LEADERBOARD_COMPETITOR_DISPLAY_NAMES.name() + " field for leaderboard "
                        + dbLeaderboard.get(FieldNames.LEADERBOARD_NAME.name())
                        + ". You will have to update the competitor display names manually: " + competitorDisplayNames);
            }
        }
    }

    /**
     * Expects a DBObject under the key {@link FieldNames#RACE_IDENTIFIERS} whose keys are the fleet names and whose
     * values are the race identifiers as DBObjects (see {@link #loadRaceIdentifier(DBObject)}). If legacy DB instances
     * have a {@link RaceIdentifier} that is not associated with a fleet name, it may be stored directly in the
     * <code>dbRaceColumn</code>. In this case, it is returned with <code>null</code> as the fleet name key.
     * 
     * @return a map with fleet names as key and the corresponding fleet's race identifier as value; the special
     *         <code>null</code> key is used to identify a "default fleet" for backward compatibility with stored
     *         leaderboards which don't know about fleets yet; this key should be mapped to the leaderboard's default
     *         fleet.
     */
    private Map<String, RaceIdentifier> loadRaceIdentifiers(DBObject dbRaceColumn) {
        Map<String, RaceIdentifier> result = new HashMap<String, RaceIdentifier>();
        // try to load a deprecated single race identifier to associate with the default fleet:
        RaceIdentifier singleLegacyRaceIdentifier = loadRaceIdentifier(dbRaceColumn);
        if (singleLegacyRaceIdentifier != null) {
            result.put(null, singleLegacyRaceIdentifier);
        }
        DBObject raceIdentifiersPerFleet = (DBObject) dbRaceColumn.get(FieldNames.RACE_IDENTIFIERS.name());
        if (raceIdentifiersPerFleet != null) {
            for (String escapedFleetName : raceIdentifiersPerFleet.keySet()) {
                String fleetName = MongoUtils.unescapeDollarAndDot(escapedFleetName);
                result.put(fleetName, loadRaceIdentifier((DBObject) raceIdentifiersPerFleet.get(fleetName)));
            }
        }
        return result;
    }

    @Override
    public LeaderboardGroup loadLeaderboardGroup(String name, RegattaRegistry regattaRegistry,
            LeaderboardRegistry leaderboardRegistry) {
        DBCollection leaderboardGroupCollection = database.getCollection(CollectionNames.LEADERBOARD_GROUPS.name());
        LeaderboardGroup leaderboardGroup = null;
        try {
            BasicDBObject query = new BasicDBObject();
            query.put(FieldNames.LEADERBOARD_GROUP_NAME.name(), name);
            leaderboardGroup = loadLeaderboardGroup(leaderboardGroupCollection.findOne(query), regattaRegistry,
                    leaderboardRegistry);
        } catch (Exception e) {
            logger.log(Level.SEVERE, "Error connecting to MongoDB, unable to load leaderboard group " + name + ".");
            logger.log(Level.SEVERE, "loadLeaderboardGroup", e);
        }

        return leaderboardGroup;
    }

    @Override
    public Iterable<LeaderboardGroup> getAllLeaderboardGroups(RegattaRegistry regattaRegistry,
            LeaderboardRegistry leaderboardRegistry) {
        DBCollection leaderboardGroupCollection = database.getCollection(CollectionNames.LEADERBOARD_GROUPS.name());
        Set<LeaderboardGroup> leaderboardGroups = new HashSet<LeaderboardGroup>();
        try {
            for (DBObject o : leaderboardGroupCollection.find()) {
                boolean hasUUID = o.containsField(FieldNames.LEADERBOARD_GROUP_UUID.name());
                final LeaderboardGroup leaderboardGroup = loadLeaderboardGroup(o, regattaRegistry, leaderboardRegistry);
                leaderboardGroups.add(leaderboardGroup);
                if (!hasUUID) {
                    // in an effort to migrate leaderboard groups without ID to such that have a UUID as their ID, we
                    // need
                    // to write a leaderboard group to the database again after it just received a UUID for the first
                    // time:
                    logger.info("Existing LeaderboardGroup " + leaderboardGroup.getName()
                            + " received a UUID during migration; updating the leaderboard group in the database");
                    new MongoObjectFactoryImpl(database).storeLeaderboardGroup(leaderboardGroup);
                }
            }
        } catch (Exception e) {
            logger.log(Level.SEVERE, "Error connecting to MongoDB, unable to load leaderboard groups.");
            logger.log(Level.SEVERE, "loadLeaderboardGroup", e);
        }

        return leaderboardGroups;
    }

    private LeaderboardGroup loadLeaderboardGroup(DBObject o, RegattaRegistry regattaRegistry,
            LeaderboardRegistry leaderboardRegistry) {
        DBCollection leaderboardCollection = database.getCollection(CollectionNames.LEADERBOARDS.name());
        String name = (String) o.get(FieldNames.LEADERBOARD_GROUP_NAME.name());
        UUID uuid = (UUID) o.get(FieldNames.LEADERBOARD_GROUP_UUID.name());
        if (uuid == null) {
            uuid = UUID.randomUUID();
            logger.info("Leaderboard group " + name + " receives UUID " + uuid + " in a migration effort");
            // migration: leaderboard groups that don't yet have a UUID receive a random one
        }
        String description = (String) o.get(FieldNames.LEADERBOARD_GROUP_DESCRIPTION.name());
        String displayName = (String) o.get(FieldNames.LEADERBOARD_GROUP_DISPLAY_NAME.name());
        boolean displayGroupsInReverseOrder = false; // default value
        Object displayGroupsInReverseOrderObj = o.get(FieldNames.LEADERBOARD_GROUP_DISPLAY_IN_REVERSE_ORDER.name());
        if (displayGroupsInReverseOrderObj != null) {
            displayGroupsInReverseOrder = (Boolean) displayGroupsInReverseOrderObj;
        }
        ArrayList<Leaderboard> leaderboards = new ArrayList<Leaderboard>();
        BasicDBList dbLeaderboardIds = (BasicDBList) o.get(FieldNames.LEADERBOARD_GROUP_LEADERBOARDS.name());
        for (Object object : dbLeaderboardIds) {
            ObjectId dbLeaderboardId = (ObjectId) object;
            DBObject dbLeaderboard = leaderboardCollection.findOne(dbLeaderboardId);
            if (dbLeaderboard != null) {
                final Leaderboard loadedLeaderboard = loadLeaderboard(dbLeaderboard, regattaRegistry,
                        leaderboardRegistry, /* groupForMetaLeaderboard */null);
                if (loadedLeaderboard != null) {
                    leaderboards.add(loadedLeaderboard);
                }
            } else {
                logger.warning("couldn't find leaderboard with ID " + dbLeaderboardId
                        + " referenced by leaderboard group " + name);
            }
        }
        logger.info("loaded leaderboard group " + name);
        LeaderboardGroupImpl result = new LeaderboardGroupImpl(uuid, name, description, displayName,
                displayGroupsInReverseOrder, leaderboards);
        Object overallLeaderboardIdOrName = o.get(FieldNames.LEADERBOARD_GROUP_OVERALL_LEADERBOARD.name());
        if (overallLeaderboardIdOrName != null) {
            final DBObject dbOverallLeaderboard;
            if (overallLeaderboardIdOrName instanceof ObjectId) {
                dbOverallLeaderboard = leaderboardCollection.findOne(overallLeaderboardIdOrName);
            } else {
                dbOverallLeaderboard = (DBObject) overallLeaderboardIdOrName;
            }
            if (dbOverallLeaderboard != null) {
                // the loadLeaderboard call adds the overall leaderboard to the leaderboard registry and sets it as the
                // overall leaderboard of the leaderboard group
                loadLeaderboard(dbOverallLeaderboard, regattaRegistry, leaderboardRegistry,
                        /* groupForMetaLeaderboard */ result);
            }
        }
        return result;
    }

    @Override
    public Iterable<Leaderboard> getLeaderboardsNotInGroup(RegattaRegistry regattaRegistry,
            LeaderboardRegistry leaderboardRegistry) {
        DBCollection leaderboardCollection = database.getCollection(CollectionNames.LEADERBOARDS.name());
        Set<Leaderboard> result = new HashSet<Leaderboard>();
        try {
            // For MongoDB 2.4 $where with refs to global objects no longer works
            // http://docs.mongodb.org/manual/reference/operator/where/#op._S_where
            // Also a single where leads to a table walk without using indexes. So avoid $where.

            // Don't change the query object, unless you know what you're doing.
            // It queries all leaderboards not referenced to be part of a leaderboard group
            // and in particular not being an overall leaderboard of a leaderboard group.
            DBCursor allLeaderboards = leaderboardCollection.find();
            for (DBObject leaderboardFromDB : allLeaderboards) {
                DBObject inLeaderboardGroupsQuery = new BasicDBObject();
                inLeaderboardGroupsQuery.put(FieldNames.LEADERBOARD_GROUP_LEADERBOARDS.name(),
                        ((ObjectId) leaderboardFromDB.get("_id")).toString());
                boolean inLeaderboardGroups = database.getCollection(CollectionNames.LEADERBOARD_GROUPS.name())
                        .find(inLeaderboardGroupsQuery).size() > 0;

                DBObject inLeaderboardGroupOverallQuery = new BasicDBObject();
                inLeaderboardGroupOverallQuery.put(FieldNames.LEADERBOARD_GROUP_OVERALL_LEADERBOARD.name(),
                        ((ObjectId) leaderboardFromDB.get("_id")).toString());
                boolean inLeaderboardGroupOverall = database.getCollection(CollectionNames.LEADERBOARD_GROUPS.name())
                        .find(inLeaderboardGroupOverallQuery).size() > 0;

                DBObject inLeaderboardGroupOverallQueryName = new BasicDBObject();
                inLeaderboardGroupOverallQueryName.put(FieldNames.LEADERBOARD_GROUP_OVERALL_LEADERBOARD.name(),
                        leaderboardFromDB.get(FieldNames.LEADERBOARD_NAME.name()));
                boolean inLeaderboardGroupOverallName = database
                        .getCollection(CollectionNames.LEADERBOARD_GROUPS.name())
                        .find(inLeaderboardGroupOverallQueryName).size() > 0;

                if (!inLeaderboardGroups && !inLeaderboardGroupOverall && !inLeaderboardGroupOverallName) {
                    final Leaderboard loadedLeaderboard = loadLeaderboard(leaderboardFromDB, regattaRegistry,
                            leaderboardRegistry, /* groupForMetaLeaderboard */ null);
                    if (loadedLeaderboard != null) {
                        result.add(loadedLeaderboard);
                    }
                }
            }
        } catch (Exception e) {
            logger.log(Level.SEVERE, "Error connecting to MongoDB, unable to load leaderboards.");
            logger.log(Level.SEVERE, "getAllLeaderboards", e);
        }
        return result;
    }

    @Override
    public WindTrack loadWindTrack(String regattaName, RaceDefinition race, WindSource windSource,
            long millisecondsOverWhichToAverage) {
        final WindTrack result;
        Map<WindSource, WindTrack> resultMap = loadWindTracks(regattaName, race, windSource,
                millisecondsOverWhichToAverage);
        if (resultMap.containsKey(windSource)) {
            result = resultMap.get(windSource);
        } else {
            // create an empty wind track as result if no fixes were found in store for the wind source requested
            result = new WindTrackImpl(millisecondsOverWhichToAverage, windSource.getType().getBaseConfidence(),
                    windSource.getType().useSpeed(), /* nameForReadWriteLock */ WindTrackImpl.class.getSimpleName()
                            + " for source " + windSource.toString());
        }
        return result;
    }

    @Override
    public Map<? extends WindSource, ? extends WindTrack> loadWindTracks(String regattaName, RaceDefinition race,
            long millisecondsOverWhichToAverageWind) {
        Map<WindSource, WindTrack> result = loadWindTracks(regattaName, race, /* constrain wind source */ null,
                millisecondsOverWhichToAverageWind);
        return result;
    }

    /**
     * @param constrainToWindSource
     *            if <code>null</code>, wind for all sources will be loaded; otherwise, only wind data for the wind
     *            source specified by this argument will be loaded
     */
    private Map<WindSource, WindTrack> loadWindTracks(String regattaName, RaceDefinition race,
            WindSource constrainToWindSource, long millisecondsOverWhichToAverageWind) {
        Map<WindSource, WindTrack> result = new HashMap<WindSource, WindTrack>();
        try {
            DBCollection windTracks = database.getCollection(CollectionNames.WIND_TRACKS.name());
            ensureIndicesOnWindTracks(windTracks);
            BasicDBObject queryById = new BasicDBObject();
            // the default query is by the RACE_ID key:
            queryById.put(FieldNames.RACE_ID.name(), race.getId());
            if (constrainToWindSource != null) {
                queryById.put(FieldNames.WIND_SOURCE_NAME.name(), constrainToWindSource.name());
            }
            for (DBObject dbWind : windTracks.find(queryById)) {
                loadWindFix(result, dbWind, millisecondsOverWhichToAverageWind);
            }
            // Additionally check for legacy wind fixes stored with the old EVENT_NAME key; if any are found, migrate
            // them
            BasicDBObject queryByName = new BasicDBObject();
            queryByName.put(FieldNames.EVENT_NAME.name(), regattaName);
            queryByName.put(FieldNames.RACE_NAME.name(), race.getName());
            if (constrainToWindSource != null) {
                queryByName.put(FieldNames.WIND_SOURCE_NAME.name(), constrainToWindSource.name());
            }
            final DBCursor windFixesFoundByName = windTracks.find(queryByName);
            if (windFixesFoundByName.hasNext()) {
                List<DBObject> windFixesToMigrate = new ArrayList<DBObject>();
                for (DBObject dbWind : windFixesFoundByName) {
                    Util.Pair<Wind, WindSource> wind = loadWindFix(result, dbWind, millisecondsOverWhichToAverageWind);
                    // write the wind fix with the new ID-based key and remove the legacy wind fix from the DB
                    windFixesToMigrate.add(new MongoObjectFactoryImpl(database).storeWindTrackEntry(race, regattaName,
                            wind.getB(), wind.getA()));
                }
                logger.info("Migrating " + windFixesFoundByName.size() + " wind fixes of regatta " + regattaName
                        + " and race " + race.getName() + " to ID-based keys");
                windTracks.insert(windFixesToMigrate.toArray(new DBObject[windFixesToMigrate.size()]));
                logger.info("Removing " + windFixesFoundByName.size()
                        + " wind fixes that were keyed by the names of regatta " + regattaName + " and race "
                        + race.getName());
                windTracks.remove(queryByName);
            }
        } catch (Exception e) {
            // something went wrong during DB access; report, then use empty new wind track
            logger.log(Level.SEVERE,
                    "Error connecting to MongoDB, unable to load recorded wind data. Check MongoDB settings.");
            logger.log(Level.SEVERE, "loadWindTrack", e);
        }
        return result;
    }

    private Util.Pair<Wind, WindSource> loadWindFix(Map<WindSource, WindTrack> result, DBObject dbWind,
            long millisecondsOverWhichToAverageWind) {
        Wind wind = loadWind((DBObject) dbWind.get(FieldNames.WIND.name()));
        WindSourceType windSourceType = WindSourceType.valueOf((String) dbWind.get(FieldNames.WIND_SOURCE_NAME.name()));
        WindSource windSource;
        if (dbWind.containsField(FieldNames.WIND_SOURCE_ID.name())) {
            windSource = new WindSourceWithAdditionalID(windSourceType,
                    (String) dbWind.get(FieldNames.WIND_SOURCE_ID.name()));
        } else {
            windSource = new WindSourceImpl(windSourceType);
        }
        WindTrack track = result.get(windSource);
        if (track == null) {
            track = new WindTrackImpl(millisecondsOverWhichToAverageWind, windSource.getType().getBaseConfidence(),
                    windSource.getType().useSpeed(), /* nameForReadWriteLock */ WindTrackImpl.class.getSimpleName()
                            + " for source " + windSource.toString());
            result.put(windSource, track);
        }
        track.add(wind);
        return new Util.Pair<Wind, WindSource>(wind, windSource);
    }

    @Override
    public void loadLeaderboardGroupLinksForEvents(EventResolver eventResolver,
            LeaderboardGroupResolver leaderboardGroupResolver) {
        DBCollection links = database.getCollection(CollectionNames.LEADERBOARD_GROUP_LINKS_FOR_EVENTS.name());
        for (Object o : links.find()) {
            DBObject dbLink = (DBObject) o;
            UUID eventId = (UUID) dbLink.get(FieldNames.EVENT_ID.name());
            Event event = eventResolver.getEvent(eventId);
            if (event == null) {
                logger.info(
                        "Found leaderboard group IDs for event with ID " + eventId + " but couldn't find that event.");
            } else {
                @SuppressWarnings("unchecked")
                List<UUID> leaderboardGroupIDs = (List<UUID>) dbLink.get(FieldNames.LEADERBOARD_GROUP_UUID.name());
                for (UUID leaderboardGroupID : leaderboardGroupIDs) {
                    LeaderboardGroup leaderboardGroup = leaderboardGroupResolver
                            .getLeaderboardGroupByID(leaderboardGroupID);
                    if (leaderboardGroup != null) {
                        event.addLeaderboardGroup(leaderboardGroup);
                    }
                }
            }
        }
    }

    @Override
    public Event loadEvent(String name) {
        Event result;
        BasicDBObject query = new BasicDBObject();
        query.put(FieldNames.EVENT_NAME.name(), name);
        DBCollection eventCollection = database.getCollection(CollectionNames.EVENTS.name());
        DBObject eventDBObject = eventCollection.findOne(query);
        if (eventDBObject != null) {
            result = loadEvent(eventDBObject);
        } else {
            result = null;
        }
        return result;
    }

    @Override
    public Iterable<Pair<Event, Boolean>> loadAllEvents() {
        ArrayList<Pair<Event, Boolean>> result = new ArrayList<>();
        DBCollection eventCollection = database.getCollection(CollectionNames.EVENTS.name());

        try {
            for (DBObject object : eventCollection.find()) {
                Event event = loadEvent(object);
                boolean requiresStoreAfterMigration = loadLegacyImageAndVideoURLs(event, object);
                requiresStoreAfterMigration |= loadLegacySailorsInfoWebsiteURL(event, object);
                result.add(new Pair<Event, Boolean>(event, requiresStoreAfterMigration));
            }
        } catch (Exception e) {
            logger.log(Level.SEVERE, "Error connecting to MongoDB, unable to load events.");
            logger.log(Level.SEVERE, "loadAllEvents", e);
        }

        return result;
    }

    @Override
    public SailingServerConfiguration loadServerConfiguration() {
        SailingServerConfiguration result;
        DBCollection serverCollection = database.getCollection(CollectionNames.SERVER_CONFIGURATION.name());
        DBObject theServer = serverCollection.findOne();
        if (theServer != null) {
            result = loadServerConfiguration(theServer);
        } else {
            // create a default configuration
            result = new SailingServerConfigurationImpl(false);
        }
        return result;
    }

    private SailingServerConfiguration loadServerConfiguration(DBObject serverDBObject) {
        boolean isStandaloneServer = (Boolean) serverDBObject.get(FieldNames.SERVER_IS_STANDALONE.name());
        return new SailingServerConfigurationImpl(isStandaloneServer);
    }

    private RemoteSailingServerReference loadRemoteSailingSever(DBObject serverDBObject) {
        RemoteSailingServerReference result = null;
        String name = (String) serverDBObject.get(FieldNames.SERVER_NAME.name());
        String urlAsString = (String) serverDBObject.get(FieldNames.SERVER_URL.name());
        try {
            URL serverUrl = new URL(urlAsString);
            result = new RemoteSailingServerReferenceImpl(name, serverUrl);
        } catch (MalformedURLException e) {
            logger.log(Level.SEVERE, "Can't load the sailing server with URL " + urlAsString, e);
        }
        return result;
    }

    @Override
    public Iterable<RemoteSailingServerReference> loadAllRemoteSailingServerReferences() {
        ArrayList<RemoteSailingServerReference> result = new ArrayList<RemoteSailingServerReference>();
        DBCollection serverCollection = database.getCollection(CollectionNames.SAILING_SERVERS.name());
        try {
            for (DBObject o : serverCollection.find()) {
                if (loadRemoteSailingSever(o) != null) {
                    result.add(loadRemoteSailingSever(o));
                }
            }
        } catch (Exception e) {
            logger.log(Level.SEVERE, "Error connecting to MongoDB, unable to load sailing server instances URLs.");
            logger.log(Level.SEVERE, "loadAllSailingServers", e);
        }
        return result;
    }

    /**
     * An event doesn't store its regattas; it's the regatta that stores a reference to its event; the regatta needs to
     * add itself to the event when loaded or instantiated.
     */
    private Event loadEvent(DBObject eventDBObject) {
        String name = (String) eventDBObject.get(FieldNames.EVENT_NAME.name());
        String description = (String) eventDBObject.get(FieldNames.EVENT_DESCRIPTION.name());
        UUID id = (UUID) eventDBObject.get(FieldNames.EVENT_ID.name());
        TimePoint startDate = loadTimePoint(eventDBObject, FieldNames.EVENT_START_DATE);
        TimePoint endDate = loadTimePoint(eventDBObject, FieldNames.EVENT_END_DATE);
        boolean isPublic = eventDBObject.get(FieldNames.EVENT_IS_PUBLIC.name()) != null
                ? (Boolean) eventDBObject.get(FieldNames.EVENT_IS_PUBLIC.name()) : false;
        Venue venue = loadVenue((DBObject) eventDBObject.get(FieldNames.VENUE.name()));
        Event result = new EventImpl(name, startDate, endDate, venue, isPublic, id);
        result.setDescription(description);
        String officialWebSiteURLAsString = (String) eventDBObject.get(FieldNames.EVENT_OFFICIAL_WEBSITE_URL.name());
        if (officialWebSiteURLAsString != null) {
            try {
                result.setOfficialWebsiteURL(new URL(officialWebSiteURLAsString));
            } catch (MalformedURLException e) {
                logger.severe("Error parsing official website URL " + officialWebSiteURLAsString + " for event " + name
                        + ". Ignoring this URL.");
            }
        }
        String baseURLAsString = (String) eventDBObject.get(FieldNames.EVENT_BASE_URL.name());
        if (baseURLAsString != null) {
            try {
                result.setBaseURL(new URL(baseURLAsString));
            } catch (MalformedURLException e) {
                logger.severe(
                        "Error parsing base URL " + baseURLAsString + " for event " + name + ". Ignoring this URL.");
            }
        }
        BasicDBList images = (BasicDBList) eventDBObject.get(FieldNames.EVENT_IMAGES.name());
        if (images != null) {
            for (Object imageObject : images) {
                ImageDescriptor image = loadImage((DBObject) imageObject);
                if (image != null) {
                    result.addImage(image);
                }
            }
        }
        BasicDBList videos = (BasicDBList) eventDBObject.get(FieldNames.EVENT_VIDEOS.name());
        if (videos != null) {
            for (Object videoObject : videos) {
                VideoDescriptor video = loadVideo((DBObject) videoObject);
                if (video != null) {
                    result.addVideo(video);
                }
            }
        }
        BasicDBList sailorsInfoWebsiteURLs = (BasicDBList) eventDBObject
                .get(FieldNames.EVENT_SAILORS_INFO_WEBSITES.name());
        if (sailorsInfoWebsiteURLs != null) {
            for (Object sailorsInfoWebsiteObject : sailorsInfoWebsiteURLs) {
                DBObject sailorsInfoWebsiteDBObject = (DBObject) sailorsInfoWebsiteObject;
                URL url = loadURL(sailorsInfoWebsiteDBObject, FieldNames.SAILORS_INFO_URL);
                String localeRaw = (String) sailorsInfoWebsiteDBObject.get(FieldNames.SAILORS_INFO_LOCALE.name());
                if (url != null) {
                    Locale locale = localeRaw != null ? Locale.forLanguageTag(localeRaw) : null;
                    result.setSailorsInfoWebsiteURL(locale, url);
                }
            }
        }
        return result;
    }

    private Venue loadVenue(DBObject dbObject) {
        String name = (String) dbObject.get(FieldNames.VENUE_NAME.name());
        BasicDBList dbCourseAreas = (BasicDBList) dbObject.get(FieldNames.COURSE_AREAS.name());
        Venue result = new VenueImpl(name);
        for (Object courseAreaDBObject : dbCourseAreas) {
            CourseArea courseArea = loadCourseArea((DBObject) courseAreaDBObject);
            result.addCourseArea(courseArea);
        }
        return result;
    }

    private CourseArea loadCourseArea(DBObject courseAreaDBObject) {
        String name = (String) courseAreaDBObject.get(FieldNames.COURSE_AREA_NAME.name());
        UUID id = (UUID) courseAreaDBObject.get(FieldNames.COURSE_AREA_ID.name());
        return baseDomainFactory.getOrCreateCourseArea(id, name);
    }

    @Override
    public Iterable<Regatta> loadAllRegattas(TrackedRegattaRegistry trackedRegattaRegistry) {
        List<Regatta> result = new ArrayList<Regatta>();
        DBCollection regattaCollection = database.getCollection(CollectionNames.REGATTAS.name());
        for (DBObject dbRegatta : regattaCollection.find()) {
            result.add(loadRegatta(dbRegatta, trackedRegattaRegistry));
        }
        return result;
    }

    @Override
    public Regatta loadRegatta(String name, TrackedRegattaRegistry trackedRegattaRegistry) {
        DBObject query = new BasicDBObject(FieldNames.REGATTA_NAME.name(), name);
        DBCollection regattaCollection = database.getCollection(CollectionNames.REGATTAS.name());
        DBObject dbRegatta = regattaCollection.findOne(query);
        Regatta result = loadRegatta(dbRegatta, trackedRegattaRegistry);
        assert result == null || result.getName().equals(name);
        return result;
    }

    private Regatta loadRegatta(DBObject dbRegatta, TrackedRegattaRegistry trackedRegattaRegistry) {
        Regatta result = null;
        if (dbRegatta != null) {
            String name = (String) dbRegatta.get(FieldNames.REGATTA_NAME.name());
            String boatClassName = (String) dbRegatta.get(FieldNames.BOAT_CLASS_NAME.name());
            TimePoint startDate = loadTimePoint(dbRegatta, FieldNames.REGATTA_START_DATE);
            TimePoint endDate = loadTimePoint(dbRegatta, FieldNames.REGATTA_END_DATE);
            Serializable id = (Serializable) dbRegatta.get(FieldNames.REGATTA_ID.name());
            if (id == null) {
                id = name;
            }
            BoatClass boatClass = null;
            if (boatClassName != null) {
                boolean typicallyStartsUpwind = (Boolean) dbRegatta
                        .get(FieldNames.BOAT_CLASS_TYPICALLY_STARTS_UPWIND.name());
                boatClass = baseDomainFactory.getOrCreateBoatClass(boatClassName, typicallyStartsUpwind);
            }
            BasicDBList dbSeries = (BasicDBList) dbRegatta.get(FieldNames.REGATTA_SERIES.name());
            Iterable<Series> series = loadSeries(dbSeries, trackedRegattaRegistry);
            Serializable courseAreaId = (Serializable) dbRegatta.get(FieldNames.COURSE_AREA_ID.name());
            CourseArea courseArea = null;
            if (courseAreaId != null) {
                UUID courseAreaUuid = UUID.fromString(courseAreaId.toString());
                courseArea = baseDomainFactory.getExistingCourseAreaById(courseAreaUuid);
            }
            RegattaConfiguration configuration = null;
            if (dbRegatta.containsField(FieldNames.REGATTA_REGATTA_CONFIGURATION.name())) {
                try {
                    JSONObject json = Helpers.toJSONObjectSafe(new JSONParser()
                            .parse(JSON.serialize(dbRegatta.get(FieldNames.REGATTA_REGATTA_CONFIGURATION.name()))));
                    configuration = RegattaConfigurationJsonDeserializer.create().deserialize(json);
                } catch (JsonDeserializationException | ParseException e) {
                    logger.log(Level.WARNING, "Error loading racing procedure configration for regatta.", e);
                }
            }
            final Double buoyZoneRadiusInHullLengths = (Double) dbRegatta
                    .get(FieldNames.REGATTA_BUOY_ZONE_RADIUS_IN_HULL_LENGTHS.name());
            final Boolean useStartTimeInference = (Boolean) dbRegatta
                    .get(FieldNames.REGATTA_USE_START_TIME_INFERENCE.name());
            final Boolean controlTrackingFromStartAndFinishTimes = (Boolean) dbRegatta
                    .get(FieldNames.REGATTA_CONTROL_TRACKING_FROM_START_AND_FINISH_TIMES.name());
            Boolean canBoatsOfCompetitorsChangePerRace = (Boolean) dbRegatta
                    .get(FieldNames.REGATTA_CAN_BOATS_OF_COMPETITORS_CHANGE_PER_RACE.name());
            // for backward compatibility
            if (canBoatsOfCompetitorsChangePerRace == null) {
                canBoatsOfCompetitorsChangePerRace = false;
            }
            final RankingMetricConstructor rankingMetricConstructor = loadRankingMetricConstructor(dbRegatta);
            result = new RegattaImpl(getRaceLogStore(), getRegattaLogStore(), name, boatClass,
                    canBoatsOfCompetitorsChangePerRace, startDate, endDate, series, /* persistent */true,
                    loadScoringScheme(dbRegatta), id, courseArea,
                    buoyZoneRadiusInHullLengths == null ? Regatta.DEFAULT_BUOY_ZONE_RADIUS_IN_HULL_LENGTHS
                            : buoyZoneRadiusInHullLengths,
                    useStartTimeInference == null ? true : useStartTimeInference,
                    controlTrackingFromStartAndFinishTimes == null ? false : controlTrackingFromStartAndFinishTimes,
                    rankingMetricConstructor);
            result.setRegattaConfiguration(configuration);
        }
        return result;
    }

    private RankingMetricConstructor loadRankingMetricConstructor(DBObject dbRegatta) {
        DBObject rankingMetricJson = (DBObject) dbRegatta.get(FieldNames.REGATTA_RANKING_METRIC.name());
        // default is OneDesignRankingMetric
        final RankingMetricConstructor result;
        if (rankingMetricJson == null) {
            result = OneDesignRankingMetric::new;
        } else {
            final String rankingMetricTypeName = (String) rankingMetricJson
                    .get(FieldNames.REGATTA_RANKING_METRIC_TYPE.name());
            result = RankingMetricsFactory.getRankingMetricConstructor(RankingMetrics.valueOf(rankingMetricTypeName));
        }
        return result;
    }

    private ScoringSchemeType getScoringSchemeType(DBObject dbObject) {
        String scoringSchemeTypeName = (String) dbObject.get(FieldNames.SCORING_SCHEME_TYPE.name());
        ScoringSchemeType scoringSchemeType;
        if (scoringSchemeTypeName == null) {
            scoringSchemeType = ScoringSchemeType.LOW_POINT; // the default
        } else {
            try {
                scoringSchemeType = ScoringSchemeType.valueOf(scoringSchemeTypeName);
            } catch (IllegalArgumentException ila) {
                // can happen that the database contains a scoring scheme that
                // has not yet been implemented - fall back with a warning
                scoringSchemeType = ScoringSchemeType.LOW_POINT;
                logger.warning("Could not find scoring scheme " + scoringSchemeTypeName
                        + "! Most probably this has not yet been implemented or even been removed.");
            }
        }
        return scoringSchemeType;
    }

    private Iterable<Series> loadSeries(BasicDBList dbSeries, TrackedRegattaRegistry trackedRegattaRegistry) {
        List<Series> result = new ArrayList<Series>();
        for (Object o : dbSeries) {
            DBObject oneDBSeries = (DBObject) o;
            Series series = loadSeries(oneDBSeries, trackedRegattaRegistry);
            result.add(series);
        }
        return result;
    }

    private Series loadSeries(DBObject dbSeries, TrackedRegattaRegistry trackedRegattaRegistry) {
        String name = (String) dbSeries.get(FieldNames.SERIES_NAME.name());
        boolean isMedal = (Boolean) dbSeries.get(FieldNames.SERIES_IS_MEDAL.name());
        // isFleetCanRunInParallel is a new field -> set to true when it does not exist in older db versions
        boolean isFleetsCanRunInParallel = true;
        Object isFleetCanRunInParallelObject = dbSeries.get(FieldNames.SERIES_IS_FLEETS_CAN_RUN_IN_PARALLEL.name());
        if (isFleetCanRunInParallelObject != null) {
            isFleetsCanRunInParallel = (Boolean) dbSeries.get(FieldNames.SERIES_IS_FLEETS_CAN_RUN_IN_PARALLEL.name());
        }
        final Integer maximumNumberOfDiscards = (Integer) dbSeries
                .get(FieldNames.SERIES_MAXIMUM_NUMBER_OF_DISCARDS.name());
        Boolean startsWithZeroScore = (Boolean) dbSeries.get(FieldNames.SERIES_STARTS_WITH_ZERO_SCORE.name());
        Boolean hasSplitFleetContiguousScoring = (Boolean) dbSeries
                .get(FieldNames.SERIES_HAS_SPLIT_FLEET_CONTIGUOUS_SCORING.name());
        Boolean firstColumnIsNonDiscardableCarryForward = (Boolean) dbSeries
                .get(FieldNames.SERIES_STARTS_WITH_NON_DISCARDABLE_CARRY_FORWARD.name());
        final BasicDBList dbFleets = (BasicDBList) dbSeries.get(FieldNames.SERIES_FLEETS.name());
        List<Fleet> fleets = loadFleets(dbFleets);
        BasicDBList dbRaceColumns = (BasicDBList) dbSeries.get(FieldNames.SERIES_RACE_COLUMNS.name());
        Iterable<String> raceColumnNames = loadRaceColumnNames(dbRaceColumns);
        Series series = new SeriesImpl(name, isMedal, isFleetsCanRunInParallel, fleets, raceColumnNames,
                trackedRegattaRegistry);
        if (dbSeries.get(FieldNames.SERIES_DISCARDING_THRESHOLDS.name()) != null) {
            ThresholdBasedResultDiscardingRule resultDiscardingRule = loadResultDiscardingRule(dbSeries,
                    FieldNames.SERIES_DISCARDING_THRESHOLDS);
            series.setResultDiscardingRule(resultDiscardingRule);
        }
        if (startsWithZeroScore != null) {
            series.setStartsWithZeroScore(startsWithZeroScore);
        }
        if (hasSplitFleetContiguousScoring != null) {
            series.setSplitFleetContiguousScoring(hasSplitFleetContiguousScoring);
        }
        series.setMaximumNumberOfDiscards(maximumNumberOfDiscards);
        if (firstColumnIsNonDiscardableCarryForward != null) {
            series.setFirstColumnIsNonDiscardableCarryForward(firstColumnIsNonDiscardableCarryForward);
        }
        loadRaceColumnRaceLinks(dbRaceColumns, series);
        return series;
    }

    private Iterable<String> loadRaceColumnNames(BasicDBList dbRaceColumns) {
        List<String> result = new ArrayList<String>();
        for (Object o : dbRaceColumns) {
            DBObject dbRaceColumn = (DBObject) o;
            result.add((String) dbRaceColumn.get(FieldNames.LEADERBOARD_COLUMN_NAME.name()));
        }
        return result;
    }

    private void loadRaceColumnRaceLinks(BasicDBList dbRaceColumns, Series series) {
        for (Object o : dbRaceColumns) {
            DBObject dbRaceColumn = (DBObject) o;
            String name = (String) dbRaceColumn.get(FieldNames.LEADERBOARD_COLUMN_NAME.name());
            Map<String, RaceIdentifier> raceIdentifiersPerFleetName = loadRaceIdentifiers(dbRaceColumn);
            for (Map.Entry<String, RaceIdentifier> e : raceIdentifiersPerFleetName.entrySet()) {
                // null key for "default" fleet is not acceptable here
                if (e.getKey() == null) {
                    logger.warning("Ignoring null fleet name while loading RaceColumn " + name);
                } else {
                    series.getRaceColumnByName(name).setRaceIdentifier(series.getFleetByName(e.getKey()), e.getValue());
                }
            }
        }
    }

    private List<Fleet> loadFleets(BasicDBList dbFleets) {
        List<Fleet> result = new ArrayList<Fleet>();
        for (Object o : dbFleets) {
            DBObject dbFleet = (DBObject) o;
            Fleet fleet = loadFleet(dbFleet);
            result.add(fleet);
        }
        return result;
    }

    private Fleet loadFleet(DBObject dbFleet) {
        Fleet result;
        String name = (String) dbFleet.get(FieldNames.FLEET_NAME.name());
        Integer ordering = (Integer) dbFleet.get(FieldNames.FLEET_ORDERING.name());
        if (ordering == null) {
            ordering = 0;
        }
        Integer colorAsInt = (Integer) dbFleet.get(FieldNames.FLEET_COLOR.name());
        Color color = null;
        if (colorAsInt != null) {
            int r = colorAsInt % 256;
            int g = (colorAsInt / 256) % 256;
            int b = (colorAsInt / 256 / 256) % 256;
            color = new RGBColor(r, g, b);
        }
        result = new FleetImpl(name, ordering, color);
        return result;
    }

    @Override
    public Map<String, Regatta> loadRaceIDToRegattaAssociations(RegattaRegistry regattaRegistry) {
        DBCollection raceIDToRegattaCollection = database.getCollection(CollectionNames.REGATTA_FOR_RACE_ID.name());
        Map<String, Regatta> result = new HashMap<String, Regatta>();
        for (DBObject o : raceIDToRegattaCollection.find()) {
            Regatta regatta = regattaRegistry.getRegattaByName((String) o.get(FieldNames.REGATTA_NAME.name()));
            if (regatta != null) {
                result.put((String) o.get(FieldNames.RACE_ID_AS_STRING.name()), regatta);
            } else {
                logger.warning("Couldn't find regatta " + o.get(FieldNames.REGATTA_NAME.name())
                        + ". Cannot restore race associations with this regatta.");
            }
        }
        return result;
    }

    @Override
    public RaceLog loadRaceLog(RaceLogIdentifier identifier) {
        RaceLog result = new RaceLogImpl(RaceLogImpl.class.getSimpleName(), identifier.getIdentifier());
        try {
            BasicDBObject query = new BasicDBObject();
            query.put(FieldNames.RACE_LOG_IDENTIFIER.name(), TripleSerializer.serialize(identifier.getIdentifier()));
            loadRaceLogEvents(result, query);
        } catch (Throwable t) {
            // something went wrong during DB access; report, then use empty new race log
            logger.log(Level.SEVERE,
                    "Error connecting to MongoDB, unable to load recorded race log data. Check MongoDB settings.");
            logger.log(Level.SEVERE, "loadRaceLog", t);
        }
        return result;
    }

    private List<RaceLogEvent> loadRaceLogEvents(RaceLog targetRaceLog, BasicDBObject query) {
        List<RaceLogEvent> result = new ArrayList<>();
        DBCollection raceLog = database.getCollection(CollectionNames.RACE_LOGS.name());
        for (DBObject o : raceLog.find(query)) {
            try {
                RaceLogEvent raceLogEvent = loadRaceLogEvent((DBObject) o.get(FieldNames.RACE_LOG_EVENT.name()));
                if (raceLogEvent != null) {
                    targetRaceLog.load(raceLogEvent);
                    result.add(raceLogEvent);
                }
            } catch (IllegalStateException e) {
                logger.log(Level.SEVERE, "Couldn't load race log event " + o + ": " + e.getMessage(), e);
            }
        }
        return result;
    }

    public RaceLogEvent loadRaceLogEvent(DBObject dbObject) {
        TimePoint logicalTimePoint = loadTimePoint(dbObject);
        TimePoint createdAt = loadTimePoint(dbObject, FieldNames.RACE_LOG_EVENT_CREATED_AT);
        Serializable id = (Serializable) dbObject.get(FieldNames.RACE_LOG_EVENT_ID.name());
        Integer passId = (Integer) dbObject.get(FieldNames.RACE_LOG_EVENT_PASS_ID.name());
        BasicDBList dbCompetitors = (BasicDBList) dbObject.get(FieldNames.RACE_LOG_EVENT_INVOLVED_BOATS.name());
        List<Competitor> competitors = loadCompetitorsForRaceLogEvent(dbCompetitors);
        final AbstractLogEventAuthor author;
        String authorName = (String) dbObject.get(FieldNames.RACE_LOG_EVENT_AUTHOR_NAME.name());
        Number authorPriority = (Number) dbObject.get(FieldNames.RACE_LOG_EVENT_AUTHOR_PRIORITY.name());
        if (authorName != null && authorPriority != null) {
            author = new LogEventAuthorImpl(authorName, authorPriority.intValue());
        } else {
            author = LogEventAuthorImpl.createCompatibilityAuthor();
        }

        String eventClass = (String) dbObject.get(FieldNames.RACE_LOG_EVENT_CLASS.name());
        if (eventClass.equals(RaceLogStartTimeEvent.class.getSimpleName())) {
            return loadRaceLogStartTimeEvent(createdAt, author, logicalTimePoint, id, passId, competitors, dbObject);
        } else if (eventClass.equals(RaceLogStartOfTrackingEvent.class.getSimpleName())) {
            return loadRaceLogStartOfTrackingEvent(createdAt, author, logicalTimePoint, id, passId, competitors,
                    dbObject);
        } else if (eventClass.equals(RaceLogEndOfTrackingEvent.class.getSimpleName())) {
            return loadRaceLogEndOfTrackingEvent(createdAt, author, logicalTimePoint, id, passId, competitors,
                    dbObject);
        } else if (eventClass.equals(RaceLogDependentStartTimeEvent.class.getSimpleName())) {
            return loadRaceLogDependentStartTimeEvent(createdAt, author, logicalTimePoint, id, passId, competitors,
                    dbObject);
        } else if (eventClass.equals(RaceLogRaceStatusEvent.class.getSimpleName())) {
            return loadRaceLogRaceStatusEvent(createdAt, author, logicalTimePoint, id, passId, competitors, dbObject);
        } else if (eventClass.equals(RaceLogFlagEvent.class.getSimpleName())) {
            return loadRaceLogFlagEvent(createdAt, author, logicalTimePoint, id, passId, competitors, dbObject);
        } else if (eventClass.equals(RaceLogPassChangeEvent.class.getSimpleName())) {
            return loadRaceLogPassChangeEvent(createdAt, author, logicalTimePoint, id, passId, competitors);
        } else if (eventClass.equals(RaceLogCourseAreaChangedEvent.class.getSimpleName())) {
            return loadRaceLogCourseAreaChangedEvent(createdAt, author, logicalTimePoint, id, passId, competitors,
                    dbObject);
        } else if (eventClass.equals(RaceLogCourseDesignChangedEvent.class.getSimpleName())) {
            return loadRaceLogCourseDesignChangedEvent(createdAt, author, logicalTimePoint, id, passId, competitors,
                    dbObject);
        } else if (eventClass.equals(RaceLogFinishPositioningListChangedEvent.class.getSimpleName())) {
            return loadRaceLogFinishPositioningListChangedEvent(createdAt, author, logicalTimePoint, id, passId,
                    competitors, dbObject);
        } else if (eventClass.equals(RaceLogFinishPositioningConfirmedEvent.class.getSimpleName())) {
            return loadRaceLogFinishPositioningConfirmedEvent(createdAt, author, logicalTimePoint, id, passId,
                    competitors, dbObject);
        } else if (eventClass.equals(RaceLogPathfinderEvent.class.getSimpleName())) {
            return loadRaceLogPathfinderEvent(createdAt, author, logicalTimePoint, id, passId, competitors, dbObject);
        } else if (eventClass.equals(RaceLogGateLineOpeningTimeEvent.class.getSimpleName())) {
            return loadRaceLogGateLineOpeningTimeEvent(createdAt, author, logicalTimePoint, id, passId, competitors,
                    dbObject);
        } else if (eventClass.equals(RaceLogStartProcedureChangedEvent.class.getSimpleName())) {
            return loadRaceLogStartProcedureChangedEvent(createdAt, author, logicalTimePoint, id, passId, competitors,
                    dbObject);
        } else if (eventClass.equals(RaceLogProtestStartTimeEvent.class.getSimpleName())) {
            return loadRaceLogProtestStartTimeEvent(createdAt, author, logicalTimePoint, id, passId, competitors,
                    dbObject);
        } else if (eventClass.equals(RaceLogWindFixEvent.class.getSimpleName())) {
            return loadRaceLogWindFixEvent(createdAt, author, logicalTimePoint, id, passId, competitors, dbObject);
        } else if (eventClass.equals(RaceLogDenoteForTrackingEvent.class.getSimpleName())) {
            return loadRaceLogDenoteForTrackingEvent(createdAt, author, logicalTimePoint, id, passId, competitors,
                    dbObject);
        } else if (eventClass.equals(RaceLogStartTrackingEvent.class.getSimpleName())) {
            return loadRaceLogStartTrackingEvent(createdAt, author, logicalTimePoint, id, passId, competitors,
                    dbObject);
        } else if (eventClass.equals(RaceLogRevokeEvent.class.getSimpleName())) {
            return loadRaceLogRevokeEvent(createdAt, author, logicalTimePoint, id, passId, competitors, dbObject);
        } else if (eventClass.equals(RaceLogRegisterCompetitorEvent.class.getSimpleName())) {
            return loadRaceLogRegisterCompetitorEvent(createdAt, author, logicalTimePoint, id, passId, competitors,
                    dbObject);
        } else if (eventClass.equals(RaceLogRegisterCompetitorAndBoatEvent.class.getSimpleName())) {
            return loadRaceLogRegisterCompetitorAndBoatEvent(createdAt, author, logicalTimePoint, id, passId,
                    competitors, dbObject);
        } else if (eventClass.equals(RaceLogAdditionalScoringInformationEvent.class.getSimpleName())) {
            return loadRaceLogAdditionalScoringInformationEvent(createdAt, author, logicalTimePoint, id, passId,
                    competitors, dbObject);
        } else if (eventClass.equals(RaceLogFixedMarkPassingEvent.class.getSimpleName())) {
            return loadRaceLogFixedMarkPassingEvent(createdAt, author, logicalTimePoint, id, passId, competitors,
                    dbObject);
        } else if (eventClass.equals(RaceLogSuppressedMarkPassingsEvent.class.getSimpleName())) {
            return loadRaceLogSuppressedMarkPassingsEvent(createdAt, author, logicalTimePoint, id, passId, competitors,
                    dbObject);
        } else if (eventClass.equals(RaceLogUseCompetitorsFromRaceLogEvent.class.getSimpleName())) {
            return loadRaceLogUseCompetitorsFromRaceLogEvent(createdAt, author, logicalTimePoint, id, passId,
                    competitors, dbObject);
        } else if (eventClass.equals(RaceLogUseCompetitorsAndBoatsFromRaceLogEvent.class.getSimpleName())) {
            return loadRaceLogUseCompetitorsAndBoatsFromRaceLogEvent(createdAt, author, logicalTimePoint, id, passId,
                    competitors, dbObject);
        }

        throw new IllegalStateException(String.format("Unknown RaceLogEvent type %s", eventClass));
    }

    private RaceLogEvent loadRaceLogUseCompetitorsFromRaceLogEvent(TimePoint createdAt, AbstractLogEventAuthor author,
            TimePoint logicalTimePoint, Serializable id, Integer passId, List<Competitor> competitors,
            DBObject dbObject) {
        return new RaceLogUseCompetitorsFromRaceLogEventImpl(createdAt, author, logicalTimePoint, id, passId);
    }

    private RaceLogEvent loadRaceLogUseCompetitorsAndBoatsFromRaceLogEvent(TimePoint createdAt,
            AbstractLogEventAuthor author, TimePoint logicalTimePoint, Serializable id, Integer passId,
            List<Competitor> competitors, DBObject dbObject) {
        return new RaceLogUseCompetitorsAndBoatsFromRaceLogEventImpl(createdAt, author, logicalTimePoint, id, passId);
    }

    private RaceLogEvent loadRaceLogWindFixEvent(TimePoint createdAt, AbstractLogEventAuthor author,
            TimePoint logicalTimePoint, Serializable id, Integer passId, List<Competitor> competitors,
            DBObject dbObject) {
        Wind wind = loadWind((DBObject) dbObject.get(FieldNames.WIND.name()));
        Boolean isMagnetic = (Boolean) dbObject.get(FieldNames.IS_MAGNETIC.name());
        return new RaceLogWindFixEventImpl(createdAt, logicalTimePoint, author, id, passId, wind,
                isMagnetic == null ? true : isMagnetic);
    }

    private RaceLogEvent loadRaceLogDenoteForTrackingEvent(TimePoint createdAt, AbstractLogEventAuthor author,
            TimePoint logicalTimePoint, Serializable id, Integer passId, List<Competitor> competitors,
            DBObject dbObject) {
        String raceName = (String) dbObject.get(FieldNames.RACE_NAME.name());
        BoatClass boatClass = baseDomainFactory
                .getOrCreateBoatClass((String) dbObject.get(FieldNames.BOAT_CLASS_NAME.name()));
        Serializable raceId = (Serializable) dbObject.get(FieldNames.RACE_ID.name());
        return new RaceLogDenoteForTrackingEventImpl(createdAt, logicalTimePoint, author, id, passId, raceName,
                boatClass, raceId);
    }

    private RaceLogEvent loadRaceLogStartTrackingEvent(TimePoint createdAt, AbstractLogEventAuthor author,
            TimePoint logicalTimePoint, Serializable id, Integer passId, List<Competitor> competitors,
            DBObject dbObject) {
        return new RaceLogStartTrackingEventImpl(createdAt, logicalTimePoint, author, id, passId);
    }

    private RaceLogEvent loadRaceLogRevokeEvent(TimePoint createdAt, AbstractLogEventAuthor author,
            TimePoint logicalTimePoint, Serializable id, Integer passId, List<Competitor> competitors,
            DBObject dbObject) {
        Serializable revokedEventId = Helpers
                .tryUuidConversion((Serializable) dbObject.get(FieldNames.RACE_LOG_REVOKED_EVENT_ID.name()));
        String revokedEventType = (String) dbObject.get(FieldNames.RACE_LOG_REVOKED_EVENT_TYPE.name());
        String revokedEventShortInfo = (String) dbObject.get(FieldNames.RACE_LOG_REVOKED_EVENT_SHORT_INFO.name());
        String reason = (String) dbObject.get(FieldNames.RACE_LOG_REVOKED_REASON.name());
        return new RaceLogRevokeEventImpl(createdAt, logicalTimePoint, author, id, passId, revokedEventId,
                revokedEventType, revokedEventShortInfo, reason);
    }

    private RaceLogEvent loadRaceLogRegisterCompetitorEvent(TimePoint createdAt, AbstractLogEventAuthor author,
            TimePoint logicalTimePoint, Serializable id, Integer passId, List<Competitor> competitors,
            DBObject dbObject) {
        Serializable competitorId = (Serializable) dbObject.get(FieldNames.RACE_LOG_COMPETITOR_ID.name());
        CompetitorWithBoat comp = baseDomainFactory.getCompetitorStore().getExistingCompetitorWithBoatById(competitorId);
        return new RaceLogRegisterCompetitorEventImpl(createdAt, logicalTimePoint, author, id, passId, comp);
    }

    private RaceLogEvent loadRaceLogRegisterCompetitorAndBoatEvent(TimePoint createdAt, AbstractLogEventAuthor author,
            TimePoint logicalTimePoint, Serializable id, Integer passId, List<Competitor> competitors,
            DBObject dbObject) {
        Serializable competitorId = (Serializable) dbObject.get(FieldNames.RACE_LOG_COMPETITOR_ID.name());
        Serializable boatId = (Serializable) dbObject.get(FieldNames.RACE_LOG_BOAT_ID.name());
        Competitor comp = baseDomainFactory.getCompetitorStore().getExistingCompetitorById(competitorId);
        Boat boat = baseDomainFactory.getCompetitorStore().getExistingBoatById(boatId);
        return new RaceLogRegisterCompetitorAndBoatEventImpl(createdAt, logicalTimePoint, author, id, passId, comp,
                boat);
    }

    private RaceLogEvent loadRaceLogAdditionalScoringInformationEvent(TimePoint createdAt,
            AbstractLogEventAuthor author, TimePoint logicalTimePoint, Serializable id, Integer passId,
            List<Competitor> competitors, DBObject dbObject) {
        Object additionalScoringInformationTypeInfo = dbObject
                .get(FieldNames.RACE_LOG_ADDITIONAL_SCORING_INFORMATION_TYPE.name());
        AdditionalScoringInformationType informationType = AdditionalScoringInformationType.UNKNOWN;
        if (additionalScoringInformationTypeInfo != null) {
            informationType = AdditionalScoringInformationType.valueOf(additionalScoringInformationTypeInfo.toString());
        } else {
            logger.warning(
                    "Could not find additional scoring information attached to db log for " + dbObject.toString());
        }
        return new RaceLogAdditionalScoringInformationEventImpl(createdAt, logicalTimePoint, author, id, passId,
                informationType);
    }

    private RaceLogEvent loadRaceLogProtestStartTimeEvent(TimePoint createdAt, AbstractLogEventAuthor author,
            TimePoint logicalTimePoint, Serializable id, Integer passId, List<Competitor> competitors,
            DBObject dbObject) {
        TimePoint protestStartTime = loadTimePoint(dbObject, FieldNames.RACE_LOG_PROTEST_START_TIME);
        TimePoint protestEndTime = loadTimePoint(dbObject, FieldNames.RACE_LOG_PROTEST_END_TIME);
        if (protestEndTime == null) {
            // fallback old data
            protestEndTime = protestStartTime.plus(Duration.ONE_MINUTE.times(90));
        }
        TimeRange protestTime = new TimeRangeImpl(protestStartTime, protestEndTime);
        return new RaceLogProtestStartTimeEventImpl(createdAt, logicalTimePoint, author, id, passId, protestTime);
    }

    private RaceLogEvent loadRaceLogStartProcedureChangedEvent(TimePoint createdAt, AbstractLogEventAuthor author,
            TimePoint logicalTimePoint, Serializable id, Integer passId, List<Competitor> competitors,
            DBObject dbObject) {
        RacingProcedureType type = RacingProcedureType
                .valueOf(dbObject.get(FieldNames.RACE_LOG_START_PROCEDURE_TYPE.name()).toString());
        return new RaceLogStartProcedureChangedEventImpl(createdAt, logicalTimePoint, author, id, passId, type);
    }

    private RaceLogEvent loadRaceLogGateLineOpeningTimeEvent(TimePoint createdAt, AbstractLogEventAuthor author,
            TimePoint logicalTimePoint, Serializable id, Integer passId, List<Competitor> competitors,
            DBObject dbObject) {
        Number gateLaunchStopTime = (Number) dbObject.get(FieldNames.RACE_LOG_GATE_LINE_OPENING_TIME.name());
        Number golfDownTime = 0;
        if (dbObject.containsField(FieldNames.RACE_LOG_GOLF_DOWN_TIME.name())) {
            golfDownTime = (Number) dbObject.get(FieldNames.RACE_LOG_GOLF_DOWN_TIME.name());
        }
        return new RaceLogGateLineOpeningTimeEventImpl(createdAt, logicalTimePoint, author, id, passId,
                gateLaunchStopTime == null ? null : gateLaunchStopTime.longValue(), golfDownTime.longValue());
    }

    private RaceLogEvent loadRaceLogPathfinderEvent(TimePoint createdAt, AbstractLogEventAuthor author,
            TimePoint logicalTimePoint, Serializable id, Integer passId, List<Competitor> competitors,
            DBObject dbObject) {
        String pathfinderId = dbObject.get(FieldNames.RACE_LOG_PATHFINDER_ID.name()).toString();
        return new RaceLogPathfinderEventImpl(createdAt, logicalTimePoint, author, id, passId, pathfinderId);
    }

    private RaceLogEvent loadRaceLogFinishPositioningConfirmedEvent(TimePoint createdAt, AbstractLogEventAuthor author,
            TimePoint logicalTimePoint, Serializable id, Integer passId, List<Competitor> competitors,
            DBObject dbObject) {
        BasicDBList dbPositionedCompetitorList = (BasicDBList) dbObject
                .get(FieldNames.RACE_LOG_POSITIONED_COMPETITORS.name());
        CompetitorResults positionedCompetitors = null;
        // When a confirmation event is loaded that does not contain the positioned competitors (this is the case for
        // the ESS events in
        // Singapore and Quingdao) then null should be set for the positionedCompetitors, which is evaluated later on.
        if (dbPositionedCompetitorList != null) {
            positionedCompetitors = loadPositionedCompetitors(dbPositionedCompetitorList);
        }

        return new RaceLogFinishPositioningConfirmedEventImpl(createdAt, logicalTimePoint, author, id, passId,
                positionedCompetitors);
    }

    private RaceLogEvent loadRaceLogFinishPositioningListChangedEvent(TimePoint createdAt,
            AbstractLogEventAuthor author, TimePoint logicalTimePoint, Serializable id, Integer passId,
            List<Competitor> competitors, DBObject dbObject) {
        BasicDBList dbPositionedCompetitorList = (BasicDBList) dbObject
                .get(FieldNames.RACE_LOG_POSITIONED_COMPETITORS.name());
        CompetitorResults positionedCompetitors = loadPositionedCompetitors(dbPositionedCompetitorList);

        return new RaceLogFinishPositioningListChangedEventImpl(createdAt, logicalTimePoint, author, id, passId,
                positionedCompetitors);
    }

    private RaceLogEvent loadRaceLogPassChangeEvent(TimePoint createdAt, AbstractLogEventAuthor author,
            TimePoint logicalTimePoint, Serializable id, Integer passId, List<Competitor> competitors) {
        return new RaceLogPassChangeEventImpl(createdAt, logicalTimePoint, author, id, passId);
    }

    private RaceLogCourseDesignChangedEvent loadRaceLogCourseDesignChangedEvent(TimePoint createdAt,
            AbstractLogEventAuthor author, TimePoint logicalTimePoint, Serializable id, Integer passId,
            List<Competitor> competitors, DBObject dbObject) {
        String courseName = (String) dbObject.get(FieldNames.RACE_LOG_COURSE_DESIGN_NAME.name());
        CourseBase courseData = loadCourseData((BasicDBList) dbObject.get(FieldNames.RACE_LOG_COURSE_DESIGN.name()),
                courseName);
        final String courseDesignerModeName = (String) dbObject.get(FieldNames.RACE_LOG_COURSE_DESIGNER_MODE.name());
        final CourseDesignerMode courseDesignerMode = courseDesignerModeName == null ? null
                : CourseDesignerMode.valueOf(courseDesignerModeName);
        return new RaceLogCourseDesignChangedEventImpl(createdAt, logicalTimePoint, author, id, passId, courseData,
                courseDesignerMode);
    }

    private RaceLogCourseAreaChangedEvent loadRaceLogCourseAreaChangedEvent(TimePoint createdAt,
            AbstractLogEventAuthor author, TimePoint logicalTimePoint, Serializable id, Integer passId,
            List<Competitor> competitors, DBObject dbObject) {
        Serializable courseAreaId = (Serializable) dbObject.get(FieldNames.COURSE_AREA_ID.name());
        return new RaceLogCourseAreaChangeEventImpl(createdAt, logicalTimePoint, author, id, passId, courseAreaId);
    }

    private RaceLogEvent loadRaceLogFixedMarkPassingEvent(TimePoint createdAt, AbstractLogEventAuthor author,
            TimePoint logicalTimePoint, Serializable id, Integer passId, List<Competitor> competitors,
            DBObject dbObject) {
        TimePoint ofFixedPassing = loadTimePoint(dbObject, FieldNames.TIMEPOINT_OF_FIXED_MARKPASSING);
        Integer zeroBasedIndexOfWaypoint = (Integer) dbObject.get(FieldNames.INDEX_OF_PASSED_WAYPOINT.name());
        return new RaceLogFixedMarkPassingEventImpl(createdAt, logicalTimePoint, author, id, competitors, passId,
                ofFixedPassing, zeroBasedIndexOfWaypoint);
    }

    private RaceLogEvent loadRaceLogSuppressedMarkPassingsEvent(TimePoint createdAt, AbstractLogEventAuthor author,
            TimePoint logicalTimePoint, Serializable id, Integer passId, List<Competitor> competitors,
            DBObject dbObject) {
        Integer zeroBasedIndexOfFirstSuppressedWaypoint = (Integer) dbObject
                .get(FieldNames.INDEX_OF_FIRST_SUPPRESSED_WAYPOINT.name());
        return new RaceLogSuppressedMarkPassingsEventImpl(createdAt, logicalTimePoint, author, id, competitors, passId,
                zeroBasedIndexOfFirstSuppressedWaypoint);
    }

    private CompetitorResults loadPositionedCompetitors(BasicDBList dbPositionedCompetitorList) {
        CompetitorResultsImpl positionedCompetitors = new CompetitorResultsImpl();
        int rankCounter = 1;
        for (Object object : dbPositionedCompetitorList) {
            DBObject dbObject = (DBObject) object;
            final Serializable competitorId = (Serializable) dbObject.get(FieldNames.COMPETITOR_ID.name());
            String competitorDisplayName = (String) dbObject.get(FieldNames.COMPETITOR_DISPLAY_NAME.name());
            // The Competitor name is a new field in the list. Therefore the name might be null for existing events. In
            // this case a standard name is set.
            if (competitorDisplayName == null) {
                competitorDisplayName = "loaded competitor";
            }
            // At this point we do not retrieve the competitor object since at any point in time, especially after a
            // server restart, the DomainFactory and its competitor
            // cache might be empty. But at this time the race log is loaded from database, so the competitor would be
            // null.
            // By not using the Competitor object retrieved from the DomainFactory we get completely independent from
            // server restarts and the timepoint of loading
            // competitors by tracking providers.
            final Integer rank = (Integer) dbObject.get(FieldNames.LEADERBOARD_RANK.name());
            final MaxPointsReason maxPointsReason = MaxPointsReason
                    .valueOf((String) dbObject.get(FieldNames.LEADERBOARD_SCORE_CORRECTION_MAX_POINTS_REASON.name()));
            final Double score = (Double) dbObject.get(FieldNames.LEADERBOARD_CORRECTED_SCORE.name());
            final Long finishingTimePointAsMillis = (Long) dbObject
                    .get(FieldNames.RACE_LOG_FINISHING_TIME_AS_MILLIS.name());
            final TimePoint finishingTime = finishingTimePointAsMillis == null ? null
                    : new MillisecondsTimePoint(finishingTimePointAsMillis);
            final String comment = (String) dbObject.get(FieldNames.LEADERBOARD_SCORE_CORRECTION_COMMENT.name());
<<<<<<< HEAD
            CompetitorResultImpl positionedCompetitor = new CompetitorResultImpl(competitorId, competitorDisplayName,
                    rank == null ? rankCounter : rank, maxPointsReason, score, finishingTime, comment);
=======
            final String mergeStateAsString = (String) dbObject.get(FieldNames.LEADERBOARD_SCORE_CORRECTION_MERGE_STATE.name());
            final MergeState mergeState;
            if (mergeStateAsString == null) {
                mergeState = MergeState.OK;
            } else {
                mergeState = MergeState.valueOf(mergeStateAsString);
            }
            CompetitorResultImpl positionedCompetitor = new CompetitorResultImpl(
                    competitorId, competitorDisplayName, rank == null ? rankCounter : rank, maxPointsReason, score, finishingTime, comment, mergeState);
>>>>>>> e690db8c
            positionedCompetitors.add(positionedCompetitor);
            rankCounter++;
        }
        return positionedCompetitors;
    }

    private List<Competitor> loadCompetitorsForRaceLogEvent(BasicDBList dbCompetitorList) {
        List<Competitor> competitors = new ArrayList<Competitor>();
        for (Object object : dbCompetitorList) {
            Serializable competitorId = (Serializable) object;
            Competitor competitor = baseDomainFactory.getCompetitorStore().getExistingCompetitorById(competitorId);
            competitors.add(competitor);
        }
        return competitors;
    }

    private RaceLogFlagEvent loadRaceLogFlagEvent(TimePoint createdAt, AbstractLogEventAuthor author,
            TimePoint logicalTimePoint, Serializable id, Integer passId, List<Competitor> competitors,
            DBObject dbObject) {
        Flags upperFlag = Flags.valueOf((String) dbObject.get(FieldNames.RACE_LOG_EVENT_FLAG_UPPER.name()));
        Flags lowerFlag = Flags.valueOf((String) dbObject.get(FieldNames.RACE_LOG_EVENT_FLAG_LOWER.name()));
        Boolean displayed = Boolean.valueOf((String) dbObject.get(FieldNames.RACE_LOG_EVENT_FLAG_DISPLAYED.name()));

        if (upperFlag == null || lowerFlag == null || displayed == null) {
            return null;
        }

        return new RaceLogFlagEventImpl(createdAt, logicalTimePoint, author, id, passId, upperFlag, lowerFlag,
                displayed);
    }

    private RaceLogStartTimeEvent loadRaceLogStartTimeEvent(TimePoint createdAt, AbstractLogEventAuthor author,
            TimePoint logicalTimePoint, Serializable id, Integer passId, List<Competitor> competitors,
            DBObject dbObject) {
        TimePoint startTime = loadTimePoint(dbObject, FieldNames.RACE_LOG_EVENT_START_TIME);
        RaceLogRaceStatus nextStatus = RaceLogRaceStatus
                .valueOf((String) dbObject.get(FieldNames.RACE_LOG_EVENT_NEXT_STATUS.name()));
        return new RaceLogStartTimeEventImpl(createdAt, logicalTimePoint, author, id, passId, startTime, nextStatus);
    }

    private RaceLogStartOfTrackingEvent loadRaceLogStartOfTrackingEvent(TimePoint createdAt,
            AbstractLogEventAuthor author, TimePoint logicalTimePoint, Serializable id, Integer passId,
            List<Competitor> competitors, DBObject dbObject) {
        return new RaceLogStartOfTrackingEventImpl(createdAt, logicalTimePoint, author, id, passId);
    }

    private RaceLogEndOfTrackingEvent loadRaceLogEndOfTrackingEvent(TimePoint createdAt, AbstractLogEventAuthor author,
            TimePoint logicalTimePoint, Serializable id, Integer passId, List<Competitor> competitors,
            DBObject dbObject) {
        return new RaceLogEndOfTrackingEventImpl(createdAt, logicalTimePoint, author, id, passId);
    }

    private RaceLogDependentStartTimeEvent loadRaceLogDependentStartTimeEvent(TimePoint createdAt,
            AbstractLogEventAuthor author, TimePoint logicalTimePoint, Serializable id, Integer passId,
            List<Competitor> competitors, DBObject dbObject) {
        final Object regattaLikeNameObject = dbObject.get(FieldNames.RACE_LOG_DEPDENDENT_ON_REGATTALIKE.name());
        final String regattaLikeName = regattaLikeNameObject == null ? null : regattaLikeNameObject.toString();
        final Object raceColumnNameObject = dbObject.get(FieldNames.RACE_LOG_DEPDENDENT_ON_RACECOLUMN.name());
        final String raceColumnName = raceColumnNameObject == null ? null : raceColumnNameObject.toString();
        final Object fleetNameObject = dbObject.get(FieldNames.RACE_LOG_DEPDENDENT_ON_FLEET.name());
        final String fleetName = fleetNameObject == null ? null : fleetNameObject.toString();
        final SimpleRaceLogIdentifier dependentRaceLog = new SimpleRaceLogIdentifierImpl(regattaLikeName,
                raceColumnName, fleetName);
        final Object startTimeDifferenceObject = dbObject.get(FieldNames.RACE_LOG_START_TIME_DIFFERENCE_IN_MS.name());
        final Duration startTimeDifference = startTimeDifferenceObject == null ? null
                : new MillisecondsDurationImpl(((Number) startTimeDifferenceObject).longValue());
        RaceLogRaceStatus nextStatus = RaceLogRaceStatus
                .valueOf((String) dbObject.get(FieldNames.RACE_LOG_EVENT_NEXT_STATUS.name()));
        return new RaceLogDependentStartTimeEventImpl(createdAt, logicalTimePoint, author, id, passId, dependentRaceLog,
                startTimeDifference, nextStatus);
    }

    private RaceLogRaceStatusEvent loadRaceLogRaceStatusEvent(TimePoint createdAt, AbstractLogEventAuthor author,
            TimePoint logicalTimePoint, Serializable id, Integer passId, List<Competitor> competitors,
            DBObject dbObject) {
        RaceLogRaceStatus nextStatus = RaceLogRaceStatus
                .valueOf((String) dbObject.get(FieldNames.RACE_LOG_EVENT_NEXT_STATUS.name()));
        return new RaceLogRaceStatusEventImpl(createdAt, logicalTimePoint, author, id, passId, nextStatus);
    }

    @Override
    public RegattaLog loadRegattaLog(RegattaLikeIdentifier identifier) {
        RegattaLog result = new RegattaLogImpl(RegattaLogImpl.class.getSimpleName(), identifier);
        try {
            BasicDBObject query = new BasicDBObject();
            query.put(FieldNames.REGATTA_LOG_IDENTIFIER_TYPE.name(), identifier.getIdentifierType());
            query.put(FieldNames.REGATTA_LOG_IDENTIFIER_NAME.name(), identifier.getName());
            loadRegattaLogEvents(result, query, identifier);
        } catch (Throwable t) {
            // something went wrong during DB access; report, then use empty new regatta log
            logger.log(Level.SEVERE, "Error connecting to MongoDB, unable to load recorded regatta log data for "
                    + identifier + ". Check MongoDB settings.", t);
        }
        return result;
    }

    private void loadRegattaLogEvents(RegattaLog targetRegattaLog, BasicDBObject query,
            RegattaLikeIdentifier regattaLogIdentifier) {
        DBCollection collection = database.getCollection(CollectionNames.REGATTA_LOGS.name());
        for (DBObject o : collection.find(query)) {
            try {
                RegattaLogEvent event = loadRegattaLogEvent(o, regattaLogIdentifier);
                if (event != null) {
                    targetRegattaLog.load(event);
                }
            } catch (IllegalStateException e) {
                logger.log(Level.SEVERE, "Couldn't load regatta log event " + o + ": " + e.getMessage(), e);
            }
        }
    }

    private RegattaLogEvent loadRegattaLogEvent(DBObject o, RegattaLikeIdentifier regattaLogIdentifier) {
        DBObject dbObject = (DBObject) o.get(FieldNames.REGATTA_LOG_EVENT.name());
        TimePoint logicalTimePoint = loadTimePoint(dbObject);
        TimePoint createdAt = loadTimePoint(dbObject, FieldNames.REGATTA_LOG_EVENT_CREATED_AT);
        Serializable id = (Serializable) dbObject.get(FieldNames.REGATTA_LOG_EVENT_ID.name());
        final AbstractLogEventAuthor author;
        String authorName = (String) dbObject.get(FieldNames.REGATTA_LOG_EVENT_AUTHOR_NAME.name());
        Number authorPriority = (Number) dbObject.get(FieldNames.REGATTA_LOG_EVENT_AUTHOR_PRIORITY.name());
        author = new LogEventAuthorImpl(authorName, authorPriority.intValue());
        // CloseOpenEnded, DeviceCompMapping, DeviceMarkMapping, RegisterComp, Revoke
        String eventClass = (String) dbObject.get(FieldNames.REGATTA_LOG_EVENT_CLASS.name());
        if (eventClass.equals(RegattaLogDeviceCompetitorMappingEvent.class.getSimpleName())) {
            return loadRegattaLogDeviceCompetitorMappingEvent(createdAt, author, logicalTimePoint, id, dbObject,
                    regattaLogIdentifier, o);
        } else if (eventClass.equals(RegattaLogDeviceCompetitorBravoMappingEventImpl.class.getSimpleName())) {
            return loadRegattaLogDeviceCompetitorBravoMappingEvent(createdAt, author, logicalTimePoint, id, dbObject,
                    regattaLogIdentifier, o);
        } else if (eventClass.equals(RegattaLogDeviceCompetitorBravoExtendedMappingEventImpl.class.getSimpleName())) {
            return loadRegattaLogDeviceCompetitorBravoExtendedMappingEvent(createdAt, author, logicalTimePoint, id, dbObject,
                    regattaLogIdentifier, o);
        } else if (eventClass.equals(RegattaLogDeviceCompetitorExpeditionExtendedMappingEventImpl.class.getSimpleName())) {
            return loadRegattaLogDeviceCompetitorExpeditionExtendedMappingEvent(createdAt, author, logicalTimePoint, id, dbObject,
                    regattaLogIdentifier, o);
        } else if (eventClass.equals(RegattaLogDeviceMarkMappingEvent.class.getSimpleName())) {
            return loadRegattaLogDeviceMarkMappingEvent(createdAt, author, logicalTimePoint, id, dbObject,
                    regattaLogIdentifier, o);
        } else if (eventClass.equals(RegattaLogCloseOpenEndedDeviceMappingEvent.class.getSimpleName())) {
            return loadRegattaLogCloseOpenEndedDeviceMappingEvent(createdAt, author, logicalTimePoint, id, dbObject);
        } else if (eventClass.equals(RegattaLogRegisterBoatEvent.class.getSimpleName())) {
            return loadRegattaLogRegisterBoatEvent(createdAt, author, logicalTimePoint, id, dbObject);
        } else if (eventClass.equals(RegattaLogRegisterCompetitorEvent.class.getSimpleName())) {
            return loadRegattaLogRegisterCompetitorEvent(createdAt, author, logicalTimePoint, id, dbObject);
        } else if (eventClass.equals(RegattaLogRegisterCompetitorAndBoatEvent.class.getSimpleName())) {
            return loadRegattaLogRegisterCompetitorAndBoatEvent(createdAt, author, logicalTimePoint, id, dbObject);
        } else if (eventClass.equals(RegattaLogSetCompetitorTimeOnTimeFactorEvent.class.getSimpleName())) {
            return loadRegattaLogSetCompetitorTimeOnTimeFactorEvent(createdAt, author, logicalTimePoint, id, dbObject);
        } else if (eventClass
                .equals(RegattaLogSetCompetitorTimeOnDistanceAllowancePerNauticalMileEvent.class.getSimpleName())) {
            return loadRegattaLogSetCompetitorTimeOnDistanceAllowancePerNauticalMileEvent(createdAt, author,
                    logicalTimePoint, id, dbObject);
        } else if (eventClass.equals(RegattaLogDefineMarkEvent.class.getSimpleName())) {
            return loadRegattaLogDefineMarkEvent(createdAt, author, logicalTimePoint, id, dbObject);
        } else if (eventClass.equals(RegattaLogRevokeEvent.class.getSimpleName())) {
            return loadRegattaLogRevokeEvent(createdAt, author, logicalTimePoint, id, dbObject);
        }
        throw new IllegalStateException(String.format("Unknown RegattaLogEvent type %s", eventClass));
    }

    private Competitor getCompetitorByID(DBObject dbObject) {
        Serializable competitorId = (Serializable) dbObject.get(FieldNames.REGATTA_LOG_COMPETITOR_ID.name());
        Competitor comp = baseDomainFactory.getCompetitorStore().getExistingCompetitorById(competitorId);
        return comp;
    }

    private CompetitorWithBoat getCompetitorWithBoatByID(DBObject dbObject) {
        Serializable competitorId = (Serializable) dbObject.get(FieldNames.REGATTA_LOG_COMPETITOR_ID.name());
        CompetitorWithBoat comp = baseDomainFactory.getCompetitorStore().getExistingCompetitorWithBoatById(competitorId);
        return comp;
    }

    private Boat getBoatByID(DBObject dbObject) {
        Serializable boatId = (Serializable) dbObject.get(FieldNames.REGATTA_LOG_BOAT_ID.name());
        Boat boat = baseDomainFactory.getCompetitorStore().getExistingBoatById(boatId);
        return boat;
    }

    private RegattaLogEvent loadRegattaLogSetCompetitorTimeOnDistanceAllowancePerNauticalMileEvent(TimePoint createdAt,
            AbstractLogEventAuthor author, TimePoint logicalTimePoint, Serializable id, DBObject dbObject) {
        final Competitor comp = getCompetitorByID(dbObject);
        final Double timeOnTimeFactor = (Double) dbObject.get(FieldNames.REGATTA_LOG_TIME_ON_TIME_FACTOR.name());
        return new RegattaLogSetCompetitorTimeOnTimeFactorEventImpl(createdAt, logicalTimePoint, author, id, comp,
                timeOnTimeFactor);
    }

    private RegattaLogEvent loadRegattaLogSetCompetitorTimeOnTimeFactorEvent(TimePoint createdAt,
            AbstractLogEventAuthor author, TimePoint logicalTimePoint, Serializable id, DBObject dbObject) {
        final Competitor comp = getCompetitorByID(dbObject);
        final Double timeOnDistanceSecondsAllowancePerNauticalMile = (Double) dbObject
                .get(FieldNames.REGATTA_LOG_TIME_ON_DISTANCE_SECONDS_ALLOWANCE_PER_NAUTICAL_MILE.name());
        final Duration timeOnDistanceAllowancePerNauticalMile = timeOnDistanceSecondsAllowancePerNauticalMile == null
                ? null : new MillisecondsDurationImpl((long) (timeOnDistanceSecondsAllowancePerNauticalMile * 1000));
        return new RegattaLogSetCompetitorTimeOnDistanceAllowancePerNauticalMileEventImpl(createdAt, logicalTimePoint,
                author, id, comp, timeOnDistanceAllowancePerNauticalMile);
    }

    private RegattaLogRevokeEvent loadRegattaLogRevokeEvent(TimePoint createdAt, AbstractLogEventAuthor author,
            TimePoint logicalTimePoint, Serializable id, DBObject dbObject) {
        Serializable revokedEventId = Helpers
                .tryUuidConversion((Serializable) dbObject.get(FieldNames.REGATTA_LOG_REVOKED_EVENT_ID.name()));
        String revokedEventType = (String) dbObject.get(FieldNames.REGATTA_LOG_REVOKED_EVENT_TYPE.name());
        String revokedEventShortInfo = (String) dbObject.get(FieldNames.REGATTA_LOG_REVOKED_EVENT_SHORT_INFO.name());
        String reason = (String) dbObject.get(FieldNames.REGATTA_LOG_REVOKED_REASON.name());
        return new RegattaLogRevokeEventImpl(createdAt, logicalTimePoint, author, id, revokedEventId, revokedEventType,
                revokedEventShortInfo, reason);
    }

    private RegattaLogEvent loadRegattaLogDefineMarkEvent(TimePoint createdAt, AbstractLogEventAuthor author,
            TimePoint logicalTimePoint, Serializable id, DBObject dbObject) {
        Mark mark = loadMark((DBObject) dbObject.get(FieldNames.REGATTA_LOG_MARK.name()));
        return new RegattaLogDefineMarkEventImpl(createdAt, author, logicalTimePoint, id, mark);
    }

    private RegattaLogRegisterCompetitorEvent loadRegattaLogRegisterCompetitorEvent(TimePoint createdAt,
            AbstractLogEventAuthor author, TimePoint logicalTimePoint, Serializable id, DBObject dbObject) {
        CompetitorWithBoat comp = getCompetitorWithBoatByID(dbObject);
        final RegattaLogRegisterCompetitorEvent result;
        if (comp == null) {
            result = null;
            logger.log(Level.SEVERE,
                    "Couldn't resolve competitor with ID " + dbObject.get(FieldNames.REGATTA_LOG_COMPETITOR_ID.name())
                            + " from registration event with ID " + id + ". Skipping this competitor registration.");
        } else {
            result = new RegattaLogRegisterCompetitorEventImpl(createdAt, logicalTimePoint, author, id, comp);
        }
        return result;
    }

    private RegattaLogRegisterBoatEvent loadRegattaLogRegisterBoatEvent(TimePoint createdAt,
            AbstractLogEventAuthor author, TimePoint logicalTimePoint, Serializable id, DBObject dbObject) {
        Boat boat = getBoatByID(dbObject);
        final RegattaLogRegisterBoatEvent result;
        if (boat == null) {
            result = null;
            logger.log(Level.SEVERE,
                    "Couldn't resolve boat with ID " + dbObject.get(FieldNames.REGATTA_LOG_BOAT_ID.name())
                            + " from registration event with ID " + id + ". Skipping this boat registration.");
        } else {
            result = new RegattaLogRegisterBoatEventImpl(createdAt, logicalTimePoint, author, id, boat);
        }
        return result;
    }

    private RegattaLogRegisterCompetitorAndBoatEvent loadRegattaLogRegisterCompetitorAndBoatEvent(TimePoint createdAt,
            AbstractLogEventAuthor author, TimePoint logicalTimePoint, Serializable id, DBObject dbObject) {
        Competitor comp = getCompetitorByID(dbObject);
        Boat boat = getBoatByID(dbObject);
        final RegattaLogRegisterCompetitorAndBoatEvent result;
        if (comp == null || boat == null) {
            result = null;
            if (comp == null) {
                logger.log(Level.SEVERE, "Couldn't resolve competitor with ID "
                        + dbObject.get(FieldNames.REGATTA_LOG_COMPETITOR_ID.name())
                        + " from registration event with ID " + id + ". Skipping this competitor registration.");
            }
            if (boat == null) {
                logger.log(Level.SEVERE,
                        "Couldn't resolve boat with ID " + dbObject.get(FieldNames.REGATTA_LOG_BOAT_ID.name())
                                + " from registration event with ID " + id
                                + ". Skipping this competitor registration.");
            }
        } else {
            result = new RegattaLogRegisterCompetitorAndBoatEventImpl(createdAt, logicalTimePoint, author, id, comp,
                    boat);
        }
        return result;
    }

    private RegattaLogCloseOpenEndedDeviceMappingEvent loadRegattaLogCloseOpenEndedDeviceMappingEvent(
            TimePoint createdAt, AbstractLogEventAuthor author, TimePoint logicalTimePoint, Serializable id,
            DBObject dbObject) {
        Serializable deviceMappingEventId = Helpers
                .tryUuidConversion((Serializable) dbObject.get(FieldNames.REGATTA_LOG_DEVICE_MAPPING_EVENT_ID.name()));
        TimePoint closingTimePointInclusive = loadTimePoint(dbObject, FieldNames.REGATTA_LOG_CLOSING_TIMEPOINT);
        return new RegattaLogCloseOpenEndedDeviceMappingEventImpl(createdAt, author, logicalTimePoint, id,
                deviceMappingEventId, closingTimePointInclusive);
    }

    private RegattaLogDeviceMarkMappingEvent loadRegattaLogDeviceMarkMappingEvent(TimePoint createdAt,
            AbstractLogEventAuthor author, TimePoint logicalTimePoint, Serializable id, DBObject dbObject,
            RegattaLikeIdentifier regattaLogIdentifier, DBObject outerDBObject) {
        DeviceIdentifier device = null;
        try {
            device = loadDeviceId(deviceIdentifierServiceFinder, (DBObject) dbObject.get(FieldNames.DEVICE_ID.name()));
        } catch (Exception e) {
            logger.log(Level.WARNING, "Could not load deviceId for RaceLogEvent", e);
            e.printStackTrace();
        }
        // have to load complete mark, as no order is guaranteed for loading of racelog events
        Mark mappedTo = loadMark((DBObject) dbObject.get(FieldNames.MARK.name()));
        @SuppressWarnings("deprecation") // used only for auto-migration; may be removed in future releases
        final FieldNames deprecatedFromFieldName = FieldNames.RACE_LOG_FROM;
        @SuppressWarnings("deprecation") // used only for auto-migration; may be removed in future releases
        final FieldNames deprecatedToFieldName = FieldNames.RACE_LOG_TO;
        Triple<TimePoint, TimePoint, Boolean> times = loadFromToTimePoint(dbObject, FieldNames.REGATTA_LOG_FROM,
                deprecatedFromFieldName, FieldNames.REGATTA_LOG_TO, deprecatedToFieldName);
        final TimePoint from = times.getA();
        final TimePoint to = times.getB();
        final RegattaLogDeviceMarkMappingEventImpl result = new RegattaLogDeviceMarkMappingEventImpl(createdAt,
                logicalTimePoint, author, id, mappedTo, device, from, to);
        final boolean needsMigration = times.getC();
        if (needsMigration) {
            // remove old version of mapping event
            WriteResult removeResult = database.getCollection(CollectionNames.REGATTA_LOGS.name())
                    .remove(outerDBObject);
            assert removeResult.getN() == 1;
            // and then insert using the fixed storage implementation
            new MongoObjectFactoryImpl(database, serviceFinderFactory).storeRegattaLogEvent(regattaLogIdentifier,
                    result);
        }
        return result;
    }

    /**
     * Loads a from and a to time point from <code>fromField</code> and <code>toField</code> of <code>dbObject</code>.
     * If the <code>fromField</code> is not found, the <code>fromFieldDeprecated</code> is attempted. If found,
     * migration is deemed necessary, expressed by returning <code>true</code> in the {@link Triple#getC()} component of
     * the result. Same for the to-field.
     * 
     * @return the from-time in {@link Triple#getA()}, the to-time in {@link Triple#getB()} and whether or not migration
     *         is necessary because a value was only found in a deprecated field in {@link Triple#getC()}.
     */
    private Triple<TimePoint, TimePoint, Boolean> loadFromToTimePoint(final DBObject dbObject, FieldNames fromField,
            FieldNames fromFieldDeprecated, FieldNames toField, FieldNames toFieldDeprecated) {
        boolean needsMigration = false;
        TimePoint from = loadTimePoint(dbObject, fromField);
        if (from == null) {
            // see bug 2733: erroneously, some records before the fix were written using RACE_LOG_FROM instead of
            // REGATTA_LOG_FROM
            // If such a case is found here, migrate the record.
            from = loadTimePoint(dbObject, fromFieldDeprecated);
            if (from != null) {
                needsMigration = true;
            }
        }
        TimePoint to = loadTimePoint(dbObject, toField);
        if (to == null) {
            // see bug 2733: erroneously, some records before the fix were written using RACE_LOG_FROM instead of
            // REGATTA_LOG_FROM
            // If such a case is found here, migrate the record.
            to = loadTimePoint(dbObject, toFieldDeprecated);
            if (to != null) {
                needsMigration = true;
            }
        }
        return new Triple<>(from, to, needsMigration);
    }

    private RegattaLogDeviceCompetitorMappingEvent loadRegattaLogDeviceCompetitorMappingEvent(TimePoint createdAt,
            AbstractLogEventAuthor author, TimePoint logicalTimePoint, Serializable id, final DBObject dbObject,
            RegattaLikeIdentifier regattaLogIdentifier, DBObject outerDBObject) {
        DeviceIdentifier device = null;
        try {
            device = loadDeviceId(deviceIdentifierServiceFinder, (DBObject) dbObject.get(FieldNames.DEVICE_ID.name()));
        } catch (Exception e) {
            logger.log(Level.WARNING, "Could not load deviceId for RaceLogEvent", e);
            e.printStackTrace();
        }
        final Serializable competitorId = (Serializable) dbObject.get(FieldNames.COMPETITOR_ID.name());
        Competitor mappedTo = baseDomainFactory.getExistingCompetitorById(competitorId);
        final RegattaLogDeviceCompetitorMappingEventImpl result;
        if (mappedTo == null) {
            logger.severe("Found a " + RegattaLogDeviceCompetitorMappingEventImpl.class.getName()
                    + " event but couldn't find competitor with ID " + competitorId);
            result = null;
        } else {
            @SuppressWarnings("deprecation") // used only for auto-migration; may be removed in future releases
            final FieldNames deprecatedFromFieldName = FieldNames.RACE_LOG_FROM;
            @SuppressWarnings("deprecation") // used only for auto-migration; may be removed in future releases
            final FieldNames deprecatedToFieldName = FieldNames.RACE_LOG_TO;
            Triple<TimePoint, TimePoint, Boolean> times = loadFromToTimePoint(dbObject, FieldNames.REGATTA_LOG_FROM,
                    deprecatedFromFieldName, FieldNames.REGATTA_LOG_TO, deprecatedToFieldName);
            final TimePoint from = times.getA();
            final TimePoint to = times.getB();
            final boolean needsMigration = times.getC();
            result = new RegattaLogDeviceCompetitorMappingEventImpl(createdAt, logicalTimePoint, author, id, mappedTo,
                    device, from, to);
            if (needsMigration) {
                // remove old version of mapping event
                WriteResult removeResult = database.getCollection(CollectionNames.REGATTA_LOGS.name())
                        .remove(outerDBObject);
                assert removeResult.getN() == 1;
                // and then insert using the fixed storage implementation
                new MongoObjectFactoryImpl(database, serviceFinderFactory).storeRegattaLogEvent(regattaLogIdentifier,
                        result);
            }
        }
        return result;
    }

    private RegattaLogDeviceCompetitorBravoMappingEventImpl loadRegattaLogDeviceCompetitorBravoMappingEvent(
            TimePoint createdAt, AbstractLogEventAuthor author, TimePoint logicalTimePoint, Serializable id,
            final DBObject dbObject, RegattaLikeIdentifier regattaLogIdentifier, DBObject outerDBObject) {
        return loadRegattaLogDeviceCompetitorSensorDataMappingEvent(createdAt, author, logicalTimePoint, id, dbObject,
                regattaLogIdentifier, outerDBObject, RegattaLogDeviceCompetitorBravoMappingEventImpl::new);
    }
    
    private RegattaLogDeviceCompetitorBravoExtendedMappingEventImpl loadRegattaLogDeviceCompetitorBravoExtendedMappingEvent(
            TimePoint createdAt, AbstractLogEventAuthor author, TimePoint logicalTimePoint, Serializable id,
            final DBObject dbObject, RegattaLikeIdentifier regattaLogIdentifier, DBObject outerDBObject) {
        return loadRegattaLogDeviceCompetitorSensorDataMappingEvent(createdAt, author, logicalTimePoint, id, dbObject,
                regattaLogIdentifier, outerDBObject, RegattaLogDeviceCompetitorBravoExtendedMappingEventImpl::new);
    }
    
    private RegattaLogDeviceCompetitorExpeditionExtendedMappingEventImpl loadRegattaLogDeviceCompetitorExpeditionExtendedMappingEvent(
            TimePoint createdAt, AbstractLogEventAuthor author, TimePoint logicalTimePoint, Serializable id,
            final DBObject dbObject, RegattaLikeIdentifier regattaLogIdentifier, DBObject outerDBObject) {
        return loadRegattaLogDeviceCompetitorSensorDataMappingEvent(createdAt, author, logicalTimePoint, id, dbObject,
                regattaLogIdentifier, outerDBObject, RegattaLogDeviceCompetitorExpeditionExtendedMappingEventImpl::new);
    }
    
    private <MappingT extends RegattaLogDeviceCompetitorSensorDataMappingEvent> MappingT loadRegattaLogDeviceCompetitorSensorDataMappingEvent(
            TimePoint createdAt, AbstractLogEventAuthor author, TimePoint logicalTimePoint, Serializable id,
            final DBObject dbObject, RegattaLikeIdentifier regattaLogIdentifier, DBObject outerDBObject,
            AbstractRegattaLogDeviceCompetitorSensorDataMappingEventImpl.Factory<MappingT> factory) {
        DeviceIdentifier device = null;
        try {
            device = loadDeviceId(deviceIdentifierServiceFinder, (DBObject) dbObject.get(FieldNames.DEVICE_ID.name()));
        } catch (Exception e) {
            logger.log(Level.WARNING, "Could not load deviceId for RaceLogEvent", e);
            e.printStackTrace();
        }
        Competitor mappedTo = baseDomainFactory
                .getExistingCompetitorById((Serializable) dbObject.get(FieldNames.COMPETITOR_ID.name()));
        @SuppressWarnings("deprecation")
        // used only for auto-migration; may be removed in future releases
        final FieldNames deprecatedFromFieldName = FieldNames.RACE_LOG_FROM;
        @SuppressWarnings("deprecation")
        // used only for auto-migration; may be removed in future releases
        final FieldNames deprecatedToFieldName = FieldNames.RACE_LOG_TO;
        Triple<TimePoint, TimePoint, Boolean> times = loadFromToTimePoint(dbObject, FieldNames.REGATTA_LOG_FROM,
                deprecatedFromFieldName, FieldNames.REGATTA_LOG_TO, deprecatedToFieldName);
        final TimePoint from = times.getA();
        final TimePoint to = times.getB();
        final boolean needsMigration = times.getC();
        final MappingT result = factory.create(
                createdAt, logicalTimePoint, author, id, mappedTo, device, from, to);
        if (needsMigration) {
            // remove old version of mapping event
            WriteResult removeResult = database.getCollection(CollectionNames.REGATTA_LOGS.name())
                    .remove(outerDBObject);
            assert removeResult.getN() == 1;
            // and then insert using the fixed storage implementation
            new MongoObjectFactoryImpl(database, serviceFinderFactory).storeRegattaLogEvent(regattaLogIdentifier,
                    result);
        }
        return result;
    }

    /**
     * The old field name WAYPOINT_PASSINGSIDE has been replaced by WAYPOINT_PASSINGINSTRUCTIONS. If a race with the old
     * field is loaded, the value of PASSINGSIDE is used and then migrated to PASSINGINSTRUCTION. If the first or last
     * Waypoint has the PassingInstructions Gate, it is transfered to Line.
     * 
     */
    @SuppressWarnings("deprecation") // Used to migrate from PASSINGSIDE to the new PASSINGINSTRUCTIONS
    private CourseBase loadCourseData(BasicDBList dbCourseList, String courseName) {
        if (courseName == null) {
            courseName = "Course";
        }
        CourseBase courseData = new CourseDataImpl(courseName);
        int i = 0;
        for (Object object : dbCourseList) {
            DBObject dbObject = (DBObject) object;
            Waypoint waypoint = null;
            PassingInstruction passingInstructions = null;
            String waypointPassingInstruction = (String) dbObject.get(FieldNames.WAYPOINT_PASSINGINSTRUCTIONS.name());
            if (waypointPassingInstruction == null) {
                waypointPassingInstruction = (String) dbObject.get(FieldNames.WAYPOINT_PASSINGSIDE.name());
                if (waypointPassingInstruction != null) {
                    logger.info("Migrating PassingInstruction " + waypointPassingInstruction
                            + " to field name WAYPOINT_PASSINGINSTRUCTIONS");
                    if ((i == 0 || i == dbCourseList.size() - 1)
                            && waypointPassingInstruction.toLowerCase().equals("gate")) {
                        logger.warning("Changing PassingInstructions of first or last Waypoint from Gate to Line.");
                        waypointPassingInstruction = "Line";
                    }
                    dbObject.put(FieldNames.WAYPOINT_PASSINGINSTRUCTIONS.name(), waypointPassingInstruction);
                    dbObject.removeField(FieldNames.WAYPOINT_PASSINGSIDE.name());
                }
            }
            if (waypointPassingInstruction != null) {
                passingInstructions = PassingInstruction.valueOfIgnoringCase(waypointPassingInstruction);
            }
            ControlPoint controlPoint = loadControlPoint((DBObject) dbObject.get(FieldNames.CONTROLPOINT.name()));
            if (passingInstructions == null) {
                waypoint = new WaypointImpl(controlPoint);
            } else {
                waypoint = new WaypointImpl(controlPoint, passingInstructions);
            }
            courseData.addWaypoint(i++, waypoint);
        }
        return courseData;
    }

    private ControlPoint loadControlPoint(DBObject dbObject) {
        String controlPointClass = (String) dbObject.get(FieldNames.CONTROLPOINT_CLASS.name());
        ControlPoint controlPoint = null;
        if (controlPointClass != null) {
            if (controlPointClass.equals(Mark.class.getSimpleName())) {
                Mark mark = loadMark((DBObject) dbObject.get(FieldNames.CONTROLPOINT_VALUE.name()));
                controlPoint = mark;
            } else if (controlPointClass.equals("Gate")) {
                ControlPointWithTwoMarks cpwtm = loadControlPointWithTwoMarks(
                        (DBObject) dbObject.get(FieldNames.CONTROLPOINT_VALUE.name()));
                dbObject.put(FieldNames.CONTROLPOINT_CLASS.name(), ControlPointWithTwoMarks.class.getSimpleName());
                controlPoint = cpwtm;
            } else if (controlPointClass.equals(ControlPointWithTwoMarks.class.getSimpleName())) {
                ControlPointWithTwoMarks cpwtm = loadControlPointWithTwoMarks(
                        (DBObject) dbObject.get(FieldNames.CONTROLPOINT_VALUE.name()));
                controlPoint = cpwtm;
            }
        }
        return controlPoint;
    }

    /**
     * Checks for the old GATE fields and migrates them to the new CONTROLPOINTWITHTWOMARKS fields.
     */
    @SuppressWarnings("deprecation") // Used for migrating old races
    private ControlPointWithTwoMarks loadControlPointWithTwoMarks(DBObject dbObject) {
        String controlPointName = (String) dbObject.get(FieldNames.CONTROLPOINTWITHTWOMARKS_NAME.name());
        if (controlPointName == null) {
            controlPointName = (String) dbObject.get(FieldNames.GATE_NAME.name());
            logger.info("Migrating name of ControlPointWithTwoMarks " + controlPointName
                    + " from GATE_NAME to new field CONTROLPOINTWITHTWOMARKS_NAME.");
            dbObject.put(FieldNames.CONTROLPOINTWITHTWOMARKS_NAME.name(), controlPointName);
            dbObject.removeField(FieldNames.GATE_NAME.name());
        }
        Serializable controlPointId = (Serializable) dbObject.get(FieldNames.CONTROLPOINTWITHTWOMARKS_ID.name());
        if (controlPointId == null) {
            controlPointId = (Serializable) dbObject.get(FieldNames.GATE_ID.name());
            logger.info("Migrating id of ControlPointWithTwoMarks " + controlPointName
                    + " from old field GATE_ID to CONTROLPOINTWITHTWOMARKS_ID.");
            dbObject.put(FieldNames.CONTROLPOINTWITHTWOMARKS_ID.name(), controlPointId);
            dbObject.removeField(FieldNames.GATE_ID.name());
        }
        DBObject dbLeft = (DBObject) dbObject.get(FieldNames.CONTROLPOINTWITHTWOMARKS_LEFT.name());
        if (dbLeft == null) {
            dbLeft = (DBObject) dbObject.get(FieldNames.GATE_LEFT.name());
            logger.info("Migrating left Mark of ControlPointWithTwoMarks " + controlPointName
                    + " from old field GATE_LEFT to CONTROLPOINTWITHTWOMARKS_LEFT");
            dbObject.put(FieldNames.CONTROLPOINTWITHTWOMARKS_LEFT.name(), dbLeft);
            dbObject.removeField(FieldNames.GATE_LEFT.name());
        }
        Mark leftMark = loadMark(dbLeft);
        DBObject dbRight = (DBObject) dbObject.get(FieldNames.CONTROLPOINTWITHTWOMARKS_RIGHT.name());
        if (dbRight == null) {
            dbRight = (DBObject) dbObject.get(FieldNames.GATE_RIGHT.name());
            logger.info("Migrating right Mark of ControlPointWithTwoMarks " + controlPointName
                    + " from old field GATE_RIGHT to CONTROLPOINTWITHTWOMARKS_RIGHT");
            dbObject.put(FieldNames.CONTROLPOINTWITHTWOMARKS_RIGHT.name(), dbRight);
            dbObject.removeField(FieldNames.GATE_RIGHT.name());
        }
        Mark rightMark = loadMark(dbRight);
        ControlPointWithTwoMarks gate = baseDomainFactory.createControlPointWithTwoMarks(controlPointId, leftMark,
                rightMark, controlPointName);
        return gate;
    }

    private Mark loadMark(DBObject dbObject) {
        Serializable markId = (Serializable) dbObject.get(FieldNames.MARK_ID.name());
        String markColorAsString = (String) dbObject.get(FieldNames.MARK_COLOR.name());
        Color markColor = AbstractColor.getCssColor(markColorAsString);
        String markName = (String) dbObject.get(FieldNames.MARK_NAME.name());
        String markPattern = (String) dbObject.get(FieldNames.MARK_PATTERN.name());
        String markShape = (String) dbObject.get(FieldNames.MARK_SHAPE.name());
        Object markTypeRaw = dbObject.get(FieldNames.MARK_TYPE.name());
        MarkType markType = markTypeRaw == null ? null : MarkType.valueOf((String) markTypeRaw);

        Mark mark = baseDomainFactory.getOrCreateMark(markId, markName, markType, markColor, markShape, markPattern);
        return mark;
    }

    @Override
    public Collection<Competitor> loadAllCompetitors() {
        ArrayList<Competitor> result = new ArrayList<>();
        DBCollection collection = database.getCollection(CollectionNames.COMPETITORS_WITH_BOAT_REFERENCES.name());
        try {
            for (DBObject o : collection.find()) {
                JSONObject json = Helpers.toJSONObjectSafe(new JSONParser().parse(JSON.serialize(o)));
                Competitor c = competitorWithBoatRefDeserializer.deserialize(json);
                result.add(c);
            }
        } catch (Exception e) {
            logger.log(Level.SEVERE, "Error connecting to MongoDB, unable to load competitors.");
            logger.log(Level.SEVERE, "loadCompetitors", e);
        }
        return result;
    }

    @Override
    public Collection<CompetitorWithBoat> loadAllLegacyCompetitorsWithBoat() {
        ArrayList<CompetitorWithBoat> result = new ArrayList<>();
        DBCollection collection = database.getCollection(CollectionNames.COMPETITORS.name());
        try {
            for (DBObject o : collection.find()) {
                JSONObject json = Helpers.toJSONObjectSafe(new JSONParser().parse(JSON.serialize(o)));
                CompetitorWithBoat c = legacyCompetitorWithBoatDeserializer.deserialize(json);
                result.add(c);
            }
        } catch (Exception e) {
            logger.log(Level.SEVERE, "Error connecting to MongoDB, unable to load competitors.");
            logger.log(Level.SEVERE, "loadLegacyCompetitors", e);
        }
        return result;
    }

    @Override
    public Collection<Boat> loadAllBoats() {
        ArrayList<Boat> result = new ArrayList<Boat>();
        DBCollection collection = database.getCollection(CollectionNames.BOATS.name());
        try {
            for (DBObject o : collection.find()) {
                JSONObject json = Helpers.toJSONObjectSafe(new JSONParser().parse(JSON.serialize(o)));
                Boat b = boatDeserializer.deserialize(json);
                result.add(b);
            }
        } catch (Exception e) {
            logger.log(Level.SEVERE, "Error connecting to MongoDB, unable to load boats.");
            logger.log(Level.SEVERE, "loadBoats", e);
        }
        return result;
    }

    @Override
    public Iterable<Entry<DeviceConfigurationMatcher, DeviceConfiguration>> loadAllDeviceConfigurations() {
        Map<DeviceConfigurationMatcher, DeviceConfiguration> result = new HashMap<>();
        DBCollection configurationCollection = database.getCollection(CollectionNames.CONFIGURATIONS.name());

        try {
            for (DBObject dbObject : configurationCollection.find()) {
                Util.Pair<DeviceConfigurationMatcher, DeviceConfiguration> entry = loadConfigurationEntry(dbObject);
                result.put(entry.getA(), entry.getB());
            }
        } catch (Exception e) {
            logger.log(Level.SEVERE, "Error connecting to MongoDB, unable to load configurations.");
            logger.log(Level.SEVERE, "loadAllDeviceConfigurations", e);
        }

        return result.entrySet();
    }

    private Util.Pair<DeviceConfigurationMatcher, DeviceConfiguration> loadConfigurationEntry(DBObject dbObject) {
        DBObject matcherObject = (DBObject) dbObject.get(FieldNames.CONFIGURATION_MATCHER.name());
        DBObject configObject = (DBObject) dbObject.get(FieldNames.CONFIGURATION_CONFIG.name());
        return new Util.Pair<DeviceConfigurationMatcher, DeviceConfiguration>(loadConfigurationMatcher(matcherObject),
                loadConfiguration(configObject));
    }

    private DeviceConfigurationMatcher loadConfigurationMatcher(DBObject matcherObject) {
        List<String> clientIdentifiers = new ArrayList<String>();
        BasicDBList clientIdentifiersObject = (BasicDBList) matcherObject
                .get(FieldNames.CONFIGURATION_MATCHER_CLIENTS.name());
        if (clientIdentifiersObject != null) {
            for (Object clientIdentifier : clientIdentifiersObject) {
                clientIdentifiers.add(clientIdentifier.toString());
            }
        }
        return baseDomainFactory.getOrCreateDeviceConfigurationMatcher(clientIdentifiers);
    }

    private DeviceConfiguration loadConfiguration(DBObject configObject) {
        DeviceConfiguration configuration = null;
        try {
            JsonDeserializer<DeviceConfiguration> deserializer = DeviceConfigurationJsonDeserializer.create();
            JSONObject json = Helpers.toJSONObjectSafe(new JSONParser().parse(JSON.serialize(configObject)));
            configuration = deserializer.deserialize(json);
        } catch (JsonDeserializationException | ParseException e) {
            logger.log(Level.SEVERE,
                    "Error parsing configuration object from MongoDB, falling back to empty configuration.");
            logger.log(Level.SEVERE, "loadConfiguration", e);
            configuration = new DeviceConfigurationImpl(new RegattaConfigurationImpl());
        }
        return configuration;
    }

    private DeviceIdentifier loadDeviceId(
            TypeBasedServiceFinder<DeviceIdentifierMongoHandler> deviceIdentifierServiceFinder, DBObject deviceId)
            throws TransformationException, NoCorrespondingServiceRegisteredException {
        String deviceType = (String) deviceId.get(FieldNames.DEVICE_TYPE.name());
        Object deviceTypeId = deviceId.get(FieldNames.DEVICE_TYPE_SPECIFIC_ID.name());
        String stringRepresentation = (String) deviceId.get(FieldNames.DEVICE_STRING_REPRESENTATION.name());

        try {
            return deviceIdentifierServiceFinder.findService(deviceType).deserialize(deviceTypeId, deviceType,
                    stringRepresentation);
        } catch (TransformationException e) {
            return new PlaceHolderDeviceIdentifierSerializationHandler().deserialize(stringRepresentation, deviceType,
                    stringRepresentation);
        }
    }

    @Override
    public Map<String, Set<URL>> loadResultUrls() {
        Map<String, Set<URL>> resultUrls = new HashMap<>();
        DBCollection resultUrlCollection = database.getCollection(CollectionNames.RESULT_URLS.name());
        for (DBObject dbObject : resultUrlCollection.find()) {
            String providerName = (String) dbObject.get(FieldNames.RESULT_PROVIDERNAME.name());
            String urlString = (String) dbObject.get(FieldNames.RESULT_URL.name());
            URL url;
            try {
                url = new URL(urlString);
            } catch (MalformedURLException e) {
                logger.log(Level.SEVERE, "Failed to parse result Url String: " + urlString + ". Did not load url!");
                continue;
            }
            if (!resultUrls.containsKey(providerName)) {
                resultUrls.put(providerName, new HashSet<URL>());
            }
            Set<URL> set = resultUrls.get(providerName);
            set.add(url);
        }
        return resultUrls;
    }

    private ImageDescriptor loadImage(DBObject dbObject) {
        ImageDescriptor image = null;
        URL imageURL = loadURL(dbObject, FieldNames.IMAGE_URL);
        if (imageURL != null) {
            String title = (String) dbObject.get(FieldNames.IMAGE_TITLE.name());
            String subtitle = (String) dbObject.get(FieldNames.IMAGE_SUBTITLE.name());
            String copyright = (String) dbObject.get(FieldNames.IMAGE_COPYRIGHT.name());
            String localeRaw = (String) dbObject.get(FieldNames.IMAGE_LOCALE.name());
            Locale locale = localeRaw != null ? Locale.forLanguageTag(localeRaw) : null;
            Number imageWidth = (Number) dbObject.get(FieldNames.IMAGE_WIDTH_IN_PX.name());
            Number imageHeight = (Number) dbObject.get(FieldNames.IMAGE_HEIGHT_IN_PX.name());
            TimePoint createdAtDate = loadTimePoint(dbObject, FieldNames.IMAGE_CREATEDATDATE);
            BasicDBList tags = (BasicDBList) dbObject.get(FieldNames.IMAGE_TAGS.name());
            List<String> imageTags = new ArrayList<String>();
            if (tags != null) {
                for (Object tagObject : tags) {
                    imageTags.add((String) tagObject);
                }
            }
            image = new ImageDescriptorImpl(imageURL, createdAtDate);
            image.setCopyright(copyright);
            image.setTitle(title);
            image.setSubtitle(subtitle);
            image.setLocale(locale);
            image.setTags(imageTags);
            if (imageWidth != null && imageHeight != null) {
                image.setSize(imageWidth.intValue(), imageHeight.intValue());
            }
        }
        return image;
    }

    private VideoDescriptor loadVideo(DBObject dbObject) {
        VideoDescriptor video = null;
        URL videoURL = loadURL(dbObject, FieldNames.VIDEO_URL);
        if (videoURL != null) {
            String title = (String) dbObject.get(FieldNames.VIDEO_TITLE.name());
            String subtitle = (String) dbObject.get(FieldNames.VIDEO_SUBTITLE.name());
            String copyright = (String) dbObject.get(FieldNames.VIDEO_COPYRIGHT.name());
            Object mimeTypeRaw = dbObject.get(FieldNames.VIDEO_MIMETYPE.name());
            MimeType mimeType = mimeTypeRaw == null ? null : MimeType.valueOf((String) mimeTypeRaw);
            String localeRaw = (String) dbObject.get(FieldNames.VIDEO_LOCALE.name());
            Locale locale = localeRaw != null ? Locale.forLanguageTag(localeRaw) : null;
            TimePoint createdAtDate = loadTimePoint(dbObject, FieldNames.VIDEO_CREATEDATDATE);
            BasicDBList tags = (BasicDBList) dbObject.get(FieldNames.VIDEO_TAGS.name());
            Number lengthInSeconds = (Number) dbObject.get(FieldNames.VIDEO_LENGTH_IN_SECONDS.name());
            URL thumbnailURL = loadURL(dbObject, FieldNames.VIDEO_THUMBNAIL_URL);
            List<String> videoTags = new ArrayList<String>();
            if (tags != null) {
                for (Object tagObject : tags) {
                    videoTags.add((String) tagObject);
                }
            }
            video = new VideoDescriptorImpl(videoURL, mimeType, createdAtDate);
            video.setCopyright(copyright);
            video.setTitle(title);
            video.setSubtitle(subtitle);
            video.setLocale(locale);
            video.setTags(videoTags);
            video.setLengthInSeconds(lengthInSeconds == null ? null : lengthInSeconds.intValue());
            video.setThumbnailURL(thumbnailURL);
        }
        return video;
    }

    private URL loadURL(DBObject dbObject, FieldNames field) {
        URL result = null;
        String urlAsString = (String) dbObject.get(field.name());
        if (urlAsString != null) {
            try {
                result = new URL(urlAsString);
            } catch (MalformedURLException e) {
                logger.severe("Error parsing URL '" + urlAsString + "' in field " + field.name() + ".");
            }
        }
        return result;
    }

    /**
     * Legacy code to support conversion of old image and video URLs
     * 
     * @param event
     * @param eventDBObject
     */
    private boolean loadLegacyImageAndVideoURLs(Event event, DBObject eventDBObject) {
        URL logoImageURL = null;
        List<URL> imageURLs = new ArrayList<URL>();
        List<URL> sponsorImageURLs = new ArrayList<URL>();
        List<URL> videoURLs = new ArrayList<URL>();

        String logoImageURLAsString = (String) eventDBObject.get(FieldNames.EVENT_LOGO_IMAGE_URL.name());
        if (logoImageURLAsString != null) {
            try {
                logoImageURL = new URL(logoImageURLAsString);
            } catch (MalformedURLException e) {
                logger.severe("Error parsing logo image URL " + logoImageURLAsString + " for event " + event.getName()
                        + ". Ignoring this URL.");
            }
        }
        BasicDBList imageURLsJson = (BasicDBList) eventDBObject.get(FieldNames.EVENT_IMAGE_URLS.name());
        if (imageURLsJson != null) {
            for (Object imageURL : imageURLsJson) {
                try {
                    imageURLs.add(new URL((String) imageURL));
                } catch (MalformedURLException e) {
                    logger.severe("Error parsing image URL " + imageURL + " for event " + event.getName()
                            + ". Ignoring this image URL.");
                }
            }
        }
        BasicDBList videoURLsJson = (BasicDBList) eventDBObject.get(FieldNames.EVENT_VIDEO_URLS.name());
        if (videoURLsJson != null) {
            for (Object videoURL : videoURLsJson) {
                try {
                    videoURLs.add(new URL((String) videoURL));
                } catch (MalformedURLException e) {
                    logger.severe("Error parsing video URL " + videoURL + " for event " + event.getName()
                            + ". Ignoring this video URL.");
                }
            }
        }
        BasicDBList sponsorImageURLsJson = (BasicDBList) eventDBObject.get(FieldNames.EVENT_SPONSOR_IMAGE_URLS.name());
        if (sponsorImageURLsJson != null) {
            for (Object sponsorImageURL : sponsorImageURLsJson) {
                try {
                    sponsorImageURLs.add(new URL((String) sponsorImageURL));
                } catch (MalformedURLException e) {
                    logger.severe("Error parsing sponsor image URL " + sponsorImageURL + " for event " + event.getName()
                            + ". Ignoring this sponsor image URL.");
                }
            }
        }
        return event.setMediaURLs(imageURLs, sponsorImageURLs, videoURLs, logoImageURL, Collections.emptyMap());
    }

    private boolean loadLegacySailorsInfoWebsiteURL(Event event, DBObject eventDBObject) {
        final boolean modified;
        final String sailorsInfoWebSiteURLAsString = (String) eventDBObject
                .get(FieldNames.EVENT_SAILORS_INFO_WEBSITE_URL.name());
        if (sailorsInfoWebSiteURLAsString != null) {
            try {
                // The legacy sailors info URL (only used at Kieler/Travemuender Woche events) used to have 2 localized
                // versions:
                // The German version with no suffix (e.g. http://sailorsinfo.travemuender-woche.com)
                // The English/international version with "/en" suffix (e.g.
                // http://sailorsinfo.travemuender-woche.com/en)
                if (!event.hasSailorsInfoWebsiteURL(null)) {
                    final String englishURL = sailorsInfoWebSiteURLAsString
                            + (sailorsInfoWebSiteURLAsString.endsWith("/") ? "" : "/") + "en";
                    event.setSailorsInfoWebsiteURL(null, new URL(englishURL));
                }
                if (!event.hasSailorsInfoWebsiteURL(Locale.GERMAN)) {
                    event.setSailorsInfoWebsiteURL(Locale.GERMAN, new URL(sailorsInfoWebSiteURLAsString));
                }
            } catch (MalformedURLException e) {
                logger.severe("Error parsing sailors info website URL " + sailorsInfoWebSiteURLAsString + " for event "
                        + event.getName() + ". Ignoring this URL.");
            }
            modified = true;
        } else {
            modified = false;
        }
        return modified;
    }

    @Override
    public ConnectivityParametersLoadingResult loadConnectivityParametersForRacesToRestore(
            Consumer<RaceTrackingConnectivityParameters> callback) {
        final DBCollection collection = database
                .getCollection(CollectionNames.CONNECTIVITY_PARAMS_FOR_RACES_TO_BE_RESTORED.name());
        final DBCursor cursor = collection.find();
        final int count = cursor.count();
        logger.info("Restoring " + count + " races");
        final List<DBObject> restoreParameters = new ArrayList<>();
        // consume all elements quickly to avoid cursor/DB timeouts while restoring many races;
        // MongoDB cursors by default time out after ten minutes if no more batch (of by default 100 elements)
        // has been requested during this time.
        Util.addAll(cursor, restoreParameters);
        logger.info("Obtained " + restoreParameters.size() + " race parameters to restore");
        final ScheduledExecutorService backgroundExecutor = ThreadPoolUtil.INSTANCE
                .getDefaultBackgroundTaskThreadPoolExecutor();
        final Set<FutureTask<Void>> waiters = new HashSet<>();
        logger.info("Starting to restore races");
        final AtomicInteger i = new AtomicInteger();
        for (final DBObject o : restoreParameters) {
            final FutureTask<Void> waiter = new FutureTask<>(() -> {
                final String type = (String) o.get(TypeBasedServiceFinder.TYPE);
                final int finalI = i.incrementAndGet();
                logger.info("Applying to restore race #" + finalI + "/" + count + " of type " + type);
                raceTrackingConnectivityParamsServiceFinder.applyServiceWhenAvailable(type,
                        connectivityParamsPersistenceService -> {
                            logger.info("Restoring race #" + finalI + "/" + count + " of type " + type);
                            final Map<String, Object> map = new HashMap<>();
                            for (final String key : o.keySet()) {
                                if (!key.equals(TypeBasedServiceFinder.TYPE)) {
                                    map.put(key, o.get(key));
                                }
                            }
                            try {
                                final RaceTrackingConnectivityParameters params = connectivityParamsPersistenceService
                                        .mapTo(map);
                                if (params != null) {
                                    callback.accept(params);
                                    logger.info("Done restoring race #" + finalI + "/" + count + " of type " + type);
                                } else {
                                    logger.warning("Couldn't restore race #" + finalI + "/" + count + " of type " + type
                                            + " because the parameters loaded from the DB couldn't be mapped. Maybe the owning leaderboard was removed?");
                                }
                            } catch (Exception e) {
                                logger.log(Level.SEVERE,
                                        "Exception trying to load race #" + finalI + "/" + count + " of type " + type
                                                + " from restore connectivity parameters " + o + " with handler "
                                                + connectivityParamsPersistenceService,
                                        e);
                            }
                        });
            }, /* void result */ null);
            waiters.add(waiter);
            backgroundExecutor.execute(waiter);
        }
        logger.info("Done restoring races; restored " + i + " of " + count + " races");
        return new ConnectivityParametersLoadingResult() {
            @Override
            public int getNumberOfParametersToLoad() {
                return count;
            }

            @Override
            public void waitForCompletionOfCallbacksForAllParameters() throws InterruptedException, ExecutionException {
                for (final FutureTask<Void> waiter : waiters) {
                    waiter.get();
                }
            }
        };
    }
    
    @Override
    public Map<Integer, Pair<DetailedRaceInfo, AnniversaryType>> getAnniversaryData() throws MalformedURLException {
        HashMap<Integer, Pair<DetailedRaceInfo, AnniversaryType>> fromDb = new HashMap<>();
        DBCollection anniversarysStored = database.getCollection(CollectionNames.ANNIVERSARIES.name());
        DBCursor cursor = anniversarysStored.find();
        while (cursor.hasNext()) {
            DBObject toLoad = cursor.next();
            String leaderboardName = toLoad.get(FieldNames.LEADERBOARD_NAME.name()).toString();
            String eventID = toLoad.get(FieldNames.EVENT_ID.name()).toString();

            final Object mongoDisplayName = toLoad.get(FieldNames.LEADERBOARD_DISPLAY_NAME.name());
            final String leaderboardDisplayName;
            if (mongoDisplayName == null) {
                leaderboardDisplayName = null;
            } else {
                leaderboardDisplayName = mongoDisplayName.toString();
            }
            final Object mongoEventName = toLoad.get(FieldNames.EVENT_NAME.name());
            final String eventName;
            if (mongoEventName == null) {
                eventName = null;
            } else {
                eventName = mongoEventName.toString();
            }

            TimePoint startOfRace = new MillisecondsTimePoint(
                    ((Number) toLoad.get(FieldNames.START_OF_RACE.name())).longValue());
            String race = toLoad.get(FieldNames.RACE_NAME.name()).toString();
            String regatta = toLoad.get(FieldNames.REGATTA_NAME.name()).toString();
            Object rurl = toLoad.get(FieldNames.REMOTE_URL.name());
            final URL remoteUrlOrNull;
            if (rurl != null) {
                remoteUrlOrNull = new URL(rurl.toString());
            } else {
                remoteUrlOrNull = null;
            }
            final Object typeJson = toLoad.get(FieldNames.EVENT_TYPE.name());
            final EventType eventType;
            if (typeJson == null) {
                eventType = null;
            } else {
                eventType = EventType.valueOf(typeJson.toString());
            }
            DetailedRaceInfo loadedAnniversary = new DetailedRaceInfo(new RegattaNameAndRaceName(regatta, race),
                    leaderboardName, leaderboardDisplayName, startOfRace, UUID.fromString(eventID), eventName, eventType,
                    remoteUrlOrNull);
            int anniversary = ((Number) toLoad.get(FieldNames.ANNIVERSARY_NUMBER.name())).intValue();
            String type = toLoad.get(FieldNames.ANNIVERSARY_TYPE.name()).toString();
            fromDb.put(anniversary, new Pair<>(loadedAnniversary, AnniversaryType.valueOf(type)));
        }
        return fromDb;
    }
}<|MERGE_RESOLUTION|>--- conflicted
+++ resolved
@@ -129,11 +129,8 @@
 import com.sap.sailing.domain.abstractlog.regatta.events.impl.RegattaLogSetCompetitorTimeOnDistanceAllowancePerNauticalMileEventImpl;
 import com.sap.sailing.domain.abstractlog.regatta.events.impl.RegattaLogSetCompetitorTimeOnTimeFactorEventImpl;
 import com.sap.sailing.domain.abstractlog.regatta.impl.RegattaLogImpl;
-<<<<<<< HEAD
 import com.sap.sailing.domain.base.Boat;
-=======
 import com.sap.sailing.domain.anniversary.DetailedRaceInfo;
->>>>>>> e690db8c
 import com.sap.sailing.domain.base.BoatClass;
 import com.sap.sailing.domain.base.Competitor;
 import com.sap.sailing.domain.base.CompetitorWithBoat;
@@ -1788,10 +1785,6 @@
             final TimePoint finishingTime = finishingTimePointAsMillis == null ? null
                     : new MillisecondsTimePoint(finishingTimePointAsMillis);
             final String comment = (String) dbObject.get(FieldNames.LEADERBOARD_SCORE_CORRECTION_COMMENT.name());
-<<<<<<< HEAD
-            CompetitorResultImpl positionedCompetitor = new CompetitorResultImpl(competitorId, competitorDisplayName,
-                    rank == null ? rankCounter : rank, maxPointsReason, score, finishingTime, comment);
-=======
             final String mergeStateAsString = (String) dbObject.get(FieldNames.LEADERBOARD_SCORE_CORRECTION_MERGE_STATE.name());
             final MergeState mergeState;
             if (mergeStateAsString == null) {
@@ -1801,7 +1794,6 @@
             }
             CompetitorResultImpl positionedCompetitor = new CompetitorResultImpl(
                     competitorId, competitorDisplayName, rank == null ? rankCounter : rank, maxPointsReason, score, finishingTime, comment, mergeState);
->>>>>>> e690db8c
             positionedCompetitors.add(positionedCompetitor);
             rankCounter++;
         }
