--- conflicted
+++ resolved
@@ -1437,12 +1437,8 @@
         final Boolean startsWithZeroScore = (Boolean) dbSeries.get(FieldNames.SERIES_STARTS_WITH_ZERO_SCORE.name());
         final Boolean hasSplitFleetContiguousScoring = (Boolean) dbSeries
                 .get(FieldNames.SERIES_HAS_SPLIT_FLEET_CONTIGUOUS_SCORING.name());
-<<<<<<< HEAD
-
         final Boolean hasCrossFleetMergedRankingObject = (Boolean) dbSeries
                 .get(FieldNames.SERIES_HAS_CROSS_FLEET_MERGED_RANKING.name());
-=======
->>>>>>> 56e734c7
         final Boolean firstColumnIsNonDiscardableCarryForward = (Boolean) dbSeries
                 .get(FieldNames.SERIES_STARTS_WITH_NON_DISCARDABLE_CARRY_FORWARD.name());
         final Boolean oneAlwaysStaysOne = (Boolean) dbSeries.get(FieldNames.SERIES_ONE_ALWAYS_STAYS_ONE.name());
