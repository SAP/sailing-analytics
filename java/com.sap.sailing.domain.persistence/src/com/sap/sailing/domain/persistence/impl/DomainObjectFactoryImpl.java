--- conflicted
+++ resolved
@@ -1,610 +1,606 @@
-package com.sap.sailing.domain.persistence.impl;
-
-import java.util.ArrayList;
-import java.util.HashMap;
-import java.util.HashSet;
-import java.util.List;
-import java.util.Map;
-import java.util.Set;
-import java.util.logging.Level;
-import java.util.logging.Logger;
-
-import org.bson.types.ObjectId;
-
-import com.mongodb.BasicDBList;
-import com.mongodb.BasicDBObject;
-import com.mongodb.DB;
-import com.mongodb.DBCollection;
-import com.mongodb.DBObject;
-import com.sap.sailing.domain.base.BoatClass;
-import com.sap.sailing.domain.base.CourseArea;
-import com.sap.sailing.domain.base.DomainFactory;
-import com.sap.sailing.domain.base.Event;
-import com.sap.sailing.domain.base.Fleet;
-import com.sap.sailing.domain.base.RaceColumn;
-import com.sap.sailing.domain.base.RaceDefinition;
-import com.sap.sailing.domain.base.Regatta;
-import com.sap.sailing.domain.base.RegattaRegistry;
-import com.sap.sailing.domain.base.Series;
-import com.sap.sailing.domain.base.SpeedWithBearing;
-import com.sap.sailing.domain.base.Venue;
-import com.sap.sailing.domain.base.impl.CourseAreaImpl;
-import com.sap.sailing.domain.base.impl.EventImpl;
-import com.sap.sailing.domain.base.impl.FleetImpl;
-import com.sap.sailing.domain.base.impl.KnotSpeedWithBearingImpl;
-import com.sap.sailing.domain.base.impl.MillisecondsTimePoint;
-import com.sap.sailing.domain.base.impl.RegattaImpl;
-import com.sap.sailing.domain.base.impl.SeriesImpl;
-import com.sap.sailing.domain.base.impl.VenueImpl;
-import com.sap.sailing.domain.common.Color;
-import com.sap.sailing.domain.common.MaxPointsReason;
-import com.sap.sailing.domain.common.Position;
-import com.sap.sailing.domain.common.RaceIdentifier;
-import com.sap.sailing.domain.common.RegattaName;
-import com.sap.sailing.domain.common.RegattaNameAndRaceName;
-import com.sap.sailing.domain.common.TimePoint;
-import com.sap.sailing.domain.common.WindSource;
-import com.sap.sailing.domain.common.WindSourceType;
-import com.sap.sailing.domain.common.impl.DegreeBearingImpl;
-import com.sap.sailing.domain.common.impl.DegreePosition;
-import com.sap.sailing.domain.common.impl.RGBColor;
-import com.sap.sailing.domain.common.impl.WindSourceImpl;
-import com.sap.sailing.domain.common.impl.WindSourceWithAdditionalID;
-import com.sap.sailing.domain.leaderboard.DelayedLeaderboardCorrections;
-import com.sap.sailing.domain.leaderboard.FlexibleLeaderboard;
-import com.sap.sailing.domain.leaderboard.Leaderboard;
-import com.sap.sailing.domain.leaderboard.LeaderboardGroup;
-import com.sap.sailing.domain.leaderboard.RegattaLeaderboard;
-import com.sap.sailing.domain.leaderboard.SettableScoreCorrection;
-import com.sap.sailing.domain.leaderboard.ThresholdBasedResultDiscardingRule;
-import com.sap.sailing.domain.leaderboard.impl.FlexibleLeaderboardImpl;
-import com.sap.sailing.domain.leaderboard.impl.LeaderboardGroupImpl;
-import com.sap.sailing.domain.leaderboard.impl.LowerScoreIsBetter;
-import com.sap.sailing.domain.leaderboard.impl.RegattaLeaderboardImpl;
-import com.sap.sailing.domain.leaderboard.impl.ResultDiscardingRuleImpl;
-import com.sap.sailing.domain.leaderboard.impl.ScoreCorrectionImpl;
-import com.sap.sailing.domain.persistence.DomainObjectFactory;
-import com.sap.sailing.domain.tracking.TrackedRegattaRegistry;
-import com.sap.sailing.domain.tracking.Wind;
-import com.sap.sailing.domain.tracking.WindTrack;
-import com.sap.sailing.domain.tracking.impl.WindImpl;
-import com.sap.sailing.domain.tracking.impl.WindTrackImpl;
-
-public class DomainObjectFactoryImpl implements DomainObjectFactory {
-    private static final Logger logger = Logger.getLogger(DomainObjectFactoryImpl.class.getName());
-
-    private final DB database;
-    
-    public DomainObjectFactoryImpl(DB db) {
-        super();
-        this.database = db;
-    }
-
-    public Wind loadWind(DBObject object) {
-        return new WindImpl(loadPosition(object), loadTimePoint(object), loadSpeedWithBearing(object));
-    }
-
-    private Position loadPosition(DBObject object) {
-        Number latNumber = (Number) object.get(FieldNames.LAT_DEG.name());
-        Double lat = latNumber == null ? null : latNumber.doubleValue();
-        Number lngNumber = (Number) object.get(FieldNames.LNG_DEG.name());
-        Double lng = lngNumber == null ? null : lngNumber.doubleValue();
-        if (lat != null && lng != null) {
-            return new DegreePosition(lat, lng);
-        } else {
-            return null;
-        }
-    }
-
-    private TimePoint loadTimePoint(DBObject object) {
-        return new MillisecondsTimePoint((Long) object.get(FieldNames.TIME_AS_MILLIS.name()));
-    }
-
-    private SpeedWithBearing loadSpeedWithBearing(DBObject object) {
-        return new KnotSpeedWithBearingImpl(((Number) object.get(FieldNames.KNOT_SPEED.name())).doubleValue(),
-                new DegreeBearingImpl(((Number) object.get(FieldNames.DEGREE_BEARING.name())).doubleValue()));
-    }
-
-    @Override
-    public RaceIdentifier loadRaceIdentifier(DBObject dbObject) {
-        RaceIdentifier result = null;
-        String regattaName = (String) dbObject.get(FieldNames.EVENT_NAME.name());
-        String raceName = (String) dbObject.get(FieldNames.RACE_NAME.name());
-        if (regattaName != null && raceName != null) {
-            result = new RegattaNameAndRaceName(regattaName, raceName);
-        }
-        return result;
-    }
-    
-    @Override
-    public WindTrack loadWindTrack(Regatta regatta, RaceDefinition race, WindSource windSource, long millisecondsOverWhichToAverage) {
-        WindTrack result = new WindTrackImpl(millisecondsOverWhichToAverage, windSource.getType().getBaseConfidence(), windSource.getType().useSpeed());
-        try {
-            BasicDBObject query = new BasicDBObject();
-            query.put(FieldNames.EVENT_NAME.name(), regatta.getName());
-            query.put(FieldNames.RACE_NAME.name(), race.getName());
-            query.put(FieldNames.WIND_SOURCE_NAME.name(), windSource.name());
-            DBCollection windTracks = database.getCollection(CollectionNames.WIND_TRACKS.name());
-            for (DBObject o : windTracks.find(query)) {
-                Wind wind = loadWind((DBObject) o.get(FieldNames.WIND.name()));
-                result.add(wind);
-            }
-        } catch (Throwable t) {
-             // something went wrong during DB access; report, then use empty new wind track
-            logger.log(Level.SEVERE, "Error connecting to MongoDB, unable to load recorded wind data. Check MongoDB settings.");
-            logger.throwing(DomainObjectFactoryImpl.class.getName(), "loadWindTrack", t);
-        }
-        return result;
-    }
-
-    @Override
-    public Leaderboard loadLeaderboard(String name, RegattaRegistry regattaRegistry) {
-        DBCollection leaderboardCollection = database.getCollection(CollectionNames.LEADERBOARDS.name());
-        Leaderboard result = null;
-        try {
-            BasicDBObject query = new BasicDBObject();
-            query.put(FieldNames.LEADERBOARD_NAME.name(), name);
-            for (DBObject o : leaderboardCollection.find(query)) {
-                result = loadLeaderboard(o, regattaRegistry);
-            }
-        } catch (Throwable t) {
-             // something went wrong during DB access; report, then use empty new wind track
-            logger.log(Level.SEVERE, "Error connecting to MongoDB, unable to load leaderboard "+name+".");
-            logger.throwing(DomainObjectFactoryImpl.class.getName(), "loadLeaderboard", t);
-        }
-        return result;
-    }
-    
-    @Override
-    public Iterable<Leaderboard> getAllLeaderboards(RegattaRegistry regattaRegistry) {
-        DBCollection leaderboardCollection = database.getCollection(CollectionNames.LEADERBOARDS.name());
-        Set<Leaderboard> result = new HashSet<Leaderboard>();
-        try {
-            for (DBObject o : leaderboardCollection.find()) {
-                result.add(loadLeaderboard(o, regattaRegistry));
-            }
-        } catch (Throwable t) {
-             // something went wrong during DB access; report, then use empty new wind track
-            logger.log(Level.SEVERE, "Error connecting to MongoDB, unable to load leaderboards.");
-            logger.throwing(DomainObjectFactoryImpl.class.getName(), "getAllLeaderboards", t);
-        }
-        return result;
-    }
-
-    /**
-     * If the DBObject has a field {@link FieldNames#REGATTA_NAME} then the object represents a {@link RegattaLeaderboard}. Otherwise,
-     * a {@link FlexibleLeaderboard} will be loaded.
-     */
-    private Leaderboard loadLeaderboard(DBObject dbLeaderboard, RegattaRegistry regattaRegistry) {
-        SettableScoreCorrection scoreCorrection = new ScoreCorrectionImpl();
-        BasicDBList dbDiscardIndexResultsStartingWithHowManyRaces = (BasicDBList) dbLeaderboard.get(FieldNames.LEADERBOARD_DISCARDING_THRESHOLDS.name());
-        int[] discardIndexResultsStartingWithHowManyRaces = new int[dbDiscardIndexResultsStartingWithHowManyRaces.size()];
-        int i=0;
-        for (Object discardingThresholdAsObject : dbDiscardIndexResultsStartingWithHowManyRaces) {
-            discardIndexResultsStartingWithHowManyRaces[i++] = (Integer) discardingThresholdAsObject;
-        }
-        ThresholdBasedResultDiscardingRule resultDiscardingRule = new ResultDiscardingRuleImpl(discardIndexResultsStartingWithHowManyRaces);
-        String regattaName = (String) dbLeaderboard.get(FieldNames.REGATTA_NAME.name());
-        Leaderboard result;
-        if (regattaName == null) {
-            result = loadFlexibleLeaderboard(dbLeaderboard, scoreCorrection, resultDiscardingRule);
-        } else {
-            result = loadRegattaLeaderboard(regattaName, dbLeaderboard, scoreCorrection, resultDiscardingRule, regattaRegistry);
-        }
-        DelayedLeaderboardCorrections loadedLeaderboardCorrections = new DelayedLeaderboardCorrectionsImpl(result);
-        loadLeaderboardCorrections(dbLeaderboard, loadedLeaderboardCorrections);
-        return result;
-    }
-
-    private RegattaLeaderboard loadRegattaLeaderboard(String regattaName, DBObject dbLeaderboard, SettableScoreCorrection scoreCorrection,
-            ThresholdBasedResultDiscardingRule resultDiscardingRule, RegattaRegistry regattaRegistry) {
-        Regatta regatta = regattaRegistry.getRegatta(new RegattaName(regattaName));
-        RegattaLeaderboard result = new RegattaLeaderboardImpl(regatta, scoreCorrection, resultDiscardingRule, new LowerScoreIsBetter());
-        return result;
-    }
-
-    private FlexibleLeaderboard loadFlexibleLeaderboard(DBObject dbLeaderboard,
-            SettableScoreCorrection scoreCorrection, ThresholdBasedResultDiscardingRule resultDiscardingRule) {
-        FlexibleLeaderboardImpl result = new FlexibleLeaderboardImpl(
-                (String) dbLeaderboard.get(FieldNames.LEADERBOARD_NAME.name()), scoreCorrection, resultDiscardingRule, new LowerScoreIsBetter());
-        BasicDBList dbRaceColumns = (BasicDBList) dbLeaderboard.get(FieldNames.LEADERBOARD_COLUMNS.name());
-        // For a FlexibleLeaderboard, fleets are owned by the leaderboard's RaceColumn objects. We need to manage them here:
-        Map<String, Fleet> fleetsByName = new HashMap<String, Fleet>();
-        for (Object dbRaceColumnAsObject : dbRaceColumns) {
-            BasicDBObject dbRaceColumn = (BasicDBObject) dbRaceColumnAsObject;
-            Map<String, RaceIdentifier> raceIdentifiers = loadRaceIdentifiers(dbRaceColumn);
-            RaceIdentifier defaultFleetRaceIdentifier = raceIdentifiers.get(null);
-            if (defaultFleetRaceIdentifier != null) {
-                Fleet defaultFleet = result.getFleet(null);
-                if (defaultFleet != null) {
-                    raceIdentifiers.put(defaultFleet.getName(), defaultFleetRaceIdentifier);
-                } else {
-                    // leaderboard has no default fleet; don't know what to do with default RaceIdentifier
-                    logger.warning("Discarding RaceIdentifier "+defaultFleetRaceIdentifier+" for default fleet for leaderboard "+result.getName()+
-                            " because no default fleet was found in leaderboard");
-                }
-                raceIdentifiers.remove(null);
-            }
-            List<Fleet> fleets = new ArrayList<Fleet>();
-            for (String fleetName : raceIdentifiers.keySet()) {
-                Fleet fleet = fleetsByName.get(fleetName);
-                if (fleet == null) {
-                    fleet = new FleetImpl(fleetName);
-                    fleetsByName.put(fleetName, fleet);
-                }
-                fleets.add(fleet);
-            }
-            if (fleets.isEmpty()) {
-                fleets.add(result.getFleet(null));
-            }
-            RaceColumn raceColumn = result.addRaceColumn((String) dbRaceColumn.get(FieldNames.LEADERBOARD_COLUMN_NAME.name()),
-                    (Boolean) dbRaceColumn.get(FieldNames.LEADERBOARD_IS_MEDAL_RACE_COLUMN.name()), fleets.toArray(new Fleet[0]));
-            for (Map.Entry<String, RaceIdentifier> e : raceIdentifiers.entrySet()) {
-                raceColumn.setRaceIdentifier(fleetsByName.get(e.getKey()), e.getValue());
-            }
-        }
-        return result;
-    }
-
-    private void loadLeaderboardCorrections(DBObject dbLeaderboard, DelayedLeaderboardCorrections correctionsToUpdate) {
-        DBObject carriedPoints = (DBObject) dbLeaderboard.get(FieldNames.LEADERBOARD_CARRIED_POINTS.name());
-        if (carriedPoints != null) {
-            for (String competitorName : carriedPoints.keySet()) {
-                Integer carriedPointsForCompetitor = (Integer) carriedPoints.get(competitorName);
-                if (carriedPointsForCompetitor != null) {
-                    correctionsToUpdate.setCarriedPoints(MongoUtils.unescapeDollarAndDot(competitorName), carriedPointsForCompetitor);
-                }
-            }
-        }
-        DBObject dbScoreCorrection = (DBObject) dbLeaderboard.get(FieldNames.LEADERBOARD_SCORE_CORRECTIONS.name());
-        for (String raceName : dbScoreCorrection.keySet()) {
-            DBObject dbScoreCorrectionForRace = (DBObject) dbScoreCorrection.get(raceName);
-            for (String competitorName : dbScoreCorrectionForRace.keySet()) {
-                RaceColumn raceColumn = correctionsToUpdate.getLeaderboard().getRaceColumnByName(raceName);
-                DBObject dbScoreCorrectionForCompetitorInRace = (DBObject) dbScoreCorrectionForRace.get(competitorName);
-                if (dbScoreCorrectionForCompetitorInRace.containsField(FieldNames.LEADERBOARD_SCORE_CORRECTION_MAX_POINTS_REASON.name())) {
-                    correctionsToUpdate.setMaxPointsReason(MongoUtils.unescapeDollarAndDot(competitorName), raceColumn, MaxPointsReason
-                            .valueOf((String) dbScoreCorrectionForCompetitorInRace
-                                    .get(FieldNames.LEADERBOARD_SCORE_CORRECTION_MAX_POINTS_REASON.name())));
-                }
-                if (dbScoreCorrectionForCompetitorInRace.containsField(FieldNames.LEADERBOARD_CORRECTED_SCORE.name())) {
-                    correctionsToUpdate.correctScore(MongoUtils.unescapeDollarAndDot(competitorName), raceColumn, (Integer) dbScoreCorrectionForCompetitorInRace
-                                    .get(FieldNames.LEADERBOARD_CORRECTED_SCORE.name()));
-                }
-            }
-        }
-        DBObject competitorDisplayNames = (DBObject) dbLeaderboard.get(FieldNames.LEADERBOARD_COMPETITOR_DISPLAY_NAMES.name());
-        if (competitorDisplayNames != null) {
-            for (String escapedCompetitorName : competitorDisplayNames.keySet()) {
-                correctionsToUpdate.setDisplayName(MongoUtils.unescapeDollarAndDot(escapedCompetitorName), (String) competitorDisplayNames.get(escapedCompetitorName));
-            }
-        }
-    }
-
-    /**
-     * Expects a DBObject under the key {@link FieldNames#RACE_IDENTIFIERS} whose keys are the fleet names and whose
-     * values are the race identifiers as DBObjects (see {@link #loadRaceIdentifier(DBObject)}). If legacy DB instances
-     * have a {@link RaceIdentifier} that is not associated with a fleet name, it may be stored directly in the
-     * <code>dbRaceColumn</code>. In this case, it is returned with <code>null</code> as the fleet name key.
-     * 
-     * @return a map with fleet names as key and the corresponding fleet's race identifier as value; the special
-     *         <code>null</code> key is used to identify a "default fleet" for backward compatibility with stored
-     *         leaderboards which don't know about fleets yet; this key should be mapped to the leaderboard's default
-     *         fleet.
-     */
-    private Map<String, RaceIdentifier> loadRaceIdentifiers(DBObject dbRaceColumn) {
-        Map<String, RaceIdentifier> result = new HashMap<String, RaceIdentifier>();
-        // try to load a deprecated single race identifier to associate with the default fleet:
-        RaceIdentifier singleLegacyRaceIdentifier = loadRaceIdentifier(dbRaceColumn);
-        if (singleLegacyRaceIdentifier != null) {
-            result.put(null, singleLegacyRaceIdentifier);
-        }
-        DBObject raceIdentifiersPerFleet = (DBObject) dbRaceColumn.get(FieldNames.RACE_IDENTIFIERS.name());
-        if (raceIdentifiersPerFleet != null) {
-            for (String fleetName : raceIdentifiersPerFleet.keySet()) {
-                result.put(fleetName, loadRaceIdentifier((DBObject) raceIdentifiersPerFleet.get(fleetName)));
-            }
-        }
-        return result;
-    }
-
-    @Override
-    public LeaderboardGroup loadLeaderboardGroup(String name, RegattaRegistry regattaRegistry) {
-        DBCollection leaderboardGroupCollection = database.getCollection(CollectionNames.LEADERBOARD_GROUPS.name());
-        LeaderboardGroup leaderboardGroup = null;
-        
-        try {
-            BasicDBObject query = new BasicDBObject();
-            query.put(FieldNames.LEADERBOARD_GROUP_NAME.name(), name);
-            leaderboardGroup = loadLeaderboardGroup(leaderboardGroupCollection.findOne(query), regattaRegistry);
-        } catch (Throwable t) {
-            logger.log(Level.SEVERE, "Error connecting to MongoDB, unable to load leaderboard group "+name+".");
-            logger.throwing(DomainObjectFactoryImpl.class.getName(), "loadLeaderboardGroup", t);
-        }
-        
-        return leaderboardGroup;
-    }
-
-    @Override
-    public Iterable<LeaderboardGroup> getAllLeaderboardGroups(RegattaRegistry regattaRegistry) {
-        DBCollection leaderboardGroupCollection = database.getCollection(CollectionNames.LEADERBOARD_GROUPS.name());
-        Set<LeaderboardGroup> leaderboardGroups = new HashSet<LeaderboardGroup>();
-        
-        try {
-            for (DBObject o : leaderboardGroupCollection.find()) {
-                leaderboardGroups.add(loadLeaderboardGroup(o, regattaRegistry));
-            }
-        } catch (Throwable t) {
-            logger.log(Level.SEVERE, "Error connecting to MongoDB, unable to load leaderboard groups.");
-            logger.throwing(DomainObjectFactoryImpl.class.getName(), "loadLeaderboardGroup", t);
-        }
-        
-        return leaderboardGroups;
-    }
-    
-    private LeaderboardGroup loadLeaderboardGroup(DBObject o, RegattaRegistry regattaRegistry) {
-        DBCollection leaderboardCollection = database.getCollection(CollectionNames.LEADERBOARDS.name());
-        
-        String name = (String) o.get(FieldNames.LEADERBOARD_GROUP_NAME.name());
-        String description = (String) o.get(FieldNames.LEADERBOARD_GROUP_DESCRIPTION.name());
-        ArrayList<Leaderboard> leaderboards = new ArrayList<Leaderboard>();
-        
-        BasicDBList dbLeaderboardIds = (BasicDBList) o.get(FieldNames.LEADERBOARD_GROUP_LEADERBOARDS.name());
-        for (Object object : dbLeaderboardIds) {
-            ObjectId dbLeaderboardId = (ObjectId) object;
-            DBObject dbLeaderboard = leaderboardCollection.findOne(dbLeaderboardId);
-            leaderboards.add(loadLeaderboard(dbLeaderboard, regattaRegistry));
-        }
-        
-        return new LeaderboardGroupImpl(name, description, leaderboards);
-    }
-    
-    @Override
-    public Iterable<Leaderboard> getLeaderboardsNotInGroup(RegattaRegistry regattaRegistry) {
-        DBCollection leaderboardCollection = database.getCollection(CollectionNames.LEADERBOARDS.name());
-        Set<Leaderboard> result = new HashSet<Leaderboard>();
-        try {
-            //Don't change the query object, unless you know what you're doing
-            BasicDBObject query = new BasicDBObject("$where", "function() { return db." + CollectionNames.LEADERBOARD_GROUPS.name() + ".find({ "
-                    + FieldNames.LEADERBOARD_GROUP_LEADERBOARDS.name() + ": this._id }).count() == 0; }");
-            for (DBObject o : leaderboardCollection.find(query)) {
-                result.add(loadLeaderboard(o, regattaRegistry));
-            }
-        } catch (Throwable t) {
-            logger.log(Level.SEVERE, "Error connecting to MongoDB, unable to load leaderboards.");
-            logger.throwing(DomainObjectFactoryImpl.class.getName(), "getAllLeaderboards", t);
-        }
-        return result;
-    }
-
-    @Override
-    public Map<? extends WindSource, ? extends WindTrack> loadWindTracks(Regatta regatta, RaceDefinition race,
-            long millisecondsOverWhichToAverageWind) {
-        Map<WindSource, WindTrack> result = new HashMap<WindSource, WindTrack>();
-        try {
-            BasicDBObject query = new BasicDBObject();
-            // TODO EVENT_NAME has to become REGATTA_NAME, but we'd need a DB migration script for this for legacy instances
-            query.put(FieldNames.EVENT_NAME.name(), regatta.getName());
-            query.put(FieldNames.RACE_NAME.name(), race.getName());
-            DBCollection windTracks = database.getCollection(CollectionNames.WIND_TRACKS.name());
-            for (DBObject o : windTracks.find(query)) {
-                Wind wind = loadWind((DBObject) o.get(FieldNames.WIND.name()));
-                WindSourceType windSourceType = WindSourceType.valueOf((String) o.get(FieldNames.WIND_SOURCE_NAME.name()));
-                WindSource windSource;
-                if (o.containsField(FieldNames.WIND_SOURCE_ID.name())) {
-                    windSource = new WindSourceWithAdditionalID(windSourceType, (String) o.get(FieldNames.WIND_SOURCE_ID.name()));
-                } else {
-                    windSource = new WindSourceImpl(windSourceType);
-                }
-                WindTrack track = result.get(windSource);
-                if (track == null) {
-                    track = new WindTrackImpl(millisecondsOverWhichToAverageWind, windSource.getType().getBaseConfidence(),
-                            windSource.getType().useSpeed());
-                    result.put(windSource, track);
-                }
-                track.add(wind);
-            }
-        } catch (Throwable t) {
-             // something went wrong during DB access; report, then use empty new wind track
-            logger.log(Level.SEVERE, "Error connecting to MongoDB, unable to load recorded wind data. Check MongoDB settings.");
-            logger.throwing(DomainObjectFactoryImpl.class.getName(), "loadWindTrack", t);
-        }
-        return result;
-    }
-
-    @Override
-    public Event loadEvent(String name) {
-        Event result;
-        BasicDBObject query = new BasicDBObject();
-        query.put(FieldNames.EVENT_NAME.name(), name);
-        DBCollection eventCollection = database.getCollection(CollectionNames.EVENTS.name());
-        DBObject eventDBObject = eventCollection.findOne(query);
-        if (eventDBObject != null) {
-            result = loadEvent(eventDBObject);
-        } else {
-            result = null;
-        }
-        return result;
-    }
-
-    @Override
-    public Iterable<Event> loadAllEvents() {
-        ArrayList<Event> result = new ArrayList<Event>();
-        DBCollection eventCollection = database.getCollection(CollectionNames.EVENTS.name());
-        
-        try {
-            for (DBObject o : eventCollection.find()) {
-                result.add(loadEvent(o));
-            }
-        } catch (Throwable t) {
-            logger.log(Level.SEVERE, "Error connecting to MongoDB, unable to load events.");
-            logger.throwing(DomainObjectFactoryImpl.class.getName(), "loadEvents", t);
-        }
-        
-        return result;
-    }
-    
-    /**
-     * An event doesn't store its regattas; it's the regatta that stores a reference to its event; the regatta
-     * needs to add itself to the event when loaded or instantiated.
-     */
-    private Event loadEvent(DBObject eventDBObject) {
-        String name = (String) eventDBObject.get(FieldNames.EVENT_NAME.name());
-        Venue venue = loadVenue((DBObject) eventDBObject.get(FieldNames.VENUE.name()));
-        Event result = new EventImpl(name, venue);
-        return result;
-    }
-
-    private Venue loadVenue(DBObject dbObject) {
-        String name = (String) dbObject.get(FieldNames.VENUE_NAME.name());
-        BasicDBList dbCourseAreas = (BasicDBList) dbObject.get(FieldNames.COURSE_AREAS.name());
-        Venue result = new VenueImpl(name);
-        for (Object courseAreaDBObject : dbCourseAreas) {
-            CourseArea courseArea = loadCourseArea((DBObject) courseAreaDBObject);
-            result.addCourseArea(courseArea);
-        }
-        return result;
-    }
-
-    private CourseArea loadCourseArea(DBObject courseAreaDBObject) {
-        String name = (String) courseAreaDBObject.get(FieldNames.COURSE_AREA_NAME.name());
-        return new CourseAreaImpl(name);
-    }
-    
-    @Override
-    public Iterable<Regatta> loadAllRegattas(TrackedRegattaRegistry trackedRegattaRegistry) {
-        List<Regatta> result = new ArrayList<Regatta>();
-        DBCollection regattaCollection = database.getCollection(CollectionNames.REGATTAS.name());
-        for (DBObject dbRegatta : regattaCollection.find()) {
-            result.add(loadRegatta(dbRegatta, trackedRegattaRegistry));
-        }
-        return result;
-    }
-
-    @Override
-    public Regatta loadRegatta(String name, TrackedRegattaRegistry trackedRegattaRegistry) {
-        DBObject query = new BasicDBObject(FieldNames.REGATTA_NAME.name(), name);
-        DBCollection regattaCollection = database.getCollection(CollectionNames.REGATTAS.name());
-        DBObject dbRegatta = regattaCollection.findOne(query);
-        Regatta result = loadRegatta(dbRegatta, trackedRegattaRegistry);
-        assert result == null || result.getName().equals(name);
-        return result;
-    }
-
-    private Regatta loadRegatta(DBObject dbRegatta, TrackedRegattaRegistry trackedRegattaRegistry) {
-        Regatta result = null;
-        if (dbRegatta != null) {
-            String baseName = (String) dbRegatta.get(FieldNames.REGATTA_BASE_NAME.name());
-            String boatClassName = (String) dbRegatta.get(FieldNames.BOAT_CLASS_NAME.name());
-            BoatClass boatClass = null;
-            if (boatClassName != null) {
-                boolean typicallyStartsUpwind = (Boolean) dbRegatta.get(FieldNames.BOAT_CLASS_TYPICALLY_STARTS_UPWIND.name());
-                boatClass = DomainFactory.INSTANCE.getOrCreateBoatClass(boatClassName, typicallyStartsUpwind);
-            }
-            BasicDBList dbSeries = (BasicDBList) dbRegatta.get(FieldNames.REGATTA_SERIES.name());
-            Iterable<Series> series = loadSeries(dbSeries, trackedRegattaRegistry);
-            result = new RegattaImpl(baseName, boatClass, series, /* persistent */ true);
-        }
-        return result;
-    }
-
-    private Iterable<Series> loadSeries(BasicDBList dbSeries, TrackedRegattaRegistry trackedRegattaRegistry) {
-        List<Series> result = new ArrayList<Series>();
-        for (Object o : dbSeries) {
-            DBObject oneDBSeries = (DBObject) o;
-            Series series = loadSeries(oneDBSeries, trackedRegattaRegistry);
-            result.add(series);
-        }
-        return result;
-    }
-
-    private Series loadSeries(DBObject dbSeries, TrackedRegattaRegistry trackedRegattaRegistry) {
-        String name = (String) dbSeries.get(FieldNames.SERIES_NAME.name());
-        boolean isMedal = (Boolean) dbSeries.get(FieldNames.SERIES_IS_MEDAL.name());
-        final BasicDBList dbFleets = (BasicDBList) dbSeries.get(FieldNames.SERIES_FLEETS.name());
-        Map<String, Fleet> fleetsByName = loadFleets(dbFleets);
-        BasicDBList dbRaceColumns = (BasicDBList) dbSeries.get(FieldNames.SERIES_RACE_COLUMNS.name());
-        Iterable<String> raceColumnNames = loadRaceColumnNames(dbRaceColumns, fleetsByName);
-        Series series = new SeriesImpl(name, isMedal, fleetsByName.values(), raceColumnNames, trackedRegattaRegistry);
-        loadRaceColumnRaceLinks(dbRaceColumns, series);
-        return series;
-    }
-
-    /**
-     * @param fleetsByName used to ensure the {@link RaceColumn#getFleets()} points to the same {@link Fleet} objects also
-     * used in the {@link Series#getFleets()} collection.
-     */
-    private Iterable<String> loadRaceColumnNames(BasicDBList dbRaceColumns, Map<String, Fleet> fleetsByName) {
-        List<String> result = new ArrayList<String>();
-        for (Object o : dbRaceColumns) {
-            DBObject dbRaceColumn = (DBObject) o;
-            result.add((String) dbRaceColumn.get(FieldNames.LEADERBOARD_COLUMN_NAME.name()));
-        }
-        return result;
-    }
-
-    private void loadRaceColumnRaceLinks(BasicDBList dbRaceColumns, Series series) {
-        for (Object o : dbRaceColumns) {
-            DBObject dbRaceColumn = (DBObject) o;
-            String name = (String) dbRaceColumn.get(FieldNames.LEADERBOARD_COLUMN_NAME.name());
-            Map<String, RaceIdentifier> raceIdentifiersPerFleetName = loadRaceIdentifiers(dbRaceColumn);
-            for (Map.Entry<String, RaceIdentifier> e : raceIdentifiersPerFleetName.entrySet()) {
-                // null key for "default" fleet is not acceptable here
-                if (e.getKey() == null) {
-                    logger.warning("Ignoring null fleet name while loading RaceColumn " + name);
-                } else {
-                    series.getRaceColumnByName(name).setRaceIdentifier(series.getFleetByName(e.getKey()), e.getValue());
-                }
-            }
-        }
-    }
-
-    private Map<String, Fleet> loadFleets(BasicDBList dbFleets) {
-        Map<String, Fleet> result = new HashMap<String, Fleet>();
-        for (Object o : dbFleets) {
-            DBObject dbFleet = (DBObject) o;
-            Fleet fleet = loadFleet(dbFleet);
-            result.put(fleet.getName(), fleet);
-        }
-        return result;
-    }
-
-    private Fleet loadFleet(DBObject dbFleet) {
-        Fleet result;
-        String name = (String) dbFleet.get(FieldNames.FLEET_NAME.name());
-        Integer ordering = (Integer) dbFleet.get(FieldNames.FLEET_ORDERING.name());
-        if (ordering == null) {
-            ordering = 0;
-        }
-        Integer colorAsInt = (Integer) dbFleet.get(FieldNames.FLEET_COLOR.name());
-        Color color = null;
-        if(colorAsInt != null) {
-            int r = colorAsInt % 256;
-            int g = (colorAsInt / 256 ) % 256;
-            int b = (colorAsInt / 256 / 256) % 256;
-            color = new RGBColor(r, g, b);
-        }
-        result = new FleetImpl(name, ordering, color);
-
-        return result;
-    }
-<<<<<<< HEAD
-
-    @Override
-    public Map<String, Regatta> loadRaceIDToRegattaAssociations(RegattaRegistry regattaRegistry) {
-        DBCollection raceIDToRegattaCollection = database.getCollection(CollectionNames.REGATTA_FOR_RACE_ID.name());
-        Map<String, Regatta> result = new HashMap<String, Regatta>();
-        for (DBObject o : raceIDToRegattaCollection.find()) {
-            Regatta regatta = regattaRegistry.getRegattaByName((String) o.get(FieldNames.REGATTA_NAME.name()));
-            if (regatta != null) {
-                result.put((String) o.get(FieldNames.RACE_ID_AS_STRING.name()), regatta);
-            } else {
-                logger.warning("Couldn't find regatta " + o.get(FieldNames.REGATTA_NAME.name())
-                        + ". Cannot restore race associations with this regatta.");
-            }
-        }
-        return result;
-    }
-=======
->>>>>>> 2e0bcaa6
-}
+package com.sap.sailing.domain.persistence.impl;
+
+import java.util.ArrayList;
+import java.util.HashMap;
+import java.util.HashSet;
+import java.util.List;
+import java.util.Map;
+import java.util.Set;
+import java.util.logging.Level;
+import java.util.logging.Logger;
+
+import org.bson.types.ObjectId;
+
+import com.mongodb.BasicDBList;
+import com.mongodb.BasicDBObject;
+import com.mongodb.DB;
+import com.mongodb.DBCollection;
+import com.mongodb.DBObject;
+import com.sap.sailing.domain.base.BoatClass;
+import com.sap.sailing.domain.base.CourseArea;
+import com.sap.sailing.domain.base.DomainFactory;
+import com.sap.sailing.domain.base.Event;
+import com.sap.sailing.domain.base.Fleet;
+import com.sap.sailing.domain.base.RaceColumn;
+import com.sap.sailing.domain.base.RaceDefinition;
+import com.sap.sailing.domain.base.Regatta;
+import com.sap.sailing.domain.base.RegattaRegistry;
+import com.sap.sailing.domain.base.Series;
+import com.sap.sailing.domain.base.SpeedWithBearing;
+import com.sap.sailing.domain.base.Venue;
+import com.sap.sailing.domain.base.impl.CourseAreaImpl;
+import com.sap.sailing.domain.base.impl.EventImpl;
+import com.sap.sailing.domain.base.impl.FleetImpl;
+import com.sap.sailing.domain.base.impl.KnotSpeedWithBearingImpl;
+import com.sap.sailing.domain.base.impl.MillisecondsTimePoint;
+import com.sap.sailing.domain.base.impl.RegattaImpl;
+import com.sap.sailing.domain.base.impl.SeriesImpl;
+import com.sap.sailing.domain.base.impl.VenueImpl;
+import com.sap.sailing.domain.common.Color;
+import com.sap.sailing.domain.common.MaxPointsReason;
+import com.sap.sailing.domain.common.Position;
+import com.sap.sailing.domain.common.RaceIdentifier;
+import com.sap.sailing.domain.common.RegattaName;
+import com.sap.sailing.domain.common.RegattaNameAndRaceName;
+import com.sap.sailing.domain.common.TimePoint;
+import com.sap.sailing.domain.common.WindSource;
+import com.sap.sailing.domain.common.WindSourceType;
+import com.sap.sailing.domain.common.impl.DegreeBearingImpl;
+import com.sap.sailing.domain.common.impl.DegreePosition;
+import com.sap.sailing.domain.common.impl.RGBColor;
+import com.sap.sailing.domain.common.impl.WindSourceImpl;
+import com.sap.sailing.domain.common.impl.WindSourceWithAdditionalID;
+import com.sap.sailing.domain.leaderboard.DelayedLeaderboardCorrections;
+import com.sap.sailing.domain.leaderboard.FlexibleLeaderboard;
+import com.sap.sailing.domain.leaderboard.Leaderboard;
+import com.sap.sailing.domain.leaderboard.LeaderboardGroup;
+import com.sap.sailing.domain.leaderboard.RegattaLeaderboard;
+import com.sap.sailing.domain.leaderboard.SettableScoreCorrection;
+import com.sap.sailing.domain.leaderboard.ThresholdBasedResultDiscardingRule;
+import com.sap.sailing.domain.leaderboard.impl.FlexibleLeaderboardImpl;
+import com.sap.sailing.domain.leaderboard.impl.LeaderboardGroupImpl;
+import com.sap.sailing.domain.leaderboard.impl.LowerScoreIsBetter;
+import com.sap.sailing.domain.leaderboard.impl.RegattaLeaderboardImpl;
+import com.sap.sailing.domain.leaderboard.impl.ResultDiscardingRuleImpl;
+import com.sap.sailing.domain.leaderboard.impl.ScoreCorrectionImpl;
+import com.sap.sailing.domain.persistence.DomainObjectFactory;
+import com.sap.sailing.domain.tracking.TrackedRegattaRegistry;
+import com.sap.sailing.domain.tracking.Wind;
+import com.sap.sailing.domain.tracking.WindTrack;
+import com.sap.sailing.domain.tracking.impl.WindImpl;
+import com.sap.sailing.domain.tracking.impl.WindTrackImpl;
+
+public class DomainObjectFactoryImpl implements DomainObjectFactory {
+    private static final Logger logger = Logger.getLogger(DomainObjectFactoryImpl.class.getName());
+
+    private final DB database;
+    
+    public DomainObjectFactoryImpl(DB db) {
+        super();
+        this.database = db;
+    }
+
+    public Wind loadWind(DBObject object) {
+        return new WindImpl(loadPosition(object), loadTimePoint(object), loadSpeedWithBearing(object));
+    }
+
+    private Position loadPosition(DBObject object) {
+        Number latNumber = (Number) object.get(FieldNames.LAT_DEG.name());
+        Double lat = latNumber == null ? null : latNumber.doubleValue();
+        Number lngNumber = (Number) object.get(FieldNames.LNG_DEG.name());
+        Double lng = lngNumber == null ? null : lngNumber.doubleValue();
+        if (lat != null && lng != null) {
+            return new DegreePosition(lat, lng);
+        } else {
+            return null;
+        }
+    }
+
+    private TimePoint loadTimePoint(DBObject object) {
+        return new MillisecondsTimePoint((Long) object.get(FieldNames.TIME_AS_MILLIS.name()));
+    }
+
+    private SpeedWithBearing loadSpeedWithBearing(DBObject object) {
+        return new KnotSpeedWithBearingImpl(((Number) object.get(FieldNames.KNOT_SPEED.name())).doubleValue(),
+                new DegreeBearingImpl(((Number) object.get(FieldNames.DEGREE_BEARING.name())).doubleValue()));
+    }
+
+    @Override
+    public RaceIdentifier loadRaceIdentifier(DBObject dbObject) {
+        RaceIdentifier result = null;
+        String regattaName = (String) dbObject.get(FieldNames.EVENT_NAME.name());
+        String raceName = (String) dbObject.get(FieldNames.RACE_NAME.name());
+        if (regattaName != null && raceName != null) {
+            result = new RegattaNameAndRaceName(regattaName, raceName);
+        }
+        return result;
+    }
+    
+    @Override
+    public WindTrack loadWindTrack(Regatta regatta, RaceDefinition race, WindSource windSource, long millisecondsOverWhichToAverage) {
+        WindTrack result = new WindTrackImpl(millisecondsOverWhichToAverage, windSource.getType().getBaseConfidence(), windSource.getType().useSpeed());
+        try {
+            BasicDBObject query = new BasicDBObject();
+            query.put(FieldNames.EVENT_NAME.name(), regatta.getName());
+            query.put(FieldNames.RACE_NAME.name(), race.getName());
+            query.put(FieldNames.WIND_SOURCE_NAME.name(), windSource.name());
+            DBCollection windTracks = database.getCollection(CollectionNames.WIND_TRACKS.name());
+            for (DBObject o : windTracks.find(query)) {
+                Wind wind = loadWind((DBObject) o.get(FieldNames.WIND.name()));
+                result.add(wind);
+            }
+        } catch (Throwable t) {
+             // something went wrong during DB access; report, then use empty new wind track
+            logger.log(Level.SEVERE, "Error connecting to MongoDB, unable to load recorded wind data. Check MongoDB settings.");
+            logger.throwing(DomainObjectFactoryImpl.class.getName(), "loadWindTrack", t);
+        }
+        return result;
+    }
+
+    @Override
+    public Leaderboard loadLeaderboard(String name, RegattaRegistry regattaRegistry) {
+        DBCollection leaderboardCollection = database.getCollection(CollectionNames.LEADERBOARDS.name());
+        Leaderboard result = null;
+        try {
+            BasicDBObject query = new BasicDBObject();
+            query.put(FieldNames.LEADERBOARD_NAME.name(), name);
+            for (DBObject o : leaderboardCollection.find(query)) {
+                result = loadLeaderboard(o, regattaRegistry);
+            }
+        } catch (Throwable t) {
+             // something went wrong during DB access; report, then use empty new wind track
+            logger.log(Level.SEVERE, "Error connecting to MongoDB, unable to load leaderboard "+name+".");
+            logger.throwing(DomainObjectFactoryImpl.class.getName(), "loadLeaderboard", t);
+        }
+        return result;
+    }
+    
+    @Override
+    public Iterable<Leaderboard> getAllLeaderboards(RegattaRegistry regattaRegistry) {
+        DBCollection leaderboardCollection = database.getCollection(CollectionNames.LEADERBOARDS.name());
+        Set<Leaderboard> result = new HashSet<Leaderboard>();
+        try {
+            for (DBObject o : leaderboardCollection.find()) {
+                result.add(loadLeaderboard(o, regattaRegistry));
+            }
+        } catch (Throwable t) {
+             // something went wrong during DB access; report, then use empty new wind track
+            logger.log(Level.SEVERE, "Error connecting to MongoDB, unable to load leaderboards.");
+            logger.throwing(DomainObjectFactoryImpl.class.getName(), "getAllLeaderboards", t);
+        }
+        return result;
+    }
+
+    /**
+     * If the DBObject has a field {@link FieldNames#REGATTA_NAME} then the object represents a {@link RegattaLeaderboard}. Otherwise,
+     * a {@link FlexibleLeaderboard} will be loaded.
+     */
+    private Leaderboard loadLeaderboard(DBObject dbLeaderboard, RegattaRegistry regattaRegistry) {
+        SettableScoreCorrection scoreCorrection = new ScoreCorrectionImpl();
+        BasicDBList dbDiscardIndexResultsStartingWithHowManyRaces = (BasicDBList) dbLeaderboard.get(FieldNames.LEADERBOARD_DISCARDING_THRESHOLDS.name());
+        int[] discardIndexResultsStartingWithHowManyRaces = new int[dbDiscardIndexResultsStartingWithHowManyRaces.size()];
+        int i=0;
+        for (Object discardingThresholdAsObject : dbDiscardIndexResultsStartingWithHowManyRaces) {
+            discardIndexResultsStartingWithHowManyRaces[i++] = (Integer) discardingThresholdAsObject;
+        }
+        ThresholdBasedResultDiscardingRule resultDiscardingRule = new ResultDiscardingRuleImpl(discardIndexResultsStartingWithHowManyRaces);
+        String regattaName = (String) dbLeaderboard.get(FieldNames.REGATTA_NAME.name());
+        Leaderboard result;
+        if (regattaName == null) {
+            result = loadFlexibleLeaderboard(dbLeaderboard, scoreCorrection, resultDiscardingRule);
+        } else {
+            result = loadRegattaLeaderboard(regattaName, dbLeaderboard, scoreCorrection, resultDiscardingRule, regattaRegistry);
+        }
+        DelayedLeaderboardCorrections loadedLeaderboardCorrections = new DelayedLeaderboardCorrectionsImpl(result);
+        loadLeaderboardCorrections(dbLeaderboard, loadedLeaderboardCorrections);
+        return result;
+    }
+
+    private RegattaLeaderboard loadRegattaLeaderboard(String regattaName, DBObject dbLeaderboard, SettableScoreCorrection scoreCorrection,
+            ThresholdBasedResultDiscardingRule resultDiscardingRule, RegattaRegistry regattaRegistry) {
+        Regatta regatta = regattaRegistry.getRegatta(new RegattaName(regattaName));
+        RegattaLeaderboard result = new RegattaLeaderboardImpl(regatta, scoreCorrection, resultDiscardingRule, new LowerScoreIsBetter());
+        return result;
+    }
+
+    private FlexibleLeaderboard loadFlexibleLeaderboard(DBObject dbLeaderboard,
+            SettableScoreCorrection scoreCorrection, ThresholdBasedResultDiscardingRule resultDiscardingRule) {
+        FlexibleLeaderboardImpl result = new FlexibleLeaderboardImpl(
+                (String) dbLeaderboard.get(FieldNames.LEADERBOARD_NAME.name()), scoreCorrection, resultDiscardingRule, new LowerScoreIsBetter());
+        BasicDBList dbRaceColumns = (BasicDBList) dbLeaderboard.get(FieldNames.LEADERBOARD_COLUMNS.name());
+        // For a FlexibleLeaderboard, fleets are owned by the leaderboard's RaceColumn objects. We need to manage them here:
+        Map<String, Fleet> fleetsByName = new HashMap<String, Fleet>();
+        for (Object dbRaceColumnAsObject : dbRaceColumns) {
+            BasicDBObject dbRaceColumn = (BasicDBObject) dbRaceColumnAsObject;
+            Map<String, RaceIdentifier> raceIdentifiers = loadRaceIdentifiers(dbRaceColumn);
+            RaceIdentifier defaultFleetRaceIdentifier = raceIdentifiers.get(null);
+            if (defaultFleetRaceIdentifier != null) {
+                Fleet defaultFleet = result.getFleet(null);
+                if (defaultFleet != null) {
+                    raceIdentifiers.put(defaultFleet.getName(), defaultFleetRaceIdentifier);
+                } else {
+                    // leaderboard has no default fleet; don't know what to do with default RaceIdentifier
+                    logger.warning("Discarding RaceIdentifier "+defaultFleetRaceIdentifier+" for default fleet for leaderboard "+result.getName()+
+                            " because no default fleet was found in leaderboard");
+                }
+                raceIdentifiers.remove(null);
+            }
+            List<Fleet> fleets = new ArrayList<Fleet>();
+            for (String fleetName : raceIdentifiers.keySet()) {
+                Fleet fleet = fleetsByName.get(fleetName);
+                if (fleet == null) {
+                    fleet = new FleetImpl(fleetName);
+                    fleetsByName.put(fleetName, fleet);
+                }
+                fleets.add(fleet);
+            }
+            if (fleets.isEmpty()) {
+                fleets.add(result.getFleet(null));
+            }
+            RaceColumn raceColumn = result.addRaceColumn((String) dbRaceColumn.get(FieldNames.LEADERBOARD_COLUMN_NAME.name()),
+                    (Boolean) dbRaceColumn.get(FieldNames.LEADERBOARD_IS_MEDAL_RACE_COLUMN.name()), fleets.toArray(new Fleet[0]));
+            for (Map.Entry<String, RaceIdentifier> e : raceIdentifiers.entrySet()) {
+                raceColumn.setRaceIdentifier(fleetsByName.get(e.getKey()), e.getValue());
+            }
+        }
+        return result;
+    }
+
+    private void loadLeaderboardCorrections(DBObject dbLeaderboard, DelayedLeaderboardCorrections correctionsToUpdate) {
+        DBObject carriedPoints = (DBObject) dbLeaderboard.get(FieldNames.LEADERBOARD_CARRIED_POINTS.name());
+        if (carriedPoints != null) {
+            for (String competitorName : carriedPoints.keySet()) {
+                Integer carriedPointsForCompetitor = (Integer) carriedPoints.get(competitorName);
+                if (carriedPointsForCompetitor != null) {
+                    correctionsToUpdate.setCarriedPoints(MongoUtils.unescapeDollarAndDot(competitorName), carriedPointsForCompetitor);
+                }
+            }
+        }
+        DBObject dbScoreCorrection = (DBObject) dbLeaderboard.get(FieldNames.LEADERBOARD_SCORE_CORRECTIONS.name());
+        for (String raceName : dbScoreCorrection.keySet()) {
+            DBObject dbScoreCorrectionForRace = (DBObject) dbScoreCorrection.get(raceName);
+            for (String competitorName : dbScoreCorrectionForRace.keySet()) {
+                RaceColumn raceColumn = correctionsToUpdate.getLeaderboard().getRaceColumnByName(raceName);
+                DBObject dbScoreCorrectionForCompetitorInRace = (DBObject) dbScoreCorrectionForRace.get(competitorName);
+                if (dbScoreCorrectionForCompetitorInRace.containsField(FieldNames.LEADERBOARD_SCORE_CORRECTION_MAX_POINTS_REASON.name())) {
+                    correctionsToUpdate.setMaxPointsReason(MongoUtils.unescapeDollarAndDot(competitorName), raceColumn, MaxPointsReason
+                            .valueOf((String) dbScoreCorrectionForCompetitorInRace
+                                    .get(FieldNames.LEADERBOARD_SCORE_CORRECTION_MAX_POINTS_REASON.name())));
+                }
+                if (dbScoreCorrectionForCompetitorInRace.containsField(FieldNames.LEADERBOARD_CORRECTED_SCORE.name())) {
+                    correctionsToUpdate.correctScore(MongoUtils.unescapeDollarAndDot(competitorName), raceColumn, (Integer) dbScoreCorrectionForCompetitorInRace
+                                    .get(FieldNames.LEADERBOARD_CORRECTED_SCORE.name()));
+                }
+            }
+        }
+        DBObject competitorDisplayNames = (DBObject) dbLeaderboard.get(FieldNames.LEADERBOARD_COMPETITOR_DISPLAY_NAMES.name());
+        if (competitorDisplayNames != null) {
+            for (String escapedCompetitorName : competitorDisplayNames.keySet()) {
+                correctionsToUpdate.setDisplayName(MongoUtils.unescapeDollarAndDot(escapedCompetitorName), (String) competitorDisplayNames.get(escapedCompetitorName));
+            }
+        }
+    }
+
+    /**
+     * Expects a DBObject under the key {@link FieldNames#RACE_IDENTIFIERS} whose keys are the fleet names and whose
+     * values are the race identifiers as DBObjects (see {@link #loadRaceIdentifier(DBObject)}). If legacy DB instances
+     * have a {@link RaceIdentifier} that is not associated with a fleet name, it may be stored directly in the
+     * <code>dbRaceColumn</code>. In this case, it is returned with <code>null</code> as the fleet name key.
+     * 
+     * @return a map with fleet names as key and the corresponding fleet's race identifier as value; the special
+     *         <code>null</code> key is used to identify a "default fleet" for backward compatibility with stored
+     *         leaderboards which don't know about fleets yet; this key should be mapped to the leaderboard's default
+     *         fleet.
+     */
+    private Map<String, RaceIdentifier> loadRaceIdentifiers(DBObject dbRaceColumn) {
+        Map<String, RaceIdentifier> result = new HashMap<String, RaceIdentifier>();
+        // try to load a deprecated single race identifier to associate with the default fleet:
+        RaceIdentifier singleLegacyRaceIdentifier = loadRaceIdentifier(dbRaceColumn);
+        if (singleLegacyRaceIdentifier != null) {
+            result.put(null, singleLegacyRaceIdentifier);
+        }
+        DBObject raceIdentifiersPerFleet = (DBObject) dbRaceColumn.get(FieldNames.RACE_IDENTIFIERS.name());
+        if (raceIdentifiersPerFleet != null) {
+            for (String fleetName : raceIdentifiersPerFleet.keySet()) {
+                result.put(fleetName, loadRaceIdentifier((DBObject) raceIdentifiersPerFleet.get(fleetName)));
+            }
+        }
+        return result;
+    }
+
+    @Override
+    public LeaderboardGroup loadLeaderboardGroup(String name, RegattaRegistry regattaRegistry) {
+        DBCollection leaderboardGroupCollection = database.getCollection(CollectionNames.LEADERBOARD_GROUPS.name());
+        LeaderboardGroup leaderboardGroup = null;
+        
+        try {
+            BasicDBObject query = new BasicDBObject();
+            query.put(FieldNames.LEADERBOARD_GROUP_NAME.name(), name);
+            leaderboardGroup = loadLeaderboardGroup(leaderboardGroupCollection.findOne(query), regattaRegistry);
+        } catch (Throwable t) {
+            logger.log(Level.SEVERE, "Error connecting to MongoDB, unable to load leaderboard group "+name+".");
+            logger.throwing(DomainObjectFactoryImpl.class.getName(), "loadLeaderboardGroup", t);
+        }
+        
+        return leaderboardGroup;
+    }
+
+    @Override
+    public Iterable<LeaderboardGroup> getAllLeaderboardGroups(RegattaRegistry regattaRegistry) {
+        DBCollection leaderboardGroupCollection = database.getCollection(CollectionNames.LEADERBOARD_GROUPS.name());
+        Set<LeaderboardGroup> leaderboardGroups = new HashSet<LeaderboardGroup>();
+        
+        try {
+            for (DBObject o : leaderboardGroupCollection.find()) {
+                leaderboardGroups.add(loadLeaderboardGroup(o, regattaRegistry));
+            }
+        } catch (Throwable t) {
+            logger.log(Level.SEVERE, "Error connecting to MongoDB, unable to load leaderboard groups.");
+            logger.throwing(DomainObjectFactoryImpl.class.getName(), "loadLeaderboardGroup", t);
+        }
+        
+        return leaderboardGroups;
+    }
+    
+    private LeaderboardGroup loadLeaderboardGroup(DBObject o, RegattaRegistry regattaRegistry) {
+        DBCollection leaderboardCollection = database.getCollection(CollectionNames.LEADERBOARDS.name());
+        
+        String name = (String) o.get(FieldNames.LEADERBOARD_GROUP_NAME.name());
+        String description = (String) o.get(FieldNames.LEADERBOARD_GROUP_DESCRIPTION.name());
+        ArrayList<Leaderboard> leaderboards = new ArrayList<Leaderboard>();
+        
+        BasicDBList dbLeaderboardIds = (BasicDBList) o.get(FieldNames.LEADERBOARD_GROUP_LEADERBOARDS.name());
+        for (Object object : dbLeaderboardIds) {
+            ObjectId dbLeaderboardId = (ObjectId) object;
+            DBObject dbLeaderboard = leaderboardCollection.findOne(dbLeaderboardId);
+            leaderboards.add(loadLeaderboard(dbLeaderboard, regattaRegistry));
+        }
+        
+        return new LeaderboardGroupImpl(name, description, leaderboards);
+    }
+    
+    @Override
+    public Iterable<Leaderboard> getLeaderboardsNotInGroup(RegattaRegistry regattaRegistry) {
+        DBCollection leaderboardCollection = database.getCollection(CollectionNames.LEADERBOARDS.name());
+        Set<Leaderboard> result = new HashSet<Leaderboard>();
+        try {
+            //Don't change the query object, unless you know what you're doing
+            BasicDBObject query = new BasicDBObject("$where", "function() { return db." + CollectionNames.LEADERBOARD_GROUPS.name() + ".find({ "
+                    + FieldNames.LEADERBOARD_GROUP_LEADERBOARDS.name() + ": this._id }).count() == 0; }");
+            for (DBObject o : leaderboardCollection.find(query)) {
+                result.add(loadLeaderboard(o, regattaRegistry));
+            }
+        } catch (Throwable t) {
+            logger.log(Level.SEVERE, "Error connecting to MongoDB, unable to load leaderboards.");
+            logger.throwing(DomainObjectFactoryImpl.class.getName(), "getAllLeaderboards", t);
+        }
+        return result;
+    }
+
+    @Override
+    public Map<? extends WindSource, ? extends WindTrack> loadWindTracks(Regatta regatta, RaceDefinition race,
+            long millisecondsOverWhichToAverageWind) {
+        Map<WindSource, WindTrack> result = new HashMap<WindSource, WindTrack>();
+        try {
+            BasicDBObject query = new BasicDBObject();
+            // TODO EVENT_NAME has to become REGATTA_NAME, but we'd need a DB migration script for this for legacy instances
+            query.put(FieldNames.EVENT_NAME.name(), regatta.getName());
+            query.put(FieldNames.RACE_NAME.name(), race.getName());
+            DBCollection windTracks = database.getCollection(CollectionNames.WIND_TRACKS.name());
+            for (DBObject o : windTracks.find(query)) {
+                Wind wind = loadWind((DBObject) o.get(FieldNames.WIND.name()));
+                WindSourceType windSourceType = WindSourceType.valueOf((String) o.get(FieldNames.WIND_SOURCE_NAME.name()));
+                WindSource windSource;
+                if (o.containsField(FieldNames.WIND_SOURCE_ID.name())) {
+                    windSource = new WindSourceWithAdditionalID(windSourceType, (String) o.get(FieldNames.WIND_SOURCE_ID.name()));
+                } else {
+                    windSource = new WindSourceImpl(windSourceType);
+                }
+                WindTrack track = result.get(windSource);
+                if (track == null) {
+                    track = new WindTrackImpl(millisecondsOverWhichToAverageWind, windSource.getType().getBaseConfidence(),
+                            windSource.getType().useSpeed());
+                    result.put(windSource, track);
+                }
+                track.add(wind);
+            }
+        } catch (Throwable t) {
+             // something went wrong during DB access; report, then use empty new wind track
+            logger.log(Level.SEVERE, "Error connecting to MongoDB, unable to load recorded wind data. Check MongoDB settings.");
+            logger.throwing(DomainObjectFactoryImpl.class.getName(), "loadWindTrack", t);
+        }
+        return result;
+    }
+
+    @Override
+    public Event loadEvent(String name) {
+        Event result;
+        BasicDBObject query = new BasicDBObject();
+        query.put(FieldNames.EVENT_NAME.name(), name);
+        DBCollection eventCollection = database.getCollection(CollectionNames.EVENTS.name());
+        DBObject eventDBObject = eventCollection.findOne(query);
+        if (eventDBObject != null) {
+            result = loadEvent(eventDBObject);
+        } else {
+            result = null;
+        }
+        return result;
+    }
+
+    @Override
+    public Iterable<Event> loadAllEvents() {
+        ArrayList<Event> result = new ArrayList<Event>();
+        DBCollection eventCollection = database.getCollection(CollectionNames.EVENTS.name());
+        
+        try {
+            for (DBObject o : eventCollection.find()) {
+                result.add(loadEvent(o));
+            }
+        } catch (Throwable t) {
+            logger.log(Level.SEVERE, "Error connecting to MongoDB, unable to load events.");
+            logger.throwing(DomainObjectFactoryImpl.class.getName(), "loadEvents", t);
+        }
+        
+        return result;
+    }
+    
+    /**
+     * An event doesn't store its regattas; it's the regatta that stores a reference to its event; the regatta
+     * needs to add itself to the event when loaded or instantiated.
+     */
+    private Event loadEvent(DBObject eventDBObject) {
+        String name = (String) eventDBObject.get(FieldNames.EVENT_NAME.name());
+        Venue venue = loadVenue((DBObject) eventDBObject.get(FieldNames.VENUE.name()));
+        Event result = new EventImpl(name, venue);
+        return result;
+    }
+
+    private Venue loadVenue(DBObject dbObject) {
+        String name = (String) dbObject.get(FieldNames.VENUE_NAME.name());
+        BasicDBList dbCourseAreas = (BasicDBList) dbObject.get(FieldNames.COURSE_AREAS.name());
+        Venue result = new VenueImpl(name);
+        for (Object courseAreaDBObject : dbCourseAreas) {
+            CourseArea courseArea = loadCourseArea((DBObject) courseAreaDBObject);
+            result.addCourseArea(courseArea);
+        }
+        return result;
+    }
+
+    private CourseArea loadCourseArea(DBObject courseAreaDBObject) {
+        String name = (String) courseAreaDBObject.get(FieldNames.COURSE_AREA_NAME.name());
+        return new CourseAreaImpl(name);
+    }
+    
+    @Override
+    public Iterable<Regatta> loadAllRegattas(TrackedRegattaRegistry trackedRegattaRegistry) {
+        List<Regatta> result = new ArrayList<Regatta>();
+        DBCollection regattaCollection = database.getCollection(CollectionNames.REGATTAS.name());
+        for (DBObject dbRegatta : regattaCollection.find()) {
+            result.add(loadRegatta(dbRegatta, trackedRegattaRegistry));
+        }
+        return result;
+    }
+
+    @Override
+    public Regatta loadRegatta(String name, TrackedRegattaRegistry trackedRegattaRegistry) {
+        DBObject query = new BasicDBObject(FieldNames.REGATTA_NAME.name(), name);
+        DBCollection regattaCollection = database.getCollection(CollectionNames.REGATTAS.name());
+        DBObject dbRegatta = regattaCollection.findOne(query);
+        Regatta result = loadRegatta(dbRegatta, trackedRegattaRegistry);
+        assert result == null || result.getName().equals(name);
+        return result;
+    }
+
+    private Regatta loadRegatta(DBObject dbRegatta, TrackedRegattaRegistry trackedRegattaRegistry) {
+        Regatta result = null;
+        if (dbRegatta != null) {
+            String baseName = (String) dbRegatta.get(FieldNames.REGATTA_BASE_NAME.name());
+            String boatClassName = (String) dbRegatta.get(FieldNames.BOAT_CLASS_NAME.name());
+            BoatClass boatClass = null;
+            if (boatClassName != null) {
+                boolean typicallyStartsUpwind = (Boolean) dbRegatta.get(FieldNames.BOAT_CLASS_TYPICALLY_STARTS_UPWIND.name());
+                boatClass = DomainFactory.INSTANCE.getOrCreateBoatClass(boatClassName, typicallyStartsUpwind);
+            }
+            BasicDBList dbSeries = (BasicDBList) dbRegatta.get(FieldNames.REGATTA_SERIES.name());
+            Iterable<Series> series = loadSeries(dbSeries, trackedRegattaRegistry);
+            result = new RegattaImpl(baseName, boatClass, series, /* persistent */ true);
+        }
+        return result;
+    }
+
+    private Iterable<Series> loadSeries(BasicDBList dbSeries, TrackedRegattaRegistry trackedRegattaRegistry) {
+        List<Series> result = new ArrayList<Series>();
+        for (Object o : dbSeries) {
+            DBObject oneDBSeries = (DBObject) o;
+            Series series = loadSeries(oneDBSeries, trackedRegattaRegistry);
+            result.add(series);
+        }
+        return result;
+    }
+
+    private Series loadSeries(DBObject dbSeries, TrackedRegattaRegistry trackedRegattaRegistry) {
+        String name = (String) dbSeries.get(FieldNames.SERIES_NAME.name());
+        boolean isMedal = (Boolean) dbSeries.get(FieldNames.SERIES_IS_MEDAL.name());
+        final BasicDBList dbFleets = (BasicDBList) dbSeries.get(FieldNames.SERIES_FLEETS.name());
+        Map<String, Fleet> fleetsByName = loadFleets(dbFleets);
+        BasicDBList dbRaceColumns = (BasicDBList) dbSeries.get(FieldNames.SERIES_RACE_COLUMNS.name());
+        Iterable<String> raceColumnNames = loadRaceColumnNames(dbRaceColumns, fleetsByName);
+        Series series = new SeriesImpl(name, isMedal, fleetsByName.values(), raceColumnNames, trackedRegattaRegistry);
+        loadRaceColumnRaceLinks(dbRaceColumns, series);
+        return series;
+    }
+
+    /**
+     * @param fleetsByName used to ensure the {@link RaceColumn#getFleets()} points to the same {@link Fleet} objects also
+     * used in the {@link Series#getFleets()} collection.
+     */
+    private Iterable<String> loadRaceColumnNames(BasicDBList dbRaceColumns, Map<String, Fleet> fleetsByName) {
+        List<String> result = new ArrayList<String>();
+        for (Object o : dbRaceColumns) {
+            DBObject dbRaceColumn = (DBObject) o;
+            result.add((String) dbRaceColumn.get(FieldNames.LEADERBOARD_COLUMN_NAME.name()));
+        }
+        return result;
+    }
+
+    private void loadRaceColumnRaceLinks(BasicDBList dbRaceColumns, Series series) {
+        for (Object o : dbRaceColumns) {
+            DBObject dbRaceColumn = (DBObject) o;
+            String name = (String) dbRaceColumn.get(FieldNames.LEADERBOARD_COLUMN_NAME.name());
+            Map<String, RaceIdentifier> raceIdentifiersPerFleetName = loadRaceIdentifiers(dbRaceColumn);
+            for (Map.Entry<String, RaceIdentifier> e : raceIdentifiersPerFleetName.entrySet()) {
+                // null key for "default" fleet is not acceptable here
+                if (e.getKey() == null) {
+                    logger.warning("Ignoring null fleet name while loading RaceColumn " + name);
+                } else {
+                    series.getRaceColumnByName(name).setRaceIdentifier(series.getFleetByName(e.getKey()), e.getValue());
+                }
+            }
+        }
+    }
+
+    private Map<String, Fleet> loadFleets(BasicDBList dbFleets) {
+        Map<String, Fleet> result = new HashMap<String, Fleet>();
+        for (Object o : dbFleets) {
+            DBObject dbFleet = (DBObject) o;
+            Fleet fleet = loadFleet(dbFleet);
+            result.put(fleet.getName(), fleet);
+        }
+        return result;
+    }
+
+    private Fleet loadFleet(DBObject dbFleet) {
+        Fleet result;
+        String name = (String) dbFleet.get(FieldNames.FLEET_NAME.name());
+        Integer ordering = (Integer) dbFleet.get(FieldNames.FLEET_ORDERING.name());
+        if (ordering == null) {
+            ordering = 0;
+        }
+        Integer colorAsInt = (Integer) dbFleet.get(FieldNames.FLEET_COLOR.name());
+        Color color = null;
+        if (colorAsInt != null) {
+            int r = colorAsInt % 256;
+            int g = (colorAsInt / 256 ) % 256;
+            int b = (colorAsInt / 256 / 256) % 256;
+            color = new RGBColor(r, g, b);
+        }
+        result = new FleetImpl(name, ordering, color);
+        return result;
+    }
+    
+    @Override
+    public Map<String, Regatta> loadRaceIDToRegattaAssociations(RegattaRegistry regattaRegistry) {
+        DBCollection raceIDToRegattaCollection = database.getCollection(CollectionNames.REGATTA_FOR_RACE_ID.name());
+        Map<String, Regatta> result = new HashMap<String, Regatta>();
+        for (DBObject o : raceIDToRegattaCollection.find()) {
+            Regatta regatta = regattaRegistry.getRegattaByName((String) o.get(FieldNames.REGATTA_NAME.name()));
+            if (regatta != null) {
+                result.put((String) o.get(FieldNames.RACE_ID_AS_STRING.name()), regatta);
+            } else {
+                logger.warning("Couldn't find regatta " + o.get(FieldNames.REGATTA_NAME.name())
+                        + ". Cannot restore race associations with this regatta.");
+            }
+        }
+        return result;
+    }
+}