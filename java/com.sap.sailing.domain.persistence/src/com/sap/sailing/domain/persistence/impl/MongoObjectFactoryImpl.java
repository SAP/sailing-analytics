--- conflicted
+++ resolved
@@ -1,1361 +1,1296 @@
-package com.sap.sailing.domain.persistence.impl;
-
-import java.io.Serializable;
-import java.net.URL;
-import java.util.List;
-import java.util.Map.Entry;
-import java.util.logging.Level;
-import java.util.logging.Logger;
-
-import org.bson.types.ObjectId;
-import org.json.simple.JSONObject;
-
-import com.mongodb.BasicDBList;
-import com.mongodb.BasicDBObject;
-import com.mongodb.BasicDBObjectBuilder;
-import com.mongodb.DB;
-import com.mongodb.DBCollection;
-import com.mongodb.DBObject;
-import com.mongodb.WriteConcern;
-import com.mongodb.util.JSON;
-import com.sap.sailing.domain.base.Competitor;
-import com.sap.sailing.domain.base.ControlPoint;
-import com.sap.sailing.domain.base.ControlPointWithTwoMarks;
-import com.sap.sailing.domain.base.CourseArea;
-import com.sap.sailing.domain.base.CourseBase;
-import com.sap.sailing.domain.base.Event;
-import com.sap.sailing.domain.base.Fleet;
-import com.sap.sailing.domain.base.Mark;
-import com.sap.sailing.domain.base.RaceColumn;
-import com.sap.sailing.domain.base.RaceDefinition;
-import com.sap.sailing.domain.base.Regatta;
-import com.sap.sailing.domain.base.RemoteSailingServerReference;
-import com.sap.sailing.domain.base.Series;
-import com.sap.sailing.domain.base.Timed;
-import com.sap.sailing.domain.base.Venue;
-import com.sap.sailing.domain.base.Waypoint;
-import com.sap.sailing.domain.base.configuration.DeviceConfiguration;
-import com.sap.sailing.domain.base.configuration.DeviceConfigurationMatcher;
-import com.sap.sailing.domain.base.configuration.RegattaConfiguration;
-import com.sap.sailing.domain.base.configuration.impl.DeviceConfigurationMatcherMulti;
-import com.sap.sailing.domain.base.configuration.impl.DeviceConfigurationMatcherSingle;
-import com.sap.sailing.domain.base.impl.FleetImpl;
-import com.sap.sailing.domain.common.Bearing;
-import com.sap.sailing.domain.common.MaxPointsReason;
-import com.sap.sailing.domain.common.PassingInstruction;
-import com.sap.sailing.domain.common.RaceIdentifier;
-import com.sap.sailing.domain.common.Speed;
-import com.sap.sailing.domain.common.SpeedWithBearing;
-import com.sap.sailing.domain.common.TimePoint;
-import com.sap.sailing.domain.common.TimeRange;
-import com.sap.sailing.domain.common.WindSource;
-import com.sap.sailing.domain.common.WithID;
-import com.sap.sailing.domain.common.impl.MillisecondsTimePoint;
-import com.sap.sailing.domain.common.racelog.tracking.NoCorrespondingServiceRegisteredException;
-import com.sap.sailing.domain.common.racelog.tracking.TransformationException;
-import com.sap.sailing.domain.common.racelog.tracking.TypeBasedServiceFinder;
-import com.sap.sailing.domain.common.racelog.tracking.TypeBasedServiceFinderFactory;
-import com.sap.sailing.domain.leaderboard.FlexibleLeaderboard;
-import com.sap.sailing.domain.leaderboard.Leaderboard;
-import com.sap.sailing.domain.leaderboard.LeaderboardGroup;
-import com.sap.sailing.domain.leaderboard.RegattaLeaderboard;
-import com.sap.sailing.domain.leaderboard.ResultDiscardingRule;
-import com.sap.sailing.domain.leaderboard.SettableScoreCorrection;
-import com.sap.sailing.domain.leaderboard.ThresholdBasedResultDiscardingRule;
-import com.sap.sailing.domain.persistence.MongoObjectFactory;
-import com.sap.sailing.domain.persistence.racelog.tracking.DeviceIdentifierMongoHandler;
-import com.sap.sailing.domain.persistence.racelog.tracking.impl.PlaceHolderDeviceIdentifierMongoHandler;
-import com.sap.sailing.domain.racelog.RaceLogCourseAreaChangedEvent;
-import com.sap.sailing.domain.racelog.RaceLogCourseDesignChangedEvent;
-import com.sap.sailing.domain.racelog.RaceLogEvent;
-import com.sap.sailing.domain.racelog.RaceLogEventAuthor;
-import com.sap.sailing.domain.racelog.RaceLogFinishPositioningConfirmedEvent;
-import com.sap.sailing.domain.racelog.RaceLogFinishPositioningListChangedEvent;
-import com.sap.sailing.domain.racelog.RaceLogFlagEvent;
-import com.sap.sailing.domain.racelog.RaceLogGateLineOpeningTimeEvent;
-import com.sap.sailing.domain.racelog.RaceLogIdentifier;
-import com.sap.sailing.domain.racelog.RaceLogPassChangeEvent;
-import com.sap.sailing.domain.racelog.RaceLogPathfinderEvent;
-import com.sap.sailing.domain.racelog.RaceLogProtestStartTimeEvent;
-import com.sap.sailing.domain.racelog.RaceLogRaceStatusEvent;
-import com.sap.sailing.domain.racelog.RaceLogStartProcedureChangedEvent;
-import com.sap.sailing.domain.racelog.RaceLogStartTimeEvent;
-import com.sap.sailing.domain.racelog.RaceLogWindFixEvent;
-import com.sap.sailing.domain.racelog.RevokeEvent;
-import com.sap.sailing.domain.racelog.scoring.AdditionalScoringInformationEvent;
-import com.sap.sailing.domain.racelog.tracking.CloseOpenEndedDeviceMappingEvent;
-import com.sap.sailing.domain.racelog.tracking.DefineMarkEvent;
-import com.sap.sailing.domain.racelog.tracking.DenoteForTrackingEvent;
-import com.sap.sailing.domain.racelog.tracking.DeviceCompetitorMappingEvent;
-import com.sap.sailing.domain.racelog.tracking.DeviceIdentifier;
-import com.sap.sailing.domain.racelog.tracking.DeviceMappingEvent;
-import com.sap.sailing.domain.racelog.tracking.DeviceMarkMappingEvent;
-import com.sap.sailing.domain.racelog.tracking.FixedMarkPassingEvent;
-import com.sap.sailing.domain.racelog.tracking.RegisterCompetitorEvent;
-import com.sap.sailing.domain.racelog.tracking.StartTrackingEvent;
-import com.sap.sailing.domain.racelog.tracking.SuppressedMarkPassingsEvent;
-import com.sap.sailing.domain.tracking.Positioned;
-import com.sap.sailing.domain.tracking.TrackedRace;
-import com.sap.sailing.domain.tracking.TrackedRegatta;
-import com.sap.sailing.domain.tracking.Wind;
-import com.sap.sailing.domain.tracking.WindTrack;
-import com.sap.sailing.server.gateway.serialization.JsonSerializer;
-import com.sap.sailing.server.gateway.serialization.impl.CompetitorJsonSerializer;
-import com.sap.sailing.server.gateway.serialization.impl.DeviceConfigurationJsonSerializer;
-import com.sap.sailing.server.gateway.serialization.impl.RegattaConfigurationJsonSerializer;
-import com.sap.sse.common.Util;
-
-public class MongoObjectFactoryImpl implements MongoObjectFactory {
-    private static Logger logger = Logger.getLogger(MongoObjectFactoryImpl.class.getName());
-    private final DB database;
-    private final CompetitorJsonSerializer competitorSerializer = CompetitorJsonSerializer.create();
-    private final TypeBasedServiceFinder<DeviceIdentifierMongoHandler> deviceIdentifierServiceFinder;
-
-    /**
-     * Uses <code>null</code> for the device type service finder and hence will be unable to store device identifiers.
-     * Use this constructor only for testing purposes or in cases where there will happen absolutely no access to
-     * {@link DeviceIdentifier} objects.
-     */
-    public MongoObjectFactoryImpl(DB database) {
-        this(database, /* deviceTypeServiceFinder */ null);
-    }
-    
-    public MongoObjectFactoryImpl(DB database, TypeBasedServiceFinderFactory serviceFinderFactory) {
-        this.database = database;
-        if (serviceFinderFactory != null) {
-            this.deviceIdentifierServiceFinder = serviceFinderFactory.createServiceFinder(DeviceIdentifierMongoHandler.class);
-            this.deviceIdentifierServiceFinder.setFallbackService(new PlaceHolderDeviceIdentifierMongoHandler());
-        } else {
-            this.deviceIdentifierServiceFinder = null;
-        }
-    }
-    
-    @Override
-    public DB getDatabase() {
-        return database;
-    }
-
-    public DBObject storeWind(Wind wind) {
-        DBObject result = new BasicDBObject();
-        storePositioned(wind, result);
-        storeTimed(wind, result);
-        storeSpeedWithBearing(wind, result);
-        return result;
-    }
-    
-    public static void storeTimePoint(TimePoint timePoint, DBObject result, String fieldName) {
-        if (timePoint != null) {
-            result.put(fieldName, timePoint.asMillis());
-        }
-    }
-
-    public static void storeTimePoint(TimePoint timePoint, DBObject result, FieldNames field) {
-        storeTimePoint(timePoint, result, field.name());
-    }
-    
-    public static void storeTimeRange(TimeRange timeRange, DBObject result, FieldNames field) {
-        if (timeRange != null) {
-            DBObject timeRangeObj = new BasicDBObject();
-            storeTimePoint(timeRange.from(), timeRangeObj, FieldNames.FROM_MILLIS);
-            storeTimePoint(timeRange.to(), timeRangeObj, FieldNames.TO_MILLIS);
-            result.put(field.name(), timeRangeObj);
-        }
-    }
-
-    public void storeTimed(Timed timed, DBObject result) {
-        if (timed.getTimePoint() != null) {
-            storeTimePoint(timed.getTimePoint(), result, FieldNames.TIME_AS_MILLIS);
-        }
-    }
-
-    public void storeSpeedWithBearing(SpeedWithBearing speedWithBearing, DBObject result) {
-        storeSpeed(speedWithBearing, result);
-        storeBearing(speedWithBearing.getBearing(), result);
-
-    }
-
-    public void storeBearing(Bearing bearing, DBObject result) {
-        result.put(FieldNames.DEGREE_BEARING.name(), bearing.getDegrees());
-    }
-
-    public void storeSpeed(Speed speed, DBObject result) {
-        result.put(FieldNames.KNOT_SPEED.name(), speed.getKnots());
-    }
-
-    public void storePositioned(Positioned positioned, DBObject result) {
-        if (positioned.getPosition() != null) {
-            result.put(FieldNames.LAT_DEG.name(), positioned.getPosition().getLatDeg());
-            result.put(FieldNames.LNG_DEG.name(), positioned.getPosition().getLngDeg());
-        }
-    }
-
-    @Override
-    public void addWindTrackDumper(TrackedRegatta trackedRegatta, TrackedRace trackedRace, WindSource windSource) {
-        WindTrack windTrack = trackedRace.getOrCreateWindTrack(windSource);
-        windTrack.addListener(new MongoWindListener(trackedRace, trackedRegatta.getRegatta().getName(), windSource, this, database));
-    }
-
-    public DBCollection getWindTrackCollection() {
-        DBCollection result = database.getCollection(CollectionNames.WIND_TRACKS.name());
-        result.ensureIndex(new BasicDBObject(FieldNames.REGATTA_NAME.name(), null));
-        return result;
-    }
-
-    public DBCollection getGPSFixCollection() {
-        DBCollection gpsFixCollection = database.getCollection(CollectionNames.GPS_FIXES.name());
-        DBObject index = new BasicDBObject();
-        index.put(FieldNames.DEVICE_ID.name(), null);
-        index.put(FieldNames.TIME_AS_MILLIS.name(), null);
-        gpsFixCollection.ensureIndex(index);
-        return gpsFixCollection;
-    }
-
-    public DBCollection getGPSFixMetadataCollection() {
-        DBCollection collection = database.getCollection(CollectionNames.GPS_FIXES_METADATA.name());
-        DBObject index = new BasicDBObject();
-        index.put(FieldNames.DEVICE_ID.name(), null);
-        collection.ensureIndex(index);
-        return collection;
-    }
-    
-    /**
-     * @param regattaName
-     *            the regatta name is stored only for human readability purposes because a time stamp may be a bit unhandy for
-     *            identifying where the wind fix was collected
-     */
-    public DBObject storeWindTrackEntry(RaceDefinition race, String regattaName, WindSource windSource, Wind wind) {
-        BasicDBObject result = new BasicDBObject();
-        result.put(FieldNames.RACE_ID.name(), race.getId());
-        result.put(FieldNames.REGATTA_NAME.name(), regattaName);
-        result.put(FieldNames.WIND_SOURCE_NAME.name(), windSource.name());
-        if (windSource.getId() != null) {
-            result.put(FieldNames.WIND_SOURCE_ID.name(), windSource.getId());
-        }
-        result.put(FieldNames.WIND.name(), storeWind(wind));
-        return result;
-    }
-
-    private void storeRaceIdentifiers(RaceColumn raceColumn, DBObject dbObject) {
-        BasicDBObject raceIdentifiersPerFleet = new BasicDBObject();
-        for (Fleet fleet : raceColumn.getFleets()) {
-            RaceIdentifier raceIdentifier = raceColumn.getRaceIdentifier(fleet);
-            if (raceIdentifier != null) {
-                DBObject raceIdentifierForFleet = new BasicDBObject();
-                storeRaceIdentifier(raceIdentifierForFleet, raceIdentifier);
-                raceIdentifiersPerFleet.put(MongoUtils.escapeDollarAndDot(fleet.getName()), raceIdentifierForFleet);
-            }
-        }
-        dbObject.put(FieldNames.RACE_IDENTIFIERS.name(), raceIdentifiersPerFleet);
-    }
-
-    private void storeRaceIdentifier(DBObject dbObject, RaceIdentifier raceIdentifier) {
-        if (raceIdentifier != null) {
-            dbObject.put(FieldNames.EVENT_NAME.name(), raceIdentifier.getRegattaName());
-            dbObject.put(FieldNames.RACE_NAME.name(), raceIdentifier.getRaceName());
-        }
-    }
-
-    @Override
-    public void storeLeaderboard(Leaderboard leaderboard) {
-        DBCollection leaderboardCollection = database.getCollection(CollectionNames.LEADERBOARDS.name());
-        try {
-            leaderboardCollection.ensureIndex(FieldNames.LEADERBOARD_NAME.name());
-        } catch (NullPointerException npe) {
-            // sometimes, for reasons yet to be clarified, ensuring an index on the name field causes an NPE
-            logger.log(Level.SEVERE, "storeLeaderboard", npe);
-        }
-        BasicDBObject query = new BasicDBObject(FieldNames.LEADERBOARD_NAME.name(), leaderboard.getName());
-        BasicDBObject dbLeaderboard = new BasicDBObject();
-        dbLeaderboard.put(FieldNames.LEADERBOARD_NAME.name(), leaderboard.getName());
-        if (leaderboard.getDisplayName() != null) {
-            dbLeaderboard.put(FieldNames.LEADERBOARD_DISPLAY_NAME.name(), leaderboard.getDisplayName());
-        }
-        BasicDBList dbSuppressedCompetitorIds = new BasicDBList();
-        for (Competitor suppressedCompetitor : leaderboard.getSuppressedCompetitors()) {
-            dbSuppressedCompetitorIds.add(suppressedCompetitor.getId());
-        }
-        dbLeaderboard.put(FieldNames.LEADERBOARD_SUPPRESSED_COMPETITOR_IDS.name(), dbSuppressedCompetitorIds);
-        if (leaderboard instanceof FlexibleLeaderboard) {
-            storeFlexibleLeaderboard((FlexibleLeaderboard) leaderboard, dbLeaderboard);
-        } else if (leaderboard instanceof RegattaLeaderboard) {
-            storeRegattaLeaderboard((RegattaLeaderboard) leaderboard, dbLeaderboard);
-        } else {
-            // at least store the scoring scheme
-            dbLeaderboard.put(FieldNames.SCORING_SCHEME_TYPE.name(), leaderboard.getScoringScheme().getType().name());
-        }
-        if (leaderboard.getDefaultCourseArea() != null) {
-            dbLeaderboard.put(FieldNames.COURSE_AREA_ID.name(), leaderboard.getDefaultCourseArea().getId().toString());
-        } else {
-            dbLeaderboard.put(FieldNames.COURSE_AREA_ID.name(), null);
-        }
-        storeColumnFactors(leaderboard, dbLeaderboard);
-        storeLeaderboardCorrectionsAndDiscards(leaderboard, dbLeaderboard);
-        leaderboardCollection.update(query, dbLeaderboard, /* upsrt */ true, /* multi */ false, WriteConcern.SAFE);
-    }
-
-    private void storeColumnFactors(Leaderboard leaderboard, BasicDBObject dbLeaderboard) {
-        DBObject raceColumnFactors = new BasicDBObject();
-        for (RaceColumn raceColumn : leaderboard.getRaceColumns()) {
-            Double explicitFactor = raceColumn.getExplicitFactor();
-            if (explicitFactor != null) {
-                raceColumnFactors.put(MongoUtils.escapeDollarAndDot(raceColumn.getName()), explicitFactor);
-            }
-        }
-        dbLeaderboard.put(FieldNames.LEADERBOARD_COLUMN_FACTORS.name(), raceColumnFactors);
-    }
-
-    private void storeRegattaLeaderboard(RegattaLeaderboard leaderboard, DBObject dbLeaderboard) {
-        dbLeaderboard.put(FieldNames.REGATTA_NAME.name(), leaderboard.getRegatta().getName());
-    }
-
-    private void storeFlexibleLeaderboard(FlexibleLeaderboard leaderboard, BasicDBObject dbLeaderboard) {
-        BasicDBList dbRaceColumns = new BasicDBList();
-        dbLeaderboard.put(FieldNames.SCORING_SCHEME_TYPE.name(), leaderboard.getScoringScheme().getType().name());
-        dbLeaderboard.put(FieldNames.LEADERBOARD_COLUMNS.name(), dbRaceColumns);
-        for (RaceColumn raceColumn : leaderboard.getRaceColumns()) {
-            BasicDBObject dbRaceColumn = storeRaceColumn(raceColumn);
-            dbRaceColumns.add(dbRaceColumn);
-        }
-    }
-
-    private void storeLeaderboardCorrectionsAndDiscards(Leaderboard leaderboard, BasicDBObject dbLeaderboard) {
-        if (leaderboard.hasCarriedPoints()) {
-            BasicDBList dbCarriedPoints = new BasicDBList();
-            dbLeaderboard.put(FieldNames.LEADERBOARD_CARRIED_POINTS_BY_ID.name(), dbCarriedPoints);
-            for (Entry<Competitor, Double> competitorWithCarriedPoints : leaderboard
-                    .getCompetitorsForWhichThereAreCarriedPoints().entrySet()) {
-                double carriedPoints = competitorWithCarriedPoints.getValue();
-                Competitor competitor = competitorWithCarriedPoints.getKey();
-                DBObject dbCarriedPointsForCompetitor = new BasicDBObject();
-                dbCarriedPointsForCompetitor.put(FieldNames.COMPETITOR_ID.name(), competitor.getId());
-                dbCarriedPointsForCompetitor.put(FieldNames.LEADERBOARD_CARRIED_POINTS.name(), carriedPoints);
-                dbCarriedPoints.add(dbCarriedPointsForCompetitor);
-            }
-        }
-        BasicDBObject dbScoreCorrections = new BasicDBObject();
-        storeScoreCorrections(leaderboard, dbScoreCorrections);
-        dbLeaderboard.put(FieldNames.LEADERBOARD_SCORE_CORRECTIONS.name(), dbScoreCorrections);
-        final ResultDiscardingRule resultDiscardingRule = leaderboard.getResultDiscardingRule();
-        storeResultDiscardingRule(dbLeaderboard, resultDiscardingRule, FieldNames.LEADERBOARD_DISCARDING_THRESHOLDS);
-        BasicDBList competitorDisplayNames = new BasicDBList();
-        for (Competitor competitor : leaderboard.getCompetitors()) {
-            String displayNameForCompetitor = leaderboard.getDisplayName(competitor);
-            if (displayNameForCompetitor != null) {
-                DBObject dbDisplayName = new BasicDBObject();
-                dbDisplayName.put(FieldNames.COMPETITOR_ID.name(), competitor.getId());
-                dbDisplayName.put(FieldNames.COMPETITOR_DISPLAY_NAME.name(), displayNameForCompetitor);
-                competitorDisplayNames.add(dbDisplayName);
-            }
-        }
-        dbLeaderboard.put(FieldNames.LEADERBOARD_COMPETITOR_DISPLAY_NAMES.name(), competitorDisplayNames);
-    }
-
-    /**
-     * Stores the result discarding rule to <code>dbObject</code>'s field identified by <code>field</code> if the result discarding
-     * rule is not <code>null</code> and is of type {@link ThresholdBasedResultDiscardingRule}. Otherwise, it is assumed that the
-     * result discarding rule is otherwise implicitly obtained, e.g., from a definition of a regatta with its series, stored elsewhere.
-     */
-    private void storeResultDiscardingRule(DBObject dbObject,
-            final ResultDiscardingRule resultDiscardingRule, FieldNames field) {
-        if (resultDiscardingRule != null && resultDiscardingRule instanceof ThresholdBasedResultDiscardingRule) {
-            BasicDBList dbResultDiscardingThresholds = new BasicDBList();
-            for (int threshold : ((ThresholdBasedResultDiscardingRule) resultDiscardingRule).getDiscardIndexResultsStartingWithHowManyRaces()) {
-                dbResultDiscardingThresholds.add(threshold);
-            }
-            dbObject.put(field.name(), dbResultDiscardingThresholds);
-        }
-    }
-
-    private BasicDBObject storeRaceColumn(RaceColumn raceColumn) {
-        BasicDBObject dbRaceColumn = new BasicDBObject();
-        dbRaceColumn.put(FieldNames.LEADERBOARD_COLUMN_NAME.name(), raceColumn.getName());
-        dbRaceColumn.put(FieldNames.LEADERBOARD_IS_MEDAL_RACE_COLUMN.name(), raceColumn.isMedalRace());
-        storeRaceIdentifiers(raceColumn, dbRaceColumn);
-        return dbRaceColumn;
-    }
-
-    private void storeScoreCorrections(Leaderboard leaderboard, BasicDBObject dbScoreCorrections) {
-        TimePoint now = MillisecondsTimePoint.now();
-        SettableScoreCorrection scoreCorrection = leaderboard.getScoreCorrection();
-        for (RaceColumn raceColumn : scoreCorrection.getRaceColumnsThatHaveCorrections()) {
-            BasicDBList dbCorrectionForRace = new BasicDBList();
-            for (Competitor competitor : scoreCorrection.getCompetitorsThatHaveCorrectionsIn(raceColumn)) {
-                // TODO bug 655: make score corrections time dependent
-                if (scoreCorrection.isScoreCorrected(competitor, raceColumn, now)) {
-                    BasicDBObject dbCorrectionForCompetitor = new BasicDBObject();
-                    dbCorrectionForCompetitor.put(FieldNames.COMPETITOR_ID.name(), competitor.getId());
-                    MaxPointsReason maxPointsReason = scoreCorrection.getMaxPointsReason(competitor, raceColumn, now);
-                    if (maxPointsReason != MaxPointsReason.NONE) {
-                        dbCorrectionForCompetitor.put(FieldNames.LEADERBOARD_SCORE_CORRECTION_MAX_POINTS_REASON.name(),
-                                maxPointsReason.name());
-                    }
-                    Double explicitScoreCorrection = scoreCorrection
-                            .getExplicitScoreCorrection(competitor, raceColumn);
-                    if (explicitScoreCorrection != null) {
-                        dbCorrectionForCompetitor.put(FieldNames.LEADERBOARD_CORRECTED_SCORE.name(),
-                                explicitScoreCorrection);
-                    }
-                    dbCorrectionForRace.add(dbCorrectionForCompetitor);
-                }
-            }
-            if (!dbCorrectionForRace.isEmpty()) {
-                // using the column name as the key for the score corrections requires re-writing the score corrections
-                // of a meta-leaderboard if the name of one of its leaderboards changes
-                dbScoreCorrections.put(MongoUtils.escapeDollarAndDot(raceColumn.getName()), dbCorrectionForRace);
-            }
-        }
-        final TimePoint timePointOfLastCorrectionsValidity = scoreCorrection.getTimePointOfLastCorrectionsValidity();
-        if (timePointOfLastCorrectionsValidity != null) {
-            dbScoreCorrections.put(FieldNames.LEADERBOARD_SCORE_CORRECTION_TIMESTAMP.name(), timePointOfLastCorrectionsValidity.asMillis());
-        }
-        if (scoreCorrection.getComment() != null) {
-            dbScoreCorrections.put(FieldNames.LEADERBOARD_SCORE_CORRECTION_COMMENT.name(), scoreCorrection.getComment());
-        }
-    }
-
-    @Override
-    public void removeLeaderboard(String leaderboardName) {
-        DBCollection leaderboardCollection = database.getCollection(CollectionNames.LEADERBOARDS.name());
-        BasicDBObject query = new BasicDBObject(FieldNames.LEADERBOARD_NAME.name(), leaderboardName);
-        leaderboardCollection.remove(query);
-    }
-
-    @Override
-    public void renameLeaderboard(String oldName, String newName) {
-        DBCollection leaderboardCollection = database.getCollection(CollectionNames.LEADERBOARDS.name());
-        BasicDBObject query = new BasicDBObject(FieldNames.LEADERBOARD_NAME.name(), oldName);
-        BasicDBObject renameUpdate = new BasicDBObject("$set", new BasicDBObject(FieldNames.LEADERBOARD_NAME.name(), newName));
-        leaderboardCollection.update(query, renameUpdate, /* upsert */ true, /* multi */ false, WriteConcern.SAFE);
-    }
-
-    @Override
-    public void storeLeaderboardGroup(LeaderboardGroup leaderboardGroup) {
-        DBCollection leaderboardGroupCollection = database.getCollection(CollectionNames.LEADERBOARD_GROUPS.name());
-        DBCollection leaderboardCollection = database.getCollection(CollectionNames.LEADERBOARDS.name());
-
-        try {
-            leaderboardGroupCollection.ensureIndex(FieldNames.LEADERBOARD_GROUP_NAME.name());
-        } catch (NullPointerException npe) {
-            // sometimes, for reasons yet to be clarified, ensuring an index on the name field causes an NPE
-            logger.log(Level.SEVERE, "storeLeaderboardGroup", npe);
-        }
-        BasicDBObject query = new BasicDBObject(FieldNames.LEADERBOARD_GROUP_NAME.name(), leaderboardGroup.getName());
-        BasicDBObject dbLeaderboardGroup = new BasicDBObject();
-        dbLeaderboardGroup.put(FieldNames.LEADERBOARD_GROUP_UUID.name(), leaderboardGroup.getId());
-        dbLeaderboardGroup.put(FieldNames.LEADERBOARD_GROUP_NAME.name(), leaderboardGroup.getName());
-        dbLeaderboardGroup.put(FieldNames.LEADERBOARD_GROUP_DESCRIPTION.name(), leaderboardGroup.getDescription());
-        dbLeaderboardGroup.put(FieldNames.LEADERBOARD_GROUP_DISPLAY_NAME.name(), leaderboardGroup.getDisplayName());
-        dbLeaderboardGroup.put(FieldNames.LEADERBOARD_GROUP_DISPLAY_IN_REVERSE_ORDER.name(), leaderboardGroup.isDisplayGroupsInReverseOrder());
-        final Leaderboard overallLeaderboard = leaderboardGroup.getOverallLeaderboard();
-        if (overallLeaderboard != null) {
-            BasicDBObject overallLeaderboardQuery = new BasicDBObject(FieldNames.LEADERBOARD_NAME.name(), overallLeaderboard.getName());
-            DBObject dbOverallLeaderboard = leaderboardCollection.findOne(overallLeaderboardQuery);
-            if (dbOverallLeaderboard == null) {
-                storeLeaderboard(overallLeaderboard);
-                dbOverallLeaderboard = leaderboardCollection.findOne(overallLeaderboardQuery);
-            }
-            ObjectId dbOverallLeaderboardId = (ObjectId) dbOverallLeaderboard.get("_id");
-            dbLeaderboardGroup.put(FieldNames.LEADERBOARD_GROUP_OVERALL_LEADERBOARD.name(), dbOverallLeaderboardId);
-        }
-        BasicDBList dbLeaderboardIds = new BasicDBList();
-        for (Leaderboard leaderboard : leaderboardGroup.getLeaderboards()) {
-            BasicDBObject leaderboardQuery = new BasicDBObject(FieldNames.LEADERBOARD_NAME.name(), leaderboard.getName());
-            DBObject dbLeaderboard = leaderboardCollection.findOne(leaderboardQuery);
-            if (dbLeaderboard == null) {
-                storeLeaderboard(leaderboard);
-                dbLeaderboard = leaderboardCollection.findOne(leaderboardQuery);
-            }
-            ObjectId dbLeaderboardId = (ObjectId) dbLeaderboard.get("_id");
-            dbLeaderboardIds.add(dbLeaderboardId);
-        }
-        dbLeaderboardGroup.put(FieldNames.LEADERBOARD_GROUP_LEADERBOARDS.name(), dbLeaderboardIds);
-        leaderboardGroupCollection.update(query, dbLeaderboardGroup, true, false, WriteConcern.SAFE);
-    }
-
-    @Override
-    public void removeLeaderboardGroup(String groupName) {
-        DBCollection leaderboardGroupCollection = database.getCollection(CollectionNames.LEADERBOARD_GROUPS.name());
-        BasicDBObject query = new BasicDBObject(FieldNames.LEADERBOARD_GROUP_NAME.name(), groupName);
-        leaderboardGroupCollection.remove(query);
-    }
-
-    @Override
-    public void renameLeaderboardGroup(String oldName, String newName) {
-        DBCollection leaderboardGroupCollection = database.getCollection(CollectionNames.LEADERBOARD_GROUPS.name());
-        BasicDBObject query = new BasicDBObject(FieldNames.LEADERBOARD_GROUP_NAME.name(), oldName);
-        BasicDBObject update = new BasicDBObject("$set", new BasicDBObject(FieldNames.LEADERBOARD_GROUP_NAME.name(), newName));
-        leaderboardGroupCollection.update(query, update, /* upsert */ true, /* multi */ false, WriteConcern.SAFE);
-    }
-
-    @Override
-    public void storeSailingServer(RemoteSailingServerReference server) {
-        DBCollection serverCollection = database.getCollection(CollectionNames.SAILING_SERVERS.name());
-        serverCollection.ensureIndex(FieldNames.SERVER_NAME.name());
-        DBObject query = new BasicDBObject();
-        query.put(FieldNames.SERVER_NAME.name(), server.getName());
-        DBObject serverDBObject = new BasicDBObject();
-        serverDBObject.put(FieldNames.SERVER_NAME.name(), server.getName());
-        serverDBObject.put(FieldNames.SERVER_URL.name(), server.getURL().toExternalForm());
-        serverCollection.update(query, serverDBObject, /* upsrt */ true, /* multi */ false, WriteConcern.SAFE);
-    }
-
-    @Override
-    public void removeSailingServer(String name) {
-        DBCollection serverCollection = database.getCollection(CollectionNames.SAILING_SERVERS.name());
-        BasicDBObject query = new BasicDBObject(FieldNames.SERVER_NAME.name(), name);
-        serverCollection.remove(query);
-    }
-    
-    @Override
-    public void storeEvent(Event event) {
-        DBCollection eventCollection = database.getCollection(CollectionNames.EVENTS.name());
-        eventCollection.ensureIndex(FieldNames.EVENT_ID.name());
-        DBObject query = new BasicDBObject();
-        query.put(FieldNames.EVENT_ID.name(), event.getId());
-        DBObject eventDBObject = new BasicDBObject();
-        eventDBObject.put(FieldNames.EVENT_NAME.name(), event.getName());
-        eventDBObject.put(FieldNames.EVENT_DESCRIPTION.name(), event.getDescription());
-        eventDBObject.put(FieldNames.EVENT_ID.name(), event.getId());
-        eventDBObject.put(FieldNames.EVENT_LOGO_IMAGE_URL.name(), event.getLogoImageURL() != null ? event.getLogoImageURL().toString() : null);
-        eventDBObject.put(FieldNames.EVENT_OFFICIAL_WEBSITE_URL.name(), event.getOfficialWebsiteURL() != null ? event.getOfficialWebsiteURL().toString() : null);
-        storeTimePoint(event.getStartDate(), eventDBObject, FieldNames.EVENT_START_DATE);
-        storeTimePoint(event.getEndDate(), eventDBObject, FieldNames.EVENT_END_DATE);
-        eventDBObject.put(FieldNames.EVENT_IS_PUBLIC.name(), event.isPublic());
-        DBObject venueDBObject = getVenueAsDBObject(event.getVenue());
-        eventDBObject.put(FieldNames.VENUE.name(), venueDBObject);
-        BasicDBList imageURLs = new BasicDBList();
-        for (URL imageURL : event.getImageURLs()) {
-            imageURLs.add(imageURL.toString());
-        }
-        eventDBObject.put(FieldNames.EVENT_IMAGE_URLS.name(), imageURLs);
-        BasicDBList videoURLs = new BasicDBList();
-        for (URL videoURL : event.getVideoURLs()) {
-            videoURLs.add(videoURL.toString());
-        }
-        eventDBObject.put(FieldNames.EVENT_VIDEO_URLS.name(), videoURLs);
-        BasicDBList sponsorImageURLs = new BasicDBList();
-        for (URL sponsorImageURL : event.getSponsorImageURLs()) {
-            sponsorImageURLs.add(sponsorImageURL.toString());
-        }
-        eventDBObject.put(FieldNames.EVENT_SPONSOR_IMAGE_URLS.name(), sponsorImageURLs);
-        eventCollection.update(query, eventDBObject, /* upsrt */ true, /* multi */ false, WriteConcern.SAFE);
-        // now store the links to the leaderboard groups
-        DBCollection linksCollection = database.getCollection(CollectionNames.LEADERBOARD_GROUP_LINKS_FOR_EVENTS.name());
-        linksCollection.ensureIndex(FieldNames.EVENT_ID.name());
-        BasicDBList lgUUIDs = new BasicDBList();
-        for (LeaderboardGroup lg : event.getLeaderboardGroups()) {
-            lgUUIDs.add(lg.getId());
-        }
-        DBObject dbLinks = new BasicDBObject();
-        dbLinks.put(FieldNames.EVENT_ID.name(), event.getId());
-        dbLinks.put(FieldNames.LEADERBOARD_GROUP_UUID.name(), lgUUIDs);
-        linksCollection.update(query, dbLinks, /* upsrt */ true, /* multi */ false, WriteConcern.SAFE);
-    }
-
-    @Override
-    public void renameEvent(Serializable id, String newName) {
-        DBCollection eventCollection = database.getCollection(CollectionNames.EVENTS.name());
-        BasicDBObject query = new BasicDBObject(FieldNames.EVENT_ID.name(), id);
-        BasicDBObject renameUpdate = new BasicDBObject("$set", new BasicDBObject(FieldNames.EVENT_NAME.name(), newName));
-        eventCollection.update(query, renameUpdate, /* upsert */ true, /* multi */ false, WriteConcern.SAFE);
-    }
-
-    @Override
-    public void removeEvent(Serializable id) {
-        DBCollection eventsCollection = database.getCollection(CollectionNames.EVENTS.name());
-        BasicDBObject query = new BasicDBObject(FieldNames.EVENT_ID.name(), id);
-        eventsCollection.remove(query);
-    }
-
-    private DBObject getVenueAsDBObject(Venue venue) {
-        DBObject result = new BasicDBObject();
-        result.put(FieldNames.VENUE_NAME.name(), venue.getName());
-        BasicDBList courseAreaList = new BasicDBList();
-        result.put(FieldNames.COURSE_AREAS.name(), courseAreaList);
-        for (CourseArea courseArea : venue.getCourseAreas()) {
-            DBObject dbCourseArea = new BasicDBObject();
-            courseAreaList.add(dbCourseArea);
-            dbCourseArea.put(FieldNames.COURSE_AREA_NAME.name(), courseArea.getName());
-            dbCourseArea.put(FieldNames.COURSE_AREA_ID.name(), courseArea.getId());
-        }
-        return result;
-    }
-
-    @Override
-    public void storeRegatta(Regatta regatta) {
-        DBCollection regattasCollection = database.getCollection(CollectionNames.REGATTAS.name());
-        regattasCollection.ensureIndex(FieldNames.REGATTA_NAME.name());
-        regattasCollection.ensureIndex(FieldNames.REGATTA_ID.name());
-        DBObject dbRegatta = new BasicDBObject();
-        DBObject query = new BasicDBObject(FieldNames.REGATTA_NAME.name(), regatta.getName());
-        dbRegatta.put(FieldNames.REGATTA_NAME.name(), regatta.getName());
-        dbRegatta.put(FieldNames.REGATTA_ID.name(), regatta.getId());
-        dbRegatta.put(FieldNames.SCORING_SCHEME_TYPE.name(), regatta.getScoringScheme().getType().name());
-        if (regatta.getBoatClass() != null) {
-            dbRegatta.put(FieldNames.BOAT_CLASS_NAME.name(), regatta.getBoatClass().getName());
-            dbRegatta.put(FieldNames.BOAT_CLASS_TYPICALLY_STARTS_UPWIND.name(), regatta.getBoatClass().typicallyStartsUpwind());
-        }
-        dbRegatta.put(FieldNames.REGATTA_SERIES.name(), storeSeries(regatta.getSeries()));
-
-        if (regatta.getDefaultCourseArea() != null) {
-            dbRegatta.put(FieldNames.COURSE_AREA_ID.name(), regatta.getDefaultCourseArea().getId().toString());
-        } else {
-            dbRegatta.put(FieldNames.COURSE_AREA_ID.name(), null);
-        }
-        if (regatta.getRegattaConfiguration() != null) {
-            JsonSerializer<RegattaConfiguration> serializer = RegattaConfigurationJsonSerializer.create();
-            JSONObject json = serializer.serialize(regatta.getRegattaConfiguration());
-            DBObject configurationObject = (DBObject) JSON.parse(json.toString());
-            dbRegatta.put(FieldNames.REGATTA_REGATTA_CONFIGURATION.name(), configurationObject);
-        }
-        dbRegatta.put(FieldNames.REGATTA_USE_START_TIME_INFERENCE.name(), regatta.useStartTimeInference());
-        regattasCollection.update(query, dbRegatta, /* upsrt */ true, /* multi */ false, WriteConcern.SAFE);
-    }
-
-    @Override
-    public void removeRegatta(Regatta regatta) {
-        DBCollection regattasCollection = database.getCollection(CollectionNames.REGATTAS.name());
-        DBObject query = new BasicDBObject(FieldNames.REGATTA_NAME.name(), regatta.getName());
-        regattasCollection.remove(query);
-    }
-    
-    private BasicDBList storeSeries(Iterable<? extends Series> series) {
-        BasicDBList dbSeries = new BasicDBList();
-        for (Series s : series) {
-            dbSeries.add(storeSeries(s));
-        }
-        return dbSeries;
-    }
-
-    private DBObject storeSeries(Series s) {
-        DBObject dbSeries = new BasicDBObject();
-        dbSeries.put(FieldNames.SERIES_NAME.name(), s.getName());
-        dbSeries.put(FieldNames.SERIES_IS_MEDAL.name(), s.isMedal());
-        dbSeries.put(FieldNames.SERIES_HAS_SPLIT_FLEET_CONTIGUOUS_SCORING.name(), s.hasSplitFleetContiguousScoring());
-        dbSeries.put(FieldNames.SERIES_STARTS_WITH_ZERO_SCORE.name(), s.isStartsWithZeroScore());
-        dbSeries.put(FieldNames.SERIES_STARTS_WITH_NON_DISCARDABLE_CARRY_FORWARD.name(), s.isFirstColumnIsNonDiscardableCarryForward());
-        BasicDBList dbFleets = new BasicDBList();
-        for (Fleet fleet : s.getFleets()) {
-            dbFleets.add(storeFleet(fleet));
-        }
-        dbSeries.put(FieldNames.SERIES_FLEETS.name(), dbFleets);
-        BasicDBList dbRaceColumns = new BasicDBList();
-        for (RaceColumn raceColumn : s.getRaceColumns()) {
-            dbRaceColumns.add(storeRaceColumn(raceColumn));
-        }
-        dbSeries.put(FieldNames.SERIES_RACE_COLUMNS.name(), dbRaceColumns);
-        if (s.getResultDiscardingRule() != null) {
-            storeResultDiscardingRule(dbSeries, s.getResultDiscardingRule(), FieldNames.SERIES_DISCARDING_THRESHOLDS);
-        }
-        return dbSeries;
-    }
-
-    private DBObject storeFleet(Fleet fleet) {
-        DBObject dbFleet = new BasicDBObject(FieldNames.FLEET_NAME.name(), fleet.getName());
-        if (fleet instanceof FleetImpl) {
-            dbFleet.put(FieldNames.FLEET_ORDERING.name(), ((FleetImpl) fleet).getOrdering());
-            if(fleet.getColor() != null) {
-                com.sap.sse.common.Util.Triple<Integer, Integer, Integer> colorAsRGB = fleet.getColor().getAsRGB();
-                // we save the color as a integer value representing the RGB values
-                int colorAsInt = (256 * 256 * colorAsRGB.getC()) + colorAsRGB.getB() * 256 + colorAsRGB.getA(); 
-                dbFleet.put(FieldNames.FLEET_COLOR.name(), colorAsInt);
-            } else {
-                dbFleet.put(FieldNames.FLEET_COLOR.name(), null);
-            }
-        }
-        return dbFleet;
-    }
-
-    @Override
-    public void storeRegattaForRaceID(String raceIDAsString, Regatta regatta) {
-        DBCollection regattaForRaceIDCollection = database.getCollection(CollectionNames.REGATTA_FOR_RACE_ID.name());
-        DBObject query = new BasicDBObject(FieldNames.RACE_ID_AS_STRING.name(), raceIDAsString);
-        DBObject entry = new BasicDBObject(FieldNames.RACE_ID_AS_STRING.name(), raceIDAsString);
-        entry.put(FieldNames.REGATTA_NAME.name(), regatta.getName());
-        regattaForRaceIDCollection.update(query, entry, /* upsrt */ true, /* multi */ false, WriteConcern.SAFE);
-    }
-
-    @Override
-    public void removeRegattaForRaceID(String raceIDAsString, Regatta regatta) {
-        DBCollection regattaForRaceIDCollection = database.getCollection(CollectionNames.REGATTA_FOR_RACE_ID.name());
-        DBObject query = new BasicDBObject(FieldNames.RACE_ID_AS_STRING.name(), raceIDAsString);
-        regattaForRaceIDCollection.remove(query);
-    }
-
-    public DBCollection getRaceLogCollection() {
-        DBCollection result = database.getCollection(CollectionNames.RACE_LOGS.name());
-        result.ensureIndex(new BasicDBObject(FieldNames.RACE_LOG_IDENTIFIER.name(), null));
-        return result;
-    }
-    
-    private void storeRaceLogEventAuthor(DBObject dbObject, RaceLogEventAuthor author) {
-        if (author != null) {
-            dbObject.put(FieldNames.RACE_LOG_EVENT_AUTHOR_NAME.name(), author.getName());
-            dbObject.put(FieldNames.RACE_LOG_EVENT_AUTHOR_PRIORITY.name(), author.getPriority());
-        }
-    }
-
-    public DBObject storeRaceLogEntry(RaceLogIdentifier raceLogIdentifier, RaceLogFlagEvent flagEvent) {
-        BasicDBObject result = new BasicDBObject();
-        storeRaceLogIdentifier(raceLogIdentifier, result);
-        result.put(FieldNames.RACE_LOG_EVENT.name(), storeRaceLogFlagEvent(flagEvent));
-        return result;
-    }
-
-    private void storeRaceLogIdentifier(RaceLogIdentifier raceLogIdentifier, DBObject result) {
-        result.put(FieldNames.RACE_LOG_IDENTIFIER.name(), TripleSerializer.serialize(raceLogIdentifier.getIdentifier()));
-    }
-
-    public DBObject storeRaceLogEntry(RaceLogIdentifier raceLogIdentifier, RaceLogStartTimeEvent startTimeEvent) {
-        BasicDBObject result = new BasicDBObject();
-        storeRaceLogIdentifier(raceLogIdentifier, result);
-        result.put(FieldNames.RACE_LOG_EVENT.name(), storeRaceLogStartTimeEvent(startTimeEvent));
-        return result;
-    }
-
-    public DBObject storeRaceLogEntry(RaceLogIdentifier raceLogIdentifier, RaceLogPassChangeEvent passChangeEvent) {
-        BasicDBObject result = new BasicDBObject();
-        storeRaceLogIdentifier(raceLogIdentifier, result);
-        result.put(FieldNames.RACE_LOG_EVENT.name(), storeRaceLogPassChangeEvent(passChangeEvent));
-        return result;
-    }
-
-    public DBObject storeRaceLogEntry(RaceLogIdentifier raceLogIdentifier, RaceLogRaceStatusEvent raceStatusEvent) {
-        BasicDBObject result = new BasicDBObject();
-        storeRaceLogIdentifier(raceLogIdentifier, result);
-        result.put(FieldNames.RACE_LOG_EVENT.name(), storeRaceLogRaceStatusEvent(raceStatusEvent));
-        return result;
-    }
-
-    public DBObject storeRaceLogEntry(RaceLogIdentifier raceLogIdentifier, RaceLogCourseAreaChangedEvent courseAreaChangedEvent) {
-        BasicDBObject result = new BasicDBObject();
-        storeRaceLogIdentifier(raceLogIdentifier, result);       
-        result.put(FieldNames.RACE_LOG_EVENT.name(), storeRaceLogCourseAreaChangedEvent(courseAreaChangedEvent));
-        return result;
-    }
-    
-    public DBObject storeRaceLogEntry(RaceLogIdentifier raceLogIdentifier, RaceLogCourseDesignChangedEvent courseDesignChangedEvent) {
-        BasicDBObject result = new BasicDBObject();
-        storeRaceLogIdentifier(raceLogIdentifier, result);       
-        result.put(FieldNames.RACE_LOG_EVENT.name(), storeRaceLogCourseDesignChangedEvent(courseDesignChangedEvent));
-        return result;
-    }
-    
-    public DBObject storeRaceLogEntry(RaceLogIdentifier raceLogIdentifier, RaceLogFinishPositioningListChangedEvent finishPositioningListChangedEvent) {
-        BasicDBObject result = new BasicDBObject();
-        storeRaceLogIdentifier(raceLogIdentifier, result);       
-        result.put(FieldNames.RACE_LOG_EVENT.name(), storeRaceLogFinishPositioningListChangedEvent(finishPositioningListChangedEvent));
-        return result;
-    }
-    
-    public DBObject storeRaceLogEntry(RaceLogIdentifier raceLogIdentifier, RaceLogFinishPositioningConfirmedEvent finishPositioningConfirmedEvent) {
-        BasicDBObject result = new BasicDBObject();
-        storeRaceLogIdentifier(raceLogIdentifier, result);       
-        result.put(FieldNames.RACE_LOG_EVENT.name(), storeRaceLogFinishPositioningConfirmedEvent(finishPositioningConfirmedEvent));
-        return result;
-    }
-    
-    public DBObject storeRaceLogEntry(RaceLogIdentifier raceLogIdentifier, RaceLogPathfinderEvent pathfinderEvent) {
-        BasicDBObject result = new BasicDBObject();
-        storeRaceLogIdentifier(raceLogIdentifier, result);       
-        result.put(FieldNames.RACE_LOG_EVENT.name(), storeRaceLogPathfinderEvent(pathfinderEvent));
-        return result;
-    }
-    
-    public DBObject storeRaceLogEntry(RaceLogIdentifier raceLogIdentifier, RaceLogGateLineOpeningTimeEvent gateLineOpeningTimeEvent) {
-        BasicDBObject result = new BasicDBObject();
-        storeRaceLogIdentifier(raceLogIdentifier, result);       
-        result.put(FieldNames.RACE_LOG_EVENT.name(), storeRaceLogGateLineOpeningTimeEvent(gateLineOpeningTimeEvent));
-        return result;
-    }
-
-    public DBObject storeRaceLogEntry(RaceLogIdentifier raceLogIdentifier, RaceLogStartProcedureChangedEvent event) {
-        DBObject result = new BasicDBObject();
-        storeRaceLogIdentifier(raceLogIdentifier, result);
-        result.put(FieldNames.RACE_LOG_EVENT.name(), storeRaceLogStartProcedureChangedEvent(event));
-        return result;
-    }
-
-    public DBObject storeRaceLogEntry(RaceLogIdentifier raceLogIdentifier, RaceLogProtestStartTimeEvent event) {
-        DBObject result = new BasicDBObject();
-        storeRaceLogIdentifier(raceLogIdentifier, result);
-        result.put(FieldNames.RACE_LOG_EVENT.name(), storeRaceLogProtestStartTimeEvent(event));
-        return result;
-    }
-    
-    public DBObject storeRaceLogEntry(RaceLogIdentifier raceLogIdentifier, RaceLogWindFixEvent event) {
-        DBObject result = new BasicDBObject();
-        storeRaceLogIdentifier(raceLogIdentifier, result);
-        result.put(FieldNames.RACE_LOG_EVENT.name(), storeRaceLogWindFix(event));
-        return result;
-    }
-    
-    public DBObject storeRaceLogEntry(RaceLogIdentifier raceLogIdentifier, DeviceCompetitorMappingEvent event) {
-        BasicDBObject result = new BasicDBObject();
-        storeRaceLogIdentifier(raceLogIdentifier, result);
-        result.put(FieldNames.RACE_LOG_EVENT.name(), storeRaceLogDeviceCompetitorMappingEvent(event));
-        return result;
-    }
-
-    public DBObject storeRaceLogEntry(RaceLogIdentifier raceLogIdentifier, DeviceMarkMappingEvent event) {
-        BasicDBObject result = new BasicDBObject();
-        storeRaceLogIdentifier(raceLogIdentifier, result);
-        result.put(FieldNames.RACE_LOG_EVENT.name(), storeRaceLogDeviceMarkMappingEvent(event));
-        return result;
-    }
-
-    public DBObject storeRaceLogEntry(RaceLogIdentifier raceLogIdentifier, DenoteForTrackingEvent event) {
-        BasicDBObject result = new BasicDBObject();
-        storeRaceLogIdentifier(raceLogIdentifier, result);
-        result.put(FieldNames.RACE_LOG_EVENT.name(), storeRaceLogDenoteForTrackingEvent(event));
-        return result;
-    }
-
-    public DBObject storeRaceLogEntry(RaceLogIdentifier raceLogIdentifier, StartTrackingEvent event) {
-        BasicDBObject result = new BasicDBObject();
-        storeRaceLogIdentifier(raceLogIdentifier, result);
-        result.put(FieldNames.RACE_LOG_EVENT.name(), storeRaceLogStartTrackingEvent(event));
-        return result;
-    }
-
-    public DBObject storeRaceLogEntry(RaceLogIdentifier raceLogIdentifier, RevokeEvent event) {
-        BasicDBObject result = new BasicDBObject();
-        storeRaceLogIdentifier(raceLogIdentifier, result);
-        result.put(FieldNames.RACE_LOG_EVENT.name(), storeRaceLogRevokeEvent(event));
-        return result;
-    }
-
-    public DBObject storeRaceLogEntry(RaceLogIdentifier raceLogIdentifier, RegisterCompetitorEvent event) {
-        BasicDBObject result = new BasicDBObject();
-        storeRaceLogIdentifier(raceLogIdentifier, result);
-        result.put(FieldNames.RACE_LOG_EVENT.name(), storeRaceLogRegisterCompetitorEvent(event));
-        return result;
-    }
-
-    public DBObject storeRaceLogEntry(RaceLogIdentifier raceLogIdentifier, DefineMarkEvent event) {
-        BasicDBObject result = new BasicDBObject();
-        storeRaceLogIdentifier(raceLogIdentifier, result);
-        result.put(FieldNames.RACE_LOG_EVENT.name(), storeRaceLogDefineMarkEvent(event));
-        return result;
-    }
-
-    public DBObject storeRaceLogEntry(RaceLogIdentifier raceLogIdentifier, CloseOpenEndedDeviceMappingEvent event) {
-        BasicDBObject result = new BasicDBObject();
-        storeRaceLogIdentifier(raceLogIdentifier, result);
-        result.put(FieldNames.RACE_LOG_EVENT.name(), storeRaceLogCloseOpenEndedDeviceMappingEvent(event));
-        return result;
-    }
-    
-    public DBObject storeRaceLogEntry(RaceLogIdentifier raceLogIdentifier, AdditionalScoringInformationEvent event) {
-        BasicDBObject result = new BasicDBObject();
-        storeRaceLogIdentifier(raceLogIdentifier, result);
-        result.put(FieldNames.RACE_LOG_EVENT.name(), storeAdditionalScoringInformation(event));
-        return result;
-    }
-    
-    private Object storeAdditionalScoringInformation(AdditionalScoringInformationEvent event) {
-        DBObject result = new BasicDBObject();
-        storeRaceLogEventProperties(event, result);
-        result.put(FieldNames.RACE_LOG_EVENT_CLASS.name(), event.getClass().getSimpleName());
-        result.put(FieldNames.RACE_LOG_ADDITIONAL_SCORING_INFORMATION_TYPE.name(), event.getType().name());
-        return result;
-    }
-
-    public DBObject storeRaceLogEntry(RaceLogIdentifier raceLogIdentifier, FixedMarkPassingEvent event) {
-        BasicDBObject result = new BasicDBObject();
-        storeRaceLogIdentifier(raceLogIdentifier, result);
-        result.put(FieldNames.RACE_LOG_EVENT.name(), storeRaceLogFixedMarkPassingEvent(event));
-        return result;
-    }
-
-    public DBObject storeRaceLogEntry(RaceLogIdentifier raceLogIdentifier, SuppressedMarkPassingsEvent event) {
-        BasicDBObject result = new BasicDBObject();
-        storeRaceLogIdentifier(raceLogIdentifier, result);
-        result.put(FieldNames.RACE_LOG_EVENT.name(), storeRaceLogSuppressedMarkPassingsEvent(event));
-        return result;
-    }
-
-    private Object storeRaceLogWindFix(RaceLogWindFixEvent event) {
-        DBObject result = new BasicDBObject();
-        storeRaceLogEventProperties(event, result);
-        result.put(FieldNames.RACE_LOG_EVENT_CLASS.name(), RaceLogWindFixEvent.class.getSimpleName());
-        result.put(FieldNames.WIND.name(), storeWind(event.getWindFix()));
-        return result;
-    }
-
-    private Object storeRaceLogProtestStartTimeEvent(RaceLogProtestStartTimeEvent event) {
-        DBObject result = new BasicDBObject();
-        storeRaceLogEventProperties(event, result);
-        result.put(FieldNames.RACE_LOG_EVENT_CLASS.name(), RaceLogProtestStartTimeEvent.class.getSimpleName());
-        storeTimePoint(event.getProtestStartTime(), result, FieldNames.RACE_LOG_PROTEST_START_TIME);
-        return result;
-    }
-
-    private Object storeRaceLogStartProcedureChangedEvent(RaceLogStartProcedureChangedEvent event) {
-        DBObject result = new BasicDBObject();
-        storeRaceLogEventProperties(event, result);
-        result.put(FieldNames.RACE_LOG_EVENT_CLASS.name(), RaceLogStartProcedureChangedEvent.class.getSimpleName());
-        result.put(FieldNames.RACE_LOG_START_PROCEDURE_TYPE.name(), event.getStartProcedureType().name());
-        return result;
-    }
-    
-    private Object storeRaceLogPathfinderEvent(RaceLogPathfinderEvent pathfinderEvent) {
-        DBObject result = new BasicDBObject();
-        storeRaceLogEventProperties(pathfinderEvent, result);
-        result.put(FieldNames.RACE_LOG_EVENT_CLASS.name(), RaceLogPathfinderEvent.class.getSimpleName());
-        result.put(FieldNames.RACE_LOG_PATHFINDER_ID.name(), pathfinderEvent.getPathfinderId());
-        return result;
-    }
-
-    private void storeRaceLogDeviceMappingEvent(DeviceMappingEvent<? extends WithID> event, DBObject result) {
-        DBObject deviceId = null;
-        try {
-            deviceId = storeDeviceId(deviceIdentifierServiceFinder, event.getDevice());
-        } catch (Exception e) {
-            logger.log(Level.WARNING, "Could not store deviceId for RaceLogEvent", e);
-            e.printStackTrace();
-        }
-        result.put(FieldNames.DEVICE_ID.name(), deviceId);
-        if (event.getFrom() != null) {
-            storeTimePoint(event.getFrom(), result, FieldNames.RACE_LOG_FROM);
-        }
-        if (event.getTo() != null) {
-            storeTimePoint(event.getTo(), result, FieldNames.RACE_LOG_TO);
-        }
-    }
-
-    private Object storeRaceLogDeviceCompetitorMappingEvent(DeviceCompetitorMappingEvent event) {
-        DBObject result = new BasicDBObject();
-        storeRaceLogEventProperties(event, result);
-        result.put(FieldNames.RACE_LOG_EVENT_CLASS.name(), DeviceCompetitorMappingEvent.class.getSimpleName());
-        storeRaceLogDeviceMappingEvent(event, result);
-        result.put(FieldNames.COMPETITOR_ID.name(), event.getMappedTo().getId());
-        return result;
-    }
-
-    private Object storeRaceLogDeviceMarkMappingEvent(DeviceMarkMappingEvent event) {
-        DBObject result = new BasicDBObject();
-        storeRaceLogEventProperties(event, result);
-        result.put(FieldNames.RACE_LOG_EVENT_CLASS.name(), DeviceMarkMappingEvent.class.getSimpleName());
-        storeRaceLogDeviceMappingEvent(event, result);
-        result.put(FieldNames.MARK.name(), storeMark(event.getMappedTo()));
-        return result;
-    }
-
-    private Object storeRaceLogDenoteForTrackingEvent(DenoteForTrackingEvent event) {
-        DBObject result = new BasicDBObject();
-        storeRaceLogEventProperties(event, result);
-        result.put(FieldNames.RACE_LOG_EVENT_CLASS.name(), DenoteForTrackingEvent.class.getSimpleName());
-        result.put(FieldNames.RACE_NAME.name(), event.getRaceName());
-        result.put(FieldNames.BOAT_CLASS_NAME.name(), event.getBoatClass().getName());
-        result.put(FieldNames.RACE_ID.name(), event.getRaceId());
-        return result;
-    }
-
-    private Object storeRaceLogStartTrackingEvent(StartTrackingEvent event) {
-        DBObject result = new BasicDBObject();
-        storeRaceLogEventProperties(event, result);
-        result.put(FieldNames.RACE_LOG_EVENT_CLASS.name(), StartTrackingEvent.class.getSimpleName());
-        return result;
-    }
-
-    private Object storeRaceLogRevokeEvent(RevokeEvent event) {
-        DBObject result = new BasicDBObject();
-        storeRaceLogEventProperties(event, result);
-        result.put(FieldNames.RACE_LOG_EVENT_CLASS.name(), RevokeEvent.class.getSimpleName());
-        result.put(FieldNames.RACE_LOG_REVOKED_EVENT_ID.name(), event.getRevokedEventId());
-        return result;
-    }
-
-    private Object storeRaceLogRegisterCompetitorEvent(RegisterCompetitorEvent event) {
-        DBObject result = new BasicDBObject();
-        storeRaceLogEventProperties(event, result);
-        result.put(FieldNames.RACE_LOG_EVENT_CLASS.name(), RegisterCompetitorEvent.class.getSimpleName());
-        return result;
-    }
-
-    private Object storeRaceLogDefineMarkEvent(DefineMarkEvent event) {
-        DBObject result = new BasicDBObject();
-        storeRaceLogEventProperties(event, result);
-        result.put(FieldNames.RACE_LOG_EVENT_CLASS.name(), DefineMarkEvent.class.getSimpleName());
-        result.put(FieldNames.RACE_LOG_MARK.name(), storeMark(event.getMark()));
-        return result;
-    }
-
-    private Object storeRaceLogCloseOpenEndedDeviceMappingEvent(CloseOpenEndedDeviceMappingEvent event) {
-        DBObject result = new BasicDBObject();
-<<<<<<< HEAD
-        storeRaceLogEventProperties(event, result);
-        result.put(FieldNames.RACE_LOG_EVENT_CLASS.name(), CloseOpenEndedDeviceMappingEvent.class.getSimpleName());
-        result.put(FieldNames.RACE_LOG_DEVICE_MAPPING_EVENT_ID.name(), event.getDeviceMappingEventId());
-        storeTimePoint(event.getClosingTimePoint(), result, FieldNames.RACE_LOG_CLOSING_TIMEPOINT);
-        return result;
-    }
-
-    private Object storeRaceLogFixedMarkPassingEvent(FixedMarkPassingEvent event) {
-        DBObject result = new BasicDBObject();
-        storeRaceLogEventProperties(event, result);
-        result.put(FieldNames.RACE_LOG_EVENT_CLASS.name(), FixedMarkPassingEvent.class.getSimpleName());
-        result.put(FieldNames.INDEX_OF_PASSED_WAYPOINT.name(), event.getZeroBasedIndexOfPassedWaypoint());
-        result.put(FieldNames.TIMEPOINT_OF_FIXED_MARKPASSING.name(), event.getTimePointOfFixedPassing().asMillis());
-        return result;
-    }
-
-    private Object storeRaceLogSuppressedMarkPassingsEvent(SuppressedMarkPassingsEvent event) {
-        DBObject result = new BasicDBObject();
-        storeRaceLogEventProperties(event, result);
-        result.put(FieldNames.INDEX_OF_FIRST_SUPPRESSED_WAYPOINT.name(), event.getZeroBasedIndexOfFirstSuppressedWaypoint());
-=======
-        storeRaceLogEventProperties(event, result);
-        result.put(FieldNames.RACE_LOG_EVENT_CLASS.name(), DeviceCompetitorMappingEvent.class.getSimpleName());
-        storeRaceLogDeviceMappingEvent(event, result);
-        result.put(FieldNames.COMPETITOR_ID.name(), event.getMappedTo().getId());
-        return result;
-    }
-
-    private Object storeRaceLogDeviceMarkMappingEvent(DeviceMarkMappingEvent event) {
-        DBObject result = new BasicDBObject();
-        storeRaceLogEventProperties(event, result);
-        result.put(FieldNames.RACE_LOG_EVENT_CLASS.name(), DeviceMarkMappingEvent.class.getSimpleName());
-        storeRaceLogDeviceMappingEvent(event, result);
-        result.put(FieldNames.MARK.name(), storeMark(event.getMappedTo()));
-        return result;
-    }
-
-    private Object storeRaceLogDenoteForTrackingEvent(DenoteForTrackingEvent event) {
-        DBObject result = new BasicDBObject();
-        storeRaceLogEventProperties(event, result);
-        result.put(FieldNames.RACE_LOG_EVENT_CLASS.name(), DenoteForTrackingEvent.class.getSimpleName());
-        result.put(FieldNames.RACE_NAME.name(), event.getRaceName());
-        result.put(FieldNames.BOAT_CLASS_NAME.name(), event.getBoatClass().getName());
-        result.put(FieldNames.RACE_ID.name(), event.getRaceId());
-        return result;
-    }
-
-    private Object storeRaceLogStartTrackingEvent(StartTrackingEvent event) {
-        DBObject result = new BasicDBObject();
-        storeRaceLogEventProperties(event, result);
-        result.put(FieldNames.RACE_LOG_EVENT_CLASS.name(), StartTrackingEvent.class.getSimpleName());
-        return result;
-    }
-
-    private Object storeRaceLogRevokeEvent(RevokeEvent event) {
-        DBObject result = new BasicDBObject();
-        storeRaceLogEventProperties(event, result);
-        result.put(FieldNames.RACE_LOG_EVENT_CLASS.name(), RevokeEvent.class.getSimpleName());
-        result.put(FieldNames.RACE_LOG_REVOKED_EVENT_ID.name(), event.getRevokedEventId());
-        result.put(FieldNames.RACE_LOG_REVOKED_EVENT_TYPE.name(), event.getRevokedEventType());
-        result.put(FieldNames.RACE_LOG_REVOKED_EVENT_SHORT_INFO.name(), event.getRevokedEventShortInfo());
-        result.put(FieldNames.RACE_LOG_REVOKED_REASON.name(), event.getReason());
-        return result;
-    }
-
-    private Object storeRaceLogRegisterCompetitorEvent(RegisterCompetitorEvent event) {
-        DBObject result = new BasicDBObject();
-        storeRaceLogEventProperties(event, result);
-        result.put(FieldNames.RACE_LOG_EVENT_CLASS.name(), RegisterCompetitorEvent.class.getSimpleName());
-        return result;
-    }
-
-    private Object storeRaceLogDefineMarkEvent(DefineMarkEvent event) {
-        DBObject result = new BasicDBObject();
-        storeRaceLogEventProperties(event, result);
-        result.put(FieldNames.RACE_LOG_EVENT_CLASS.name(), DefineMarkEvent.class.getSimpleName());
-        result.put(FieldNames.RACE_LOG_MARK.name(), storeMark(event.getMark()));
-        return result;
-    }
-
-    private Object storeRaceLogCloseOpenEndedDeviceMappingEvent(CloseOpenEndedDeviceMappingEvent event) {
-        DBObject result = new BasicDBObject();
-        storeRaceLogEventProperties(event, result);
-        result.put(FieldNames.RACE_LOG_EVENT_CLASS.name(), CloseOpenEndedDeviceMappingEvent.class.getSimpleName());
-        result.put(FieldNames.RACE_LOG_DEVICE_MAPPING_EVENT_ID.name(), event.getDeviceMappingEventId());
-        storeTimePoint(event.getClosingTimePoint(), result, FieldNames.RACE_LOG_CLOSING_TIMEPOINT);
->>>>>>> 273afd47
-        return result;
-    }
-
-    public DBObject storeRaceLogFlagEvent(RaceLogFlagEvent flagEvent) {
-        DBObject result = new BasicDBObject();
-        storeRaceLogEventProperties(flagEvent, result);
-        result.put(FieldNames.RACE_LOG_EVENT_CLASS.name(), RaceLogFlagEvent.class.getSimpleName());
-        result.put(FieldNames.RACE_LOG_EVENT_FLAG_UPPER.name(), flagEvent.getUpperFlag().name());
-        result.put(FieldNames.RACE_LOG_EVENT_FLAG_LOWER.name(), flagEvent.getLowerFlag().name());
-        result.put(FieldNames.RACE_LOG_EVENT_FLAG_DISPLAYED.name(), String.valueOf(flagEvent.isDisplayed()));
-        return result;
-    }
-    
-    private DBObject storeRaceLogStartTimeEvent(RaceLogStartTimeEvent startTimeEvent) {
-        DBObject result = new BasicDBObject();
-        storeRaceLogEventProperties(startTimeEvent, result);
-        result.put(FieldNames.RACE_LOG_EVENT_CLASS.name(), RaceLogStartTimeEvent.class.getSimpleName());
-        storeTimePoint(startTimeEvent.getStartTime(), result, FieldNames.RACE_LOG_EVENT_START_TIME);
-        result.put(FieldNames.RACE_LOG_EVENT_NEXT_STATUS.name(), startTimeEvent.getNextStatus().name());
-        return result;
-    }
-    
-    private void storeRaceLogEventProperties(RaceLogEvent event, DBObject result) {
-        // for compatibility reasons we reuse the field name of Timed
-        storeTimePoint(event.getLogicalTimePoint(), result, FieldNames.TIME_AS_MILLIS);
-        storeTimePoint(event.getCreatedAt(), result, FieldNames.RACE_LOG_EVENT_CREATED_AT);
-        result.put(FieldNames.RACE_LOG_EVENT_ID.name(), event.getId());
-        result.put(FieldNames.RACE_LOG_EVENT_PASS_ID.name(), event.getPassId());
-        result.put(FieldNames.RACE_LOG_EVENT_INVOLVED_BOATS.name(), storeInvolvedBoatsForRaceLogEvent(event.getInvolvedBoats()));
-        storeRaceLogEventAuthor(result, event.getAuthor());
-    }
-
-
-    private BasicDBList storeInvolvedBoatsForRaceLogEvent(List<Competitor> competitors) {
-        BasicDBList dbInvolvedCompetitorIds = new BasicDBList();
-        for (Competitor competitor : competitors) {
-            dbInvolvedCompetitorIds.add(competitor.getId());
-        }
-        return dbInvolvedCompetitorIds;
-    }
-
-    private DBObject storeRaceLogPassChangeEvent(RaceLogPassChangeEvent passChangeEvent) {
-        DBObject result = new BasicDBObject();
-        storeRaceLogEventProperties(passChangeEvent, result);
-        result.put(FieldNames.RACE_LOG_EVENT_CLASS.name(), RaceLogPassChangeEvent.class.getSimpleName());
-        return result;
-    }
-
-    private DBObject storeRaceLogRaceStatusEvent(RaceLogRaceStatusEvent raceStatusEvent) {
-        DBObject result = new BasicDBObject();
-        storeRaceLogEventProperties(raceStatusEvent, result);
-        result.put(FieldNames.RACE_LOG_EVENT_CLASS.name(), RaceLogRaceStatusEvent.class.getSimpleName());
-        result.put(FieldNames.RACE_LOG_EVENT_NEXT_STATUS.name(), raceStatusEvent.getNextStatus().name());
-        return result;
-    }
-
-    private DBObject storeRaceLogCourseAreaChangedEvent(RaceLogCourseAreaChangedEvent courseAreaChangedEvent) {
-        DBObject result = new BasicDBObject();
-        storeRaceLogEventProperties(courseAreaChangedEvent, result);
-        result.put(FieldNames.RACE_LOG_EVENT_CLASS.name(), RaceLogCourseAreaChangedEvent.class.getSimpleName());
-        result.put(FieldNames.COURSE_AREA_ID.name(), courseAreaChangedEvent.getCourseAreaId());
-        return result;
-    }
-
-    private DBObject storeRaceLogCourseDesignChangedEvent(RaceLogCourseDesignChangedEvent courseDesignChangedEvent) {
-        DBObject result = new BasicDBObject();
-        storeRaceLogEventProperties(courseDesignChangedEvent, result);
-        result.put(FieldNames.RACE_LOG_EVENT_CLASS.name(), RaceLogCourseDesignChangedEvent.class.getSimpleName());
-        result.put(FieldNames.RACE_LOG_COURSE_DESIGN_NAME.name(), courseDesignChangedEvent.getCourseDesign().getName());
-        result.put(FieldNames.RACE_LOG_COURSE_DESIGN.name(), storeCourseBase(courseDesignChangedEvent.getCourseDesign()));
-        return result;
-    }
-    
-    private Object storeRaceLogFinishPositioningListChangedEvent(RaceLogFinishPositioningListChangedEvent finishPositioningListChangedEvent) {
-        DBObject result = new BasicDBObject();
-        storeRaceLogEventProperties(finishPositioningListChangedEvent, result);
-        result.put(FieldNames.RACE_LOG_EVENT_CLASS.name(), RaceLogFinishPositioningListChangedEvent.class.getSimpleName());
-        result.put(FieldNames.RACE_LOG_POSITIONED_COMPETITORS.name(), storePositionedCompetitors(finishPositioningListChangedEvent.getPositionedCompetitorsIDsNamesMaxPointsReasons()));
-
-        return result;
-    }
-
-    private Object storeRaceLogFinishPositioningConfirmedEvent(RaceLogFinishPositioningConfirmedEvent finishPositioningConfirmedEvent) {
-        DBObject result = new BasicDBObject();
-        storeRaceLogEventProperties(finishPositioningConfirmedEvent, result);
-        result.put(FieldNames.RACE_LOG_EVENT_CLASS.name(), RaceLogFinishPositioningConfirmedEvent.class.getSimpleName());
-        result.put(FieldNames.RACE_LOG_POSITIONED_COMPETITORS.name(), storePositionedCompetitors(finishPositioningConfirmedEvent.getPositionedCompetitorsIDsNamesMaxPointsReasons()));
-
-        return result;
-    }
-    
-    private Object storeRaceLogGateLineOpeningTimeEvent(RaceLogGateLineOpeningTimeEvent gateLineOpeningTimeEvent){
-        DBObject result = new BasicDBObject();
-        storeRaceLogEventProperties(gateLineOpeningTimeEvent, result);
-        result.put(FieldNames.RACE_LOG_EVENT_CLASS.name(), RaceLogGateLineOpeningTimeEvent.class.getSimpleName());
-        result.put(FieldNames.RACE_LOG_GATE_LINE_OPENING_TIME.name(), gateLineOpeningTimeEvent.getGateLineOpeningTimes().getGateLaunchStopTime());
-        result.put(FieldNames.RACE_LOG_GOLF_DOWN_TIME.name(), gateLineOpeningTimeEvent.getGateLineOpeningTimes().getGolfDownTime());
-        return result;
-    }
-    
-    private BasicDBList storePositionedCompetitors(List<com.sap.sse.common.Util.Triple<Serializable, String, MaxPointsReason>> positionedCompetitors) {
-        BasicDBList dbList = new BasicDBList();
-        if (positionedCompetitors != null) {
-            for (com.sap.sse.common.Util.Triple<Serializable, String, MaxPointsReason> competitorPair : positionedCompetitors) {
-                dbList.add(storePositionedCompetitor(competitorPair));
-            }
-        }
-        return dbList;
-    }
-    
-    private DBObject storePositionedCompetitor(com.sap.sse.common.Util.Triple<Serializable, String, MaxPointsReason> competitorTriple) {
-        DBObject result = new BasicDBObject();
-        result.put(FieldNames.COMPETITOR_ID.name(), competitorTriple.getA());
-        result.put(FieldNames.COMPETITOR_DISPLAY_NAME.name(), competitorTriple.getB());
-        result.put(FieldNames.LEADERBOARD_SCORE_CORRECTION_MAX_POINTS_REASON.name(), competitorTriple.getC().name());
-        
-        return result;
-    }
-
-    private BasicDBList storeCourseBase(CourseBase courseData) {
-        BasicDBList dbList = new BasicDBList();
-        
-        for (Waypoint waypoint : courseData.getWaypoints()) {
-            dbList.add(storeWaypoint(waypoint));
-        }
-        return dbList;
-    }
-
-    private DBObject storeWaypoint(Waypoint waypoint) {
-        DBObject result = new BasicDBObject();
-        result.put(FieldNames.WAYPOINT_PASSINGINSTRUCTIONS.name(), getPassingInstructions(waypoint.getPassingInstructions()));
-        result.put(FieldNames.CONTROLPOINT.name(), storeControlPoint(waypoint.getControlPoint()));
-        return result;
-    }
-
-    private DBObject storeControlPoint(ControlPoint controlPoint) {
-        DBObject result = new BasicDBObject();
-        if (controlPoint instanceof Mark) {
-            result.put(FieldNames.CONTROLPOINT_CLASS.name(), Mark.class.getSimpleName());
-            result.put(FieldNames.CONTROLPOINT_VALUE.name(), storeMark((Mark) controlPoint));
-        } else if (controlPoint instanceof ControlPointWithTwoMarks) {
-            result.put(FieldNames.CONTROLPOINT_CLASS.name(), ControlPointWithTwoMarks.class.getSimpleName());
-            result.put(FieldNames.CONTROLPOINT_VALUE.name(), storeControlPointWithTwoMarks((ControlPointWithTwoMarks) controlPoint));
-        }
-        return result;
-    }
-
-    private DBObject storeControlPointWithTwoMarks(ControlPointWithTwoMarks cpwtm) {
-        DBObject result = new BasicDBObject();
-        result.put(FieldNames.CONTROLPOINTWITHTWOMARKS_ID.name(), cpwtm.getId());
-        result.put(FieldNames.CONTROLPOINTWITHTWOMARKS_NAME.name(), cpwtm.getName());
-        result.put(FieldNames.CONTROLPOINTWITHTWOMARKS_LEFT.name(), storeMark(cpwtm.getLeft()));
-        result.put(FieldNames.CONTROLPOINTWITHTWOMARKS_RIGHT.name(), storeMark(cpwtm.getRight()));
-        return result;
-    }
-
-    private DBObject storeMark(Mark mark) {
-        DBObject result = new BasicDBObject();
-        result.put(FieldNames.MARK_ID.name(), mark.getId());
-        result.put(FieldNames.MARK_COLOR.name(), mark.getColor());
-        result.put(FieldNames.MARK_NAME.name(), mark.getName());
-        result.put(FieldNames.MARK_PATTERN.name(), mark.getPattern());
-        result.put(FieldNames.MARK_SHAPE.name(), mark.getShape());
-        result.put(FieldNames.MARK_TYPE.name(), mark.getType() == null ? null : mark.getType().name());
-        return result;
-    }
-    
-    private String getPassingInstructions(PassingInstruction passingInstructions) {
-        final String passing;
-        if (passingInstructions != null) {
-            passing = passingInstructions.name();
-        } else {
-            passing = null;
-        }
-        return passing;
-    }
-    @Override
-    public void storeCompetitor(Competitor competitor) {
-        DBCollection collection = database.getCollection(CollectionNames.COMPETITORS.name());
-        JSONObject json = competitorSerializer.serialize(competitor);
-        DBObject query = (DBObject) JSON.parse(CompetitorJsonSerializer.getCompetitorIdQuery(competitor).toString());
-        DBObject entry = (DBObject) JSON.parse(json.toString());
-        collection.update(query, entry, /* upsrt */true, /* multi */false, WriteConcern.SAFE);
-    }
-    
-    @Override
-    public void removeAllCompetitors() {
-        logger.info("Removing all persistent competitor info");
-        DBCollection collection = database.getCollection(CollectionNames.COMPETITORS.name());
-        collection.drop();
-    }
-
-    @Override
-    public void removeCompetitor(Competitor competitor) {
-        logger.info("Removing persistent competitor info for competitor "+competitor.getName()+" with ID "+competitor.getId());
-        DBCollection collection = database.getCollection(CollectionNames.COMPETITORS.name());
-        DBObject query = (DBObject) JSON.parse(CompetitorJsonSerializer.getCompetitorIdQuery(competitor).toString());
-        collection.remove(query);
-    }
-    
-    @Override
-    public void storeDeviceConfiguration(DeviceConfigurationMatcher matcher, DeviceConfiguration configuration) {
-        DBCollection configurationsCollections = database.getCollection(CollectionNames.CONFIGURATIONS.name());
-        
-        DBObject query = new BasicDBObject();
-        query.put(FieldNames.CONFIGURATION_MATCHER_ID.name(), matcher.getMatcherIdentifier());
-        
-        DBObject entryObject = new BasicDBObject();
-        entryObject.put(FieldNames.CONFIGURATION_MATCHER_ID.name(), matcher.getMatcherIdentifier());
-        entryObject.put(FieldNames.CONFIGURATION_MATCHER.name(), createDeviceConfigurationMatcherObject(matcher));
-        entryObject.put(FieldNames.CONFIGURATION_CONFIG.name(), createDeviceConfigurationObject(configuration));
-        
-        configurationsCollections.update(query, entryObject, /* upsrt */ true, /* multi */ false, WriteConcern.SAFE);
-    }
-
-    private DBObject createDeviceConfigurationMatcherObject(DeviceConfigurationMatcher matcher) {
-        DBObject matcherObject = new BasicDBObject();
-        matcherObject.put(FieldNames.CONFIGURATION_MATCHER_TYPE.name(), matcher.getMatcherType().name());
-        if (matcher instanceof DeviceConfigurationMatcherSingle) {
-            BasicDBList client = new BasicDBList();
-            client.add(((DeviceConfigurationMatcherSingle)matcher).getClientIdentifier());
-            matcherObject.put(FieldNames.CONFIGURATION_MATCHER_CLIENTS.name(), client);
-        } else if (matcher instanceof DeviceConfigurationMatcherMulti) {
-            BasicDBList clients = new BasicDBList();
-            Util.addAll(((DeviceConfigurationMatcherMulti)matcher).getClientIdentifiers(), clients);
-            matcherObject.put(FieldNames.CONFIGURATION_MATCHER_CLIENTS.name(), clients);
-        }
-        return matcherObject;
-    }
-
-    private DBObject createDeviceConfigurationObject(DeviceConfiguration configuration) {
-        JsonSerializer<DeviceConfiguration> serializer = DeviceConfigurationJsonSerializer.create();
-        JSONObject json = serializer.serialize(configuration);
-        DBObject entry = (DBObject) JSON.parse(json.toString());
-        return entry;
-    }
-
-    @Override
-    public void removeDeviceConfiguration(DeviceConfigurationMatcher matcher) {
-        DBCollection configurationsCollections = database.getCollection(CollectionNames.CONFIGURATIONS.name());
-        DBObject query = new BasicDBObject();
-        query.put(FieldNames.CONFIGURATION_MATCHER_ID.name(), matcher.getMatcherIdentifier());
-        configurationsCollections.remove(query);
-    }
-
-    public static DBObject storeDeviceId(
-    		TypeBasedServiceFinder<DeviceIdentifierMongoHandler> deviceIdentifierServiceFinder, DeviceIdentifier device)
-    				throws TransformationException, NoCorrespondingServiceRegisteredException {
-        String type = device.getIdentifierType();
-        DeviceIdentifierMongoHandler handler = deviceIdentifierServiceFinder.findService(type);
-        com.sap.sse.common.Util.Pair<String, ? extends Object> pair = handler.serialize(device);
-        type = pair.getA();
-    	Object deviceTypeSpecificId = pair.getB();
-    	return new BasicDBObjectBuilder()
-    			.add(FieldNames.DEVICE_TYPE.name(), type)
-    			.add(FieldNames.DEVICE_TYPE_SPECIFIC_ID.name(), deviceTypeSpecificId)
-    			.add(FieldNames.DEVICE_STRING_REPRESENTATION.name(), device.getStringRepresentation()).get();
-    }
-    
-    void storeRaceLogEventEvent(DBObject eventEntry) {
-        getRaceLogCollection().insert(eventEntry);
-    }
-
-    @Override
-    public void removeRaceLog(RaceLogIdentifier identifier) {
-        DBObject query = new BasicDBObject();
-        storeRaceLogIdentifier(identifier, query);
-        getRaceLogCollection().remove(query);
-    }
-
-    @Override
-    public void storeResultUrl(String resultProviderName, URL url) {
-        DBCollection resultUrlsCollection = database.getCollection(CollectionNames.RESULT_URLS.name());
-        DBObject query = new BasicDBObject(FieldNames.RESULT_PROVIDERNAME.name(), resultProviderName);
-        DBObject entry = new BasicDBObject(FieldNames.RESULT_PROVIDERNAME.name(), resultProviderName);
-        entry.put(FieldNames.RESULT_URL.name(), url.toString());
-        resultUrlsCollection.update(query, entry, /* upsrt */true, /* multi */false, WriteConcern.SAFE);
-    }
-
-    @Override
-    public void removeResultUrl(String resultProviderName, URL url) {
-        DBCollection resultUrlsCollection = database.getCollection(CollectionNames.RESULT_URLS.name());
-        DBObject query = new BasicDBObjectBuilder().add(FieldNames.RESULT_PROVIDERNAME.name(), resultProviderName)
-                .add(FieldNames.RESULT_URL.name(), url.toString()).get();
-        resultUrlsCollection.remove(query);
-    }
-}
+package com.sap.sailing.domain.persistence.impl;
+
+import java.io.Serializable;
+import java.net.URL;
+import java.util.List;
+import java.util.Map.Entry;
+import java.util.logging.Level;
+import java.util.logging.Logger;
+
+import org.bson.types.ObjectId;
+import org.json.simple.JSONObject;
+
+import com.mongodb.BasicDBList;
+import com.mongodb.BasicDBObject;
+import com.mongodb.BasicDBObjectBuilder;
+import com.mongodb.DB;
+import com.mongodb.DBCollection;
+import com.mongodb.DBObject;
+import com.mongodb.WriteConcern;
+import com.mongodb.util.JSON;
+import com.sap.sailing.domain.base.Competitor;
+import com.sap.sailing.domain.base.ControlPoint;
+import com.sap.sailing.domain.base.ControlPointWithTwoMarks;
+import com.sap.sailing.domain.base.CourseArea;
+import com.sap.sailing.domain.base.CourseBase;
+import com.sap.sailing.domain.base.Event;
+import com.sap.sailing.domain.base.Fleet;
+import com.sap.sailing.domain.base.Mark;
+import com.sap.sailing.domain.base.RaceColumn;
+import com.sap.sailing.domain.base.RaceDefinition;
+import com.sap.sailing.domain.base.Regatta;
+import com.sap.sailing.domain.base.RemoteSailingServerReference;
+import com.sap.sailing.domain.base.Series;
+import com.sap.sailing.domain.base.Timed;
+import com.sap.sailing.domain.base.Venue;
+import com.sap.sailing.domain.base.Waypoint;
+import com.sap.sailing.domain.base.configuration.DeviceConfiguration;
+import com.sap.sailing.domain.base.configuration.DeviceConfigurationMatcher;
+import com.sap.sailing.domain.base.configuration.RegattaConfiguration;
+import com.sap.sailing.domain.base.configuration.impl.DeviceConfigurationMatcherMulti;
+import com.sap.sailing.domain.base.configuration.impl.DeviceConfigurationMatcherSingle;
+import com.sap.sailing.domain.base.impl.FleetImpl;
+import com.sap.sailing.domain.common.Bearing;
+import com.sap.sailing.domain.common.MaxPointsReason;
+import com.sap.sailing.domain.common.PassingInstruction;
+import com.sap.sailing.domain.common.RaceIdentifier;
+import com.sap.sailing.domain.common.Speed;
+import com.sap.sailing.domain.common.SpeedWithBearing;
+import com.sap.sailing.domain.common.TimePoint;
+import com.sap.sailing.domain.common.TimeRange;
+import com.sap.sailing.domain.common.WindSource;
+import com.sap.sailing.domain.common.WithID;
+import com.sap.sailing.domain.common.impl.MillisecondsTimePoint;
+import com.sap.sailing.domain.common.racelog.tracking.NoCorrespondingServiceRegisteredException;
+import com.sap.sailing.domain.common.racelog.tracking.TransformationException;
+import com.sap.sailing.domain.common.racelog.tracking.TypeBasedServiceFinder;
+import com.sap.sailing.domain.common.racelog.tracking.TypeBasedServiceFinderFactory;
+import com.sap.sailing.domain.leaderboard.FlexibleLeaderboard;
+import com.sap.sailing.domain.leaderboard.Leaderboard;
+import com.sap.sailing.domain.leaderboard.LeaderboardGroup;
+import com.sap.sailing.domain.leaderboard.RegattaLeaderboard;
+import com.sap.sailing.domain.leaderboard.ResultDiscardingRule;
+import com.sap.sailing.domain.leaderboard.SettableScoreCorrection;
+import com.sap.sailing.domain.leaderboard.ThresholdBasedResultDiscardingRule;
+import com.sap.sailing.domain.persistence.MongoObjectFactory;
+import com.sap.sailing.domain.persistence.racelog.tracking.DeviceIdentifierMongoHandler;
+import com.sap.sailing.domain.persistence.racelog.tracking.impl.PlaceHolderDeviceIdentifierMongoHandler;
+import com.sap.sailing.domain.racelog.RaceLogCourseAreaChangedEvent;
+import com.sap.sailing.domain.racelog.RaceLogCourseDesignChangedEvent;
+import com.sap.sailing.domain.racelog.RaceLogEvent;
+import com.sap.sailing.domain.racelog.RaceLogEventAuthor;
+import com.sap.sailing.domain.racelog.RaceLogFinishPositioningConfirmedEvent;
+import com.sap.sailing.domain.racelog.RaceLogFinishPositioningListChangedEvent;
+import com.sap.sailing.domain.racelog.RaceLogFlagEvent;
+import com.sap.sailing.domain.racelog.RaceLogGateLineOpeningTimeEvent;
+import com.sap.sailing.domain.racelog.RaceLogIdentifier;
+import com.sap.sailing.domain.racelog.RaceLogPassChangeEvent;
+import com.sap.sailing.domain.racelog.RaceLogPathfinderEvent;
+import com.sap.sailing.domain.racelog.RaceLogProtestStartTimeEvent;
+import com.sap.sailing.domain.racelog.RaceLogRaceStatusEvent;
+import com.sap.sailing.domain.racelog.RaceLogStartProcedureChangedEvent;
+import com.sap.sailing.domain.racelog.RaceLogStartTimeEvent;
+import com.sap.sailing.domain.racelog.RaceLogWindFixEvent;
+import com.sap.sailing.domain.racelog.RevokeEvent;
+import com.sap.sailing.domain.racelog.scoring.AdditionalScoringInformationEvent;
+import com.sap.sailing.domain.racelog.tracking.CloseOpenEndedDeviceMappingEvent;
+import com.sap.sailing.domain.racelog.tracking.DefineMarkEvent;
+import com.sap.sailing.domain.racelog.tracking.DenoteForTrackingEvent;
+import com.sap.sailing.domain.racelog.tracking.DeviceCompetitorMappingEvent;
+import com.sap.sailing.domain.racelog.tracking.DeviceIdentifier;
+import com.sap.sailing.domain.racelog.tracking.DeviceMappingEvent;
+import com.sap.sailing.domain.racelog.tracking.DeviceMarkMappingEvent;
+import com.sap.sailing.domain.racelog.tracking.FixedMarkPassingEvent;
+import com.sap.sailing.domain.racelog.tracking.RegisterCompetitorEvent;
+import com.sap.sailing.domain.racelog.tracking.StartTrackingEvent;
+import com.sap.sailing.domain.racelog.tracking.SuppressedMarkPassingsEvent;
+import com.sap.sailing.domain.tracking.Positioned;
+import com.sap.sailing.domain.tracking.TrackedRace;
+import com.sap.sailing.domain.tracking.TrackedRegatta;
+import com.sap.sailing.domain.tracking.Wind;
+import com.sap.sailing.domain.tracking.WindTrack;
+import com.sap.sailing.server.gateway.serialization.JsonSerializer;
+import com.sap.sailing.server.gateway.serialization.impl.CompetitorJsonSerializer;
+import com.sap.sailing.server.gateway.serialization.impl.DeviceConfigurationJsonSerializer;
+import com.sap.sailing.server.gateway.serialization.impl.RegattaConfigurationJsonSerializer;
+import com.sap.sse.common.Util;
+
+public class MongoObjectFactoryImpl implements MongoObjectFactory {
+    private static Logger logger = Logger.getLogger(MongoObjectFactoryImpl.class.getName());
+    private final DB database;
+    private final CompetitorJsonSerializer competitorSerializer = CompetitorJsonSerializer.create();
+    private final TypeBasedServiceFinder<DeviceIdentifierMongoHandler> deviceIdentifierServiceFinder;
+
+    /**
+     * Uses <code>null</code> for the device type service finder and hence will be unable to store device identifiers.
+     * Use this constructor only for testing purposes or in cases where there will happen absolutely no access to
+     * {@link DeviceIdentifier} objects.
+     */
+    public MongoObjectFactoryImpl(DB database) {
+        this(database, /* deviceTypeServiceFinder */ null);
+    }
+    
+    public MongoObjectFactoryImpl(DB database, TypeBasedServiceFinderFactory serviceFinderFactory) {
+        this.database = database;
+        if (serviceFinderFactory != null) {
+            this.deviceIdentifierServiceFinder = serviceFinderFactory.createServiceFinder(DeviceIdentifierMongoHandler.class);
+            this.deviceIdentifierServiceFinder.setFallbackService(new PlaceHolderDeviceIdentifierMongoHandler());
+        } else {
+            this.deviceIdentifierServiceFinder = null;
+        }
+    }
+    
+    @Override
+    public DB getDatabase() {
+        return database;
+    }
+
+    public DBObject storeWind(Wind wind) {
+        DBObject result = new BasicDBObject();
+        storePositioned(wind, result);
+        storeTimed(wind, result);
+        storeSpeedWithBearing(wind, result);
+        return result;
+    }
+    
+    public static void storeTimePoint(TimePoint timePoint, DBObject result, String fieldName) {
+        if (timePoint != null) {
+            result.put(fieldName, timePoint.asMillis());
+        }
+    }
+
+    public static void storeTimePoint(TimePoint timePoint, DBObject result, FieldNames field) {
+        storeTimePoint(timePoint, result, field.name());
+    }
+    
+    public static void storeTimeRange(TimeRange timeRange, DBObject result, FieldNames field) {
+        if (timeRange != null) {
+            DBObject timeRangeObj = new BasicDBObject();
+            storeTimePoint(timeRange.from(), timeRangeObj, FieldNames.FROM_MILLIS);
+            storeTimePoint(timeRange.to(), timeRangeObj, FieldNames.TO_MILLIS);
+            result.put(field.name(), timeRangeObj);
+        }
+    }
+
+    public void storeTimed(Timed timed, DBObject result) {
+        if (timed.getTimePoint() != null) {
+            storeTimePoint(timed.getTimePoint(), result, FieldNames.TIME_AS_MILLIS);
+        }
+    }
+
+    public void storeSpeedWithBearing(SpeedWithBearing speedWithBearing, DBObject result) {
+        storeSpeed(speedWithBearing, result);
+        storeBearing(speedWithBearing.getBearing(), result);
+
+    }
+
+    public void storeBearing(Bearing bearing, DBObject result) {
+        result.put(FieldNames.DEGREE_BEARING.name(), bearing.getDegrees());
+    }
+
+    public void storeSpeed(Speed speed, DBObject result) {
+        result.put(FieldNames.KNOT_SPEED.name(), speed.getKnots());
+    }
+
+    public void storePositioned(Positioned positioned, DBObject result) {
+        if (positioned.getPosition() != null) {
+            result.put(FieldNames.LAT_DEG.name(), positioned.getPosition().getLatDeg());
+            result.put(FieldNames.LNG_DEG.name(), positioned.getPosition().getLngDeg());
+        }
+    }
+
+    @Override
+    public void addWindTrackDumper(TrackedRegatta trackedRegatta, TrackedRace trackedRace, WindSource windSource) {
+        WindTrack windTrack = trackedRace.getOrCreateWindTrack(windSource);
+        windTrack.addListener(new MongoWindListener(trackedRace, trackedRegatta.getRegatta().getName(), windSource, this, database));
+    }
+
+    public DBCollection getWindTrackCollection() {
+        DBCollection result = database.getCollection(CollectionNames.WIND_TRACKS.name());
+        result.ensureIndex(new BasicDBObject(FieldNames.REGATTA_NAME.name(), null));
+        return result;
+    }
+
+    public DBCollection getGPSFixCollection() {
+        DBCollection gpsFixCollection = database.getCollection(CollectionNames.GPS_FIXES.name());
+        DBObject index = new BasicDBObject();
+        index.put(FieldNames.DEVICE_ID.name(), null);
+        index.put(FieldNames.TIME_AS_MILLIS.name(), null);
+        gpsFixCollection.ensureIndex(index);
+        return gpsFixCollection;
+    }
+
+    public DBCollection getGPSFixMetadataCollection() {
+        DBCollection collection = database.getCollection(CollectionNames.GPS_FIXES_METADATA.name());
+        DBObject index = new BasicDBObject();
+        index.put(FieldNames.DEVICE_ID.name(), null);
+        collection.ensureIndex(index);
+        return collection;
+    }
+    
+    /**
+     * @param regattaName
+     *            the regatta name is stored only for human readability purposes because a time stamp may be a bit unhandy for
+     *            identifying where the wind fix was collected
+     */
+    public DBObject storeWindTrackEntry(RaceDefinition race, String regattaName, WindSource windSource, Wind wind) {
+        BasicDBObject result = new BasicDBObject();
+        result.put(FieldNames.RACE_ID.name(), race.getId());
+        result.put(FieldNames.REGATTA_NAME.name(), regattaName);
+        result.put(FieldNames.WIND_SOURCE_NAME.name(), windSource.name());
+        if (windSource.getId() != null) {
+            result.put(FieldNames.WIND_SOURCE_ID.name(), windSource.getId());
+        }
+        result.put(FieldNames.WIND.name(), storeWind(wind));
+        return result;
+    }
+
+    private void storeRaceIdentifiers(RaceColumn raceColumn, DBObject dbObject) {
+        BasicDBObject raceIdentifiersPerFleet = new BasicDBObject();
+        for (Fleet fleet : raceColumn.getFleets()) {
+            RaceIdentifier raceIdentifier = raceColumn.getRaceIdentifier(fleet);
+            if (raceIdentifier != null) {
+                DBObject raceIdentifierForFleet = new BasicDBObject();
+                storeRaceIdentifier(raceIdentifierForFleet, raceIdentifier);
+                raceIdentifiersPerFleet.put(MongoUtils.escapeDollarAndDot(fleet.getName()), raceIdentifierForFleet);
+            }
+        }
+        dbObject.put(FieldNames.RACE_IDENTIFIERS.name(), raceIdentifiersPerFleet);
+    }
+
+    private void storeRaceIdentifier(DBObject dbObject, RaceIdentifier raceIdentifier) {
+        if (raceIdentifier != null) {
+            dbObject.put(FieldNames.EVENT_NAME.name(), raceIdentifier.getRegattaName());
+            dbObject.put(FieldNames.RACE_NAME.name(), raceIdentifier.getRaceName());
+        }
+    }
+
+    @Override
+    public void storeLeaderboard(Leaderboard leaderboard) {
+        DBCollection leaderboardCollection = database.getCollection(CollectionNames.LEADERBOARDS.name());
+        try {
+            leaderboardCollection.ensureIndex(FieldNames.LEADERBOARD_NAME.name());
+        } catch (NullPointerException npe) {
+            // sometimes, for reasons yet to be clarified, ensuring an index on the name field causes an NPE
+            logger.log(Level.SEVERE, "storeLeaderboard", npe);
+        }
+        BasicDBObject query = new BasicDBObject(FieldNames.LEADERBOARD_NAME.name(), leaderboard.getName());
+        BasicDBObject dbLeaderboard = new BasicDBObject();
+        dbLeaderboard.put(FieldNames.LEADERBOARD_NAME.name(), leaderboard.getName());
+        if (leaderboard.getDisplayName() != null) {
+            dbLeaderboard.put(FieldNames.LEADERBOARD_DISPLAY_NAME.name(), leaderboard.getDisplayName());
+        }
+        BasicDBList dbSuppressedCompetitorIds = new BasicDBList();
+        for (Competitor suppressedCompetitor : leaderboard.getSuppressedCompetitors()) {
+            dbSuppressedCompetitorIds.add(suppressedCompetitor.getId());
+        }
+        dbLeaderboard.put(FieldNames.LEADERBOARD_SUPPRESSED_COMPETITOR_IDS.name(), dbSuppressedCompetitorIds);
+        if (leaderboard instanceof FlexibleLeaderboard) {
+            storeFlexibleLeaderboard((FlexibleLeaderboard) leaderboard, dbLeaderboard);
+        } else if (leaderboard instanceof RegattaLeaderboard) {
+            storeRegattaLeaderboard((RegattaLeaderboard) leaderboard, dbLeaderboard);
+        } else {
+            // at least store the scoring scheme
+            dbLeaderboard.put(FieldNames.SCORING_SCHEME_TYPE.name(), leaderboard.getScoringScheme().getType().name());
+        }
+        if (leaderboard.getDefaultCourseArea() != null) {
+            dbLeaderboard.put(FieldNames.COURSE_AREA_ID.name(), leaderboard.getDefaultCourseArea().getId().toString());
+        } else {
+            dbLeaderboard.put(FieldNames.COURSE_AREA_ID.name(), null);
+        }
+        storeColumnFactors(leaderboard, dbLeaderboard);
+        storeLeaderboardCorrectionsAndDiscards(leaderboard, dbLeaderboard);
+        leaderboardCollection.update(query, dbLeaderboard, /* upsrt */ true, /* multi */ false, WriteConcern.SAFE);
+    }
+
+    private void storeColumnFactors(Leaderboard leaderboard, BasicDBObject dbLeaderboard) {
+        DBObject raceColumnFactors = new BasicDBObject();
+        for (RaceColumn raceColumn : leaderboard.getRaceColumns()) {
+            Double explicitFactor = raceColumn.getExplicitFactor();
+            if (explicitFactor != null) {
+                raceColumnFactors.put(MongoUtils.escapeDollarAndDot(raceColumn.getName()), explicitFactor);
+            }
+        }
+        dbLeaderboard.put(FieldNames.LEADERBOARD_COLUMN_FACTORS.name(), raceColumnFactors);
+    }
+
+    private void storeRegattaLeaderboard(RegattaLeaderboard leaderboard, DBObject dbLeaderboard) {
+        dbLeaderboard.put(FieldNames.REGATTA_NAME.name(), leaderboard.getRegatta().getName());
+    }
+
+    private void storeFlexibleLeaderboard(FlexibleLeaderboard leaderboard, BasicDBObject dbLeaderboard) {
+        BasicDBList dbRaceColumns = new BasicDBList();
+        dbLeaderboard.put(FieldNames.SCORING_SCHEME_TYPE.name(), leaderboard.getScoringScheme().getType().name());
+        dbLeaderboard.put(FieldNames.LEADERBOARD_COLUMNS.name(), dbRaceColumns);
+        for (RaceColumn raceColumn : leaderboard.getRaceColumns()) {
+            BasicDBObject dbRaceColumn = storeRaceColumn(raceColumn);
+            dbRaceColumns.add(dbRaceColumn);
+        }
+    }
+
+    private void storeLeaderboardCorrectionsAndDiscards(Leaderboard leaderboard, BasicDBObject dbLeaderboard) {
+        if (leaderboard.hasCarriedPoints()) {
+            BasicDBList dbCarriedPoints = new BasicDBList();
+            dbLeaderboard.put(FieldNames.LEADERBOARD_CARRIED_POINTS_BY_ID.name(), dbCarriedPoints);
+            for (Entry<Competitor, Double> competitorWithCarriedPoints : leaderboard
+                    .getCompetitorsForWhichThereAreCarriedPoints().entrySet()) {
+                double carriedPoints = competitorWithCarriedPoints.getValue();
+                Competitor competitor = competitorWithCarriedPoints.getKey();
+                DBObject dbCarriedPointsForCompetitor = new BasicDBObject();
+                dbCarriedPointsForCompetitor.put(FieldNames.COMPETITOR_ID.name(), competitor.getId());
+                dbCarriedPointsForCompetitor.put(FieldNames.LEADERBOARD_CARRIED_POINTS.name(), carriedPoints);
+                dbCarriedPoints.add(dbCarriedPointsForCompetitor);
+            }
+        }
+        BasicDBObject dbScoreCorrections = new BasicDBObject();
+        storeScoreCorrections(leaderboard, dbScoreCorrections);
+        dbLeaderboard.put(FieldNames.LEADERBOARD_SCORE_CORRECTIONS.name(), dbScoreCorrections);
+        final ResultDiscardingRule resultDiscardingRule = leaderboard.getResultDiscardingRule();
+        storeResultDiscardingRule(dbLeaderboard, resultDiscardingRule, FieldNames.LEADERBOARD_DISCARDING_THRESHOLDS);
+        BasicDBList competitorDisplayNames = new BasicDBList();
+        for (Competitor competitor : leaderboard.getCompetitors()) {
+            String displayNameForCompetitor = leaderboard.getDisplayName(competitor);
+            if (displayNameForCompetitor != null) {
+                DBObject dbDisplayName = new BasicDBObject();
+                dbDisplayName.put(FieldNames.COMPETITOR_ID.name(), competitor.getId());
+                dbDisplayName.put(FieldNames.COMPETITOR_DISPLAY_NAME.name(), displayNameForCompetitor);
+                competitorDisplayNames.add(dbDisplayName);
+            }
+        }
+        dbLeaderboard.put(FieldNames.LEADERBOARD_COMPETITOR_DISPLAY_NAMES.name(), competitorDisplayNames);
+    }
+
+    /**
+     * Stores the result discarding rule to <code>dbObject</code>'s field identified by <code>field</code> if the result discarding
+     * rule is not <code>null</code> and is of type {@link ThresholdBasedResultDiscardingRule}. Otherwise, it is assumed that the
+     * result discarding rule is otherwise implicitly obtained, e.g., from a definition of a regatta with its series, stored elsewhere.
+     */
+    private void storeResultDiscardingRule(DBObject dbObject,
+            final ResultDiscardingRule resultDiscardingRule, FieldNames field) {
+        if (resultDiscardingRule != null && resultDiscardingRule instanceof ThresholdBasedResultDiscardingRule) {
+            BasicDBList dbResultDiscardingThresholds = new BasicDBList();
+            for (int threshold : ((ThresholdBasedResultDiscardingRule) resultDiscardingRule).getDiscardIndexResultsStartingWithHowManyRaces()) {
+                dbResultDiscardingThresholds.add(threshold);
+            }
+            dbObject.put(field.name(), dbResultDiscardingThresholds);
+        }
+    }
+
+    private BasicDBObject storeRaceColumn(RaceColumn raceColumn) {
+        BasicDBObject dbRaceColumn = new BasicDBObject();
+        dbRaceColumn.put(FieldNames.LEADERBOARD_COLUMN_NAME.name(), raceColumn.getName());
+        dbRaceColumn.put(FieldNames.LEADERBOARD_IS_MEDAL_RACE_COLUMN.name(), raceColumn.isMedalRace());
+        storeRaceIdentifiers(raceColumn, dbRaceColumn);
+        return dbRaceColumn;
+    }
+
+    private void storeScoreCorrections(Leaderboard leaderboard, BasicDBObject dbScoreCorrections) {
+        TimePoint now = MillisecondsTimePoint.now();
+        SettableScoreCorrection scoreCorrection = leaderboard.getScoreCorrection();
+        for (RaceColumn raceColumn : scoreCorrection.getRaceColumnsThatHaveCorrections()) {
+            BasicDBList dbCorrectionForRace = new BasicDBList();
+            for (Competitor competitor : scoreCorrection.getCompetitorsThatHaveCorrectionsIn(raceColumn)) {
+                // TODO bug 655: make score corrections time dependent
+                if (scoreCorrection.isScoreCorrected(competitor, raceColumn, now)) {
+                    BasicDBObject dbCorrectionForCompetitor = new BasicDBObject();
+                    dbCorrectionForCompetitor.put(FieldNames.COMPETITOR_ID.name(), competitor.getId());
+                    MaxPointsReason maxPointsReason = scoreCorrection.getMaxPointsReason(competitor, raceColumn, now);
+                    if (maxPointsReason != MaxPointsReason.NONE) {
+                        dbCorrectionForCompetitor.put(FieldNames.LEADERBOARD_SCORE_CORRECTION_MAX_POINTS_REASON.name(),
+                                maxPointsReason.name());
+                    }
+                    Double explicitScoreCorrection = scoreCorrection
+                            .getExplicitScoreCorrection(competitor, raceColumn);
+                    if (explicitScoreCorrection != null) {
+                        dbCorrectionForCompetitor.put(FieldNames.LEADERBOARD_CORRECTED_SCORE.name(),
+                                explicitScoreCorrection);
+                    }
+                    dbCorrectionForRace.add(dbCorrectionForCompetitor);
+                }
+            }
+            if (!dbCorrectionForRace.isEmpty()) {
+                // using the column name as the key for the score corrections requires re-writing the score corrections
+                // of a meta-leaderboard if the name of one of its leaderboards changes
+                dbScoreCorrections.put(MongoUtils.escapeDollarAndDot(raceColumn.getName()), dbCorrectionForRace);
+            }
+        }
+        final TimePoint timePointOfLastCorrectionsValidity = scoreCorrection.getTimePointOfLastCorrectionsValidity();
+        if (timePointOfLastCorrectionsValidity != null) {
+            dbScoreCorrections.put(FieldNames.LEADERBOARD_SCORE_CORRECTION_TIMESTAMP.name(), timePointOfLastCorrectionsValidity.asMillis());
+        }
+        if (scoreCorrection.getComment() != null) {
+            dbScoreCorrections.put(FieldNames.LEADERBOARD_SCORE_CORRECTION_COMMENT.name(), scoreCorrection.getComment());
+        }
+    }
+
+    @Override
+    public void removeLeaderboard(String leaderboardName) {
+        DBCollection leaderboardCollection = database.getCollection(CollectionNames.LEADERBOARDS.name());
+        BasicDBObject query = new BasicDBObject(FieldNames.LEADERBOARD_NAME.name(), leaderboardName);
+        leaderboardCollection.remove(query);
+    }
+
+    @Override
+    public void renameLeaderboard(String oldName, String newName) {
+        DBCollection leaderboardCollection = database.getCollection(CollectionNames.LEADERBOARDS.name());
+        BasicDBObject query = new BasicDBObject(FieldNames.LEADERBOARD_NAME.name(), oldName);
+        BasicDBObject renameUpdate = new BasicDBObject("$set", new BasicDBObject(FieldNames.LEADERBOARD_NAME.name(), newName));
+        leaderboardCollection.update(query, renameUpdate, /* upsert */ true, /* multi */ false, WriteConcern.SAFE);
+    }
+
+    @Override
+    public void storeLeaderboardGroup(LeaderboardGroup leaderboardGroup) {
+        DBCollection leaderboardGroupCollection = database.getCollection(CollectionNames.LEADERBOARD_GROUPS.name());
+        DBCollection leaderboardCollection = database.getCollection(CollectionNames.LEADERBOARDS.name());
+
+        try {
+            leaderboardGroupCollection.ensureIndex(FieldNames.LEADERBOARD_GROUP_NAME.name());
+        } catch (NullPointerException npe) {
+            // sometimes, for reasons yet to be clarified, ensuring an index on the name field causes an NPE
+            logger.log(Level.SEVERE, "storeLeaderboardGroup", npe);
+        }
+        BasicDBObject query = new BasicDBObject(FieldNames.LEADERBOARD_GROUP_NAME.name(), leaderboardGroup.getName());
+        BasicDBObject dbLeaderboardGroup = new BasicDBObject();
+        dbLeaderboardGroup.put(FieldNames.LEADERBOARD_GROUP_UUID.name(), leaderboardGroup.getId());
+        dbLeaderboardGroup.put(FieldNames.LEADERBOARD_GROUP_NAME.name(), leaderboardGroup.getName());
+        dbLeaderboardGroup.put(FieldNames.LEADERBOARD_GROUP_DESCRIPTION.name(), leaderboardGroup.getDescription());
+        dbLeaderboardGroup.put(FieldNames.LEADERBOARD_GROUP_DISPLAY_NAME.name(), leaderboardGroup.getDisplayName());
+        dbLeaderboardGroup.put(FieldNames.LEADERBOARD_GROUP_DISPLAY_IN_REVERSE_ORDER.name(), leaderboardGroup.isDisplayGroupsInReverseOrder());
+        final Leaderboard overallLeaderboard = leaderboardGroup.getOverallLeaderboard();
+        if (overallLeaderboard != null) {
+            BasicDBObject overallLeaderboardQuery = new BasicDBObject(FieldNames.LEADERBOARD_NAME.name(), overallLeaderboard.getName());
+            DBObject dbOverallLeaderboard = leaderboardCollection.findOne(overallLeaderboardQuery);
+            if (dbOverallLeaderboard == null) {
+                storeLeaderboard(overallLeaderboard);
+                dbOverallLeaderboard = leaderboardCollection.findOne(overallLeaderboardQuery);
+            }
+            ObjectId dbOverallLeaderboardId = (ObjectId) dbOverallLeaderboard.get("_id");
+            dbLeaderboardGroup.put(FieldNames.LEADERBOARD_GROUP_OVERALL_LEADERBOARD.name(), dbOverallLeaderboardId);
+        }
+        BasicDBList dbLeaderboardIds = new BasicDBList();
+        for (Leaderboard leaderboard : leaderboardGroup.getLeaderboards()) {
+            BasicDBObject leaderboardQuery = new BasicDBObject(FieldNames.LEADERBOARD_NAME.name(), leaderboard.getName());
+            DBObject dbLeaderboard = leaderboardCollection.findOne(leaderboardQuery);
+            if (dbLeaderboard == null) {
+                storeLeaderboard(leaderboard);
+                dbLeaderboard = leaderboardCollection.findOne(leaderboardQuery);
+            }
+            ObjectId dbLeaderboardId = (ObjectId) dbLeaderboard.get("_id");
+            dbLeaderboardIds.add(dbLeaderboardId);
+        }
+        dbLeaderboardGroup.put(FieldNames.LEADERBOARD_GROUP_LEADERBOARDS.name(), dbLeaderboardIds);
+        leaderboardGroupCollection.update(query, dbLeaderboardGroup, true, false, WriteConcern.SAFE);
+    }
+
+    @Override
+    public void removeLeaderboardGroup(String groupName) {
+        DBCollection leaderboardGroupCollection = database.getCollection(CollectionNames.LEADERBOARD_GROUPS.name());
+        BasicDBObject query = new BasicDBObject(FieldNames.LEADERBOARD_GROUP_NAME.name(), groupName);
+        leaderboardGroupCollection.remove(query);
+    }
+
+    @Override
+    public void renameLeaderboardGroup(String oldName, String newName) {
+        DBCollection leaderboardGroupCollection = database.getCollection(CollectionNames.LEADERBOARD_GROUPS.name());
+        BasicDBObject query = new BasicDBObject(FieldNames.LEADERBOARD_GROUP_NAME.name(), oldName);
+        BasicDBObject update = new BasicDBObject("$set", new BasicDBObject(FieldNames.LEADERBOARD_GROUP_NAME.name(), newName));
+        leaderboardGroupCollection.update(query, update, /* upsert */ true, /* multi */ false, WriteConcern.SAFE);
+    }
+
+    @Override
+    public void storeSailingServer(RemoteSailingServerReference server) {
+        DBCollection serverCollection = database.getCollection(CollectionNames.SAILING_SERVERS.name());
+        serverCollection.ensureIndex(FieldNames.SERVER_NAME.name());
+        DBObject query = new BasicDBObject();
+        query.put(FieldNames.SERVER_NAME.name(), server.getName());
+        DBObject serverDBObject = new BasicDBObject();
+        serverDBObject.put(FieldNames.SERVER_NAME.name(), server.getName());
+        serverDBObject.put(FieldNames.SERVER_URL.name(), server.getURL().toExternalForm());
+        serverCollection.update(query, serverDBObject, /* upsrt */ true, /* multi */ false, WriteConcern.SAFE);
+    }
+
+    @Override
+    public void removeSailingServer(String name) {
+        DBCollection serverCollection = database.getCollection(CollectionNames.SAILING_SERVERS.name());
+        BasicDBObject query = new BasicDBObject(FieldNames.SERVER_NAME.name(), name);
+        serverCollection.remove(query);
+    }
+    
+    @Override
+    public void storeEvent(Event event) {
+        DBCollection eventCollection = database.getCollection(CollectionNames.EVENTS.name());
+        eventCollection.ensureIndex(FieldNames.EVENT_ID.name());
+        DBObject query = new BasicDBObject();
+        query.put(FieldNames.EVENT_ID.name(), event.getId());
+        DBObject eventDBObject = new BasicDBObject();
+        eventDBObject.put(FieldNames.EVENT_NAME.name(), event.getName());
+        eventDBObject.put(FieldNames.EVENT_DESCRIPTION.name(), event.getDescription());
+        eventDBObject.put(FieldNames.EVENT_ID.name(), event.getId());
+        eventDBObject.put(FieldNames.EVENT_LOGO_IMAGE_URL.name(), event.getLogoImageURL() != null ? event.getLogoImageURL().toString() : null);
+        eventDBObject.put(FieldNames.EVENT_OFFICIAL_WEBSITE_URL.name(), event.getOfficialWebsiteURL() != null ? event.getOfficialWebsiteURL().toString() : null);
+        storeTimePoint(event.getStartDate(), eventDBObject, FieldNames.EVENT_START_DATE);
+        storeTimePoint(event.getEndDate(), eventDBObject, FieldNames.EVENT_END_DATE);
+        eventDBObject.put(FieldNames.EVENT_IS_PUBLIC.name(), event.isPublic());
+        DBObject venueDBObject = getVenueAsDBObject(event.getVenue());
+        eventDBObject.put(FieldNames.VENUE.name(), venueDBObject);
+        BasicDBList imageURLs = new BasicDBList();
+        for (URL imageURL : event.getImageURLs()) {
+            imageURLs.add(imageURL.toString());
+        }
+        eventDBObject.put(FieldNames.EVENT_IMAGE_URLS.name(), imageURLs);
+        BasicDBList videoURLs = new BasicDBList();
+        for (URL videoURL : event.getVideoURLs()) {
+            videoURLs.add(videoURL.toString());
+        }
+        eventDBObject.put(FieldNames.EVENT_VIDEO_URLS.name(), videoURLs);
+        BasicDBList sponsorImageURLs = new BasicDBList();
+        for (URL sponsorImageURL : event.getSponsorImageURLs()) {
+            sponsorImageURLs.add(sponsorImageURL.toString());
+        }
+        eventDBObject.put(FieldNames.EVENT_SPONSOR_IMAGE_URLS.name(), sponsorImageURLs);
+        eventCollection.update(query, eventDBObject, /* upsrt */ true, /* multi */ false, WriteConcern.SAFE);
+        // now store the links to the leaderboard groups
+        DBCollection linksCollection = database.getCollection(CollectionNames.LEADERBOARD_GROUP_LINKS_FOR_EVENTS.name());
+        linksCollection.ensureIndex(FieldNames.EVENT_ID.name());
+        BasicDBList lgUUIDs = new BasicDBList();
+        for (LeaderboardGroup lg : event.getLeaderboardGroups()) {
+            lgUUIDs.add(lg.getId());
+        }
+        DBObject dbLinks = new BasicDBObject();
+        dbLinks.put(FieldNames.EVENT_ID.name(), event.getId());
+        dbLinks.put(FieldNames.LEADERBOARD_GROUP_UUID.name(), lgUUIDs);
+        linksCollection.update(query, dbLinks, /* upsrt */ true, /* multi */ false, WriteConcern.SAFE);
+    }
+
+    @Override
+    public void renameEvent(Serializable id, String newName) {
+        DBCollection eventCollection = database.getCollection(CollectionNames.EVENTS.name());
+        BasicDBObject query = new BasicDBObject(FieldNames.EVENT_ID.name(), id);
+        BasicDBObject renameUpdate = new BasicDBObject("$set", new BasicDBObject(FieldNames.EVENT_NAME.name(), newName));
+        eventCollection.update(query, renameUpdate, /* upsert */ true, /* multi */ false, WriteConcern.SAFE);
+    }
+
+    @Override
+    public void removeEvent(Serializable id) {
+        DBCollection eventsCollection = database.getCollection(CollectionNames.EVENTS.name());
+        BasicDBObject query = new BasicDBObject(FieldNames.EVENT_ID.name(), id);
+        eventsCollection.remove(query);
+    }
+
+    private DBObject getVenueAsDBObject(Venue venue) {
+        DBObject result = new BasicDBObject();
+        result.put(FieldNames.VENUE_NAME.name(), venue.getName());
+        BasicDBList courseAreaList = new BasicDBList();
+        result.put(FieldNames.COURSE_AREAS.name(), courseAreaList);
+        for (CourseArea courseArea : venue.getCourseAreas()) {
+            DBObject dbCourseArea = new BasicDBObject();
+            courseAreaList.add(dbCourseArea);
+            dbCourseArea.put(FieldNames.COURSE_AREA_NAME.name(), courseArea.getName());
+            dbCourseArea.put(FieldNames.COURSE_AREA_ID.name(), courseArea.getId());
+        }
+        return result;
+    }
+
+    @Override
+    public void storeRegatta(Regatta regatta) {
+        DBCollection regattasCollection = database.getCollection(CollectionNames.REGATTAS.name());
+        regattasCollection.ensureIndex(FieldNames.REGATTA_NAME.name());
+        regattasCollection.ensureIndex(FieldNames.REGATTA_ID.name());
+        DBObject dbRegatta = new BasicDBObject();
+        DBObject query = new BasicDBObject(FieldNames.REGATTA_NAME.name(), regatta.getName());
+        dbRegatta.put(FieldNames.REGATTA_NAME.name(), regatta.getName());
+        dbRegatta.put(FieldNames.REGATTA_ID.name(), regatta.getId());
+        dbRegatta.put(FieldNames.SCORING_SCHEME_TYPE.name(), regatta.getScoringScheme().getType().name());
+        if (regatta.getBoatClass() != null) {
+            dbRegatta.put(FieldNames.BOAT_CLASS_NAME.name(), regatta.getBoatClass().getName());
+            dbRegatta.put(FieldNames.BOAT_CLASS_TYPICALLY_STARTS_UPWIND.name(), regatta.getBoatClass().typicallyStartsUpwind());
+        }
+        dbRegatta.put(FieldNames.REGATTA_SERIES.name(), storeSeries(regatta.getSeries()));
+
+        if (regatta.getDefaultCourseArea() != null) {
+            dbRegatta.put(FieldNames.COURSE_AREA_ID.name(), regatta.getDefaultCourseArea().getId().toString());
+        } else {
+            dbRegatta.put(FieldNames.COURSE_AREA_ID.name(), null);
+        }
+        if (regatta.getRegattaConfiguration() != null) {
+            JsonSerializer<RegattaConfiguration> serializer = RegattaConfigurationJsonSerializer.create();
+            JSONObject json = serializer.serialize(regatta.getRegattaConfiguration());
+            DBObject configurationObject = (DBObject) JSON.parse(json.toString());
+            dbRegatta.put(FieldNames.REGATTA_REGATTA_CONFIGURATION.name(), configurationObject);
+        }
+        dbRegatta.put(FieldNames.REGATTA_USE_START_TIME_INFERENCE.name(), regatta.useStartTimeInference());
+        regattasCollection.update(query, dbRegatta, /* upsrt */ true, /* multi */ false, WriteConcern.SAFE);
+    }
+
+    @Override
+    public void removeRegatta(Regatta regatta) {
+        DBCollection regattasCollection = database.getCollection(CollectionNames.REGATTAS.name());
+        DBObject query = new BasicDBObject(FieldNames.REGATTA_NAME.name(), regatta.getName());
+        regattasCollection.remove(query);
+    }
+    
+    private BasicDBList storeSeries(Iterable<? extends Series> series) {
+        BasicDBList dbSeries = new BasicDBList();
+        for (Series s : series) {
+            dbSeries.add(storeSeries(s));
+        }
+        return dbSeries;
+    }
+
+    private DBObject storeSeries(Series s) {
+        DBObject dbSeries = new BasicDBObject();
+        dbSeries.put(FieldNames.SERIES_NAME.name(), s.getName());
+        dbSeries.put(FieldNames.SERIES_IS_MEDAL.name(), s.isMedal());
+        dbSeries.put(FieldNames.SERIES_HAS_SPLIT_FLEET_CONTIGUOUS_SCORING.name(), s.hasSplitFleetContiguousScoring());
+        dbSeries.put(FieldNames.SERIES_STARTS_WITH_ZERO_SCORE.name(), s.isStartsWithZeroScore());
+        dbSeries.put(FieldNames.SERIES_STARTS_WITH_NON_DISCARDABLE_CARRY_FORWARD.name(), s.isFirstColumnIsNonDiscardableCarryForward());
+        BasicDBList dbFleets = new BasicDBList();
+        for (Fleet fleet : s.getFleets()) {
+            dbFleets.add(storeFleet(fleet));
+        }
+        dbSeries.put(FieldNames.SERIES_FLEETS.name(), dbFleets);
+        BasicDBList dbRaceColumns = new BasicDBList();
+        for (RaceColumn raceColumn : s.getRaceColumns()) {
+            dbRaceColumns.add(storeRaceColumn(raceColumn));
+        }
+        dbSeries.put(FieldNames.SERIES_RACE_COLUMNS.name(), dbRaceColumns);
+        if (s.getResultDiscardingRule() != null) {
+            storeResultDiscardingRule(dbSeries, s.getResultDiscardingRule(), FieldNames.SERIES_DISCARDING_THRESHOLDS);
+        }
+        return dbSeries;
+    }
+
+    private DBObject storeFleet(Fleet fleet) {
+        DBObject dbFleet = new BasicDBObject(FieldNames.FLEET_NAME.name(), fleet.getName());
+        if (fleet instanceof FleetImpl) {
+            dbFleet.put(FieldNames.FLEET_ORDERING.name(), ((FleetImpl) fleet).getOrdering());
+            if(fleet.getColor() != null) {
+                com.sap.sse.common.Util.Triple<Integer, Integer, Integer> colorAsRGB = fleet.getColor().getAsRGB();
+                // we save the color as a integer value representing the RGB values
+                int colorAsInt = (256 * 256 * colorAsRGB.getC()) + colorAsRGB.getB() * 256 + colorAsRGB.getA(); 
+                dbFleet.put(FieldNames.FLEET_COLOR.name(), colorAsInt);
+            } else {
+                dbFleet.put(FieldNames.FLEET_COLOR.name(), null);
+            }
+        }
+        return dbFleet;
+    }
+
+    @Override
+    public void storeRegattaForRaceID(String raceIDAsString, Regatta regatta) {
+        DBCollection regattaForRaceIDCollection = database.getCollection(CollectionNames.REGATTA_FOR_RACE_ID.name());
+        DBObject query = new BasicDBObject(FieldNames.RACE_ID_AS_STRING.name(), raceIDAsString);
+        DBObject entry = new BasicDBObject(FieldNames.RACE_ID_AS_STRING.name(), raceIDAsString);
+        entry.put(FieldNames.REGATTA_NAME.name(), regatta.getName());
+        regattaForRaceIDCollection.update(query, entry, /* upsrt */ true, /* multi */ false, WriteConcern.SAFE);
+    }
+
+    @Override
+    public void removeRegattaForRaceID(String raceIDAsString, Regatta regatta) {
+        DBCollection regattaForRaceIDCollection = database.getCollection(CollectionNames.REGATTA_FOR_RACE_ID.name());
+        DBObject query = new BasicDBObject(FieldNames.RACE_ID_AS_STRING.name(), raceIDAsString);
+        regattaForRaceIDCollection.remove(query);
+    }
+
+    public DBCollection getRaceLogCollection() {
+        DBCollection result = database.getCollection(CollectionNames.RACE_LOGS.name());
+        result.ensureIndex(new BasicDBObject(FieldNames.RACE_LOG_IDENTIFIER.name(), null));
+        return result;
+    }
+    
+    private void storeRaceLogEventAuthor(DBObject dbObject, RaceLogEventAuthor author) {
+        if (author != null) {
+            dbObject.put(FieldNames.RACE_LOG_EVENT_AUTHOR_NAME.name(), author.getName());
+            dbObject.put(FieldNames.RACE_LOG_EVENT_AUTHOR_PRIORITY.name(), author.getPriority());
+        }
+    }
+
+    public DBObject storeRaceLogEntry(RaceLogIdentifier raceLogIdentifier, RaceLogFlagEvent flagEvent) {
+        BasicDBObject result = new BasicDBObject();
+        storeRaceLogIdentifier(raceLogIdentifier, result);
+        result.put(FieldNames.RACE_LOG_EVENT.name(), storeRaceLogFlagEvent(flagEvent));
+        return result;
+    }
+
+    private void storeRaceLogIdentifier(RaceLogIdentifier raceLogIdentifier, DBObject result) {
+        result.put(FieldNames.RACE_LOG_IDENTIFIER.name(), TripleSerializer.serialize(raceLogIdentifier.getIdentifier()));
+    }
+
+    public DBObject storeRaceLogEntry(RaceLogIdentifier raceLogIdentifier, RaceLogStartTimeEvent startTimeEvent) {
+        BasicDBObject result = new BasicDBObject();
+        storeRaceLogIdentifier(raceLogIdentifier, result);
+        result.put(FieldNames.RACE_LOG_EVENT.name(), storeRaceLogStartTimeEvent(startTimeEvent));
+        return result;
+    }
+
+    public DBObject storeRaceLogEntry(RaceLogIdentifier raceLogIdentifier, RaceLogPassChangeEvent passChangeEvent) {
+        BasicDBObject result = new BasicDBObject();
+        storeRaceLogIdentifier(raceLogIdentifier, result);
+        result.put(FieldNames.RACE_LOG_EVENT.name(), storeRaceLogPassChangeEvent(passChangeEvent));
+        return result;
+    }
+
+    public DBObject storeRaceLogEntry(RaceLogIdentifier raceLogIdentifier, RaceLogRaceStatusEvent raceStatusEvent) {
+        BasicDBObject result = new BasicDBObject();
+        storeRaceLogIdentifier(raceLogIdentifier, result);
+        result.put(FieldNames.RACE_LOG_EVENT.name(), storeRaceLogRaceStatusEvent(raceStatusEvent));
+        return result;
+    }
+
+    public DBObject storeRaceLogEntry(RaceLogIdentifier raceLogIdentifier, RaceLogCourseAreaChangedEvent courseAreaChangedEvent) {
+        BasicDBObject result = new BasicDBObject();
+        storeRaceLogIdentifier(raceLogIdentifier, result);       
+        result.put(FieldNames.RACE_LOG_EVENT.name(), storeRaceLogCourseAreaChangedEvent(courseAreaChangedEvent));
+        return result;
+    }
+    
+    public DBObject storeRaceLogEntry(RaceLogIdentifier raceLogIdentifier, RaceLogCourseDesignChangedEvent courseDesignChangedEvent) {
+        BasicDBObject result = new BasicDBObject();
+        storeRaceLogIdentifier(raceLogIdentifier, result);       
+        result.put(FieldNames.RACE_LOG_EVENT.name(), storeRaceLogCourseDesignChangedEvent(courseDesignChangedEvent));
+        return result;
+    }
+    
+    public DBObject storeRaceLogEntry(RaceLogIdentifier raceLogIdentifier, RaceLogFinishPositioningListChangedEvent finishPositioningListChangedEvent) {
+        BasicDBObject result = new BasicDBObject();
+        storeRaceLogIdentifier(raceLogIdentifier, result);       
+        result.put(FieldNames.RACE_LOG_EVENT.name(), storeRaceLogFinishPositioningListChangedEvent(finishPositioningListChangedEvent));
+        return result;
+    }
+    
+    public DBObject storeRaceLogEntry(RaceLogIdentifier raceLogIdentifier, RaceLogFinishPositioningConfirmedEvent finishPositioningConfirmedEvent) {
+        BasicDBObject result = new BasicDBObject();
+        storeRaceLogIdentifier(raceLogIdentifier, result);       
+        result.put(FieldNames.RACE_LOG_EVENT.name(), storeRaceLogFinishPositioningConfirmedEvent(finishPositioningConfirmedEvent));
+        return result;
+    }
+    
+    public DBObject storeRaceLogEntry(RaceLogIdentifier raceLogIdentifier, RaceLogPathfinderEvent pathfinderEvent) {
+        BasicDBObject result = new BasicDBObject();
+        storeRaceLogIdentifier(raceLogIdentifier, result);       
+        result.put(FieldNames.RACE_LOG_EVENT.name(), storeRaceLogPathfinderEvent(pathfinderEvent));
+        return result;
+    }
+    
+    public DBObject storeRaceLogEntry(RaceLogIdentifier raceLogIdentifier, RaceLogGateLineOpeningTimeEvent gateLineOpeningTimeEvent) {
+        BasicDBObject result = new BasicDBObject();
+        storeRaceLogIdentifier(raceLogIdentifier, result);       
+        result.put(FieldNames.RACE_LOG_EVENT.name(), storeRaceLogGateLineOpeningTimeEvent(gateLineOpeningTimeEvent));
+        return result;
+    }
+
+    public DBObject storeRaceLogEntry(RaceLogIdentifier raceLogIdentifier, RaceLogStartProcedureChangedEvent event) {
+        DBObject result = new BasicDBObject();
+        storeRaceLogIdentifier(raceLogIdentifier, result);
+        result.put(FieldNames.RACE_LOG_EVENT.name(), storeRaceLogStartProcedureChangedEvent(event));
+        return result;
+    }
+
+    public DBObject storeRaceLogEntry(RaceLogIdentifier raceLogIdentifier, RaceLogProtestStartTimeEvent event) {
+        DBObject result = new BasicDBObject();
+        storeRaceLogIdentifier(raceLogIdentifier, result);
+        result.put(FieldNames.RACE_LOG_EVENT.name(), storeRaceLogProtestStartTimeEvent(event));
+        return result;
+    }
+    
+    public DBObject storeRaceLogEntry(RaceLogIdentifier raceLogIdentifier, RaceLogWindFixEvent event) {
+        DBObject result = new BasicDBObject();
+        storeRaceLogIdentifier(raceLogIdentifier, result);
+        result.put(FieldNames.RACE_LOG_EVENT.name(), storeRaceLogWindFix(event));
+        return result;
+    }
+    
+    public DBObject storeRaceLogEntry(RaceLogIdentifier raceLogIdentifier, DeviceCompetitorMappingEvent event) {
+        BasicDBObject result = new BasicDBObject();
+        storeRaceLogIdentifier(raceLogIdentifier, result);
+        result.put(FieldNames.RACE_LOG_EVENT.name(), storeRaceLogDeviceCompetitorMappingEvent(event));
+        return result;
+    }
+
+    public DBObject storeRaceLogEntry(RaceLogIdentifier raceLogIdentifier, DeviceMarkMappingEvent event) {
+        BasicDBObject result = new BasicDBObject();
+        storeRaceLogIdentifier(raceLogIdentifier, result);
+        result.put(FieldNames.RACE_LOG_EVENT.name(), storeRaceLogDeviceMarkMappingEvent(event));
+        return result;
+    }
+
+    public DBObject storeRaceLogEntry(RaceLogIdentifier raceLogIdentifier, DenoteForTrackingEvent event) {
+        BasicDBObject result = new BasicDBObject();
+        storeRaceLogIdentifier(raceLogIdentifier, result);
+        result.put(FieldNames.RACE_LOG_EVENT.name(), storeRaceLogDenoteForTrackingEvent(event));
+        return result;
+    }
+
+    public DBObject storeRaceLogEntry(RaceLogIdentifier raceLogIdentifier, StartTrackingEvent event) {
+        BasicDBObject result = new BasicDBObject();
+        storeRaceLogIdentifier(raceLogIdentifier, result);
+        result.put(FieldNames.RACE_LOG_EVENT.name(), storeRaceLogStartTrackingEvent(event));
+        return result;
+    }
+
+    public DBObject storeRaceLogEntry(RaceLogIdentifier raceLogIdentifier, RevokeEvent event) {
+        BasicDBObject result = new BasicDBObject();
+        storeRaceLogIdentifier(raceLogIdentifier, result);
+        result.put(FieldNames.RACE_LOG_EVENT.name(), storeRaceLogRevokeEvent(event));
+        return result;
+    }
+
+    public DBObject storeRaceLogEntry(RaceLogIdentifier raceLogIdentifier, RegisterCompetitorEvent event) {
+        BasicDBObject result = new BasicDBObject();
+        storeRaceLogIdentifier(raceLogIdentifier, result);
+        result.put(FieldNames.RACE_LOG_EVENT.name(), storeRaceLogRegisterCompetitorEvent(event));
+        return result;
+    }
+
+    public DBObject storeRaceLogEntry(RaceLogIdentifier raceLogIdentifier, DefineMarkEvent event) {
+        BasicDBObject result = new BasicDBObject();
+        storeRaceLogIdentifier(raceLogIdentifier, result);
+        result.put(FieldNames.RACE_LOG_EVENT.name(), storeRaceLogDefineMarkEvent(event));
+        return result;
+    }
+
+    public DBObject storeRaceLogEntry(RaceLogIdentifier raceLogIdentifier, CloseOpenEndedDeviceMappingEvent event) {
+        BasicDBObject result = new BasicDBObject();
+        storeRaceLogIdentifier(raceLogIdentifier, result);
+        result.put(FieldNames.RACE_LOG_EVENT.name(), storeRaceLogCloseOpenEndedDeviceMappingEvent(event));
+        return result;
+    }
+    
+    public DBObject storeRaceLogEntry(RaceLogIdentifier raceLogIdentifier, AdditionalScoringInformationEvent event) {
+        BasicDBObject result = new BasicDBObject();
+        storeRaceLogIdentifier(raceLogIdentifier, result);
+        result.put(FieldNames.RACE_LOG_EVENT.name(), storeAdditionalScoringInformation(event));
+        return result;
+    }
+    
+    private Object storeAdditionalScoringInformation(AdditionalScoringInformationEvent event) {
+        DBObject result = new BasicDBObject();
+        storeRaceLogEventProperties(event, result);
+        result.put(FieldNames.RACE_LOG_EVENT_CLASS.name(), event.getClass().getSimpleName());
+        result.put(FieldNames.RACE_LOG_ADDITIONAL_SCORING_INFORMATION_TYPE.name(), event.getType().name());
+        return result;
+    }
+
+    public DBObject storeRaceLogEntry(RaceLogIdentifier raceLogIdentifier, FixedMarkPassingEvent event) {
+        BasicDBObject result = new BasicDBObject();
+        storeRaceLogIdentifier(raceLogIdentifier, result);
+        result.put(FieldNames.RACE_LOG_EVENT.name(), storeRaceLogFixedMarkPassingEvent(event));
+        return result;
+    }
+
+    public DBObject storeRaceLogEntry(RaceLogIdentifier raceLogIdentifier, SuppressedMarkPassingsEvent event) {
+        BasicDBObject result = new BasicDBObject();
+        storeRaceLogIdentifier(raceLogIdentifier, result);
+        result.put(FieldNames.RACE_LOG_EVENT.name(), storeRaceLogSuppressedMarkPassingsEvent(event));
+        return result;
+    }
+
+    private Object storeRaceLogWindFix(RaceLogWindFixEvent event) {
+        DBObject result = new BasicDBObject();
+        storeRaceLogEventProperties(event, result);
+        result.put(FieldNames.RACE_LOG_EVENT_CLASS.name(), RaceLogWindFixEvent.class.getSimpleName());
+        result.put(FieldNames.WIND.name(), storeWind(event.getWindFix()));
+        return result;
+    }
+
+    private Object storeRaceLogProtestStartTimeEvent(RaceLogProtestStartTimeEvent event) {
+        DBObject result = new BasicDBObject();
+        storeRaceLogEventProperties(event, result);
+        result.put(FieldNames.RACE_LOG_EVENT_CLASS.name(), RaceLogProtestStartTimeEvent.class.getSimpleName());
+        storeTimePoint(event.getProtestStartTime(), result, FieldNames.RACE_LOG_PROTEST_START_TIME);
+        return result;
+    }
+
+    private Object storeRaceLogStartProcedureChangedEvent(RaceLogStartProcedureChangedEvent event) {
+        DBObject result = new BasicDBObject();
+        storeRaceLogEventProperties(event, result);
+        result.put(FieldNames.RACE_LOG_EVENT_CLASS.name(), RaceLogStartProcedureChangedEvent.class.getSimpleName());
+        result.put(FieldNames.RACE_LOG_START_PROCEDURE_TYPE.name(), event.getStartProcedureType().name());
+        return result;
+    }
+    
+    private Object storeRaceLogPathfinderEvent(RaceLogPathfinderEvent pathfinderEvent) {
+        DBObject result = new BasicDBObject();
+        storeRaceLogEventProperties(pathfinderEvent, result);
+        result.put(FieldNames.RACE_LOG_EVENT_CLASS.name(), RaceLogPathfinderEvent.class.getSimpleName());
+        result.put(FieldNames.RACE_LOG_PATHFINDER_ID.name(), pathfinderEvent.getPathfinderId());
+        return result;
+    }
+
+    private void storeRaceLogDeviceMappingEvent(DeviceMappingEvent<? extends WithID> event, DBObject result) {
+        DBObject deviceId = null;
+        try {
+            deviceId = storeDeviceId(deviceIdentifierServiceFinder, event.getDevice());
+        } catch (Exception e) {
+            logger.log(Level.WARNING, "Could not store deviceId for RaceLogEvent", e);
+            e.printStackTrace();
+        }
+        result.put(FieldNames.DEVICE_ID.name(), deviceId);
+        if (event.getFrom() != null) {
+            storeTimePoint(event.getFrom(), result, FieldNames.RACE_LOG_FROM);
+        }
+        if (event.getTo() != null) {
+            storeTimePoint(event.getTo(), result, FieldNames.RACE_LOG_TO);
+        }
+    }
+
+    private Object storeRaceLogDeviceCompetitorMappingEvent(DeviceCompetitorMappingEvent event) {
+        DBObject result = new BasicDBObject();
+        storeRaceLogEventProperties(event, result);
+        result.put(FieldNames.RACE_LOG_EVENT_CLASS.name(), DeviceCompetitorMappingEvent.class.getSimpleName());
+        storeRaceLogDeviceMappingEvent(event, result);
+        result.put(FieldNames.COMPETITOR_ID.name(), event.getMappedTo().getId());
+        return result;
+    }
+
+    private Object storeRaceLogDeviceMarkMappingEvent(DeviceMarkMappingEvent event) {
+        DBObject result = new BasicDBObject();
+        storeRaceLogEventProperties(event, result);
+        result.put(FieldNames.RACE_LOG_EVENT_CLASS.name(), DeviceMarkMappingEvent.class.getSimpleName());
+        storeRaceLogDeviceMappingEvent(event, result);
+        result.put(FieldNames.MARK.name(), storeMark(event.getMappedTo()));
+        return result;
+    }
+
+    private Object storeRaceLogDenoteForTrackingEvent(DenoteForTrackingEvent event) {
+        DBObject result = new BasicDBObject();
+        storeRaceLogEventProperties(event, result);
+        result.put(FieldNames.RACE_LOG_EVENT_CLASS.name(), DenoteForTrackingEvent.class.getSimpleName());
+        result.put(FieldNames.RACE_NAME.name(), event.getRaceName());
+        result.put(FieldNames.BOAT_CLASS_NAME.name(), event.getBoatClass().getName());
+        result.put(FieldNames.RACE_ID.name(), event.getRaceId());
+        return result;
+    }
+
+    private Object storeRaceLogStartTrackingEvent(StartTrackingEvent event) {
+        DBObject result = new BasicDBObject();
+        storeRaceLogEventProperties(event, result);
+        result.put(FieldNames.RACE_LOG_EVENT_CLASS.name(), StartTrackingEvent.class.getSimpleName());
+        return result;
+    }
+
+    private Object storeRaceLogRevokeEvent(RevokeEvent event) {
+        DBObject result = new BasicDBObject();
+        storeRaceLogEventProperties(event, result);
+        result.put(FieldNames.RACE_LOG_EVENT_CLASS.name(), RevokeEvent.class.getSimpleName());
+        result.put(FieldNames.RACE_LOG_REVOKED_EVENT_ID.name(), event.getRevokedEventId());
+        result.put(FieldNames.RACE_LOG_REVOKED_EVENT_TYPE.name(), event.getRevokedEventType());
+        result.put(FieldNames.RACE_LOG_REVOKED_EVENT_SHORT_INFO.name(), event.getRevokedEventShortInfo());
+        result.put(FieldNames.RACE_LOG_REVOKED_REASON.name(), event.getReason());
+        return result;
+    }
+
+    private Object storeRaceLogRegisterCompetitorEvent(RegisterCompetitorEvent event) {
+        DBObject result = new BasicDBObject();
+        storeRaceLogEventProperties(event, result);
+        result.put(FieldNames.RACE_LOG_EVENT_CLASS.name(), RegisterCompetitorEvent.class.getSimpleName());
+        return result;
+    }
+
+    private Object storeRaceLogDefineMarkEvent(DefineMarkEvent event) {
+        DBObject result = new BasicDBObject();
+        storeRaceLogEventProperties(event, result);
+        result.put(FieldNames.RACE_LOG_EVENT_CLASS.name(), DefineMarkEvent.class.getSimpleName());
+        result.put(FieldNames.RACE_LOG_MARK.name(), storeMark(event.getMark()));
+        return result;
+    }
+
+    private Object storeRaceLogCloseOpenEndedDeviceMappingEvent(CloseOpenEndedDeviceMappingEvent event) {
+        DBObject result = new BasicDBObject();
+        storeRaceLogEventProperties(event, result);
+        result.put(FieldNames.RACE_LOG_EVENT_CLASS.name(), CloseOpenEndedDeviceMappingEvent.class.getSimpleName());
+        result.put(FieldNames.RACE_LOG_DEVICE_MAPPING_EVENT_ID.name(), event.getDeviceMappingEventId());
+        storeTimePoint(event.getClosingTimePoint(), result, FieldNames.RACE_LOG_CLOSING_TIMEPOINT);
+        return result;
+    }
+
+    private Object storeRaceLogFixedMarkPassingEvent(FixedMarkPassingEvent event) {
+        DBObject result = new BasicDBObject();
+        storeRaceLogEventProperties(event, result);
+        result.put(FieldNames.RACE_LOG_EVENT_CLASS.name(), FixedMarkPassingEvent.class.getSimpleName());
+        result.put(FieldNames.INDEX_OF_PASSED_WAYPOINT.name(), event.getZeroBasedIndexOfPassedWaypoint());
+        result.put(FieldNames.TIMEPOINT_OF_FIXED_MARKPASSING.name(), event.getTimePointOfFixedPassing().asMillis());
+        return result;
+    }
+
+    private Object storeRaceLogSuppressedMarkPassingsEvent(SuppressedMarkPassingsEvent event) {
+        DBObject result = new BasicDBObject();
+        storeRaceLogEventProperties(event, result);
+        result.put(FieldNames.INDEX_OF_FIRST_SUPPRESSED_WAYPOINT.name(), event.getZeroBasedIndexOfFirstSuppressedWaypoint());
+        return result;
+    }
+
+    public DBObject storeRaceLogFlagEvent(RaceLogFlagEvent flagEvent) {
+        DBObject result = new BasicDBObject();
+        storeRaceLogEventProperties(flagEvent, result);
+        result.put(FieldNames.RACE_LOG_EVENT_CLASS.name(), RaceLogFlagEvent.class.getSimpleName());
+        result.put(FieldNames.RACE_LOG_EVENT_FLAG_UPPER.name(), flagEvent.getUpperFlag().name());
+        result.put(FieldNames.RACE_LOG_EVENT_FLAG_LOWER.name(), flagEvent.getLowerFlag().name());
+        result.put(FieldNames.RACE_LOG_EVENT_FLAG_DISPLAYED.name(), String.valueOf(flagEvent.isDisplayed()));
+        return result;
+    }
+    
+    private DBObject storeRaceLogStartTimeEvent(RaceLogStartTimeEvent startTimeEvent) {
+        DBObject result = new BasicDBObject();
+        storeRaceLogEventProperties(startTimeEvent, result);
+        result.put(FieldNames.RACE_LOG_EVENT_CLASS.name(), RaceLogStartTimeEvent.class.getSimpleName());
+        storeTimePoint(startTimeEvent.getStartTime(), result, FieldNames.RACE_LOG_EVENT_START_TIME);
+        result.put(FieldNames.RACE_LOG_EVENT_NEXT_STATUS.name(), startTimeEvent.getNextStatus().name());
+        return result;
+    }
+    
+    private void storeRaceLogEventProperties(RaceLogEvent event, DBObject result) {
+        // for compatibility reasons we reuse the field name of Timed
+        storeTimePoint(event.getLogicalTimePoint(), result, FieldNames.TIME_AS_MILLIS);
+        storeTimePoint(event.getCreatedAt(), result, FieldNames.RACE_LOG_EVENT_CREATED_AT);
+        result.put(FieldNames.RACE_LOG_EVENT_ID.name(), event.getId());
+        result.put(FieldNames.RACE_LOG_EVENT_PASS_ID.name(), event.getPassId());
+        result.put(FieldNames.RACE_LOG_EVENT_INVOLVED_BOATS.name(), storeInvolvedBoatsForRaceLogEvent(event.getInvolvedBoats()));
+        storeRaceLogEventAuthor(result, event.getAuthor());
+    }
+
+
+    private BasicDBList storeInvolvedBoatsForRaceLogEvent(List<Competitor> competitors) {
+        BasicDBList dbInvolvedCompetitorIds = new BasicDBList();
+        for (Competitor competitor : competitors) {
+            dbInvolvedCompetitorIds.add(competitor.getId());
+        }
+        return dbInvolvedCompetitorIds;
+    }
+
+    private DBObject storeRaceLogPassChangeEvent(RaceLogPassChangeEvent passChangeEvent) {
+        DBObject result = new BasicDBObject();
+        storeRaceLogEventProperties(passChangeEvent, result);
+        result.put(FieldNames.RACE_LOG_EVENT_CLASS.name(), RaceLogPassChangeEvent.class.getSimpleName());
+        return result;
+    }
+
+    private DBObject storeRaceLogRaceStatusEvent(RaceLogRaceStatusEvent raceStatusEvent) {
+        DBObject result = new BasicDBObject();
+        storeRaceLogEventProperties(raceStatusEvent, result);
+        result.put(FieldNames.RACE_LOG_EVENT_CLASS.name(), RaceLogRaceStatusEvent.class.getSimpleName());
+        result.put(FieldNames.RACE_LOG_EVENT_NEXT_STATUS.name(), raceStatusEvent.getNextStatus().name());
+        return result;
+    }
+
+    private DBObject storeRaceLogCourseAreaChangedEvent(RaceLogCourseAreaChangedEvent courseAreaChangedEvent) {
+        DBObject result = new BasicDBObject();
+        storeRaceLogEventProperties(courseAreaChangedEvent, result);
+        result.put(FieldNames.RACE_LOG_EVENT_CLASS.name(), RaceLogCourseAreaChangedEvent.class.getSimpleName());
+        result.put(FieldNames.COURSE_AREA_ID.name(), courseAreaChangedEvent.getCourseAreaId());
+        return result;
+    }
+
+    private DBObject storeRaceLogCourseDesignChangedEvent(RaceLogCourseDesignChangedEvent courseDesignChangedEvent) {
+        DBObject result = new BasicDBObject();
+        storeRaceLogEventProperties(courseDesignChangedEvent, result);
+        result.put(FieldNames.RACE_LOG_EVENT_CLASS.name(), RaceLogCourseDesignChangedEvent.class.getSimpleName());
+        result.put(FieldNames.RACE_LOG_COURSE_DESIGN_NAME.name(), courseDesignChangedEvent.getCourseDesign().getName());
+        result.put(FieldNames.RACE_LOG_COURSE_DESIGN.name(), storeCourseBase(courseDesignChangedEvent.getCourseDesign()));
+        return result;
+    }
+    
+    private Object storeRaceLogFinishPositioningListChangedEvent(RaceLogFinishPositioningListChangedEvent finishPositioningListChangedEvent) {
+        DBObject result = new BasicDBObject();
+        storeRaceLogEventProperties(finishPositioningListChangedEvent, result);
+        result.put(FieldNames.RACE_LOG_EVENT_CLASS.name(), RaceLogFinishPositioningListChangedEvent.class.getSimpleName());
+        result.put(FieldNames.RACE_LOG_POSITIONED_COMPETITORS.name(), storePositionedCompetitors(finishPositioningListChangedEvent.getPositionedCompetitorsIDsNamesMaxPointsReasons()));
+
+        return result;
+    }
+
+    private Object storeRaceLogFinishPositioningConfirmedEvent(RaceLogFinishPositioningConfirmedEvent finishPositioningConfirmedEvent) {
+        DBObject result = new BasicDBObject();
+        storeRaceLogEventProperties(finishPositioningConfirmedEvent, result);
+        result.put(FieldNames.RACE_LOG_EVENT_CLASS.name(), RaceLogFinishPositioningConfirmedEvent.class.getSimpleName());
+        result.put(FieldNames.RACE_LOG_POSITIONED_COMPETITORS.name(), storePositionedCompetitors(finishPositioningConfirmedEvent.getPositionedCompetitorsIDsNamesMaxPointsReasons()));
+
+        return result;
+    }
+    
+    private Object storeRaceLogGateLineOpeningTimeEvent(RaceLogGateLineOpeningTimeEvent gateLineOpeningTimeEvent){
+        DBObject result = new BasicDBObject();
+        storeRaceLogEventProperties(gateLineOpeningTimeEvent, result);
+        result.put(FieldNames.RACE_LOG_EVENT_CLASS.name(), RaceLogGateLineOpeningTimeEvent.class.getSimpleName());
+        result.put(FieldNames.RACE_LOG_GATE_LINE_OPENING_TIME.name(), gateLineOpeningTimeEvent.getGateLineOpeningTimes().getGateLaunchStopTime());
+        result.put(FieldNames.RACE_LOG_GOLF_DOWN_TIME.name(), gateLineOpeningTimeEvent.getGateLineOpeningTimes().getGolfDownTime());
+        return result;
+    }
+    
+    private BasicDBList storePositionedCompetitors(List<com.sap.sse.common.Util.Triple<Serializable, String, MaxPointsReason>> positionedCompetitors) {
+        BasicDBList dbList = new BasicDBList();
+        if (positionedCompetitors != null) {
+            for (com.sap.sse.common.Util.Triple<Serializable, String, MaxPointsReason> competitorPair : positionedCompetitors) {
+                dbList.add(storePositionedCompetitor(competitorPair));
+            }
+        }
+        return dbList;
+    }
+    
+    private DBObject storePositionedCompetitor(com.sap.sse.common.Util.Triple<Serializable, String, MaxPointsReason> competitorTriple) {
+        DBObject result = new BasicDBObject();
+        result.put(FieldNames.COMPETITOR_ID.name(), competitorTriple.getA());
+        result.put(FieldNames.COMPETITOR_DISPLAY_NAME.name(), competitorTriple.getB());
+        result.put(FieldNames.LEADERBOARD_SCORE_CORRECTION_MAX_POINTS_REASON.name(), competitorTriple.getC().name());
+        
+        return result;
+    }
+
+    private BasicDBList storeCourseBase(CourseBase courseData) {
+        BasicDBList dbList = new BasicDBList();
+        
+        for (Waypoint waypoint : courseData.getWaypoints()) {
+            dbList.add(storeWaypoint(waypoint));
+        }
+        return dbList;
+    }
+
+    private DBObject storeWaypoint(Waypoint waypoint) {
+        DBObject result = new BasicDBObject();
+        result.put(FieldNames.WAYPOINT_PASSINGINSTRUCTIONS.name(), getPassingInstructions(waypoint.getPassingInstructions()));
+        result.put(FieldNames.CONTROLPOINT.name(), storeControlPoint(waypoint.getControlPoint()));
+        return result;
+    }
+
+    private DBObject storeControlPoint(ControlPoint controlPoint) {
+        DBObject result = new BasicDBObject();
+        if (controlPoint instanceof Mark) {
+            result.put(FieldNames.CONTROLPOINT_CLASS.name(), Mark.class.getSimpleName());
+            result.put(FieldNames.CONTROLPOINT_VALUE.name(), storeMark((Mark) controlPoint));
+        } else if (controlPoint instanceof ControlPointWithTwoMarks) {
+            result.put(FieldNames.CONTROLPOINT_CLASS.name(), ControlPointWithTwoMarks.class.getSimpleName());
+            result.put(FieldNames.CONTROLPOINT_VALUE.name(), storeControlPointWithTwoMarks((ControlPointWithTwoMarks) controlPoint));
+        }
+        return result;
+    }
+
+    private DBObject storeControlPointWithTwoMarks(ControlPointWithTwoMarks cpwtm) {
+        DBObject result = new BasicDBObject();
+        result.put(FieldNames.CONTROLPOINTWITHTWOMARKS_ID.name(), cpwtm.getId());
+        result.put(FieldNames.CONTROLPOINTWITHTWOMARKS_NAME.name(), cpwtm.getName());
+        result.put(FieldNames.CONTROLPOINTWITHTWOMARKS_LEFT.name(), storeMark(cpwtm.getLeft()));
+        result.put(FieldNames.CONTROLPOINTWITHTWOMARKS_RIGHT.name(), storeMark(cpwtm.getRight()));
+        return result;
+    }
+
+    private DBObject storeMark(Mark mark) {
+        DBObject result = new BasicDBObject();
+        result.put(FieldNames.MARK_ID.name(), mark.getId());
+        result.put(FieldNames.MARK_COLOR.name(), mark.getColor());
+        result.put(FieldNames.MARK_NAME.name(), mark.getName());
+        result.put(FieldNames.MARK_PATTERN.name(), mark.getPattern());
+        result.put(FieldNames.MARK_SHAPE.name(), mark.getShape());
+        result.put(FieldNames.MARK_TYPE.name(), mark.getType() == null ? null : mark.getType().name());
+        return result;
+    }
+    
+    private String getPassingInstructions(PassingInstruction passingInstructions) {
+        final String passing;
+        if (passingInstructions != null) {
+            passing = passingInstructions.name();
+        } else {
+            passing = null;
+        }
+        return passing;
+    }
+    @Override
+    public void storeCompetitor(Competitor competitor) {
+        DBCollection collection = database.getCollection(CollectionNames.COMPETITORS.name());
+        JSONObject json = competitorSerializer.serialize(competitor);
+        DBObject query = (DBObject) JSON.parse(CompetitorJsonSerializer.getCompetitorIdQuery(competitor).toString());
+        DBObject entry = (DBObject) JSON.parse(json.toString());
+        collection.update(query, entry, /* upsrt */true, /* multi */false, WriteConcern.SAFE);
+    }
+    
+    @Override
+    public void removeAllCompetitors() {
+        logger.info("Removing all persistent competitor info");
+        DBCollection collection = database.getCollection(CollectionNames.COMPETITORS.name());
+        collection.drop();
+    }
+
+    @Override
+    public void removeCompetitor(Competitor competitor) {
+        logger.info("Removing persistent competitor info for competitor "+competitor.getName()+" with ID "+competitor.getId());
+        DBCollection collection = database.getCollection(CollectionNames.COMPETITORS.name());
+        DBObject query = (DBObject) JSON.parse(CompetitorJsonSerializer.getCompetitorIdQuery(competitor).toString());
+        collection.remove(query);
+    }
+    
+    @Override
+    public void storeDeviceConfiguration(DeviceConfigurationMatcher matcher, DeviceConfiguration configuration) {
+        DBCollection configurationsCollections = database.getCollection(CollectionNames.CONFIGURATIONS.name());
+        
+        DBObject query = new BasicDBObject();
+        query.put(FieldNames.CONFIGURATION_MATCHER_ID.name(), matcher.getMatcherIdentifier());
+        
+        DBObject entryObject = new BasicDBObject();
+        entryObject.put(FieldNames.CONFIGURATION_MATCHER_ID.name(), matcher.getMatcherIdentifier());
+        entryObject.put(FieldNames.CONFIGURATION_MATCHER.name(), createDeviceConfigurationMatcherObject(matcher));
+        entryObject.put(FieldNames.CONFIGURATION_CONFIG.name(), createDeviceConfigurationObject(configuration));
+        
+        configurationsCollections.update(query, entryObject, /* upsrt */ true, /* multi */ false, WriteConcern.SAFE);
+    }
+
+    private DBObject createDeviceConfigurationMatcherObject(DeviceConfigurationMatcher matcher) {
+        DBObject matcherObject = new BasicDBObject();
+        matcherObject.put(FieldNames.CONFIGURATION_MATCHER_TYPE.name(), matcher.getMatcherType().name());
+        if (matcher instanceof DeviceConfigurationMatcherSingle) {
+            BasicDBList client = new BasicDBList();
+            client.add(((DeviceConfigurationMatcherSingle)matcher).getClientIdentifier());
+            matcherObject.put(FieldNames.CONFIGURATION_MATCHER_CLIENTS.name(), client);
+        } else if (matcher instanceof DeviceConfigurationMatcherMulti) {
+            BasicDBList clients = new BasicDBList();
+            Util.addAll(((DeviceConfigurationMatcherMulti)matcher).getClientIdentifiers(), clients);
+            matcherObject.put(FieldNames.CONFIGURATION_MATCHER_CLIENTS.name(), clients);
+        }
+        return matcherObject;
+    }
+
+    private DBObject createDeviceConfigurationObject(DeviceConfiguration configuration) {
+        JsonSerializer<DeviceConfiguration> serializer = DeviceConfigurationJsonSerializer.create();
+        JSONObject json = serializer.serialize(configuration);
+        DBObject entry = (DBObject) JSON.parse(json.toString());
+        return entry;
+    }
+
+    @Override
+    public void removeDeviceConfiguration(DeviceConfigurationMatcher matcher) {
+        DBCollection configurationsCollections = database.getCollection(CollectionNames.CONFIGURATIONS.name());
+        DBObject query = new BasicDBObject();
+        query.put(FieldNames.CONFIGURATION_MATCHER_ID.name(), matcher.getMatcherIdentifier());
+        configurationsCollections.remove(query);
+    }
+
+    public static DBObject storeDeviceId(
+    		TypeBasedServiceFinder<DeviceIdentifierMongoHandler> deviceIdentifierServiceFinder, DeviceIdentifier device)
+    				throws TransformationException, NoCorrespondingServiceRegisteredException {
+        String type = device.getIdentifierType();
+        DeviceIdentifierMongoHandler handler = deviceIdentifierServiceFinder.findService(type);
+        com.sap.sse.common.Util.Pair<String, ? extends Object> pair = handler.serialize(device);
+        type = pair.getA();
+    	Object deviceTypeSpecificId = pair.getB();
+    	return new BasicDBObjectBuilder()
+    			.add(FieldNames.DEVICE_TYPE.name(), type)
+    			.add(FieldNames.DEVICE_TYPE_SPECIFIC_ID.name(), deviceTypeSpecificId)
+    			.add(FieldNames.DEVICE_STRING_REPRESENTATION.name(), device.getStringRepresentation()).get();
+    }
+    
+    void storeRaceLogEventEvent(DBObject eventEntry) {
+        getRaceLogCollection().insert(eventEntry);
+    }
+
+    @Override
+    public void removeRaceLog(RaceLogIdentifier identifier) {
+        DBObject query = new BasicDBObject();
+        storeRaceLogIdentifier(identifier, query);
+        getRaceLogCollection().remove(query);
+    }
+
+    @Override
+    public void storeResultUrl(String resultProviderName, URL url) {
+        DBCollection resultUrlsCollection = database.getCollection(CollectionNames.RESULT_URLS.name());
+        DBObject query = new BasicDBObject(FieldNames.RESULT_PROVIDERNAME.name(), resultProviderName);
+        DBObject entry = new BasicDBObject(FieldNames.RESULT_PROVIDERNAME.name(), resultProviderName);
+        entry.put(FieldNames.RESULT_URL.name(), url.toString());
+        resultUrlsCollection.update(query, entry, /* upsrt */true, /* multi */false, WriteConcern.SAFE);
+    }
+
+    @Override
+    public void removeResultUrl(String resultProviderName, URL url) {
+        DBCollection resultUrlsCollection = database.getCollection(CollectionNames.RESULT_URLS.name());
+        DBObject query = new BasicDBObjectBuilder().add(FieldNames.RESULT_PROVIDERNAME.name(), resultProviderName)
+                .add(FieldNames.RESULT_URL.name(), url.toString()).get();
+        resultUrlsCollection.remove(query);
+    }
+}