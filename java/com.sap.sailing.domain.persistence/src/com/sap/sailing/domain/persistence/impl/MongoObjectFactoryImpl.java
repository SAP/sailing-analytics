--- conflicted
+++ resolved
@@ -1,1095 +1,615 @@
-<<<<<<< HEAD
-package com.sap.sailing.domain.persistence.impl;
+package com.sap.sailing.domain.persistence.impl;
 
-import java.io.Serializable;
-import java.util.List;
-import java.util.logging.Logger;
-
-import org.bson.types.ObjectId;
-
-import com.mongodb.BasicDBList;
-import com.mongodb.BasicDBObject;
-import com.mongodb.DB;
-import com.mongodb.DBCollection;
-import com.mongodb.DBObject;
-import com.sap.sailing.domain.base.Competitor;
-import com.sap.sailing.domain.base.CourseArea;
-import com.sap.sailing.domain.base.Event;
-import com.sap.sailing.domain.base.Fleet;
-import com.sap.sailing.domain.base.RaceColumn;
-import com.sap.sailing.domain.base.RaceDefinition;
-import com.sap.sailing.domain.base.Regatta;
-import com.sap.sailing.domain.base.Series;
-import com.sap.sailing.domain.base.SpeedWithBearing;
-import com.sap.sailing.domain.base.Timed;
-import com.sap.sailing.domain.base.Venue;
-import com.sap.sailing.domain.base.impl.FleetImpl;
-import com.sap.sailing.domain.common.Bearing;
-import com.sap.sailing.domain.common.MaxPointsReason;
-import com.sap.sailing.domain.common.RaceIdentifier;
-import com.sap.sailing.domain.common.Speed;
-import com.sap.sailing.domain.common.TimePoint;
-import com.sap.sailing.domain.common.WindSource;
-import com.sap.sailing.domain.common.impl.Util.Triple;
-import com.sap.sailing.domain.leaderboard.FlexibleLeaderboard;
-import com.sap.sailing.domain.leaderboard.Leaderboard;
-import com.sap.sailing.domain.leaderboard.LeaderboardGroup;
-import com.sap.sailing.domain.leaderboard.RegattaLeaderboard;
-import com.sap.sailing.domain.leaderboard.SettableScoreCorrection;
-import com.sap.sailing.domain.leaderboard.ThresholdBasedResultDiscardingRule;
-import com.sap.sailing.domain.persistence.MongoObjectFactory;
-import com.sap.sailing.domain.racelog.RaceLogCourseAreaChangedEvent;
-import com.sap.sailing.domain.racelog.RaceLogEvent;
-import com.sap.sailing.domain.racelog.RaceLogFlagEvent;
-import com.sap.sailing.domain.racelog.RaceLogIdentifier;
-import com.sap.sailing.domain.racelog.RaceLogPassChangeEvent;
-import com.sap.sailing.domain.racelog.RaceLogRaceStatusEvent;
-import com.sap.sailing.domain.racelog.RaceLogStartTimeEvent;
-import com.sap.sailing.domain.tracking.Positioned;
-import com.sap.sailing.domain.tracking.TrackedRace;
-import com.sap.sailing.domain.tracking.TrackedRegatta;
-import com.sap.sailing.domain.tracking.Wind;
-import com.sap.sailing.domain.tracking.WindTrack;
-
-public class MongoObjectFactoryImpl implements MongoObjectFactory {
-    private static Logger logger = Logger.getLogger(MongoObjectFactoryImpl.class.getName());
-    private final DB database;
-    
-    public MongoObjectFactoryImpl(DB database) {
-        super();
-        this.database = database;
-    }
-    
-    public DBObject storeWind(Wind wind) {
-        DBObject result = new BasicDBObject();
-        storePositioned(wind, result);
-        storeTimed(wind, result);
-        storeSpeedWithBearing(wind, result);
-        return result;
-    }
-
-    private void storeTimed(Timed timed, DBObject result) {
-        result.put(FieldNames.TIME_AS_MILLIS.name(), timed.getTimePoint().asMillis());
-    }
-
-    private void storeSpeedWithBearing(SpeedWithBearing speedWithBearing, DBObject result) {
-        storeSpeed(speedWithBearing, result);
-        storeBearing(speedWithBearing.getBearing(), result);
-        
-    }
-
-    private void storeBearing(Bearing bearing, DBObject result) {
-        result.put(FieldNames.DEGREE_BEARING.name(), bearing.getDegrees());
-    }
-
-    private void storeSpeed(Speed speed, DBObject result) {
-        result.put(FieldNames.KNOT_SPEED.name(), speed.getKnots());
-    }
-
-    private void storePositioned(Positioned positioned, DBObject result) {
-        if (positioned.getPosition() != null) {
-            result.put(FieldNames.LAT_DEG.name(), positioned.getPosition().getLatDeg());
-            result.put(FieldNames.LNG_DEG.name(), positioned.getPosition().getLngDeg());
-        }
-    }
-
-    @Override
-    public void addWindTrackDumper(TrackedRegatta trackedRegatta, TrackedRace trackedRace, WindSource windSource) {
-        WindTrack windTrack = trackedRace.getOrCreateWindTrack(windSource);
-        windTrack.addListener(new MongoWindListener(trackedRace, trackedRegatta.getRegatta().getName(), windSource, this, database));
-    }
-
-    public DBCollection getWindTrackCollection() {
-        DBCollection result = database.getCollection(CollectionNames.WIND_TRACKS.name());
-        result.ensureIndex(new BasicDBObject(FieldNames.EVENT_NAME.name(), null));
-        return result;
-    }
-
-    /**
-     * @param regattaName
-     *            the regatta name is stored only for human readability purposes because a time stamp may be a bit unhandy for
-     *            identifying where the wind fix was collected
-     */
-    public DBObject storeWindTrackEntry(RaceDefinition race, String regattaName, WindSource windSource, Wind wind) {
-        BasicDBObject result = new BasicDBObject();
-        result.put(FieldNames.RACE_ID.name(), race.getId());
-        result.put(FieldNames.REGATTA_NAME.name(), regattaName);
-        result.put(FieldNames.WIND_SOURCE_NAME.name(), windSource.name());
-        if (windSource.getId() != null) {
-            result.put(FieldNames.WIND_SOURCE_ID.name(), windSource.getId());
-        }
-        result.put(FieldNames.WIND.name(), storeWind(wind));
-        return result;
-    }
-    
-    private void storeRaceIdentifiers(RaceColumn raceColumn, DBObject dbObject) {
-        BasicDBObject raceIdentifiersPerFleet = new BasicDBObject();
-        for (Fleet fleet : raceColumn.getFleets()) {
-            RaceIdentifier raceIdentifier = raceColumn.getRaceIdentifier(fleet);
-            if (raceIdentifier != null) {
-                DBObject raceIdentifierForFleet = new BasicDBObject();
-                storeRaceIdentifier(raceIdentifierForFleet, raceIdentifier);
-                raceIdentifiersPerFleet.put(fleet.getName(), raceIdentifierForFleet);
-            }
-        }
-        dbObject.put(FieldNames.RACE_IDENTIFIERS.name(), raceIdentifiersPerFleet);
-    }
-
-    private void storeRaceIdentifier(DBObject dbObject, RaceIdentifier raceIdentifier) {
-        if (raceIdentifier != null) {
-            dbObject.put(FieldNames.EVENT_NAME.name(), raceIdentifier.getRegattaName());
-            dbObject.put(FieldNames.RACE_NAME.name(), raceIdentifier.getRaceName());
-        }
-    }
-
-    @Override
-    public void storeLeaderboard(Leaderboard leaderboard) {
-        DBCollection leaderboardCollection = database.getCollection(CollectionNames.LEADERBOARDS.name());
-        try {
-            leaderboardCollection.ensureIndex(FieldNames.LEADERBOARD_NAME.name());
-        } catch (NullPointerException npe) {
-            // sometimes, for reasons yet to be clarified, ensuring an index on the name field causes an NPE
-            logger.throwing(MongoObjectFactoryImpl.class.getName(), "storeLeaderboard", npe);
-        }
-        BasicDBObject query = new BasicDBObject(FieldNames.LEADERBOARD_NAME.name(), leaderboard.getName());
-        BasicDBObject dbLeaderboard = new BasicDBObject();
-        dbLeaderboard.put(FieldNames.LEADERBOARD_NAME.name(), leaderboard.getName());
-        if(leaderboard.getDisplayName() != null) {
-            dbLeaderboard.put(FieldNames.LEADERBOARD_DISPLAY_NAME.name(), leaderboard.getDisplayName());
-        }
-        BasicDBList dbSuppressedCompetitorIds = new BasicDBList();
-        for (Competitor suppressedCompetitor : leaderboard.getSuppressedCompetitors()) {
-            dbSuppressedCompetitorIds.add(suppressedCompetitor.getId());
-        }
-        dbLeaderboard.put(FieldNames.LEADERBOARD_SUPPRESSED_COMPETITOR_IDS.name(), dbSuppressedCompetitorIds);
-        if (leaderboard instanceof FlexibleLeaderboard) {
-            storeFlexibleLeaderboard((FlexibleLeaderboard) leaderboard, dbLeaderboard);
-        } else if (leaderboard instanceof RegattaLeaderboard) {
-            storeRegattaLeaderboard((RegattaLeaderboard) leaderboard, dbLeaderboard);
-        } else {
-            // at least store the scoring scheme
-            dbLeaderboard.put(FieldNames.SCORING_SCHEME_TYPE.name(), leaderboard.getScoringScheme().getType().name());
-        }
-        if (leaderboard.getDefaultCourseArea() != null) {
-            dbLeaderboard.put(FieldNames.COURSE_AREA_ID.name(), leaderboard.getDefaultCourseArea().getId().toString());
-        } else {
-            dbLeaderboard.put(FieldNames.COURSE_AREA_ID.name(), null);
-        }
-        storeColumnFactors(leaderboard, dbLeaderboard);
-        storeLeaderboardCorrectionsAndDiscards(leaderboard, dbLeaderboard);
-        leaderboardCollection.update(query, dbLeaderboard, /* upsrt */ true, /* multi */ false);
-    }
-
-    private void storeColumnFactors(Leaderboard leaderboard, BasicDBObject dbLeaderboard) {
-        DBObject raceColumnFactors = new BasicDBObject();
-        for (RaceColumn raceColumn : leaderboard.getRaceColumns()) {
-            Double explicitFactor = raceColumn.getExplicitFactor();
-            if (explicitFactor != null) {
-                raceColumnFactors.put(MongoUtils.escapeDollarAndDot(raceColumn.getName()), explicitFactor);
-            }
-        }
-        dbLeaderboard.put(FieldNames.LEADERBOARD_COLUMN_FACTORS.name(), raceColumnFactors);
-    }
-
-    private void storeRegattaLeaderboard(RegattaLeaderboard leaderboard, DBObject dbLeaderboard) {
-        dbLeaderboard.put(FieldNames.REGATTA_NAME.name(), leaderboard.getRegatta().getName());
-    }
-
-    private void storeFlexibleLeaderboard(FlexibleLeaderboard leaderboard, BasicDBObject dbLeaderboard) {
-        BasicDBList dbRaceColumns = new BasicDBList();
-        dbLeaderboard.put(FieldNames.SCORING_SCHEME_TYPE.name(), leaderboard.getScoringScheme().getType().name());
-        dbLeaderboard.put(FieldNames.LEADERBOARD_COLUMNS.name(), dbRaceColumns);
-        for (RaceColumn raceColumn : leaderboard.getRaceColumns()) {
-            BasicDBObject dbRaceColumn = storeRaceColumn(raceColumn);
-            dbRaceColumns.add(dbRaceColumn);
-        }
-    }
-
-    private void storeLeaderboardCorrectionsAndDiscards(Leaderboard leaderboard, BasicDBObject dbLeaderboard) {
-        if (leaderboard.hasCarriedPoints()) {
-            BasicDBList dbCarriedPoints = new BasicDBList();
-            dbLeaderboard.put(FieldNames.LEADERBOARD_CARRIED_POINTS_BY_ID.name(), dbCarriedPoints);
-            for (Competitor competitor : leaderboard.getCompetitors()) {
-                if (leaderboard.hasCarriedPoints(competitor)) {
-                    DBObject dbCarriedPointsForCompetitor = new BasicDBObject();
-                    dbCarriedPointsForCompetitor.put(FieldNames.COMPETITOR_ID.name(), competitor.getId());
-                    dbCarriedPointsForCompetitor.put(FieldNames.LEADERBOARD_CARRIED_POINTS.name(), leaderboard.getCarriedPoints(competitor));
-                    dbCarriedPoints.add(dbCarriedPointsForCompetitor);
-                }
-            }
-        }
-        BasicDBObject dbScoreCorrections = new BasicDBObject();
-        storeScoreCorrections(leaderboard, dbScoreCorrections);
-        dbLeaderboard.put(FieldNames.LEADERBOARD_SCORE_CORRECTIONS.name(), dbScoreCorrections);
-        final ThresholdBasedResultDiscardingRule resultDiscardingRule = leaderboard.getResultDiscardingRule();
-        storeResultDiscardingRule(dbLeaderboard, resultDiscardingRule);
-        BasicDBList competitorDisplayNames = new BasicDBList();
-        for (Competitor competitor : leaderboard.getCompetitors()) {
-            String displayNameForCompetitor = leaderboard.getDisplayName(competitor);
-            if (displayNameForCompetitor != null) {
-                DBObject dbDisplayName = new BasicDBObject();
-                dbDisplayName.put(FieldNames.COMPETITOR_ID.name(), competitor.getId());
-                dbDisplayName.put(FieldNames.COMPETITOR_DISPLAY_NAME.name(), displayNameForCompetitor);
-                competitorDisplayNames.add(dbDisplayName);
-            }
-        }
-        dbLeaderboard.put(FieldNames.LEADERBOARD_COMPETITOR_DISPLAY_NAMES.name(), competitorDisplayNames);
-    }
-
-    private void storeResultDiscardingRule(BasicDBObject dbLeaderboard,
-            final ThresholdBasedResultDiscardingRule resultDiscardingRule) {
-        BasicDBList dbResultDiscardingThresholds = new BasicDBList();
-        for (int threshold : resultDiscardingRule.getDiscardIndexResultsStartingWithHowManyRaces()) {
-            dbResultDiscardingThresholds.add(threshold);
-        }
-        dbLeaderboard.put(FieldNames.LEADERBOARD_DISCARDING_THRESHOLDS.name(), dbResultDiscardingThresholds);
-    }
-
-    private BasicDBObject storeRaceColumn(RaceColumn raceColumn) {
-        BasicDBObject dbRaceColumn = new BasicDBObject();
-        dbRaceColumn.put(FieldNames.LEADERBOARD_COLUMN_NAME.name(), raceColumn.getName());
-        dbRaceColumn.put(FieldNames.LEADERBOARD_IS_MEDAL_RACE_COLUMN.name(), raceColumn.isMedalRace());
-        storeRaceIdentifiers(raceColumn, dbRaceColumn);
-        return dbRaceColumn;
-    }
-
-    private void storeScoreCorrections(Leaderboard leaderboard, BasicDBObject dbScoreCorrections) {
-        SettableScoreCorrection scoreCorrection = leaderboard.getScoreCorrection();
-        for (RaceColumn raceColumn : leaderboard.getRaceColumns()) {
-            BasicDBList dbCorrectionForRace = new BasicDBList();
-            for (Competitor competitor : leaderboard.getCompetitors()) {
-                if (scoreCorrection.isScoreCorrected(competitor, raceColumn)) {
-                    BasicDBObject dbCorrectionForCompetitor = new BasicDBObject();
-                    dbCorrectionForCompetitor.put(FieldNames.COMPETITOR_ID.name(), competitor.getId());
-                    MaxPointsReason maxPointsReason = scoreCorrection.getMaxPointsReason(competitor, raceColumn);
-                    if (maxPointsReason != MaxPointsReason.NONE) {
-                        dbCorrectionForCompetitor.put(FieldNames.LEADERBOARD_SCORE_CORRECTION_MAX_POINTS_REASON.name(),
-                                maxPointsReason.name());
-                    }
-                    Double explicitScoreCorrection = scoreCorrection
-                            .getExplicitScoreCorrection(competitor, raceColumn);
-                    if (explicitScoreCorrection != null) {
-                        dbCorrectionForCompetitor.put(FieldNames.LEADERBOARD_CORRECTED_SCORE.name(),
-                                explicitScoreCorrection);
-                    }
-                    dbCorrectionForRace.add(dbCorrectionForCompetitor);
-                }
-            }
-            if (!dbCorrectionForRace.isEmpty()) {
-                // using the column name as the key for the score corrections requires re-writing the score corrections
-                // of a meta-leaderboard if the name of one of its leaderboards changes
-                dbScoreCorrections.put(raceColumn.getName(), dbCorrectionForRace);
-            }
-        }
-        final TimePoint timePointOfLastCorrectionsValidity = scoreCorrection.getTimePointOfLastCorrectionsValidity();
-        if (timePointOfLastCorrectionsValidity != null) {
-            dbScoreCorrections.put(FieldNames.LEADERBOARD_SCORE_CORRECTION_TIMESTAMP.name(), timePointOfLastCorrectionsValidity.asMillis());
-        }
-        if (scoreCorrection.getComment() != null) {
-            dbScoreCorrections.put(FieldNames.LEADERBOARD_SCORE_CORRECTION_COMMENT.name(), scoreCorrection.getComment());
-        }
-    }
-
-    @Override
-    public void removeLeaderboard(String leaderboardName) {
-        DBCollection leaderboardCollection = database.getCollection(CollectionNames.LEADERBOARDS.name());
-        BasicDBObject query = new BasicDBObject(FieldNames.LEADERBOARD_NAME.name(), leaderboardName);
-        leaderboardCollection.remove(query);
-    }
-
-    @Override
-    public void renameLeaderboard(String oldName, String newName) {
-        DBCollection leaderboardCollection = database.getCollection(CollectionNames.LEADERBOARDS.name());
-        BasicDBObject query = new BasicDBObject(FieldNames.LEADERBOARD_NAME.name(), oldName);
-        BasicDBObject renameUpdate = new BasicDBObject("$set", new BasicDBObject(FieldNames.LEADERBOARD_NAME.name(), newName));
-        leaderboardCollection.update(query, renameUpdate);
-    }
-    
-    @Override
-    public void storeLeaderboardGroup(LeaderboardGroup leaderboardGroup) {
-        DBCollection leaderboardGroupCollection = database.getCollection(CollectionNames.LEADERBOARD_GROUPS.name());
-        DBCollection leaderboardCollection = database.getCollection(CollectionNames.LEADERBOARDS.name());
-        
-        try {
-            leaderboardGroupCollection.ensureIndex(FieldNames.LEADERBOARD_GROUP_NAME.name());
-        } catch (NullPointerException npe) {
-            // sometimes, for reasons yet to be clarified, ensuring an index on the name field causes an NPE
-            logger.throwing(MongoObjectFactoryImpl.class.getName(), "storeLeaderboardGroup", npe);
-        }
-        BasicDBObject query = new BasicDBObject(FieldNames.LEADERBOARD_GROUP_NAME.name(), leaderboardGroup.getName());
-        BasicDBObject dbLeaderboardGroup = new BasicDBObject();
-        dbLeaderboardGroup.put(FieldNames.LEADERBOARD_GROUP_NAME.name(), leaderboardGroup.getName());
-        dbLeaderboardGroup.put(FieldNames.LEADERBOARD_GROUP_DESCRIPTION.name(), leaderboardGroup.getDescription());
-        dbLeaderboardGroup.put(FieldNames.LEADERBOARD_GROUP_DISPLAY_IN_REVERSE_ORDER.name(), leaderboardGroup.isDisplayGroupsInReverseOrder());
-        final Leaderboard overallLeaderboard = leaderboardGroup.getOverallLeaderboard();
-        if (overallLeaderboard != null) {
-            BasicDBObject overallLeaderboardQuery = new BasicDBObject(FieldNames.LEADERBOARD_NAME.name(), overallLeaderboard.getName());
-            DBObject dbOverallLeaderboard = leaderboardCollection.findOne(overallLeaderboardQuery);
-            if (dbOverallLeaderboard == null) {
-                storeLeaderboard(overallLeaderboard);
-                dbOverallLeaderboard = leaderboardCollection.findOne(overallLeaderboardQuery);
-            }
-            ObjectId dbOverallLeaderboardId = (ObjectId) dbOverallLeaderboard.get("_id");
-            dbLeaderboardGroup.put(FieldNames.LEADERBOARD_GROUP_OVERALL_LEADERBOARD.name(), dbOverallLeaderboardId);
-        }
-        BasicDBList dbLeaderboardIds = new BasicDBList();
-        for (Leaderboard leaderboard : leaderboardGroup.getLeaderboards()) {
-            BasicDBObject leaderboardQuery = new BasicDBObject(FieldNames.LEADERBOARD_NAME.name(), leaderboard.getName());
-            DBObject dbLeaderboard = leaderboardCollection.findOne(leaderboardQuery);
-            if (dbLeaderboard == null) {
-                storeLeaderboard(leaderboard);
-                dbLeaderboard = leaderboardCollection.findOne(leaderboardQuery);
-            }
-            ObjectId dbLeaderboardId = (ObjectId) dbLeaderboard.get("_id");
-            dbLeaderboardIds.add(dbLeaderboardId);
-        }
-        dbLeaderboardGroup.put(FieldNames.LEADERBOARD_GROUP_LEADERBOARDS.name(), dbLeaderboardIds);
-        leaderboardGroupCollection.update(query, dbLeaderboardGroup, true, false);
-    }
-
-    @Override
-    public void removeLeaderboardGroup(String groupName) {
-        DBCollection leaderboardGroupCollection = database.getCollection(CollectionNames.LEADERBOARD_GROUPS.name());
-        BasicDBObject query = new BasicDBObject(FieldNames.LEADERBOARD_GROUP_NAME.name(), groupName);
-        leaderboardGroupCollection.remove(query);
-    }
-
-    @Override
-    public void renameLeaderboardGroup(String oldName, String newName) {
-        DBCollection leaderboardGroupCollection = database.getCollection(CollectionNames.LEADERBOARD_GROUPS.name());
-        BasicDBObject query = new BasicDBObject(FieldNames.LEADERBOARD_GROUP_NAME.name(), oldName);
-        BasicDBObject update = new BasicDBObject("$set", new BasicDBObject(FieldNames.LEADERBOARD_GROUP_NAME.name(), newName));
-        leaderboardGroupCollection.update(query, update);
-    }
-
-    @Override
-    public void storeEvent(Event event) {
-        DBCollection eventCollection = database.getCollection(CollectionNames.EVENTS.name());
-        eventCollection.ensureIndex(FieldNames.EVENT_ID.name());
-        DBObject query = new BasicDBObject();
-        query.put(FieldNames.EVENT_ID.name(), event.getId());
-        DBObject eventDBObject = new BasicDBObject();
-        eventDBObject.put(FieldNames.EVENT_NAME.name(), event.getName());
-        eventDBObject.put(FieldNames.EVENT_ID.name(), event.getId());
-        eventDBObject.put(FieldNames.EVENT_PUBLICATION_URL.name(), event.getPublicationUrl());
-        eventDBObject.put(FieldNames.EVENT_IS_PUBLIC.name(), event.isPublic());
-        DBObject venueDBObject = getVenueAsDBObject(event.getVenue());
-        eventDBObject.put(FieldNames.VENUE.name(), venueDBObject);
-        eventCollection.update(query, eventDBObject, /* upsrt */ true, /* multi */ false);
-    }
-
-    @Override
-    public void renameEvent(Serializable id, String newName) {
-        DBCollection eventCollection = database.getCollection(CollectionNames.EVENTS.name());
-        BasicDBObject query = new BasicDBObject(FieldNames.EVENT_ID.name(), id);
-        BasicDBObject renameUpdate = new BasicDBObject("$set", new BasicDBObject(FieldNames.EVENT_NAME.name(), newName));
-        eventCollection.update(query, renameUpdate);
-    }
-    
-    @Override
-    public void removeEvent(Serializable id) {
-        DBCollection eventsCollection = database.getCollection(CollectionNames.EVENTS.name());
-        BasicDBObject query = new BasicDBObject(FieldNames.EVENT_ID.name(), id);
-        eventsCollection.remove(query);
-    }
-    
-    private DBObject getVenueAsDBObject(Venue venue) {
-        DBObject result = new BasicDBObject();
-        result.put(FieldNames.VENUE_NAME.name(), venue.getName());
-        BasicDBList courseAreaList = new BasicDBList();
-        result.put(FieldNames.COURSE_AREAS.name(), courseAreaList);
-        for (CourseArea courseArea : venue.getCourseAreas()) {
-            DBObject dbCourseArea = new BasicDBObject();
-            courseAreaList.add(dbCourseArea);
-            dbCourseArea.put(FieldNames.COURSE_AREA_NAME.name(), courseArea.getName());
-            dbCourseArea.put(FieldNames.COURSE_AREA_ID.name(), courseArea.getId());
-        }
-        return result;
-    }
-
-    @Override
-    public void storeRegatta(Regatta regatta) {
-        DBCollection regattasCollection = database.getCollection(CollectionNames.REGATTAS.name());
-        regattasCollection.ensureIndex(FieldNames.REGATTA_NAME.name());
-        regattasCollection.ensureIndex(FieldNames.REGATTA_ID.name());
-        DBObject dbRegatta = new BasicDBObject();
-        DBObject query = new BasicDBObject(FieldNames.REGATTA_NAME.name(), regatta.getName());
-        dbRegatta.put(FieldNames.REGATTA_NAME.name(), regatta.getName());
-        dbRegatta.put(FieldNames.REGATTA_BASE_NAME.name(), regatta.getBaseName());
-        dbRegatta.put(FieldNames.REGATTA_ID.name(), regatta.getId());
-        dbRegatta.put(FieldNames.SCORING_SCHEME_TYPE.name(), regatta.getScoringScheme().getType().name());
-        if (regatta.getBoatClass() != null) {
-            dbRegatta.put(FieldNames.BOAT_CLASS_NAME.name(), regatta.getBoatClass().getName());
-            dbRegatta.put(FieldNames.BOAT_CLASS_TYPICALLY_STARTS_UPWIND.name(), regatta.getBoatClass().typicallyStartsUpwind());
-        }
-        dbRegatta.put(FieldNames.REGATTA_SERIES.name(), storeSeries(regatta.getSeries()));
-        
-        if (regatta.getDefaultCourseArea() != null) {
-            dbRegatta.put(FieldNames.COURSE_AREA_ID.name(), regatta.getDefaultCourseArea().getId().toString());
-        } else {
-            dbRegatta.put(FieldNames.COURSE_AREA_ID.name(), null);
-        }
-        
-        regattasCollection.update(query, dbRegatta, /* upsrt */ true, /* multi */ false);
-    }
-
-    @Override
-    public void removeRegatta(Regatta regatta) {
-        DBCollection regattasCollection = database.getCollection(CollectionNames.REGATTAS.name());
-        DBObject query = new BasicDBObject(FieldNames.REGATTA_NAME.name(), regatta.getName());
-        regattasCollection.remove(query);
-    }
-
-    private BasicDBList storeSeries(Iterable<? extends Series> series) {
-        BasicDBList dbSeries = new BasicDBList();
-        for (Series s : series) {
-            dbSeries.add(storeSeries(s));
-        }
-        return dbSeries;
-    }
-
-    private DBObject storeSeries(Series s) {
-        DBObject dbSeries = new BasicDBObject();
-        dbSeries.put(FieldNames.SERIES_NAME.name(), s.getName());
-        dbSeries.put(FieldNames.SERIES_IS_MEDAL.name(), s.isMedal());
-        BasicDBList dbFleets = new BasicDBList();
-        for (Fleet fleet : s.getFleets()) {
-            dbFleets.add(storeFleet(fleet));
-        }
-        dbSeries.put(FieldNames.SERIES_FLEETS.name(), dbFleets);
-        BasicDBList dbRaceColumns = new BasicDBList();
-        for (RaceColumn raceColumn : s.getRaceColumns()) {
-            dbRaceColumns.add(storeRaceColumn(raceColumn));
-        }
-        dbSeries.put(FieldNames.SERIES_RACE_COLUMNS.name(), dbRaceColumns);
-        return dbSeries;
-    }
-
-    private DBObject storeFleet(Fleet fleet) {
-        DBObject dbFleet = new BasicDBObject(FieldNames.FLEET_NAME.name(), fleet.getName());
-        if (fleet instanceof FleetImpl) {
-            dbFleet.put(FieldNames.FLEET_ORDERING.name(), ((FleetImpl) fleet).getOrdering());
-            if(fleet.getColor() != null) {
-                Triple<Integer, Integer, Integer> colorAsRGB = fleet.getColor().getAsRGB();
-                // we save the color as a integer value representing the RGB values
-                int colorAsInt = (256 * 256 * colorAsRGB.getC()) + colorAsRGB.getB() * 256 + colorAsRGB.getA(); 
-                dbFleet.put(FieldNames.FLEET_COLOR.name(), colorAsInt);
-            } else {
-                dbFleet.put(FieldNames.FLEET_COLOR.name(), null);
-            }
-        }
-        return dbFleet;
-    }
-
-    @Override
-    public void storeRegattaForRaceID(String raceIDAsString, Regatta regatta) {
-        DBCollection regattaForRaceIDCollection = database.getCollection(CollectionNames.REGATTA_FOR_RACE_ID.name());
-        DBObject query = new BasicDBObject(FieldNames.RACE_ID_AS_STRING.name(), raceIDAsString);
-        DBObject entry = new BasicDBObject(FieldNames.RACE_ID_AS_STRING.name(), raceIDAsString);
-        entry.put(FieldNames.REGATTA_NAME.name(), regatta.getName());
-        regattaForRaceIDCollection.update(query, entry, /* upsrt */ true, /* multi */ false);
-    }
-    
-    @Override
-    public void removeRegattaForRaceID(String raceIDAsString, Regatta regatta) {
-        DBCollection regattaForRaceIDCollection = database.getCollection(CollectionNames.REGATTA_FOR_RACE_ID.name());
-        DBObject query = new BasicDBObject(FieldNames.RACE_ID_AS_STRING.name(), raceIDAsString);
-        regattaForRaceIDCollection.remove(query);
-    }
-    
-    public DBCollection getRaceLogCollection() {
-        DBCollection result = database.getCollection(CollectionNames.RACE_LOGS.name());
-        result.ensureIndex(new BasicDBObject(FieldNames.RACE_LOG_IDENTIFIER.name(), null));
-        return result;
-    }
-
-	public DBObject storeRaceLogEntry(RaceLogIdentifier raceLogIdentifier, RaceLogFlagEvent flagEvent) {
-		BasicDBObject result = new BasicDBObject();
-		result.put(FieldNames.RACE_LOG_IDENTIFIER.name(), raceLogIdentifier.getIdentifier());
-        
-        result.put(FieldNames.RACE_LOG_EVENT.name(), storeRaceLogFlagEvent(flagEvent));
-        return result;
-	}
-	
-	public DBObject storeRaceLogEntry(RaceLogIdentifier raceLogIdentifier, RaceLogStartTimeEvent startTimeEvent) {
-		BasicDBObject result = new BasicDBObject();
-		result.put(FieldNames.RACE_LOG_IDENTIFIER.name(), raceLogIdentifier.getIdentifier());
-        
-        result.put(FieldNames.RACE_LOG_EVENT.name(), storeRaceLogStartTimeEvent(startTimeEvent));
-        return result;
-	}
-	
-	public DBObject storeRaceLogEntry(RaceLogIdentifier raceLogIdentifier, RaceLogPassChangeEvent passChangeEvent) {
-		BasicDBObject result = new BasicDBObject();
-		result.put(FieldNames.RACE_LOG_IDENTIFIER.name(), raceLogIdentifier.getIdentifier());
-        
-        result.put(FieldNames.RACE_LOG_EVENT.name(), storeRaceLogPassChangeEvent(passChangeEvent));
-        return result;
-	}
-	
-	public DBObject storeRaceLogEntry(RaceLogIdentifier raceLogIdentifier, RaceLogRaceStatusEvent raceStatusEvent) {
-		BasicDBObject result = new BasicDBObject();
-		result.put(FieldNames.RACE_LOG_IDENTIFIER.name(), raceLogIdentifier.getIdentifier());
-        
-        result.put(FieldNames.RACE_LOG_EVENT.name(), storeRaceLogRaceStatusEvent(raceStatusEvent));
-        return result;
-	}
-	
-	public DBObject storeRaceLogEntry(RaceLogIdentifier raceLogIdentifier, RaceLogCourseAreaChangedEvent courseAreaChangedEvent) {
-		BasicDBObject result = new BasicDBObject();
-		result.put(FieldNames.RACE_LOG_IDENTIFIER.name(), raceLogIdentifier.getIdentifier());
-        
-        result.put(FieldNames.RACE_LOG_EVENT.name(), storeRaceLogCourseAreaChangedEvent(courseAreaChangedEvent));
-        return result;
-	}
-
-	private DBObject storeRaceLogStartTimeEvent(RaceLogStartTimeEvent startTimeEvent) {
-		DBObject result = new BasicDBObject();
-        storeTimed(startTimeEvent, result);
-        storeRaceLogEventProperties(startTimeEvent, result);
-        
-        result.put(FieldNames.RACE_LOG_EVENT_CLASS.name(), RaceLogStartTimeEvent.class.getSimpleName());
-        
-        result.put(FieldNames.RACE_LOG_EVENT_START_TIME.name(), startTimeEvent.getStartTime().asMillis());
-        result.put(FieldNames.RACE_LOG_EVENT_NEXT_STATUS.name(), startTimeEvent.getNextStatus().name());
-        return result;
-	}
-
-	public DBObject storeRaceLogFlagEvent(RaceLogFlagEvent flagEvent) {
-		DBObject result = new BasicDBObject();
-        storeTimed(flagEvent, result);
-        storeRaceLogEventProperties(flagEvent, result);
-        
-        result.put(FieldNames.RACE_LOG_EVENT_CLASS.name(), RaceLogFlagEvent.class.getSimpleName());
-        
-        result.put(FieldNames.RACE_LOG_EVENT_FLAG_UPPER.name(), flagEvent.getUpperFlag().name());
-        result.put(FieldNames.RACE_LOG_EVENT_FLAG_LOWER.name(), flagEvent.getLowerFlag().name());
-        result.put(FieldNames.RACE_LOG_EVENT_FLAG_DISPLAYED.name(), String.valueOf(flagEvent.isDisplayed()));
-        return result;
-	}
-	
-	private void storeRaceLogEventProperties(RaceLogEvent event, DBObject result) {
-		result.put(FieldNames.RACE_LOG_EVENT_ID.name(), event.getId());
-        result.put(FieldNames.RACE_LOG_EVENT_PASS_ID.name(), event.getPassId());
-        result.put(FieldNames.RACE_LOG_EVENT_INVOLVED_BOATS.name(), storeInvolvedBoatsForRaceLogEvent(event.getInvolvedBoats()));
-	}
-	
-	
-	private BasicDBList storeInvolvedBoatsForRaceLogEvent(List<Competitor> competitors) {
-		BasicDBList dbInvolvedCompetitorIds = new BasicDBList();
-        for (Competitor competitor : competitors) {
-        	dbInvolvedCompetitorIds.add(competitor.getId());
-        }
-        return dbInvolvedCompetitorIds;
-	}
-
-	private DBObject storeRaceLogPassChangeEvent(RaceLogPassChangeEvent passChangeEvent) {
-		DBObject result = new BasicDBObject();
-        storeTimed(passChangeEvent, result);
-        storeRaceLogEventProperties(passChangeEvent, result);
-        
-        result.put(FieldNames.RACE_LOG_EVENT_CLASS.name(), RaceLogPassChangeEvent.class.getSimpleName());
-        return result;
-	}
-
-	private DBObject storeRaceLogRaceStatusEvent(RaceLogRaceStatusEvent raceStatusEvent) {
-		DBObject result = new BasicDBObject();
-        storeTimed(raceStatusEvent, result);
-        storeRaceLogEventProperties(raceStatusEvent, result);
-        
-        result.put(FieldNames.RACE_LOG_EVENT_CLASS.name(), RaceLogRaceStatusEvent.class.getSimpleName());
-        
-        result.put(FieldNames.RACE_LOG_EVENT_NEXT_STATUS.name(), raceStatusEvent.getNextStatus().name());
-        return result;
-	}
-
-	private DBObject storeRaceLogCourseAreaChangedEvent(RaceLogCourseAreaChangedEvent courseAreaChangedEvent) {
-		DBObject result = new BasicDBObject();
-        storeTimed(courseAreaChangedEvent, result);
-        storeRaceLogEventProperties(courseAreaChangedEvent, result);
-        
-        result.put(FieldNames.RACE_LOG_EVENT_CLASS.name(), RaceLogCourseAreaChangedEvent.class.getSimpleName());
-        
-        result.put(FieldNames.COURSE_AREA_ID.name(), courseAreaChangedEvent.getCourseAreaId());
-        return result;
-	}
-}
-=======
-package com.sap.sailing.domain.persistence.impl;
-
-import java.io.Serializable;
-import java.util.logging.Logger;
-
-import org.bson.types.ObjectId;
-
-import com.mongodb.BasicDBList;
-import com.mongodb.BasicDBObject;
-import com.mongodb.DB;
-import com.mongodb.DBCollection;
-import com.mongodb.DBObject;
-import com.sap.sailing.domain.base.Competitor;
-import com.sap.sailing.domain.base.CourseArea;
-import com.sap.sailing.domain.base.Event;
-import com.sap.sailing.domain.base.Fleet;
-import com.sap.sailing.domain.base.RaceColumn;
-import com.sap.sailing.domain.base.RaceDefinition;
-import com.sap.sailing.domain.base.Regatta;
-import com.sap.sailing.domain.base.Series;
-import com.sap.sailing.domain.base.SpeedWithBearing;
-import com.sap.sailing.domain.base.Timed;
-import com.sap.sailing.domain.base.Venue;
-import com.sap.sailing.domain.base.impl.FleetImpl;
-import com.sap.sailing.domain.common.Bearing;
-import com.sap.sailing.domain.common.MaxPointsReason;
-import com.sap.sailing.domain.common.RaceIdentifier;
-import com.sap.sailing.domain.common.Speed;
-import com.sap.sailing.domain.common.TimePoint;
-import com.sap.sailing.domain.common.WindSource;
-import com.sap.sailing.domain.common.impl.Util.Triple;
-import com.sap.sailing.domain.leaderboard.FlexibleLeaderboard;
-import com.sap.sailing.domain.leaderboard.Leaderboard;
-import com.sap.sailing.domain.leaderboard.LeaderboardGroup;
-import com.sap.sailing.domain.leaderboard.RegattaLeaderboard;
-import com.sap.sailing.domain.leaderboard.SettableScoreCorrection;
-import com.sap.sailing.domain.leaderboard.ThresholdBasedResultDiscardingRule;
-import com.sap.sailing.domain.persistence.MongoObjectFactory;
-import com.sap.sailing.domain.tracking.Positioned;
-import com.sap.sailing.domain.tracking.TrackedRace;
-import com.sap.sailing.domain.tracking.TrackedRegatta;
-import com.sap.sailing.domain.tracking.Wind;
-import com.sap.sailing.domain.tracking.WindTrack;
-
-public class MongoObjectFactoryImpl implements MongoObjectFactory {
-    private static Logger logger = Logger.getLogger(MongoObjectFactoryImpl.class.getName());
-    private final DB database;
-    
-    public MongoObjectFactoryImpl(DB database) {
-        super();
-        this.database = database;
-    }
-    
-    public DBObject storeWind(Wind wind) {
-        DBObject result = new BasicDBObject();
-        storePositioned(wind, result);
-        storeTimed(wind, result);
-        storeSpeedWithBearing(wind, result);
-        return result;
-    }
-
-    private void storeTimed(Timed timed, DBObject result) {
-        result.put(FieldNames.TIME_AS_MILLIS.name(), timed.getTimePoint().asMillis());
-    }
-
-    private void storeSpeedWithBearing(SpeedWithBearing speedWithBearing, DBObject result) {
-        storeSpeed(speedWithBearing, result);
-        storeBearing(speedWithBearing.getBearing(), result);
-        
-    }
-
-    private void storeBearing(Bearing bearing, DBObject result) {
-        result.put(FieldNames.DEGREE_BEARING.name(), bearing.getDegrees());
-    }
-
-    private void storeSpeed(Speed speed, DBObject result) {
-        result.put(FieldNames.KNOT_SPEED.name(), speed.getKnots());
-    }
-
-    private void storePositioned(Positioned positioned, DBObject result) {
-        if (positioned.getPosition() != null) {
-            result.put(FieldNames.LAT_DEG.name(), positioned.getPosition().getLatDeg());
-            result.put(FieldNames.LNG_DEG.name(), positioned.getPosition().getLngDeg());
-        }
-    }
-
-    @Override
-    public void addWindTrackDumper(TrackedRegatta trackedRegatta, TrackedRace trackedRace, WindSource windSource) {
-        WindTrack windTrack = trackedRace.getOrCreateWindTrack(windSource);
-        windTrack.addListener(new MongoWindListener(trackedRace, trackedRegatta.getRegatta().getName(), windSource, this, database));
-    }
-
-    public DBCollection getWindTrackCollection() {
-        DBCollection result = database.getCollection(CollectionNames.WIND_TRACKS.name());
-        result.ensureIndex(new BasicDBObject(FieldNames.EVENT_NAME.name(), null));
-        return result;
-    }
-
-    /**
-     * @param regattaName
-     *            the regatta name is stored only for human readability purposes because a time stamp may be a bit unhandy for
-     *            identifying where the wind fix was collected
-     */
-    public DBObject storeWindTrackEntry(RaceDefinition race, String regattaName, WindSource windSource, Wind wind) {
-        BasicDBObject result = new BasicDBObject();
-        result.put(FieldNames.RACE_ID.name(), race.getId());
-        result.put(FieldNames.REGATTA_NAME.name(), regattaName);
-        result.put(FieldNames.WIND_SOURCE_NAME.name(), windSource.name());
-        if (windSource.getId() != null) {
-            result.put(FieldNames.WIND_SOURCE_ID.name(), windSource.getId());
-        }
-        result.put(FieldNames.WIND.name(), storeWind(wind));
-        return result;
-    }
-    
-    private void storeRaceIdentifiers(RaceColumn raceColumn, DBObject dbObject) {
-        BasicDBObject raceIdentifiersPerFleet = new BasicDBObject();
-        for (Fleet fleet : raceColumn.getFleets()) {
-            RaceIdentifier raceIdentifier = raceColumn.getRaceIdentifier(fleet);
-            if (raceIdentifier != null) {
-                DBObject raceIdentifierForFleet = new BasicDBObject();
-                storeRaceIdentifier(raceIdentifierForFleet, raceIdentifier);
-                raceIdentifiersPerFleet.put(MongoUtils.escapeDollarAndDot(fleet.getName()), raceIdentifierForFleet);
-            }
-        }
-        dbObject.put(FieldNames.RACE_IDENTIFIERS.name(), raceIdentifiersPerFleet);
-    }
-
-    private void storeRaceIdentifier(DBObject dbObject, RaceIdentifier raceIdentifier) {
-        if (raceIdentifier != null) {
-            dbObject.put(FieldNames.EVENT_NAME.name(), raceIdentifier.getRegattaName());
-            dbObject.put(FieldNames.RACE_NAME.name(), raceIdentifier.getRaceName());
-        }
-    }
-
-    @Override
-    public void storeLeaderboard(Leaderboard leaderboard) {
-        DBCollection leaderboardCollection = database.getCollection(CollectionNames.LEADERBOARDS.name());
-        try {
-            leaderboardCollection.ensureIndex(FieldNames.LEADERBOARD_NAME.name());
-        } catch (NullPointerException npe) {
-            // sometimes, for reasons yet to be clarified, ensuring an index on the name field causes an NPE
-            logger.throwing(MongoObjectFactoryImpl.class.getName(), "storeLeaderboard", npe);
-        }
-        BasicDBObject query = new BasicDBObject(FieldNames.LEADERBOARD_NAME.name(), leaderboard.getName());
-        BasicDBObject dbLeaderboard = new BasicDBObject();
-        dbLeaderboard.put(FieldNames.LEADERBOARD_NAME.name(), leaderboard.getName());
-        if (leaderboard.getDisplayName() != null) {
-            dbLeaderboard.put(FieldNames.LEADERBOARD_DISPLAY_NAME.name(), leaderboard.getDisplayName());
-        }
-        BasicDBList dbSuppressedCompetitorIds = new BasicDBList();
-        for (Competitor suppressedCompetitor : leaderboard.getSuppressedCompetitors()) {
-            dbSuppressedCompetitorIds.add(suppressedCompetitor.getId());
-        }
-        dbLeaderboard.put(FieldNames.LEADERBOARD_SUPPRESSED_COMPETITOR_IDS.name(), dbSuppressedCompetitorIds);
-        if (leaderboard instanceof FlexibleLeaderboard) {
-            storeFlexibleLeaderboard((FlexibleLeaderboard) leaderboard, dbLeaderboard);
-        } else if (leaderboard instanceof RegattaLeaderboard) {
-            storeRegattaLeaderboard((RegattaLeaderboard) leaderboard, dbLeaderboard);
-        } else {
-            // at least store the scoring scheme
-            dbLeaderboard.put(FieldNames.SCORING_SCHEME_TYPE.name(), leaderboard.getScoringScheme().getType().name());
-        }
-        storeColumnFactors(leaderboard, dbLeaderboard);
-        storeLeaderboardCorrectionsAndDiscards(leaderboard, dbLeaderboard);
-        leaderboardCollection.update(query, dbLeaderboard, /* upsrt */ true, /* multi */ false);
-    }
-
-    private void storeColumnFactors(Leaderboard leaderboard, BasicDBObject dbLeaderboard) {
-        DBObject raceColumnFactors = new BasicDBObject();
-        for (RaceColumn raceColumn : leaderboard.getRaceColumns()) {
-            Double explicitFactor = raceColumn.getExplicitFactor();
-            if (explicitFactor != null) {
-                raceColumnFactors.put(MongoUtils.escapeDollarAndDot(raceColumn.getName()), explicitFactor);
-            }
-        }
-        dbLeaderboard.put(FieldNames.LEADERBOARD_COLUMN_FACTORS.name(), raceColumnFactors);
-    }
-
-    private void storeRegattaLeaderboard(RegattaLeaderboard leaderboard, DBObject dbLeaderboard) {
-        dbLeaderboard.put(FieldNames.REGATTA_NAME.name(), leaderboard.getRegatta().getName());
-    }
-
-    private void storeFlexibleLeaderboard(FlexibleLeaderboard leaderboard, BasicDBObject dbLeaderboard) {
-        BasicDBList dbRaceColumns = new BasicDBList();
-        dbLeaderboard.put(FieldNames.SCORING_SCHEME_TYPE.name(), leaderboard.getScoringScheme().getType().name());
-        dbLeaderboard.put(FieldNames.LEADERBOARD_COLUMNS.name(), dbRaceColumns);
-        for (RaceColumn raceColumn : leaderboard.getRaceColumns()) {
-            BasicDBObject dbRaceColumn = storeRaceColumn(raceColumn);
-            dbRaceColumns.add(dbRaceColumn);
-        }
-    }
-
-    private void storeLeaderboardCorrectionsAndDiscards(Leaderboard leaderboard, BasicDBObject dbLeaderboard) {
-        if (leaderboard.hasCarriedPoints()) {
-            BasicDBList dbCarriedPoints = new BasicDBList();
-            dbLeaderboard.put(FieldNames.LEADERBOARD_CARRIED_POINTS_BY_ID.name(), dbCarriedPoints);
-            for (Competitor competitor : leaderboard.getCompetitors()) {
-                if (leaderboard.hasCarriedPoints(competitor)) {
-                    DBObject dbCarriedPointsForCompetitor = new BasicDBObject();
-                    dbCarriedPointsForCompetitor.put(FieldNames.COMPETITOR_ID.name(), competitor.getId());
-                    dbCarriedPointsForCompetitor.put(FieldNames.LEADERBOARD_CARRIED_POINTS.name(), leaderboard.getCarriedPoints(competitor));
-                    dbCarriedPoints.add(dbCarriedPointsForCompetitor);
-                }
-            }
-        }
-        BasicDBObject dbScoreCorrections = new BasicDBObject();
-        storeScoreCorrections(leaderboard, dbScoreCorrections);
-        dbLeaderboard.put(FieldNames.LEADERBOARD_SCORE_CORRECTIONS.name(), dbScoreCorrections);
-        final ThresholdBasedResultDiscardingRule resultDiscardingRule = leaderboard.getResultDiscardingRule();
-        storeResultDiscardingRule(dbLeaderboard, resultDiscardingRule);
-        BasicDBList competitorDisplayNames = new BasicDBList();
-        for (Competitor competitor : leaderboard.getCompetitors()) {
-            String displayNameForCompetitor = leaderboard.getDisplayName(competitor);
-            if (displayNameForCompetitor != null) {
-                DBObject dbDisplayName = new BasicDBObject();
-                dbDisplayName.put(FieldNames.COMPETITOR_ID.name(), competitor.getId());
-                dbDisplayName.put(FieldNames.COMPETITOR_DISPLAY_NAME.name(), displayNameForCompetitor);
-                competitorDisplayNames.add(dbDisplayName);
-            }
-        }
-        dbLeaderboard.put(FieldNames.LEADERBOARD_COMPETITOR_DISPLAY_NAMES.name(), competitorDisplayNames);
-    }
-
-    private void storeResultDiscardingRule(BasicDBObject dbLeaderboard,
-            final ThresholdBasedResultDiscardingRule resultDiscardingRule) {
-        BasicDBList dbResultDiscardingThresholds = new BasicDBList();
-        for (int threshold : resultDiscardingRule.getDiscardIndexResultsStartingWithHowManyRaces()) {
-            dbResultDiscardingThresholds.add(threshold);
-        }
-        dbLeaderboard.put(FieldNames.LEADERBOARD_DISCARDING_THRESHOLDS.name(), dbResultDiscardingThresholds);
-    }
-
-    private BasicDBObject storeRaceColumn(RaceColumn raceColumn) {
-        BasicDBObject dbRaceColumn = new BasicDBObject();
-        dbRaceColumn.put(FieldNames.LEADERBOARD_COLUMN_NAME.name(), raceColumn.getName());
-        dbRaceColumn.put(FieldNames.LEADERBOARD_IS_MEDAL_RACE_COLUMN.name(), raceColumn.isMedalRace());
-        storeRaceIdentifiers(raceColumn, dbRaceColumn);
-        return dbRaceColumn;
-    }
-
-    private void storeScoreCorrections(Leaderboard leaderboard, BasicDBObject dbScoreCorrections) {
-        SettableScoreCorrection scoreCorrection = leaderboard.getScoreCorrection();
-        for (RaceColumn raceColumn : leaderboard.getRaceColumns()) {
-            BasicDBList dbCorrectionForRace = new BasicDBList();
-            for (Competitor competitor : leaderboard.getCompetitors()) {
-                if (scoreCorrection.isScoreCorrected(competitor, raceColumn)) {
-                    BasicDBObject dbCorrectionForCompetitor = new BasicDBObject();
-                    dbCorrectionForCompetitor.put(FieldNames.COMPETITOR_ID.name(), competitor.getId());
-                    MaxPointsReason maxPointsReason = scoreCorrection.getMaxPointsReason(competitor, raceColumn);
-                    if (maxPointsReason != MaxPointsReason.NONE) {
-                        dbCorrectionForCompetitor.put(FieldNames.LEADERBOARD_SCORE_CORRECTION_MAX_POINTS_REASON.name(),
-                                maxPointsReason.name());
-                    }
-                    Double explicitScoreCorrection = scoreCorrection
-                            .getExplicitScoreCorrection(competitor, raceColumn);
-                    if (explicitScoreCorrection != null) {
-                        dbCorrectionForCompetitor.put(FieldNames.LEADERBOARD_CORRECTED_SCORE.name(),
-                                explicitScoreCorrection);
-                    }
-                    dbCorrectionForRace.add(dbCorrectionForCompetitor);
-                }
-            }
-            if (!dbCorrectionForRace.isEmpty()) {
-                // using the column name as the key for the score corrections requires re-writing the score corrections
-                // of a meta-leaderboard if the name of one of its leaderboards changes
-                dbScoreCorrections.put(MongoUtils.escapeDollarAndDot(raceColumn.getName()), dbCorrectionForRace);
-            }
-        }
-        final TimePoint timePointOfLastCorrectionsValidity = scoreCorrection.getTimePointOfLastCorrectionsValidity();
-        if (timePointOfLastCorrectionsValidity != null) {
-            dbScoreCorrections.put(FieldNames.LEADERBOARD_SCORE_CORRECTION_TIMESTAMP.name(), timePointOfLastCorrectionsValidity.asMillis());
-        }
-        if (scoreCorrection.getComment() != null) {
-            dbScoreCorrections.put(FieldNames.LEADERBOARD_SCORE_CORRECTION_COMMENT.name(), scoreCorrection.getComment());
-        }
-    }
-
-    @Override
-    public void removeLeaderboard(String leaderboardName) {
-        DBCollection leaderboardCollection = database.getCollection(CollectionNames.LEADERBOARDS.name());
-        BasicDBObject query = new BasicDBObject(FieldNames.LEADERBOARD_NAME.name(), leaderboardName);
-        leaderboardCollection.remove(query);
-    }
-
-    @Override
-    public void renameLeaderboard(String oldName, String newName) {
-        DBCollection leaderboardCollection = database.getCollection(CollectionNames.LEADERBOARDS.name());
-        BasicDBObject query = new BasicDBObject(FieldNames.LEADERBOARD_NAME.name(), oldName);
-        BasicDBObject renameUpdate = new BasicDBObject("$set", new BasicDBObject(FieldNames.LEADERBOARD_NAME.name(), newName));
-        leaderboardCollection.update(query, renameUpdate);
-    }
-    
-    @Override
-    public void storeLeaderboardGroup(LeaderboardGroup leaderboardGroup) {
-        DBCollection leaderboardGroupCollection = database.getCollection(CollectionNames.LEADERBOARD_GROUPS.name());
-        DBCollection leaderboardCollection = database.getCollection(CollectionNames.LEADERBOARDS.name());
-        
-        try {
-            leaderboardGroupCollection.ensureIndex(FieldNames.LEADERBOARD_GROUP_NAME.name());
-        } catch (NullPointerException npe) {
-            // sometimes, for reasons yet to be clarified, ensuring an index on the name field causes an NPE
-            logger.throwing(MongoObjectFactoryImpl.class.getName(), "storeLeaderboardGroup", npe);
-        }
-        BasicDBObject query = new BasicDBObject(FieldNames.LEADERBOARD_GROUP_NAME.name(), leaderboardGroup.getName());
-        BasicDBObject dbLeaderboardGroup = new BasicDBObject();
-        dbLeaderboardGroup.put(FieldNames.LEADERBOARD_GROUP_NAME.name(), leaderboardGroup.getName());
-        dbLeaderboardGroup.put(FieldNames.LEADERBOARD_GROUP_DESCRIPTION.name(), leaderboardGroup.getDescription());
-        dbLeaderboardGroup.put(FieldNames.LEADERBOARD_GROUP_DISPLAY_IN_REVERSE_ORDER.name(), leaderboardGroup.isDisplayGroupsInReverseOrder());
-        final Leaderboard overallLeaderboard = leaderboardGroup.getOverallLeaderboard();
-        if (overallLeaderboard != null) {
-            BasicDBObject overallLeaderboardQuery = new BasicDBObject(FieldNames.LEADERBOARD_NAME.name(), overallLeaderboard.getName());
-            DBObject dbOverallLeaderboard = leaderboardCollection.findOne(overallLeaderboardQuery);
-            if (dbOverallLeaderboard == null) {
-                storeLeaderboard(overallLeaderboard);
-                dbOverallLeaderboard = leaderboardCollection.findOne(overallLeaderboardQuery);
-            }
-            ObjectId dbOverallLeaderboardId = (ObjectId) dbOverallLeaderboard.get("_id");
-            dbLeaderboardGroup.put(FieldNames.LEADERBOARD_GROUP_OVERALL_LEADERBOARD.name(), dbOverallLeaderboardId);
-        }
-        BasicDBList dbLeaderboardIds = new BasicDBList();
-        for (Leaderboard leaderboard : leaderboardGroup.getLeaderboards()) {
-            BasicDBObject leaderboardQuery = new BasicDBObject(FieldNames.LEADERBOARD_NAME.name(), leaderboard.getName());
-            DBObject dbLeaderboard = leaderboardCollection.findOne(leaderboardQuery);
-            if (dbLeaderboard == null) {
-                storeLeaderboard(leaderboard);
-                dbLeaderboard = leaderboardCollection.findOne(leaderboardQuery);
-            }
-            ObjectId dbLeaderboardId = (ObjectId) dbLeaderboard.get("_id");
-            dbLeaderboardIds.add(dbLeaderboardId);
-        }
-        dbLeaderboardGroup.put(FieldNames.LEADERBOARD_GROUP_LEADERBOARDS.name(), dbLeaderboardIds);
-        leaderboardGroupCollection.update(query, dbLeaderboardGroup, true, false);
-    }
-
-    @Override
-    public void removeLeaderboardGroup(String groupName) {
-        DBCollection leaderboardGroupCollection = database.getCollection(CollectionNames.LEADERBOARD_GROUPS.name());
-        BasicDBObject query = new BasicDBObject(FieldNames.LEADERBOARD_GROUP_NAME.name(), groupName);
-        leaderboardGroupCollection.remove(query);
-    }
-
-    @Override
-    public void renameLeaderboardGroup(String oldName, String newName) {
-        DBCollection leaderboardGroupCollection = database.getCollection(CollectionNames.LEADERBOARD_GROUPS.name());
-        BasicDBObject query = new BasicDBObject(FieldNames.LEADERBOARD_GROUP_NAME.name(), oldName);
-        BasicDBObject update = new BasicDBObject("$set", new BasicDBObject(FieldNames.LEADERBOARD_GROUP_NAME.name(), newName));
-        leaderboardGroupCollection.update(query, update);
-    }
-
-    @Override
-    public void storeEvent(Event event) {
-        DBCollection eventCollection = database.getCollection(CollectionNames.EVENTS.name());
-        eventCollection.ensureIndex(FieldNames.EVENT_ID.name());
-        DBObject query = new BasicDBObject();
-        query.put(FieldNames.EVENT_ID.name(), event.getId());
-        DBObject eventDBObject = new BasicDBObject();
-        eventDBObject.put(FieldNames.EVENT_NAME.name(), event.getName());
-        eventDBObject.put(FieldNames.EVENT_ID.name(), event.getId());
-        eventDBObject.put(FieldNames.EVENT_PUBLICATION_URL.name(), event.getPublicationUrl());
-        eventDBObject.put(FieldNames.EVENT_IS_PUBLIC.name(), event.isPublic());
-        DBObject venueDBObject = getVenueAsDBObject(event.getVenue());
-        eventDBObject.put(FieldNames.VENUE.name(), venueDBObject);
-        eventCollection.update(query, eventDBObject, /* upsrt */ true, /* multi */ false);
-    }
-
-    @Override
-    public void renameEvent(Serializable id, String newName) {
-        DBCollection eventCollection = database.getCollection(CollectionNames.EVENTS.name());
-        BasicDBObject query = new BasicDBObject(FieldNames.EVENT_ID.name(), id);
-        BasicDBObject renameUpdate = new BasicDBObject("$set", new BasicDBObject(FieldNames.EVENT_NAME.name(), newName));
-        eventCollection.update(query, renameUpdate);
-    }
-    
-    @Override
-    public void removeEvent(Serializable id) {
-        DBCollection eventsCollection = database.getCollection(CollectionNames.EVENTS.name());
-        BasicDBObject query = new BasicDBObject(FieldNames.EVENT_ID.name(), id);
-        eventsCollection.remove(query);
-    }
-    
-    private DBObject getVenueAsDBObject(Venue venue) {
-        DBObject result = new BasicDBObject();
-        result.put(FieldNames.VENUE_NAME.name(), venue.getName());
-        BasicDBList courseAreaList = new BasicDBList();
-        result.put(FieldNames.COURSE_AREAS.name(), courseAreaList);
-        for (CourseArea courseArea : venue.getCourseAreas()) {
-            DBObject dbCourseArea = new BasicDBObject();
-            courseAreaList.add(dbCourseArea);
-            dbCourseArea.put(FieldNames.COURSE_AREA_NAME.name(), courseArea.getName());
-        }
-        return result;
-    }
-
-    @Override
-    public void storeRegatta(Regatta regatta) {
-        DBCollection regattasCollection = database.getCollection(CollectionNames.REGATTAS.name());
-        regattasCollection.ensureIndex(FieldNames.REGATTA_NAME.name());
-        regattasCollection.ensureIndex(FieldNames.REGATTA_ID.name());
-        DBObject dbRegatta = new BasicDBObject();
-        DBObject query = new BasicDBObject(FieldNames.REGATTA_NAME.name(), regatta.getName());
-        dbRegatta.put(FieldNames.REGATTA_NAME.name(), regatta.getName());
-        dbRegatta.put(FieldNames.REGATTA_BASE_NAME.name(), regatta.getBaseName());
-        dbRegatta.put(FieldNames.REGATTA_ID.name(), regatta.getId());
-        dbRegatta.put(FieldNames.SCORING_SCHEME_TYPE.name(), regatta.getScoringScheme().getType().name());
-        if (regatta.getBoatClass() != null) {
-            dbRegatta.put(FieldNames.BOAT_CLASS_NAME.name(), regatta.getBoatClass().getName());
-            dbRegatta.put(FieldNames.BOAT_CLASS_TYPICALLY_STARTS_UPWIND.name(), regatta.getBoatClass().typicallyStartsUpwind());
-        }
-        dbRegatta.put(FieldNames.REGATTA_SERIES.name(), storeSeries(regatta.getSeries()));
-        regattasCollection.update(query, dbRegatta, /* upsrt */ true, /* multi */ false);
-    }
-
-    @Override
-    public void removeRegatta(Regatta regatta) {
-        DBCollection regattasCollection = database.getCollection(CollectionNames.REGATTAS.name());
-        DBObject query = new BasicDBObject(FieldNames.REGATTA_NAME.name(), regatta.getName());
-        regattasCollection.remove(query);
-    }
-
-    private BasicDBList storeSeries(Iterable<? extends Series> series) {
-        BasicDBList dbSeries = new BasicDBList();
-        for (Series s : series) {
-            dbSeries.add(storeSeries(s));
-        }
-        return dbSeries;
-    }
-
-    private DBObject storeSeries(Series s) {
-        DBObject dbSeries = new BasicDBObject();
-        dbSeries.put(FieldNames.SERIES_NAME.name(), s.getName());
-        dbSeries.put(FieldNames.SERIES_IS_MEDAL.name(), s.isMedal());
-        BasicDBList dbFleets = new BasicDBList();
-        for (Fleet fleet : s.getFleets()) {
-            dbFleets.add(storeFleet(fleet));
-        }
-        dbSeries.put(FieldNames.SERIES_FLEETS.name(), dbFleets);
-        BasicDBList dbRaceColumns = new BasicDBList();
-        for (RaceColumn raceColumn : s.getRaceColumns()) {
-            dbRaceColumns.add(storeRaceColumn(raceColumn));
-        }
-        dbSeries.put(FieldNames.SERIES_RACE_COLUMNS.name(), dbRaceColumns);
-        return dbSeries;
-    }
-
-    private DBObject storeFleet(Fleet fleet) {
-        DBObject dbFleet = new BasicDBObject(FieldNames.FLEET_NAME.name(), fleet.getName());
-        if (fleet instanceof FleetImpl) {
-            dbFleet.put(FieldNames.FLEET_ORDERING.name(), ((FleetImpl) fleet).getOrdering());
-            if(fleet.getColor() != null) {
-                Triple<Integer, Integer, Integer> colorAsRGB = fleet.getColor().getAsRGB();
-                // we save the color as a integer value representing the RGB values
-                int colorAsInt = (256 * 256 * colorAsRGB.getC()) + colorAsRGB.getB() * 256 + colorAsRGB.getA(); 
-                dbFleet.put(FieldNames.FLEET_COLOR.name(), colorAsInt);
-            } else {
-                dbFleet.put(FieldNames.FLEET_COLOR.name(), null);
-            }
-        }
-        return dbFleet;
-    }
-
-    @Override
-    public void storeRegattaForRaceID(String raceIDAsString, Regatta regatta) {
-        DBCollection regattaForRaceIDCollection = database.getCollection(CollectionNames.REGATTA_FOR_RACE_ID.name());
-        DBObject query = new BasicDBObject(FieldNames.RACE_ID_AS_STRING.name(), raceIDAsString);
-        DBObject entry = new BasicDBObject(FieldNames.RACE_ID_AS_STRING.name(), raceIDAsString);
-        entry.put(FieldNames.REGATTA_NAME.name(), regatta.getName());
-        regattaForRaceIDCollection.update(query, entry, /* upsrt */ true, /* multi */ false);
-    }
-    
-    @Override
-    public void removeRegattaForRaceID(String raceIDAsString, Regatta regatta) {
-        DBCollection regattaForRaceIDCollection = database.getCollection(CollectionNames.REGATTA_FOR_RACE_ID.name());
-        DBObject query = new BasicDBObject(FieldNames.RACE_ID_AS_STRING.name(), raceIDAsString);
-        regattaForRaceIDCollection.remove(query);
-    }
-}
->>>>>>> f667db38
+import java.io.Serializable;
+import java.util.List;
+import java.util.logging.Logger;
+
+import org.bson.types.ObjectId;
+
+import com.mongodb.BasicDBList;
+import com.mongodb.BasicDBObject;
+import com.mongodb.DB;
+import com.mongodb.DBCollection;
+import com.mongodb.DBObject;
+import com.sap.sailing.domain.base.Competitor;
+import com.sap.sailing.domain.base.CourseArea;
+import com.sap.sailing.domain.base.Event;
+import com.sap.sailing.domain.base.Fleet;
+import com.sap.sailing.domain.base.RaceColumn;
+import com.sap.sailing.domain.base.RaceDefinition;
+import com.sap.sailing.domain.base.Regatta;
+import com.sap.sailing.domain.base.Series;
+import com.sap.sailing.domain.base.SpeedWithBearing;
+import com.sap.sailing.domain.base.Timed;
+import com.sap.sailing.domain.base.Venue;
+import com.sap.sailing.domain.base.impl.FleetImpl;
+import com.sap.sailing.domain.common.Bearing;
+import com.sap.sailing.domain.common.MaxPointsReason;
+import com.sap.sailing.domain.common.RaceIdentifier;
+import com.sap.sailing.domain.common.Speed;
+import com.sap.sailing.domain.common.TimePoint;
+import com.sap.sailing.domain.common.WindSource;
+import com.sap.sailing.domain.common.impl.Util.Triple;
+import com.sap.sailing.domain.leaderboard.FlexibleLeaderboard;
+import com.sap.sailing.domain.leaderboard.Leaderboard;
+import com.sap.sailing.domain.leaderboard.LeaderboardGroup;
+import com.sap.sailing.domain.leaderboard.RegattaLeaderboard;
+import com.sap.sailing.domain.leaderboard.SettableScoreCorrection;
+import com.sap.sailing.domain.leaderboard.ThresholdBasedResultDiscardingRule;
+import com.sap.sailing.domain.persistence.MongoObjectFactory;
+import com.sap.sailing.domain.racelog.RaceLogCourseAreaChangedEvent;
+import com.sap.sailing.domain.racelog.RaceLogEvent;
+import com.sap.sailing.domain.racelog.RaceLogFlagEvent;
+import com.sap.sailing.domain.racelog.RaceLogIdentifier;
+import com.sap.sailing.domain.racelog.RaceLogPassChangeEvent;
+import com.sap.sailing.domain.racelog.RaceLogRaceStatusEvent;
+import com.sap.sailing.domain.racelog.RaceLogStartTimeEvent;
+import com.sap.sailing.domain.tracking.Positioned;
+import com.sap.sailing.domain.tracking.TrackedRace;
+import com.sap.sailing.domain.tracking.TrackedRegatta;
+import com.sap.sailing.domain.tracking.Wind;
+import com.sap.sailing.domain.tracking.WindTrack;
+
+public class MongoObjectFactoryImpl implements MongoObjectFactory {
+    private static Logger logger = Logger.getLogger(MongoObjectFactoryImpl.class.getName());
+    private final DB database;
+    
+    public MongoObjectFactoryImpl(DB database) {
+        super();
+        this.database = database;
+    }
+    
+    public DBObject storeWind(Wind wind) {
+        DBObject result = new BasicDBObject();
+        storePositioned(wind, result);
+        storeTimed(wind, result);
+        storeSpeedWithBearing(wind, result);
+        return result;
+    }
+
+    private void storeTimed(Timed timed, DBObject result) {
+        result.put(FieldNames.TIME_AS_MILLIS.name(), timed.getTimePoint().asMillis());
+    }
+
+    private void storeSpeedWithBearing(SpeedWithBearing speedWithBearing, DBObject result) {
+        storeSpeed(speedWithBearing, result);
+        storeBearing(speedWithBearing.getBearing(), result);
+        
+    }
+
+    private void storeBearing(Bearing bearing, DBObject result) {
+        result.put(FieldNames.DEGREE_BEARING.name(), bearing.getDegrees());
+    }
+
+    private void storeSpeed(Speed speed, DBObject result) {
+        result.put(FieldNames.KNOT_SPEED.name(), speed.getKnots());
+    }
+
+    private void storePositioned(Positioned positioned, DBObject result) {
+        if (positioned.getPosition() != null) {
+            result.put(FieldNames.LAT_DEG.name(), positioned.getPosition().getLatDeg());
+            result.put(FieldNames.LNG_DEG.name(), positioned.getPosition().getLngDeg());
+        }
+    }
+
+    @Override
+    public void addWindTrackDumper(TrackedRegatta trackedRegatta, TrackedRace trackedRace, WindSource windSource) {
+        WindTrack windTrack = trackedRace.getOrCreateWindTrack(windSource);
+        windTrack.addListener(new MongoWindListener(trackedRace, trackedRegatta.getRegatta().getName(), windSource, this, database));
+    }
+
+    public DBCollection getWindTrackCollection() {
+        DBCollection result = database.getCollection(CollectionNames.WIND_TRACKS.name());
+        result.ensureIndex(new BasicDBObject(FieldNames.EVENT_NAME.name(), null));
+        return result;
+    }
+
+    /**
+     * @param regattaName
+     *            the regatta name is stored only for human readability purposes because a time stamp may be a bit unhandy for
+     *            identifying where the wind fix was collected
+     */
+    public DBObject storeWindTrackEntry(RaceDefinition race, String regattaName, WindSource windSource, Wind wind) {
+        BasicDBObject result = new BasicDBObject();
+        result.put(FieldNames.RACE_ID.name(), race.getId());
+        result.put(FieldNames.REGATTA_NAME.name(), regattaName);
+        result.put(FieldNames.WIND_SOURCE_NAME.name(), windSource.name());
+        if (windSource.getId() != null) {
+            result.put(FieldNames.WIND_SOURCE_ID.name(), windSource.getId());
+        }
+        result.put(FieldNames.WIND.name(), storeWind(wind));
+        return result;
+    }
+    
+    private void storeRaceIdentifiers(RaceColumn raceColumn, DBObject dbObject) {
+        BasicDBObject raceIdentifiersPerFleet = new BasicDBObject();
+        for (Fleet fleet : raceColumn.getFleets()) {
+            RaceIdentifier raceIdentifier = raceColumn.getRaceIdentifier(fleet);
+            if (raceIdentifier != null) {
+                DBObject raceIdentifierForFleet = new BasicDBObject();
+                storeRaceIdentifier(raceIdentifierForFleet, raceIdentifier);
+                raceIdentifiersPerFleet.put(MongoUtils.escapeDollarAndDot(fleet.getName()), raceIdentifierForFleet);
+            }
+        }
+        dbObject.put(FieldNames.RACE_IDENTIFIERS.name(), raceIdentifiersPerFleet);
+    }
+
+    private void storeRaceIdentifier(DBObject dbObject, RaceIdentifier raceIdentifier) {
+        if (raceIdentifier != null) {
+            dbObject.put(FieldNames.EVENT_NAME.name(), raceIdentifier.getRegattaName());
+            dbObject.put(FieldNames.RACE_NAME.name(), raceIdentifier.getRaceName());
+        }
+    }
+
+    @Override
+    public void storeLeaderboard(Leaderboard leaderboard) {
+        DBCollection leaderboardCollection = database.getCollection(CollectionNames.LEADERBOARDS.name());
+        try {
+            leaderboardCollection.ensureIndex(FieldNames.LEADERBOARD_NAME.name());
+        } catch (NullPointerException npe) {
+            // sometimes, for reasons yet to be clarified, ensuring an index on the name field causes an NPE
+            logger.throwing(MongoObjectFactoryImpl.class.getName(), "storeLeaderboard", npe);
+        }
+        BasicDBObject query = new BasicDBObject(FieldNames.LEADERBOARD_NAME.name(), leaderboard.getName());
+        BasicDBObject dbLeaderboard = new BasicDBObject();
+        dbLeaderboard.put(FieldNames.LEADERBOARD_NAME.name(), leaderboard.getName());
+        if (leaderboard.getDisplayName() != null) {
+            dbLeaderboard.put(FieldNames.LEADERBOARD_DISPLAY_NAME.name(), leaderboard.getDisplayName());
+        }
+        BasicDBList dbSuppressedCompetitorIds = new BasicDBList();
+        for (Competitor suppressedCompetitor : leaderboard.getSuppressedCompetitors()) {
+            dbSuppressedCompetitorIds.add(suppressedCompetitor.getId());
+        }
+        dbLeaderboard.put(FieldNames.LEADERBOARD_SUPPRESSED_COMPETITOR_IDS.name(), dbSuppressedCompetitorIds);
+        if (leaderboard instanceof FlexibleLeaderboard) {
+            storeFlexibleLeaderboard((FlexibleLeaderboard) leaderboard, dbLeaderboard);
+        } else if (leaderboard instanceof RegattaLeaderboard) {
+            storeRegattaLeaderboard((RegattaLeaderboard) leaderboard, dbLeaderboard);
+        } else {
+            // at least store the scoring scheme
+            dbLeaderboard.put(FieldNames.SCORING_SCHEME_TYPE.name(), leaderboard.getScoringScheme().getType().name());
+        }
+        if (leaderboard.getDefaultCourseArea() != null) {
+            dbLeaderboard.put(FieldNames.COURSE_AREA_ID.name(), leaderboard.getDefaultCourseArea().getId().toString());
+        } else {
+            dbLeaderboard.put(FieldNames.COURSE_AREA_ID.name(), null);
+        }
+        storeColumnFactors(leaderboard, dbLeaderboard);
+        storeLeaderboardCorrectionsAndDiscards(leaderboard, dbLeaderboard);
+        leaderboardCollection.update(query, dbLeaderboard, /* upsrt */ true, /* multi */ false);
+    }
+
+    private void storeColumnFactors(Leaderboard leaderboard, BasicDBObject dbLeaderboard) {
+        DBObject raceColumnFactors = new BasicDBObject();
+        for (RaceColumn raceColumn : leaderboard.getRaceColumns()) {
+            Double explicitFactor = raceColumn.getExplicitFactor();
+            if (explicitFactor != null) {
+                raceColumnFactors.put(MongoUtils.escapeDollarAndDot(raceColumn.getName()), explicitFactor);
+            }
+        }
+        dbLeaderboard.put(FieldNames.LEADERBOARD_COLUMN_FACTORS.name(), raceColumnFactors);
+    }
+
+    private void storeRegattaLeaderboard(RegattaLeaderboard leaderboard, DBObject dbLeaderboard) {
+        dbLeaderboard.put(FieldNames.REGATTA_NAME.name(), leaderboard.getRegatta().getName());
+    }
+
+    private void storeFlexibleLeaderboard(FlexibleLeaderboard leaderboard, BasicDBObject dbLeaderboard) {
+        BasicDBList dbRaceColumns = new BasicDBList();
+        dbLeaderboard.put(FieldNames.SCORING_SCHEME_TYPE.name(), leaderboard.getScoringScheme().getType().name());
+        dbLeaderboard.put(FieldNames.LEADERBOARD_COLUMNS.name(), dbRaceColumns);
+        for (RaceColumn raceColumn : leaderboard.getRaceColumns()) {
+            BasicDBObject dbRaceColumn = storeRaceColumn(raceColumn);
+            dbRaceColumns.add(dbRaceColumn);
+        }
+    }
+
+    private void storeLeaderboardCorrectionsAndDiscards(Leaderboard leaderboard, BasicDBObject dbLeaderboard) {
+        if (leaderboard.hasCarriedPoints()) {
+            BasicDBList dbCarriedPoints = new BasicDBList();
+            dbLeaderboard.put(FieldNames.LEADERBOARD_CARRIED_POINTS_BY_ID.name(), dbCarriedPoints);
+            for (Competitor competitor : leaderboard.getCompetitors()) {
+                if (leaderboard.hasCarriedPoints(competitor)) {
+                    DBObject dbCarriedPointsForCompetitor = new BasicDBObject();
+                    dbCarriedPointsForCompetitor.put(FieldNames.COMPETITOR_ID.name(), competitor.getId());
+                    dbCarriedPointsForCompetitor.put(FieldNames.LEADERBOARD_CARRIED_POINTS.name(), leaderboard.getCarriedPoints(competitor));
+                    dbCarriedPoints.add(dbCarriedPointsForCompetitor);
+                }
+            }
+        }
+        BasicDBObject dbScoreCorrections = new BasicDBObject();
+        storeScoreCorrections(leaderboard, dbScoreCorrections);
+        dbLeaderboard.put(FieldNames.LEADERBOARD_SCORE_CORRECTIONS.name(), dbScoreCorrections);
+        final ThresholdBasedResultDiscardingRule resultDiscardingRule = leaderboard.getResultDiscardingRule();
+        storeResultDiscardingRule(dbLeaderboard, resultDiscardingRule);
+        BasicDBList competitorDisplayNames = new BasicDBList();
+        for (Competitor competitor : leaderboard.getCompetitors()) {
+            String displayNameForCompetitor = leaderboard.getDisplayName(competitor);
+            if (displayNameForCompetitor != null) {
+                DBObject dbDisplayName = new BasicDBObject();
+                dbDisplayName.put(FieldNames.COMPETITOR_ID.name(), competitor.getId());
+                dbDisplayName.put(FieldNames.COMPETITOR_DISPLAY_NAME.name(), displayNameForCompetitor);
+                competitorDisplayNames.add(dbDisplayName);
+            }
+        }
+        dbLeaderboard.put(FieldNames.LEADERBOARD_COMPETITOR_DISPLAY_NAMES.name(), competitorDisplayNames);
+    }
+
+    private void storeResultDiscardingRule(BasicDBObject dbLeaderboard,
+            final ThresholdBasedResultDiscardingRule resultDiscardingRule) {
+        BasicDBList dbResultDiscardingThresholds = new BasicDBList();
+        for (int threshold : resultDiscardingRule.getDiscardIndexResultsStartingWithHowManyRaces()) {
+            dbResultDiscardingThresholds.add(threshold);
+        }
+        dbLeaderboard.put(FieldNames.LEADERBOARD_DISCARDING_THRESHOLDS.name(), dbResultDiscardingThresholds);
+    }
+
+    private BasicDBObject storeRaceColumn(RaceColumn raceColumn) {
+        BasicDBObject dbRaceColumn = new BasicDBObject();
+        dbRaceColumn.put(FieldNames.LEADERBOARD_COLUMN_NAME.name(), raceColumn.getName());
+        dbRaceColumn.put(FieldNames.LEADERBOARD_IS_MEDAL_RACE_COLUMN.name(), raceColumn.isMedalRace());
+        storeRaceIdentifiers(raceColumn, dbRaceColumn);
+        return dbRaceColumn;
+    }
+
+    private void storeScoreCorrections(Leaderboard leaderboard, BasicDBObject dbScoreCorrections) {
+        SettableScoreCorrection scoreCorrection = leaderboard.getScoreCorrection();
+        for (RaceColumn raceColumn : leaderboard.getRaceColumns()) {
+            BasicDBList dbCorrectionForRace = new BasicDBList();
+            for (Competitor competitor : leaderboard.getCompetitors()) {
+                if (scoreCorrection.isScoreCorrected(competitor, raceColumn)) {
+                    BasicDBObject dbCorrectionForCompetitor = new BasicDBObject();
+                    dbCorrectionForCompetitor.put(FieldNames.COMPETITOR_ID.name(), competitor.getId());
+                    MaxPointsReason maxPointsReason = scoreCorrection.getMaxPointsReason(competitor, raceColumn);
+                    if (maxPointsReason != MaxPointsReason.NONE) {
+                        dbCorrectionForCompetitor.put(FieldNames.LEADERBOARD_SCORE_CORRECTION_MAX_POINTS_REASON.name(),
+                                maxPointsReason.name());
+                    }
+                    Double explicitScoreCorrection = scoreCorrection
+                            .getExplicitScoreCorrection(competitor, raceColumn);
+                    if (explicitScoreCorrection != null) {
+                        dbCorrectionForCompetitor.put(FieldNames.LEADERBOARD_CORRECTED_SCORE.name(),
+                                explicitScoreCorrection);
+                    }
+                    dbCorrectionForRace.add(dbCorrectionForCompetitor);
+                }
+            }
+            if (!dbCorrectionForRace.isEmpty()) {
+                // using the column name as the key for the score corrections requires re-writing the score corrections
+                // of a meta-leaderboard if the name of one of its leaderboards changes
+                dbScoreCorrections.put(MongoUtils.escapeDollarAndDot(raceColumn.getName()), dbCorrectionForRace);
+            }
+        }
+        final TimePoint timePointOfLastCorrectionsValidity = scoreCorrection.getTimePointOfLastCorrectionsValidity();
+        if (timePointOfLastCorrectionsValidity != null) {
+            dbScoreCorrections.put(FieldNames.LEADERBOARD_SCORE_CORRECTION_TIMESTAMP.name(), timePointOfLastCorrectionsValidity.asMillis());
+        }
+        if (scoreCorrection.getComment() != null) {
+            dbScoreCorrections.put(FieldNames.LEADERBOARD_SCORE_CORRECTION_COMMENT.name(), scoreCorrection.getComment());
+        }
+    }
+
+    @Override
+    public void removeLeaderboard(String leaderboardName) {
+        DBCollection leaderboardCollection = database.getCollection(CollectionNames.LEADERBOARDS.name());
+        BasicDBObject query = new BasicDBObject(FieldNames.LEADERBOARD_NAME.name(), leaderboardName);
+        leaderboardCollection.remove(query);
+    }
+
+    @Override
+    public void renameLeaderboard(String oldName, String newName) {
+        DBCollection leaderboardCollection = database.getCollection(CollectionNames.LEADERBOARDS.name());
+        BasicDBObject query = new BasicDBObject(FieldNames.LEADERBOARD_NAME.name(), oldName);
+        BasicDBObject renameUpdate = new BasicDBObject("$set", new BasicDBObject(FieldNames.LEADERBOARD_NAME.name(), newName));
+        leaderboardCollection.update(query, renameUpdate);
+    }
+    
+    @Override
+    public void storeLeaderboardGroup(LeaderboardGroup leaderboardGroup) {
+        DBCollection leaderboardGroupCollection = database.getCollection(CollectionNames.LEADERBOARD_GROUPS.name());
+        DBCollection leaderboardCollection = database.getCollection(CollectionNames.LEADERBOARDS.name());
+        
+        try {
+            leaderboardGroupCollection.ensureIndex(FieldNames.LEADERBOARD_GROUP_NAME.name());
+        } catch (NullPointerException npe) {
+            // sometimes, for reasons yet to be clarified, ensuring an index on the name field causes an NPE
+            logger.throwing(MongoObjectFactoryImpl.class.getName(), "storeLeaderboardGroup", npe);
+        }
+        BasicDBObject query = new BasicDBObject(FieldNames.LEADERBOARD_GROUP_NAME.name(), leaderboardGroup.getName());
+        BasicDBObject dbLeaderboardGroup = new BasicDBObject();
+        dbLeaderboardGroup.put(FieldNames.LEADERBOARD_GROUP_NAME.name(), leaderboardGroup.getName());
+        dbLeaderboardGroup.put(FieldNames.LEADERBOARD_GROUP_DESCRIPTION.name(), leaderboardGroup.getDescription());
+        dbLeaderboardGroup.put(FieldNames.LEADERBOARD_GROUP_DISPLAY_IN_REVERSE_ORDER.name(), leaderboardGroup.isDisplayGroupsInReverseOrder());
+        final Leaderboard overallLeaderboard = leaderboardGroup.getOverallLeaderboard();
+        if (overallLeaderboard != null) {
+            BasicDBObject overallLeaderboardQuery = new BasicDBObject(FieldNames.LEADERBOARD_NAME.name(), overallLeaderboard.getName());
+            DBObject dbOverallLeaderboard = leaderboardCollection.findOne(overallLeaderboardQuery);
+            if (dbOverallLeaderboard == null) {
+                storeLeaderboard(overallLeaderboard);
+                dbOverallLeaderboard = leaderboardCollection.findOne(overallLeaderboardQuery);
+            }
+            ObjectId dbOverallLeaderboardId = (ObjectId) dbOverallLeaderboard.get("_id");
+            dbLeaderboardGroup.put(FieldNames.LEADERBOARD_GROUP_OVERALL_LEADERBOARD.name(), dbOverallLeaderboardId);
+        }
+        BasicDBList dbLeaderboardIds = new BasicDBList();
+        for (Leaderboard leaderboard : leaderboardGroup.getLeaderboards()) {
+            BasicDBObject leaderboardQuery = new BasicDBObject(FieldNames.LEADERBOARD_NAME.name(), leaderboard.getName());
+            DBObject dbLeaderboard = leaderboardCollection.findOne(leaderboardQuery);
+            if (dbLeaderboard == null) {
+                storeLeaderboard(leaderboard);
+                dbLeaderboard = leaderboardCollection.findOne(leaderboardQuery);
+            }
+            ObjectId dbLeaderboardId = (ObjectId) dbLeaderboard.get("_id");
+            dbLeaderboardIds.add(dbLeaderboardId);
+        }
+        dbLeaderboardGroup.put(FieldNames.LEADERBOARD_GROUP_LEADERBOARDS.name(), dbLeaderboardIds);
+        leaderboardGroupCollection.update(query, dbLeaderboardGroup, true, false);
+    }
+
+    @Override
+    public void removeLeaderboardGroup(String groupName) {
+        DBCollection leaderboardGroupCollection = database.getCollection(CollectionNames.LEADERBOARD_GROUPS.name());
+        BasicDBObject query = new BasicDBObject(FieldNames.LEADERBOARD_GROUP_NAME.name(), groupName);
+        leaderboardGroupCollection.remove(query);
+    }
+
+    @Override
+    public void renameLeaderboardGroup(String oldName, String newName) {
+        DBCollection leaderboardGroupCollection = database.getCollection(CollectionNames.LEADERBOARD_GROUPS.name());
+        BasicDBObject query = new BasicDBObject(FieldNames.LEADERBOARD_GROUP_NAME.name(), oldName);
+        BasicDBObject update = new BasicDBObject("$set", new BasicDBObject(FieldNames.LEADERBOARD_GROUP_NAME.name(), newName));
+        leaderboardGroupCollection.update(query, update);
+    }
+
+    @Override
+    public void storeEvent(Event event) {
+        DBCollection eventCollection = database.getCollection(CollectionNames.EVENTS.name());
+        eventCollection.ensureIndex(FieldNames.EVENT_ID.name());
+        DBObject query = new BasicDBObject();
+        query.put(FieldNames.EVENT_ID.name(), event.getId());
+        DBObject eventDBObject = new BasicDBObject();
+        eventDBObject.put(FieldNames.EVENT_NAME.name(), event.getName());
+        eventDBObject.put(FieldNames.EVENT_ID.name(), event.getId());
+        eventDBObject.put(FieldNames.EVENT_PUBLICATION_URL.name(), event.getPublicationUrl());
+        eventDBObject.put(FieldNames.EVENT_IS_PUBLIC.name(), event.isPublic());
+        DBObject venueDBObject = getVenueAsDBObject(event.getVenue());
+        eventDBObject.put(FieldNames.VENUE.name(), venueDBObject);
+        eventCollection.update(query, eventDBObject, /* upsrt */ true, /* multi */ false);
+    }
+
+    @Override
+    public void renameEvent(Serializable id, String newName) {
+        DBCollection eventCollection = database.getCollection(CollectionNames.EVENTS.name());
+        BasicDBObject query = new BasicDBObject(FieldNames.EVENT_ID.name(), id);
+        BasicDBObject renameUpdate = new BasicDBObject("$set", new BasicDBObject(FieldNames.EVENT_NAME.name(), newName));
+        eventCollection.update(query, renameUpdate);
+    }
+    
+    @Override
+    public void removeEvent(Serializable id) {
+        DBCollection eventsCollection = database.getCollection(CollectionNames.EVENTS.name());
+        BasicDBObject query = new BasicDBObject(FieldNames.EVENT_ID.name(), id);
+        eventsCollection.remove(query);
+    }
+    
+    private DBObject getVenueAsDBObject(Venue venue) {
+        DBObject result = new BasicDBObject();
+        result.put(FieldNames.VENUE_NAME.name(), venue.getName());
+        BasicDBList courseAreaList = new BasicDBList();
+        result.put(FieldNames.COURSE_AREAS.name(), courseAreaList);
+        for (CourseArea courseArea : venue.getCourseAreas()) {
+            DBObject dbCourseArea = new BasicDBObject();
+            courseAreaList.add(dbCourseArea);
+            dbCourseArea.put(FieldNames.COURSE_AREA_NAME.name(), courseArea.getName());
+            dbCourseArea.put(FieldNames.COURSE_AREA_ID.name(), courseArea.getId());
+        }
+        return result;
+    }
+
+    @Override
+    public void storeRegatta(Regatta regatta) {
+        DBCollection regattasCollection = database.getCollection(CollectionNames.REGATTAS.name());
+        regattasCollection.ensureIndex(FieldNames.REGATTA_NAME.name());
+        regattasCollection.ensureIndex(FieldNames.REGATTA_ID.name());
+        DBObject dbRegatta = new BasicDBObject();
+        DBObject query = new BasicDBObject(FieldNames.REGATTA_NAME.name(), regatta.getName());
+        dbRegatta.put(FieldNames.REGATTA_NAME.name(), regatta.getName());
+        dbRegatta.put(FieldNames.REGATTA_BASE_NAME.name(), regatta.getBaseName());
+        dbRegatta.put(FieldNames.REGATTA_ID.name(), regatta.getId());
+        dbRegatta.put(FieldNames.SCORING_SCHEME_TYPE.name(), regatta.getScoringScheme().getType().name());
+        if (regatta.getBoatClass() != null) {
+            dbRegatta.put(FieldNames.BOAT_CLASS_NAME.name(), regatta.getBoatClass().getName());
+            dbRegatta.put(FieldNames.BOAT_CLASS_TYPICALLY_STARTS_UPWIND.name(), regatta.getBoatClass().typicallyStartsUpwind());
+        }
+        dbRegatta.put(FieldNames.REGATTA_SERIES.name(), storeSeries(regatta.getSeries()));
+        
+        if (regatta.getDefaultCourseArea() != null) {
+            dbRegatta.put(FieldNames.COURSE_AREA_ID.name(), regatta.getDefaultCourseArea().getId().toString());
+        } else {
+            dbRegatta.put(FieldNames.COURSE_AREA_ID.name(), null);
+        }
+        
+        regattasCollection.update(query, dbRegatta, /* upsrt */ true, /* multi */ false);
+    }
+
+    @Override
+    public void removeRegatta(Regatta regatta) {
+        DBCollection regattasCollection = database.getCollection(CollectionNames.REGATTAS.name());
+        DBObject query = new BasicDBObject(FieldNames.REGATTA_NAME.name(), regatta.getName());
+        regattasCollection.remove(query);
+    }
+
+    private BasicDBList storeSeries(Iterable<? extends Series> series) {
+        BasicDBList dbSeries = new BasicDBList();
+        for (Series s : series) {
+            dbSeries.add(storeSeries(s));
+        }
+        return dbSeries;
+    }
+
+    private DBObject storeSeries(Series s) {
+        DBObject dbSeries = new BasicDBObject();
+        dbSeries.put(FieldNames.SERIES_NAME.name(), s.getName());
+        dbSeries.put(FieldNames.SERIES_IS_MEDAL.name(), s.isMedal());
+        BasicDBList dbFleets = new BasicDBList();
+        for (Fleet fleet : s.getFleets()) {
+            dbFleets.add(storeFleet(fleet));
+        }
+        dbSeries.put(FieldNames.SERIES_FLEETS.name(), dbFleets);
+        BasicDBList dbRaceColumns = new BasicDBList();
+        for (RaceColumn raceColumn : s.getRaceColumns()) {
+            dbRaceColumns.add(storeRaceColumn(raceColumn));
+        }
+        dbSeries.put(FieldNames.SERIES_RACE_COLUMNS.name(), dbRaceColumns);
+        return dbSeries;
+    }
+
+    private DBObject storeFleet(Fleet fleet) {
+        DBObject dbFleet = new BasicDBObject(FieldNames.FLEET_NAME.name(), fleet.getName());
+        if (fleet instanceof FleetImpl) {
+            dbFleet.put(FieldNames.FLEET_ORDERING.name(), ((FleetImpl) fleet).getOrdering());
+            if(fleet.getColor() != null) {
+                Triple<Integer, Integer, Integer> colorAsRGB = fleet.getColor().getAsRGB();
+                // we save the color as a integer value representing the RGB values
+                int colorAsInt = (256 * 256 * colorAsRGB.getC()) + colorAsRGB.getB() * 256 + colorAsRGB.getA(); 
+                dbFleet.put(FieldNames.FLEET_COLOR.name(), colorAsInt);
+            } else {
+                dbFleet.put(FieldNames.FLEET_COLOR.name(), null);
+            }
+        }
+        return dbFleet;
+    }
+
+    @Override
+    public void storeRegattaForRaceID(String raceIDAsString, Regatta regatta) {
+        DBCollection regattaForRaceIDCollection = database.getCollection(CollectionNames.REGATTA_FOR_RACE_ID.name());
+        DBObject query = new BasicDBObject(FieldNames.RACE_ID_AS_STRING.name(), raceIDAsString);
+        DBObject entry = new BasicDBObject(FieldNames.RACE_ID_AS_STRING.name(), raceIDAsString);
+        entry.put(FieldNames.REGATTA_NAME.name(), regatta.getName());
+        regattaForRaceIDCollection.update(query, entry, /* upsrt */ true, /* multi */ false);
+    }
+    
+    @Override
+    public void removeRegattaForRaceID(String raceIDAsString, Regatta regatta) {
+        DBCollection regattaForRaceIDCollection = database.getCollection(CollectionNames.REGATTA_FOR_RACE_ID.name());
+        DBObject query = new BasicDBObject(FieldNames.RACE_ID_AS_STRING.name(), raceIDAsString);
+        regattaForRaceIDCollection.remove(query);
+    }
+    
+    public DBCollection getRaceLogCollection() {
+        DBCollection result = database.getCollection(CollectionNames.RACE_LOGS.name());
+        result.ensureIndex(new BasicDBObject(FieldNames.RACE_LOG_IDENTIFIER.name(), null));
+        return result;
+    }
+
+	public DBObject storeRaceLogEntry(RaceLogIdentifier raceLogIdentifier, RaceLogFlagEvent flagEvent) {
+		BasicDBObject result = new BasicDBObject();
+		result.put(FieldNames.RACE_LOG_IDENTIFIER.name(), raceLogIdentifier.getIdentifier());
+        
+        result.put(FieldNames.RACE_LOG_EVENT.name(), storeRaceLogFlagEvent(flagEvent));
+        return result;
+	}
+	
+	public DBObject storeRaceLogEntry(RaceLogIdentifier raceLogIdentifier, RaceLogStartTimeEvent startTimeEvent) {
+		BasicDBObject result = new BasicDBObject();
+		result.put(FieldNames.RACE_LOG_IDENTIFIER.name(), raceLogIdentifier.getIdentifier());
+        
+        result.put(FieldNames.RACE_LOG_EVENT.name(), storeRaceLogStartTimeEvent(startTimeEvent));
+        return result;
+	}
+	
+	public DBObject storeRaceLogEntry(RaceLogIdentifier raceLogIdentifier, RaceLogPassChangeEvent passChangeEvent) {
+		BasicDBObject result = new BasicDBObject();
+		result.put(FieldNames.RACE_LOG_IDENTIFIER.name(), raceLogIdentifier.getIdentifier());
+        
+        result.put(FieldNames.RACE_LOG_EVENT.name(), storeRaceLogPassChangeEvent(passChangeEvent));
+        return result;
+	}
+	
+	public DBObject storeRaceLogEntry(RaceLogIdentifier raceLogIdentifier, RaceLogRaceStatusEvent raceStatusEvent) {
+		BasicDBObject result = new BasicDBObject();
+		result.put(FieldNames.RACE_LOG_IDENTIFIER.name(), raceLogIdentifier.getIdentifier());
+        
+        result.put(FieldNames.RACE_LOG_EVENT.name(), storeRaceLogRaceStatusEvent(raceStatusEvent));
+        return result;
+	}
+	
+	public DBObject storeRaceLogEntry(RaceLogIdentifier raceLogIdentifier, RaceLogCourseAreaChangedEvent courseAreaChangedEvent) {
+		BasicDBObject result = new BasicDBObject();
+		result.put(FieldNames.RACE_LOG_IDENTIFIER.name(), raceLogIdentifier.getIdentifier());
+        
+        result.put(FieldNames.RACE_LOG_EVENT.name(), storeRaceLogCourseAreaChangedEvent(courseAreaChangedEvent));
+        return result;
+	}
+
+	private DBObject storeRaceLogStartTimeEvent(RaceLogStartTimeEvent startTimeEvent) {
+		DBObject result = new BasicDBObject();
+        storeTimed(startTimeEvent, result);
+        storeRaceLogEventProperties(startTimeEvent, result);
+        
+        result.put(FieldNames.RACE_LOG_EVENT_CLASS.name(), RaceLogStartTimeEvent.class.getSimpleName());
+        
+        result.put(FieldNames.RACE_LOG_EVENT_START_TIME.name(), startTimeEvent.getStartTime().asMillis());
+        result.put(FieldNames.RACE_LOG_EVENT_NEXT_STATUS.name(), startTimeEvent.getNextStatus().name());
+        return result;
+	}
+
+	public DBObject storeRaceLogFlagEvent(RaceLogFlagEvent flagEvent) {
+		DBObject result = new BasicDBObject();
+        storeTimed(flagEvent, result);
+        storeRaceLogEventProperties(flagEvent, result);
+        
+        result.put(FieldNames.RACE_LOG_EVENT_CLASS.name(), RaceLogFlagEvent.class.getSimpleName());
+        
+        result.put(FieldNames.RACE_LOG_EVENT_FLAG_UPPER.name(), flagEvent.getUpperFlag().name());
+        result.put(FieldNames.RACE_LOG_EVENT_FLAG_LOWER.name(), flagEvent.getLowerFlag().name());
+        result.put(FieldNames.RACE_LOG_EVENT_FLAG_DISPLAYED.name(), String.valueOf(flagEvent.isDisplayed()));
+        return result;
+	}
+	
+	private void storeRaceLogEventProperties(RaceLogEvent event, DBObject result) {
+		result.put(FieldNames.RACE_LOG_EVENT_ID.name(), event.getId());
+        result.put(FieldNames.RACE_LOG_EVENT_PASS_ID.name(), event.getPassId());
+        result.put(FieldNames.RACE_LOG_EVENT_INVOLVED_BOATS.name(), storeInvolvedBoatsForRaceLogEvent(event.getInvolvedBoats()));
+	}
+	
+	
+	private BasicDBList storeInvolvedBoatsForRaceLogEvent(List<Competitor> competitors) {
+		BasicDBList dbInvolvedCompetitorIds = new BasicDBList();
+        for (Competitor competitor : competitors) {
+        	dbInvolvedCompetitorIds.add(competitor.getId());
+        }
+        return dbInvolvedCompetitorIds;
+	}
+
+	private DBObject storeRaceLogPassChangeEvent(RaceLogPassChangeEvent passChangeEvent) {
+		DBObject result = new BasicDBObject();
+        storeTimed(passChangeEvent, result);
+        storeRaceLogEventProperties(passChangeEvent, result);
+        
+        result.put(FieldNames.RACE_LOG_EVENT_CLASS.name(), RaceLogPassChangeEvent.class.getSimpleName());
+        return result;
+	}
+
+	private DBObject storeRaceLogRaceStatusEvent(RaceLogRaceStatusEvent raceStatusEvent) {
+		DBObject result = new BasicDBObject();
+        storeTimed(raceStatusEvent, result);
+        storeRaceLogEventProperties(raceStatusEvent, result);
+        
+        result.put(FieldNames.RACE_LOG_EVENT_CLASS.name(), RaceLogRaceStatusEvent.class.getSimpleName());
+        
+        result.put(FieldNames.RACE_LOG_EVENT_NEXT_STATUS.name(), raceStatusEvent.getNextStatus().name());
+        return result;
+	}
+
+	private DBObject storeRaceLogCourseAreaChangedEvent(RaceLogCourseAreaChangedEvent courseAreaChangedEvent) {
+		DBObject result = new BasicDBObject();
+        storeTimed(courseAreaChangedEvent, result);
+        storeRaceLogEventProperties(courseAreaChangedEvent, result);
+        
+        result.put(FieldNames.RACE_LOG_EVENT_CLASS.name(), RaceLogCourseAreaChangedEvent.class.getSimpleName());
+        
+        result.put(FieldNames.COURSE_AREA_ID.name(), courseAreaChangedEvent.getCourseAreaId());
+        return result;
+	}
+}