package com.sap.sailing.domain.persistence.media;

import java.util.Collections;
import java.util.List;
import java.util.Set;

import com.sap.sailing.domain.common.RegattaAndRaceIdentifier;
import com.sap.sailing.domain.common.media.MediaTrack;
<<<<<<< HEAD
import com.sap.sailing.domain.common.media.MimeType;
=======
>>>>>>> 41e44b42
import com.sap.sse.common.Duration;
import com.sap.sse.common.TimePoint;
import com.sap.sse.common.media.MimeType;

/**
 * Offers CRUD methods for mongo representation of media track objects.
 * 
 * @author Jens Rommel (d047974)
 * 
 */
public interface MediaDB {

	/**
	 * Stores a new track to the database, returning the db-generated id.
	 */
	String insertMediaTrack(String title, String url, TimePoint startTime,
			Duration duration, MimeType mimeType,
			Set<RegattaAndRaceIdentifier> assignedRaces);

	/**
	 * Stores a new track to the database, using the db id of the specified
	 * trackToImport.
	 * 
	 * @return true if a new track has been added to db, e.g. the specified dbId
	 *         didn't exist.
	 * @throws NullpointerException
	 *             When trackToImport.dbId is null.
	 * @throws IllegalArgumentException
	 *             When track with specified dbId already exists.
	 */
	void insertMediaTrackWithId(String dbId, String videoTitle, String url,
			TimePoint startTime, Duration duration, MimeType mimeType,
			Set<RegattaAndRaceIdentifier> regattaAndRace);

	List<MediaTrack> loadAllMediaTracks();

	void deleteMediaTrack(String dbId);

	void updateTitle(String dbId, String title);

	void updateUrl(String dbId, String url);

	void updateStartTime(String dbId, TimePoint startTime);

	void updateDuration(String dbId, Duration duration);

	void updateRace(String dbId, Set<RegattaAndRaceIdentifier> race);

	MediaDB TEST_STUB = new MediaDB() {

		@Override
		public String insertMediaTrack(String title, String url,
				TimePoint startTime, Duration duration, MimeType mimeType,
				Set<RegattaAndRaceIdentifier> assignedRaces) {
			return "0";
		}

		@Override
		public void insertMediaTrackWithId(String dbId, String videoTitle,
				String url, TimePoint startTime, Duration duration,
				MimeType mimeType, Set<RegattaAndRaceIdentifier> assingedRace) {
		};

		@Override
		public List<MediaTrack> loadAllMediaTracks() {
			return Collections.emptyList();
		}

		@Override
		public void deleteMediaTrack(String dbId) {
		}

		@Override
		public void updateTitle(String dbId, String title) {
		}

		@Override
		public void updateUrl(String dbId, String url) {
		}

		@Override
		public void updateStartTime(String dbId, TimePoint startTime) {
		}

		@Override
		public void updateDuration(String dbId, Duration duration) {
		}

		@Override
		public void updateRace(String dbId, Set<RegattaAndRaceIdentifier> race) {
		}

	};

}
<|MERGE_RESOLUTION|>--- conflicted
+++ resolved
@@ -1,107 +1,103 @@
-package com.sap.sailing.domain.persistence.media;
-
-import java.util.Collections;
-import java.util.List;
-import java.util.Set;
-
-import com.sap.sailing.domain.common.RegattaAndRaceIdentifier;
-import com.sap.sailing.domain.common.media.MediaTrack;
-<<<<<<< HEAD
-import com.sap.sailing.domain.common.media.MimeType;
-=======
->>>>>>> 41e44b42
-import com.sap.sse.common.Duration;
-import com.sap.sse.common.TimePoint;
-import com.sap.sse.common.media.MimeType;
-
-/**
- * Offers CRUD methods for mongo representation of media track objects.
- * 
- * @author Jens Rommel (d047974)
- * 
- */
-public interface MediaDB {
-
-	/**
-	 * Stores a new track to the database, returning the db-generated id.
-	 */
-	String insertMediaTrack(String title, String url, TimePoint startTime,
-			Duration duration, MimeType mimeType,
-			Set<RegattaAndRaceIdentifier> assignedRaces);
-
-	/**
-	 * Stores a new track to the database, using the db id of the specified
-	 * trackToImport.
-	 * 
-	 * @return true if a new track has been added to db, e.g. the specified dbId
-	 *         didn't exist.
-	 * @throws NullpointerException
-	 *             When trackToImport.dbId is null.
-	 * @throws IllegalArgumentException
-	 *             When track with specified dbId already exists.
-	 */
-	void insertMediaTrackWithId(String dbId, String videoTitle, String url,
-			TimePoint startTime, Duration duration, MimeType mimeType,
-			Set<RegattaAndRaceIdentifier> regattaAndRace);
-
-	List<MediaTrack> loadAllMediaTracks();
-
-	void deleteMediaTrack(String dbId);
-
-	void updateTitle(String dbId, String title);
-
-	void updateUrl(String dbId, String url);
-
-	void updateStartTime(String dbId, TimePoint startTime);
-
-	void updateDuration(String dbId, Duration duration);
-
-	void updateRace(String dbId, Set<RegattaAndRaceIdentifier> race);
-
-	MediaDB TEST_STUB = new MediaDB() {
-
-		@Override
-		public String insertMediaTrack(String title, String url,
-				TimePoint startTime, Duration duration, MimeType mimeType,
-				Set<RegattaAndRaceIdentifier> assignedRaces) {
-			return "0";
-		}
-
-		@Override
-		public void insertMediaTrackWithId(String dbId, String videoTitle,
-				String url, TimePoint startTime, Duration duration,
-				MimeType mimeType, Set<RegattaAndRaceIdentifier> assingedRace) {
-		};
-
-		@Override
-		public List<MediaTrack> loadAllMediaTracks() {
-			return Collections.emptyList();
-		}
-
-		@Override
-		public void deleteMediaTrack(String dbId) {
-		}
-
-		@Override
-		public void updateTitle(String dbId, String title) {
-		}
-
-		@Override
-		public void updateUrl(String dbId, String url) {
-		}
-
-		@Override
-		public void updateStartTime(String dbId, TimePoint startTime) {
-		}
-
-		@Override
-		public void updateDuration(String dbId, Duration duration) {
-		}
-
-		@Override
-		public void updateRace(String dbId, Set<RegattaAndRaceIdentifier> race) {
-		}
-
-	};
-
-}
+package com.sap.sailing.domain.persistence.media;
+
+import java.util.Collections;
+import java.util.List;
+import java.util.Set;
+
+import com.sap.sailing.domain.common.RegattaAndRaceIdentifier;
+import com.sap.sailing.domain.common.media.MediaTrack;
+import com.sap.sse.common.Duration;
+import com.sap.sse.common.TimePoint;
+import com.sap.sse.common.media.MimeType;
+
+/**
+ * Offers CRUD methods for mongo representation of media track objects.
+ * 
+ * @author Jens Rommel (d047974)
+ * 
+ */
+public interface MediaDB {
+
+	/**
+	 * Stores a new track to the database, returning the db-generated id.
+	 */
+	String insertMediaTrack(String title, String url, TimePoint startTime,
+			Duration duration, MimeType mimeType,
+			Set<RegattaAndRaceIdentifier> assignedRaces);
+
+	/**
+	 * Stores a new track to the database, using the db id of the specified
+	 * trackToImport.
+	 * 
+	 * @return true if a new track has been added to db, e.g. the specified dbId
+	 *         didn't exist.
+	 * @throws NullpointerException
+	 *             When trackToImport.dbId is null.
+	 * @throws IllegalArgumentException
+	 *             When track with specified dbId already exists.
+	 */
+	void insertMediaTrackWithId(String dbId, String videoTitle, String url,
+			TimePoint startTime, Duration duration, MimeType mimeType,
+			Set<RegattaAndRaceIdentifier> regattaAndRace);
+
+	List<MediaTrack> loadAllMediaTracks();
+
+	void deleteMediaTrack(String dbId);
+
+	void updateTitle(String dbId, String title);
+
+	void updateUrl(String dbId, String url);
+
+	void updateStartTime(String dbId, TimePoint startTime);
+
+	void updateDuration(String dbId, Duration duration);
+
+	void updateRace(String dbId, Set<RegattaAndRaceIdentifier> race);
+
+	MediaDB TEST_STUB = new MediaDB() {
+
+		@Override
+		public String insertMediaTrack(String title, String url,
+				TimePoint startTime, Duration duration, MimeType mimeType,
+				Set<RegattaAndRaceIdentifier> assignedRaces) {
+			return "0";
+		}
+
+		@Override
+		public void insertMediaTrackWithId(String dbId, String videoTitle,
+				String url, TimePoint startTime, Duration duration,
+				MimeType mimeType, Set<RegattaAndRaceIdentifier> assingedRace) {
+		};
+
+		@Override
+		public List<MediaTrack> loadAllMediaTracks() {
+			return Collections.emptyList();
+		}
+
+		@Override
+		public void deleteMediaTrack(String dbId) {
+		}
+
+		@Override
+		public void updateTitle(String dbId, String title) {
+		}
+
+		@Override
+		public void updateUrl(String dbId, String url) {
+		}
+
+		@Override
+		public void updateStartTime(String dbId, TimePoint startTime) {
+		}
+
+		@Override
+		public void updateDuration(String dbId, Duration duration) {
+		}
+
+		@Override
+		public void updateRace(String dbId, Set<RegattaAndRaceIdentifier> race) {
+		}
+
+	};
+
+}