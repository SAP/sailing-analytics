package com.sap.sailing.datamining.impl.data;

import com.sap.sailing.datamining.data.HasManeuverContext;
import com.sap.sailing.datamining.data.HasTrackedLegOfCompetitorContext;
import com.sap.sailing.domain.base.Competitor;
import com.sap.sailing.domain.common.Distance;
import com.sap.sailing.domain.common.ManeuverType;
import com.sap.sailing.domain.common.SpeedWithBearing;
import com.sap.sailing.domain.common.Tack;
import com.sap.sailing.domain.common.Wind;
import com.sap.sailing.domain.common.tracking.GPSFixMoving;
import com.sap.sailing.domain.tracking.GPSFixTrack;
import com.sap.sailing.domain.tracking.Maneuver;
import com.sap.sailing.domain.tracking.ManeuverCurveBoundaries;
import com.sap.sailing.domain.tracking.TrackedRace;
import com.sap.sse.common.TimePoint;

/**
 * 
 * @author Vladislav Chumak (D069712)
 *
 */
public class ManeuverWithContext implements HasManeuverContext {
    private static final long serialVersionUID = 7717196485074392156L;
    private final HasTrackedLegOfCompetitorContext trackedLegOfCompetitor;
    private final Maneuver maneuver;
<<<<<<< HEAD
    private Wind wind;
    private final TimePoint timePointBeforeForAnalysis;
    private final TimePoint timePointAfterForAnalysis;
    private final double directionChangeInDegreesForAnalysis;
    private final Maneuver previousManeuver;
    private final Maneuver nextManeuver;
=======
    private TimePoint timePointBeforeForAnalysis;
    private TimePoint timePointAfterForAnalysis;
    private double directionChangeInDegreesForAnalysis;
>>>>>>> ffb5cb39

    public ManeuverWithContext(HasTrackedLegOfCompetitorContext trackedLegOfCompetitor, Maneuver maneuver,
            boolean mainCurveAnalysis, Maneuver previousManeuver, Maneuver nextManeuver) {
        this.trackedLegOfCompetitor = trackedLegOfCompetitor;
        this.maneuver = maneuver;
        this.previousManeuver = previousManeuver;
        this.nextManeuver = nextManeuver;
        ManeuverCurveBoundaries enteringAndExistingDetails = mainCurveAnalysis ? maneuver.getMainCurveBoundaries()
                : maneuver.getManeuverCurveWithStableSpeedAndCourseBoundaries();
        this.timePointBeforeForAnalysis = enteringAndExistingDetails.getTimePointBefore();
        this.timePointAfterForAnalysis = enteringAndExistingDetails.getTimePointAfter();
        this.directionChangeInDegreesForAnalysis = enteringAndExistingDetails.getDirectionChangeInDegrees();
    }

    public TimePoint getTimePointBeforeForAnalysis() {
        return timePointBeforeForAnalysis;
    }

    public TimePoint getTimePointAfterForAnalysis() {
        return timePointAfterForAnalysis;
    }

    public double getDirectionChangeInDegreesForAnalysis() {
        return directionChangeInDegreesForAnalysis;
    }

    @Override
    public ManeuverType getTypeOfPreviousManeuver() {
        return previousManeuver != null ? previousManeuver.getType() : ManeuverType.UNKNOWN;
    }

    @Override
    public ManeuverType getTypeOfNextManeuver() {
        return nextManeuver != null ? nextManeuver.getType() : ManeuverType.UNKNOWN;
    }

    @Override
    public Double getManeuverEnteringSpeed() {
        return getSpeedInKnotsAtTimePoint(getTimePointBeforeForAnalysis());
    }

    @Override
    public Double getManeuverExitingSpeed() {
        return getSpeedInKnotsAtTimePoint(getTimePointAfterForAnalysis());
    }

    @Override
    public Double getManeuverDurationInSeconds() {
        return getTimePointBeforeForAnalysis().until(getTimePointAfterForAnalysis()).asSeconds();
    }

    @Override
    public Double getAbsTWAAtManeuverClimax() {
        Competitor competitor = getTrackedLegOfCompetitorContext().getTrackedLegOfCompetitor().getCompetitor();
        TrackedRace trackedRace = getTrackedLegOfCompetitorContext().getTrackedRace();
        Wind wind = trackedRace.getWind(maneuver.getPosition(), maneuver.getTimePoint());
        SpeedWithBearing speedWithBearing = trackedRace.getTrack(competitor).getEstimatedSpeed(maneuver.getTimePoint());
        return Math.abs(wind.getFrom().getDifferenceTo(speedWithBearing.getBearing()).getDegrees());
    }

    @Override
    public HasTrackedLegOfCompetitorContext getTrackedLegOfCompetitorContext() {
        return trackedLegOfCompetitor;
    }

    @Override
    public Maneuver getManeuver() {
        return maneuver;
    }

    @Override
    public Double getAbsoluteDirectionChangeInDegrees() {
        return Math.abs(getDirectionChangeInDegreesForAnalysis());
    }

    @Override
    public Distance getManeuverLoss() {
        return getManeuver().getManeuverLoss();
    }

    @Override
    public Double getEnteringAbsTWA() {
        return getAbsTWAAtTimepoint(getTimePointBeforeForAnalysis());
    }

    @Override
    public Double getExitingAbsTWA() {
        return getAbsTWAAtTimepoint(getTimePointAfterForAnalysis());
    }

    private Double getAbsTWAAtTimepoint(TimePoint timepoint) {
        Double twa = getTWAAtTimepoint(timepoint);
        if (twa == null) {
            return null;
        }
        return Math.abs(twa);
    }

    private Double getTWAAtTimepoint(TimePoint timepoint) {
        Wind wind = getTrackedLegOfCompetitorContext().getTrackedRace().getWind(maneuver.getPosition(), timepoint);
        GPSFixTrack<Competitor, GPSFixMoving> competitorTrack = getTrackedLegOfCompetitorContext().getTrackedRace().getTrack(getTrackedLegOfCompetitorContext().getCompetitor());
        if (wind != null) {
            competitorTrack.lockForRead();
            try {
                SpeedWithBearing speedWithBearing = competitorTrack.getEstimatedSpeed(timepoint);
                double twa = wind.getFrom().getDifferenceTo(speedWithBearing.getBearing()).getDegrees();
                return twa;
            } finally {
                competitorTrack.unlockAfterRead();
            }
        }
        return null;
    }

    @Override
    public Double getEnteringManeuverSpeedMinusExitingSpeed() {
        return getManeuverEnteringSpeed() - getManeuverExitingSpeed();
    }

    @Override
    public Double getRatioBetweenManeuverEnteringAndExitingSpeed() {
        return getManeuverEnteringSpeed() / getManeuverExitingSpeed();
    }

    @Override
    public Tack getTackBeforeManeuver() {
        Double twa = getTWAAtTimepoint(getTimePointBeforeForAnalysis());
        if (twa == null) {
            return null;
        }
        if (twa < 0) {
            return Tack.PORT;
        }
        return Tack.STARBOARD;
    }

    private Double getSpeedInKnotsAtTimePoint(TimePoint timePoint) {
        return getGPSFixTrack().getEstimatedSpeed(timePoint).getKnots();
    }

    private GPSFixTrack<Competitor, GPSFixMoving> getGPSFixTrack() {
        Competitor competitor = getTrackedLegOfCompetitorContext().getTrackedLegOfCompetitor().getCompetitor();
        TrackedRace trackedRace = getTrackedLegOfCompetitorContext().getTrackedRace();
        return trackedRace.getTrack(competitor);
    }

    @Override
    public Double getDurationBetweenStableSpeedWithCourseAndMainCurveBeginningSeconds() {
        return maneuver.getManeuverCurveWithStableSpeedAndCourseBoundaries().getTimePointBefore()
                .until(maneuver.getMainCurveBoundaries().getTimePointBefore()).asSeconds();
    }

    @Override
    public Double getSpeedRatioBetweenStableSpeedWithCourseAndMainCurveBeginning() {
        return maneuver.getManeuverCurveWithStableSpeedAndCourseBoundaries().getSpeedWithBearingBefore().getKnots()
                / maneuver.getMainCurveBoundaries().getSpeedWithBearingBefore().getKnots();
    }

    @Override
    public Double getAbsCourseDifferenceBetweenStableSpeedWithCourseAndMainCurveBeginningInDegrees() {
        return Math.abs(
                maneuver.getManeuverCurveWithStableSpeedAndCourseBoundaries().getSpeedWithBearingBefore().getBearing()
                        .getDifferenceTo(maneuver.getMainCurveBoundaries().getSpeedWithBearingBefore().getBearing())
                        .getDegrees());
    }

    @Override
    public Double getDurationBetweenStableSpeedWithCourseAndMainCurveEndInSeconds() {
        return maneuver.getMainCurveBoundaries().getTimePointAfter()
                .until(maneuver.getManeuverCurveWithStableSpeedAndCourseBoundaries().getTimePointAfter()).asSeconds();
    }

    @Override
    public Double getSpeedRatioBetweenStableSpeedWithCourseAndMainCurveEnd() {
        return maneuver.getManeuverCurveWithStableSpeedAndCourseBoundaries().getSpeedWithBearingAfter().getKnots()
                / maneuver.getMainCurveBoundaries().getSpeedWithBearingAfter().getKnots();
    }

    @Override
    public Double getAbsCourseDifferenceBetweenStableSpeedWithCourseAndMainCurveEndInDegrees() {
        return Math.abs(maneuver.getManeuverCurveWithStableSpeedAndCourseBoundaries().getSpeedWithBearingAfter()
                .getBearing().getDifferenceTo(maneuver.getMainCurveBoundaries().getSpeedWithBearingAfter().getBearing())
                .getDegrees());
    }

}<|MERGE_RESOLUTION|>--- conflicted
+++ resolved
@@ -24,18 +24,11 @@
     private static final long serialVersionUID = 7717196485074392156L;
     private final HasTrackedLegOfCompetitorContext trackedLegOfCompetitor;
     private final Maneuver maneuver;
-<<<<<<< HEAD
-    private Wind wind;
     private final TimePoint timePointBeforeForAnalysis;
     private final TimePoint timePointAfterForAnalysis;
     private final double directionChangeInDegreesForAnalysis;
     private final Maneuver previousManeuver;
     private final Maneuver nextManeuver;
-=======
-    private TimePoint timePointBeforeForAnalysis;
-    private TimePoint timePointAfterForAnalysis;
-    private double directionChangeInDegreesForAnalysis;
->>>>>>> ffb5cb39
 
     public ManeuverWithContext(HasTrackedLegOfCompetitorContext trackedLegOfCompetitor, Maneuver maneuver,
             boolean mainCurveAnalysis, Maneuver previousManeuver, Maneuver nextManeuver) {
