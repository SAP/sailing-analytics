--- conflicted
+++ resolved
@@ -24,17 +24,11 @@
     private static final long serialVersionUID = 7717196485074392156L;
     private final HasTrackedLegOfCompetitorContext trackedLegOfCompetitor;
     private final Maneuver maneuver;
-<<<<<<< HEAD
-    private TimePoint timePointBeforeForAnalysis;
-    private TimePoint timePointAfterForAnalysis;
-    private double directionChangeInDegreesForAnalysis;
-=======
     private final TimePoint timePointBeforeForAnalysis;
     private final TimePoint timePointAfterForAnalysis;
     private final double directionChangeInDegreesForAnalysis;
     private final Maneuver previousManeuver;
     private final Maneuver nextManeuver;
->>>>>>> cfffd74c
 
     public ManeuverWithContext(HasTrackedLegOfCompetitorContext trackedLegOfCompetitor, Maneuver maneuver,
             boolean mainCurveAnalysis, Maneuver previousManeuver, Maneuver nextManeuver) {
