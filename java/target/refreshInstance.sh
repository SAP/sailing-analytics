--- conflicted
+++ resolved
@@ -223,11 +223,6 @@
 if [[ $OPERATION == "auto-install" ]]; then
     if [[ ! -z "$ON_AMAZON" ]]; then
         # first check and activate everything found in user data
-<<<<<<< HEAD
-        # then download and install environment
-        install_environment
-        activate_user_data
-=======
 	copy_user_data_to_tmp_file
         activate_user_data
         # then download and install environment and append to env.sh
@@ -238,7 +233,6 @@
         # make sure to reload data
         source `pwd`/env.sh
 
->>>>>>> e54fc9e5
 
         if [[ $INSTALL_FROM_RELEASE == "" ]] && [[ $BUILD_BEFORE_START != "True" ]]; then
             echo "I could not find any option telling me to download a release or to build! Possible cause: Your environment contains empty values for these variables!"
