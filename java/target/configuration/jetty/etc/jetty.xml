<?xml version="1.0"?>
<<<<<<< HEAD
<!DOCTYPE Configure PUBLIC "-//Jetty//Configure//EN" "http://www.eclipse.org/jetty/configure.dtd">

<!-- =============================================================== -->
<!-- Configure the Jetty Server                                      -->
<!--                                                                 -->
<!-- Documentation of this file format can be found at:              -->
<!-- http://docs.codehaus.org/display/JETTY/jetty.xml                -->
<!--                                                                 -->
<!-- =============================================================== -->


<Configure id="Server" class="org.eclipse.jetty.server.Server">

    <!-- =========================================================== -->
    <!-- Server Thread Pool                                          -->
    <!-- =========================================================== -->
    <Set name="ThreadPool">
      <!-- Default queued blocking threadpool 
      -->
      <New class="org.eclipse.jetty.util.thread.QueuedThreadPool">
        <Set name="minThreads">10</Set>
        <Set name="maxThreads">10000</Set>
      </New>

      <!-- Optional Java 5 bounded threadpool with job queue 
      <New class="org.eclipse.jetty.util.thread.ExecutorThreadPool">     
        <Arg name="coreSize" type="int">25</Arg>
        <Arg name="maxSize" type="int">50</Arg>
        <Arg name="maxIdleMs" type="long">30000</Arg>
      </New>
      -->
    </Set>



    <!-- =========================================================== -->
    <!-- Set connectors                                              -->
    <!-- =========================================================== -->

    <Call name="addConnector">
      <Arg>
          <New class="org.eclipse.jetty.server.nio.SelectChannelConnector">
            <Set name="host"><Property name="jetty.host" /></Set>
            <Set name="port"><Property name="jetty.port" default="8886"/></Set>
            <Set name="maxIdleTime">300000</Set>
            <Set name="Acceptors">2</Set>
            <Set name="statsOn">false</Set>
            <Set name="confidentialPort">8443</Set>
        <Set name="lowResourcesConnections">20000</Set>
        <Set name="lowResourcesMaxIdleTime">5000</Set>
          </New>
      </Arg>
    </Call>
    
    <!-- - - - - - - - - - - - - - - - - - - - - - - - - - - - - - - - - -->
    <!-- To add a HTTP blocking connector                                -->
    <!-- mixin jetty-bio.xml:                                            -->
    <!--   java -jar start.jar etc/jetty-bio.xml                         -->
    <!-- - - - - - - - - - - - - - - - - - - - - - - - - - - - - - - - - -->
    
    <!-- - - - - - - - - - - - - - - - - - - - - - - - - - - - - - - - - -->
    <!-- To allow Jetty to be started from xinetd                        -->
    <!-- mixin jetty-xinetd.xml:                                         -->
    <!--   java -jar start.jar etc/jetty-xinetd.xml                      -->
    <!--                                                                 -->
    <!-- See jetty-xinetd.xml for further instructions.                  -->
    <!-- - - - - - - - - - - - - - - - - - - - - - - - - - - - - - - - - -->

    <!-- =========================================================== -->
    <!-- Set handler Collection Structure                            --> 
=======
<!DOCTYPE Configure PUBLIC "-//Jetty//Configure//EN" "http://www.eclipse.org/jetty/configure_9_0.dtd">
<!-- =============================================================== -->
<!-- Configure a Jetty Server instance with an ID "Server"           -->
<!-- Other configuration files may also configure the "Server"       -->
<!-- ID, in which case they are adding configuration to the same     -->
<!-- instance.  If other configuration have a different ID, they     -->
<!-- will create and configure another instance of Jetty.            -->
<!-- Consult the javadoc of o.e.j.server.Server for all              -->
<!-- configuration that may be set here.                             -->
<!-- =============================================================== -->
<Configure id="Server" class="org.eclipse.jetty.server.Server">

    <!-- =========================================================== -->
    <!-- Configure the Server Thread Pool.                           -->
    <!-- The server holds a common thread pool which is used by      -->
    <!-- default as the executor used by all connectors and servlet  -->
    <!-- dispatches.                                                 -->
    <!--                                                             -->
    <!-- Configuring a fixed thread pool is vital to controlling the -->
    <!-- maximal memory footprint of the server and is a key tuning  -->
    <!-- parameter for tuning.  In an application that rarely blocks -->
    <!-- then maximal threads may be close to the number of 5*CPUs.  -->
    <!-- In an application that frequently blocks, then maximal      -->
    <!-- threads should be set as high as possible given the memory  -->
    <!-- available.                                                  -->
    <!--                                                             -->
    <!-- Consult the javadoc of o.e.j.util.thread.QueuedThreadPool   -->
    <!-- for all configuration that may be set here.                 -->
    <!-- =========================================================== -->
    <Arg name="threadpool">
      <New id="threadpool" class="org.eclipse.jetty.util.thread.QueuedThreadPool">
        <Arg name="minThreads" type="int">10</Arg>
        <Arg name="maxThreads" type="int">1000</Arg>
        <Arg name="idleTimeout" type="int">60000</Arg>
        <Set name="detailedDump">false</Set>
      </New>
    </Arg>

    <!-- =========================================================== -->
    <!-- Add shared Scheduler instance                               -->
    <!-- =========================================================== -->
    <Call name="addBean">
      <Arg>
        <New class="org.eclipse.jetty.util.thread.ScheduledExecutorScheduler"/>
      </Arg>
    </Call>

    <!-- =========================================================== -->
    <!-- Http Configuration.                                         -->
    <!-- This is a common configuration instance used by all         -->
    <!-- connectors that can carry HTTP semantics (HTTP, HTTPS, SPDY)-->
    <!-- It configures the non wire protocol aspects of the HTTP     -->
    <!-- semantic.                                                   -->
    <!--                                                             -->
    <!-- This configuration is only defined here and is used by      -->
    <!-- reference from the jetty-http.xml, jetty-https.xml and      -->
    <!-- jetty-spdy.xml configuration files which instantiate the    -->
    <!-- connectors.                                                 -->
    <!--                                                             -->
    <!-- Consult the javadoc of o.e.j.server.HttpConfiguration       -->
    <!-- for all configuration that may be set here.                 -->
    <!-- =========================================================== -->
    <New id="httpConfig" class="org.eclipse.jetty.server.HttpConfiguration">
      <Set name="secureScheme">https</Set>
      <Set name="securePort"><Property name="jetty.secure.port" default="8443" /></Set>
      <Set name="outputBufferSize">32768</Set>
      <Set name="requestHeaderSize">8192</Set>
      <Set name="responseHeaderSize">8192</Set>
      <Set name="sendServerVersion">true</Set>
      <Set name="sendDateHeader">false</Set>
      <Set name="headerCacheSize">512</Set>

      <!-- Uncomment to enable handling of X-Forwarded- style headers
      <Call name="addCustomizer">
        <Arg><New class="org.eclipse.jetty.server.ForwardedRequestCustomizer"/></Arg>
      </Call>
      -->
    </New>


    <!-- =========================================================== -->
    <!-- Set the default handler structure for the Server            -->
    <!-- A handler collection is used to pass received requests to   -->
    <!-- both the ContextHandlerCollection, which selects the next   -->
    <!-- handler by context path and virtual host, and the           -->
    <!-- DefaultHandler, which handles any requests not handled by   -->
    <!-- the context handlers.                                       -->
    <!-- Other handlers may be added to the "Handlers" collection,   -->
    <!-- for example the jetty-requestlog.xml file adds the          -->
    <!-- RequestLogHandler after the default handler                 -->
>>>>>>> 89e421ce
    <!-- =========================================================== -->
    <Set name="handler">
      <New id="Handlers" class="org.eclipse.jetty.server.handler.HandlerCollection">
        <Set name="handlers">
         <Array type="org.eclipse.jetty.server.Handler">
           <Item>
             <New id="Contexts" class="org.eclipse.jetty.server.handler.ContextHandlerCollection"/>
           </Item>
           <Item>
             <New id="DefaultHandler" class="org.eclipse.jetty.server.handler.DefaultHandler"/>
           </Item>
<<<<<<< HEAD
           <Item>
             <New id="RequestLog" class="org.eclipse.jetty.server.handler.RequestLogHandler"/>
           </Item>
=======
>>>>>>> 89e421ce
         </Array>
        </Set>
      </New>
    </Set>

<<<<<<< HEAD
    <!-- =========================================================== -->
    <!-- Configure the deployment manager                            -->
    <!--                                                             -->
    <!-- Sets up 2 monitored dir app providers that are configured   -->
    <!-- to behave in a similaraly to the legacy ContextDeployer     -->
    <!-- and WebAppDeployer from previous versions of Jetty.         -->
    <!-- =========================================================== -->
    <Call name="addBean">
      <Arg>
        <New id="DeploymentManager" class="org.eclipse.jetty.deploy.DeploymentManager">
          <Set name="contexts">
            <Ref id="Contexts" />
          </Set>
          <Call name="setContextAttribute">
            <Arg>org.eclipse.jetty.server.webapp.ContainerIncludeJarPattern</Arg>
            <Arg>.*/jsp-api-[^/]*\.jar$|.*/jsp-[^/]*\.jar$</Arg>
          </Call>
          <!-- Providers of OSGi Apps -->
          <Call name="addAppProvider">
            <Arg>
              <New class="org.eclipse.jetty.osgi.boot.OSGiAppProvider">
              <!--
                <Set name="defaultsDescriptor"><Property name="jetty.home" default="."/>/etc/webdefault.xml</Set>
              -->
                <Set name="scanInterval">5</Set>
                <Set name="contextXmlDir"><Property name="jetty.home" default="." />/contexts</Set>
                <!-- comma separated list of bundle symbolic names that
                    contain custom tag libraries (*.tld files)
                    if those bundles don't exist or can't be loaded no errors or warning will be issued!
                    this default value is to plug the tld files of the reference implementation of JSF -->
                <Set name="tldBundles"><Property name="org.eclipse.jetty.osgi.tldsbundles"
                     default="javax.faces.jsf-impl" /></Set>
              </New>
            </Arg>
          </Call>
          
        </New>
      </Arg>
    </Call>

=======
>>>>>>> 89e421ce
    <Call name="addBean">
      <Arg>
		<New class="org.eclipse.jetty.security.HashLoginService">
		  <Set name="name">SailingServerRealm</Set>
		  <Set name="config"><Property name="jetty.home" default="."/>/etc/realm.properties</Set>
		  <Set name="refreshInterval">0</Set>
		</New>
      </Arg>
    </Call>

    <!-- =========================================================== -->
<<<<<<< HEAD
    <!-- extra options                                               -->
    <!-- =========================================================== -->
    <Set name="stopAtShutdown">true</Set>
    <Set name="sendServerVersion">true</Set>
    <Set name="sendDateHeader">true</Set>
    <Set name="gracefulShutdown">1000</Set>
    
    <!-- jetty-jndi by default -->
    <Call class="java.lang.System" name="setProperty">
      <Arg>java.naming.factory.initial</Arg>
      <Arg><Property name="java.naming.factory.initial" default="org.eclipse.jetty.jndi.InitialContextFactory"/></Arg>
    </Call>
    <Call class="java.lang.System" name="setProperty">
      <Arg>java.naming.factory.url.pkgs</Arg>
      <Arg><Property name="java.naming.factory.url.pkgs" default="org.eclipse.jetty.jndi"/></Arg>
    </Call>
=======
    <!-- extra server options                                        -->
    <!-- =========================================================== -->
    <Set name="stopAtShutdown">true</Set>
    <Set name="stopTimeout">5000</Set>
    <Set name="dumpAfterStart"><Property name="jetty.dump.start" default="false"/></Set>
    <Set name="dumpBeforeStop"><Property name="jetty.dump.stop" default="false"/></Set>
>>>>>>> 89e421ce

</Configure><|MERGE_RESOLUTION|>--- conflicted
+++ resolved
@@ -1,76 +1,4 @@
 <?xml version="1.0"?>
-<<<<<<< HEAD
-<!DOCTYPE Configure PUBLIC "-//Jetty//Configure//EN" "http://www.eclipse.org/jetty/configure.dtd">
-
-<!-- =============================================================== -->
-<!-- Configure the Jetty Server                                      -->
-<!--                                                                 -->
-<!-- Documentation of this file format can be found at:              -->
-<!-- http://docs.codehaus.org/display/JETTY/jetty.xml                -->
-<!--                                                                 -->
-<!-- =============================================================== -->
-
-
-<Configure id="Server" class="org.eclipse.jetty.server.Server">
-
-    <!-- =========================================================== -->
-    <!-- Server Thread Pool                                          -->
-    <!-- =========================================================== -->
-    <Set name="ThreadPool">
-      <!-- Default queued blocking threadpool 
-      -->
-      <New class="org.eclipse.jetty.util.thread.QueuedThreadPool">
-        <Set name="minThreads">10</Set>
-        <Set name="maxThreads">10000</Set>
-      </New>
-
-      <!-- Optional Java 5 bounded threadpool with job queue 
-      <New class="org.eclipse.jetty.util.thread.ExecutorThreadPool">     
-        <Arg name="coreSize" type="int">25</Arg>
-        <Arg name="maxSize" type="int">50</Arg>
-        <Arg name="maxIdleMs" type="long">30000</Arg>
-      </New>
-      -->
-    </Set>
-
-
-
-    <!-- =========================================================== -->
-    <!-- Set connectors                                              -->
-    <!-- =========================================================== -->
-
-    <Call name="addConnector">
-      <Arg>
-          <New class="org.eclipse.jetty.server.nio.SelectChannelConnector">
-            <Set name="host"><Property name="jetty.host" /></Set>
-            <Set name="port"><Property name="jetty.port" default="8886"/></Set>
-            <Set name="maxIdleTime">300000</Set>
-            <Set name="Acceptors">2</Set>
-            <Set name="statsOn">false</Set>
-            <Set name="confidentialPort">8443</Set>
-        <Set name="lowResourcesConnections">20000</Set>
-        <Set name="lowResourcesMaxIdleTime">5000</Set>
-          </New>
-      </Arg>
-    </Call>
-    
-    <!-- - - - - - - - - - - - - - - - - - - - - - - - - - - - - - - - - -->
-    <!-- To add a HTTP blocking connector                                -->
-    <!-- mixin jetty-bio.xml:                                            -->
-    <!--   java -jar start.jar etc/jetty-bio.xml                         -->
-    <!-- - - - - - - - - - - - - - - - - - - - - - - - - - - - - - - - - -->
-    
-    <!-- - - - - - - - - - - - - - - - - - - - - - - - - - - - - - - - - -->
-    <!-- To allow Jetty to be started from xinetd                        -->
-    <!-- mixin jetty-xinetd.xml:                                         -->
-    <!--   java -jar start.jar etc/jetty-xinetd.xml                      -->
-    <!--                                                                 -->
-    <!-- See jetty-xinetd.xml for further instructions.                  -->
-    <!-- - - - - - - - - - - - - - - - - - - - - - - - - - - - - - - - - -->
-
-    <!-- =========================================================== -->
-    <!-- Set handler Collection Structure                            --> 
-=======
 <!DOCTYPE Configure PUBLIC "-//Jetty//Configure//EN" "http://www.eclipse.org/jetty/configure_9_0.dtd">
 <!-- =============================================================== -->
 <!-- Configure a Jetty Server instance with an ID "Server"           -->
@@ -161,7 +89,6 @@
     <!-- Other handlers may be added to the "Handlers" collection,   -->
     <!-- for example the jetty-requestlog.xml file adds the          -->
     <!-- RequestLogHandler after the default handler                 -->
->>>>>>> 89e421ce
     <!-- =========================================================== -->
     <Set name="handler">
       <New id="Handlers" class="org.eclipse.jetty.server.handler.HandlerCollection">
@@ -173,60 +100,11 @@
            <Item>
              <New id="DefaultHandler" class="org.eclipse.jetty.server.handler.DefaultHandler"/>
            </Item>
-<<<<<<< HEAD
-           <Item>
-             <New id="RequestLog" class="org.eclipse.jetty.server.handler.RequestLogHandler"/>
-           </Item>
-=======
->>>>>>> 89e421ce
          </Array>
         </Set>
       </New>
     </Set>
 
-<<<<<<< HEAD
-    <!-- =========================================================== -->
-    <!-- Configure the deployment manager                            -->
-    <!--                                                             -->
-    <!-- Sets up 2 monitored dir app providers that are configured   -->
-    <!-- to behave in a similaraly to the legacy ContextDeployer     -->
-    <!-- and WebAppDeployer from previous versions of Jetty.         -->
-    <!-- =========================================================== -->
-    <Call name="addBean">
-      <Arg>
-        <New id="DeploymentManager" class="org.eclipse.jetty.deploy.DeploymentManager">
-          <Set name="contexts">
-            <Ref id="Contexts" />
-          </Set>
-          <Call name="setContextAttribute">
-            <Arg>org.eclipse.jetty.server.webapp.ContainerIncludeJarPattern</Arg>
-            <Arg>.*/jsp-api-[^/]*\.jar$|.*/jsp-[^/]*\.jar$</Arg>
-          </Call>
-          <!-- Providers of OSGi Apps -->
-          <Call name="addAppProvider">
-            <Arg>
-              <New class="org.eclipse.jetty.osgi.boot.OSGiAppProvider">
-              <!--
-                <Set name="defaultsDescriptor"><Property name="jetty.home" default="."/>/etc/webdefault.xml</Set>
-              -->
-                <Set name="scanInterval">5</Set>
-                <Set name="contextXmlDir"><Property name="jetty.home" default="." />/contexts</Set>
-                <!-- comma separated list of bundle symbolic names that
-                    contain custom tag libraries (*.tld files)
-                    if those bundles don't exist or can't be loaded no errors or warning will be issued!
-                    this default value is to plug the tld files of the reference implementation of JSF -->
-                <Set name="tldBundles"><Property name="org.eclipse.jetty.osgi.tldsbundles"
-                     default="javax.faces.jsf-impl" /></Set>
-              </New>
-            </Arg>
-          </Call>
-          
-        </New>
-      </Arg>
-    </Call>
-
-=======
->>>>>>> 89e421ce
     <Call name="addBean">
       <Arg>
 		<New class="org.eclipse.jetty.security.HashLoginService">
@@ -238,30 +116,11 @@
     </Call>
 
     <!-- =========================================================== -->
-<<<<<<< HEAD
-    <!-- extra options                                               -->
-    <!-- =========================================================== -->
-    <Set name="stopAtShutdown">true</Set>
-    <Set name="sendServerVersion">true</Set>
-    <Set name="sendDateHeader">true</Set>
-    <Set name="gracefulShutdown">1000</Set>
-    
-    <!-- jetty-jndi by default -->
-    <Call class="java.lang.System" name="setProperty">
-      <Arg>java.naming.factory.initial</Arg>
-      <Arg><Property name="java.naming.factory.initial" default="org.eclipse.jetty.jndi.InitialContextFactory"/></Arg>
-    </Call>
-    <Call class="java.lang.System" name="setProperty">
-      <Arg>java.naming.factory.url.pkgs</Arg>
-      <Arg><Property name="java.naming.factory.url.pkgs" default="org.eclipse.jetty.jndi"/></Arg>
-    </Call>
-=======
     <!-- extra server options                                        -->
     <!-- =========================================================== -->
     <Set name="stopAtShutdown">true</Set>
     <Set name="stopTimeout">5000</Set>
     <Set name="dumpAfterStart"><Property name="jetty.dump.start" default="false"/></Set>
     <Set name="dumpBeforeStop"><Property name="jetty.dump.stop" default="false"/></Set>
->>>>>>> 89e421ce
 
 </Configure>