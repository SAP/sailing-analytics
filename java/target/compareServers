#!/bin/sh

# Given the base URLs of two SAP Sailing servers, obtains their /sailingserver/api/v1/leaderboardgroups
# service output, sorts it, compares them, and if equal, obtains all corresponding leaderboardgroups/*
# documents and compares those in turn.

options='cevl'
while getopts $options option
do
    case $option in
        c) continue="1";;
	e) exitOnError="1";;
	v) verbose="1";;
        l) list="1";;
        \?) echo "Invalid option"
            exit 4;;
    esac
done
shift $((OPTIND-1))

if [ "$verbose" = "1" ]; then
  WGET_ERR=/dev/stderr
  WGET_QUIET=""
else
  WGET_ERR=/dev/null
  WGET_QUIET="--quiet"
fi

OLDSERVER=$1
NEWSERVER=$2
OLDGROUPS=leaderboardgroups.old.sed
NEWGROUPS=leaderboardgroups.new.sed
OLDGROUPS_FOR_CONTINUE=${OLDGROUPS}.continue
NEWGROUPS_FOR_CONTINUE=${NEWGROUPS}.continue

# If we continue, don't download again
if [ "$continue" != "1" ]; then
  wget $WGET_QUIET -O - ${OLDSERVER}/sailingserver/api/v1/leaderboardgroups | sed -e 's/,/\n/g' -e 's/\[/\n/' -e 's/\]/\n/' -e 's/\"//g' | grep -v "^$" | sort >$OLDGROUPS
  wget $WGET_QUIET -O - ${NEWSERVER}/sailingserver/api/v1/leaderboardgroups | sed -e 's/,/\n/g' -e 's/\[/\n/' -e 's/\]/\n/' -e 's/\"//g' | grep -v "^$" | sort >$NEWGROUPS
fi

download_and_fix_boatclasses () {
<<<<<<< HEAD
    wget $WGET_QUIET -O - "$1/sailingserver/api/v1/leaderboardgroups/`echo $OLD_LB | sed -e 's/ /%20/g'`" | python -m json.tool | sed -e 's/\("id" *: *\)"[^"]*"/\1""/g' >"$2" 2>$WGET_ERR
=======
    wget $WGET_QUIET -O - "$1/sailingserver/api/v1/leaderboardgroups/`echo $OLD_LB | sed -e 's/ /%20/g'`" | python -m json.tool | grep -v "\"id\": \"[^\"]*\"" | grep -v "\"timepoint\": \"[^\"]*\"" >"$2" 2>$WGET_ERR
>>>>>>> 1b09f1ee
}

diff leaderboardgroups.old.sed leaderboardgroups.new.sed
if [ "$?" = "0" ]; then
  cp "$OLDGROUPS" "$OLDGROUPS_FOR_CONTINUE"
  cp "$NEWGROUPS" "$NEWGROUPS_FOR_CONTINUE"
  exec 3<> $OLDGROUPS
  exec 4<> $NEWGROUPS
  read OLD_LB <&3
  read NEW_LB <&4
  while [ "$OLD_LB" != "" ]; do
    if [ "$list" = "1" ]; then
      echo " * $OLD_LB"
    fi
    download_and_fix_boatclasses "${OLDSERVER}" "${OLD_LB}.old.json"
    download_and_fix_boatclasses "${NEWSERVER}" "${NEW_LB}.new.json"
    diff -b -i -B "${OLD_LB}.old.json" "${NEW_LB}.new.json"
    DIFFRESULT=$?
    if [ "$DIFFRESULT" != "0" ]; then
      echo "Difference detected in leaderboard group $OLD_LB vs. $NEW_LB"
      if [ "$exitOnError" = "1" ]; then
	cp "$OLDGROUPS_FOR_CONTINUE" "$OLDGROUPS"
	cp "$NEWGROUPS_FOR_CONTINUE" "$NEWGROUPS"
        echo "Exiting..."
        exit $DIFFRESULT
      fi
    else
      # no diff; remove the leaderboards successfully compared from both leaderboardgroups lists in case a later -c invocation occurs
      sed -i -e '1d' $OLDGROUPS_FOR_CONTINUE
      sed -i -e '1d' $NEWGROUPS_FOR_CONTINUE
    fi
    read OLD_LB <&3
    read NEW_LB <&4
  done
  cp "$OLDGROUPS_FOR_CONTINUE" "$OLDGROUPS"
  cp "$NEWGROUPS_FOR_CONTINUE" "$NEWGROUPS"
else
  # pass on diff result to caller
  exit $?
fi

<|MERGE_RESOLUTION|>--- conflicted
+++ resolved
@@ -40,11 +40,7 @@
 fi
 
 download_and_fix_boatclasses () {
-<<<<<<< HEAD
-    wget $WGET_QUIET -O - "$1/sailingserver/api/v1/leaderboardgroups/`echo $OLD_LB | sed -e 's/ /%20/g'`" | python -m json.tool | sed -e 's/\("id" *: *\)"[^"]*"/\1""/g' >"$2" 2>$WGET_ERR
-=======
     wget $WGET_QUIET -O - "$1/sailingserver/api/v1/leaderboardgroups/`echo $OLD_LB | sed -e 's/ /%20/g'`" | python -m json.tool | grep -v "\"id\": \"[^\"]*\"" | grep -v "\"timepoint\": \"[^\"]*\"" >"$2" 2>$WGET_ERR
->>>>>>> 1b09f1ee
 }
 
 diff leaderboardgroups.old.sed leaderboardgroups.new.sed
