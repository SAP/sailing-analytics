package com.sap.sse.test;

import static org.junit.Assert.assertEquals;

import java.util.Arrays;
import java.util.HashSet;
import java.util.Random;
import java.util.Set;

import org.junit.Test;

import com.sap.sse.common.Util;
import com.sap.sse.util.graph.DirectedEdge;
import com.sap.sse.util.graph.DirectedGraph;
import com.sap.sse.util.graph.impl.DirectedEdgeImpl;
import com.sap.sse.util.graph.impl.DirectedGraphImpl;
import com.sap.sse.util.topologicalordering.TopologicalComparator;

public class TopologicalComparatorTest {
    private final Set<String> nodes = new HashSet<>();
    private final Set<DirectedEdge<String>> edges = new HashSet<>();
    private DirectedGraph<String> graph;
    
    private void addLessThan(String lesser, String greater) {
        nodes.add(lesser);
        nodes.add(greater);
        edges.add(new DirectedEdgeImpl<String>(lesser, greater));
    }
    
    private void singleRoot(String root) {
        nodes.add(root);
    }
    
    private void createGraph() {
        graph = new DirectedGraphImpl<>(nodes, edges);
    }
    
    @Test
    public void testSimpleSort() {
        addLessThan("A", "B"); addLessThan("B", "C"); addLessThan("C", "D");
        addLessThan("E", "F"); addLessThan("F", "G"); addLessThan("G", "H");
        singleRoot("I");
        singleRoot("J");
        createGraph();
        TopologicalComparator<String> comparator = new TopologicalComparator<>(graph);
        assertMutualEquality(comparator, "A", "E", "I", "J");
        assertMutualEquality(comparator, "B", "F");
        assertMutualEquality(comparator, "C", "G");
        assertMutualEquality(comparator, "D", "H");
        assertChain(comparator, "A", "B", "C", "D");
        assertChain(comparator, "E", "F", "G", "H");
    }
    
    @Test
    public void testSimpleSortWithTrivialCycle() {
        addLessThan("A", "B"); addLessThan("B", "C"); addLessThan("C", "A");
        createGraph();
        assertEquals("Cycle not detected properly", 1, Util.size(graph.getCycles()));
        assertEquals("Cycle cluster not detected properly", 1, Util.size(graph.getCycleClusters().getClusters()));
        TopologicalComparator<String> comparator = new TopologicalComparator<>(graph);
        assertMutualEquality(comparator, "A", "B", "C");
    }
    
    @Test
    public void testSimpleSortWithCycle() {
        addLessThan("A", "B"); addLessThan("B", "C"); addLessThan("C", "D"); addLessThan("D", "B"); addLessThan("D", "E");
        createGraph();
        TopologicalComparator<String> comparator = new TopologicalComparator<>(graph);
        assertMutualEquality(comparator, "B", "C", "D");
        assertChain(comparator, "A", "B", "E");
        assertChain(comparator, "A", "C", "E");
        assertChain(comparator, "A", "D", "E");
    }
    
    @Test
    public void testSimpleSortWithTwoCycles() {
        addLessThan("A", "B"); addLessThan("B", "C"); addLessThan("C", "D"); addLessThan("D", "B"); addLessThan("D", "E");
                                                      addLessThan("C", "F"); addLessThan("F", "B");
        createGraph();
        TopologicalComparator<String> comparator = new TopologicalComparator<>(graph);
        assertMutualEquality(comparator, "B", "C", "D", "F");
        assertChain(comparator, "A", "B", "E");
        assertChain(comparator, "A", "C", "E");
        assertChain(comparator, "A", "D", "E");
        assertChain(comparator, "A", "F", "E");
    }
    
    @Test
    public void randomTest() {
        final Random random = new Random();
<<<<<<< HEAD
        final int NUMBER_OF_NODES = 1000;
        final int NUMBER_OF_EDGES = 2000;
=======
        final int NUMBER_OF_NODES = 100;
        final int NUMBER_OF_EDGES = 200;
>>>>>>> d4ebc6b1
        final String[] nodes = new String[NUMBER_OF_NODES];
        for (int i=0; i<NUMBER_OF_NODES; i++) {
            nodes[i] = ""+i;
        }
        final Set<DirectedEdge<String>> edges = new HashSet<>(NUMBER_OF_EDGES);
        for (int i=0; i<NUMBER_OF_EDGES; i++) {
            final int from = random.nextInt(NUMBER_OF_NODES);
            int to;
            do {
                to = random.nextInt(NUMBER_OF_NODES);
            } while (to == from);
            edges.add(new DirectedEdgeImpl<>(nodes[from], nodes[to]));
        }
        graph = new DirectedGraphImpl<String>(new HashSet<>(Arrays.asList(nodes)), edges);
        TopologicalComparator<String> comparator = new TopologicalComparator<>(graph);
        for (final DirectedEdge<String> edge : edges) {
            assertEquals(-1, comparator.compare(edge.getFrom(), edge.getTo()));
            assertEquals(1, comparator.compare(edge.getTo(), edge.getFrom()));
        }
    }
    
    private void assertMutualEquality(TopologicalComparator<String> comparator, String... strings) {
        for (int i=0; i<strings.length; i++) {
            for (int j=0; j<strings.length; j++) {
                assertEquals(strings[i]+" at position "+i+" and "+strings[j]+" at position "+j+" compared incorrectly",
                        0, comparator.compare(strings[i], strings[j]));
            }
        }
    }
    
    private void assertChain(TopologicalComparator<String> comparator, String... strings) {
        for (int i=0; i<strings.length; i++) {
            for (int j=0; j<strings.length; j++) {
                assertEquals(strings[i]+" at position "+i+" and "+strings[j]+" at position "+j+" compared incorrectly",
                        Integer.compare(i, j), comparator.compare(strings[i], strings[j]));
            }
        }
    }
}<|MERGE_RESOLUTION|>--- conflicted
+++ resolved
@@ -88,13 +88,8 @@
     @Test
     public void randomTest() {
         final Random random = new Random();
-<<<<<<< HEAD
-        final int NUMBER_OF_NODES = 1000;
-        final int NUMBER_OF_EDGES = 2000;
-=======
         final int NUMBER_OF_NODES = 100;
         final int NUMBER_OF_EDGES = 200;
->>>>>>> d4ebc6b1
         final String[] nodes = new String[NUMBER_OF_NODES];
         for (int i=0; i<NUMBER_OF_NODES; i++) {
             nodes[i] = ""+i;
