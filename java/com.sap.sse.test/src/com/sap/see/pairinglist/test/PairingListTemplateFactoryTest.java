--- conflicted
+++ resolved
@@ -63,11 +63,8 @@
         PairingListTemplateFactoryImpl factoryImpl = new PairingListTemplateFactoryImpl();
 //        PairingListTemplate example1 = factoryImpl.getOrCreatePairingListTemplate(new PairingFrameProviderTest(15, 3, 18));
 //        PairingListTemplate example2 = factoryImpl.getOrCreatePairingListTemplate(new PairingFrameProviderTest(45, 6, 18));
-<<<<<<< HEAD
         PairingListTemplate example3 = factoryImpl.getOrCreatePairingListTemplate(new PairingFrameProviderTest(8, 3, 30));
-=======
-        PairingListTemplate example3 = factoryImpl.getOrCreatePairingListTemplate(new PairingFrameProviderTest(10, 3, 30));
->>>>>>> 225ccc6d
+
 //        assertNotNull(example1);
 //        assertNotNull(example2);
         assertNotNull(example3);
