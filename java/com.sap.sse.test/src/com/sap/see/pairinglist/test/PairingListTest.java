--- conflicted
+++ resolved
@@ -1,12 +1,11 @@
 package com.sap.see.pairinglist.test;
 
-<<<<<<< HEAD
-import java.security.acl.Group;
-=======
+import static org.junit.Assert.assertArrayEquals;
+import static org.junit.Assert.fail;
 import static org.junit.Assert.assertNotNull;
-import static org.junit.Assert.fail;
-import static org.junit.Assert.assertArrayEquals;
->>>>>>> ba0a47f1
+
+
+
 
 import org.junit.Before;
 import org.junit.Test;
@@ -28,66 +27,56 @@
     }
   
   
-<<<<<<< HEAD
     @Test
     public void testPairingListCreation() {
         int[][] plTemplate = this.aImpl.getPairingListTemplate();
         
-        Assert.assertNotNull(plTemplate);
+        assertNotNull(plTemplate);
         for(int[] i:plTemplate){
             for (int z: i){
-                if(z<=0) Assert.fail("Problem in .create!");
+                if(z<=0) fail("Problem in .create!");
             }
         }
     }
-=======
-   @Test
-   public void testPairingListCreation() {
-           aImpl=new PairingListTemplateImpl<>();
-           int[][] temp=aImpl.create(15, 3, 18);
-           assertNotNull(temp);
-           for(int[] i:temp){
-               for (int z: i){
-                   if(z<=0) fail("Problem in .create!");
-               }
-           }
-           int[][] flightColumn={
-                   {1,2,3,4,5,6},
-                   {7,8,9,10,11,12},
-                   {13,14,15,16,17,18}
-                                 };
-           
-          int[][][] associationRow=new int[3][5][18];
-          int[][] currentAssociations={
-                  {1,2,3,4,5,6,7,8,9,10,11,12,13,14,15,16,17,18},
-                  {0,0,0,0,0,0,0,0,0,0,0,0,0,0,0,0,0,0},
-                  {0,0,0,0,0,0,0,0,0,0,0,0,0,0,0,0,0,0},
-                  {0,0,0,0,0,0,0,0,0,0,0,0,0,0,0,0,0,0},
-                  {0,0,0,0,0,0,0,0,0,0,0,0,0,0,0,0,0,0},
-                  {0,0,0,0,0,0,0,0,0,0,0,0,0,0,0,0,0,0},
-                  {1,2,3,4,5,6,7,8,9,10,11,12,13,14,15,16,17,18},
-                  {0,0,0,0,0,0,0,0,0,0,0,0,0,0,0,0,0,0},
-                  {0,0,0,0,0,0,0,0,0,0,0,0,0,0,0,0,0,0},
-                  {0,0,0,0,0,0,0,0,0,0,0,0,0,0,0,0,0,0},
-                  {0,0,0,0,0,0,0,0,0,0,0,0,0,0,0,0,0,0},
-                  {0,0,0,0,0,0,0,0,0,0,0,0,0,0,0,0,0,0},
-                  {0,0,0,0,0,0,0,0,0,0,0,0,0,0,0,0,0,0},
-                  {0,0,0,0,0,0,0,0,0,0,0,0,0,0,0,0,0,0},
-                  {0,0,0,0,0,0,0,0,0,0,0,0,0,0,0,0,0,0},
-                  {0,0,0,0,0,0,0,0,0,0,0,0,0,0,0,0,0,0},
-                  {0,0,0,0,0,0,0,0,0,0,0,0,0,0,0,0,0,0},
-                  {0,0,0,0,0,0,0,0,0,0,0,0,0,0,0,0,0,0},
-                                      };
-          
-           
-           aImpl.copyInto3rdDimension(18, currentAssociations, associationRow, flightColumn, 1,0);
-           assertArrayEquals(currentAssociations[0],associationRow[0][0]);
-           aImpl.copyInto3rdDimension(18, currentAssociations, associationRow, flightColumn, 1,1);
-          
-           assertArrayEquals(currentAssociations[6],associationRow[1][0]);
-   }
->>>>>>> ba0a47f1
-   
+    
+    @Test
+    public void testArrayCopy() {
+        
+        int[][] flightColumn={
+                {1,2,3,4,5,6},
+                {7,8,9,10,11,12},
+                {13,14,15,16,17,18}
+        };
+
+        int[][][] associationRow=new int[3][5][18];
+        int[][] currentAssociations={
+                {1,2,3,4,5,6,7,8,9,10,11,12,13,14,15,16,17,18},
+                {0,0,0,0,0,0,0,0,0,0,0,0,0,0,0,0,0,0},
+                {0,0,0,0,0,0,0,0,0,0,0,0,0,0,0,0,0,0},
+                {0,0,0,0,0,0,0,0,0,0,0,0,0,0,0,0,0,0},
+                {0,0,0,0,0,0,0,0,0,0,0,0,0,0,0,0,0,0},
+                {0,0,0,0,0,0,0,0,0,0,0,0,0,0,0,0,0,0},
+                {1,2,3,4,5,6,7,8,9,10,11,12,13,14,15,16,17,18},
+                {0,0,0,0,0,0,0,0,0,0,0,0,0,0,0,0,0,0},
+                {0,0,0,0,0,0,0,0,0,0,0,0,0,0,0,0,0,0},
+                {0,0,0,0,0,0,0,0,0,0,0,0,0,0,0,0,0,0},
+                {0,0,0,0,0,0,0,0,0,0,0,0,0,0,0,0,0,0},
+                {0,0,0,0,0,0,0,0,0,0,0,0,0,0,0,0,0,0},
+                {0,0,0,0,0,0,0,0,0,0,0,0,0,0,0,0,0,0},
+                {0,0,0,0,0,0,0,0,0,0,0,0,0,0,0,0,0,0},
+                {0,0,0,0,0,0,0,0,0,0,0,0,0,0,0,0,0,0},
+                {0,0,0,0,0,0,0,0,0,0,0,0,0,0,0,0,0,0},
+                {0,0,0,0,0,0,0,0,0,0,0,0,0,0,0,0,0,0},
+                {0,0,0,0,0,0,0,0,0,0,0,0,0,0,0,0,0,0},
+        };
+
+
+        this.aImpl.copyInto3rdDimension(18, currentAssociations, associationRow, flightColumn, 1,0);
+        assertArrayEquals(currentAssociations[0],associationRow[0][0]);
+        this.aImpl.copyInto3rdDimension(18, currentAssociations, associationRow, flightColumn, 1,1);
+        assertArrayEquals(currentAssociations[6],associationRow[1][0]);
+    }
+    
     @Test 
     public void testTeamAssociationCreation() {
         int[][] plTemplate = this.aImpl.getPairingListTemplate();
