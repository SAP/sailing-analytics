package com.sap.see.pairinglist.test;

import static org.junit.Assert.assertArrayEquals;

import java.lang.reflect.Array;
import java.util.Arrays;

import org.junit.Test;

import com.sap.sse.pairinglist.PairingFrameProvider;
import com.sap.sse.pairinglist.impl.PairingListTemplateFactoryImpl;
import com.sap.sse.pairinglist.impl.PairingListTemplateImpl;

import junit.framework.Assert;

public class PairingListTemplateTest extends PairingListTemplateImpl{

<<<<<<< HEAD
    public PairingListTemplateTest() {  
=======
    public PairingListTemplateTest() {
>>>>>>> ce714e8b
        super(new PairingFrameProviderTest(15, 3, 18));
    }

    PairingListTemplateFactoryImpl factory;
    

    @Test
    public void testArrayCopy() {

        int[][] flightColumn={
                {1,2,3,4,5,6},
                {7,8,9,10,11,12},
                {13,14,15,16,17,18}
        };

        int[][][] associationRow=new int[3][5][18];
        int[][] currentAssociations={
                {1,2,3,4,5,6,7,8,9,10,11,12,13,14,15,16,17,18},
                {0,0,0,0,0,0,0,0,0,0,0,0,0,0,0,0,0,0},
                {0,0,0,0,0,0,0,0,0,0,0,0,0,0,0,0,0,0},
                {0,0,0,0,0,0,0,0,0,0,0,0,0,0,0,0,0,0},
                {0,0,0,0,0,0,0,0,0,0,0,0,0,0,0,0,0,0},
                {0,0,0,0,0,0,0,0,0,0,0,0,0,0,0,0,0,0},
                {1,2,3,4,5,6,7,8,9,10,11,12,13,14,15,16,17,18},
                {0,0,0,0,0,0,0,0,0,0,0,0,0,0,0,0,0,0},
                {0,0,0,0,0,0,0,0,0,0,0,0,0,0,0,0,0,0},
                {0,0,0,0,0,0,0,0,0,0,0,0,0,0,0,0,0,0},
                {0,0,0,0,0,0,0,0,0,0,0,0,0,0,0,0,0,0},
                {0,0,0,0,0,0,0,0,0,0,0,0,0,0,0,0,0,0},
                {0,0,0,0,0,0,0,0,0,0,0,0,0,0,0,0,0,0},
                {0,0,0,0,0,0,0,0,0,0,0,0,0,0,0,0,0,0},
                {0,0,0,0,0,0,0,0,0,0,0,0,0,0,0,0,0,0},
                {0,0,0,0,0,0,0,0,0,0,0,0,0,0,0,0,0,0},
                {0,0,0,0,0,0,0,0,0,0,0,0,0,0,0,0,0,0},
                {0,0,0,0,0,0,0,0,0,0,0,0,0,0,0,0,0,0},
        };

        this.copyInto3rdDimension(18, currentAssociations, associationRow, flightColumn, 1,0);
        assertArrayEquals(currentAssociations[0],associationRow[0][0]);
        this.copyInto3rdDimension(18, currentAssociations, associationRow, flightColumn, 1,1);
        assertArrayEquals(currentAssociations[6],associationRow[1][0]);
    }

    @Test 
    public void testTeamAssociationCreation() {
        final int flights = 15;
        final int groups = 3;
        final int competitors = 18;
        
        factory = new PairingListTemplateFactoryImpl();
        
        int[][] plTemplate = factory.getOrCreatePairingListTemplate(new PairingFrameProviderTest(flights, groups, competitors)).getPairingListTemplate();
        int[][] associations = new int[competitors][competitors];

        this.getAssociationsFromPairingList(plTemplate, associations);

        for (int x = 0; x < associations.length; x++) {
            for (int y = 0; y < associations[0].length; y++) {
                if ((x == y) && (associations[x][y] != -1)) {
                    Assert.fail("The diagonal of association matrix has to be -1.");
                }
                if(associations[x][y]>flights&&(associations[x][y]<-1)){
                    Assert.fail("Calculation of assosciation matrix failed!");
                }
            }
        }
    }

    @Test
    public void qualityCheck(){
        this.createPairingListTemplate(15, 3, 18);
        if(getQuality()>=0.7) {
            Assert.fail("Quality of Pairinglist is worse than usual!");
        }
        
        this.createPairingListTemplate(10, 3, 30);
        if(getQuality()>=1.2) {
            Assert.fail("Quality of Pairinglist is worse than usual!");
        }
    }

    @Test
    public void testAverageTimeForSingleCase(){
        final int tests = 5;
        long[] a=new long[tests]; 
        
        for(int i = 0;i < tests; i++){
            long time = System.currentTimeMillis();
            
            this.createPairingListTemplate(15, 3, 18);
            
            time = System.currentTimeMillis() - time;
            a[i] = time;
        }
        
        long sum = 0;
        for(int i = 0; i < tests; i++) sum += a[i];
        double average = sum/tests;
        if (average > 8000) {
            Assert.fail("The calculation of Pairing Lists took longer than expected!");
        }
    }
    
    @Test
    public void testAssignmentQuality(){
        this.createPairingListTemplate(15, 3, 18);
        if(calcStandardDev(getAssignmentAssociations(this.getPairingListTemplate(), new int[18][6]))>=1.5) {
            Assert.fail("Quality of Boat Assignments is worse than usual!");
        }
        this.createPairingListTemplate(10, 3, 30);
        if(calcStandardDev(getAssignmentAssociations(this.getPairingListTemplate(), new int[30][10]))>=0.6) {
            Assert.fail("Quality of Boat Assignments is worse than usual!");
        }
    }
    @Test
    public void testStandardDevCalc(){
        int[][] givenPairingList={
                {18,15,17,14,16,8},
                {13,1,10,9,12,11},
                {3,5,2,4,6,7},
                {18,13,17,4,12,7},
                {11,15,16,6,1,5},
                {14,10,8,2,9,3},
                {15,18,11,2,13,3},
                {17,10,14,6,7,1},
                {8,4,16,5,9,12},
                {7,3,16,1,9,18},
                {12,15,10,17,5,2},
                {6,11,4,13,8,14},
                {16,11,4,17,3,10},
                {12,2,6,8,18,1},
                {7,13,5,15,14,9},
                {1,3,12,15,14,4},
                {9,17,6,16,13,2},
                {5,18,7,11,10,8},
                {16,2,7,11,14,12},
                {3,1,5,8,17,13},
                {6,9,4,10,15,18},
                {14,16,13,10,5,18},
                {11,2,1,9,4,17},
                {8,12,3,7,6,15},
                {10,13,8,7,16,15},
                {2,14,18,4,5,1},
                {6,17,9,12,11,3},
                {14,17,18,12,11,5},
                {15,16,13,1,4,2},
                {8,6,3,10,7,9},
                {16,6,12,18,2,10},
                {1,8,15,14,17,9},
                {5,7,13,3,4,11},
                {9,7,18,2,15,11},
                {13,3,14,1,12,10},
                {17,4,5,16,8,6},
                {17,4,12,15,10,7},
                {3,1,11,18,8,16},
                {2,9,6,5,13,14},
                {18,9,17,5,3,15},
                {12,7,1,13,16,6},
                {10,14,2,8,11,4},
                {7,14,2,17,3,16},
                {15,5,10,11,1,6},
                {4,12,8,9,18,13}
                                 };
        System.out.println(calcStandardDev(getAssociationsFromPairingList(givenPairingList, new int[18][18])));
        }
    }
    
   
<|MERGE_RESOLUTION|>--- conflicted
+++ resolved
@@ -15,11 +15,8 @@
 
 public class PairingListTemplateTest extends PairingListTemplateImpl{
 
-<<<<<<< HEAD
-    public PairingListTemplateTest() {  
-=======
+
     public PairingListTemplateTest() {
->>>>>>> ce714e8b
         super(new PairingFrameProviderTest(15, 3, 18));
     }
 
