package com.sap.see.pairinglist.test;

import static org.junit.Assert.assertArrayEquals; 
import static org.junit.Assert.fail;

<<<<<<< HEAD

=======
>>>>>>> 0f31cee8
import static org.junit.Assert.assertNotNull;





import org.junit.Before;

import org.junit.Test;

import com.sap.sse.pairinglist.impl.PairingListTemplateImpl;

import junit.framework.Assert;


public class PairingListTemplateTest extends PairingListTemplateImpl{
   
   
    
    @Before
    public void init() {
    
           
            
            // creating pairing list template
            //create(15, 3, 18,10000);
            
            
    }
  
  
    @Test
    public void testPairingListCreation() {
        int[][] plTemplate = this.getPairingListTemplate();
        
        assertNotNull(plTemplate);
        for(int[] i:plTemplate){
            for (int z: i){
                if(z<=0) fail("Problem in .create!");
            }
        }
    }
    
    @Test
    public void testArrayCopy() {
        
        int[][] flightColumn={
                {1,2,3,4,5,6},
                {7,8,9,10,11,12},
                {13,14,15,16,17,18}
        };

        int[][][] associationRow=new int[3][5][18];
        int[][] currentAssociations={
                {1,2,3,4,5,6,7,8,9,10,11,12,13,14,15,16,17,18},
                {0,0,0,0,0,0,0,0,0,0,0,0,0,0,0,0,0,0},
                {0,0,0,0,0,0,0,0,0,0,0,0,0,0,0,0,0,0},
                {0,0,0,0,0,0,0,0,0,0,0,0,0,0,0,0,0,0},
                {0,0,0,0,0,0,0,0,0,0,0,0,0,0,0,0,0,0},
                {0,0,0,0,0,0,0,0,0,0,0,0,0,0,0,0,0,0},
                {1,2,3,4,5,6,7,8,9,10,11,12,13,14,15,16,17,18},
                {0,0,0,0,0,0,0,0,0,0,0,0,0,0,0,0,0,0},
                {0,0,0,0,0,0,0,0,0,0,0,0,0,0,0,0,0,0},
                {0,0,0,0,0,0,0,0,0,0,0,0,0,0,0,0,0,0},
                {0,0,0,0,0,0,0,0,0,0,0,0,0,0,0,0,0,0},
                {0,0,0,0,0,0,0,0,0,0,0,0,0,0,0,0,0,0},
                {0,0,0,0,0,0,0,0,0,0,0,0,0,0,0,0,0,0},
                {0,0,0,0,0,0,0,0,0,0,0,0,0,0,0,0,0,0},
                {0,0,0,0,0,0,0,0,0,0,0,0,0,0,0,0,0,0},
                {0,0,0,0,0,0,0,0,0,0,0,0,0,0,0,0,0,0},
                {0,0,0,0,0,0,0,0,0,0,0,0,0,0,0,0,0,0},
                {0,0,0,0,0,0,0,0,0,0,0,0,0,0,0,0,0,0},
        };


        this.copyInto3rdDimension(18, currentAssociations, associationRow, flightColumn, 1,0);
        assertArrayEquals(currentAssociations[0],associationRow[0][0]);
        this.copyInto3rdDimension(18, currentAssociations, associationRow, flightColumn, 1,1);
        assertArrayEquals(currentAssociations[6],associationRow[1][0]);
    }
    
    @Test 
    public void testTeamAssociationCreation() {
        int[][] plTemplate = this.getPairingListTemplate();
        int[][] associations = new int[18][18];
        
        this.getAssociationsFromPairingList(plTemplate, associations);
        
        for (int x = 0; x < associations.length; x++) {
            for (int y = 0; y < associations[0].length; y++) {
                if ((x == y) && (associations[x][y] != -1)) {
                    Assert.fail("In 'getAssociationsFromPairingList' the diagonal of association matrix has to be -1.");
                }
            }
        }
    }
    @Test
    public void qualityCheck(){
        if(getQuality()>=0.7) fail("Quality of Pairinglist is too bad!");
        //create(10, 3, 30,10000);
        if(getQuality()>=2) fail("Quality of Pairinglist is too bad!");
    }
  
}<|MERGE_RESOLUTION|>--- conflicted
+++ resolved
@@ -3,10 +3,6 @@
 import static org.junit.Assert.assertArrayEquals; 
 import static org.junit.Assert.fail;
 
-<<<<<<< HEAD
-
-=======
->>>>>>> 0f31cee8
 import static org.junit.Assert.assertNotNull;
 
 
