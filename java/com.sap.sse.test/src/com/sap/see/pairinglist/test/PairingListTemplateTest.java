--- conflicted
+++ resolved
@@ -16,15 +16,11 @@
    
     @Before
     public void init() {
-        create(15, 3, 18,10000); 
+       // create(15, 3, 18,10000); 
         // creating pairing list template
-
-<<<<<<< HEAD
        // this.create(15, 3, 18,10000);
 
-=======
-        this.create(15, 3, 18,10000);
->>>>>>> ed2d1959
+
     }
   
   
@@ -83,7 +79,7 @@
         assertArrayEquals(currentAssociations[6],associationRow[1][0]);
     }
     
-<<<<<<< HEAD
+
 //    @Test 
 //    public void testTeamAssociationCreation() {
 //        int[][] plTemplate = this.getPairingListTemplate();
@@ -161,28 +157,4 @@
   public void test2(){
       createPairingListTemplate(15, 3, 18);
   }
-
-=======
-    @Test 
-    public void testTeamAssociationCreation() {
-        int[][] plTemplate = this.getPairingListTemplate();
-        int[][] associations = new int[18][18];
-        
-        this.getAssociationsFromPairingList(plTemplate, associations);
-        
-        for (int x = 0; x < associations.length; x++) {
-            for (int y = 0; y < associations[0].length; y++) {
-                if ((x == y) && (associations[x][y] != -1)) {
-                    Assert.fail("In 'getAssociationsFromPairingList' the diagonal of association matrix has to be -1.");
-                }
-            }
-        }
-    }
-    @Test
-    public void qualityCheck(){
-        if(getQuality()>=0.7) fail("Quality of Pairinglist is too bad!");
-        create(10, 3, 30,10000);
-        if(getQuality()>=2) fail("Quality of Pairinglist is too bad!");
-    }
->>>>>>> ed2d1959
 }