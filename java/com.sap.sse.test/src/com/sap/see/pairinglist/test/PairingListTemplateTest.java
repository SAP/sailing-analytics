package com.sap.see.pairinglist.test;

import static org.junit.Assert.assertArrayEquals; 
import static org.junit.Assert.fail;

import static org.junit.Assert.assertNotNull;





import org.junit.Before;

import org.junit.Test;

import com.sap.sse.pairinglist.impl.PairingListTemplateImpl;

import junit.framework.Assert;


public class PairingListTemplateTest extends PairingListTemplateImpl{
   
   
    
    @Before
    public void init() {
    
           
            
            // creating pairing list template
<<<<<<< HEAD
            this.create(15, 3, 18,10000);
=======
            //create(15, 3, 18,10000);
>>>>>>> 4e963e5e
            
            
    }
  
  
    @Test
    public void testPairingListCreation() {
        int[][] plTemplate = this.getPairingListTemplate();
        
        assertNotNull(plTemplate);
        for(int[] i:plTemplate){
            for (int z: i){
                if(z<=0) fail("Problem in .create!");
            }
        }
    }
    
    @Test
    public void testArrayCopy() {
        
        int[][] flightColumn={
                {1,2,3,4,5,6},
                {7,8,9,10,11,12},
                {13,14,15,16,17,18}
        };

        int[][][] associationRow=new int[3][5][18];
        int[][] currentAssociations={
                {1,2,3,4,5,6,7,8,9,10,11,12,13,14,15,16,17,18},
                {0,0,0,0,0,0,0,0,0,0,0,0,0,0,0,0,0,0},
                {0,0,0,0,0,0,0,0,0,0,0,0,0,0,0,0,0,0},
                {0,0,0,0,0,0,0,0,0,0,0,0,0,0,0,0,0,0},
                {0,0,0,0,0,0,0,0,0,0,0,0,0,0,0,0,0,0},
                {0,0,0,0,0,0,0,0,0,0,0,0,0,0,0,0,0,0},
                {1,2,3,4,5,6,7,8,9,10,11,12,13,14,15,16,17,18},
                {0,0,0,0,0,0,0,0,0,0,0,0,0,0,0,0,0,0},
                {0,0,0,0,0,0,0,0,0,0,0,0,0,0,0,0,0,0},
                {0,0,0,0,0,0,0,0,0,0,0,0,0,0,0,0,0,0},
                {0,0,0,0,0,0,0,0,0,0,0,0,0,0,0,0,0,0},
                {0,0,0,0,0,0,0,0,0,0,0,0,0,0,0,0,0,0},
                {0,0,0,0,0,0,0,0,0,0,0,0,0,0,0,0,0,0},
                {0,0,0,0,0,0,0,0,0,0,0,0,0,0,0,0,0,0},
                {0,0,0,0,0,0,0,0,0,0,0,0,0,0,0,0,0,0},
                {0,0,0,0,0,0,0,0,0,0,0,0,0,0,0,0,0,0},
                {0,0,0,0,0,0,0,0,0,0,0,0,0,0,0,0,0,0},
                {0,0,0,0,0,0,0,0,0,0,0,0,0,0,0,0,0,0},
        };


        this.copyInto3rdDimension(18, currentAssociations, associationRow, flightColumn, 1,0);
        assertArrayEquals(currentAssociations[0],associationRow[0][0]);
        this.copyInto3rdDimension(18, currentAssociations, associationRow, flightColumn, 1,1);
        assertArrayEquals(currentAssociations[6],associationRow[1][0]);
    }
    
    @Test 
    public void testTeamAssociationCreation() {
        int[][] plTemplate = this.getPairingListTemplate();
        int[][] associations = new int[18][18];
        
        this.getAssociationsFromPairingList(plTemplate, associations);
        
        for (int x = 0; x < associations.length; x++) {
            for (int y = 0; y < associations[0].length; y++) {
                if ((x == y) && (associations[x][y] != -1)) {
                    Assert.fail("In 'getAssociationsFromPairingList' the diagonal of association matrix has to be -1.");
                }
            }
        }
    }
    @Test
    public void qualityCheck(){
        if(getQuality()>=0.7) fail("Quality of Pairinglist is too bad!");
<<<<<<< HEAD
        create(10, 3, 30,10000);
        if(getQuality()>=2) fail("Quality of Pairinglist is too bad!");
    }
    
    @Test
    public void testImprovingAssignments() {
        this.improveAssignments(this.getPairingListTemplate(), 3, 18,15);
    }
=======
        //create(10, 3, 30,10000);
        if(getQuality()>=2) fail("Quality of Pairinglist is too bad!");
    }
  
>>>>>>> 4e963e5e
}<|MERGE_RESOLUTION|>--- conflicted
+++ resolved
@@ -2,39 +2,19 @@
 
 import static org.junit.Assert.assertArrayEquals; 
 import static org.junit.Assert.fail;
-
 import static org.junit.Assert.assertNotNull;
 
-
-
-
-
 import org.junit.Before;
-
 import org.junit.Test;
-
 import com.sap.sse.pairinglist.impl.PairingListTemplateImpl;
-
 import junit.framework.Assert;
-
 
 public class PairingListTemplateTest extends PairingListTemplateImpl{
    
-   
-    
     @Before
     public void init() {
-    
-           
-            
-            // creating pairing list template
-<<<<<<< HEAD
-            this.create(15, 3, 18,10000);
-=======
-            //create(15, 3, 18,10000);
->>>>>>> 4e963e5e
-            
-            
+        // creating pairing list template
+        this.create(15, 3, 18,10000);
     }
   
   
@@ -81,7 +61,6 @@
                 {0,0,0,0,0,0,0,0,0,0,0,0,0,0,0,0,0,0},
         };
 
-
         this.copyInto3rdDimension(18, currentAssociations, associationRow, flightColumn, 1,0);
         assertArrayEquals(currentAssociations[0],associationRow[0][0]);
         this.copyInto3rdDimension(18, currentAssociations, associationRow, flightColumn, 1,1);
@@ -106,7 +85,6 @@
     @Test
     public void qualityCheck(){
         if(getQuality()>=0.7) fail("Quality of Pairinglist is too bad!");
-<<<<<<< HEAD
         create(10, 3, 30,10000);
         if(getQuality()>=2) fail("Quality of Pairinglist is too bad!");
     }
@@ -115,10 +93,4 @@
     public void testImprovingAssignments() {
         this.improveAssignments(this.getPairingListTemplate(), 3, 18,15);
     }
-=======
-        //create(10, 3, 30,10000);
-        if(getQuality()>=2) fail("Quality of Pairinglist is too bad!");
-    }
-  
->>>>>>> 4e963e5e
 }