package com.sap.see.pairinglist.test;

import static org.junit.Assert.assertArrayEquals; 
import static org.junit.Assert.fail;
import static org.junit.Assert.assertNotNull;

import org.junit.Before;
import org.junit.Test;
import com.sap.sse.pairinglist.impl.PairingListTemplateImpl;
import com.sap.sse.pairinglist.impl.PairingListTemplateImpl;

import junit.framework.Assert;

public class PairingListTemplateTest extends PairingListTemplateImpl{
   
    @Before
    public void init() {
<<<<<<< HEAD
        create(15, 3, 18,10000); 
=======
        // creating pairing list template

        this.create(15, 3, 18,10000);

>>>>>>> 1b0ac131
    }
  
  
    @Test
    public void testPairingListCreation() {
        int[][] plTemplate = this.getPairingListTemplate();
        
        assertNotNull(plTemplate);
        for(int[] i:plTemplate){
            for (int z: i){
                if(z<=0) fail("Problem in .create!");
            }
        }
        System.out.println(this.calcStandardDev(this.getAssignmentAssociations(plTemplate, new int[18][18/3])));
        for(int x=0;x<100;x++){
            create(15, 3, 18,10000);
            plTemplate=this.getPairingListTemplate();
            System.out.println(this.calcStandardDev(this.getAssignmentAssociations(plTemplate, new int[18][18/3])));
        }
    }
    
    @Test
    public void testArrayCopy() {
        
        int[][] flightColumn={
                {1,2,3,4,5,6},
                {7,8,9,10,11,12},
                {13,14,15,16,17,18}
        };

        int[][][] associationRow=new int[3][5][18];
        int[][] currentAssociations={
                {1,2,3,4,5,6,7,8,9,10,11,12,13,14,15,16,17,18},
                {0,0,0,0,0,0,0,0,0,0,0,0,0,0,0,0,0,0},
                {0,0,0,0,0,0,0,0,0,0,0,0,0,0,0,0,0,0},
                {0,0,0,0,0,0,0,0,0,0,0,0,0,0,0,0,0,0},
                {0,0,0,0,0,0,0,0,0,0,0,0,0,0,0,0,0,0},
                {0,0,0,0,0,0,0,0,0,0,0,0,0,0,0,0,0,0},
                {1,2,3,4,5,6,7,8,9,10,11,12,13,14,15,16,17,18},
                {0,0,0,0,0,0,0,0,0,0,0,0,0,0,0,0,0,0},
                {0,0,0,0,0,0,0,0,0,0,0,0,0,0,0,0,0,0},
                {0,0,0,0,0,0,0,0,0,0,0,0,0,0,0,0,0,0},
                {0,0,0,0,0,0,0,0,0,0,0,0,0,0,0,0,0,0},
                {0,0,0,0,0,0,0,0,0,0,0,0,0,0,0,0,0,0},
                {0,0,0,0,0,0,0,0,0,0,0,0,0,0,0,0,0,0},
                {0,0,0,0,0,0,0,0,0,0,0,0,0,0,0,0,0,0},
                {0,0,0,0,0,0,0,0,0,0,0,0,0,0,0,0,0,0},
                {0,0,0,0,0,0,0,0,0,0,0,0,0,0,0,0,0,0},
                {0,0,0,0,0,0,0,0,0,0,0,0,0,0,0,0,0,0},
                {0,0,0,0,0,0,0,0,0,0,0,0,0,0,0,0,0,0},
        };

        this.copyInto3rdDimension(18, currentAssociations, associationRow, flightColumn, 1,0);
        assertArrayEquals(currentAssociations[0],associationRow[0][0]);
        this.copyInto3rdDimension(18, currentAssociations, associationRow, flightColumn, 1,1);
        assertArrayEquals(currentAssociations[6],associationRow[1][0]);
    }
    
    @Test 
    public void testTeamAssociationCreation() {
        int[][] plTemplate = this.getPairingListTemplate();
        int[][] associations = new int[18][18];
        
        this.getAssociationsFromPairingList(plTemplate, associations);
        
        for (int x = 0; x < associations.length; x++) {
            for (int y = 0; y < associations[0].length; y++) {
                if ((x == y) && (associations[x][y] != -1)) {
                    Assert.fail("In 'getAssociationsFromPairingList' the diagonal of association matrix has to be -1.");
                }
            }
        }
    }
    @Test
    public void qualityCheck(){
        if(getQuality()>=0.7) fail("Quality of Pairinglist is too bad!");
        create(10, 3, 30,10000);
        if(getQuality()>=2) fail("Quality of Pairinglist is too bad!");
    }
    
    @Test
    public void testSingleFlightCreation(){
        this.createPairingListTemplate(15, 3, 18);
    }
 
    

}<|MERGE_RESOLUTION|>--- conflicted
+++ resolved
@@ -1,28 +1,22 @@
 package com.sap.see.pairinglist.test;
 
-import static org.junit.Assert.assertArrayEquals; 
+import static org.junit.Assert.assertArrayEquals;  
 import static org.junit.Assert.fail;
 import static org.junit.Assert.assertNotNull;
 
 import org.junit.Before;
 import org.junit.Test;
 import com.sap.sse.pairinglist.impl.PairingListTemplateImpl;
-import com.sap.sse.pairinglist.impl.PairingListTemplateImpl;
-
 import junit.framework.Assert;
 
 public class PairingListTemplateTest extends PairingListTemplateImpl{
    
     @Before
     public void init() {
-<<<<<<< HEAD
         create(15, 3, 18,10000); 
-=======
         // creating pairing list template
 
         this.create(15, 3, 18,10000);
-
->>>>>>> 1b0ac131
     }
   
   
@@ -102,12 +96,4 @@
         create(10, 3, 30,10000);
         if(getQuality()>=2) fail("Quality of Pairinglist is too bad!");
     }
-    
-    @Test
-    public void testSingleFlightCreation(){
-        this.createPairingListTemplate(15, 3, 18);
-    }
- 
-    
-
 }