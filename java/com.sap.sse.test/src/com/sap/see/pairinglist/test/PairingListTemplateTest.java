--- conflicted
+++ resolved
@@ -13,16 +13,7 @@
    
     @Before
     public void init() {
-<<<<<<< HEAD
-    
-           
-            
-            // creating pairing list template
-            create(15, 3, 18,10000); 
-=======
-        // creating pairing list template
-        this.create(15, 3, 18,10000);
->>>>>>> 2f7ed328
+        create(15, 3, 18,10000); 
     }
   
   
