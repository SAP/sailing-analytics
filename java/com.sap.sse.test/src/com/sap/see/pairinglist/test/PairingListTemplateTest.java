package com.sap.see.pairinglist.test;

import static org.junit.Assert.assertArrayEquals; 
import static org.junit.Assert.fail;

import java.util.Arrays;

import static org.junit.Assert.assertNotNull;

import org.junit.Before;
import org.junit.Test;
import com.sap.sse.pairinglist.impl.PairingListTemplateImpl;
import junit.framework.Assert;

public class PairingListTemplateTest extends PairingListTemplateImpl{
   
    @Before
    public void init() {
        // creating pairing list template
<<<<<<< HEAD
        this.create(16, 3, 24 ,10000);

=======
        this.create(15, 3, 18,10000);
>>>>>>> b3c7b4e3
    }
  
  
    @Test
    public void testPairingListCreation() {
        int[][] plTemplate = this.getPairingListTemplate();
        
        assertNotNull(plTemplate);
        for(int[] i:plTemplate){
            for (int z: i){
                if(z<=0) fail("Problem in .create!");
            }
        }
        System.out.println(this.calcStandardDev(this.getAssignmentAssociations(plTemplate, new int[24][24/3])));
        System.out.println(Arrays.deepToString(this.getAssignmentAssociations(plTemplate,new  int[24][24/3])));
        for(int x=0;x<100;x++){
            create(16, 3, 24,10000);
            plTemplate=this.getPairingListTemplate();
            System.out.println(this.calcStandardDev(this.getAssignmentAssociations(plTemplate, new int[24][24/3])));
        }
    }
    
    @Test
    public void testArrayCopy() {
        
        int[][] flightColumn={
                {1,2,3,4,5,6},
                {7,8,9,10,11,12},
                {13,14,15,16,17,18}
        };

        int[][][] associationRow=new int[3][5][18];
        int[][] currentAssociations={
                {1,2,3,4,5,6,7,8,9,10,11,12,13,14,15,16,17,18},
                {0,0,0,0,0,0,0,0,0,0,0,0,0,0,0,0,0,0},
                {0,0,0,0,0,0,0,0,0,0,0,0,0,0,0,0,0,0},
                {0,0,0,0,0,0,0,0,0,0,0,0,0,0,0,0,0,0},
                {0,0,0,0,0,0,0,0,0,0,0,0,0,0,0,0,0,0},
                {0,0,0,0,0,0,0,0,0,0,0,0,0,0,0,0,0,0},
                {1,2,3,4,5,6,7,8,9,10,11,12,13,14,15,16,17,18},
                {0,0,0,0,0,0,0,0,0,0,0,0,0,0,0,0,0,0},
                {0,0,0,0,0,0,0,0,0,0,0,0,0,0,0,0,0,0},
                {0,0,0,0,0,0,0,0,0,0,0,0,0,0,0,0,0,0},
                {0,0,0,0,0,0,0,0,0,0,0,0,0,0,0,0,0,0},
                {0,0,0,0,0,0,0,0,0,0,0,0,0,0,0,0,0,0},
                {0,0,0,0,0,0,0,0,0,0,0,0,0,0,0,0,0,0},
                {0,0,0,0,0,0,0,0,0,0,0,0,0,0,0,0,0,0},
                {0,0,0,0,0,0,0,0,0,0,0,0,0,0,0,0,0,0},
                {0,0,0,0,0,0,0,0,0,0,0,0,0,0,0,0,0,0},
                {0,0,0,0,0,0,0,0,0,0,0,0,0,0,0,0,0,0},
                {0,0,0,0,0,0,0,0,0,0,0,0,0,0,0,0,0,0},
        };

        this.copyInto3rdDimension(18, currentAssociations, associationRow, flightColumn, 1,0);
        assertArrayEquals(currentAssociations[0],associationRow[0][0]);
        this.copyInto3rdDimension(18, currentAssociations, associationRow, flightColumn, 1,1);
        assertArrayEquals(currentAssociations[6],associationRow[1][0]);
    }
    
    @Test 
    public void testTeamAssociationCreation() {
        int[][] plTemplate = this.getPairingListTemplate();
        int[][] associations = new int[18][18];
        
        this.getAssociationsFromPairingList(plTemplate, associations);
        
        for (int x = 0; x < associations.length; x++) {
            for (int y = 0; y < associations[0].length; y++) {
                if ((x == y) && (associations[x][y] != -1)) {
                    Assert.fail("In 'getAssociationsFromPairingList' the diagonal of association matrix has to be -1.");
                }
            }
        }
    }
    @Test
    public void qualityCheck(){
        if(getQuality()>=0.7) fail("Quality of Pairinglist is too bad!");
        create(10, 3, 30,10000);
        if(getQuality()>=2) fail("Quality of Pairinglist is too bad!");
    }
    

}<|MERGE_RESOLUTION|>--- conflicted
+++ resolved
@@ -17,12 +17,10 @@
     @Before
     public void init() {
         // creating pairing list template
-<<<<<<< HEAD
+
         this.create(16, 3, 24 ,10000);
 
-=======
-        this.create(15, 3, 18,10000);
->>>>>>> b3c7b4e3
+
     }
   
   
