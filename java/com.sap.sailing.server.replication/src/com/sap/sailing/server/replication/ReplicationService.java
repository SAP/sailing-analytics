package com.sap.sailing.server.replication;

import java.io.IOException;
import java.net.ConnectException;
import java.util.Map;
import java.util.UUID;

import com.rabbitmq.client.Channel;
import com.sap.sailing.server.RacingEventServiceOperation;
import com.sap.sailing.server.replication.impl.ReplicaDescriptor;
import com.sap.sailing.server.replication.impl.ReplicationServlet;

public interface ReplicationService {
    static String SAILING_SERVER_REPLICATION_TOPIC = "SailingServerReplicationTopic";

    /**
     * Tells about replicas registered with this master.
     */
    Iterable<ReplicaDescriptor> getReplicaInfo();
    
    /**
     * If this server instance is a replica of some other master server instance, this method returns that master's
     * descriptor. Otherwise (if this instance is not a replica), returns <code>null</code>.
     */
    ReplicationMasterDescriptor isReplicatingFromMaster();
    
    /**
     * Performs a servlet request to the server's {@link ReplicationServlet}, first registering this replica, ensuring
     * the JMS replication topic is created, then subscribing for the master's JMS replication topic and asking the servlet
     * for the stream containing the initial load. 
     * @throws InterruptedException 
     */
    void startToReplicateFrom(ReplicationMasterDescriptor master) throws IOException, ClassNotFoundException, InterruptedException;

    /**
     * Registers a replica with this master instance. The <code>replica</code> will be considered in the result of
     * {@link #getReplicaInfo()} when this call has succeeded.
     */
    void registerReplica(ReplicaDescriptor replica) throws IOException;

    void unregisterReplica(ReplicaDescriptor replica) throws IOException;

    /**
     * For a replica replicating off this master, provides statistics in the form of number of operations sent to that
     * replica by type, where the operation type is the key, represented as the operation's class name
     */
    Map<Class<? extends RacingEventServiceOperation<?>>, Integer> getStatistics(ReplicaDescriptor replicaDescriptor);
    
    double getAverageNumberOfOperationsPerMessage(ReplicaDescriptor replicaDescriptor);

    /**
     * Stops the currently running replication. As there can be only one replication running
     * this method needs no parameters.
     * @throws IOException 
     */
    void stopToReplicateFromMaster() throws IOException;

    /**
     * Stops all replica currently registered with this server.
     * @throws IOException 
     */
    void stopAllReplica() throws IOException;
    
    /**
     * Returns an unique server identifier
     * @return
     */
    UUID getServerIdentifier();

    Channel createMasterChannel() throws IOException, ConnectException;
<<<<<<< HEAD
=======

    long getNumberOfMessagesSent(ReplicaDescriptor replica);

    long getNumberOfBytesSent(ReplicaDescriptor replica);

    double getAverageNumberOfBytesPerMessage(ReplicaDescriptor replica);
>>>>>>> ae4bd71e
}
<|MERGE_RESOLUTION|>--- conflicted
+++ resolved
@@ -1,80 +1,77 @@
-package com.sap.sailing.server.replication;
-
-import java.io.IOException;
-import java.net.ConnectException;
-import java.util.Map;
-import java.util.UUID;
-
-import com.rabbitmq.client.Channel;
-import com.sap.sailing.server.RacingEventServiceOperation;
-import com.sap.sailing.server.replication.impl.ReplicaDescriptor;
-import com.sap.sailing.server.replication.impl.ReplicationServlet;
-
-public interface ReplicationService {
-    static String SAILING_SERVER_REPLICATION_TOPIC = "SailingServerReplicationTopic";
-
-    /**
-     * Tells about replicas registered with this master.
-     */
-    Iterable<ReplicaDescriptor> getReplicaInfo();
-    
-    /**
-     * If this server instance is a replica of some other master server instance, this method returns that master's
-     * descriptor. Otherwise (if this instance is not a replica), returns <code>null</code>.
-     */
-    ReplicationMasterDescriptor isReplicatingFromMaster();
-    
-    /**
-     * Performs a servlet request to the server's {@link ReplicationServlet}, first registering this replica, ensuring
-     * the JMS replication topic is created, then subscribing for the master's JMS replication topic and asking the servlet
-     * for the stream containing the initial load. 
-     * @throws InterruptedException 
-     */
-    void startToReplicateFrom(ReplicationMasterDescriptor master) throws IOException, ClassNotFoundException, InterruptedException;
-
-    /**
-     * Registers a replica with this master instance. The <code>replica</code> will be considered in the result of
-     * {@link #getReplicaInfo()} when this call has succeeded.
-     */
-    void registerReplica(ReplicaDescriptor replica) throws IOException;
-
-    void unregisterReplica(ReplicaDescriptor replica) throws IOException;
-
-    /**
-     * For a replica replicating off this master, provides statistics in the form of number of operations sent to that
-     * replica by type, where the operation type is the key, represented as the operation's class name
-     */
-    Map<Class<? extends RacingEventServiceOperation<?>>, Integer> getStatistics(ReplicaDescriptor replicaDescriptor);
-    
-    double getAverageNumberOfOperationsPerMessage(ReplicaDescriptor replicaDescriptor);
-
-    /**
-     * Stops the currently running replication. As there can be only one replication running
-     * this method needs no parameters.
-     * @throws IOException 
-     */
-    void stopToReplicateFromMaster() throws IOException;
-
-    /**
-     * Stops all replica currently registered with this server.
-     * @throws IOException 
-     */
-    void stopAllReplica() throws IOException;
-    
-    /**
-     * Returns an unique server identifier
-     * @return
-     */
-    UUID getServerIdentifier();
-
-    Channel createMasterChannel() throws IOException, ConnectException;
-<<<<<<< HEAD
-=======
-
-    long getNumberOfMessagesSent(ReplicaDescriptor replica);
-
-    long getNumberOfBytesSent(ReplicaDescriptor replica);
-
-    double getAverageNumberOfBytesPerMessage(ReplicaDescriptor replica);
->>>>>>> ae4bd71e
-}
+package com.sap.sailing.server.replication;
+
+import java.io.IOException;
+import java.net.ConnectException;
+import java.util.Map;
+import java.util.UUID;
+
+import com.rabbitmq.client.Channel;
+import com.sap.sailing.server.RacingEventServiceOperation;
+import com.sap.sailing.server.replication.impl.ReplicaDescriptor;
+import com.sap.sailing.server.replication.impl.ReplicationServlet;
+
+public interface ReplicationService {
+    static String SAILING_SERVER_REPLICATION_TOPIC = "SailingServerReplicationTopic";
+
+    /**
+     * Tells about replicas registered with this master.
+     */
+    Iterable<ReplicaDescriptor> getReplicaInfo();
+    
+    /**
+     * If this server instance is a replica of some other master server instance, this method returns that master's
+     * descriptor. Otherwise (if this instance is not a replica), returns <code>null</code>.
+     */
+    ReplicationMasterDescriptor isReplicatingFromMaster();
+    
+    /**
+     * Performs a servlet request to the server's {@link ReplicationServlet}, first registering this replica, ensuring
+     * the JMS replication topic is created, then subscribing for the master's JMS replication topic and asking the servlet
+     * for the stream containing the initial load. 
+     * @throws InterruptedException 
+     */
+    void startToReplicateFrom(ReplicationMasterDescriptor master) throws IOException, ClassNotFoundException, InterruptedException;
+
+    /**
+     * Registers a replica with this master instance. The <code>replica</code> will be considered in the result of
+     * {@link #getReplicaInfo()} when this call has succeeded.
+     */
+    void registerReplica(ReplicaDescriptor replica) throws IOException;
+
+    void unregisterReplica(ReplicaDescriptor replica) throws IOException;
+
+    /**
+     * For a replica replicating off this master, provides statistics in the form of number of operations sent to that
+     * replica by type, where the operation type is the key, represented as the operation's class name
+     */
+    Map<Class<? extends RacingEventServiceOperation<?>>, Integer> getStatistics(ReplicaDescriptor replicaDescriptor);
+    
+    double getAverageNumberOfOperationsPerMessage(ReplicaDescriptor replicaDescriptor);
+
+    /**
+     * Stops the currently running replication. As there can be only one replication running
+     * this method needs no parameters.
+     * @throws IOException 
+     */
+    void stopToReplicateFromMaster() throws IOException;
+
+    /**
+     * Stops all replica currently registered with this server.
+     * @throws IOException 
+     */
+    void stopAllReplica() throws IOException;
+    
+    /**
+     * Returns an unique server identifier
+     * @return
+     */
+    UUID getServerIdentifier();
+
+    Channel createMasterChannel() throws IOException, ConnectException;
+
+    long getNumberOfMessagesSent(ReplicaDescriptor replica);
+
+    long getNumberOfBytesSent(ReplicaDescriptor replica);
+
+    double getAverageNumberOfBytesPerMessage(ReplicaDescriptor replica);
+}