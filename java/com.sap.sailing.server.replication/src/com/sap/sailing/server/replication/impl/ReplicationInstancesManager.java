package com.sap.sailing.server.replication.impl;

import java.util.Collections;
import java.util.HashMap;
import java.util.HashSet;
import java.util.List;
import java.util.Map;
import java.util.Set;

import com.sap.sailing.server.RacingEventServiceOperation;
import com.sap.sailing.server.replication.ReplicationMasterDescriptor;
import com.sap.sse.common.Util;

public class ReplicationInstancesManager {

    /**
     * The set of descriptors of all registered slaves. All broadcast operations will send the messages to all
     * registered slaves, assuming the slaves will have subscribed for the replication topic.
     */
    private Set<ReplicaDescriptor> replicaDescriptors;
    
    private Map<ReplicaDescriptor, Map<Class<? extends RacingEventServiceOperation<?>>, Integer>> replicationCounts;
    
    /**
     * Used to calculate the average number of operations per message sent/received for each replica.
     * 
     * @see #totalMessageCount
     */
    private final Map<ReplicaDescriptor, Long> totalNumberOfOperations;

    /**
     * Used to calculate the average number of operations per message sent/received for each replica.
     * 
     * @see #totalNumberOfOperations
     */
    private final Map<ReplicaDescriptor, Long> totalMessageCount;
    
    /**
<<<<<<< HEAD
=======
     * Contains the size of all messages sent over
     */
    private final Map<ReplicaDescriptor, Long> totalQueueMessagesRawSizeInBytes;
    
    /**
>>>>>>> ae4bd71e
     * The descriptor of the replication master
     */
    private ReplicationMasterDescriptor replicationMasterDescriptor;

    public ReplicationInstancesManager() {
        replicaDescriptors = new HashSet<ReplicaDescriptor>();
        replicationCounts = new HashMap<ReplicaDescriptor, Map<Class<? extends RacingEventServiceOperation<?>>,Integer>>();
        totalMessageCount = new HashMap<>();
        totalNumberOfOperations = new HashMap<>();
<<<<<<< HEAD
=======
        totalQueueMessagesRawSizeInBytes = new HashMap<ReplicaDescriptor, Long>();
>>>>>>> ae4bd71e
    }
    
    /**
     * Tells if at least one replica is currently registered.
     * 
     * @see #registerReplica(ReplicaDescriptor)
     * @see #unregisterReplica(ReplicaDescriptor)
     */
    public boolean hasReplicas() {
        return !replicaDescriptors.isEmpty();
    }
    
    public Iterable<ReplicaDescriptor> getReplicaDescriptors() {
        return Collections.unmodifiableCollection(replicaDescriptors);
    }

    public ReplicationMasterDescriptor getReplicationMasterDescriptor() {
        return replicationMasterDescriptor;
    }
    
    public void registerReplica(ReplicaDescriptor replica) {
        replicaDescriptors.add(replica);
        replicationCounts.put(replica, new HashMap<Class<? extends RacingEventServiceOperation<?>>, Integer>());
    }

    public void unregisterReplica(ReplicaDescriptor replica) {
        replicaDescriptors.remove(replica);
        replicationCounts.remove(replica);
    }
    
    /**
     * For {@link #replicaDescriptors each replica currently registered}, increases the replication count for the
     * type of <code>replicatedOperation</code> by one.
     * 
     * @see #getStatistics
     */
<<<<<<< HEAD
    public void log(List<Class<?>> classes) {
=======
    public void log(List<Class<?>> classes, long sizeOfQueueMessageInBytes) {
>>>>>>> ae4bd71e
        for (ReplicaDescriptor replica : getReplicaDescriptors()) {
            Map<Class<? extends RacingEventServiceOperation<?>>, Integer> counts = replicationCounts.get(replica);
            if (counts == null) {
                counts = new HashMap<Class<? extends RacingEventServiceOperation<?>>, Integer>();
                replicationCounts.put(replica, counts);
            }
            for (Class<?> replicatedOperationClass : classes) {
                // safe because replicatedOperation is declared of type RacingEventserviceOperation<T>
                @SuppressWarnings("unchecked")
                Class<? extends RacingEventServiceOperation<?>> operationClass = (Class<? extends RacingEventServiceOperation<?>>) replicatedOperationClass;
                Integer count = counts.get(operationClass);
                if (count == null) {
                    count = 0;
                }
                counts.put(operationClass, ++count);
            }
            Long totalOps = totalNumberOfOperations.get(replica);
            if (totalOps == null) {
                totalOps = 0l;
<<<<<<< HEAD
            }
            totalOps += Util.size(classes);
            totalNumberOfOperations.put(replica, totalOps);
            Long totalMessages = totalMessageCount.get(replica);
            if (totalMessages == null) {
                totalMessages = 0l;
            }
            totalMessageCount.put(replica, ++totalMessages);
=======
            }
            totalOps += Util.size(classes);
            totalNumberOfOperations.put(replica, totalOps);
            Long totalMessages = totalMessageCount.get(replica);
            if (totalMessages == null) {
                totalMessages = 0l;
            }
            totalMessageCount.put(replica, ++totalMessages);
            Long totalQueueMessagesSizeInBytes = totalQueueMessagesRawSizeInBytes.get(replica);
            if (totalQueueMessagesSizeInBytes == null) {
                totalQueueMessagesSizeInBytes = 0l;
            }
            totalQueueMessagesRawSizeInBytes.put(replica, totalQueueMessagesSizeInBytes+sizeOfQueueMessageInBytes);
>>>>>>> ae4bd71e
        }
    }
    
    public Map<Class<? extends RacingEventServiceOperation<?>>, Integer> getStatistics(ReplicaDescriptor replica) {
        return replicationCounts.get(replica);
    }
    
<<<<<<< HEAD
=======
    public long getNumberOfBytesSent(ReplicaDescriptor replica) {
        final long result;
        Long totalQueueMessageSize = totalQueueMessagesRawSizeInBytes.get(replica);
        if (totalQueueMessageSize == null) {
            result = 0l;
        } else {
            result = totalQueueMessageSize.longValue();
        }
        return result;
    }
    
>>>>>>> ae4bd71e
    public double getAverageNumberOfOperationsPerMessage(ReplicaDescriptor replica) {
        final double result;
        Long messageCount = totalMessageCount.get(replica);
        if (messageCount != null) {
            Long operationsCount = totalNumberOfOperations.get(replica);
            if (operationsCount == null) {
                result = 0;
            } else {
                result = ((double) operationsCount)/(double) messageCount;
            }
        } else {
            result = 0;
        }
        return result;
    }
<<<<<<< HEAD
=======
    
    public double getAverageNumberOfBytesPerMessage(ReplicaDescriptor replica) {
        final double result;
        Long messageCount = totalMessageCount.get(replica);
        if (messageCount != null) {
            Long messageSizeInTotal = totalQueueMessagesRawSizeInBytes.get(replica);
            if (messageSizeInTotal == null) {
                result = 0;
            } else {
                result = ((double) messageSizeInTotal)/(double) messageCount;
            }
        } else {
            result = 0;
        }
        return result;
    }
    
    public long getNumberOfMessagesSent(ReplicaDescriptor replica) {
        final long result;
        Long messageCount = totalMessageCount.get(replica);
        if (messageCount != null) {
            result = messageCount.longValue();
        } else {
            result = 0l;
        }
        return result;
    }
>>>>>>> ae4bd71e

    public void removeAll() {
        replicationCounts.clear();
        replicaDescriptors.clear();
    }
}
<|MERGE_RESOLUTION|>--- conflicted
+++ resolved
@@ -1,215 +1,188 @@
-package com.sap.sailing.server.replication.impl;
-
-import java.util.Collections;
-import java.util.HashMap;
-import java.util.HashSet;
-import java.util.List;
-import java.util.Map;
-import java.util.Set;
-
-import com.sap.sailing.server.RacingEventServiceOperation;
-import com.sap.sailing.server.replication.ReplicationMasterDescriptor;
-import com.sap.sse.common.Util;
-
-public class ReplicationInstancesManager {
-
-    /**
-     * The set of descriptors of all registered slaves. All broadcast operations will send the messages to all
-     * registered slaves, assuming the slaves will have subscribed for the replication topic.
-     */
-    private Set<ReplicaDescriptor> replicaDescriptors;
-    
-    private Map<ReplicaDescriptor, Map<Class<? extends RacingEventServiceOperation<?>>, Integer>> replicationCounts;
-    
-    /**
-     * Used to calculate the average number of operations per message sent/received for each replica.
-     * 
-     * @see #totalMessageCount
-     */
-    private final Map<ReplicaDescriptor, Long> totalNumberOfOperations;
-
-    /**
-     * Used to calculate the average number of operations per message sent/received for each replica.
-     * 
-     * @see #totalNumberOfOperations
-     */
-    private final Map<ReplicaDescriptor, Long> totalMessageCount;
-    
-    /**
-<<<<<<< HEAD
-=======
-     * Contains the size of all messages sent over
-     */
-    private final Map<ReplicaDescriptor, Long> totalQueueMessagesRawSizeInBytes;
-    
-    /**
->>>>>>> ae4bd71e
-     * The descriptor of the replication master
-     */
-    private ReplicationMasterDescriptor replicationMasterDescriptor;
-
-    public ReplicationInstancesManager() {
-        replicaDescriptors = new HashSet<ReplicaDescriptor>();
-        replicationCounts = new HashMap<ReplicaDescriptor, Map<Class<? extends RacingEventServiceOperation<?>>,Integer>>();
-        totalMessageCount = new HashMap<>();
-        totalNumberOfOperations = new HashMap<>();
-<<<<<<< HEAD
-=======
-        totalQueueMessagesRawSizeInBytes = new HashMap<ReplicaDescriptor, Long>();
->>>>>>> ae4bd71e
-    }
-    
-    /**
-     * Tells if at least one replica is currently registered.
-     * 
-     * @see #registerReplica(ReplicaDescriptor)
-     * @see #unregisterReplica(ReplicaDescriptor)
-     */
-    public boolean hasReplicas() {
-        return !replicaDescriptors.isEmpty();
-    }
-    
-    public Iterable<ReplicaDescriptor> getReplicaDescriptors() {
-        return Collections.unmodifiableCollection(replicaDescriptors);
-    }
-
-    public ReplicationMasterDescriptor getReplicationMasterDescriptor() {
-        return replicationMasterDescriptor;
-    }
-    
-    public void registerReplica(ReplicaDescriptor replica) {
-        replicaDescriptors.add(replica);
-        replicationCounts.put(replica, new HashMap<Class<? extends RacingEventServiceOperation<?>>, Integer>());
-    }
-
-    public void unregisterReplica(ReplicaDescriptor replica) {
-        replicaDescriptors.remove(replica);
-        replicationCounts.remove(replica);
-    }
-    
-    /**
-     * For {@link #replicaDescriptors each replica currently registered}, increases the replication count for the
-     * type of <code>replicatedOperation</code> by one.
-     * 
-     * @see #getStatistics
-     */
-<<<<<<< HEAD
-    public void log(List<Class<?>> classes) {
-=======
-    public void log(List<Class<?>> classes, long sizeOfQueueMessageInBytes) {
->>>>>>> ae4bd71e
-        for (ReplicaDescriptor replica : getReplicaDescriptors()) {
-            Map<Class<? extends RacingEventServiceOperation<?>>, Integer> counts = replicationCounts.get(replica);
-            if (counts == null) {
-                counts = new HashMap<Class<? extends RacingEventServiceOperation<?>>, Integer>();
-                replicationCounts.put(replica, counts);
-            }
-            for (Class<?> replicatedOperationClass : classes) {
-                // safe because replicatedOperation is declared of type RacingEventserviceOperation<T>
-                @SuppressWarnings("unchecked")
-                Class<? extends RacingEventServiceOperation<?>> operationClass = (Class<? extends RacingEventServiceOperation<?>>) replicatedOperationClass;
-                Integer count = counts.get(operationClass);
-                if (count == null) {
-                    count = 0;
-                }
-                counts.put(operationClass, ++count);
-            }
-            Long totalOps = totalNumberOfOperations.get(replica);
-            if (totalOps == null) {
-                totalOps = 0l;
-<<<<<<< HEAD
-            }
-            totalOps += Util.size(classes);
-            totalNumberOfOperations.put(replica, totalOps);
-            Long totalMessages = totalMessageCount.get(replica);
-            if (totalMessages == null) {
-                totalMessages = 0l;
-            }
-            totalMessageCount.put(replica, ++totalMessages);
-=======
-            }
-            totalOps += Util.size(classes);
-            totalNumberOfOperations.put(replica, totalOps);
-            Long totalMessages = totalMessageCount.get(replica);
-            if (totalMessages == null) {
-                totalMessages = 0l;
-            }
-            totalMessageCount.put(replica, ++totalMessages);
-            Long totalQueueMessagesSizeInBytes = totalQueueMessagesRawSizeInBytes.get(replica);
-            if (totalQueueMessagesSizeInBytes == null) {
-                totalQueueMessagesSizeInBytes = 0l;
-            }
-            totalQueueMessagesRawSizeInBytes.put(replica, totalQueueMessagesSizeInBytes+sizeOfQueueMessageInBytes);
->>>>>>> ae4bd71e
-        }
-    }
-    
-    public Map<Class<? extends RacingEventServiceOperation<?>>, Integer> getStatistics(ReplicaDescriptor replica) {
-        return replicationCounts.get(replica);
-    }
-    
-<<<<<<< HEAD
-=======
-    public long getNumberOfBytesSent(ReplicaDescriptor replica) {
-        final long result;
-        Long totalQueueMessageSize = totalQueueMessagesRawSizeInBytes.get(replica);
-        if (totalQueueMessageSize == null) {
-            result = 0l;
-        } else {
-            result = totalQueueMessageSize.longValue();
-        }
-        return result;
-    }
-    
->>>>>>> ae4bd71e
-    public double getAverageNumberOfOperationsPerMessage(ReplicaDescriptor replica) {
-        final double result;
-        Long messageCount = totalMessageCount.get(replica);
-        if (messageCount != null) {
-            Long operationsCount = totalNumberOfOperations.get(replica);
-            if (operationsCount == null) {
-                result = 0;
-            } else {
-                result = ((double) operationsCount)/(double) messageCount;
-            }
-        } else {
-            result = 0;
-        }
-        return result;
-    }
-<<<<<<< HEAD
-=======
-    
-    public double getAverageNumberOfBytesPerMessage(ReplicaDescriptor replica) {
-        final double result;
-        Long messageCount = totalMessageCount.get(replica);
-        if (messageCount != null) {
-            Long messageSizeInTotal = totalQueueMessagesRawSizeInBytes.get(replica);
-            if (messageSizeInTotal == null) {
-                result = 0;
-            } else {
-                result = ((double) messageSizeInTotal)/(double) messageCount;
-            }
-        } else {
-            result = 0;
-        }
-        return result;
-    }
-    
-    public long getNumberOfMessagesSent(ReplicaDescriptor replica) {
-        final long result;
-        Long messageCount = totalMessageCount.get(replica);
-        if (messageCount != null) {
-            result = messageCount.longValue();
-        } else {
-            result = 0l;
-        }
-        return result;
-    }
->>>>>>> ae4bd71e
-
-    public void removeAll() {
-        replicationCounts.clear();
-        replicaDescriptors.clear();
-    }
-}
+package com.sap.sailing.server.replication.impl;
+
+import java.util.Collections;
+import java.util.HashMap;
+import java.util.HashSet;
+import java.util.List;
+import java.util.Map;
+import java.util.Set;
+
+import com.sap.sailing.server.RacingEventServiceOperation;
+import com.sap.sailing.server.replication.ReplicationMasterDescriptor;
+import com.sap.sse.common.Util;
+
+public class ReplicationInstancesManager {
+
+    /**
+     * The set of descriptors of all registered slaves. All broadcast operations will send the messages to all
+     * registered slaves, assuming the slaves will have subscribed for the replication topic.
+     */
+    private Set<ReplicaDescriptor> replicaDescriptors;
+    
+    private Map<ReplicaDescriptor, Map<Class<? extends RacingEventServiceOperation<?>>, Integer>> replicationCounts;
+    
+    /**
+     * Used to calculate the average number of operations per message sent/received for each replica.
+     * 
+     * @see #totalMessageCount
+     */
+    private final Map<ReplicaDescriptor, Long> totalNumberOfOperations;
+
+    /**
+     * Used to calculate the average number of operations per message sent/received for each replica.
+     * 
+     * @see #totalNumberOfOperations
+     */
+    private final Map<ReplicaDescriptor, Long> totalMessageCount;
+    
+    /**
+     * Contains the size of all messages sent over
+     */
+    private final Map<ReplicaDescriptor, Long> totalQueueMessagesRawSizeInBytes;
+    
+    /**
+     * The descriptor of the replication master
+     */
+    private ReplicationMasterDescriptor replicationMasterDescriptor;
+
+    public ReplicationInstancesManager() {
+        replicaDescriptors = new HashSet<ReplicaDescriptor>();
+        replicationCounts = new HashMap<ReplicaDescriptor, Map<Class<? extends RacingEventServiceOperation<?>>,Integer>>();
+        totalMessageCount = new HashMap<>();
+        totalNumberOfOperations = new HashMap<>();
+        totalQueueMessagesRawSizeInBytes = new HashMap<ReplicaDescriptor, Long>();
+    }
+    
+    /**
+     * Tells if at least one replica is currently registered.
+     * 
+     * @see #registerReplica(ReplicaDescriptor)
+     * @see #unregisterReplica(ReplicaDescriptor)
+     */
+    public boolean hasReplicas() {
+        return !replicaDescriptors.isEmpty();
+    }
+    
+    public Iterable<ReplicaDescriptor> getReplicaDescriptors() {
+        return Collections.unmodifiableCollection(replicaDescriptors);
+    }
+
+    public ReplicationMasterDescriptor getReplicationMasterDescriptor() {
+        return replicationMasterDescriptor;
+    }
+    
+    public void registerReplica(ReplicaDescriptor replica) {
+        replicaDescriptors.add(replica);
+        replicationCounts.put(replica, new HashMap<Class<? extends RacingEventServiceOperation<?>>, Integer>());
+    }
+
+    public void unregisterReplica(ReplicaDescriptor replica) {
+        replicaDescriptors.remove(replica);
+        replicationCounts.remove(replica);
+    }
+    
+    /**
+     * For {@link #replicaDescriptors each replica currently registered}, increases the replication count for the
+     * type of <code>replicatedOperation</code> by one.
+     * 
+     * @see #getStatistics
+     */
+    public void log(List<Class<?>> classes, long sizeOfQueueMessageInBytes) {
+        for (ReplicaDescriptor replica : getReplicaDescriptors()) {
+            Map<Class<? extends RacingEventServiceOperation<?>>, Integer> counts = replicationCounts.get(replica);
+            if (counts == null) {
+                counts = new HashMap<Class<? extends RacingEventServiceOperation<?>>, Integer>();
+                replicationCounts.put(replica, counts);
+            }
+            for (Class<?> replicatedOperationClass : classes) {
+                // safe because replicatedOperation is declared of type RacingEventserviceOperation<T>
+                @SuppressWarnings("unchecked")
+                Class<? extends RacingEventServiceOperation<?>> operationClass = (Class<? extends RacingEventServiceOperation<?>>) replicatedOperationClass;
+                Integer count = counts.get(operationClass);
+                if (count == null) {
+                    count = 0;
+                }
+                counts.put(operationClass, ++count);
+            }
+            Long totalOps = totalNumberOfOperations.get(replica);
+            if (totalOps == null) {
+                totalOps = 0l;
+            }
+            totalOps += Util.size(classes);
+            totalNumberOfOperations.put(replica, totalOps);
+            Long totalMessages = totalMessageCount.get(replica);
+            if (totalMessages == null) {
+                totalMessages = 0l;
+            }
+            totalMessageCount.put(replica, ++totalMessages);
+            Long totalQueueMessagesSizeInBytes = totalQueueMessagesRawSizeInBytes.get(replica);
+            if (totalQueueMessagesSizeInBytes == null) {
+                totalQueueMessagesSizeInBytes = 0l;
+            }
+            totalQueueMessagesRawSizeInBytes.put(replica, totalQueueMessagesSizeInBytes+sizeOfQueueMessageInBytes);
+        }
+    }
+    
+    public Map<Class<? extends RacingEventServiceOperation<?>>, Integer> getStatistics(ReplicaDescriptor replica) {
+        return replicationCounts.get(replica);
+    }
+    
+    public long getNumberOfBytesSent(ReplicaDescriptor replica) {
+        final long result;
+        Long totalQueueMessageSize = totalQueueMessagesRawSizeInBytes.get(replica);
+        if (totalQueueMessageSize == null) {
+            result = 0l;
+        } else {
+            result = totalQueueMessageSize.longValue();
+        }
+        return result;
+    }
+    
+    public double getAverageNumberOfOperationsPerMessage(ReplicaDescriptor replica) {
+        final double result;
+        Long messageCount = totalMessageCount.get(replica);
+        if (messageCount != null) {
+            Long operationsCount = totalNumberOfOperations.get(replica);
+            if (operationsCount == null) {
+                result = 0;
+            } else {
+                result = ((double) operationsCount)/(double) messageCount;
+            }
+        } else {
+            result = 0;
+        }
+        return result;
+    }
+    
+    public double getAverageNumberOfBytesPerMessage(ReplicaDescriptor replica) {
+        final double result;
+        Long messageCount = totalMessageCount.get(replica);
+        if (messageCount != null) {
+            Long messageSizeInTotal = totalQueueMessagesRawSizeInBytes.get(replica);
+            if (messageSizeInTotal == null) {
+                result = 0;
+            } else {
+                result = ((double) messageSizeInTotal)/(double) messageCount;
+            }
+        } else {
+            result = 0;
+        }
+        return result;
+    }
+    
+    public long getNumberOfMessagesSent(ReplicaDescriptor replica) {
+        final long result;
+        Long messageCount = totalMessageCount.get(replica);
+        if (messageCount != null) {
+            result = messageCount.longValue();
+        } else {
+            result = 0l;
+        }
+        return result;
+    }
+
+    public void removeAll() {
+        replicationCounts.clear();
+        replicaDescriptors.clear();
+    }
+}