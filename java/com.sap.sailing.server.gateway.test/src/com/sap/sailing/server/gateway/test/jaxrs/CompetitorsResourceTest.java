<<<<<<< HEAD
package com.sap.sailing.server.gateway.test.jaxrs;

import static org.hamcrest.MatcherAssert.assertThat;
import static org.hamcrest.Matchers.equalTo;

import java.util.Collections;

import org.json.simple.JSONObject;
import org.json.simple.JSONValue;
import org.junit.Before;
import org.junit.Test;

import com.sap.sailing.domain.base.impl.DynamicTeam;
import com.sap.sailing.domain.base.impl.NationalityImpl;
import com.sap.sailing.domain.base.impl.PersonImpl;
import com.sap.sailing.domain.base.impl.TeamImpl;
import com.sap.sailing.server.gateway.deserialization.impl.Helpers;
import com.sap.sailing.server.gateway.jaxrs.api.CompetitorsResource;

public class CompetitorsResourceTest extends AbstractJaxRsApiTest {
    private final String name = "Heiko KRÖGER";
    private final String id = "af855a56-9726-4a9c-a77e-da955bd289be";
    private final String boatClassName = "49er";
    private final String sailID = "GER 1";
    private final String nationality = "GER";
    private final String countryCode = "DE";
    private final String shortName = "HK";

    @Before
    public void setUp() {
        super.setUp();
        DynamicTeam team = new TeamImpl(null, Collections.singleton(new PersonImpl(null, new NationalityImpl(nationality), null, null)), null);
        racingEventService.getBaseDomainFactory().getOrCreateCompetitor(id, name, shortName, null, null, null, team, /* timeOnTimeFactor */ null, /* timeOnDistanceAllowancePerNauticalMile */ null, null);
    }

    @Test
    public void testExportRegattasAsJson() throws Exception {
        CompetitorsResource resource = spyResource(new CompetitorsResource());
        String jsonString = resource.getCompetitor(id).getEntity().toString();        
        JSONObject json = Helpers.toJSONObjectSafe(JSONValue.parse(jsonString));
        assertThat("id is correct", json.get("id"), equalTo(id));
        assertThat("name is correct", json.get("name"), equalTo(name));
        assertThat("boatClass is correct", json.get("boatClassName"), equalTo(boatClassName));
        assertThat("sailID is correct", json.get("sailID"), equalTo(sailID));
        assertThat("nationality is correct", json.get("nationality"), equalTo(nationality));
        assertThat("nationality is correct", json.get("countryCode"), equalTo(countryCode));
    }

}
=======
package com.sap.sailing.server.gateway.test.jaxrs;

import static org.hamcrest.MatcherAssert.assertThat;
import static org.hamcrest.Matchers.equalTo;

import java.util.Collections;

import org.json.simple.JSONObject;
import org.json.simple.JSONValue;
import org.junit.Before;
import org.junit.Test;

import com.sap.sailing.domain.base.impl.BoatClassImpl;
import com.sap.sailing.domain.base.impl.BoatImpl;
import com.sap.sailing.domain.base.impl.DynamicBoat;
import com.sap.sailing.domain.base.impl.DynamicTeam;
import com.sap.sailing.domain.base.impl.NationalityImpl;
import com.sap.sailing.domain.base.impl.PersonImpl;
import com.sap.sailing.domain.base.impl.TeamImpl;
import com.sap.sailing.server.gateway.deserialization.impl.Helpers;
import com.sap.sailing.server.gateway.jaxrs.api.CompetitorsResource;

public class CompetitorsResourceTest extends AbstractJaxRsApiTest {
    private final String name = "Heiko KRÖGER";
    private final String id = "af855a56-9726-4a9c-a77e-da955bd289be";
    private final String boatClassName = "49er";
    private final String sailID = "GER 1";
    private final String nationality = "GER";
    private final String countryCode = "DE";


    @Before
    public void setUp() {
        super.setUp();
        DynamicTeam team = new TeamImpl(null, Collections.singleton(new PersonImpl(null, new NationalityImpl(nationality), null, null)), null);
        DynamicBoat boat = new BoatImpl(null, new BoatClassImpl(boatClassName, false), sailID);
        racingEventService.getBaseDomainFactory().getOrCreateCompetitor(id, name, null, null, null, team, boat, /* timeOnTimeFactor */ null, /* timeOnDistanceAllowancePerNauticalMile */ null, null);
    }

    @Test
    public void testExportRegattasAsJson() throws Exception {
        CompetitorsResource resource = spyResource(new CompetitorsResource());
        String jsonString = resource.getCompetitor(id).getEntity().toString();        
        JSONObject json = Helpers.toJSONObjectSafe(JSONValue.parse(jsonString));
        assertThat("id is correct", json.get("id"), equalTo(id));
        assertThat("name is correct", json.get("name"), equalTo(name));
        assertThat("boatClass is correct", json.get("boatClassName"), equalTo(boatClassName));
        assertThat("sailID is correct", json.get("sailID"), equalTo(sailID));
        assertThat("nationality is correct", json.get("nationality"), equalTo(nationality));
        assertThat("nationality is correct", json.get("countryCode"), equalTo(countryCode));
    }

}
>>>>>>> bb4ecf91
<|MERGE_RESOLUTION|>--- conflicted
+++ resolved
@@ -1,4 +1,3 @@
-<<<<<<< HEAD
 package com.sap.sailing.server.gateway.test.jaxrs;
 
 import static org.hamcrest.MatcherAssert.assertThat;
@@ -47,59 +46,4 @@
         assertThat("nationality is correct", json.get("countryCode"), equalTo(countryCode));
     }
 
-}
-=======
-package com.sap.sailing.server.gateway.test.jaxrs;
-
-import static org.hamcrest.MatcherAssert.assertThat;
-import static org.hamcrest.Matchers.equalTo;
-
-import java.util.Collections;
-
-import org.json.simple.JSONObject;
-import org.json.simple.JSONValue;
-import org.junit.Before;
-import org.junit.Test;
-
-import com.sap.sailing.domain.base.impl.BoatClassImpl;
-import com.sap.sailing.domain.base.impl.BoatImpl;
-import com.sap.sailing.domain.base.impl.DynamicBoat;
-import com.sap.sailing.domain.base.impl.DynamicTeam;
-import com.sap.sailing.domain.base.impl.NationalityImpl;
-import com.sap.sailing.domain.base.impl.PersonImpl;
-import com.sap.sailing.domain.base.impl.TeamImpl;
-import com.sap.sailing.server.gateway.deserialization.impl.Helpers;
-import com.sap.sailing.server.gateway.jaxrs.api.CompetitorsResource;
-
-public class CompetitorsResourceTest extends AbstractJaxRsApiTest {
-    private final String name = "Heiko KRÖGER";
-    private final String id = "af855a56-9726-4a9c-a77e-da955bd289be";
-    private final String boatClassName = "49er";
-    private final String sailID = "GER 1";
-    private final String nationality = "GER";
-    private final String countryCode = "DE";
-
-
-    @Before
-    public void setUp() {
-        super.setUp();
-        DynamicTeam team = new TeamImpl(null, Collections.singleton(new PersonImpl(null, new NationalityImpl(nationality), null, null)), null);
-        DynamicBoat boat = new BoatImpl(null, new BoatClassImpl(boatClassName, false), sailID);
-        racingEventService.getBaseDomainFactory().getOrCreateCompetitor(id, name, null, null, null, team, boat, /* timeOnTimeFactor */ null, /* timeOnDistanceAllowancePerNauticalMile */ null, null);
-    }
-
-    @Test
-    public void testExportRegattasAsJson() throws Exception {
-        CompetitorsResource resource = spyResource(new CompetitorsResource());
-        String jsonString = resource.getCompetitor(id).getEntity().toString();        
-        JSONObject json = Helpers.toJSONObjectSafe(JSONValue.parse(jsonString));
-        assertThat("id is correct", json.get("id"), equalTo(id));
-        assertThat("name is correct", json.get("name"), equalTo(name));
-        assertThat("boatClass is correct", json.get("boatClassName"), equalTo(boatClassName));
-        assertThat("sailID is correct", json.get("sailID"), equalTo(sailID));
-        assertThat("nationality is correct", json.get("nationality"), equalTo(nationality));
-        assertThat("nationality is correct", json.get("countryCode"), equalTo(countryCode));
-    }
-
-}
->>>>>>> bb4ecf91
+}