--- conflicted
+++ resolved
@@ -29,11 +29,7 @@
 import com.sap.sailing.domain.base.impl.PersonImpl;
 import com.sap.sailing.domain.base.impl.TeamImpl;
 import com.sap.sailing.domain.racelog.tracking.test.mock.MockSmartphoneUuidServiceFinderFactory;
-<<<<<<< HEAD
 import com.sap.sailing.domain.racelogtracking.RaceLogTrackingAdapterFactory;
-import com.sap.sailing.server.RacingEventService;
-=======
->>>>>>> 05b2138f
 import com.sap.sailing.server.gateway.jaxrs.AbstractSailingServerResource;
 import com.sap.sailing.server.impl.RacingEventServiceImpl;
 import com.sap.sailing.server.interfaces.RacingEventService;
@@ -67,8 +63,7 @@
     @SuppressWarnings("unchecked")
     public void setUp() throws Exception {
         service = MongoDBConfiguration.getDefaultTestConfiguration().getService();
-<<<<<<< HEAD
-        service.getDB().dropDatabase();
+        service.getDB().drop();
         racingEventService = Mockito.spy(new RacingEventServiceImpl(/* clearPersistentCompetitorStore */ true,
                 new MockSmartphoneUuidServiceFinderFactory(), /* restoreTrackedRaces */ false));
 
@@ -152,11 +147,6 @@
 
     public SecurityService getSecurityService() {
         return securityService;
-=======
-        service.getDB().drop();
-        racingEventService = new RacingEventServiceImpl(/* clearPersistentCompetitorStore */ true,
-                new MockSmartphoneUuidServiceFinderFactory(), /* restoreTrackedRaces */ false);
->>>>>>> 05b2138f
     }
 
     protected <T extends AbstractSailingServerResource> T spyResource(T resource) {
