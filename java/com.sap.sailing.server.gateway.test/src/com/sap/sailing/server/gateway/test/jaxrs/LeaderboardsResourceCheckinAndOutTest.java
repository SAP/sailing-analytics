--- conflicted
+++ resolved
@@ -1,4 +1,3 @@
-<<<<<<< HEAD
 package com.sap.sailing.server.gateway.test.jaxrs;
 
 import static org.hamcrest.MatcherAssert.assertThat;
@@ -107,116 +106,4 @@
         assertFalse("mapping now ends at checkout timepoint", mappingForC.getTimeRange().includes(new MillisecondsTimePoint(toMillis+1)));
     }
 
-}
-=======
-package com.sap.sailing.server.gateway.test.jaxrs;
-
-import static org.hamcrest.MatcherAssert.assertThat;
-import static org.hamcrest.Matchers.equalTo;
-import static org.junit.Assert.assertFalse;
-import static org.junit.Assert.assertTrue;
-
-import java.util.Arrays;
-import java.util.Collections;
-import java.util.List;
-import java.util.Map;
-import java.util.Set;
-import java.util.UUID;
-
-import javax.ws.rs.core.Response;
-
-import org.json.simple.JSONObject;
-import org.junit.Before;
-import org.junit.Test;
-
-import com.sap.sailing.domain.abstractlog.regatta.RegattaLog;
-import com.sap.sailing.domain.abstractlog.regatta.tracking.analyzing.impl.RegattaLogDeviceCompetitorMappingFinder;
-import com.sap.sailing.domain.abstractlog.shared.analyzing.CompetitorsInLogAnalyzer;
-import com.sap.sailing.domain.base.Competitor;
-import com.sap.sailing.domain.base.Regatta;
-import com.sap.sailing.domain.base.impl.BoatClassImpl;
-import com.sap.sailing.domain.base.impl.DynamicBoat;
-import com.sap.sailing.domain.base.impl.DynamicTeam;
-import com.sap.sailing.domain.base.impl.FleetImpl;
-import com.sap.sailing.domain.base.impl.RegattaImpl;
-import com.sap.sailing.domain.base.impl.SeriesImpl;
-import com.sap.sailing.domain.common.racelog.tracking.DeviceMappingConstants;
-import com.sap.sailing.domain.leaderboard.RegattaLeaderboard;
-import com.sap.sailing.domain.leaderboard.impl.HighPoint;
-import com.sap.sailing.domain.racelogtracking.DeviceMapping;
-import com.sap.sailing.domain.racelogtracking.DeviceMappingWithRegattaLogEvent;
-import com.sap.sailing.domain.racelogtracking.SmartphoneUUIDIdentifier;
-import com.sap.sailing.domain.ranking.OneDesignRankingMetric;
-import com.sap.sailing.server.gateway.jaxrs.api.LeaderboardsResource;
-import com.sap.sse.common.impl.MillisecondsTimePoint;
-
-public class LeaderboardsResourceCheckinAndOutTest extends AbstractJaxRsApiTest {
-    private Competitor competitor;
-    private RegattaLog log;
-    private RegattaLeaderboard leaderboard;
-
-    @Before
-    public void setUp() {
-        super.setUp();
-        Competitor c = createCompetitors(1).get(0);
-        competitor = racingEventService.getBaseDomainFactory().getOrCreateCompetitor(c.getId(), c.getName(),
-                c.getColor(), c.getEmail(), c.getFlagImage(), (DynamicTeam) c.getTeam(), (DynamicBoat) c.getBoat(),
-                /* timeOnTimeFactor */ null, /* timeOnDistanceAllowancePerNauticalMile */ null, null);
-        Regatta regatta = new RegattaImpl("regatta", new BoatClassImpl("49er", false), MillisecondsTimePoint.now(),
-                MillisecondsTimePoint.now(), Collections.singleton(new SeriesImpl("series", false, /* isFleetsCanRunInParallel */ true, Collections
-                        .singleton(new FleetImpl("fleet")), Arrays.asList("column"), racingEventService)), false,
-                new HighPoint(), 0, null, OneDesignRankingMetric::new);
-        racingEventService.addRegattaWithoutReplication(regatta);
-        leaderboard = racingEventService.addRegattaLeaderboard(regatta.getRegattaIdentifier(), "regatta", new int[] {});
-        regatta.registerCompetitor(competitor);
-        log = leaderboard.getRegattaLike().getRegattaLog();
-    }
-
-    @Test
-    public void testCheckinAndCheckout() throws Exception {
-        LeaderboardsResource resource = spyResource(new LeaderboardsResource());
-        UUID deviceUuid = UUID.randomUUID();
-
-        // checkin
-        long fromMillis = 500;
-        JSONObject json = new JSONObject();
-        json.put(DeviceMappingConstants.JSON_COMPETITOR_ID_AS_STRING, competitor.getId().toString());
-        json.put(DeviceMappingConstants.JSON_DEVICE_UUID, deviceUuid.toString());
-        json.put(DeviceMappingConstants.JSON_FROM_MILLIS, fromMillis);
-
-        Response response = resource.postCheckin(json.toString(), leaderboard.getName());
-        assertThat("checkin returns OK", response.getStatus(), equalTo(Response.Status.OK.getStatusCode()));
-
-        Set<Competitor> registeredCompetitors = new CompetitorsInLogAnalyzer<>(log).analyze();
-        Map<Competitor, List<DeviceMappingWithRegattaLogEvent<Competitor>>> mappings = new RegattaLogDeviceCompetitorMappingFinder(
-                log).analyze();
-
-        assertThat("competitor was registered", registeredCompetitors.size(), equalTo(1));
-        assertThat("device mappings for competitor exist", mappings.size(), equalTo(1));
-        List<DeviceMappingWithRegattaLogEvent<Competitor>> mappingsForC = mappings.get(competitor);
-        assertThat("exactly one device mapping for competitor exists", mappingsForC.size(), equalTo(1));
-        DeviceMapping<Competitor> mappingForC = mappingsForC.get(0);
-        assertThat("that mapping is for the correct device",
-                ((SmartphoneUUIDIdentifier) mappingForC.getDevice()).getUUID(), equalTo(deviceUuid));
-        assertThat("that mapping starts at the correct timepoint", mappingForC.getTimeRange().from().asMillis(),
-                equalTo(fromMillis));
-        assertThat("that mapping is open-ended", mappingForC.getTimeRange().hasOpenEnd(), equalTo(true));
-
-        // checkout
-        long toMillis = 1000;
-        json = new JSONObject();
-        json.put(DeviceMappingConstants.JSON_TO_MILLIS, toMillis);
-        json.put(DeviceMappingConstants.JSON_COMPETITOR_ID_AS_STRING, competitor.getId().toString());
-        json.put(DeviceMappingConstants.JSON_DEVICE_UUID, deviceUuid.toString());
-
-        response = resource.postCheckout(json.toString(), leaderboard.getName());
-        assertThat("checkout returns OK", response.getStatus(), equalTo(Response.Status.OK.getStatusCode()));
-
-        mappings = new RegattaLogDeviceCompetitorMappingFinder(log).analyze();
-        mappingForC = mappings.get(competitor).get(0);
-        assertTrue("mapping now ends at checkout timepoint", mappingForC.getTimeRange().includes(new MillisecondsTimePoint(toMillis)));
-        assertFalse("mapping now ends at checkout timepoint", mappingForC.getTimeRange().includes(new MillisecondsTimePoint(toMillis+1)));
-    }
-
-}
->>>>>>> bb4ecf91
+}