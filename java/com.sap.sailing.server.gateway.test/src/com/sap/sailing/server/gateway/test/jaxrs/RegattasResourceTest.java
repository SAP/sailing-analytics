<<<<<<< HEAD
package com.sap.sailing.server.gateway.test.jaxrs;

import static org.junit.Assert.assertTrue;

import java.util.ArrayList;
import java.util.Calendar;
import java.util.GregorianCalendar;
import java.util.List;
import java.util.UUID;

import javax.ws.rs.core.Response;

import org.json.simple.JSONArray;
import org.json.simple.JSONObject;
import org.json.simple.JSONValue;
import org.junit.Before;
import org.junit.Test;

import com.sap.sailing.domain.base.DomainFactory;
import com.sap.sailing.domain.base.Fleet;
import com.sap.sailing.domain.base.Series;
import com.sap.sailing.domain.base.impl.FleetImpl;
import com.sap.sailing.domain.base.impl.RegattaImpl;
import com.sap.sailing.domain.base.impl.SeriesImpl;
import com.sap.sailing.domain.common.ScoringSchemeType;
import com.sap.sailing.domain.ranking.OneDesignRankingMetric;
import com.sap.sailing.server.gateway.jaxrs.api.RegattasResource;
import com.sap.sse.common.TimePoint;
import com.sap.sse.common.impl.MillisecondsTimePoint;

public class RegattasResourceTest extends AbstractJaxRsApiTest {
    private String boatClassName = "49er";
    private String regattaName = "TestRegatta";

    @Before
    public void setUp() {
        super.setUp();
        List<Series> series = new ArrayList<Series>();
        List<Fleet> fleets = new ArrayList<Fleet>();
        List<String> raceColumnNames = new ArrayList<String>();
        fleets.add(new FleetImpl("Fleet1"));
        fleets.add(new FleetImpl("Fleet2"));
        final Calendar cal = new GregorianCalendar();
        cal.set(2014, 5, 6, 10, 00);
        final TimePoint startDate = new MillisecondsTimePoint(cal.getTime());
        cal.set(2014, 5, 8, 16, 00);
        final TimePoint endDate = new MillisecondsTimePoint(cal.getTime());
        Series testSeries = new SeriesImpl("TestSeries", /* isMedal */false, /* isFleetsCanRunInParallel */ true, fleets, raceColumnNames, /* trackedRegattaRegistry */null);
        series.add(testSeries);
        racingEventService.createRegatta(RegattaImpl.getDefaultName(regattaName, boatClassName), boatClassName, 
                /* canBoatsOfCompetitorsChangePerRace */ true, startDate, endDate, UUID.randomUUID(), series, /*persistent*/ true,
                DomainFactory.INSTANCE.createScoringScheme(ScoringSchemeType.LOW_POINT), null, /*buoyZoneRadiusInHullLengths*/2.0, /* useStartTimeInference */ true, /* controlTrackingFromStartAndFinishTimes */ false, OneDesignRankingMetric::new);
        testSeries.addRaceColumn("R1", /* trackedRegattaRegistry */ null);
        testSeries.addRaceColumn("R2", /* trackedRegattaRegistry */ null);
    }

    @Test
    public void testGetRegattas() throws Exception {         
        RegattasResource resource = new RegattasResource();
        RegattasResource spyResource = spyResource(resource);
        
        Response regattasResponse = spyResource.getRegattas();
        
        String jsonString = (String) regattasResponse.getEntity();
        Object obj= JSONValue.parse(jsonString);
        JSONArray array= (JSONArray) obj;

        assertTrue(array.size() == 1);

        JSONObject firstElement = (JSONObject) array.get(0);  
        String jsonName = (String) firstElement.get("name");
        String jsonBoatClass = (String) firstElement.get("boatclass");
        
        assertTrue(RegattaImpl.getDefaultName(regattaName, boatClassName).equals(jsonName));
        assertTrue(boatClassName.equals(jsonBoatClass));
    }

}
=======
package com.sap.sailing.server.gateway.test.jaxrs;

import static org.junit.Assert.assertTrue;

import java.util.ArrayList;
import java.util.Calendar;
import java.util.GregorianCalendar;
import java.util.List;
import java.util.UUID;

import javax.ws.rs.core.Response;

import org.json.simple.JSONArray;
import org.json.simple.JSONObject;
import org.json.simple.JSONValue;
import org.junit.Before;
import org.junit.Test;

import com.sap.sailing.domain.base.DomainFactory;
import com.sap.sailing.domain.base.Fleet;
import com.sap.sailing.domain.base.Series;
import com.sap.sailing.domain.base.impl.FleetImpl;
import com.sap.sailing.domain.base.impl.RegattaImpl;
import com.sap.sailing.domain.base.impl.SeriesImpl;
import com.sap.sailing.domain.common.ScoringSchemeType;
import com.sap.sailing.domain.ranking.OneDesignRankingMetric;
import com.sap.sailing.server.gateway.jaxrs.api.RegattasResource;
import com.sap.sse.common.TimePoint;
import com.sap.sse.common.impl.MillisecondsTimePoint;

public class RegattasResourceTest extends AbstractJaxRsApiTest {
    private String boatClassName = "49er";
    private String regattaName = "TestRegatta";

    @Before
    public void setUp() {
        super.setUp();
        List<Series> series = new ArrayList<Series>();
        List<Fleet> fleets = new ArrayList<Fleet>();
        List<String> raceColumnNames = new ArrayList<String>();
        fleets.add(new FleetImpl("Fleet1"));
        fleets.add(new FleetImpl("Fleet2"));
        final Calendar cal = new GregorianCalendar();
        cal.set(2014, 5, 6, 10, 00);
        final TimePoint startDate = new MillisecondsTimePoint(cal.getTime());
        cal.set(2014, 5, 8, 16, 00);
        final TimePoint endDate = new MillisecondsTimePoint(cal.getTime());
        Series testSeries = new SeriesImpl("TestSeries", /* isMedal */false, /* isFleetsCanRunInParallel */ true, fleets, raceColumnNames, /* trackedRegattaRegistry */null);
        series.add(testSeries);
        racingEventService.createRegatta(RegattaImpl.getDefaultName(regattaName, boatClassName), boatClassName, 
                startDate, endDate, UUID.randomUUID(), series, /*persistent*/ true,
                DomainFactory.INSTANCE.createScoringScheme(ScoringSchemeType.LOW_POINT), null, /*buoyZoneRadiusInHullLengths*/2.0, /* useStartTimeInference */ true, /* controlTrackingFromStartAndFinishTimes */ false, OneDesignRankingMetric::new);
        testSeries.addRaceColumn("R1", /* trackedRegattaRegistry */ null);
        testSeries.addRaceColumn("R2", /* trackedRegattaRegistry */ null);
    }

    @Test
    public void testGetRegattas() throws Exception {         
        RegattasResource resource = new RegattasResource();
        RegattasResource spyResource = spyResource(resource);
        
        Response regattasResponse = spyResource.getRegattas();
        
        String jsonString = (String) regattasResponse.getEntity();
        Object obj= JSONValue.parse(jsonString);
        JSONArray array= (JSONArray) obj;

        assertTrue(array.size() == 1);

        JSONObject firstElement = (JSONObject) array.get(0);  
        String jsonName = (String) firstElement.get("name");
        String jsonBoatClass = (String) firstElement.get("boatclass");
        
        assertTrue(RegattaImpl.getDefaultName(regattaName, boatClassName).equals(jsonName));
        assertTrue(boatClassName.equals(jsonBoatClass));
    }

}
>>>>>>> bb4ecf91
<|MERGE_RESOLUTION|>--- conflicted
+++ resolved
@@ -1,4 +1,3 @@
-<<<<<<< HEAD
 package com.sap.sailing.server.gateway.test.jaxrs;
 
 import static org.junit.Assert.assertTrue;
@@ -76,84 +75,4 @@
         assertTrue(boatClassName.equals(jsonBoatClass));
     }
 
-}
-=======
-package com.sap.sailing.server.gateway.test.jaxrs;
-
-import static org.junit.Assert.assertTrue;
-
-import java.util.ArrayList;
-import java.util.Calendar;
-import java.util.GregorianCalendar;
-import java.util.List;
-import java.util.UUID;
-
-import javax.ws.rs.core.Response;
-
-import org.json.simple.JSONArray;
-import org.json.simple.JSONObject;
-import org.json.simple.JSONValue;
-import org.junit.Before;
-import org.junit.Test;
-
-import com.sap.sailing.domain.base.DomainFactory;
-import com.sap.sailing.domain.base.Fleet;
-import com.sap.sailing.domain.base.Series;
-import com.sap.sailing.domain.base.impl.FleetImpl;
-import com.sap.sailing.domain.base.impl.RegattaImpl;
-import com.sap.sailing.domain.base.impl.SeriesImpl;
-import com.sap.sailing.domain.common.ScoringSchemeType;
-import com.sap.sailing.domain.ranking.OneDesignRankingMetric;
-import com.sap.sailing.server.gateway.jaxrs.api.RegattasResource;
-import com.sap.sse.common.TimePoint;
-import com.sap.sse.common.impl.MillisecondsTimePoint;
-
-public class RegattasResourceTest extends AbstractJaxRsApiTest {
-    private String boatClassName = "49er";
-    private String regattaName = "TestRegatta";
-
-    @Before
-    public void setUp() {
-        super.setUp();
-        List<Series> series = new ArrayList<Series>();
-        List<Fleet> fleets = new ArrayList<Fleet>();
-        List<String> raceColumnNames = new ArrayList<String>();
-        fleets.add(new FleetImpl("Fleet1"));
-        fleets.add(new FleetImpl("Fleet2"));
-        final Calendar cal = new GregorianCalendar();
-        cal.set(2014, 5, 6, 10, 00);
-        final TimePoint startDate = new MillisecondsTimePoint(cal.getTime());
-        cal.set(2014, 5, 8, 16, 00);
-        final TimePoint endDate = new MillisecondsTimePoint(cal.getTime());
-        Series testSeries = new SeriesImpl("TestSeries", /* isMedal */false, /* isFleetsCanRunInParallel */ true, fleets, raceColumnNames, /* trackedRegattaRegistry */null);
-        series.add(testSeries);
-        racingEventService.createRegatta(RegattaImpl.getDefaultName(regattaName, boatClassName), boatClassName, 
-                startDate, endDate, UUID.randomUUID(), series, /*persistent*/ true,
-                DomainFactory.INSTANCE.createScoringScheme(ScoringSchemeType.LOW_POINT), null, /*buoyZoneRadiusInHullLengths*/2.0, /* useStartTimeInference */ true, /* controlTrackingFromStartAndFinishTimes */ false, OneDesignRankingMetric::new);
-        testSeries.addRaceColumn("R1", /* trackedRegattaRegistry */ null);
-        testSeries.addRaceColumn("R2", /* trackedRegattaRegistry */ null);
-    }
-
-    @Test
-    public void testGetRegattas() throws Exception {         
-        RegattasResource resource = new RegattasResource();
-        RegattasResource spyResource = spyResource(resource);
-        
-        Response regattasResponse = spyResource.getRegattas();
-        
-        String jsonString = (String) regattasResponse.getEntity();
-        Object obj= JSONValue.parse(jsonString);
-        JSONArray array= (JSONArray) obj;
-
-        assertTrue(array.size() == 1);
-
-        JSONObject firstElement = (JSONObject) array.get(0);  
-        String jsonName = (String) firstElement.get("name");
-        String jsonBoatClass = (String) firstElement.get("boatclass");
-        
-        assertTrue(RegattaImpl.getDefaultName(regattaName, boatClassName).equals(jsonName));
-        assertTrue(boatClassName.equals(jsonBoatClass));
-    }
-
-}
->>>>>>> bb4ecf91
+}