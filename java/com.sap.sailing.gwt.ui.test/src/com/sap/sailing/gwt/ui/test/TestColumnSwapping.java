--- conflicted
+++ resolved
@@ -1,279 +1,130 @@
-<<<<<<< HEAD
-package com.sap.sailing.gwt.ui.test;
-
-import static org.junit.Assert.assertArrayEquals;
-import static org.junit.Assert.assertNotNull;
-import static org.junit.Assert.assertTrue;
-import static org.junit.Assert.fail;
-
-import java.util.ArrayList;
-import java.util.Collection;
-import java.util.Date;
-import java.util.List;
-
-import org.junit.Before;
-import org.junit.Test;
-
-import com.sap.sailing.domain.common.ScoringSchemeType;
-import com.sap.sailing.gwt.ui.server.SailingServiceImpl;
-import com.sap.sailing.gwt.ui.shared.FleetDTO;
-import com.sap.sailing.gwt.ui.shared.LeaderboardDTO;
-import com.sap.sailing.gwt.ui.shared.RaceColumnDTO;
-
-public class TestColumnSwapping {
-
-    private LeaderboardDTO lb = null;
-    private static final String LEADERBOARDNAME = "test";
-    private static final String DEFAULT_FLEET_NAME = "Default";
-    private static final FleetDTO DEFAULT_FLEET = new FleetDTO(DEFAULT_FLEET_NAME, /* ordering */ 0, /* color */ null);
-    private SailingServiceImpl service;
-    private LeaderboardDTO leaderboardOriginalDTO;
-    private LeaderboardDTO leaderboardDTO;
-    private Collection<String> leglist;
-    private Date leaderboardCreationDate;
-    private SailingServiceImpl sailingService = null;
-
-    // Test-Data
-    private final String TEST_LEADERBOARD_NAME = "test_board";
-    private final String[] races = { "1", "2", "3" };
-    private final boolean[] isMedalRace = { false, false, true };
-
-    @Before
-    public void prepareColumnSwapping() {
-        service = new SailingServiceImplMock();
-        int[] disc = { 5, 8, 9, 0, 7, 5, 43 };
-        service.createFlexibleLeaderboard(LEADERBOARDNAME, disc, ScoringSchemeType.LOW_POINT, null);
-        try {
-        	service.addColumnToLeaderboard("Race1", LEADERBOARDNAME, true);
-        	service.addColumnToLeaderboard("Race2", LEADERBOARDNAME, true);
-        	service.addColumnToLeaderboard("Race3", LEADERBOARDNAME, true);
-        	leglist = new ArrayList<String>();
-        	leglist.add("Race1");
-        	leglist.add("Race2");
-        	leglist.add("Race3");
-        	leaderboardCreationDate = new Date();
-        	// get Leaderboard with name and current date
-        	leaderboardOriginalDTO = new LeaderboardDTO(null, null, /* higherScoreIsBetter */ false);
-        	leaderboardOriginalDTO.addRace("Race1", /* explicitFactor */ null, DEFAULT_FLEET, true, null, null);
-        	leaderboardOriginalDTO.addRace("Race3", /* explicitFactor */ null, DEFAULT_FLEET, true, null, null);
-        	leaderboardOriginalDTO.addRace("Race2", /* explicitFactor */ null, DEFAULT_FLEET, true, null, null);
-        } catch (Exception e) {
-        	e.printStackTrace();
-        }
-    }
-
-    @Test
-    public void testColumnSwapping() {
-        testColumnSwappingFabian();
-        testLeaderBoardDTOMethods();
-        testSailingService();
-    }
-
-    @Test
-    public void testSailingService() {
-        sailingService = new SailingServiceImplMock();
-        assertNotNull("Sailingservice != NULL", sailingService);
-        int td[] = { 5, 8 };
-        sailingService.createFlexibleLeaderboard(TEST_LEADERBOARD_NAME, td, ScoringSchemeType.LOW_POINT, null);
-        try {
-        for (int i = 0; i < races.length; i++)
-            sailingService.addColumnToLeaderboard(races[i], TEST_LEADERBOARD_NAME, isMedalRace[i]);
-        sailingService.moveLeaderboardColumnDown(TEST_LEADERBOARD_NAME, races[0]);
-        sailingService.moveLeaderboardColumnDown(TEST_LEADERBOARD_NAME, races[0]);
-        sailingService.moveLeaderboardColumnUp(TEST_LEADERBOARD_NAME, races[2]);
-        sailingService.updateIsMedalRace(TEST_LEADERBOARD_NAME, races[0], true);
-        sailingService.updateIsMedalRace(TEST_LEADERBOARD_NAME, races[2], false);
-            lb = sailingService.getLeaderboardByName(TEST_LEADERBOARD_NAME, new Date(), /* races to load */ null);
-        } catch (Exception e) {
-            // e.printStackTrace();
-            fail(e.getLocalizedMessage());
-        }
-        assertNotNull("LeaderboardDTO != NULL", lb);
-
-        // asserted data
-        String[] raceNames = new String[] { "3", "2", "1" };
-        boolean[] medalRace = { true, false, false };
-
-        for (int i = 0; i < lb.getRaceList().size(); i++) {
-            assertTrue("Race[" + i + "] == " + raceNames[i], lb.getRaceList().get(i).equals(raceNames[i]));
-            assertTrue("Race[" + i + "] is " + (medalRace[i] ? "" : "no ") + "medalrace.",
-                    lb.raceIsMedalRace(races[i]) == medalRace[i]);
-        }
-    }
-
-    @Test
-    public void testLeaderBoardDTOMethods() {
-        lb = new LeaderboardDTO(null, null, /* higherScoreIsBetter */ false);
-        assertNotNull("Leaderboard != NULL", lb);
-        lb.addRace("1", /* explicitFactor */ null, DEFAULT_FLEET, false, null, null);
-        lb.addRace("2", /* explicitFactor */ null, DEFAULT_FLEET, false, null, null);
-        lb.addRace("3", /* explicitFactor */ null, DEFAULT_FLEET, true, null, null);
-        lb.moveRaceDown("1");
-        String[] s = new String[] { "2", "1", "3" };
-        for (int i = 0; i < lb.getRaceList().size(); i++)
-            assertTrue("Race[" + i + "] = " + s[i], lb.getRaceList().get(i).equals(s[i]));
-    }
-
-    @Test
-    public void testColumnSwappingFabian() {
-        service.moveLeaderboardColumnUp(LEADERBOARDNAME, "Race3");
-        try {
-            leaderboardDTO = service.getLeaderboardByName(LEADERBOARDNAME, leaderboardCreationDate, leglist);
-        } catch (Exception e) {
-            // TODO Auto-generated catch block
-            e.printStackTrace();
-        }
-
-        // check if leaderboardDTO an dleaderboardOriginalDTO same
-        List<RaceColumnDTO> leaderboardList = leaderboardDTO.getRaceList();
-        List<RaceColumnDTO> leaderboardOriginalList = leaderboardOriginalDTO.getRaceList();
-
-        // ??????? assert races in list
-        assertArrayEquals(leaderboardList.toArray(), leaderboardOriginalList.toArray());
-
-        for (RaceColumnDTO raceDTO : leaderboardOriginalList) {
-            assert leaderboardDTO.raceIsMedalRace(raceDTO.getRaceColumnName()) == leaderboardOriginalDTO.raceIsMedalRace(raceDTO.getRaceColumnName());
-            assert leaderboardDTO.raceIsTracked(raceDTO.getRaceColumnName()) == leaderboardOriginalDTO.raceIsTracked(raceDTO.getRaceColumnName());
-        }
-    }
-}
-=======
-package com.sap.sailing.gwt.ui.test;
-
-import static org.junit.Assert.assertArrayEquals;
-import static org.junit.Assert.assertNotNull;
-import static org.junit.Assert.assertTrue;
-import static org.junit.Assert.fail;
-
-import java.util.ArrayList;
-import java.util.Collection;
-import java.util.Date;
-import java.util.List;
-
-import org.junit.Before;
-import org.junit.Test;
-
-import com.sap.sailing.domain.common.ScoringSchemeType;
-import com.sap.sailing.gwt.ui.server.SailingServiceImpl;
-import com.sap.sailing.gwt.ui.shared.FleetDTO;
-import com.sap.sailing.gwt.ui.shared.LeaderboardDTO;
-import com.sap.sailing.gwt.ui.shared.RaceColumnDTO;
-
-public class TestColumnSwapping {
-
-    private LeaderboardDTO lb = null;
-    private static final String LEADERBOARDNAME = "test";
-    private static final String DEFAULT_FLEET_NAME = "Default";
-    private static final FleetDTO DEFAULT_FLEET = new FleetDTO(DEFAULT_FLEET_NAME, /* ordering */ 0, /* color */ null);
-    private SailingServiceImpl service;
-    private LeaderboardDTO leaderboardOriginalDTO;
-    private LeaderboardDTO leaderboardDTO;
-    private Collection<String> leglist;
-    private Date leaderboardCreationDate;
-    private SailingServiceImpl sailingService = null;
-
-    // Test-Data
-    private final String TEST_LEADERBOARD_NAME = "test_board";
-    private final String[] races = { "1", "2", "3" };
-    private final boolean[] isMedalRace = { false, false, true };
-
-    @Before
-    public void prepareColumnSwapping() {
-        service = new SailingServiceImplMock();
-        int[] disc = { 5, 8, 9, 0, 7, 5, 43 };
-        service.createFlexibleLeaderboard(LEADERBOARDNAME, disc, ScoringSchemeType.LOW_POINT);
-        service.addColumnToLeaderboard("Race1", LEADERBOARDNAME, true);
-        service.addColumnToLeaderboard("Race2", LEADERBOARDNAME, true);
-        service.addColumnToLeaderboard("Race3", LEADERBOARDNAME, true);
-        leglist = new ArrayList<String>();
-        leglist.add("Race1");
-        leglist.add("Race2");
-        leglist.add("Race3");
-        leaderboardCreationDate = new Date();
-        try {
-            // get Leaderboard with name and current date
-            leaderboardOriginalDTO = new LeaderboardDTO(null, null, /* higherScoreIsBetter */ false);
-            leaderboardOriginalDTO.addRace("Race1", /* explicitFactor */ null, 1., DEFAULT_FLEET, true, null, null);
-            leaderboardOriginalDTO.addRace("Race3", /* explicitFactor */ null, 1., DEFAULT_FLEET, true, null, null);
-            leaderboardOriginalDTO.addRace("Race2", /* explicitFactor */ null, 1., DEFAULT_FLEET, true, null, null);
-        } catch (Exception e) {
-            e.printStackTrace();
-        }
-    }
-
-    @Test
-    public void testColumnSwapping() {
-        testColumnSwappingFabian();
-        testLeaderBoardDTOMethods();
-        testSailingService();
-    }
-
-    @Test
-    public void testSailingService() {
-        sailingService = new SailingServiceImplMock();
-        assertNotNull("Sailingservice != NULL", sailingService);
-        int td[] = { 5, 8 };
-        sailingService.createFlexibleLeaderboard(TEST_LEADERBOARD_NAME, td, ScoringSchemeType.LOW_POINT);
-        for (int i = 0; i < races.length; i++)
-            sailingService.addColumnToLeaderboard(races[i], TEST_LEADERBOARD_NAME, isMedalRace[i]);
-        sailingService.moveLeaderboardColumnDown(TEST_LEADERBOARD_NAME, races[0]);
-        sailingService.moveLeaderboardColumnDown(TEST_LEADERBOARD_NAME, races[0]);
-        sailingService.moveLeaderboardColumnUp(TEST_LEADERBOARD_NAME, races[2]);
-        sailingService.updateIsMedalRace(TEST_LEADERBOARD_NAME, races[0], true);
-        sailingService.updateIsMedalRace(TEST_LEADERBOARD_NAME, races[2], false);
-        try {
-            lb = sailingService.getLeaderboardByName(TEST_LEADERBOARD_NAME, new Date(), /* races to load */ null);
-        } catch (Exception e) {
-            // e.printStackTrace();
-            fail(e.getLocalizedMessage());
-        }
-        assertNotNull("LeaderboardDTO != NULL", lb);
-
-        // asserted data
-        String[] raceNames = new String[] { "3", "2", "1" };
-        boolean[] medalRace = { true, false, false };
-
-        for (int i = 0; i < lb.getRaceList().size(); i++) {
-            assertTrue("Race[" + i + "] == " + raceNames[i], lb.getRaceList().get(i).equals(raceNames[i]));
-            assertTrue("Race[" + i + "] is " + (medalRace[i] ? "" : "no ") + "medalrace.",
-                    lb.raceIsMedalRace(races[i]) == medalRace[i]);
-        }
-    }
-
-    @Test
-    public void testLeaderBoardDTOMethods() {
-        lb = new LeaderboardDTO(null, null, /* higherScoreIsBetter */ false);
-        assertNotNull("Leaderboard != NULL", lb);
-        lb.addRace("1", /* explicitFactor */ null, 1., DEFAULT_FLEET, false, null, null);
-        lb.addRace("2", /* explicitFactor */ null, 1., DEFAULT_FLEET, false, null, null);
-        lb.addRace("3", /* explicitFactor */ null, 1., DEFAULT_FLEET, true, null, null);
-        lb.moveRaceDown("1");
-        String[] s = new String[] { "2", "1", "3" };
-        for (int i = 0; i < lb.getRaceList().size(); i++)
-            assertTrue("Race[" + i + "] = " + s[i], lb.getRaceList().get(i).equals(s[i]));
-    }
-
-    @Test
-    public void testColumnSwappingFabian() {
-        service.moveLeaderboardColumnUp(LEADERBOARDNAME, "Race3");
-        try {
-            leaderboardDTO = service.getLeaderboardByName(LEADERBOARDNAME, leaderboardCreationDate, leglist);
-        } catch (Exception e) {
-            // TODO Auto-generated catch block
-            e.printStackTrace();
-        }
-
-        // check if leaderboardDTO an dleaderboardOriginalDTO same
-        List<RaceColumnDTO> leaderboardList = leaderboardDTO.getRaceList();
-        List<RaceColumnDTO> leaderboardOriginalList = leaderboardOriginalDTO.getRaceList();
-
-        // ??????? assert races in list
-        assertArrayEquals(leaderboardList.toArray(), leaderboardOriginalList.toArray());
-
-        for (RaceColumnDTO raceDTO : leaderboardOriginalList) {
-            assert leaderboardDTO.raceIsMedalRace(raceDTO.getRaceColumnName()) == leaderboardOriginalDTO.raceIsMedalRace(raceDTO.getRaceColumnName());
-            assert leaderboardDTO.raceIsTracked(raceDTO.getRaceColumnName()) == leaderboardOriginalDTO.raceIsTracked(raceDTO.getRaceColumnName());
-        }
-    }
-}
->>>>>>> b1ca277d
+package com.sap.sailing.gwt.ui.test;
+
+import static org.junit.Assert.assertArrayEquals;
+import static org.junit.Assert.assertNotNull;
+import static org.junit.Assert.assertTrue;
+import static org.junit.Assert.fail;
+
+import java.util.ArrayList;
+import java.util.Collection;
+import java.util.Date;
+import java.util.List;
+
+import org.junit.Before;
+import org.junit.Test;
+
+import com.sap.sailing.domain.common.ScoringSchemeType;
+import com.sap.sailing.gwt.ui.server.SailingServiceImpl;
+import com.sap.sailing.gwt.ui.shared.FleetDTO;
+import com.sap.sailing.gwt.ui.shared.LeaderboardDTO;
+import com.sap.sailing.gwt.ui.shared.RaceColumnDTO;
+
+public class TestColumnSwapping {
+
+    private LeaderboardDTO lb = null;
+    private static final String LEADERBOARDNAME = "test";
+    private static final String DEFAULT_FLEET_NAME = "Default";
+    private static final FleetDTO DEFAULT_FLEET = new FleetDTO(DEFAULT_FLEET_NAME, /* ordering */ 0, /* color */ null);
+    private SailingServiceImpl service;
+    private LeaderboardDTO leaderboardOriginalDTO;
+    private LeaderboardDTO leaderboardDTO;
+    private Collection<String> leglist;
+    private Date leaderboardCreationDate;
+    private SailingServiceImpl sailingService = null;
+
+    // Test-Data
+    private final String TEST_LEADERBOARD_NAME = "test_board";
+    private final String[] races = { "1", "2", "3" };
+    private final boolean[] isMedalRace = { false, false, true };
+
+    @Before
+    public void prepareColumnSwapping() {
+        service = new SailingServiceImplMock();
+        int[] disc = { 5, 8, 9, 0, 7, 5, 43 };
+        service.createFlexibleLeaderboard(LEADERBOARDNAME, disc, ScoringSchemeType.LOW_POINT, null);
+        try {
+            // get Leaderboard with name and current date
+            leaderboardOriginalDTO = new LeaderboardDTO(null, null, /* higherScoreIsBetter */ false);
+            leaderboardOriginalDTO.addRace("Race1", /* explicitFactor */ null, 1., DEFAULT_FLEET, true, null, null);
+            leaderboardOriginalDTO.addRace("Race3", /* explicitFactor */ null, 1., DEFAULT_FLEET, true, null, null);
+            leaderboardOriginalDTO.addRace("Race2", /* explicitFactor */ null, 1., DEFAULT_FLEET, true, null, null);
+        } catch (Exception e) {
+        	e.printStackTrace();
+        }
+    }
+
+    @Test
+    public void testColumnSwapping() {
+        testColumnSwappingFabian();
+        testLeaderBoardDTOMethods();
+        testSailingService();
+    }
+
+    @Test
+    public void testSailingService() {
+        sailingService = new SailingServiceImplMock();
+        assertNotNull("Sailingservice != NULL", sailingService);
+        int td[] = { 5, 8 };
+        sailingService.createFlexibleLeaderboard(TEST_LEADERBOARD_NAME, td, ScoringSchemeType.LOW_POINT, null);
+        try {
+        for (int i = 0; i < races.length; i++)
+            sailingService.addColumnToLeaderboard(races[i], TEST_LEADERBOARD_NAME, isMedalRace[i]);
+        sailingService.moveLeaderboardColumnDown(TEST_LEADERBOARD_NAME, races[0]);
+        sailingService.moveLeaderboardColumnDown(TEST_LEADERBOARD_NAME, races[0]);
+        sailingService.moveLeaderboardColumnUp(TEST_LEADERBOARD_NAME, races[2]);
+        sailingService.updateIsMedalRace(TEST_LEADERBOARD_NAME, races[0], true);
+        sailingService.updateIsMedalRace(TEST_LEADERBOARD_NAME, races[2], false);
+            lb = sailingService.getLeaderboardByName(TEST_LEADERBOARD_NAME, new Date(), /* races to load */ null);
+        } catch (Exception e) {
+            // e.printStackTrace();
+            fail(e.getLocalizedMessage());
+        }
+        assertNotNull("LeaderboardDTO != NULL", lb);
+
+        // asserted data
+        String[] raceNames = new String[] { "3", "2", "1" };
+        boolean[] medalRace = { true, false, false };
+
+        for (int i = 0; i < lb.getRaceList().size(); i++) {
+            assertTrue("Race[" + i + "] == " + raceNames[i], lb.getRaceList().get(i).equals(raceNames[i]));
+            assertTrue("Race[" + i + "] is " + (medalRace[i] ? "" : "no ") + "medalrace.",
+                    lb.raceIsMedalRace(races[i]) == medalRace[i]);
+        }
+    }
+
+    @Test
+    public void testLeaderBoardDTOMethods() {
+        lb = new LeaderboardDTO(null, null, /* higherScoreIsBetter */ false);
+        assertNotNull("Leaderboard != NULL", lb);
+        lb.addRace("1", /* explicitFactor */ null, 1., DEFAULT_FLEET, false, null, null);
+        lb.addRace("2", /* explicitFactor */ null, 1., DEFAULT_FLEET, false, null, null);
+        lb.addRace("3", /* explicitFactor */ null, 1., DEFAULT_FLEET, true, null, null);
+        lb.moveRaceDown("1");
+        String[] s = new String[] { "2", "1", "3" };
+        for (int i = 0; i < lb.getRaceList().size(); i++)
+            assertTrue("Race[" + i + "] = " + s[i], lb.getRaceList().get(i).equals(s[i]));
+    }
+
+    @Test
+    public void testColumnSwappingFabian() {
+        service.moveLeaderboardColumnUp(LEADERBOARDNAME, "Race3");
+        try {
+            leaderboardDTO = service.getLeaderboardByName(LEADERBOARDNAME, leaderboardCreationDate, leglist);
+        } catch (Exception e) {
+            // TODO Auto-generated catch block
+            e.printStackTrace();
+        }
+
+        // check if leaderboardDTO an dleaderboardOriginalDTO same
+        List<RaceColumnDTO> leaderboardList = leaderboardDTO.getRaceList();
+        List<RaceColumnDTO> leaderboardOriginalList = leaderboardOriginalDTO.getRaceList();
+
+        // ??????? assert races in list
+        assertArrayEquals(leaderboardList.toArray(), leaderboardOriginalList.toArray());
+
+        for (RaceColumnDTO raceDTO : leaderboardOriginalList) {
+            assert leaderboardDTO.raceIsMedalRace(raceDTO.getRaceColumnName()) == leaderboardOriginalDTO.raceIsMedalRace(raceDTO.getRaceColumnName());
+            assert leaderboardDTO.raceIsTracked(raceDTO.getRaceColumnName()) == leaderboardOriginalDTO.raceIsTracked(raceDTO.getRaceColumnName());
+        }
+    }
+}