<<<<<<< HEAD
package com.sap.sailing.gwt.ui.test;

import java.util.ArrayList;
import java.util.Collections;
import java.util.Date;
import java.util.List;

import com.google.gwt.core.client.GWT;
import com.google.gwt.junit.client.GWTTestCase;
import com.google.gwt.user.cellview.client.Column;
import com.google.gwt.user.client.rpc.AsyncCallback;
import com.sap.sailing.domain.common.RegattaNameAndRaceName;
import com.sap.sailing.domain.common.ScoringSchemeType;
import com.sap.sailing.domain.common.impl.Util.Pair;
import com.sap.sailing.domain.tractracadapter.TracTracConnectionConstants;
import com.sap.sailing.gwt.ui.client.StringMessages;
import com.sap.sailing.gwt.ui.leaderboard.ExpandableSortableColumn;
import com.sap.sailing.gwt.ui.shared.LeaderboardDTO;
import com.sap.sailing.gwt.ui.shared.LeaderboardRowDTO;
import com.sap.sailing.gwt.ui.shared.RaceColumnDTO;
import com.sap.sailing.gwt.ui.shared.StrippedLeaderboardDTO;
import com.sap.sailing.gwt.ui.shared.TracTracRaceRecordDTO;

public class GwtTestCaseColumnToggling extends GWTTestCase {
    
    //These objects should be created by calling GWT.create(Class c);
    private LeaderboardPanelMock leaderboardPanel;
    private MyTestSailingServiceAsync service;
    private StringMessages sc;
    
    //Test data.
    private final String LEADERBOARD_NAME = "test";
    private static final String DEFAULT_FLEET_NAME = "Default";
    private final String COLUMN1_NAME = "r1";
    private final String EVENT_NAME = "Sailing Team Germany (STG)";
    protected static final boolean tractracTunnel = true; // Boolean.valueOf(System.getProperty("tractrac.tunnel", "false"));
    protected static final String tractracTunnelHost = "10.18.206.73"; // System.getProperty("tractrac.tunnel.host", "localhost");
    private final String JSON_URL= "http://" + TracTracConnectionConstants.HOST_NAME + "/events/event_20110505_SailingTea/jsonservice.php";
    private final String TRACKED_RACE = "schwerttest";
    
    
    private LeaderboardDTO leaderboard;
    private TracTracRaceRecordDTO rrDao;
    private ExpandableSortableColumn<LeaderboardRowDTO> rc;
    
    

    @Override
    protected void gwtSetUp() throws Exception {
        super.gwtSetUp();
        service = GWT.create(MyTestSailingService.class);
        sc = GWT.create(StringMessages.class);
    }

    public void testColumnDeleting() {
        delayTestFinish(1000000);
        
        listRacesInEvent();
        
    }
    
    private void listRacesInEvent(){
        service.listTracTracRacesInEvent(JSON_URL, new AsyncCallback<Pair<String,List<TracTracRaceRecordDTO>>>() {

            @Override
            public void onFailure(Throwable caught) {
                fail("Failed to list races." + caught.getLocalizedMessage());
            }

            @Override
            public void onSuccess(Pair<String, List<TracTracRaceRecordDTO>> result) {
                System.out.println("Listed races.");
                for (TracTracRaceRecordDTO rr : result.getB()){
                    if (rr.name.equals(TRACKED_RACE)){
                        rrDao = rr;
                    }
                }
                //assertNotNull("rrDao != null",rrDao);
                assertNotNull(rrDao);
                trackRace();
            }
        });
    }
    
    private void trackRace(){
        service.trackWithTracTrac(/* regattaToAddTo */null, Collections.singleton(rrDao), tractracTunnel ? "tcp://" + tractracTunnelHost + ":"
                + TracTracConnectionConstants.PORT_TUNNEL_LIVE : "tcp://" + TracTracConnectionConstants.HOST_NAME + ":"
                + TracTracConnectionConstants.PORT_LIVE, tractracTunnel ? "tcp://" + tractracTunnelHost + ":"
                + TracTracConnectionConstants.PORT_TUNNEL_STORED : "tcp://" + TracTracConnectionConstants.HOST_NAME
                + ":" + TracTracConnectionConstants.PORT_STORED, false, false, /* simulateWithStartTimeNow */ false, new AsyncCallback<Void>() {

            @Override
            public void onFailure(Throwable caught) {
                fail("Failed to track race: " + caught.getLocalizedMessage());
            }

            @Override
            public void onSuccess(Void result) {
                System.out.println("Tracked race.");
                createLeaderboard();
            }
        });
    }
    
    private void createLeaderboard(){
        service.createFlexibleLeaderboard(LEADERBOARD_NAME, new int[] { 1, 2 }, ScoringSchemeType.LOW_POINT, null,
                new AsyncCallback<StrippedLeaderboardDTO>() {
                    @Override
                    public void onSuccess(StrippedLeaderboardDTO result) {
                        System.out.println("Created Leaderboard "+result.name);
                        addColumnToLeaderboard();
                    }

                    @Override
                    public void onFailure(Throwable caught) {
                        fail("Failed to create Leaderboard." + caught.getLocalizedMessage());
                        finishTest();
                    }
                });
    }
    
    private void addColumnToLeaderboard() {
        leaderboardPanel = new LeaderboardPanelMock(service, LEADERBOARD_NAME, null, sc);
        service.addColumnToLeaderboard(COLUMN1_NAME, LEADERBOARD_NAME, false,
                new AsyncCallback<Void>() {
                    @Override
                    public void onFailure(Throwable caught) {
                        fail("Failed to add column to leaderboard.");
                        finishTest();
                    }

                    @Override
                    public void onSuccess(Void result) {
                        System.out.println("Added column to leaderboard.");
                        RaceColumnDTO race = new RaceColumnDTO(/* isValidInTotalScore */ null);
                        race.name = COLUMN1_NAME;
                        race.setMedalRace(false);
                        leaderboardPanel.addColumn(leaderboardPanel.createRaceColumn(race));
                        linkTrackedRace();
                    }
                });
    }
    
    private void linkTrackedRace() {
        service.connectTrackedRaceToLeaderboardColumn(LEADERBOARD_NAME, COLUMN1_NAME, DEFAULT_FLEET_NAME,
                new RegattaNameAndRaceName(EVENT_NAME, TRACKED_RACE),
                new AsyncCallback<Boolean>() {
            @Override
            public void onFailure(Throwable caught) {
                fail("Failed to link race.");
            }

            @Override
            public void onSuccess(Boolean result) {
                System.out.println("Success of linking race to column: "+result);
                getLeaderboard();
            }
        });
    }
    
    private void getLeaderboard(){
        ArrayList<String> al = new ArrayList<String>();
        al.add(COLUMN1_NAME);
        service.getLeaderboardByName(LEADERBOARD_NAME, new Date(), al, new AsyncCallback<LeaderboardDTO>() {
            @Override
            public void onFailure(Throwable caught) {
                fail("Failed to get leaderboard.");
                finishTest();
            }

            @Override
            public void onSuccess(LeaderboardDTO result) {
                System.out.println("Got leaderboard.");
                
                leaderboard = result;
                leaderboardPanel.updateLeaderboard(leaderboard);
                for (int i = 0; i < leaderboardPanel.getLeaderboardTable()
                        .getColumnCount(); i++) {
                    Column<LeaderboardRowDTO, ?> c = leaderboardPanel.getLeaderboardTable().getColumn(i);
                    if (c instanceof ExpandableSortableColumn<?>) {
                        @SuppressWarnings("unchecked")
                        ExpandableSortableColumn<LeaderboardRowDTO> myRc = (ExpandableSortableColumn<LeaderboardRowDTO>) c;
                        rc = myRc;
                        rc.setEnableExpansion(true);
                    }
                }
                removeColumnAndAssert();
            }
        });
    }
    
    private void removeColumnAndAssert(){
        service.removeLeaderboardColumn(LEADERBOARD_NAME, COLUMN1_NAME,
                new AsyncCallback<Void>() {

                    @Override
                    public void onFailure(Throwable caught) {
                        fail("Failed to remoce column.");
                        finishTest();
                    }

                    @Override
                    public void onSuccess(Void result) {
                        leaderboardPanel.updateLeaderboard(leaderboard);
                        assertNotNull(rc);
                        try {
                            rc.toggleExpansion();
                            leaderboardPanel.updateLeaderboard(leaderboard);
                        } catch (Exception e) {
                            fail("Toggle column failed." + e.getLocalizedMessage());
                        }
                        finishTest();
                    }
                });
    }
    
    

    @Override
    protected void gwtTearDown() throws Exception {
        // TODO Auto-generated method stub
        super.gwtTearDown();
    }

    @Override
    public String getModuleName() {
        // TODO Auto-generated method stub
        return "com.sap.sailing.gwt.ui.test.TestConsole";
    }

}
=======
package com.sap.sailing.gwt.ui.test;

import java.util.ArrayList;
import java.util.Collections;
import java.util.Date;
import java.util.List;

import com.google.gwt.core.client.GWT;
import com.google.gwt.junit.client.GWTTestCase;
import com.google.gwt.user.cellview.client.Column;
import com.google.gwt.user.client.rpc.AsyncCallback;
import com.sap.sailing.domain.common.RegattaNameAndRaceName;
import com.sap.sailing.domain.common.ScoringSchemeType;
import com.sap.sailing.domain.common.impl.Util.Pair;
import com.sap.sailing.domain.tractracadapter.TracTracConnectionConstants;
import com.sap.sailing.gwt.ui.client.StringMessages;
import com.sap.sailing.gwt.ui.leaderboard.ExpandableSortableColumn;
import com.sap.sailing.gwt.ui.shared.LeaderboardDTO;
import com.sap.sailing.gwt.ui.shared.LeaderboardRowDTO;
import com.sap.sailing.gwt.ui.shared.RaceColumnDTO;
import com.sap.sailing.gwt.ui.shared.StrippedLeaderboardDTO;
import com.sap.sailing.gwt.ui.shared.TracTracRaceRecordDTO;

public class GwtTestCaseColumnToggling extends GWTTestCase {
    
    //These objects should be created by calling GWT.create(Class c);
    private LeaderboardPanelMock leaderboardPanel;
    private MyTestSailingServiceAsync service;
    private StringMessages sc;
    
    //Test data.
    private final String LEADERBOARD_NAME = "test";
    private static final String DEFAULT_FLEET_NAME = "Default";
    private final String COLUMN1_NAME = "r1";
    private final String EVENT_NAME = "Sailing Team Germany (STG)";
    protected static final boolean tractracTunnel = true; // Boolean.valueOf(System.getProperty("tractrac.tunnel", "false"));
    protected static final String tractracTunnelHost = "10.18.206.73"; // System.getProperty("tractrac.tunnel.host", "localhost");
    private final String JSON_URL= "http://" + TracTracConnectionConstants.HOST_NAME + "/events/event_20110505_SailingTea/jsonservice.php";
    private final String TRACKED_RACE = "schwerttest";
    
    
    private LeaderboardDTO leaderboard;
    private TracTracRaceRecordDTO rrDao;
    private ExpandableSortableColumn<LeaderboardRowDTO> rc;
    
    

    @Override
    protected void gwtSetUp() throws Exception {
        super.gwtSetUp();
        service = GWT.create(MyTestSailingService.class);
        sc = GWT.create(StringMessages.class);
    }

    public void testColumnDeleting() {
        delayTestFinish(1000000);
        
        listRacesInEvent();
        
    }
    
    private void listRacesInEvent(){
        service.listTracTracRacesInEvent(JSON_URL, new AsyncCallback<Pair<String,List<TracTracRaceRecordDTO>>>() {

            @Override
            public void onFailure(Throwable caught) {
                fail("Failed to list races." + caught.getLocalizedMessage());
            }

            @Override
            public void onSuccess(Pair<String, List<TracTracRaceRecordDTO>> result) {
                System.out.println("Listed races.");
                for (TracTracRaceRecordDTO rr : result.getB()){
                    if (rr.name.equals(TRACKED_RACE)){
                        rrDao = rr;
                    }
                }
                //assertNotNull("rrDao != null",rrDao);
                assertNotNull(rrDao);
                trackRace();
            }
        });
    }
    
    private void trackRace(){
        service.trackWithTracTrac(/* regattaToAddTo */null, Collections.singleton(rrDao), tractracTunnel ? "tcp://" + tractracTunnelHost + ":"
                + TracTracConnectionConstants.PORT_TUNNEL_LIVE : "tcp://" + TracTracConnectionConstants.HOST_NAME + ":"
                + TracTracConnectionConstants.PORT_LIVE, tractracTunnel ? "tcp://" + tractracTunnelHost + ":"
                + TracTracConnectionConstants.PORT_TUNNEL_STORED : "tcp://" + TracTracConnectionConstants.HOST_NAME
                + ":" + TracTracConnectionConstants.PORT_STORED, false, false, /* simulateWithStartTimeNow */ false, new AsyncCallback<Void>() {

            @Override
            public void onFailure(Throwable caught) {
                fail("Failed to track race: " + caught.getLocalizedMessage());
            }

            @Override
            public void onSuccess(Void result) {
                System.out.println("Tracked race.");
                createLeaderboard();
            }
        });
    }
    
    private void createLeaderboard(){
        service.createFlexibleLeaderboard(LEADERBOARD_NAME, null, new int[] { 1, 2 }, ScoringSchemeType.LOW_POINT,
                new AsyncCallback<StrippedLeaderboardDTO>() {
                    @Override
                    public void onSuccess(StrippedLeaderboardDTO result) {
                        System.out.println("Created Leaderboard "+result.name);
                        addColumnToLeaderboard();
                    }

                    @Override
                    public void onFailure(Throwable caught) {
                        fail("Failed to create Leaderboard." + caught.getLocalizedMessage());
                        finishTest();
                    }
                });
    }
    
    private void addColumnToLeaderboard() {
        leaderboardPanel = new LeaderboardPanelMock(service, LEADERBOARD_NAME, null, sc);
        service.addColumnToLeaderboard(COLUMN1_NAME, LEADERBOARD_NAME, false,
                new AsyncCallback<Void>() {
                    @Override
                    public void onFailure(Throwable caught) {
                        fail("Failed to add column to leaderboard.");
                        finishTest();
                    }

                    @Override
                    public void onSuccess(Void result) {
                        System.out.println("Added column to leaderboard.");
                        RaceColumnDTO race = new RaceColumnDTO(/* isValidInTotalScore */ null);
                        race.name = COLUMN1_NAME;
                        race.setMedalRace(false);
                        leaderboardPanel.addColumn(leaderboardPanel.createRaceColumn(race));
                        linkTrackedRace();
                    }
                });
    }
    
    private void linkTrackedRace() {
        service.connectTrackedRaceToLeaderboardColumn(LEADERBOARD_NAME, COLUMN1_NAME, DEFAULT_FLEET_NAME,
                new RegattaNameAndRaceName(EVENT_NAME, TRACKED_RACE),
                new AsyncCallback<Boolean>() {
            @Override
            public void onFailure(Throwable caught) {
                fail("Failed to link race.");
            }

            @Override
            public void onSuccess(Boolean result) {
                System.out.println("Success of linking race to column: "+result);
                getLeaderboard();
            }
        });
    }
    
    private void getLeaderboard(){
        ArrayList<String> al = new ArrayList<String>();
        al.add(COLUMN1_NAME);
        service.getLeaderboardByName(LEADERBOARD_NAME, new Date(), al, new AsyncCallback<LeaderboardDTO>() {
            @Override
            public void onFailure(Throwable caught) {
                fail("Failed to get leaderboard.");
                finishTest();
            }

            @Override
            public void onSuccess(LeaderboardDTO result) {
                System.out.println("Got leaderboard.");
                
                leaderboard = result;
                leaderboardPanel.updateLeaderboard(leaderboard);
                for (int i = 0; i < leaderboardPanel.getLeaderboardTable()
                        .getColumnCount(); i++) {
                    Column<LeaderboardRowDTO, ?> c = leaderboardPanel.getLeaderboardTable().getColumn(i);
                    if (c instanceof ExpandableSortableColumn<?>) {
                        @SuppressWarnings("unchecked")
                        ExpandableSortableColumn<LeaderboardRowDTO> myRc = (ExpandableSortableColumn<LeaderboardRowDTO>) c;
                        rc = myRc;
                        rc.setEnableExpansion(true);
                    }
                }
                removeColumnAndAssert();
            }
        });
    }
    
    private void removeColumnAndAssert(){
        service.removeLeaderboardColumn(LEADERBOARD_NAME, COLUMN1_NAME,
                new AsyncCallback<Void>() {

                    @Override
                    public void onFailure(Throwable caught) {
                        fail("Failed to remoce column.");
                        finishTest();
                    }

                    @Override
                    public void onSuccess(Void result) {
                        leaderboardPanel.updateLeaderboard(leaderboard);
                        assertNotNull(rc);
                        try {
                            rc.toggleExpansion();
                            leaderboardPanel.updateLeaderboard(leaderboard);
                        } catch (Exception e) {
                            fail("Toggle column failed." + e.getLocalizedMessage());
                        }
                        finishTest();
                    }
                });
    }
    
    

    @Override
    protected void gwtTearDown() throws Exception {
        // TODO Auto-generated method stub
        super.gwtTearDown();
    }

    @Override
    public String getModuleName() {
        // TODO Auto-generated method stub
        return "com.sap.sailing.gwt.ui.test.TestConsole";
    }

}
>>>>>>> be38ea45
<|MERGE_RESOLUTION|>--- conflicted
+++ resolved
@@ -1,465 +1,231 @@
-<<<<<<< HEAD
-package com.sap.sailing.gwt.ui.test;
-
-import java.util.ArrayList;
-import java.util.Collections;
-import java.util.Date;
-import java.util.List;
-
-import com.google.gwt.core.client.GWT;
-import com.google.gwt.junit.client.GWTTestCase;
-import com.google.gwt.user.cellview.client.Column;
-import com.google.gwt.user.client.rpc.AsyncCallback;
-import com.sap.sailing.domain.common.RegattaNameAndRaceName;
-import com.sap.sailing.domain.common.ScoringSchemeType;
-import com.sap.sailing.domain.common.impl.Util.Pair;
-import com.sap.sailing.domain.tractracadapter.TracTracConnectionConstants;
-import com.sap.sailing.gwt.ui.client.StringMessages;
-import com.sap.sailing.gwt.ui.leaderboard.ExpandableSortableColumn;
-import com.sap.sailing.gwt.ui.shared.LeaderboardDTO;
-import com.sap.sailing.gwt.ui.shared.LeaderboardRowDTO;
-import com.sap.sailing.gwt.ui.shared.RaceColumnDTO;
-import com.sap.sailing.gwt.ui.shared.StrippedLeaderboardDTO;
-import com.sap.sailing.gwt.ui.shared.TracTracRaceRecordDTO;
-
-public class GwtTestCaseColumnToggling extends GWTTestCase {
-    
-    //These objects should be created by calling GWT.create(Class c);
-    private LeaderboardPanelMock leaderboardPanel;
-    private MyTestSailingServiceAsync service;
-    private StringMessages sc;
-    
-    //Test data.
-    private final String LEADERBOARD_NAME = "test";
-    private static final String DEFAULT_FLEET_NAME = "Default";
-    private final String COLUMN1_NAME = "r1";
-    private final String EVENT_NAME = "Sailing Team Germany (STG)";
-    protected static final boolean tractracTunnel = true; // Boolean.valueOf(System.getProperty("tractrac.tunnel", "false"));
-    protected static final String tractracTunnelHost = "10.18.206.73"; // System.getProperty("tractrac.tunnel.host", "localhost");
-    private final String JSON_URL= "http://" + TracTracConnectionConstants.HOST_NAME + "/events/event_20110505_SailingTea/jsonservice.php";
-    private final String TRACKED_RACE = "schwerttest";
-    
-    
-    private LeaderboardDTO leaderboard;
-    private TracTracRaceRecordDTO rrDao;
-    private ExpandableSortableColumn<LeaderboardRowDTO> rc;
-    
-    
-
-    @Override
-    protected void gwtSetUp() throws Exception {
-        super.gwtSetUp();
-        service = GWT.create(MyTestSailingService.class);
-        sc = GWT.create(StringMessages.class);
-    }
-
-    public void testColumnDeleting() {
-        delayTestFinish(1000000);
-        
-        listRacesInEvent();
-        
-    }
-    
-    private void listRacesInEvent(){
-        service.listTracTracRacesInEvent(JSON_URL, new AsyncCallback<Pair<String,List<TracTracRaceRecordDTO>>>() {
-
-            @Override
-            public void onFailure(Throwable caught) {
-                fail("Failed to list races." + caught.getLocalizedMessage());
-            }
-
-            @Override
-            public void onSuccess(Pair<String, List<TracTracRaceRecordDTO>> result) {
-                System.out.println("Listed races.");
-                for (TracTracRaceRecordDTO rr : result.getB()){
-                    if (rr.name.equals(TRACKED_RACE)){
-                        rrDao = rr;
-                    }
-                }
-                //assertNotNull("rrDao != null",rrDao);
-                assertNotNull(rrDao);
-                trackRace();
-            }
-        });
-    }
-    
-    private void trackRace(){
-        service.trackWithTracTrac(/* regattaToAddTo */null, Collections.singleton(rrDao), tractracTunnel ? "tcp://" + tractracTunnelHost + ":"
-                + TracTracConnectionConstants.PORT_TUNNEL_LIVE : "tcp://" + TracTracConnectionConstants.HOST_NAME + ":"
-                + TracTracConnectionConstants.PORT_LIVE, tractracTunnel ? "tcp://" + tractracTunnelHost + ":"
-                + TracTracConnectionConstants.PORT_TUNNEL_STORED : "tcp://" + TracTracConnectionConstants.HOST_NAME
-                + ":" + TracTracConnectionConstants.PORT_STORED, false, false, /* simulateWithStartTimeNow */ false, new AsyncCallback<Void>() {
-
-            @Override
-            public void onFailure(Throwable caught) {
-                fail("Failed to track race: " + caught.getLocalizedMessage());
-            }
-
-            @Override
-            public void onSuccess(Void result) {
-                System.out.println("Tracked race.");
-                createLeaderboard();
-            }
-        });
-    }
-    
-    private void createLeaderboard(){
-        service.createFlexibleLeaderboard(LEADERBOARD_NAME, new int[] { 1, 2 }, ScoringSchemeType.LOW_POINT, null,
-                new AsyncCallback<StrippedLeaderboardDTO>() {
-                    @Override
-                    public void onSuccess(StrippedLeaderboardDTO result) {
-                        System.out.println("Created Leaderboard "+result.name);
-                        addColumnToLeaderboard();
-                    }
-
-                    @Override
-                    public void onFailure(Throwable caught) {
-                        fail("Failed to create Leaderboard." + caught.getLocalizedMessage());
-                        finishTest();
-                    }
-                });
-    }
-    
-    private void addColumnToLeaderboard() {
-        leaderboardPanel = new LeaderboardPanelMock(service, LEADERBOARD_NAME, null, sc);
-        service.addColumnToLeaderboard(COLUMN1_NAME, LEADERBOARD_NAME, false,
-                new AsyncCallback<Void>() {
-                    @Override
-                    public void onFailure(Throwable caught) {
-                        fail("Failed to add column to leaderboard.");
-                        finishTest();
-                    }
-
-                    @Override
-                    public void onSuccess(Void result) {
-                        System.out.println("Added column to leaderboard.");
-                        RaceColumnDTO race = new RaceColumnDTO(/* isValidInTotalScore */ null);
-                        race.name = COLUMN1_NAME;
-                        race.setMedalRace(false);
-                        leaderboardPanel.addColumn(leaderboardPanel.createRaceColumn(race));
-                        linkTrackedRace();
-                    }
-                });
-    }
-    
-    private void linkTrackedRace() {
-        service.connectTrackedRaceToLeaderboardColumn(LEADERBOARD_NAME, COLUMN1_NAME, DEFAULT_FLEET_NAME,
-                new RegattaNameAndRaceName(EVENT_NAME, TRACKED_RACE),
-                new AsyncCallback<Boolean>() {
-            @Override
-            public void onFailure(Throwable caught) {
-                fail("Failed to link race.");
-            }
-
-            @Override
-            public void onSuccess(Boolean result) {
-                System.out.println("Success of linking race to column: "+result);
-                getLeaderboard();
-            }
-        });
-    }
-    
-    private void getLeaderboard(){
-        ArrayList<String> al = new ArrayList<String>();
-        al.add(COLUMN1_NAME);
-        service.getLeaderboardByName(LEADERBOARD_NAME, new Date(), al, new AsyncCallback<LeaderboardDTO>() {
-            @Override
-            public void onFailure(Throwable caught) {
-                fail("Failed to get leaderboard.");
-                finishTest();
-            }
-
-            @Override
-            public void onSuccess(LeaderboardDTO result) {
-                System.out.println("Got leaderboard.");
-                
-                leaderboard = result;
-                leaderboardPanel.updateLeaderboard(leaderboard);
-                for (int i = 0; i < leaderboardPanel.getLeaderboardTable()
-                        .getColumnCount(); i++) {
-                    Column<LeaderboardRowDTO, ?> c = leaderboardPanel.getLeaderboardTable().getColumn(i);
-                    if (c instanceof ExpandableSortableColumn<?>) {
-                        @SuppressWarnings("unchecked")
-                        ExpandableSortableColumn<LeaderboardRowDTO> myRc = (ExpandableSortableColumn<LeaderboardRowDTO>) c;
-                        rc = myRc;
-                        rc.setEnableExpansion(true);
-                    }
-                }
-                removeColumnAndAssert();
-            }
-        });
-    }
-    
-    private void removeColumnAndAssert(){
-        service.removeLeaderboardColumn(LEADERBOARD_NAME, COLUMN1_NAME,
-                new AsyncCallback<Void>() {
-
-                    @Override
-                    public void onFailure(Throwable caught) {
-                        fail("Failed to remoce column.");
-                        finishTest();
-                    }
-
-                    @Override
-                    public void onSuccess(Void result) {
-                        leaderboardPanel.updateLeaderboard(leaderboard);
-                        assertNotNull(rc);
-                        try {
-                            rc.toggleExpansion();
-                            leaderboardPanel.updateLeaderboard(leaderboard);
-                        } catch (Exception e) {
-                            fail("Toggle column failed." + e.getLocalizedMessage());
-                        }
-                        finishTest();
-                    }
-                });
-    }
-    
-    
-
-    @Override
-    protected void gwtTearDown() throws Exception {
-        // TODO Auto-generated method stub
-        super.gwtTearDown();
-    }
-
-    @Override
-    public String getModuleName() {
-        // TODO Auto-generated method stub
-        return "com.sap.sailing.gwt.ui.test.TestConsole";
-    }
-
-}
-=======
-package com.sap.sailing.gwt.ui.test;
-
-import java.util.ArrayList;
-import java.util.Collections;
-import java.util.Date;
-import java.util.List;
-
-import com.google.gwt.core.client.GWT;
-import com.google.gwt.junit.client.GWTTestCase;
-import com.google.gwt.user.cellview.client.Column;
-import com.google.gwt.user.client.rpc.AsyncCallback;
-import com.sap.sailing.domain.common.RegattaNameAndRaceName;
-import com.sap.sailing.domain.common.ScoringSchemeType;
-import com.sap.sailing.domain.common.impl.Util.Pair;
-import com.sap.sailing.domain.tractracadapter.TracTracConnectionConstants;
-import com.sap.sailing.gwt.ui.client.StringMessages;
-import com.sap.sailing.gwt.ui.leaderboard.ExpandableSortableColumn;
-import com.sap.sailing.gwt.ui.shared.LeaderboardDTO;
-import com.sap.sailing.gwt.ui.shared.LeaderboardRowDTO;
-import com.sap.sailing.gwt.ui.shared.RaceColumnDTO;
-import com.sap.sailing.gwt.ui.shared.StrippedLeaderboardDTO;
-import com.sap.sailing.gwt.ui.shared.TracTracRaceRecordDTO;
-
-public class GwtTestCaseColumnToggling extends GWTTestCase {
-    
-    //These objects should be created by calling GWT.create(Class c);
-    private LeaderboardPanelMock leaderboardPanel;
-    private MyTestSailingServiceAsync service;
-    private StringMessages sc;
-    
-    //Test data.
-    private final String LEADERBOARD_NAME = "test";
-    private static final String DEFAULT_FLEET_NAME = "Default";
-    private final String COLUMN1_NAME = "r1";
-    private final String EVENT_NAME = "Sailing Team Germany (STG)";
-    protected static final boolean tractracTunnel = true; // Boolean.valueOf(System.getProperty("tractrac.tunnel", "false"));
-    protected static final String tractracTunnelHost = "10.18.206.73"; // System.getProperty("tractrac.tunnel.host", "localhost");
-    private final String JSON_URL= "http://" + TracTracConnectionConstants.HOST_NAME + "/events/event_20110505_SailingTea/jsonservice.php";
-    private final String TRACKED_RACE = "schwerttest";
-    
-    
-    private LeaderboardDTO leaderboard;
-    private TracTracRaceRecordDTO rrDao;
-    private ExpandableSortableColumn<LeaderboardRowDTO> rc;
-    
-    
-
-    @Override
-    protected void gwtSetUp() throws Exception {
-        super.gwtSetUp();
-        service = GWT.create(MyTestSailingService.class);
-        sc = GWT.create(StringMessages.class);
-    }
-
-    public void testColumnDeleting() {
-        delayTestFinish(1000000);
-        
-        listRacesInEvent();
-        
-    }
-    
-    private void listRacesInEvent(){
-        service.listTracTracRacesInEvent(JSON_URL, new AsyncCallback<Pair<String,List<TracTracRaceRecordDTO>>>() {
-
-            @Override
-            public void onFailure(Throwable caught) {
-                fail("Failed to list races." + caught.getLocalizedMessage());
-            }
-
-            @Override
-            public void onSuccess(Pair<String, List<TracTracRaceRecordDTO>> result) {
-                System.out.println("Listed races.");
-                for (TracTracRaceRecordDTO rr : result.getB()){
-                    if (rr.name.equals(TRACKED_RACE)){
-                        rrDao = rr;
-                    }
-                }
-                //assertNotNull("rrDao != null",rrDao);
-                assertNotNull(rrDao);
-                trackRace();
-            }
-        });
-    }
-    
-    private void trackRace(){
-        service.trackWithTracTrac(/* regattaToAddTo */null, Collections.singleton(rrDao), tractracTunnel ? "tcp://" + tractracTunnelHost + ":"
-                + TracTracConnectionConstants.PORT_TUNNEL_LIVE : "tcp://" + TracTracConnectionConstants.HOST_NAME + ":"
-                + TracTracConnectionConstants.PORT_LIVE, tractracTunnel ? "tcp://" + tractracTunnelHost + ":"
-                + TracTracConnectionConstants.PORT_TUNNEL_STORED : "tcp://" + TracTracConnectionConstants.HOST_NAME
-                + ":" + TracTracConnectionConstants.PORT_STORED, false, false, /* simulateWithStartTimeNow */ false, new AsyncCallback<Void>() {
-
-            @Override
-            public void onFailure(Throwable caught) {
-                fail("Failed to track race: " + caught.getLocalizedMessage());
-            }
-
-            @Override
-            public void onSuccess(Void result) {
-                System.out.println("Tracked race.");
-                createLeaderboard();
-            }
-        });
-    }
-    
-    private void createLeaderboard(){
-        service.createFlexibleLeaderboard(LEADERBOARD_NAME, null, new int[] { 1, 2 }, ScoringSchemeType.LOW_POINT,
-                new AsyncCallback<StrippedLeaderboardDTO>() {
-                    @Override
-                    public void onSuccess(StrippedLeaderboardDTO result) {
-                        System.out.println("Created Leaderboard "+result.name);
-                        addColumnToLeaderboard();
-                    }
-
-                    @Override
-                    public void onFailure(Throwable caught) {
-                        fail("Failed to create Leaderboard." + caught.getLocalizedMessage());
-                        finishTest();
-                    }
-                });
-    }
-    
-    private void addColumnToLeaderboard() {
-        leaderboardPanel = new LeaderboardPanelMock(service, LEADERBOARD_NAME, null, sc);
-        service.addColumnToLeaderboard(COLUMN1_NAME, LEADERBOARD_NAME, false,
-                new AsyncCallback<Void>() {
-                    @Override
-                    public void onFailure(Throwable caught) {
-                        fail("Failed to add column to leaderboard.");
-                        finishTest();
-                    }
-
-                    @Override
-                    public void onSuccess(Void result) {
-                        System.out.println("Added column to leaderboard.");
-                        RaceColumnDTO race = new RaceColumnDTO(/* isValidInTotalScore */ null);
-                        race.name = COLUMN1_NAME;
-                        race.setMedalRace(false);
-                        leaderboardPanel.addColumn(leaderboardPanel.createRaceColumn(race));
-                        linkTrackedRace();
-                    }
-                });
-    }
-    
-    private void linkTrackedRace() {
-        service.connectTrackedRaceToLeaderboardColumn(LEADERBOARD_NAME, COLUMN1_NAME, DEFAULT_FLEET_NAME,
-                new RegattaNameAndRaceName(EVENT_NAME, TRACKED_RACE),
-                new AsyncCallback<Boolean>() {
-            @Override
-            public void onFailure(Throwable caught) {
-                fail("Failed to link race.");
-            }
-
-            @Override
-            public void onSuccess(Boolean result) {
-                System.out.println("Success of linking race to column: "+result);
-                getLeaderboard();
-            }
-        });
-    }
-    
-    private void getLeaderboard(){
-        ArrayList<String> al = new ArrayList<String>();
-        al.add(COLUMN1_NAME);
-        service.getLeaderboardByName(LEADERBOARD_NAME, new Date(), al, new AsyncCallback<LeaderboardDTO>() {
-            @Override
-            public void onFailure(Throwable caught) {
-                fail("Failed to get leaderboard.");
-                finishTest();
-            }
-
-            @Override
-            public void onSuccess(LeaderboardDTO result) {
-                System.out.println("Got leaderboard.");
-                
-                leaderboard = result;
-                leaderboardPanel.updateLeaderboard(leaderboard);
-                for (int i = 0; i < leaderboardPanel.getLeaderboardTable()
-                        .getColumnCount(); i++) {
-                    Column<LeaderboardRowDTO, ?> c = leaderboardPanel.getLeaderboardTable().getColumn(i);
-                    if (c instanceof ExpandableSortableColumn<?>) {
-                        @SuppressWarnings("unchecked")
-                        ExpandableSortableColumn<LeaderboardRowDTO> myRc = (ExpandableSortableColumn<LeaderboardRowDTO>) c;
-                        rc = myRc;
-                        rc.setEnableExpansion(true);
-                    }
-                }
-                removeColumnAndAssert();
-            }
-        });
-    }
-    
-    private void removeColumnAndAssert(){
-        service.removeLeaderboardColumn(LEADERBOARD_NAME, COLUMN1_NAME,
-                new AsyncCallback<Void>() {
-
-                    @Override
-                    public void onFailure(Throwable caught) {
-                        fail("Failed to remoce column.");
-                        finishTest();
-                    }
-
-                    @Override
-                    public void onSuccess(Void result) {
-                        leaderboardPanel.updateLeaderboard(leaderboard);
-                        assertNotNull(rc);
-                        try {
-                            rc.toggleExpansion();
-                            leaderboardPanel.updateLeaderboard(leaderboard);
-                        } catch (Exception e) {
-                            fail("Toggle column failed." + e.getLocalizedMessage());
-                        }
-                        finishTest();
-                    }
-                });
-    }
-    
-    
-
-    @Override
-    protected void gwtTearDown() throws Exception {
-        // TODO Auto-generated method stub
-        super.gwtTearDown();
-    }
-
-    @Override
-    public String getModuleName() {
-        // TODO Auto-generated method stub
-        return "com.sap.sailing.gwt.ui.test.TestConsole";
-    }
-
-}
->>>>>>> be38ea45
+package com.sap.sailing.gwt.ui.test;
+
+import java.util.ArrayList;
+import java.util.Collections;
+import java.util.Date;
+import java.util.List;
+
+import com.google.gwt.core.client.GWT;
+import com.google.gwt.junit.client.GWTTestCase;
+import com.google.gwt.user.cellview.client.Column;
+import com.google.gwt.user.client.rpc.AsyncCallback;
+import com.sap.sailing.domain.common.RegattaNameAndRaceName;
+import com.sap.sailing.domain.common.ScoringSchemeType;
+import com.sap.sailing.domain.common.impl.Util.Pair;
+import com.sap.sailing.domain.tractracadapter.TracTracConnectionConstants;
+import com.sap.sailing.gwt.ui.client.StringMessages;
+import com.sap.sailing.gwt.ui.leaderboard.ExpandableSortableColumn;
+import com.sap.sailing.gwt.ui.shared.LeaderboardDTO;
+import com.sap.sailing.gwt.ui.shared.LeaderboardRowDTO;
+import com.sap.sailing.gwt.ui.shared.RaceColumnDTO;
+import com.sap.sailing.gwt.ui.shared.StrippedLeaderboardDTO;
+import com.sap.sailing.gwt.ui.shared.TracTracRaceRecordDTO;
+
+public class GwtTestCaseColumnToggling extends GWTTestCase {
+    
+    //These objects should be created by calling GWT.create(Class c);
+    private LeaderboardPanelMock leaderboardPanel;
+    private MyTestSailingServiceAsync service;
+    private StringMessages sc;
+    
+    //Test data.
+    private final String LEADERBOARD_NAME = "test";
+    private static final String DEFAULT_FLEET_NAME = "Default";
+    private final String COLUMN1_NAME = "r1";
+    private final String EVENT_NAME = "Sailing Team Germany (STG)";
+    protected static final boolean tractracTunnel = true; // Boolean.valueOf(System.getProperty("tractrac.tunnel", "false"));
+    protected static final String tractracTunnelHost = "10.18.206.73"; // System.getProperty("tractrac.tunnel.host", "localhost");
+    private final String JSON_URL= "http://" + TracTracConnectionConstants.HOST_NAME + "/events/event_20110505_SailingTea/jsonservice.php";
+    private final String TRACKED_RACE = "schwerttest";
+    
+    
+    private LeaderboardDTO leaderboard;
+    private TracTracRaceRecordDTO rrDao;
+    private ExpandableSortableColumn<LeaderboardRowDTO> rc;
+    
+    
+
+    @Override
+    protected void gwtSetUp() throws Exception {
+        super.gwtSetUp();
+        service = GWT.create(MyTestSailingService.class);
+        sc = GWT.create(StringMessages.class);
+    }
+
+    public void testColumnDeleting() {
+        delayTestFinish(1000000);
+        
+        listRacesInEvent();
+        
+    }
+    
+    private void listRacesInEvent(){
+        service.listTracTracRacesInEvent(JSON_URL, new AsyncCallback<Pair<String,List<TracTracRaceRecordDTO>>>() {
+
+            @Override
+            public void onFailure(Throwable caught) {
+                fail("Failed to list races." + caught.getLocalizedMessage());
+            }
+
+            @Override
+            public void onSuccess(Pair<String, List<TracTracRaceRecordDTO>> result) {
+                System.out.println("Listed races.");
+                for (TracTracRaceRecordDTO rr : result.getB()){
+                    if (rr.name.equals(TRACKED_RACE)){
+                        rrDao = rr;
+                    }
+                }
+                //assertNotNull("rrDao != null",rrDao);
+                assertNotNull(rrDao);
+                trackRace();
+            }
+        });
+    }
+    
+    private void trackRace(){
+        service.trackWithTracTrac(/* regattaToAddTo */null, Collections.singleton(rrDao), tractracTunnel ? "tcp://" + tractracTunnelHost + ":"
+                + TracTracConnectionConstants.PORT_TUNNEL_LIVE : "tcp://" + TracTracConnectionConstants.HOST_NAME + ":"
+                + TracTracConnectionConstants.PORT_LIVE, tractracTunnel ? "tcp://" + tractracTunnelHost + ":"
+                + TracTracConnectionConstants.PORT_TUNNEL_STORED : "tcp://" + TracTracConnectionConstants.HOST_NAME
+                + ":" + TracTracConnectionConstants.PORT_STORED, false, false, /* simulateWithStartTimeNow */ false, new AsyncCallback<Void>() {
+
+            @Override
+            public void onFailure(Throwable caught) {
+                fail("Failed to track race: " + caught.getLocalizedMessage());
+            }
+
+            @Override
+            public void onSuccess(Void result) {
+                System.out.println("Tracked race.");
+                createLeaderboard();
+            }
+        });
+    }
+    
+    private void createLeaderboard(){
+        service.createFlexibleLeaderboard(LEADERBOARD_NAME, null, new int[] { 1, 2 }, ScoringSchemeType.LOW_POINT, null,
+                new AsyncCallback<StrippedLeaderboardDTO>() {
+                    @Override
+                    public void onSuccess(StrippedLeaderboardDTO result) {
+                        System.out.println("Created Leaderboard "+result.name);
+                        addColumnToLeaderboard();
+                    }
+
+                    @Override
+                    public void onFailure(Throwable caught) {
+                        fail("Failed to create Leaderboard." + caught.getLocalizedMessage());
+                        finishTest();
+                    }
+                });
+    }
+    
+    private void addColumnToLeaderboard() {
+        leaderboardPanel = new LeaderboardPanelMock(service, LEADERBOARD_NAME, null, sc);
+        service.addColumnToLeaderboard(COLUMN1_NAME, LEADERBOARD_NAME, false,
+                new AsyncCallback<Void>() {
+                    @Override
+                    public void onFailure(Throwable caught) {
+                        fail("Failed to add column to leaderboard.");
+                        finishTest();
+                    }
+
+                    @Override
+                    public void onSuccess(Void result) {
+                        System.out.println("Added column to leaderboard.");
+                        RaceColumnDTO race = new RaceColumnDTO(/* isValidInTotalScore */ null);
+                        race.name = COLUMN1_NAME;
+                        race.setMedalRace(false);
+                        leaderboardPanel.addColumn(leaderboardPanel.createRaceColumn(race));
+                        linkTrackedRace();
+                    }
+                });
+    }
+    
+    private void linkTrackedRace() {
+        service.connectTrackedRaceToLeaderboardColumn(LEADERBOARD_NAME, COLUMN1_NAME, DEFAULT_FLEET_NAME,
+                new RegattaNameAndRaceName(EVENT_NAME, TRACKED_RACE),
+                new AsyncCallback<Boolean>() {
+            @Override
+            public void onFailure(Throwable caught) {
+                fail("Failed to link race.");
+            }
+
+            @Override
+            public void onSuccess(Boolean result) {
+                System.out.println("Success of linking race to column: "+result);
+                getLeaderboard();
+            }
+        });
+    }
+    
+    private void getLeaderboard(){
+        ArrayList<String> al = new ArrayList<String>();
+        al.add(COLUMN1_NAME);
+        service.getLeaderboardByName(LEADERBOARD_NAME, new Date(), al, new AsyncCallback<LeaderboardDTO>() {
+            @Override
+            public void onFailure(Throwable caught) {
+                fail("Failed to get leaderboard.");
+                finishTest();
+            }
+
+            @Override
+            public void onSuccess(LeaderboardDTO result) {
+                System.out.println("Got leaderboard.");
+                
+                leaderboard = result;
+                leaderboardPanel.updateLeaderboard(leaderboard);
+                for (int i = 0; i < leaderboardPanel.getLeaderboardTable()
+                        .getColumnCount(); i++) {
+                    Column<LeaderboardRowDTO, ?> c = leaderboardPanel.getLeaderboardTable().getColumn(i);
+                    if (c instanceof ExpandableSortableColumn<?>) {
+                        @SuppressWarnings("unchecked")
+                        ExpandableSortableColumn<LeaderboardRowDTO> myRc = (ExpandableSortableColumn<LeaderboardRowDTO>) c;
+                        rc = myRc;
+                        rc.setEnableExpansion(true);
+                    }
+                }
+                removeColumnAndAssert();
+            }
+        });
+    }
+    
+    private void removeColumnAndAssert(){
+        service.removeLeaderboardColumn(LEADERBOARD_NAME, COLUMN1_NAME,
+                new AsyncCallback<Void>() {
+
+                    @Override
+                    public void onFailure(Throwable caught) {
+                        fail("Failed to remoce column.");
+                        finishTest();
+                    }
+
+                    @Override
+                    public void onSuccess(Void result) {
+                        leaderboardPanel.updateLeaderboard(leaderboard);
+                        assertNotNull(rc);
+                        try {
+                            rc.toggleExpansion();
+                            leaderboardPanel.updateLeaderboard(leaderboard);
+                        } catch (Exception e) {
+                            fail("Toggle column failed." + e.getLocalizedMessage());
+                        }
+                        finishTest();
+                    }
+                });
+    }
+    
+    
+
+    @Override
+    protected void gwtTearDown() throws Exception {
+        // TODO Auto-generated method stub
+        super.gwtTearDown();
+    }
+
+    @Override
+    public String getModuleName() {
+        // TODO Auto-generated method stub
+        return "com.sap.sailing.gwt.ui.test.TestConsole";
+    }
+
+}