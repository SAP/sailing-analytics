package com.sap.sailing.gwt.ui.test;

import java.util.ArrayList;
import java.util.Arrays;
import java.util.HashSet;
import java.util.LinkedHashMap;
import java.util.List;
import java.util.UUID;

import org.apache.shiro.subject.Subject;
import org.apache.shiro.subject.support.SubjectThreadState;
import org.apache.shiro.util.ThreadState;
import org.junit.After;
import org.junit.Before;
import org.junit.Ignore;
import org.junit.Test;
import org.mockito.Mockito;

import com.sap.sailing.domain.common.BoatClassMasterdata;
import com.sap.sailing.domain.common.CompetitorDescriptor;
import com.sap.sailing.domain.common.CompetitorRegistrationType;
import com.sap.sailing.domain.common.LeaderboardNameConstants;
import com.sap.sailing.domain.common.RankingMetrics;
import com.sap.sailing.domain.common.RegattaAndRaceIdentifier;
import com.sap.sailing.domain.common.ScoringSchemeType;
import com.sap.sailing.domain.common.abstractlog.TimePointSpecificationFoundInLogImpl;
import com.sap.sailing.domain.common.dto.CompetitorWithBoatDTO;
import com.sap.sailing.domain.common.dto.FleetDTO;
import com.sap.sailing.domain.common.dto.RaceColumnDTO;
import com.sap.sailing.domain.common.dto.RaceDTO;
import com.sap.sailing.domain.common.dto.RegattaCreationParametersDTO;
import com.sap.sailing.domain.common.dto.SeriesCreationParametersDTO;
import com.sap.sailing.domain.common.dto.TrackedRaceDTO;
import com.sap.sailing.gwt.ui.adminconsole.RaceLogSetTrackingTimesDTO;
import com.sap.sailing.gwt.ui.shared.DeviceIdentifierDTO;
import com.sap.sailing.gwt.ui.shared.DeviceMappingDTO;
import com.sap.sailing.gwt.ui.shared.RegattaDTO;
import com.sap.sailing.gwt.ui.shared.StrippedLeaderboardDTO;
import com.sap.sse.common.TimePoint;
import com.sap.sse.common.Util.Pair;
import com.sap.sse.common.Util.Triple;
import com.sap.sse.common.impl.CountryCodeFactoryImpl;
import com.sap.sse.common.impl.MillisecondsTimePoint;
import com.sap.sse.util.ClearStateTestSupport;

import junit.framework.Assert;

public class SlicingTest {
    private final String regattaName = "test";
    private final String boatClassName = BoatClassMasterdata.TP52.name();
    private final TimePoint startOriginalRace = new MillisecondsTimePoint(0);
    private final TimePoint endOriginalRace = new MillisecondsTimePoint(300);
    private final TimePoint startSlicedRace = new MillisecondsTimePoint(100);
    private final TimePoint endSlicedRace = new MillisecondsTimePoint(200);
    private final String seriesName = LeaderboardNameConstants.DEFAULT_SERIES_NAME;
    private final String fleetName = "default";
    private final String columnNameOriginalRace = "original";
    private final String columnNameSlicedRace = "sliced";
    
    private final CompetitorDescriptor competitor = new CompetitorDescriptor(null, regattaName, columnNameOriginalRace, fleetName, null, 
            "test1", "test", "test", null, CountryCodeFactoryImpl.INSTANCE.getFromTwoLetterISOName("de"), 
            1.0, null, null, "B1", boatClassName, "GER 123");

    private SailingServiceImplMock sailingService;
    
    private ThreadState threadState;
    protected Subject subject;

    @Before
    public void setUp() throws Exception {
        sailingService = new SailingServiceImplMock();
        ((ClearStateTestSupport)(sailingService.getRacingEventService())).clearState();
        
        subject = Mockito.mock(Subject.class);
        threadState = new SubjectThreadState(subject);
        threadState.bind();
    }
    
    @After
    public void tearDown() throws Exception {
        threadState.clear();
        ((ClearStateTestSupport)(sailingService.getRacingEventService())).clearState();
    }

    @Test
    @Ignore
    /**
     * Currently non functional test case for race slicing. Should be finished when SailingServiceImplMock is fixed to
     * work properly for test cases. See bug 4418 for details.
     */
    public void testSliceRace() throws Exception {
        final LinkedHashMap<String, SeriesCreationParametersDTO> seriesCreationParameters = new LinkedHashMap<>();
        final List<FleetDTO> fleets = new ArrayList<>();
        fleets.add(new FleetDTO(fleetName, 0, null));
        seriesCreationParameters.put(seriesName,
                new SeriesCreationParametersDTO(fleets, false, false, true, false, new int[0], false, 0));
        final RegattaCreationParametersDTO regattaCreationParameters = new RegattaCreationParametersDTO(
                seriesCreationParameters);
<<<<<<< HEAD
        final RegattaDTO regatta = sailingService.createRegatta("default", regattaName, boatClassName, false, null,
                null,
                regattaCreationParameters, false, ScoringSchemeType.HIGH_POINT, null, 3.0, false, false,
                RankingMetrics.ONE_DESIGN);
=======
        final RegattaDTO regatta = sailingService.createRegatta(regattaName, boatClassName, false,
                CompetitorRegistrationType.CLOSED, null, null, null, regattaCreationParameters, false,
                ScoringSchemeType.HIGH_POINT, null, 3.0, false, false, RankingMetrics.ONE_DESIGN);
>>>>>>> aad4a669
        final List<Pair<String, Integer>> columnNames = new ArrayList<>();
        columnNames.add(new Pair<>(columnNameOriginalRace, 0));
        sailingService.addRaceColumnsToSeries(regatta.getRegattaIdentifier(), seriesName, columnNames);
        sailingService.createRegattaLeaderboard("default", regatta.getRegattaIdentifier(), regattaName, new int[0]);
        final List<CompetitorWithBoatDTO> competitors = sailingService.addCompetitors(Arrays.asList(competitor), null);
        final CompetitorWithBoatDTO competitorDTO = competitors.iterator().next();
        sailingService.setCompetitorRegistrationsInRegattaLog(regattaName, new HashSet<>(competitors));
        DeviceIdentifierDTO deviceId = new DeviceIdentifierDTO("FILE", UUID.randomUUID().toString());
        final DeviceMappingDTO deviceMapping = new DeviceMappingDTO(deviceId, startOriginalRace.asDate(), endOriginalRace.asDate(), competitorDTO, null);
        sailingService.addDeviceMappingToRegattaLog(regattaName, deviceMapping);
        final List<Triple<String, String, String>> leaderboardRaceColumnFleetNames = new ArrayList<>();
        leaderboardRaceColumnFleetNames.add(new Triple<>(regattaName, columnNameOriginalRace, fleetName));
        RaceLogSetTrackingTimesDTO raceLogSetTrackingTimes = new RaceLogSetTrackingTimesDTO();
        raceLogSetTrackingTimes.leaderboardName = regattaName;
        raceLogSetTrackingTimes.authorName = "Test";
        raceLogSetTrackingTimes.raceColumnName = columnNameOriginalRace;
        raceLogSetTrackingTimes.fleetName = fleetName;
        raceLogSetTrackingTimes.newStartOfTracking = new TimePointSpecificationFoundInLogImpl(startOriginalRace);
        raceLogSetTrackingTimes.newEndOfTracking = new TimePointSpecificationFoundInLogImpl(endOriginalRace);
        sailingService.setTrackingTimes(raceLogSetTrackingTimes);
        sailingService.startRaceLogTracking(leaderboardRaceColumnFleetNames , true, false);
        // TODO add wind fixes
        
        final StrippedLeaderboardDTO leaderboard = sailingService.getLeaderboard(regattaName);
        final RaceColumnDTO columnOfOriginalRace = leaderboard.getRaceList().iterator().next();
        final RaceDTO originalRace = columnOfOriginalRace.getRace(columnOfOriginalRace.getFleets().iterator().next());
        final RegattaAndRaceIdentifier raceIdentifierOfOriginalRace = originalRace.getRaceIdentifier();
        final RegattaAndRaceIdentifier sliceRaceIdentifier = sailingService.sliceRace(raceIdentifierOfOriginalRace, columnNameSlicedRace, startSlicedRace, endSlicedRace);
        final StrippedLeaderboardDTO leaderboard2 = sailingService.getLeaderboard(regattaName);
        final RaceColumnDTO columnOfSlicedRace = leaderboard2.getRaceColumnByName(columnNameSlicedRace);
        final RaceDTO slicedRace = columnOfSlicedRace.getRace(columnOfOriginalRace.getFleets().iterator().next());
        Assert.assertEquals(slicedRace.getRaceIdentifier(), sliceRaceIdentifier);
        final TrackedRaceDTO trackedRace = slicedRace.trackedRace;
        Assert.assertEquals(startSlicedRace.asDate(), trackedRace.startOfTracking);
        Assert.assertEquals(endSlicedRace.asDate(), trackedRace.endOfTracking);
    }

}<|MERGE_RESOLUTION|>--- conflicted
+++ resolved
@@ -96,16 +96,9 @@
                 new SeriesCreationParametersDTO(fleets, false, false, true, false, new int[0], false, 0));
         final RegattaCreationParametersDTO regattaCreationParameters = new RegattaCreationParametersDTO(
                 seriesCreationParameters);
-<<<<<<< HEAD
-        final RegattaDTO regatta = sailingService.createRegatta("default", regattaName, boatClassName, false, null,
-                null,
-                regattaCreationParameters, false, ScoringSchemeType.HIGH_POINT, null, 3.0, false, false,
-                RankingMetrics.ONE_DESIGN);
-=======
-        final RegattaDTO regatta = sailingService.createRegatta(regattaName, boatClassName, false,
+        final RegattaDTO regatta = sailingService.createRegatta("default", regattaName, boatClassName, false,
                 CompetitorRegistrationType.CLOSED, null, null, null, regattaCreationParameters, false,
                 ScoringSchemeType.HIGH_POINT, null, 3.0, false, false, RankingMetrics.ONE_DESIGN);
->>>>>>> aad4a669
         final List<Pair<String, Integer>> columnNames = new ArrayList<>();
         columnNames.add(new Pair<>(columnNameOriginalRace, 0));
         sailingService.addRaceColumnsToSeries(regatta.getRegattaIdentifier(), seriesName, columnNames);
