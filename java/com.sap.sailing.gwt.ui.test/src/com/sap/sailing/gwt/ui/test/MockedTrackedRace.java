package com.sap.sailing.gwt.ui.test;

import static org.mockito.Mockito.mock;
import static org.mockito.Mockito.when;

import java.io.Serializable;
import java.util.Collections;
import java.util.List;
import java.util.NavigableSet;
import java.util.Optional;
import java.util.Set;
import java.util.concurrent.Future;

import com.sap.sailing.domain.abstractlog.race.RaceLog;
import com.sap.sailing.domain.abstractlog.race.analyzing.impl.RaceLogResolver;
import com.sap.sailing.domain.abstractlog.regatta.RegattaLog;
import com.sap.sailing.domain.base.Boat;
import com.sap.sailing.domain.base.Competitor;
import com.sap.sailing.domain.base.CourseBase;
import com.sap.sailing.domain.base.Leg;
import com.sap.sailing.domain.base.Mark;
import com.sap.sailing.domain.base.RaceDefinition;
import com.sap.sailing.domain.base.Regatta;
import com.sap.sailing.domain.base.SharedDomainFactory;
import com.sap.sailing.domain.base.Sideline;
import com.sap.sailing.domain.base.SpeedWithConfidence;
import com.sap.sailing.domain.base.Waypoint;
import com.sap.sailing.domain.common.NoWindException;
import com.sap.sailing.domain.common.Position;
import com.sap.sailing.domain.common.RegattaAndRaceIdentifier;
import com.sap.sailing.domain.common.SpeedWithBearing;
import com.sap.sailing.domain.common.Tack;
import com.sap.sailing.domain.common.TargetTimeInfo;
import com.sap.sailing.domain.common.Wind;
import com.sap.sailing.domain.common.WindSource;
import com.sap.sailing.domain.common.WindSourceType;
import com.sap.sailing.domain.common.racelog.Flags;
import com.sap.sailing.domain.common.tracking.GPSFix;
import com.sap.sailing.domain.common.tracking.GPSFixMoving;
import com.sap.sailing.domain.common.tracking.SensorFix;
import com.sap.sailing.domain.polars.NotEnoughDataHasBeenAddedException;
import com.sap.sailing.domain.polars.PolarDataService;
import com.sap.sailing.domain.ranking.RankingMetric;
import com.sap.sailing.domain.ranking.RankingMetric.RankingInfo;
import com.sap.sailing.domain.tracking.CourseDesignChangedListener;
import com.sap.sailing.domain.tracking.DynamicGPSFixTrack;
import com.sap.sailing.domain.tracking.DynamicRaceDefinitionSet;
import com.sap.sailing.domain.tracking.DynamicSensorFixTrack;
import com.sap.sailing.domain.tracking.DynamicTrackedRace;
import com.sap.sailing.domain.tracking.DynamicTrackedRegatta;
import com.sap.sailing.domain.tracking.GPSFixTrack;
import com.sap.sailing.domain.tracking.LineDetails;
import com.sap.sailing.domain.tracking.Maneuver;
import com.sap.sailing.domain.tracking.MarkPassing;
import com.sap.sailing.domain.tracking.MarkPositionAtTimePointCache;
import com.sap.sailing.domain.tracking.RaceAbortedListener;
import com.sap.sailing.domain.tracking.RaceChangeListener;
import com.sap.sailing.domain.tracking.RaceExecutionOrderProvider;
import com.sap.sailing.domain.tracking.RaceListener;
import com.sap.sailing.domain.tracking.SensorFixTrack;
import com.sap.sailing.domain.tracking.StartTimeChangedListener;
import com.sap.sailing.domain.tracking.TrackFactory;
import com.sap.sailing.domain.tracking.TrackedLeg;
import com.sap.sailing.domain.tracking.TrackedLegOfCompetitor;
import com.sap.sailing.domain.tracking.TrackedRace;
import com.sap.sailing.domain.tracking.TrackedRaceStatus;
import com.sap.sailing.domain.tracking.TrackingDataLoader;
import com.sap.sailing.domain.tracking.WindLegTypeAndLegBearingCache;
import com.sap.sailing.domain.tracking.WindPositionMode;
import com.sap.sailing.domain.tracking.WindStore;
import com.sap.sailing.domain.tracking.WindSummary;
import com.sap.sailing.domain.tracking.WindTrack;
import com.sap.sailing.domain.tracking.WindWithConfidence;
import com.sap.sailing.domain.tracking.impl.WindTrackImpl;
import com.sap.sailing.domain.windestimation.IncrementalWindEstimation;
import com.sap.sse.common.Bearing;
import com.sap.sse.common.Distance;
import com.sap.sse.common.Duration;
import com.sap.sse.common.IsManagedByCache;
import com.sap.sse.common.Speed;
import com.sap.sse.common.TimePoint;
import com.sap.sse.common.Util;
import com.sap.sse.util.ThreadLocalTransporter;

public class MockedTrackedRace implements DynamicTrackedRace {
    private static final long serialVersionUID = 5827912985564121181L;
    private final WindTrack windTrack = new WindTrackImpl(/* millisecondsOverWhichToAverage */ 30000, /* useSpeed */ true, "TestWindTrack");

    public WindTrack getWindTrack() {
        return windTrack;
    }

    @Override
    public RaceDefinition getRace() {
        return null;
    }

    @Override
    public TimePoint getStartOfRace() {
        return null;
    }

    @Override
    public TimePoint getStartOfRace(boolean inferred) {
        return null;
    }

    @Override
    public TimePoint getFinishedTime() {
        return null;
    }

    @Override
    public Iterable<TrackedLeg> getTrackedLegs() {
        return null;
    }

    @Override
    public TrackedLeg getTrackedLeg(Leg leg) {
        return null;
    }

    @Override
    public TrackedLegOfCompetitor getCurrentLeg(Competitor competitor, TimePoint timePoint) {
        return null;
    }

    @Override
    public TrackedLeg getCurrentLeg(TimePoint timePoint) {
        return null;
    }

    @Override
    public TrackedLeg getTrackedLegFinishingAt(Waypoint endOfLeg) {
        return null;
    }

    @Override
    public TrackedLeg getTrackedLegStartingAt(Waypoint startOfLeg) {
        return null;
    }

    @Override
    public TrackedLegOfCompetitor getTrackedLeg(Competitor competitor, TimePoint at) {
        return null;
    }

    @Override
    public TrackedLegOfCompetitor getTrackedLeg(Competitor competitor, Leg leg) {
        return null;
    }

    @Override
    public long getUpdateCount() {
        return 0;
    }

    @Override
    public int getRankDifference(Competitor competitor, Leg leg, TimePoint timePoint) {
        return 0;
    }

    @Override
    public int getRank(Competitor competitor) throws NoWindException {
        return 0;
    }

    @Override
    public int getRank(Competitor competitor, TimePoint timePoint) {
        return 0;
    }

    @Override
    public Iterable<MarkPassing> getMarkPassingsInOrder(Waypoint waypoint) {
        return null;
    }

    @Override
    public MarkPassing getMarkPassing(Competitor competitor, Waypoint waypoint) {
        return null;
    }

    @Override
    public DynamicGPSFixTrack<Mark, GPSFix> getOrCreateTrack(Mark mark) {
        return null;
    }

    @Override
    public WindTrack getOrCreateWindTrack(WindSource windSource, long delayForWindEstimationCacheInvalidation) {
        return null;
    }

    @Override
    public void waitForNextUpdate(int sinceUpdate) throws InterruptedException {
    }

    @Override
    public TimePoint getStartOfTracking() {
        return null;
    }

    @Override
    public TimePoint getTimePointOfNewestEvent() {
        return null;
    }

    @Override
    public NavigableSet<MarkPassing> getMarkPassings(Competitor competitor) {
        return null;
    }

    @Override
    public void recordFix(Competitor competitor, GPSFixMoving fix, boolean onlyWhenInTrackingTimeInterval) {
    }

    @Override
    public boolean recordWind(Wind wind, WindSource windSource, boolean applyFilter) {
        if (windSource.getType() == WindSourceType.EXPEDITION) {
            windTrack.add(wind);
            return true;
        } else {
            return false;
        }
    }

    @Override
    public void addListener(RaceChangeListener listener) {
    }

    @Override
    public void addListener(RaceChangeListener listener, boolean notifyAboutWindFixesAlreadyLoaded,
            boolean notifyAboutGPSFixesAlreadyLoaded) {
    }

    @Override
    public void updateMarkPassings(Competitor competitor, Iterable<MarkPassing> markPassings) {
    }

    @Override
    public void setStartTimeReceived(TimePoint start) {
    }

    @Override
    public DynamicGPSFixTrack<Competitor, GPSFixMoving> getTrack(Competitor competitor) {
        return null;
    }

    @Override
    public void removeWind(Wind wind, WindSource windSource) {
    }

    @Override
    public TimePoint getTimePointOfLastEvent() {
        return null;
    }

    @Override
    public void setMillisecondsOverWhichToAverageSpeed(long millisecondsOverWhichToAverageSpeed) {
    }

    @Override
    public void setMillisecondsOverWhichToAverageWind(long millisecondsOverWhichToAverageWind) {
    }

    @Override
    public long getMillisecondsOverWhichToAverageSpeed() {
        return 0;
    }

    @Override
    public long getMillisecondsOverWhichToAverageWind() {
        return 0;
    }

    @Override
    public Wind getEstimatedWindDirection(TimePoint timePoint) {
        return null;
    }

    @Override
    public boolean hasStarted(TimePoint at) {
        return false;
    }

    @Override
    public DynamicTrackedRegatta getTrackedRegatta() {
        return new DynamicTrackedRegatta() {
            private static final long serialVersionUID = 2651590861333064588L;

            @Override
            public Regatta getRegatta() {
                final Regatta result = mock(Regatta.class);
                when(result.getName()).thenReturn("A Mocked Test Regatta");
                return result;
            }

            @Override
            public Iterable<DynamicTrackedRace> getTrackedRaces() {
                return null;
            }

            @Override
            public void addTrackedRace(TrackedRace trackedRace, Optional<ThreadLocalTransporter> threadLocalTransporter) {
            }

            @Override
            public void removeTrackedRace(TrackedRace trackedRace, Optional<ThreadLocalTransporter> threadLocalTransporter) {
            }

            @Override
            public void addRaceListener(RaceListener listener, Optional<ThreadLocalTransporter> threadLocalTransporter, boolean synchronous) {
            }

            @Override
            public int getTotalPoints(Competitor competitor, TimePoint timePoint) throws NoWindException {
                return 0;
            }

            @Override
            public DynamicTrackedRace getTrackedRace(RaceDefinition race) {
                return null;
            }

            @Override
            public DynamicTrackedRace getExistingTrackedRace(RaceDefinition race) {
                return null;
            }

            @Override
            public DynamicTrackedRace createTrackedRace(RaceDefinition raceDefinition, Iterable<Sideline> sidelines, WindStore windStore,
                    long delayToLiveInMillis, long millisecondsOverWhichToAverageWind,
                    long millisecondsOverWhichToAverageSpeed, DynamicRaceDefinitionSet raceDefinitionSetToUpdate,
                    boolean useMarkPassingCalculator, RaceLogResolver raceLogResolver, Optional<ThreadLocalTransporter> threadLocalTransporter) {
                return null;
            }

            @Override
            public void lockTrackedRacesForRead() {
            }

            @Override
            public void unlockTrackedRacesAfterRead() {
            }

            @Override
            public void lockTrackedRacesForWrite() {
            }

            @Override
            public void unlockTrackedRacesAfterWrite() {
            }

            @Override
            public Future<Boolean> removeRaceListener(RaceListener listener) {
                return null;
            }
        };
    }

    @Override
    public Position getApproximatePosition(Waypoint waypoint, TimePoint timePoint, MarkPositionAtTimePointCache markPositionCache) {
        return null;
    }

    @Override
    public Tack getTack(Competitor competitor, TimePoint timePoint) {
        return null;
    }
    
    @Override
    public Tack getTack(SpeedWithBearing speedWithBearing, Wind wind, TimePoint timePoint) {
        return null;
    }

    @Override
    public Wind getDirectionFromStartToNextMark(TimePoint at) {
        return null;
    }

    @Override
    public List<GPSFixMoving> approximate(Competitor competitor, Distance maxDistance, TimePoint from, TimePoint to) {
        return null;
    }

    @Override
    public Iterable<Maneuver> getManeuvers(Competitor competitor, TimePoint from, TimePoint to, boolean waitForLatest) {
        return null;
    }
    
    @Override
    public Iterable<Maneuver> getManeuvers(Competitor competitor, boolean waitForLatest) {
        return null;
    }

    @Override
    public boolean raceIsKnownToStartUpwind() {
        return false;
    }

    @Override
    public void setRaceIsKnownToStartUpwind(boolean raceIsKnownToStartUpwind) {
    }

    @Override
    public RegattaAndRaceIdentifier getRaceIdentifier() {
        return null;
    }

    @Override
    public TimePoint getEndOfRace() {
        return null;
    }

    @Override
    public Distance getDistanceTraveled(Competitor competitor, TimePoint timePoint) {
        return null;
    }

    @Override
    public Distance getDistanceFoiled(Competitor competitor, TimePoint timePoint) {
        return null;
    }

    @Override
    public Duration getDurationFoiled(Competitor competitor, TimePoint timePoint) {
        return null;
    }

    @Override
    public Distance getWindwardDistanceToCompetitorFarthestAhead(Competitor competitor, TimePoint timePoint, WindPositionMode windPositionMode) {
        return null;
    }

    @Override
    public Wind getWind(Position p, TimePoint at) {
        return null;
    }

    @Override
    public Wind getWind(Position p, TimePoint at, Set<WindSource> windSourcesToExclude) {
        return null;
    }

    @Override
    public Set<WindSource> getWindSources(WindSourceType type) {
        return null;
    }

    @Override
    public Set<WindSource> getWindSources() {
        return null;
    }

    @Override
    public WindWithConfidence<Util.Pair<Position, TimePoint>> getWindWithConfidence(Position p, TimePoint at,
            Set<WindSource> windSourcesToExclude) {
        return null;
    }

    @Override
    public WindWithConfidence<TimePoint> getEstimatedWindDirectionWithConfidence(TimePoint timePoint) {
        return null;
    }

    @Override
    public WindWithConfidence<Util.Pair<Position, TimePoint>> getWindWithConfidence(Position p, TimePoint at) {
        return null;
    }

    @Override
    public Set<WindSource> getWindSourcesToExclude() {
        return null;
    }

    @Override
    public TimePoint getEndOfTracking() {
        return null;
    }

    @Override
    public TimePoint getTimePointOfOldestEvent() {
        return null;
    }

    @Override
    public void setStartOfTrackingReceived(TimePoint startOfTrackingReceived) {
    }

    @Override
    public void setEndOfTrackingReceived(TimePoint endOfTrackingReceived) {
    }

    @Override
    public Iterable<Util.Pair<Waypoint, Util.Pair<TimePoint, TimePoint>>> getMarkPassingsTimes() {
        return null;
    }

    @Override
    public Distance getAverageAbsoluteCrossTrackError(Competitor competitor, TimePoint timePoint, boolean waitForLatestAnalysis) throws NoWindException {
        return null;
    }

    @Override
    public Distance getAverageAbsoluteCrossTrackError(Competitor competitor, TimePoint timePoint,
            boolean waitForLatestAnalyses, WindLegTypeAndLegBearingCache cache) {
        return null;
    }

    @Override
    public WindTrack getOrCreateWindTrack(WindSource windSource) {
        return null;
    }

    @Override
    public void recordFix(Mark mark, GPSFix fix, boolean onlyWhenInTrackingTimeInterval) {
    }

    @Override
    public void removeListener(RaceChangeListener listener) {
    }

    @Override
    public WindStore getWindStore() {
        return null;
    }

    @Override
    public void setWindSourcesToExclude(Iterable<? extends WindSource> windSourcesToExclude) {
    }

    @Override
    public Competitor getOverallLeader(TimePoint timePoint) {
        return null;
    }

    @Override
    public long getDelayToLiveInMillis() {
        return 0;
    }

    @Override
    public void setDelayToLiveInMillis(long delayToLiveInMillis) {
    }

    @Override
    public void setAndFixDelayToLiveInMillis(long delayToLiveInMillis) {
    }

    @Override
    public List<Competitor> getCompetitorsFromBestToWorst(TimePoint timePoint) {
        return null;
    }

    @Override
    public Distance getAverageAbsoluteCrossTrackError(Competitor competitor, TimePoint from, TimePoint to, boolean upwindOnly, boolean waitForLatestAnalyses)
            throws NoWindException {
        return null;
    }

    @Override
    public void waitUntilLoadingFromWindStoreComplete() throws InterruptedException {
    }

    @Override
    public Iterable<Mark> getMarks() {
        return null;
    }

    @Override
    public boolean hasWindData() {
        return false;
    }

    @Override
    public boolean hasGPSData() {
        return false;
    }

    @Override
    public void lockForRead(Iterable<MarkPassing> markPassings) {
    }

    @Override
    public void unlockAfterRead(Iterable<MarkPassing> markPassings) {
    }

    @Override
    public TrackedRaceStatus getStatus() {
        return null;
    }

    @Override
    public void setStatus(TrackedRaceStatus newStatus) {
    }

    @Override
    public void onStatusChanged(TrackingDataLoader loader, TrackedRaceStatus status) {
    }

    @Override
    public void waitUntilNotLoading() {
    }

    @Override
    public RaceLog detachRaceLog(Serializable identifier) {
        return null;
    }

    @Override
    public void attachRaceLog(RaceLog raceLog) {
    }   

    @Override
    public RaceLog getRaceLog(Serializable identifier) {
        return null;
    }

    @Override
    public void onCourseDesignChangedByRaceCommittee(CourseBase courseDesign) {
    }

    @Override
    public void addCourseDesignChangedListener(CourseDesignChangedListener listener) {
    }

    @Override
    public Distance getDistanceToStartLine(Competitor competitor, TimePoint timePoint) {
        return null;
    }

    @Override
    public Distance getDistanceFromStarboardSideOfStartLineWhenPassingStart(Competitor competitor) {
        return null;
    }

    @Override
    public void invalidateStartTime() {
    }

    @Override
    public void invalidateEndTime() {
    }

    @Override
    public boolean isLive(TimePoint at) {
        return false;
    }

    @Override
    public Iterable<Sideline> getCourseSidelines() {
        return null;
    }

    @Override
    public Distance getDistanceToStartLine(Competitor competitor, long millisecondsBeforeRaceStart) {
        return null;
    }

    @Override
    public Speed getSpeed(Competitor competitor, long millisecondsBeforeRaceStart) {
        return null;
    }
    
    public void onStartTimeChangedByRaceCommittee(TimePoint newStartTime) {
    }

    @Override
    public void addStartTimeChangedListener(StartTimeChangedListener listener) {
    }

    @Override
    public void removeStartTimeChangedListener(StartTimeChangedListener listener) {
    }

    @Override
    public TimePoint getStartTimeReceived() {
        return null;
    }

    @Override
    public LineDetails getStartLine(TimePoint at) {
        return null;
    }

    @Override
    public LineDetails getFinishLine(TimePoint at) {
        return null;
    }

    @Override
    public SpeedWithConfidence<TimePoint> getAverageWindSpeedWithConfidence(long resolutionInMillis) {
        return null;
    }

    @Override
    public Distance getCourseLength() {
        return null;
    }

    @Override
    public Speed getSpeedWhenCrossingStartLine(Competitor competitor) {
        return null;
    }

    @Override
    public Distance getDistanceFromStarboardSideOfStartLine(Competitor competitor, TimePoint timePoint) {
        return null;
    }

    @Override
    public Distance getAverageSignedCrossTrackError(Competitor competitor, TimePoint timePoint,
            boolean waitForLatestAnalysis) throws NoWindException {
        return null;
    }

    @Override
    public Distance getAverageSignedCrossTrackError(Competitor competitor, TimePoint timePoint,
            boolean waitForLatestAnalyses, WindLegTypeAndLegBearingCache cache) {
        return null;
    }

    @Override
    public Distance getAverageSignedCrossTrackError(Competitor competitor, TimePoint from, TimePoint to,
            boolean upwindOnly, boolean waitForLatestAnalysis) throws NoWindException {
        return null;
    }

    @Override
    public void addRaceAbortedListener(RaceAbortedListener listener) {
    }

    @Override
    public void onAbortedByRaceCommittee(Flags flag) {
    }

    @Override
    public Position getCenterOfCourse(TimePoint at) {
        return null;
    }

    @Override
    public boolean isUsingMarkPassingCalculator() {
        return false;
    }
    
    @Override
    public void attachRegattaLog(RegattaLog regattaLog) {
    }


    @Override
    public void waitForLoadingToFinish() throws InterruptedException {
    }

    @Override
    public Boolean isGateStart() {
        return null;
    }

    @Override
    public Distance getDistanceTraveledIncludingGateStart(Competitor competitor, TimePoint timePoint) {
        return null;
    }

    @Override
    public Distance getAdditionalGateStartDistance(Competitor competitor, TimePoint timePoint) {
        return null;
    }

    @Override
    public GPSFixTrack<Mark, GPSFix> getTrack(Mark mark) {
        return null;
    }

    @Override
    public long getGateStartGolfDownTime() {
        return 0;
    }

    @Override
    public int getLastLegStarted(TimePoint timePoint) {
        return 0;
    }

    @Override
    public void setPolarDataService(PolarDataService polarDataService) {
    }

    @Override
    public TargetTimeInfo getEstimatedTimeToComplete(TimePoint timepoint) throws NotEnoughDataHasBeenAddedException,
            NoWindException {
        return null;
    }
    
    @Override
    public Distance getWindwardDistanceToCompetitorFarthestAhead(Competitor competitor, TimePoint timePoint,
            WindPositionMode windPositionMode, RankingInfo rankingInfo, WindLegTypeAndLegBearingCache cache) {
        return null;
    }

    @Override
    public Competitor getOverallLeader(TimePoint timePoint, WindLegTypeAndLegBearingCache cache) {
        return null;
    }

    @Override
    public List<Competitor> getCompetitorsFromBestToWorst(TimePoint timePoint, WindLegTypeAndLegBearingCache cache) {
        return null;
    }

    @Override
    public RankingMetric getRankingMetric() {
        return null;
    }

    @Override
    public void detachRaceExecutionOrderProvider(RaceExecutionOrderProvider raceExecutionOrderProvider) {
    }

    @Override
    public void attachRaceExecutionProvider(RaceExecutionOrderProvider raceExecutionOrderProvider) {
    }

    @Override
    public IsManagedByCache<SharedDomainFactory> resolve(SharedDomainFactory domainFactory) {
        return this;
    }

    @Override
    public void updateMarkPassingsAfterRaceLogChanges() {
    }

    @Override
    public void updateStartAndEndOfTracking(boolean waitForGPSFixesToLoad) {
    }

    @Override
    public void setFinishedTime(TimePoint newFinishedTime) {
    }
    
    @Override
    public <FixT extends SensorFix, TrackT extends SensorFixTrack<Competitor, FixT>> TrackT getSensorTrack(
            Competitor competitor, String trackName) {
        return null;
    }
    
    @Override
    public <FixT extends SensorFix, TrackT extends DynamicSensorFixTrack<Competitor, FixT>> TrackT getDynamicSensorTrack(
            Competitor competitor, String trackName) {
        return null;
    }

    @Override
    public <FixT extends SensorFix, TrackT extends DynamicSensorFixTrack<Competitor, FixT>> TrackT getOrCreateSensorTrack(
            Competitor competitor, String trackName, TrackFactory<TrackT> newTrackFactory) {
        return null;
    }
    
    @Override
    public boolean isWithinStartAndEndOfTracking(TimePoint timePoint) {
        return true;
    }

    @Override
    public Iterable<RegattaLog> getAttachedRegattaLogs() {
        return Collections.emptySet();
    }

    @Override
    public void recordSensorFix(Competitor competitor, String trackName, SensorFix fix,
            boolean onlyWhenInTrackingTimeInterval) {
    }
    
    @Override
    public void addSensorTrack(Competitor trackedItem, String trackName, DynamicSensorFixTrack<Competitor, ?> track) {
    }

    @Override
    public Iterable<RaceLog> getAttachedRaceLogs() {
        return Collections.emptySet();
    }

    @Override
    public NavigableSet<MarkPassing> getMarkPassings(Competitor competitor, boolean waitForLatestUpdates) {
        return null;
    }

    @Override
    public Distance getAverageRideHeight(Competitor competitor, TimePoint timePoint) {
        return null;
    }

    @Override
    public Boat getBoatOfCompetitor(Competitor competitor) {
        return null;
    }
    
    @Override
    public Competitor getCompetitorOfBoat(Boat boat) {
        return null;
    }

    public Distance getEstimatedDistanceToComplete(TimePoint now) {
        return null;
    }

    @Override
    public <FixT extends SensorFix, TrackT extends SensorFixTrack<Competitor, FixT>> Iterable<TrackT> getSensorTracks(
            String trackName) {
        return Collections.emptySet();
    }

    @Override
    public Speed getAverageSpeedOverGround(Competitor competitor, TimePoint timePoint) {
        return null;
    }

    @Override
    public Tack getTack(Position where, TimePoint timePoint, Bearing boatBearing) throws NoWindException {
        return null;
    }

    @Override
    public SpeedWithBearing getVelocityMadeGood(Competitor competitor, TimePoint timePoint,
            WindPositionMode windPositionMode, WindLegTypeAndLegBearingCache cache) {
        return null;
    }

    @Override
<<<<<<< HEAD
    public PolarDataService getPolarDataService() {
        return null;
    }

    @Override
    public void setWindEstimation(IncrementalWindEstimation windEstimation) {
    }

=======
    public WindSummary getWindSummary() {
        return null;
    }
>>>>>>> d40346cd
}<|MERGE_RESOLUTION|>--- conflicted
+++ resolved
@@ -927,7 +927,11 @@
     }
 
     @Override
-<<<<<<< HEAD
+    public WindSummary getWindSummary() {
+        return null;
+    }
+
+    @Override
     public PolarDataService getPolarDataService() {
         return null;
     }
@@ -936,9 +940,4 @@
     public void setWindEstimation(IncrementalWindEstimation windEstimation) {
     }
 
-=======
-    public WindSummary getWindSummary() {
-        return null;
-    }
->>>>>>> d40346cd
 }