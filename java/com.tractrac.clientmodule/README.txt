********************************************
<<<<<<< HEAD
********* TracAPI 3.0.0-SNAPSHOT ***********
=======
******* TracTracClientModule 2.0.12 ********
>>>>>>> 75a1cbea
********************************************

This is an SNAPSHOT version that means that is a version that has not been released (is under development).

1) Content

This zip package contains 2 folders:

 - lib -> contains the Trac-API compiled library
 - src -> contains some code examples.
 
The documentation can be retrieved online from http://tracdev.dk/maven-sites-clients/3.0.0-SNAPSHOT/maven-java-parent/.

It contains also some files:

 - test.sh -> script that compiles the code in the src folder, creates the test.jar library and execute the code of the example.
 - Manifest.txt -> manifest used to create the test.jar file
<<<<<<< HEAD
=======
 - params.txt -> file that contains the race parameters used in the example.
 
2) New features

- Fixing a bug reading MTB files. In some scenarios when the positions of one boat arrive with a big delay, 
they can be discarded by the library. The positions are in the MTB file and it is not necessary to 
regenerate the files again. It is just a bug in the reading process. 


********************************************
******* TracTracClientModule 2.0.11 ********
********************************************

This release only contains changes in its implementation (it keeps the previous API). 

1) New features

- Fixed a deadlock in the code. If the consummer aplication invokes a method in the datacontroller,
a deadlock can happen because the stack of pending messages is locked. Now, it is always possible to
add a new message to the queue of pending messages and the system will process it as soon as posible. 

********************************************
******* TracTracClientModule 2.0.10 ********
********************************************

This release only contains changes in its implementation (it keeps the previous API). 

1) New features

- When the library loads a replay race and it finishes the loading process, it stops the
thread that is reading the stored data. If there are positions that have not been pushed to
the application, these positions won't be delivered. Now, when the loading process finishes, the library
creates a message to stops the thread and this message is add to the queue of messages and
it is delivered after all the pending messages.

- The library creates a thread per data type to load. The total progress of loading data
is a function of all the individual threads. In some scenarios can happen that one thread starts and
finishes before the rest of the threads start. In this case, the application will send a progress=100%
message and a storedStopped event (and potentially an stopped event). Some milliseconds later,
a new thread starts and it sends again the beginStored event and starts the loading progress. Now,
when a race is in replay, the initialization of the threads is done in the main thread and then, the loading
process is executed in separated threads. Using this approach, the application knows the number of
pending threads and it won't send "premature events" to the application.

- The thread for the RaceStartTime doesn't finish despite of the execution finishes. The reason is because this
thread has been started in a bad place and for races in replay mode it can continue running after the library
finishes to retrieve data. This bug has been fixed and now all the threads finish when the loading process finishes.

- When a race is loaded from an MTB file a deadlock can happen. The file is processed in blocks of data and
in some scenarios the the loop that process the blocks never finishes. This bug has been reproduced and fixed. 

********************************************
******* TracTracClientModule 2.0.9 *********
********************************************

This release only contains changes in its implementation (it keeps the previous API). 

1) New features

- A deadlock can be produced if the user application calls the DataController.stop() method. This error has
been reproduced calling the  DataController.stop() method in a thread that is executing a code
inside the DataController.Listener.progress() method. This bug has been fixed.

- When the application loads an MTB, the progress can be wrong and sometimes the library doesn't 
send the 100% progress. A bug related with the progress has been fixed. 


********************************************
******* TracTracClientModule 2.0.8 *********
********************************************
 
This release only contains changes in its implementation (it keeps the previous API). 
>>>>>>> 75a1cbea
 
<|MERGE_RESOLUTION|>--- conflicted
+++ resolved
@@ -1,9 +1,5 @@
 ********************************************
-<<<<<<< HEAD
 ********* TracAPI 3.0.0-SNAPSHOT ***********
-=======
-******* TracTracClientModule 2.0.12 ********
->>>>>>> 75a1cbea
 ********************************************
 
 This is an SNAPSHOT version that means that is a version that has not been released (is under development).
@@ -21,11 +17,6 @@
 
  - test.sh -> script that compiles the code in the src folder, creates the test.jar library and execute the code of the example.
  - Manifest.txt -> manifest used to create the test.jar file
-<<<<<<< HEAD
-=======
- - params.txt -> file that contains the race parameters used in the example.
- 
-2) New features
 
 - Fixing a bug reading MTB files. In some scenarios when the positions of one boat arrive with a big delay, 
 they can be discarded by the library. The positions are in the MTB file and it is not necessary to 
@@ -39,61 +30,4 @@
 This release only contains changes in its implementation (it keeps the previous API). 
 
 1) New features
-
-- Fixed a deadlock in the code. If the consummer aplication invokes a method in the datacontroller,
-a deadlock can happen because the stack of pending messages is locked. Now, it is always possible to
-add a new message to the queue of pending messages and the system will process it as soon as posible. 
-
-********************************************
-******* TracTracClientModule 2.0.10 ********
-********************************************
-
-This release only contains changes in its implementation (it keeps the previous API). 
-
-1) New features
-
-- When the library loads a replay race and it finishes the loading process, it stops the
-thread that is reading the stored data. If there are positions that have not been pushed to
-the application, these positions won't be delivered. Now, when the loading process finishes, the library
-creates a message to stops the thread and this message is add to the queue of messages and
-it is delivered after all the pending messages.
-
-- The library creates a thread per data type to load. The total progress of loading data
-is a function of all the individual threads. In some scenarios can happen that one thread starts and
-finishes before the rest of the threads start. In this case, the application will send a progress=100%
-message and a storedStopped event (and potentially an stopped event). Some milliseconds later,
-a new thread starts and it sends again the beginStored event and starts the loading progress. Now,
-when a race is in replay, the initialization of the threads is done in the main thread and then, the loading
-process is executed in separated threads. Using this approach, the application knows the number of
-pending threads and it won't send "premature events" to the application.
-
-- The thread for the RaceStartTime doesn't finish despite of the execution finishes. The reason is because this
-thread has been started in a bad place and for races in replay mode it can continue running after the library
-finishes to retrieve data. This bug has been fixed and now all the threads finish when the loading process finishes.
-
-- When a race is loaded from an MTB file a deadlock can happen. The file is processed in blocks of data and
-in some scenarios the the loop that process the blocks never finishes. This bug has been reproduced and fixed. 
-
-********************************************
-******* TracTracClientModule 2.0.9 *********
-********************************************
-
-This release only contains changes in its implementation (it keeps the previous API). 
-
-1) New features
-
-- A deadlock can be produced if the user application calls the DataController.stop() method. This error has
-been reproduced calling the  DataController.stop() method in a thread that is executing a code
-inside the DataController.Listener.progress() method. This bug has been fixed.
-
-- When the application loads an MTB, the progress can be wrong and sometimes the library doesn't 
-send the 100% progress. A bug related with the progress has been fixed. 
-
-
-********************************************
-******* TracTracClientModule 2.0.8 *********
-********************************************
  
-This release only contains changes in its implementation (it keeps the previous API). 
->>>>>>> 75a1cbea
- 
