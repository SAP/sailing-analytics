--- conflicted
+++ resolved
@@ -1,14 +1,7 @@
 package com.sap.sse.pairinglist;
-
-<<<<<<< HEAD
-public interface PairingList<Flight, Group, Competitor> {
-    Iterable<Competitor> getCompetitors(Flight pFlight, Group pGroup);
-    PairingFrameProvider<Object, Object, Object> getProvider();
-=======
 
 public interface PairingList<Flight, Group, Competitor> {
     Iterable<Competitor> getCompetitors(Flight pFlight, Group pGroup);
     
     PairingFrameProvider<Flight, Group, Competitor> getProvider();
->>>>>>> e476280a
 }