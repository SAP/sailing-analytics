--- conflicted
+++ resolved
@@ -1,11 +1,7 @@
 package com.sap.sse.pairinglist;
 
-<<<<<<< HEAD
-public interface PairingListTemplate {
-   PairingList<?, ?, ?> createPairingList(PairingFrameProvider<?, ?, ?> p); 
-=======
 public interface PairingListTemplate<Flight,Group,Competitor> {
    PairingList<Flight,Group,Competitor> createPairingList(PairingFrameProvider<Flight, Group, Competitor> pPFP); 
->>>>>>> e476280a
+   
    double getQualitiy();
 }