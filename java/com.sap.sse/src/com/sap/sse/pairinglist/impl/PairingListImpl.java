--- conflicted
+++ resolved
@@ -1,21 +1,10 @@
 package com.sap.sse.pairinglist.impl;
 
-import java.util.ArrayList;
-<<<<<<< HEAD
-import com.sap.sse.pairinglist.PairingFrameProvider;
-import com.sap.sse.pairinglist.PairingList;
-
-public class PairingListImpl<Flight, Group, Competitors> implements PairingList<Flight, Group, Competitors> {
-  
-    private ArrayList<ArrayList<ArrayList<Integer>>> pList;
-    private double standardDev;
-=======
-
+import java.util.ArrayList; 
 import com.sap.sse.pairinglist.PairingFrameProvider;
 import com.sap.sse.pairinglist.PairingList;
 
 public class PairingListImpl<Flight, Group, Competitor> implements PairingList<Flight, Group, Competitor>  {
->>>>>>> e476280a
     
     private ArrayList<ArrayList<ArrayList<Competitor>>> pList;
     private int[][] pairingListTemplate;
@@ -59,20 +48,4 @@
     public ArrayList<ArrayList<ArrayList<Competitor>>> getPList() {
         return this.pList;
     }
-
-<<<<<<< HEAD
-    public double getStandardDev() {
-        return standardDev;
-    }
-
-    public Iterable getCompetitors(Flight pFlight, Group pGroup) {
-        return null;
-    }
-
-    public PairingFrameProvider getProvider() {
-        return null;
-    }  
-    
-=======
->>>>>>> e476280a
 }