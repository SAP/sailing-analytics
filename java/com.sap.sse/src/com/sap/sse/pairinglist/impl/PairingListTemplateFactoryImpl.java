package com.sap.sse.pairinglist.impl;

import java.util.HashMap;
import java.util.Map;

import com.sap.sse.pairinglist.AbstractPairingFrameProvider;
import com.sap.sse.pairinglist.PairingFrameProvider;
import com.sap.sse.pairinglist.PairingListTemplate;
import com.sap.sse.pairinglist.PairingListTemplateFactory;

public class PairingListTemplateFactoryImpl implements PairingListTemplateFactory {
<<<<<<< HEAD
    private final Map<PairingFrameProvider,Map<Integer,PairingListTemplate>> pairingListTemplates;
=======
    private final Map<Integer, PairingListTemplate> pairingListTemplates;
>>>>>>> 7c86cfc9

    public PairingListTemplateFactoryImpl() {
       this.pairingListTemplates=new HashMap<>();
    }
<<<<<<< HEAD
//    public PairingListTemplateFactoryImpl(Map<PairingFrameProvider, PairingListTemplate> existingPairingListTemplates) {
//        this.pairingListTemplates = existingPairingListTemplates;
//    }
    
    @Override
    public PairingListTemplate getOrCreatePairingListTemplate(PairingFrameProvider pairingFrameProvider,int flightMultiplier) {
        PairingListTemplate result;
        try{
            result = pairingListTemplates.get(pairingFrameProvider).get(flightMultiplier);
        }catch(NullPointerException e){
            result=null;
        }
        if (result == null) {
            result = generatePairingList(pairingFrameProvider,flightMultiplier);
            if(pairingListTemplates.get(pairingFrameProvider)==null){
                pairingListTemplates.put(pairingFrameProvider, new HashMap<>());
                pairingListTemplates.get(pairingFrameProvider).put(flightMultiplier, result);
            }else{
                pairingListTemplates.get(pairingFrameProvider).put(flightMultiplier, result);
            }
=======

    public PairingListTemplateFactoryImpl(Map<Integer, PairingListTemplate> existingPairingListTemplates) {
        this.pairingListTemplates = existingPairingListTemplates;
    }

    @Override
    public PairingListTemplate getOrCreatePairingListTemplate(PairingFrameProvider pairingFrameProvider) {
        PairingListTemplate result = pairingListTemplates.get(pairingFrameProvider.getHashCode());
        if (result == null) {
            result = generatePairingList(pairingFrameProvider);
            pairingListTemplates.put(pairingFrameProvider.getHashCode(), result);
>>>>>>> 7c86cfc9
        }
        return result;
    }
     /**
      * Creates a new ParingListTemplate which depends on the parameters of the given pairingFrameProvider.
      * @param pairingFrameProvider
      * @return new PariningListTemplate object
      */
    protected PairingListTemplate generatePairingList(PairingFrameProvider pairingFrameProvider,int flightMultiplier) {
        return new PairingListTemplateImpl(pairingFrameProvider,100000,flightMultiplier);
    }
}<|MERGE_RESOLUTION|>--- conflicted
+++ resolved
@@ -9,49 +9,34 @@
 import com.sap.sse.pairinglist.PairingListTemplateFactory;
 
 public class PairingListTemplateFactoryImpl implements PairingListTemplateFactory {
-<<<<<<< HEAD
-    private final Map<PairingFrameProvider,Map<Integer,PairingListTemplate>> pairingListTemplates;
-=======
-    private final Map<Integer, PairingListTemplate> pairingListTemplates;
->>>>>>> 7c86cfc9
+
+    private final Map<Integer, Map<Integer,PairingListTemplate>> pairingListTemplates;
 
     public PairingListTemplateFactoryImpl() {
        this.pairingListTemplates=new HashMap<>();
     }
-<<<<<<< HEAD
-//    public PairingListTemplateFactoryImpl(Map<PairingFrameProvider, PairingListTemplate> existingPairingListTemplates) {
-//        this.pairingListTemplates = existingPairingListTemplates;
-//    }
-    
+
+    public PairingListTemplateFactoryImpl(Map<Integer, Map<Integer,PairingListTemplate>> existingPairingListTemplates) {
+        this.pairingListTemplates = existingPairingListTemplates;
+    }
+
     @Override
     public PairingListTemplate getOrCreatePairingListTemplate(PairingFrameProvider pairingFrameProvider,int flightMultiplier) {
         PairingListTemplate result;
         try{
-            result = pairingListTemplates.get(pairingFrameProvider).get(flightMultiplier);
+            result = pairingListTemplates.get(pairingFrameProvider.getHashCode()).get(flightMultiplier);
         }catch(NullPointerException e){
             result=null;
         }
+
         if (result == null) {
             result = generatePairingList(pairingFrameProvider,flightMultiplier);
-            if(pairingListTemplates.get(pairingFrameProvider)==null){
-                pairingListTemplates.put(pairingFrameProvider, new HashMap<>());
-                pairingListTemplates.get(pairingFrameProvider).put(flightMultiplier, result);
+            if(pairingListTemplates.get(pairingFrameProvider.getHashCode())==null){
+                pairingListTemplates.put(pairingFrameProvider.getHashCode(), new HashMap<>());
+                pairingListTemplates.get(pairingFrameProvider.getHashCode()).put(flightMultiplier, result);
             }else{
-                pairingListTemplates.get(pairingFrameProvider).put(flightMultiplier, result);
+                pairingListTemplates.get(pairingFrameProvider.getHashCode()).put(flightMultiplier, result);
             }
-=======
-
-    public PairingListTemplateFactoryImpl(Map<Integer, PairingListTemplate> existingPairingListTemplates) {
-        this.pairingListTemplates = existingPairingListTemplates;
-    }
-
-    @Override
-    public PairingListTemplate getOrCreatePairingListTemplate(PairingFrameProvider pairingFrameProvider) {
-        PairingListTemplate result = pairingListTemplates.get(pairingFrameProvider.getHashCode());
-        if (result == null) {
-            result = generatePairingList(pairingFrameProvider);
-            pairingListTemplates.put(pairingFrameProvider.getHashCode(), result);
->>>>>>> 7c86cfc9
         }
         return result;
     }
