package com.sap.sse.pairinglist.impl;

import com.sap.sse.pairinglist.PairingFrameProvider;
import com.sap.sse.pairinglist.PairingListTemplate;
import com.sap.sse.pairinglist.PairingListTemplateFactory;

public class PairingListTemplateFactoryImpl implements PairingListTemplateFactory{
    
    
    public PairingListTemplateFactoryImpl() {
        
    }

<<<<<<< HEAD
    public PairingListTemplate createPairingListTemplate(PairingFrameProvider<?,?,?> pPFP) {
        
=======
    public PairingListTemplate createPairingListTemplate(int competitors, int flights) {
>>>>>>> 59e15b20
        return new PairingListTemplateImpl();
    }
}<|MERGE_RESOLUTION|>--- conflicted
+++ resolved
@@ -10,13 +10,8 @@
     public PairingListTemplateFactoryImpl() {
         
     }
-
-<<<<<<< HEAD
     public PairingListTemplate createPairingListTemplate(PairingFrameProvider<?,?,?> pPFP) {
-        
-=======
-    public PairingListTemplate createPairingListTemplate(int competitors, int flights) {
->>>>>>> 59e15b20
+ 
         return new PairingListTemplateImpl();
     }
 }