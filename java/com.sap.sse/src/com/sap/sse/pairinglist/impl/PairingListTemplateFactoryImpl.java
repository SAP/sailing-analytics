--- conflicted
+++ resolved
@@ -4,13 +4,6 @@
 import com.sap.sse.pairinglist.PairingListTemplate;
 import com.sap.sse.pairinglist.PairingListTemplateFactory;
 
-<<<<<<< HEAD
-public class PairingListTemplateFactoryImpl implements PairingListTemplateFactory{
-
-    public PairingListTemplate createPairingListTemplate(int competitors, int flights) {
-        
-        return new PairingListTemplateImpl();
-=======
 public class PairingListTemplateFactoryImpl<Flight,Group,Competitor> implements PairingListTemplateFactory<Flight,Group,Competitor>{
     PairingListTemplateImpl<Flight, Group, Competitor> pairingListTemplateImpl;
     
@@ -25,6 +18,5 @@
               return pairingListTemplateImpl;
           }
           return pairingListTemplateImpl;
->>>>>>> e476280a
     }
 }