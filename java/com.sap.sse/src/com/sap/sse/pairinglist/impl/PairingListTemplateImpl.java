package com.sap.sse.pairinglist.impl;

<<<<<<< HEAD
import java.awt.event.MouseWheelEvent;
import java.util.ArrayList; 
import java.util.Arrays;
import java.util.Collections;
import java.util.List;
=======

>>>>>>> 1b0ac131
import com.sap.sse.pairinglist.CompetitionFormat;
import com.sap.sse.pairinglist.PairingFrameProvider;
import com.sap.sse.pairinglist.PairingList;
import com.sap.sse.pairinglist.PairingListTemplate;

/**
 * @author D070307
 */
public class PairingListTemplateImpl implements PairingListTemplate {

    private int[][] pairingListTemplate;
    private double standardDev;

    public PairingListTemplateImpl() {

    }

    public PairingListTemplateImpl(PairingFrameProvider pairingFrameProvider) {
        pairingListTemplate = new int[pairingFrameProvider.getGroupsCount()][pairingFrameProvider.getCompetitorsCount()/pairingFrameProvider.getGroupsCount()];
        this.create(pairingFrameProvider.getFlightsCount(), pairingFrameProvider.getGroupsCount(), pairingFrameProvider.getCompetitorsCount());
    }

    public PairingListTemplateImpl(PairingFrameProvider pairingFrameProvider, int iterations) {
        pairingListTemplate = new int[pairingFrameProvider.getGroupsCount()][pairingFrameProvider.getCompetitorsCount()/pairingFrameProvider.getGroupsCount()];
        this.create(pairingFrameProvider.getFlightsCount(), pairingFrameProvider.getGroupsCount(), pairingFrameProvider.getCompetitorsCount(), iterations);
    }


    @Override
    public double getQuality() {
        return standardDev;
    }

    @Override
    public <Flight, Group, Competitor> PairingList<Flight, Group, Competitor> createPairingList(
            CompetitionFormat<Flight, Group, Competitor> competitionFormat) {
        return null;
    }

    @Override
    public int[][] getPairingListTemplate(){
        return pairingListTemplate;
    }

    protected int[][] create(int flights, int groups, int competitors) {
        return this.create(flights, groups, competitors, 1000000);
    }

    protected int[][] create(int flights, int groups, int competitors, int iterationCount) {
        int[][] bestPLT = new int[groups][competitors / groups];
        int[][] boatAssignments = new int[competitors][competitors/groups];
        
        
        double bestDev = Double.POSITIVE_INFINITY;

        for (int iteration = 0; iteration < iterationCount; iteration++) {
            int[][] currentAssociations = new int[competitors][competitors];
            int[][] currentPLT = new int[groups * flights][competitors / groups];
            int[][][] associationRow = new int[groups][(competitors / groups) - 1][competitors];

            for (int zFlight = 0; zFlight < flights; zFlight++) {

                int[][] flightColumn = new int[groups][competitors / groups];
                associationRow= setZero(associationRow);
                //+++
                //int[] associationHigh = new int[competitors / groups - 1];
                int[] associationHigh = new int[groups - 1];
                flightColumn[0][0] = randomBW(1, competitors);
                for (int zGroups = 1; zGroups <= (competitors / groups) - 1; zGroups++) {
                    int associationSum = Integer.MAX_VALUE;
                    associationHigh[0] = flights + 1;
                    associationRow=copyInto3rdDimension(competitors, currentAssociations, associationRow, flightColumn, zGroups,0);

                    for (int comp = 1; comp <= competitors; comp++) {
                        if ((sumOf3rdDimension(associationRow, 0, comp - 1) <= associationSum) &&
                                !contains(flightColumn, comp) &&
                                findMaxValue(associationRow, 0, comp - 1) <= associationHigh[0]) {
                            flightColumn[0][zGroups] = comp;
                            associationSum = sumOf3rdDimension(associationRow, 0, comp - 1);
                            associationHigh[0] = findMaxValue(associationRow, 0, comp - 1);
                        }
                    }
                }

                for (int fleets = 1; fleets < groups - 1; fleets++) {
                    for (int aux = 0; aux < competitors; aux++) {
                        if (!contains(flightColumn, aux)) {
                            flightColumn[fleets][0] = aux;
                            break;
                        }
                    }

                    for (int zGroups = 1; zGroups < (competitors / groups); zGroups++) {
                        int associationSum = Integer.MAX_VALUE;
                        associationHigh[fleets] = flights + 1;
                        associationRow=copyInto3rdDimension(competitors, currentAssociations, associationRow, flightColumn, zGroups,fleets);

                        for (int comp = 1; comp <= competitors; comp++) {
                            if ((sumOf3rdDimension(associationRow, fleets, comp - 1) <= associationSum) &&
                                    !contains(flightColumn, comp) &&
                                    findMaxValue(associationRow, fleets, comp - 1) <= associationHigh[fleets]) {
                                flightColumn[fleets][zGroups] = comp;
                                associationSum = sumOf3rdDimension(associationRow, fleets, comp - 1);
                                associationHigh[fleets] = findMaxValue(associationRow, fleets, comp - 1);

                            }
                        }
                    }
                }

                for (int j = 0; j < (competitors / groups); j++) {
                    for (int z = 1; z <= competitors; z++) {
                        if (!contains(flightColumn, z)) {
                            flightColumn[groups - 1][j] = z;
                            break;
                        }
                    }
                }

                currentAssociations = this.getAssociationsFromPairingList(flightColumn, currentAssociations);
                for (int m = 0; m < groups; m++) {
                    System.arraycopy(getColumnIntArray(flightColumn, m), 0, currentPLT[(zFlight * groups) + m], 0, competitors / groups);
                }
            }
            for (int j = 0; j < currentAssociations.length; j++) {
                currentAssociations[j][j] = -1;
            }
            if (this.calcStandardDev(currentAssociations) < bestDev) {
                bestPLT = currentPLT;
                bestDev = this.calcStandardDev(currentAssociations);
            }
        }
        
        for(int i = 0; i<bestPLT.length; i++) {
            int[] group = bestPLT[i];
            Integer[] nums = Arrays.stream(group).boxed().toArray(Integer[]::new);
            //System.out.println(Arrays.toString(nums));
            List<Integer> groupShuffled = new ArrayList<>();
            Collections.shuffle(Arrays.asList(nums));
            System.out.println(Arrays.toString(nums));
            bestPLT[i] = Arrays.stream(nums).mapToInt(Integer::intValue).toArray();
        }

        bestPLT=this.improveAssignment(bestPLT, flights, groups, competitors);
<<<<<<< HEAD
        //bestPLT = this.improveAssignmentChanges(bestPLT, flights, competitors);
=======
>>>>>>> 1b0ac131
        this.standardDev = bestDev;
        this.pairingListTemplate=bestPLT;
        
        System.out.println(Arrays.deepToString(pairingListTemplate));

        boatAssignments = getAssignmentAssociations(pairingListTemplate, new int[competitors][competitors/groups]);
        
        System.out.println(Arrays.deepToString(boatAssignments));
        
        System.out.println("Output standard deviation: " + this.calcStandardDev(boatAssignments));
        
        return bestPLT;
    }



    protected int[][] getAssignmentAssociations(int[][] pairingList, int[][] associations) {
        for (int[] group : pairingList) {
            for (int i = 0; i < pairingList[0].length; i++) {
                associations[group[i] - 1][i] += 1;
            }
        }
        return associations;
    }

    protected int[][] improveAssignment(int[][] pairinglist,int flights, int groups, int competitors){
        int[][] assignments= this.getAssignmentAssociations(pairinglist, new int[competitors][competitors/groups]);
        double neededAssigments= flights/(competitors/groups);
        double bestDev=Double.POSITIVE_INFINITY;
        int[][] bestPLT=new int[flights*groups][competitors/groups];
        for(int iteration=0;iteration<10;iteration++){
            for(int zGroup=0;zGroup<assignments.length;zGroup++){
                int[][] groupAssignments=new int[competitors/groups][competitors/groups];
                for(int zPlace=0;zPlace<(competitors/groups);zPlace++){
                    System.arraycopy(assignments[pairinglist[zGroup][zPlace]-1], 0, groupAssignments[zPlace], 0, (competitors/groups));
                }
                for(int zPlace=0;zPlace<competitors*50;zPlace++){
                    int[] position=this.findWorstValue(groupAssignments,(int)neededAssigments);
                    if(groupAssignments[position[0]][position[1]]>neededAssigments-1&&groupAssignments[position[0]][position[1]]<neededAssigments+1){
                        break;
                    }else if(groupAssignments[position[0]][position[1]]<neededAssigments){
                        int temp=0;
                        temp=pairinglist[zGroup][position[1]];
                        pairinglist[zGroup][position[1]]=pairinglist[zGroup][position[0]];
                        pairinglist[zGroup][position[0]]=temp;
                        assignments=this.getAssignmentAssociations(pairinglist, new int[competitors][competitors/groups]);
                        for(int x=0;x<(competitors/groups);x++){
                            System.arraycopy(assignments[pairinglist[zGroup][x]-1], 0, groupAssignments[x], 0, (competitors/groups));
                        }
                    }else{
                        if(position[0]==position[1]){
                            int temp=0;
                            temp=pairinglist[zGroup][this.findMinValuePosition(groupAssignments[position[0]])];
                            pairinglist[zGroup][this.findMinValuePosition(groupAssignments[position[0]])]=pairinglist[zGroup][position[0]];
                            pairinglist[zGroup][position[0]]=temp;
                            assignments=this.getAssignmentAssociations(pairinglist, new int[competitors][competitors/groups]);
                            for(int x=0;x<(competitors/groups);x++){
                                System.arraycopy(assignments[pairinglist[zGroup][x]-1], 0, groupAssignments[x], 0, (competitors/groups));
                            }
                        }else{
                            groupAssignments[position[0]][position[1]]=-1;
                        }
                    }
                }
                if(this.calcStandardDev(pairinglist)<bestDev){
                    bestDev=this.calcStandardDev(pairinglist);
                    bestPLT=pairinglist;

                }
            }
        }
        return bestPLT;
    }
    private int[] findWorstValue(int[][] groupAssignments, int neededAssigments) {
        int[] worstValuePos=new int[2];
        int worstValue=0;
        for(int i=0;i<groupAssignments.length;i++){
            for(int z=0;z<groupAssignments[0].length;z++){
                if(groupAssignments[i][z]>=0){
                    if(Math.abs(groupAssignments[i][z]-neededAssigments)>worstValue){
                        worstValuePos[0]=i;
                        worstValuePos[1]=z;
                        worstValue=Math.abs(groupAssignments[i][z]-neededAssigments);
                    }
                }
            }
        }
        return worstValuePos;
    }

    public int[][][] copyInto3rdDimension(int competitors, int[][] currentAssociations, int[][][] associationRow,
            int[][] flightColumn, int zGroups,int fleet) {
        System.arraycopy(currentAssociations[flightColumn[fleet][zGroups - 1] -1], 0, associationRow[fleet][zGroups -1], 0, competitors);
        return associationRow;
    }

    private boolean contains(int[][] flightColumn, int comp) {
        for (int i = 0; i < flightColumn.length; i++) {
            for (int z = 0; z < flightColumn[0].length; z++) {
                if (flightColumn[i][z] == comp) return true;
            }
        }
        return false;
    }
    private int[][][] setZero(int[][][] temp){
        for(int x=0;x<temp.length;x++){
            for(int y=0;y<temp[0].length;y++){
                for(int z=0;z<temp[0][0].length;z++) temp[x][y][z]=0;
            }
        }
        return temp;
    }

    private int sumOf3rdDimension(int[][][] associationRow, int i, int comp) {
        int sum = 0;
        for (int z = 0; z < associationRow[0].length; z++) {
            if (associationRow[i][z][comp] > -1) {
                sum += associationRow[i][z][comp];
            }
        }
        return sum;
    }
    private int findMinValuePosition(int[] arr){
        int temp=Integer.MAX_VALUE;
        int position=-1;
        for (int z = 0; z < arr.length; z++) {
            if (arr[z]< temp){
                position=z ;
                temp=arr[z];
            }
        }
        return position;
    }

    private int findMaxValue(int[][][] associationRow, int i, int comp) {
        int temp = 0;
        for (int z = 0; z < associationRow[0].length; z++) {
            if (associationRow[i][z][comp] > temp) temp = associationRow[i][z][comp];
        }
        return temp;
    }

    private int randomBW(int min,int max){
        return min + (int) (Math.random() * ((max - min) + 1));
    }

    private int[] shuffle(int[] src) {
        int[] result = src;
        for(int i = 0; i<(result.length*2); i++) {
            int o = randomBW(0, result.length-1);
            int n = randomBW(0, randomBW(0, src.length-1));

            int temp = result[o];
            result[o] = result[n];
            result[n] = temp;
        }
        return result;
    }

    private int[] getColumnIntArray(int[][] src, int row) {
        int[] result = new int[src[0].length];
        for (int i = 0; i < src[0].length; i++) {
            result[i] = src[row][i];
        }
        return result;
    }


    public int[][] getAssociationsFromPairingList(int[][] pairingList, int[][] associations) {
        for (int[] group : pairingList) {
            for (int i = 0; i < pairingList[0].length; i++) {
                for (int j = 0; j < pairingList[0].length; j++) {
                    if (group[i] == group[j]) {
                        associations[group[i] - 1][group[j] - 1] = -1;
                    } else {
                        associations[group[i] - 1][group[j] - 1] =
                                associations[group[i] - 1][group[j] - 1] + 1;
                    }
                }
            }
        }

        return associations;
    }

    /**
     * @param associations: association describes a 2 dimensional array of integers, which contains the information 
     *                      about how often the teams play against each other
     * @return standardDev: returns how much the association values deviate from each other
     */

    protected double calcStandardDev(int[][] associations) {

        double standardDev = 0;
        
        int k = associations[0][0],     // first value of association array
            n = 0,                      // count of elements in association array
            exp = 0,                    //
            exp2 = 0;                   //

        for (int i = 0; i < associations.length; i++) {
            for (int j = 0; j < associations[0].length; j++) {
                if (associations[i][j] < 0) {
                    continue;
                }

                n += 1;
                exp += associations[i][j] - k;
                exp2 += Math.pow(associations[i][j] - k, 2);
            }
        }

        // expression in Math.sqrt() is equal to variance / n
        standardDev = Math.sqrt((exp2 - (Math.pow(exp, 2)) / n) / n);
        
        return standardDev;
    }
    
    private double getMaxValueOfArray(int[] arr) {
        double maxValue = 0;

        for (int val: arr) {
            if (val > maxValue) {
                maxValue = val;
            }
        }

        return maxValue;
    }

    private double getMaxValueOfArray(int[][] arr) {
        double maxValue = 0;

        for (int[] val: arr) {
            if (this.getMaxValueOfArray(val) > maxValue) {
                maxValue = this.getMaxValueOfArray(val);
            }
        }

        return maxValue;
    }
}

<|MERGE_RESOLUTION|>--- conflicted
+++ resolved
@@ -1,14 +1,10 @@
 package com.sap.sse.pairinglist.impl;
 
-<<<<<<< HEAD
-import java.awt.event.MouseWheelEvent;
 import java.util.ArrayList; 
 import java.util.Arrays;
 import java.util.Collections;
 import java.util.List;
-=======
-
->>>>>>> 1b0ac131
+
 import com.sap.sse.pairinglist.CompetitionFormat;
 import com.sap.sse.pairinglist.PairingFrameProvider;
 import com.sap.sse.pairinglist.PairingList;
@@ -153,10 +149,8 @@
         }
 
         bestPLT=this.improveAssignment(bestPLT, flights, groups, competitors);
-<<<<<<< HEAD
         //bestPLT = this.improveAssignmentChanges(bestPLT, flights, competitors);
-=======
->>>>>>> 1b0ac131
+
         this.standardDev = bestDev;
         this.pairingListTemplate=bestPLT;
         
