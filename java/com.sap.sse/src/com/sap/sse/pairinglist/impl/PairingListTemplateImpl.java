--- conflicted
+++ resolved
@@ -21,7 +21,6 @@
         pairingListTemplate= new int[pPFP.getGroupsCount()][pPFP.getCompetitorCount()/pPFP.getGroupsCount()];
         this.create(pPFP.getFlightsCount(), pPFP.getGroupsCount(), pPFP.getCompetitorCount() );
     }
-
 
     @Override
     public double getQualitiy() {
@@ -256,24 +255,6 @@
         
         return maxValue;
     }
+
 }
 
-<<<<<<< HEAD
-    @Override
-    public PairingList createPairingList(PairingFrameProviderImpl<?, ?, ?> p) {
-        return null;
-    }
-
-    @Override
-    public double getQualitiy() {
-        return 0;
-    }
-
-    @Override
-    public PairingList<?, ?, ?> createPairingList(PairingFrameProvider<?, ?, ?> p) {
-        return null;
-    }
-
-}
-=======
->>>>>>> e476280a
