--- conflicted
+++ resolved
@@ -1,15 +1,9 @@
 package com.sap.sse.pairinglist.impl;
 
-<<<<<<< HEAD
-import java.util.ArrayList;
+import java.util.ArrayList; 
 import java.util.Arrays;
 import java.util.Collections;
 import java.util.List;
-=======
-
-import java.util.Arrays;
->>>>>>> d3ac0d6d
-
 import com.sap.sse.pairinglist.CompetitionFormat;
 import com.sap.sse.pairinglist.PairingFrameProvider;
 import com.sap.sse.pairinglist.PairingList;
@@ -151,13 +145,9 @@
             System.out.println(Arrays.toString(nums));
             bestPLT[i] = Arrays.stream(nums).mapToInt(Integer::intValue).toArray();
         }
-<<<<<<< HEAD
-        
-=======
 
         bestPLT=this.improveAssignment(bestPLT, flights, groups, competitors);
         bestPLT = this.improveAssignmentChanges(bestPLT, flights, competitors);
->>>>>>> d3ac0d6d
         this.standardDev = bestDev;
         this.pairingListTemplate=bestPLT;
         
@@ -177,10 +167,6 @@
                 associations[group[i] - 1][i] += 1;
             }
         }
-<<<<<<< HEAD
-=======
-
->>>>>>> d3ac0d6d
         return associations;
     }
 
