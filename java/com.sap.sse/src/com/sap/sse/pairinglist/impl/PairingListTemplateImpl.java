package com.sap.sse.pairinglist.impl;


import com.sap.sse.pairinglist.CompetitionFormat;
import com.sap.sse.pairinglist.PairingFrameProvider;
import com.sap.sse.pairinglist.PairingList;
import com.sap.sse.pairinglist.PairingListTemplate;

public class PairingListTemplateImpl implements PairingListTemplate{
    
    private int[][] pairingListTemplate;
    private double standardDev;

    public PairingListTemplateImpl() {

    }

    public PairingListTemplateImpl(PairingFrameProvider pairingFrameProvider) {
        pairingListTemplate = new int[pairingFrameProvider.getGroupsCount()][pairingFrameProvider.getCompetitorsCount()/pairingFrameProvider.getGroupsCount()];
        this.create(pairingFrameProvider.getFlightsCount(), pairingFrameProvider.getGroupsCount(), pairingFrameProvider.getCompetitorsCount());
    }

    public PairingListTemplateImpl(PairingFrameProvider pairingFrameProvider, int iterations) {
        pairingListTemplate = new int[pairingFrameProvider.getGroupsCount()][pairingFrameProvider.getCompetitorsCount()/pairingFrameProvider.getGroupsCount()];
        this.create(pairingFrameProvider.getFlightsCount(), pairingFrameProvider.getGroupsCount(), pairingFrameProvider.getCompetitorsCount(), iterations);
    }


    @Override
    public double getQuality() {
        return standardDev;
    }

    @Override
    public <Flight, Group, Competitor> PairingList<Flight, Group, Competitor> createPairingList(
            CompetitionFormat<Flight, Group, Competitor> competitionFormat) {
        return null;
    }

    @Override
    public int[][] getPairingListTemplate(){
        return pairingListTemplate;
    }

    protected int[][] create(int flights, int groups, int competitors) {
        return this.create(flights, groups, competitors, 1000000);
    }

    protected int[][] create(int flights, int groups, int competitors, int iterationCount) {
        int[][] bestPLT = new int[groups][competitors / groups];

        double bestDev = Double.POSITIVE_INFINITY;

        for (int iteration = 0; iteration < iterationCount; iteration++) {
            int[][] currentAssociations = new int[competitors][competitors];
            int[][] currentPLT = new int[groups * flights][competitors / groups];
            int[][][] associationRow = new int[groups][(competitors / groups) - 1][competitors];

            for (int zFlight = 0; zFlight < flights; zFlight++) {

                int[][] flightColumn = new int[groups][competitors / groups];
                associationRow= setZero(associationRow);
                int[] associationHigh = new int[competitors / groups - 1];
                flightColumn[0][0] = randomBW(1, competitors);
                for (int zGroups = 1; zGroups <= (competitors / groups) - 1; zGroups++) {
                    int associationSum = Integer.MAX_VALUE;
                    associationHigh[0] = flights + 1;
                    associationRow=copyInto3rdDimension(competitors, currentAssociations, associationRow, flightColumn, zGroups,0);

                    for (int comp = 1; comp <= competitors; comp++) {
                        if ((sumOf3rdDimension(associationRow, 0, comp - 1) <= associationSum) &&
                                !contains(flightColumn, comp) &&
                                findMaxValue(associationRow, 0, comp - 1) <= associationHigh[0]) {
                            flightColumn[0][zGroups] = comp;
                            associationSum = sumOf3rdDimension(associationRow, 0, comp - 1);
                            associationHigh[0] = findMaxValue(associationRow, 0, comp - 1);
                        }
                    }
                }

                for (int fleets = 1; fleets < groups - 1; fleets++) {
                    for (int aux = 0; aux < competitors; aux++) {
                        if (!contains(flightColumn, aux)) {
                            flightColumn[fleets][0] = aux;
                            break;
                        }
                    }

                    for (int zGroups = 1; zGroups < (competitors / groups); zGroups++) {
                        int associationSum = Integer.MAX_VALUE;
                        associationHigh[fleets] = flights + 1;
                        associationRow=copyInto3rdDimension(competitors, currentAssociations, associationRow, flightColumn, zGroups,fleets);

                        for (int comp = 1; comp <= competitors; comp++) {
                            if ((sumOf3rdDimension(associationRow, fleets, comp - 1) <= associationSum) &&
                                    !contains(flightColumn, comp) &&
                                    findMaxValue(associationRow, fleets, comp - 1) <= associationHigh[fleets]) {
                                flightColumn[fleets][zGroups] = comp;
                                associationSum = sumOf3rdDimension(associationRow, fleets, comp - 1);
                                associationHigh[fleets] = findMaxValue(associationRow, fleets, comp - 1);

                            }
                        }
                    }
                }

                for (int j = 0; j < (competitors / groups); j++) {
                    for (int z = 1; z <= competitors; z++) {
                        if (!contains(flightColumn, z)) {
                            flightColumn[groups - 1][j] = z;
                            break;
                        }
                    }
                }

                currentAssociations = this.getAssociationsFromPairingList(flightColumn, currentAssociations);
                for (int m = 0; m < groups; m++) {
                    System.arraycopy(getColumnIntArray(flightColumn, m), 0, currentPLT[(zFlight * groups) + m], 0, competitors / groups);
                }

            }
            for (int j = 0; j < currentAssociations.length; j++) {
                currentAssociations[j][j] = -1;
            }
            if (this.calcStandardDev(currentAssociations) < bestDev) {
                bestPLT = currentPLT;
                bestDev = this.calcStandardDev(currentAssociations);
            }
        }

        for(int[] group : bestPLT) {
            shuffle(group);
        }
<<<<<<< HEAD
        
        System.out.println(this.calcStandardDev(this.getAssignmentAssociations(bestPLT, new int[competitors][competitors / groups])));
        
=======


        bestPLT=this.improveAssignment(bestPLT, flights, groups, competitors);

>>>>>>> 3aae641f
        this.standardDev = bestDev;
        this.pairingListTemplate=bestPLT;
        return bestPLT;
    }



    protected int[][] getAssignmentAssociations(int[][] pairingList, int[][] associations) {
        for (int[] group : pairingList) {
            for (int i = 0; i < pairingList[0].length; i++) {
                associations[group[i] - 1][i] += 1;
            }
        }

        return associations;
    }

    protected int[][] improveAssignment(int[][] pairinglist,int flights, int groups, int competitors){
        int[][] assignments= this.getAssignmentAssociations(pairinglist, new int[competitors][competitors/groups]);
        double neededAssigments= flights/(competitors/groups);
        double bestDev=Double.POSITIVE_INFINITY;
        int[][] bestPLT=new int[flights*groups][competitors/groups];
        for(int iteration=0;iteration<100;iteration++){
            for(int zGroup=0;zGroup<assignments.length;zGroup++){
                int[][] groupAssignments=new int[competitors/groups][competitors/groups];
                for(int zPlace=0;zPlace<(competitors/groups);zPlace++){
                    System.arraycopy(assignments[pairinglist[zGroup][zPlace]-1], 0, groupAssignments[zPlace], 0, (competitors/groups));
                }
                for(int zPlace=0;zPlace<competitors*50;zPlace++){
                    int[] position=this.findWorstValue(groupAssignments,(int)neededAssigments);
                    if(groupAssignments[position[0]][position[1]]>neededAssigments-1&&groupAssignments[position[0]][position[1]]<neededAssigments+1){
                        break;
                    }else if(groupAssignments[position[0]][position[1]]<neededAssigments){
                        int temp=0;
                        temp=pairinglist[zGroup][position[1]];
                        pairinglist[zGroup][position[1]]=pairinglist[zGroup][position[0]];
                        pairinglist[zGroup][position[0]]=temp;
                        assignments=this.getAssignmentAssociations(pairinglist, new int[competitors][competitors/groups]);
                        for(int x=0;x<(competitors/groups);x++){
                            System.arraycopy(assignments[pairinglist[zGroup][x]-1], 0, groupAssignments[x], 0, (competitors/groups));
                        }
                    }else{
                        if(position[0]==position[1]){
                            int temp=0;
                            temp=pairinglist[zGroup][this.findMinValuePosition(groupAssignments[position[0]])];
                            pairinglist[zGroup][this.findMinValuePosition(groupAssignments[position[0]])]=pairinglist[zGroup][position[0]];
                            pairinglist[zGroup][position[0]]=temp;
                            assignments=this.getAssignmentAssociations(pairinglist, new int[competitors][competitors/groups]);
                            for(int x=0;x<(competitors/groups);x++){
                                System.arraycopy(assignments[pairinglist[zGroup][x]-1], 0, groupAssignments[x], 0, (competitors/groups));
                            }
                        }else{
                            groupAssignments[position[0]][position[1]]=-1;
                        }
                    }
                }
                if(this.calcStandardDev(pairinglist)<bestDev){
                    bestDev=this.calcStandardDev(pairinglist);
                    bestPLT=pairinglist;

                }
            }
        }
        return bestPLT;
    }
    private int[] findWorstValue(int[][] groupAssignments, int neededAssigments) {
        int[] worstValuePos=new int[2];
        int worstValue=0;
        for(int i=0;i<groupAssignments.length;i++){
            for(int z=0;z<groupAssignments[0].length;z++){
                if(groupAssignments[i][z]>=0){
                    if(Math.abs(groupAssignments[i][z]-neededAssigments)>worstValue){
                        worstValuePos[0]=i;
                        worstValuePos[1]=z;
                        worstValue=Math.abs(groupAssignments[i][z]-neededAssigments);
                    }
                }
            }
        }
        return worstValuePos;
    }

    public int[][][] copyInto3rdDimension(int competitors, int[][] currentAssociations, int[][][] associationRow,
            int[][] flightColumn, int zGroups,int fleet) {
        System.arraycopy(currentAssociations[flightColumn[fleet][zGroups - 1] -1], 0, associationRow[fleet][zGroups -1], 0, competitors);
        return associationRow;
    }

    private boolean contains(int[][] flightColumn, int comp) {
        for (int i = 0; i < flightColumn.length; i++) {
            for (int z = 0; z < flightColumn[0].length; z++) {
                if (flightColumn[i][z] == comp) return true;
            }
        }
        return false;
    }
    private int[][][] setZero(int[][][] temp){
        for(int x=0;x<temp.length;x++){
            for(int y=0;y<temp[0].length;y++){
                for(int z=0;z<temp[0][0].length;z++) temp[x][y][z]=0;
            }
        }
        return temp;
    }

    private int sumOf3rdDimension(int[][][] associationRow, int i, int comp) {
        int sum = 0;
        for (int z = 0; z < associationRow[0].length; z++) {
            if (associationRow[i][z][comp] > -1) {
                sum += associationRow[i][z][comp];
            }
        }
        return sum;
    }
    private int findMinValuePosition(int[] arr){
        int temp=Integer.MAX_VALUE;
        int position=-1;
        for (int z = 0; z < arr.length; z++) {
            if (arr[z]< temp){
                position=z ;
                temp=arr[z];
            }
        }
        return position;
    }

    private int findMaxValue(int[][][] associationRow, int i, int comp) {
        int temp = 0;
        for (int z = 0; z < associationRow[0].length; z++) {
            if (associationRow[i][z][comp] > temp) temp = associationRow[i][z][comp];
        }
        return temp;
    }

    private int randomBW(int min,int max){
        return min + (int) (Math.random() * ((max - min) + 1));
    }

    private int[] shuffle(int[] src) {
        int[] result = src;
        for(int i = 0; i<(result.length*2); i++) {
            int o = randomBW(0, result.length-1);
            int n = randomBW(0, randomBW(0, src.length-1));

            int temp = result[o];
            result[o] = result[n];
            result[n] = temp;
        }
        return result;
    }

    private int[] getColumnIntArray(int[][] src, int row) {
        int[] result = new int[src[0].length];
        for (int i = 0; i < src[0].length; i++) {
            result[i] = src[row][i];
        }
        return result;
    }


    public int[][] getAssociationsFromPairingList(int[][] pairingList, int[][] associations) {
        for (int[] group : pairingList) {
            for (int i = 0; i < pairingList[0].length; i++) {
                for (int j = 0; j < pairingList[0].length; j++) {
                    if (group[i] == group[j]) {
                        associations[group[i] - 1][group[j] - 1] = -1;
                    } else {
                        associations[group[i] - 1][group[j] - 1] =
                                associations[group[i] - 1][group[j] - 1] + 1;
                    }
                }
            }
        }

        return associations;
    }

    /**
     * @param associations: association describes a 2 dimensional array of integers, which contains the information 
     *                      about how often the teams play against each other
     * @return standardDev: returns how much the association values deviate from each other
     */

    protected double calcStandardDev(int[][] associations) {

        double standardDev = 0;
        
        int k = associations[0][0],     // first value of association array
            n = 0,                      // count of elements in association array
            exp = 0,                    //
            exp2 = 0;                   //

        for (int i = 0; i < associations.length; i++) {
            for (int j = 0; j < associations[0].length; j++) {
                if (associations[i][j] < 0) {
                    continue;
                }

                n += 1;
                exp += associations[i][j] - k;
                exp2 += Math.pow(associations[i][j] - k, 2);
            }
        }

        // expression in Math.sqrt() is equal to variance / n
        standardDev = Math.sqrt((exp2 - (Math.pow(exp, 2)) / n) / n);
        
        return standardDev;
    }
    
    private double getMaxValueOfArray(int[] arr) {
        double maxValue = 0;

        for (int val: arr) {
            if (val > maxValue) {
                maxValue = val;
            }
        }

        return maxValue;
    }

    private double getMaxValueOfArray(int[][] arr) {
        double maxValue = 0;

        for (int[] val: arr) {
            if (this.getMaxValueOfArray(val) > maxValue) {
                maxValue = this.getMaxValueOfArray(val);
            }
        }

        return maxValue;
    }
}

<|MERGE_RESOLUTION|>--- conflicted
+++ resolved
@@ -131,16 +131,8 @@
         for(int[] group : bestPLT) {
             shuffle(group);
         }
-<<<<<<< HEAD
-        
-        System.out.println(this.calcStandardDev(this.getAssignmentAssociations(bestPLT, new int[competitors][competitors / groups])));
-        
-=======
-
 
         bestPLT=this.improveAssignment(bestPLT, flights, groups, competitors);
-
->>>>>>> 3aae641f
         this.standardDev = bestDev;
         this.pairingListTemplate=bestPLT;
         return bestPLT;
