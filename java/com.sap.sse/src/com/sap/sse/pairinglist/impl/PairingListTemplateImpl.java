--- conflicted
+++ resolved
@@ -140,11 +140,7 @@
         return bestPLT;
     }
     
-<<<<<<< HEAD
-    
-
-    
-=======
+
     private int[][] getAssignmentAssociations(int[][] pairingList, int[][] associations) {
         for (int[] group : pairingList) {
             for (int i = 0; i < pairingList[0].length; i++) {
@@ -154,7 +150,7 @@
         
         return associations;
     }
->>>>>>> 4d3f1d0b
+
 
     public int[][][] copyInto3rdDimension(int competitors, int[][] currentAssociations, int[][][] associationRow,
             int[][] flightColumn, int zGroups,int fleet) {
