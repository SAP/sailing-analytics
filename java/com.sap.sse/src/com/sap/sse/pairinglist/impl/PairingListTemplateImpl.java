--- conflicted
+++ resolved
@@ -1,31 +1,12 @@
 package com.sap.sse.pairinglist.impl;
 
-<<<<<<< HEAD
-=======
-
-
-
-
->>>>>>> 4e963e5e
 import com.sap.sse.pairinglist.CompetitionFormat;
 import com.sap.sse.pairinglist.PairingFrameProvider;
 import com.sap.sse.pairinglist.PairingList;
 import com.sap.sse.pairinglist.PairingListTemplate;
 
-<<<<<<< HEAD
-public class PairingListTemplateImpl implements PairingListTemplate {
-    
-=======
-/**
- * @author D070307
- *
- * @param <Flight>
- * @param <Group> 
- * @param <Competitor>
- */
 public class PairingListTemplateImpl implements PairingListTemplate{
-
->>>>>>> 4e963e5e
+    
     private int[][] pairingListTemplate;
     private double standardDev;
 
@@ -60,11 +41,11 @@
         return pairingListTemplate;
     }
 
-    int[][] create(int flights, int groups, int competitors) {
+    protected int[][] create(int flights, int groups, int competitors) {
         return this.create(flights, groups, competitors, 1000000);
     }
 
-    int[][] create(int flights, int groups, int competitors, int iterationCount) {
+    protected int[][] create(int flights, int groups, int competitors, int iterationCount) {
         int[][] bestPLT = new int[groups][competitors / groups];
 
         double bestDev = Double.POSITIVE_INFINITY;
@@ -149,24 +130,15 @@
         for(int[] group : bestPLT) {
             shuffle(group);
         }
-<<<<<<< HEAD
-        System.out.println(bestDev);
-=======
-   
->>>>>>> 4e963e5e
         this.standardDev = bestDev;
         this.pairingListTemplate=bestPLT;
         return bestPLT;
     }
     
-<<<<<<< HEAD
     protected int[][] improveAssignments(int[][] pairingList, int groups, int competitors, int flights) {
         return null;
     }
     
-=======
-
->>>>>>> 4e963e5e
     private int[][] getAssignmentAssociations(int[][] pairingList, int[][] associations) {
         for (int[] group : pairingList) {
             for (int i = 0; i < pairingList[0].length; i++) {
@@ -289,56 +261,12 @@
             }
         }
 
-<<<<<<< HEAD
         // expression in Math.sqrt() is equal to variance / n
         standardDev = Math.sqrt((exp2 - (Math.pow(exp, 2)) / n) / (n - 1));
         
         return standardDev;
     }
     
-//    private double getMaxValueOfArray(int[] arr) {
-//        double maxValue = 0;
-//        
-//        for (int val: arr) {
-//            if (val > maxValue) {
-//                maxValue = val;
-//            }
-//        }
-//        
-//        return maxValue;
-//    }
-//    
-//    private double getMaxValueOfArray(int[][] arr) {
-//        double maxValue = 0;
-//        
-//        for (int[] val: arr) {
-//            if (this.getMaxValueOfArray(val) > maxValue) {
-//                maxValue = this.getMaxValueOfArray(val);
-//            }
-//        }
-//        
-//        return maxValue;
-//    }
-//    
-//    private int getMinValueOfArray(int[] arr) {
-//        int minValue = Integer.MAX_VALUE;
-//        
-//        for (int val: arr) {
-//            if (minValue>val) {
-//                minValue = val;
-//            }
-//        }
-//        
-//        return minValue;
-//    }
-=======
-        if (standardDev > 0) {
-            standardDev = Math.sqrt(standardDev / valueCount);
-        }
-
-        return standardDev;
-    }
-
     private double getMaxValueOfArray(int[] arr) {
         double maxValue = 0;
 
@@ -362,7 +290,5 @@
 
         return maxValue;
     }
->>>>>>> 4e963e5e
-
 }
 
