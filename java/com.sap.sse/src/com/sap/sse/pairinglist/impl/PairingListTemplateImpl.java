--- conflicted
+++ resolved
@@ -35,9 +35,7 @@
         return null;
     }
     
-<<<<<<< HEAD
-}
-=======
+
     private void create(int flights, int groups, int competitors){
         int[][] bestTeamAssociations = new int[competitors][competitors];
         int[][] bestPLT = new int[groups][competitors / groups];
@@ -257,4 +255,4 @@
         return maxValue;
     }
 }
->>>>>>> 72697b9c
+
