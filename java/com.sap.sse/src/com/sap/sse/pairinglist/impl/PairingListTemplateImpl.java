--- conflicted
+++ resolved
@@ -225,7 +225,7 @@
         int[] seeds=new int[count];
         Arrays.fill(seeds, 0);
         for(int x=0;x<seeds.length;x++){
-            int random=this.getRandomIntegerBetween(0, competitors - 1);
+            int random=this.getRandomIntegerBetweenZeroAndMax(competitors - 1);
             seeds[x] = random;
         }
         return seeds;
@@ -622,12 +622,8 @@
      * @param max
      * @return a random number
      */
-    private int getRandomIntegerBetween(int min, int max) {
-<<<<<<< HEAD
+    private int getRandomIntegerBetweenZeroAndMax(int max) {
         return random.nextInt(max +1);
-=======
-        return random.nextInt(max +1 - min) + min;
->>>>>>> 7c86cfc9
     }
 
     /**
