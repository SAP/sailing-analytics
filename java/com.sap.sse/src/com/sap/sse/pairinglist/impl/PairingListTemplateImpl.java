package com.sap.sse.pairinglist.impl;

<<<<<<< HEAD



=======
>>>>>>> 2f7ed328
import com.sap.sse.pairinglist.CompetitionFormat;
import com.sap.sse.pairinglist.PairingFrameProvider;
import com.sap.sse.pairinglist.PairingList;
import com.sap.sse.pairinglist.PairingListTemplate;

public class PairingListTemplateImpl implements PairingListTemplate{
    
    private int[][] pairingListTemplate;
    private double standardDev;

    public PairingListTemplateImpl() {

    }

    public PairingListTemplateImpl(PairingFrameProvider pairingFrameProvider) {
        pairingListTemplate = new int[pairingFrameProvider.getGroupsCount()][pairingFrameProvider.getCompetitorsCount()/pairingFrameProvider.getGroupsCount()];
        this.create(pairingFrameProvider.getFlightsCount(), pairingFrameProvider.getGroupsCount(), pairingFrameProvider.getCompetitorsCount());
    }

    public PairingListTemplateImpl(PairingFrameProvider pairingFrameProvider, int iterations) {
        pairingListTemplate = new int[pairingFrameProvider.getGroupsCount()][pairingFrameProvider.getCompetitorsCount()/pairingFrameProvider.getGroupsCount()];
        this.create(pairingFrameProvider.getFlightsCount(), pairingFrameProvider.getGroupsCount(), pairingFrameProvider.getCompetitorsCount(), iterations);
    }


    @Override
    public double getQuality() {
        return standardDev;
    }

    @Override
    public <Flight, Group, Competitor> PairingList<Flight, Group, Competitor> createPairingList(
            CompetitionFormat<Flight, Group, Competitor> competitionFormat) {
        return null;
    }

    @Override
    public int[][] getPairingListTemplate(){
        return pairingListTemplate;
    }

    protected int[][] create(int flights, int groups, int competitors) {
        return this.create(flights, groups, competitors, 1000000);
    }

    protected int[][] create(int flights, int groups, int competitors, int iterationCount) {
        int[][] bestPLT = new int[groups][competitors / groups];

        double bestDev = Double.POSITIVE_INFINITY;

        for (int iteration = 0; iteration < iterationCount; iteration++) {
            int[][] currentAssociations = new int[competitors][competitors];
            int[][] currentPLT = new int[groups * flights][competitors / groups];
            int[][][] associationRow = new int[groups][(competitors / groups) - 1][competitors];

            for (int zFlight = 0; zFlight < flights; zFlight++) {

                int[][] flightColumn = new int[groups][competitors / groups];
                associationRow= setZero(associationRow);
                int[] associationHigh = new int[competitors / groups - 1];
                flightColumn[0][0] = randomBW(1, competitors);
                for (int zGroups = 1; zGroups <= (competitors / groups) - 1; zGroups++) {
                    int associationSum = Integer.MAX_VALUE;
                    associationHigh[0] = flights + 1;
                    associationRow=copyInto3rdDimension(competitors, currentAssociations, associationRow, flightColumn, zGroups,0);

                    for (int comp = 1; comp <= competitors; comp++) {
                        if ((sumOf3rdDimension(associationRow, 0, comp - 1) <= associationSum) &&
                                !contains(flightColumn, comp) &&
                                findMaxValue(associationRow, 0, comp - 1) <= associationHigh[0]) {
                            flightColumn[0][zGroups] = comp;
                            associationSum = sumOf3rdDimension(associationRow, 0, comp - 1);
                            associationHigh[0] = findMaxValue(associationRow, 0, comp - 1);
                        }
                    }
                }

                for (int fleets = 1; fleets < groups - 1; fleets++) {
                    for (int aux = 0; aux < competitors; aux++) {
                        if (!contains(flightColumn, aux)) {
                            flightColumn[fleets][0] = aux;
                            break;
                        }
                    }

                    for (int zGroups = 1; zGroups < (competitors / groups); zGroups++) {
                        int associationSum = Integer.MAX_VALUE;
                        associationHigh[fleets] = flights + 1;
                        associationRow=copyInto3rdDimension(competitors, currentAssociations, associationRow, flightColumn, zGroups,fleets);

                        for (int comp = 1; comp <= competitors; comp++) {
                            if ((sumOf3rdDimension(associationRow, fleets, comp - 1) <= associationSum) &&
                                    !contains(flightColumn, comp) &&
                                    findMaxValue(associationRow, fleets, comp - 1) <= associationHigh[fleets]) {
                                flightColumn[fleets][zGroups] = comp;
                                associationSum = sumOf3rdDimension(associationRow, fleets, comp - 1);
                                associationHigh[fleets] = findMaxValue(associationRow, fleets, comp - 1);

                            }
                        }
                    }
                }

                for (int j = 0; j < (competitors / groups); j++) {
                    for (int z = 1; z <= competitors; z++) {
                        if (!contains(flightColumn, z)) {
                            flightColumn[groups - 1][j] = z;
                            break;
                        }
                    }
                }

                currentAssociations = this.getAssociationsFromPairingList(flightColumn, currentAssociations);
                for (int m = 0; m < groups; m++) {
                    System.arraycopy(getColumnIntArray(flightColumn, m), 0, currentPLT[(zFlight * groups) + m], 0, competitors / groups);
                }

            }
            for (int j = 0; j < currentAssociations.length; j++) {
                currentAssociations[j][j] = -1;
            }
            if (this.calcStandardDev(currentAssociations) < bestDev) {
                bestPLT = currentPLT;
                bestDev = this.calcStandardDev(currentAssociations);
            }
        }

        for(int[] group : bestPLT) {
            shuffle(group);
        }
<<<<<<< HEAD

        bestPLT=this.improveAssignment(bestPLT, flights, groups, competitors);
=======
>>>>>>> 2f7ed328
        this.standardDev = bestDev;
        this.pairingListTemplate=bestPLT;
        return bestPLT;
    }
<<<<<<< HEAD


    protected int[][] getAssignmentAssociations(int[][] pairingList, int[][] associations) {
=======
    
    protected int[][] improveAssignments(int[][] pairingList, int groups, int competitors, int flights) {
        return null;
    }
    
    private int[][] getAssignmentAssociations(int[][] pairingList, int[][] associations) {
>>>>>>> 2f7ed328
        for (int[] group : pairingList) {
            for (int i = 0; i < pairingList[0].length; i++) {
                associations[group[i] - 1][i] += 1;
            }
        }

        return associations;
    }

    protected int[][] improveAssignment(int[][] pairinglist,int flights, int groups, int competitors){
        int[][] assignments= this.getAssignmentAssociations(pairinglist, new int[competitors][competitors/groups]);
        double neededAssigments= flights/(competitors/groups);
        double bestDev=Double.POSITIVE_INFINITY;
        int[][] bestPLT=new int[flights*groups][competitors/groups];
        for(int iteration=0;iteration<100;iteration++){
            for(int zGroup=0;zGroup<assignments.length;zGroup++){
                int[][] groupAssignments=new int[competitors/groups][competitors/groups];
                for(int zPlace=0;zPlace<(competitors/groups);zPlace++){
                    System.arraycopy(assignments[pairinglist[zGroup][zPlace]-1], 0, groupAssignments[zPlace], 0, (competitors/groups));
                }
                for(int zPlace=0;zPlace<competitors*50;zPlace++){
                    int[] position=this.findWorstValue(groupAssignments,(int)neededAssigments);
                    if(groupAssignments[position[0]][position[1]]>neededAssigments-1&&groupAssignments[position[0]][position[1]]<neededAssigments+1){
                        break;
                    }else if(groupAssignments[position[0]][position[1]]<neededAssigments){
                        int temp=0;
                        temp=pairinglist[zGroup][position[1]];
                        pairinglist[zGroup][position[1]]=pairinglist[zGroup][position[0]];
                        pairinglist[zGroup][position[0]]=temp;
                        assignments=this.getAssignmentAssociations(pairinglist, new int[competitors][competitors/groups]);
                        for(int x=0;x<(competitors/groups);x++){
                            System.arraycopy(assignments[pairinglist[zGroup][x]-1], 0, groupAssignments[x], 0, (competitors/groups));
                        }
                    }else{
                        if(position[0]==position[1]){
                            int temp=0;
                            temp=pairinglist[zGroup][this.findMinValuePosition(groupAssignments[position[0]])];
                            pairinglist[zGroup][this.findMinValuePosition(groupAssignments[position[0]])]=pairinglist[zGroup][position[0]];
                            pairinglist[zGroup][position[0]]=temp;
                            assignments=this.getAssignmentAssociations(pairinglist, new int[competitors][competitors/groups]);
                            for(int x=0;x<(competitors/groups);x++){
                                System.arraycopy(assignments[pairinglist[zGroup][x]-1], 0, groupAssignments[x], 0, (competitors/groups));
                            }
                        }else{
                            groupAssignments[position[0]][position[1]]=-1;
                        }
                    }
                }
                if(this.calcStandardDev(pairinglist)<bestDev){
                    bestDev=this.calcStandardDev(pairinglist);
                    bestPLT=pairinglist;

                }
            }
        }
        return bestPLT;
    }
    private int[] findWorstValue(int[][] groupAssignments, int neededAssigments) {
        int[] worstValuePos=new int[2];
        int worstValue=0;
        for(int i=0;i<groupAssignments.length;i++){
            for(int z=0;z<groupAssignments[0].length;z++){
                if(groupAssignments[i][z]>=0){
                    if(Math.abs(groupAssignments[i][z]-neededAssigments)>worstValue){
                        worstValuePos[0]=i;
                        worstValuePos[1]=z;
                        worstValue=Math.abs(groupAssignments[i][z]-neededAssigments);
                    }
                }
            }
        }
        return worstValuePos;
    }

    public int[][][] copyInto3rdDimension(int competitors, int[][] currentAssociations, int[][][] associationRow,
            int[][] flightColumn, int zGroups,int fleet) {
        System.arraycopy(currentAssociations[flightColumn[fleet][zGroups - 1] -1], 0, associationRow[fleet][zGroups -1], 0, competitors);
        return associationRow;
    }

    private boolean contains(int[][] flightColumn, int comp) {
        for (int i = 0; i < flightColumn.length; i++) {
            for (int z = 0; z < flightColumn[0].length; z++) {
                if (flightColumn[i][z] == comp) return true;
            }
        }
        return false;
    }
    private int[][][] setZero(int[][][] temp){
        for(int x=0;x<temp.length;x++){
            for(int y=0;y<temp[0].length;y++){
                for(int z=0;z<temp[0][0].length;z++) temp[x][y][z]=0;
            }
        }
        return temp;
    }

    private int sumOf3rdDimension(int[][][] associationRow, int i, int comp) {
        int sum = 0;
        for (int z = 0; z < associationRow[0].length; z++) {
            if (associationRow[i][z][comp] > -1) {
                sum += associationRow[i][z][comp];
            }
        }
        return sum;
    }
    private int findMinValuePosition(int[] arr){
        int temp=Integer.MAX_VALUE;
        int position=-1;
        for (int z = 0; z < arr.length; z++) {
            if (arr[z]< temp){
                position=z ;
                temp=arr[z];
            }
        }
        return position;
    }

    private int findMaxValue(int[][][] associationRow, int i, int comp) {
        int temp = 0;
        for (int z = 0; z < associationRow[0].length; z++) {
            if (associationRow[i][z][comp] > temp) temp = associationRow[i][z][comp];
        }
        return temp;
    }

    private int randomBW(int min,int max){
        return min + (int) (Math.random() * ((max - min) + 1));
    }

    private int[] shuffle(int[] src) {
        int[] result = src;
        for(int i = 0; i<(result.length*2); i++) {
            int o = randomBW(0, result.length-1);
            int n = randomBW(0, randomBW(0, src.length-1));

            int temp = result[o];
            result[o] = result[n];
            result[n] = temp;
        }
        return result;
    }

    private int[] getColumnIntArray(int[][] src, int row) {
        int[] result = new int[src[0].length];
        for (int i = 0; i < src[0].length; i++) {
            result[i] = src[row][i];
        }
        return result;
    }


    public int[][] getAssociationsFromPairingList(int[][] pairingList, int[][] associations) {
        for (int[] group : pairingList) {
            for (int i = 0; i < pairingList[0].length; i++) {
                for (int j = 0; j < pairingList[0].length; j++) {
                    if (group[i] == group[j]) {
                        associations[group[i] - 1][group[j] - 1] = -1;
                    } else {
                        associations[group[i] - 1][group[j] - 1] =
                                associations[group[i] - 1][group[j] - 1] + 1;
                    }
                }
            }
        }

        return associations;
    }

    /**
     * @param associations: association describes a 2 dimensional array of integers, which contains the information 
     *                      about how often the teams play against each other
     * @return standardDev: returns how much the association values deviate from each other
     */

    protected double calcStandardDev(int[][] associations) {

        double standardDev = 0;
        
        int k = associations[0][0],     // first value of association array
            n = 0,                      // count of elements in association array
            exp = 0,                    //
            exp2 = 0;                   //

        for (int i = 0; i < associations.length; i++) {
            for (int j = 0; j < associations[0].length; j++) {
                if (associations[i][j] < 0) {
                    continue;
                }

                n += 1;
                exp += associations[i][j] - k;
                exp2 += Math.pow(associations[i][j] - k, 2);
            }
        }

        // expression in Math.sqrt() is equal to variance / n
        standardDev = Math.sqrt((exp2 - (Math.pow(exp, 2)) / n) / (n - 1));
        
        return standardDev;
    }
    
    private double getMaxValueOfArray(int[] arr) {
        double maxValue = 0;

        for (int val: arr) {
            if (val > maxValue) {
                maxValue = val;
            }
        }

        return maxValue;
    }

    private double getMaxValueOfArray(int[][] arr) {
        double maxValue = 0;

        for (int[] val: arr) {
            if (this.getMaxValueOfArray(val) > maxValue) {
                maxValue = this.getMaxValueOfArray(val);
            }
        }

        return maxValue;
    }
}

<|MERGE_RESOLUTION|>--- conflicted
+++ resolved
@@ -1,11 +1,6 @@
 package com.sap.sse.pairinglist.impl;
 
-<<<<<<< HEAD
-
-
-
-=======
->>>>>>> 2f7ed328
+
 import com.sap.sse.pairinglist.CompetitionFormat;
 import com.sap.sse.pairinglist.PairingFrameProvider;
 import com.sap.sse.pairinglist.PairingList;
@@ -136,27 +131,18 @@
         for(int[] group : bestPLT) {
             shuffle(group);
         }
-<<<<<<< HEAD
+
 
         bestPLT=this.improveAssignment(bestPLT, flights, groups, competitors);
-=======
->>>>>>> 2f7ed328
+
         this.standardDev = bestDev;
         this.pairingListTemplate=bestPLT;
         return bestPLT;
     }
-<<<<<<< HEAD
+
 
 
     protected int[][] getAssignmentAssociations(int[][] pairingList, int[][] associations) {
-=======
-    
-    protected int[][] improveAssignments(int[][] pairingList, int groups, int competitors, int flights) {
-        return null;
-    }
-    
-    private int[][] getAssignmentAssociations(int[][] pairingList, int[][] associations) {
->>>>>>> 2f7ed328
         for (int[] group : pairingList) {
             for (int i = 0; i < pairingList[0].length; i++) {
                 associations[group[i] - 1][i] += 1;
