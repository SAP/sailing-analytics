--- conflicted
+++ resolved
@@ -3,19 +3,11 @@
 
 public interface PairingFrameProvider<Flight, Group, Competitor> {
     
-<<<<<<< HEAD
-        @SuppressWarnings("hiding")
-        public<Flight> Flight[] getFlights();
-        
-        @SuppressWarnings("hiding")
-        public<Group> Group[] getGroups(Flight pFlight);
-=======
         //Iterable<Flight> getFlights();
         int getFlightsCount();
         
         //Iterable<Group> getGroups(Flight flight);
         int getGroupsCount();
->>>>>>> e476280a
         
         Iterable<Competitor>  getCompetitors();
         int getCompetitorCount();
