package com.sap.sse.util;

import java.util.HashMap;
import java.util.HashSet;
import java.util.Iterator;
import java.util.Map;
import java.util.Map.Entry;
import java.util.Set;
import java.util.concurrent.Callable;
import java.util.concurrent.ConcurrentHashMap;
import java.util.concurrent.ConcurrentMap;
import java.util.concurrent.ExecutionException;
import java.util.concurrent.Executor;
import java.util.concurrent.Future;
import java.util.concurrent.FutureTask;
import java.util.concurrent.ThreadPoolExecutor;
import java.util.concurrent.TimeUnit;
import java.util.concurrent.TimeoutException;
import java.util.concurrent.locks.ReentrantReadWriteLock;
import java.util.logging.Level;
import java.util.logging.Logger;

import com.sap.sse.common.Util.Pair;
import com.sap.sse.concurrent.LockUtil;
import com.sap.sse.concurrent.NamedReentrantReadWriteLock;
import com.sap.sse.util.SmartFutureCache.UpdateInterval;
import com.sap.sse.util.impl.HasTracingGet;
import com.sap.sse.util.impl.HasTracingGetImpl;
import com.sap.sse.util.impl.KnowsExecutor;
import com.sap.sse.util.impl.KnowsExecutorAndTracingGet;
import com.sap.sse.util.impl.KnowsExecutorAndTracingGetImpl;

/**
 * A cache for which a background update can be triggered. Readers can decide whether they want to wait for any ongoing
 * background update or read the latest cached value for a key. An update trigger can provide an optional parameter for
 * the update which may, e.g., control the interval of the cached value to update. When an update is triggered and
 * another update is already running, the update is queued. If there already is an update queued for the same key, the
 * optional update parameters are {@link UpdateInterval#join(UpdateInterval) "joined"} (for example, the two update
 * intervals are joined to form one interval which incorporates both original update intervals).
 * <p>
 * 
 * A {@link CacheUpdater} needs to be passed to the constructor which carries out the actual calculation whose values
 * are to be cached. The {@link CacheUpdater} interface assumes that a cache update may be computed in two steps: first,
 * a value is computed for a key and an update interval which may be computationally expensive. Then, in a second step,
 * the new value is combined with the previous cache value for the same key and update interval. The default
 * implementation of {@link CacheUpdater#provideNewCacheValue(Object, Object, Object, UpdateInterval)} simply returns
 * the <code>computedCacheUpdate</code> parameter which is the result computed by
 * {@link CacheUpdater#computeCacheUpdate(Object, UpdateInterval)} before.
 * <p>
 * 
 * The cache only knows about results computed based on a {@link #triggerUpdate(Object, UpdateInterval)} call. The
 * {@link #get(Object, boolean)} method itself will not trigger a computation if no cache value exists for the request.
 * Therefore, the {@link #triggerUpdate(Object, UpdateInterval)} calls need to ensure that all data expected to be
 * managed by this cache---specifically the area spanned by the update interval---is covered.
 * <p>
 * 
 * There may be situations, such as during a start-up phase, where the automatic and immediate re-calculation is not
 * desirable, particularly because during such a phase the number of re-calculations scheduled perhaps by far outweighs
 * the number of {@link #get(Object, boolean)} requests. In such a phase it is smarter to suspend the automatic
 * re-calculation and defer it until a {@link #get(Object, boolean)} request actually happens. For this purpose,
 * the {@link #suspend} and {@link #resume} methods can be used. No matter the suspend/resume state, the {@link #get(Object, boolean)}
 * method will always respond in line with the {@link #triggerUpdate(Object, UpdateInterval)} calls, only that re-calculations
 * are not immediately started when in suspended mode, and {@link #get(Object, boolean) get(key, false)} will no trigger a
 * re-calculation at all. When resuming, any pending recalculations triggered so far are scheduled for immediate execution such
 * that subsequent {@link #get(Object, boolean) get(key, true)} calls will wait for their completion.
 * 
 * @param <K>
 *            the key type for which values of type <code>V</code> are cached
 * @param <V>
 *            the value type of which instances are cached for particular keys of type <code>K</code>
 * @param <U>
 *            a parameter type for the cache update method for a single key, such that the parameters of multiple queued
 *            requests for the same key can be joined into one for a faster update
 * 
 * @author Axel Uhl (D043530)
 * 
 */
public class SmartFutureCache<K, V, U extends UpdateInterval<U>> {
    private static final Logger logger = Logger.getLogger(SmartFutureCache.class.getName());
    
    /**
     * Holds the tasks that have been added to an {@link Executor} already for execution and that, as long as a client
     * holds the object monitor / lock on this map, aren't cancelled. Note, however, that once the lock is released,
     * the Futures may be cancelled in case a cache replacement has taken place. Clients can prevent this by calling
     * {@link FutureTaskWithCancelBlocking#dontCancel()} on the future while holding the lock on
     * {@link #ongoingManeuverCacheRecalculations}. This will let {@link Future#cancel(boolean)} return <code>false</code>
     * should it be called on that Future.
     */
    private final ConcurrentMap<K, FutureTaskWithCancelBlocking> ongoingRecalculations;
    
    private final ConcurrentMap<K, V> cache;
    
    /**
     * Note that this needs to have more than one thread because there may be calculations used for cache updates that
     * need to wait for other cache updates to finish. If those were all to be handled by a single thread, deadlocks
     * would occur. Remember that there may still be single-core machines, so the factor with which
     * <code>availableProcessors</code> is multiplied needs to be greater than one at least.
     */
    private final static Executor recalculator = ThreadPoolUtil.INSTANCE.getDefaultBackgroundTaskThreadPoolExecutor();

    private final CacheUpdater<K, V, U> cacheUpdateComputer;
    
    private final ConcurrentMap<K, NamedReentrantReadWriteLock> locksForKeys;
    
    private final String nameForLocks;
    
    /**
     * See {@link #suspend} and {@link #resume}.
     */
    private boolean suspended;
    
    private final Map<K, Pair<U, Set<SettableFuture<Future<V>>>>> triggeredAndNotYetScheduled;
    
    private int smartFutureCacheTaskReuseCounter;
    
    /**
     * An immutable "interval" description for a cache update
     * 
     * @author Axel Uhl (D043530)
     *
     */
    public static interface UpdateInterval<U extends UpdateInterval<U>> {
        /**
         * Produces a new immutable update interval that "contains" both, this and <code>otherUpdateInterval</code> according
         * to the semantics of the specific implementation.
         */
        U join(U otherUpdateInterval);
    }
    
    public static class EmptyUpdateInterval implements UpdateInterval<EmptyUpdateInterval> {
        @Override
        public EmptyUpdateInterval join(EmptyUpdateInterval otherUpdateInterval) {
            return null;
        }
    }
    
    /**
     * For a key and an optional update interval can compute a new value to be stored in the cache.
     * @author Axel Uhl (D043530)
     *
     * @param <K> the cache's key type
     * @param <V> the cache's value type
     * @param <U> the update interval type
     */
    public static interface CacheUpdater<K, V, U extends UpdateInterval<U>> {
        /**
         * Called by a background task to perform the potentially expensive update computations. The cache is not
         * updated with the results immediately. Instead, the result of this operation is later passed to
         * {@link #provideNewCacheValue(Object, Object)} with the cache entry for <code>key</code> locked for writing.
         * 
         * @param updateInterval
         *            if <code>null</code>, the result must reflect the entire current data on which the cache is based,
         *            like the "infinite" interval
         */
        V computeCacheUpdate(K key, U updateInterval) throws Exception;
        
        /**
         * Expected to deliver an updated cache value quickly (compared to the potentially much more expensive
         * {@link #computeCacheUpdate(Object, UpdateInterval)} method which is run in a background task and doesn't lock
         * the cache for readers).
         * 
         * @param key
         *            the key for which to deliver the cache update
         * @param oldCacheValue
         *            the value associated with <code>key</code> up to now; may be <code>null</code>
         * @param computedCacheUpdate
         *            the result of {@link #computeCacheUpdate(Object, UpdateInterval)} called for <code>key</code>. A
         *            trivial implementation may simply return <code>computeCacheUpdate</code> if no further changes are
         *            required. However, an implementation may take the opportunity to update the result of
         *            {@link SmartFutureCache#get(Object, boolean)} called with <code>key</code> and <code>false</code>
         *            to obtain the current cache value for <code>key</code> and incrementally update it with
         *            <code>computedCacheUpdate</code> instead of constructing a new cache value which again may be
         *            fairly expensive.
         */
        V provideNewCacheValue(K key, V oldCacheValue, V computedCacheUpdate, U updateInterval);
    }

    public static abstract class AbstractCacheUpdater<K, V, U extends UpdateInterval<U>> implements CacheUpdater<K, V, U> {
        @Override
        public V provideNewCacheValue(K key, V oldCacheValue, V computedCacheUpdate, U updateInterval) {
            return computedCacheUpdate;
        }
    }
    
    private static class SettableCallable<V> implements Callable<V> {
        private Callable<V> callable;
        
        public void setCallable(Callable<V> callable) {
            this.callable = callable;
        }
        
        @Override
        public V call() throws Exception {
            return callable.call();
        }
        
        @Override
        public String toString() {
            return callable==null?"null":callable.toString();
        }
    }
    
    /**
     * Once a client has fetched such a Future from {@link SmartFutureCache#ongoingRecalculations} while
     * holding the object monitor of {@link SmartFutureCache#ongoingRecalculations}, the client knows that
     * the Future hasn't been cancelled yet. To avoid that the Future is cancelled after the client has fetched it from
     * {@link SmartFutureCache#ongoingRecalculations}, the client can call {@link #dontCancel()} on this
     * future. After that, calls to {@link #cancel(boolean)} will return <code>false</code> immediately and the Future
     * will be executed as originally scheduled.
     * 
     * @author Axel Uhl (D043530)
     * 
     */
    private class FutureTaskWithCancelBlocking extends FutureTask<V> implements KnowsExecutor, Callable<V> {
        private final KnowsExecutorAndTracingGet<V> tracingGetHelper;
        
        private boolean runningAndReadUpdateInterval;
        
        private final K key;

        private U updateInterval;

        private final boolean callerWaitsSynchronouslyForResult;

        private final Thread callerThread;

        private Thread executingThread;

        /**
         * When outside <code>synchronized(this)</code> and {@link #call()} hasn't returned, holds the set of threads
         * currently waiting in {@link #get()}.
         */
        private Set<Thread> gettingThreads;

        public FutureTaskWithCancelBlocking(final K key, final U updateInterval,
                final boolean callerWaitsSynchronouslyForResult, final Thread callerThread) {
            this(new SettableCallable<V>(), key, updateInterval, callerWaitsSynchronouslyForResult, callerThread);
        }
        
        public FutureTaskWithCancelBlocking(SettableCallable<V> callable, final K key, final U updateInterval,
                final boolean callerWaitsSynchronouslyForResult, final Thread callerThread) {
            super(callable);
            tracingGetHelper = new KnowsExecutorAndTracingGetImpl<>();
            callable.setCallable(this);
            this.gettingThreads = new HashSet<>();
            this.key = key;
            this.updateInterval = updateInterval;
            this.callerWaitsSynchronouslyForResult = callerWaitsSynchronouslyForResult;
            this.callerThread = callerThread;
        }

        @Override
<<<<<<< HEAD
        public Map<InheritableThreadLocal<Object>, Object> getThreadLocalValuesToInherit() {
=======
        public Map<ThreadLocal<Object>, Object> getThreadLocalValuesToInherit() {
>>>>>>> 4e354ab7
            return tracingGetHelper.getThreadLocalValuesToInherit();
        }

        /**
         * Tries to update this task's update interval so as to re-used an already scheduled task for a given key.
         * The update can only be performed if the task hasn't read the update interval after it has been started.
         * 
         * @return <code>true</code> if the update was applied successfully before the task read the update interval; this means
         * that if the task is not cancelled, it will use the new update interval. If <code>false</code> is returned, the task has already
         * read the update interval, and a change to the update interval for this task is no longer possible. The caller will probably
         * have to schedule a new task with the new update interval.
         */
        public synchronized boolean tryToUpdateUpdateInterval(U newUpdateInterval) {
            final boolean result;
            if (runningAndReadUpdateInterval) {
                result = false;
            } else {
                result = true;
                updateInterval = newUpdateInterval;
            }
            return result;
        }
        
        @Override
        public V get() throws InterruptedException, ExecutionException {
            // propagate locks to executing thread if it has already entered call() because we'll wait for it; only propagate if the executing thread hasn't
            // done this by itself because of synchronous execution. Unpropagate needs to happen in the executing thread
            // because there is no synchronization around the return of the call() method and the continuing of this get() method.
            synchronized (this) {
                final Thread propagatedToExecutingThread = executingThread;
                final boolean callHasTerminatedWhenGetWasCalled = runningAndReadUpdateInterval && propagatedToExecutingThread == null;
                if (!callHasTerminatedWhenGetWasCalled) {
                    gettingThreads.add(Thread.currentThread()); // call() will remove the gettingThreads before it returns and deal with lock unpropagation
                    if (propagatedToExecutingThread != null) {
                        // Turn this logging on in case you need to debug the SmartFutureCache. Otherwise, log level detection is too expensive here.
                        // logger.finest("propagating lock set from " + Thread.currentThread().getName() + " to "
                        //        + propagatedToExecutingThread.getName());
                        LockUtil.propagateLockSetTo(propagatedToExecutingThread);
                    }
                }
            }
            return tracingGetHelper.callGetAndTraceAfterEachTimeout(this);
        }

        @Override
        public V call() {
            tracingGetHelper.setInheritableThreadLocalValues();
            try {
                final U updateInterval;
                final Set<Thread> locksPropagatedFromGettingThreads;
                synchronized (this) {
                    updateInterval = getUpdateInterval();
                    locksPropagatedFromGettingThreads = new HashSet<Thread>(gettingThreads);
                    executingThread = Thread.currentThread();
                    if (!locksPropagatedFromGettingThreads.isEmpty()) {
                        // get() was called and cannot have returned yet because call() hasn't returned; propagate locks from getting thread
                        for (Thread locksPropagatedFromGettingThread : locksPropagatedFromGettingThreads) {
                            LockUtil.propagateLockSetFrom(locksPropagatedFromGettingThread);
                            // Turn this logging on in case you need to debug the SmartFutureCache. Otherwise, log level detection is too expensive here.
                            // logger.finest("propagating lock set from " + locksPropagatedFromGettingThread.getName()
                            //        + " to " + executingThread.getName());
                        }
                    }
                    // make sure we don't propagate from the same thread twice in case gettingThread == callerThread
                    if (callerWaitsSynchronouslyForResult && !locksPropagatedFromGettingThreads.contains(callerThread)) {
                        // Turn this logging on in case you need to debug the SmartFutureCache. Otherwise, log level detection is too expensive here.
                        // logger.finest("propagating lock set from "+callerThread.getName()+" to "+executingThread.getName()+
                        //        " due to synchronous execution");
                        LockUtil.propagateLockSetFrom(callerThread);
                    }
                    runningAndReadUpdateInterval = true;
                }
                try {
                    try {
                        V preResult = cacheUpdateComputer.computeCacheUpdate(key, updateInterval);
                        final NamedReentrantReadWriteLock lock = getOrCreateLockForKey(key);
                        LockUtil.lockForWrite(lock);
                        try {
                            V result = cacheUpdateComputer.provideNewCacheValue(key, cache.get(key), preResult,
                                    updateInterval);
                            cache(key, result);
                            return result;
                        } finally {
                            LockUtil.unlockAfterWrite(lock);
                        }
                    } finally {
                        synchronized (ongoingRecalculations) {
                            boolean newTaskScheduled = false;
                            Pair<U, Set<SettableFuture<Future<V>>>> queued = triggeredAndNotYetScheduled.get(key);
                            if (!suspended || (queued != null && !queued.getB().isEmpty())) {
                                if (queued != null) {
                                    triggeredAndNotYetScheduled.remove(key);
                                    Future<V> future = schedule(key, queued.getA(), /* callerWaitsSynchronouslyForResult */ false);
                                    newTaskScheduled = true;
                                    for (SettableFuture<Future<V>> futureToSet : queued.getB()) {
                                        futureToSet.set(future);
                                    }
                                }
                            }
                            if (!newTaskScheduled) {
                                ongoingRecalculations.remove(key);
                            }
                        }
                    }
                } finally {
                    synchronized (this) {
                        for (Thread locksPropagatedFromGettingThread : gettingThreads) {
                            // Turn this logging on in case you need to debug the SmartFutureCache. Otherwise, log level detection is too expensive here.
                            // logger.finest("unpropagating lock set from "+locksPropagatedFromGettingThread.getName()+" to "+executingThread.getName());
                            LockUtil.unpropagateLockSetFrom(locksPropagatedFromGettingThread);
                        }
                        executingThread = null;
                    }
                    if (callerWaitsSynchronouslyForResult && !gettingThreads.contains(callerThread)) {
                        // Turn this logging on in case you need to debug the SmartFutureCache. Otherwise, log level detection is too expensive here.
                        // logger.finest("unpropagating lock set from "+callerThread.getName()+" to "+Thread.currentThread().getName()+
                        //        " due to synchronous execution");
                        LockUtil.unpropagateLockSetFrom(callerThread);
                    }
                    gettingThreads.clear();
                    tracingGetHelper.removeInheritableThreadLocalValues();
<<<<<<< HEAD
=======
                    tracingGetHelper.removeThreadLocalValues();
>>>>>>> 4e354ab7
                }
            } catch (Exception e) {
                // cache won't be updated
                logger.log(Level.SEVERE, "SmartFutureCache.FutureTaskWithCancelBlocking.call", e);
                throw new RuntimeException(e);
            }
        }

        public U getUpdateInterval() {
            return updateInterval;
        }

        @Override
        public void setExecutorThisTaskIsScheduledFor(ThreadPoolExecutor executorThisTaskIsScheduledFor) {
            tracingGetHelper.setExecutorThisTaskIsScheduledFor(executorThisTaskIsScheduledFor);
        }
        
        @Override
        public String toString() {
            return getClass().getName()+" [key="+key+", updateInterval="+updateInterval+", cacheUpdateComputer="+cacheUpdateComputer+"]";
        }
    }
    
    public SmartFutureCache(CacheUpdater<K, V, U> cacheUpdateComputer, String nameForLocks) {
        this.ongoingRecalculations = new ConcurrentHashMap<K, FutureTaskWithCancelBlocking>();
        this.cache = new ConcurrentHashMap<K, V>();
        this.cacheUpdateComputer = cacheUpdateComputer;
        this.locksForKeys = new ConcurrentHashMap<K, NamedReentrantReadWriteLock>();
        this.nameForLocks = nameForLocks;
        this.triggeredAndNotYetScheduled = new HashMap<>();
    }
    
    private NamedReentrantReadWriteLock getOrCreateLockForKey(K key) {
        synchronized (locksForKeys) {
            NamedReentrantReadWriteLock result = locksForKeys.get(key);
            if (result == null) {
                result = new NamedReentrantReadWriteLock(nameForLocks+" for key "+key, /* fair */ false);
                locksForKeys.put(key, result);
            }
            return result;
        }
    }
    
    public void suspend() {
        logger.finest("suspending cache "+nameForLocks);
        synchronized (ongoingRecalculations) {
            suspended = true;
        }
    }
    
    public void resume() {
        synchronized (ongoingRecalculations) {
            suspended = false;
            logger.finest("resuming cache "+nameForLocks);
            for (Iterator<Entry<K, Pair<U, Set<SettableFuture<Future<V>>>>>> i=triggeredAndNotYetScheduled.entrySet().iterator(); i.hasNext(); ) {
                Entry<K, Pair<U, Set<SettableFuture<Future<V>>>>> e = i.next();
                logger.finest(()->"while resuming "+nameForLocks+", triggering update for key "+e.getKey()+" with update interval "+e.getValue());
                triggerUpdate(e.getKey(), e.getValue().getA());
                i.remove();
            }
        }
    }
    
    private void queue(final K key, final U updateInterval, SettableFuture<Future<V>> setWhenDone) {
        Pair<U, Set<SettableFuture<Future<V>>>> oldUpdateInterval = triggeredAndNotYetScheduled.get(key);
        U joinedUpdateInterval = joinUpdateIntervals(updateInterval, oldUpdateInterval==null?null:oldUpdateInterval.getA());
        Set<SettableFuture<Future<V>>> newSetWhenDone = new HashSet<>();
        if (oldUpdateInterval != null) {
            newSetWhenDone.addAll(oldUpdateInterval.getB());
        }
        if (setWhenDone != null) {
            newSetWhenDone.add(setWhenDone);
        }
        triggeredAndNotYetScheduled.put(key, new Pair<>(joinedUpdateInterval, newSetWhenDone));
    }
    
    /**
     * Triggers a cache update for <code>key</code> for the <code>updateInterval</code> specified. If a re-calculation
     * for this key is already scheduled, this method will try to update its update interval by
     * {@link UpdateInterval#join(UpdateInterval) joining} the new with the existing one. If that doesn't work because
     * the task has already been started and has already read its update interval, this method will schedule a new task
     * with the extended update interval.
     * <p>
     * 
     * If the running task has a different setting for the caller's waiting for the task, the task will be canceled
     * (which may or may not work), and a new task with the joined update interval is scheduled.
     */
    public void triggerUpdate(final K key, U updateInterval) {
        // establish and maintain the following invariant: after lock on ongoingRecalculations is released,
        // no Future contained in it is in cancelled state
        synchronized (ongoingRecalculations) {
            if (suspended) {
                queue(key, updateInterval, /* future to set when done */ null);
            } else {
                scheduleRecalculationIfNotScheduledOrRunningOtherwiseUpdateScheduledTaskOrQueueIfAlreadyRunning(key, updateInterval,
                        /* callerWaitsSynchronouslyForResult */ false);
            }
        }
    }

    private U joinUpdateIntervals(U updateInterval, final U oldUpdateInterval) {
        final U joinedUpdateInterval;
        if (oldUpdateInterval == null) {
            joinedUpdateInterval = updateInterval;
        } else {
            if (updateInterval == null) {
                joinedUpdateInterval = oldUpdateInterval;
            } else {
                joinedUpdateInterval = updateInterval.join(oldUpdateInterval);
            }
        }
        return joinedUpdateInterval;
    }

    private static class SettableFuture<T> implements Future<T> {
        private T value;
        private boolean isSet;
        
        @Override
        public boolean cancel(boolean mayInterruptIfRunning) {
            throw new UnsupportedOperationException();
        }

        @Override
        public boolean isCancelled() {
            return false;
        }

        @Override
        public boolean isDone() {
            return isSet;
        }

        @Override
        public T get() throws InterruptedException, ExecutionException {
            synchronized (this) {
                while (!isSet) {
                    wait();
                }
            }
            return value;
        }

        @Override
        public T get(long timeout, TimeUnit unit) throws InterruptedException, ExecutionException, TimeoutException {
            synchronized (this) {
                while (!isSet) {
                    wait(TimeUnit.MILLISECONDS.convert(timeout, unit));
                    if (!isSet) {
                        throw new TimeoutException();
                    }
                }
            }
            return value;
        }
        
        public void set(T value) {
            synchronized (this) {
                this.value = value;
                isSet = true;
                notifyAll();
            }
        }
        
        public String toString() {
            final String result;
            synchronized (this) {
                if (isSet) {
                    result = value==null?"null":value.toString();
                } else {
                    result = "unset";
                }
            }
            return result;
        }
    }
    
    private static class TransitiveFuture<T> implements Future<T> {
        private final SettableFuture<Future<T>> future;
        private final HasTracingGet<T> tracingGetHelper;
        
        protected TransitiveFuture(SettableFuture<Future<T>> future) {
            super();
            this.future = future;
            this.tracingGetHelper = new HasTracingGetImpl<T>() {
                @Override
                protected String getAdditionalTraceInfo() {
                    return "transitive future "+TransitiveFuture.this.future.toString();
                }
            };
        }

        @Override
        public boolean cancel(boolean mayInterruptIfRunning) {
            try {
                return future.get().cancel(mayInterruptIfRunning);
            } catch (InterruptedException | ExecutionException e) {
                throw new RuntimeException(e);
            }
        }

        @Override
        public boolean isCancelled() {
            try {
                return future.get().isCancelled();
            } catch (InterruptedException | ExecutionException e) {
                throw new RuntimeException(e);
            }
        }

        @Override
        public boolean isDone() {
            try {
                return future.get().isDone();
            } catch (InterruptedException | ExecutionException e) {
                throw new RuntimeException(e);
            }
        }

        @Override
        public T get() throws InterruptedException, ExecutionException {
            return tracingGetHelper.callGetAndTraceAfterEachTimeout(this);
        }

        @Override
        public T get(long timeout, TimeUnit unit) throws InterruptedException, ExecutionException, TimeoutException {
            return future.get(timeout, unit).get(timeout, unit);
        }
    }

    /**
     * Either calls {@link #schedule(Object, UpdateInterval, boolean)} to create and execute the
     * future or, if there is a currently executing future with this key, "remember" the call in the map
     * {@link #triggeredWhileExecutingForSameKey}. This map is then looked into in the finally block of
     * {@link FutureTaskWithCancelBlocking#call()}.
     * 
     * @param callerWaitsSynchronouslyForResult if <code>true</code>, if a future task needs to be created,
     * it will already inherit the calling thread's locks, and the method will always return a future task.
     */
    private Future<V> scheduleRecalculationIfNotScheduledOrRunningOtherwiseUpdateScheduledTaskOrQueueIfAlreadyRunning(final K key,
            final U updateInterval, final boolean callerWaitsSynchronouslyForResult) {
        final Future<V> result;
        synchronized (ongoingRecalculations) {
            if (ongoingRecalculations.containsKey(key)) {
                FutureTaskWithCancelBlocking scheduledOrRunning = ongoingRecalculations.get(key);
                // a future is already scheduled for the key; try to adjust the update interval
                boolean reuseExistingFuture = scheduledOrRunning.tryToUpdateUpdateInterval(updateInterval);
                if (reuseExistingFuture) {
                    result = scheduledOrRunning;
                    // Turn this logging on in case you need to debug the SmartFutureCache. Otherwise, log level detection is too expensive here.
                    // logger.finest("re-using existing future task on cache "+nameForLocks+" for key "+key);
                    smartFutureCacheTaskReuseCounter++;
                } else {
                    final SettableFuture<Future<V>> nestedFuture;
                    if (callerWaitsSynchronouslyForResult) {
                        nestedFuture = new SettableFuture<Future<V>>();
                        result = new TransitiveFuture<>(nestedFuture);
                    } else {
                        nestedFuture = null;
                        result = null;
                    }
                    queue(key, updateInterval, nestedFuture);
                }
            } else {
                result = schedule(key, updateInterval, callerWaitsSynchronouslyForResult);
            }
        }
        return result;
    }

    /**
     * Creates a {@link FutureTask} for the (re-)calculation of the cache entry for <code>key</code> across update
     * interval <code>joinedUpdateInterval</code>, enters it into {@link #ongoingRecalculations} and schedules its
     * execution with {@link #recalculator}. The method synchronizes on {@link #ongoingRecalculations}.
     * 
     * !!! Callers need to hold monitor of {@link #ongoingRecalculations}
     * 
     * @param callerWaitsSynchronouslyForResult
     *            if <code>true</code>, this allows the future to assume the caller's locks. See also
     *            {@link LockUtil#propagateLockSetFrom(Thread)}. This can be helpful to avoid read-read deadlocks
     *            in conjunction with fair {@link ReentrantReadWriteLock}s.
     */
    private Future<V> schedule(final K key, final U joinedUpdateInterval, final boolean callerWaitsSynchronouslyForResult) {
        final Thread callerThread = Thread.currentThread();
        final FutureTaskWithCancelBlocking future = new FutureTaskWithCancelBlocking(key, joinedUpdateInterval,
                callerWaitsSynchronouslyForResult, callerThread);
        // Turn this logging on in case you need to debug the SmartFutureCache. Otherwise, log level detection
        // is too expensive here.
        // logger.finest("creating future task on cache "+nameForLocks+" for key "+key);
        ongoingRecalculations.put(key, future);
        recalculator.execute(future);
        return future;
    }
    
    /**
     * Fetches a value for <code>key</code> from the cache. If no {@link #triggerUpdate(Object, UpdateInterval)} for the <code>key</code>
     * has ever happened, <code>null</code> will be returned. Otherwise, depending on <code>waitForLatest</code> the result is taken
     * from the cache straight away (<code>waitForLatest==false</code>) or, if a re-calculation for the <code>key</code> is still
     * ongoing, the result of that ongoing re-calculation is returned. When {@link #remove(Object)} has been called for the {@code key} and
     * no update has finished computing since then, this method will also return {@code null} in case {@code waitForLatest} is {@code false}.
     */
    public V get(final K key, boolean waitForLatest) {
        final V value;
        final Future<V> future;
        if (waitForLatest) {
            synchronized (ongoingRecalculations) {
                final Pair<U, Set<SettableFuture<Future<V>>>> triggeredSinceLastCacheUpdate = triggeredAndNotYetScheduled.remove(key);
                if (triggeredSinceLastCacheUpdate != null) {
                    future = scheduleRecalculationIfNotScheduledOrRunningOtherwiseUpdateScheduledTaskOrQueueIfAlreadyRunning(key, triggeredSinceLastCacheUpdate.getA(),
                            /* callerWaitsSynchronouslyForResult: if a new task is scheduled, we'll wait for it by calling future.get() below */ true);
                } else {
                    future = ongoingRecalculations.get(key);
                }
            }
            try {
                if (future != null) {
                    value = future.get();
                } else {
                    value = readCache(key);
                }
            } catch (InterruptedException | ExecutionException e) {
                logger.log(Level.SEVERE, "get", e);
                throw new RuntimeException(e);
            }
        } else {
            value = readCache(key);
        }
        return value;
    }

    private V readCache(final K key) {
        final V value;
        final NamedReentrantReadWriteLock lock = getOrCreateLockForKey(key);
        LockUtil.lockForRead(lock);
        try {
            value = cache.get(key);
        } finally {
            LockUtil.unlockAfterRead(lock);
        }
        return value;
    }

    public Set<K> keySet() {
        return cache.keySet();
    }

    protected void cache(final K key, V value) {
        if (value == null) {
            cache.remove(key);
            locksForKeys.remove(key);
        } else {
            cache.put(key, value);
        }
    }

    /**
     * For debugging and testing; tells how many times a task got re-cycled with a new update interval instead of canceling it
     * and scheduling a new one. See also bug 1314.
     */
    public int getSmartFutureCacheTaskReuseCounter() {
        return smartFutureCacheTaskReuseCounter;
    }

    /**
     * Removes the key from the cache. If any updates are still running, they may again insert the key into the cache.
     * Until new updates for the {@code key} are computed, {@link #get(Object, boolean)} will return {@code null} for
     * the {@code key}.
     */
    public void remove(K key) {
        cache(key, null);
    }

}<|MERGE_RESOLUTION|>--- conflicted
+++ resolved
@@ -250,11 +250,7 @@
         }
 
         @Override
-<<<<<<< HEAD
-        public Map<InheritableThreadLocal<Object>, Object> getThreadLocalValuesToInherit() {
-=======
         public Map<ThreadLocal<Object>, Object> getThreadLocalValuesToInherit() {
->>>>>>> 4e354ab7
             return tracingGetHelper.getThreadLocalValuesToInherit();
         }
 
@@ -376,10 +372,7 @@
                     }
                     gettingThreads.clear();
                     tracingGetHelper.removeInheritableThreadLocalValues();
-<<<<<<< HEAD
-=======
                     tracingGetHelper.removeThreadLocalValues();
->>>>>>> 4e354ab7
                 }
             } catch (Exception e) {
                 // cache won't be updated
