--- conflicted
+++ resolved
@@ -31,7 +31,11 @@
     }
 
     @Override
-<<<<<<< HEAD
+    public boolean isEdgeInCycleCluster(DirectedEdge<T> edge) {
+        return clusters.stream().anyMatch(c->c.contains(edge.getFrom() )&& c.contains(edge.getTo()));
+    }
+
+    @Override
     public boolean areDisjoint() {
         for (final CycleCluster<T> c1 : clusters) {
             for (final CycleCluster<T> c2 : clusters) {
@@ -45,9 +49,5 @@
             }
         }
         return true;
-=======
-    public boolean isEdgeInCycleCluster(DirectedEdge<T> edge) {
-        return clusters.stream().anyMatch(c->c.contains(edge.getFrom() )&& c.contains(edge.getTo()));
->>>>>>> d4ebc6b1
     }
 }