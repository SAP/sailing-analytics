--- conflicted
+++ resolved
@@ -1,25 +1,13 @@
-<<<<<<< HEAD
-source.WEB-INF/classes/ = src
-output.WEB-INF/classes/ = bin
-bin.includes = META-INF/,\
-               WEB-INF/classes/,\
-               WEB-INF/web.xml,\
-               images/,\
-               winnercircle2012/,\
-               main.css
-output.. = WEB-INF/classes/
-=======
-source.WEB-INF/classes/ = src
-output.WEB-INF/classes/ = bin
-bin.includes = META-INF/,\
-               WEB-INF/classes/,\
-               WEB-INF/web.xml,\
-               images/,\
-               ess40/,\
-               fontface.css,\
-               sap.ico,\
-               webfonts/,\
-               mobile.css,\
-               site.css
-output.. = WEB-INF/classes/
->>>>>>> 8609ff84
+source.WEB-INF/classes/ = src
+output.WEB-INF/classes/ = bin
+bin.includes = META-INF/,\
+               WEB-INF/classes/,\
+               WEB-INF/web.xml,\
+               images/,\
+               ess40/,\
+               fontface.css,\
+               sap.ico,\
+               webfonts/,\
+               mobile.css,\
+               site.css
+output.. = WEB-INF/classes/