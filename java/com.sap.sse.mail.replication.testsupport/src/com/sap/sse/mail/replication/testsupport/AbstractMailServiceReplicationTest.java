package com.sap.sse.mail.replication.testsupport;

import java.util.HashMap;
import java.util.Map;

import org.junit.Before;

import com.sap.sse.common.mail.MailException;
import com.sap.sse.mail.MailService;
import com.sap.sse.mail.MailServiceResolver;
import com.sap.sse.mail.impl.MailServiceImpl;
import com.sap.sse.replication.testsupport.AbstractServerReplicationTestSetUp;
import com.sap.sse.replication.testsupport.AbstractServerWithSingleServiceReplicationTest;

public class AbstractMailServiceReplicationTest extends AbstractServerWithSingleServiceReplicationTest<MailService, MailServiceImpl> {
    public AbstractMailServiceReplicationTest() {
        super(new MailServerReplicationTestSetUp());
    }

    public static final Map<MailServiceImpl, Integer> numberOfMailsSent = new HashMap<>();
    
    @Before
    public void clearNumberOfMailsSent() {
        numberOfMailsSent.clear();
    }
    
    public static MailServiceImpl createMailCountingService(final boolean canSendMail) {
        final MailServiceImpl[] mailService = new MailServiceImpl[1];
        MailServiceResolver mailServiceResolver = new MailServiceResolver() {
            @Override
            public MailService getMailService() {
                return mailService[0];
            }
        };
        mailService[0] = new MailServiceImpl(null, mailServiceResolver) {
            @Override
            protected void internalSendMail(String toAddress, String subject, ContentSetter contentSetter)
                    throws MailException {
                countOneIfCanSendMail(canSendMail);
                return null;
            }

            private void countOneIfCanSendMail(final boolean canSendMail) {
                if (canSendMail) {
                    Integer old = numberOfMailsSent.get(this);
                    numberOfMailsSent.put(this, old == null ? 1 : old + 1);
                }
<<<<<<< HEAD
            }

            @Override
            public Void internalSendMail(String toAddress, String subject, String body) throws MailException {
                countOneIfCanSendMail(canSendMail);
                return null;
=======
>>>>>>> 05b2138f
            }
        };
        return mailService[0];
    }

    public static class MailServerReplicationTestSetUp extends AbstractServerReplicationTestSetUp<MailService, MailServiceImpl> {
        @Override
        protected MailServiceImpl createNewMaster() throws MailException {
            return createMailCountingService(true);
        }

        @Override
        protected MailServiceImpl createNewReplica() throws MailException {
            return createMailCountingService(false);
        }
    }

}<|MERGE_RESOLUTION|>--- conflicted
+++ resolved
@@ -8,6 +8,7 @@
 import com.sap.sse.common.mail.MailException;
 import com.sap.sse.mail.MailService;
 import com.sap.sse.mail.MailServiceResolver;
+import com.sap.sse.mail.SerializableMultipartSupplier;
 import com.sap.sse.mail.impl.MailServiceImpl;
 import com.sap.sse.replication.testsupport.AbstractServerReplicationTestSetUp;
 import com.sap.sse.replication.testsupport.AbstractServerWithSingleServiceReplicationTest;
@@ -37,7 +38,6 @@
             protected void internalSendMail(String toAddress, String subject, ContentSetter contentSetter)
                     throws MailException {
                 countOneIfCanSendMail(canSendMail);
-                return null;
             }
 
             private void countOneIfCanSendMail(final boolean canSendMail) {
@@ -45,15 +45,13 @@
                     Integer old = numberOfMailsSent.get(this);
                     numberOfMailsSent.put(this, old == null ? 1 : old + 1);
                 }
-<<<<<<< HEAD
             }
-
+            
             @Override
-            public Void internalSendMail(String toAddress, String subject, String body) throws MailException {
+            public Void internalSendMail(String toAddress, String subject,
+                    SerializableMultipartSupplier multipartSupplier) throws MailException {
                 countOneIfCanSendMail(canSendMail);
                 return null;
-=======
->>>>>>> 05b2138f
             }
         };
         return mailService[0];
