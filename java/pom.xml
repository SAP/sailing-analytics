<?xml version="1.0" encoding="UTF-8"?>
<project xsi:schemaLocation="https://maven.apache.org/POM/4.0.0 https://maven.apache.org/xsd/maven-4.0.0.xsd"
  xmlns="https://maven.apache.org/POM/4.0.0" xmlns:xsi="https://www.w3.org/2001/XMLSchema-instance">
  <modelVersion>4.0.0</modelVersion>

  <parent>
    <artifactId>workspace</artifactId>
    <groupId>com.sap.sailing</groupId>
    <version>1.0.0-SNAPSHOT</version>
  </parent>

  <artifactId>root</artifactId>
  <packaging>pom</packaging>

  <modules>
    <!-- By default, only the modules are added that are always needed.
         These are the module that are needed for both backend and Android builds.
         To add additional modules for the backend build, there is a specific profile. -->
    <module>com.sap.sse.common</module>
    <module>com.sap.sse.shared.android</module>
    <module>com.sap.sse.datamining.annotations</module>
    <module>com.sap.sse.security.common</module>
    <module>org.json.simple</module>
    <module>com.sap.sailing.domain.common</module>
    <module>com.sap.sailing.domain.shared.android</module>
    <module>com.sap.sailing.server.gateway.serialization.shared.android</module>
  </modules>

  <properties>
    <!-- Please ensure that serialization/replication works correctly, when updating the tycho version.
         Due to ECJ/JDT bugs it may fail depending on the Eclipse version tycho is based on 
         (see Bugzilla: https://bugzilla.sapsailing.com/bugzilla/show_bug.cgi?id=3859). -->
    <!-- Most likely, serialization/replication will fail with tycho versions based on Eclipse Neon R (4.6.0). -->
    <!--
         1.7.0 is the last Java 1.8 compatible version; since 2.x Tycho requires Java 11.
         When adjusting tycho-version here, also make sure to adjust it accordingly
         in java/com.amazon.aws.aws-java-api/pom.xml
     -->
    <tycho-version>2.7.5</tycho-version>
    <gwt.version>2.11.0</gwt.version>
    <!-- gwt-maven-plugin is typically in sync with the GWT version. But sometimes versions need extra time after a new GWT release. -->
    <gwt.plugin.version>2.11.0</gwt.plugin.version>
    <gwt.minVersion>2.11.0</gwt.minVersion>
    <gwt.workers>2</gwt.workers>
    <p2-target>race-analysis-p2-remote</p2-target><!--can be overidden through p2-target.local profile -->
    <!-- QUESTION: Which properties or settings are system dependent and differ across different machines/environments? QUESTION:
    Can we move the system property -Dmongo.dbName to "parameters.mongodb"? If so the IP of the host would be the same for all
    profiles. -->
    <parameters.common>
      -Djavax.xml.bind.JAXBContextFactory=com.sun.xml.bind.v2.ContextFactory -Dosgi.java.profile=file://${session.executionRootDirectory}/java/target/configuration/JavaSE-11.profile -Dfile.encoding=cp1252 -Dmongo.dbName=winddbTest -DspatialWind=true -Xss100m --add-opens java.base/java.lang=ALL-UNNAMED -Dgwt.rpc.version=9
    </parameters.common>
    <parameters.vm-settings>
      -ea -Xmx8192m -XX:+UseG1GC
    </parameters.vm-settings>
    <parameters.tractrac>
      -Dtractrac.tunnel=true -Dtractrac.tunnel.host=localhost
    </parameters.tractrac>
    <parameters.mongodb>
      -Dmongo.host=127.0.0.1
    </parameters.mongodb>
    <parameters.debug>
      -Xdebug -Xrunjdwp:transport=dt_socket,address=8000,server=y,suspend=y
    </parameters.debug>
    <!-- "Forward declaration" for better readability. The actual value should be defined in the local settings.xml, because
    of the differences between the CI-Build and the local setup. -->
    <parameters.proxy>
      -Dhttp.proxyHost=proxy.wdf.sap.corp -Dhttp.proxyPort=8080 -Dhttps.proxyHost=proxy.wdf.sap.corp -Dhttps.proxyPort=8080
    </parameters.proxy>
    <reportsdirectory>${project.build.directory}/surefire-reports</reportsdirectory>
    <skipTests>false</skipTests>
  </properties>

  <profiles>
    <profile>
      <!-- This profile activates some configuration (submodules and Tycho) that must not be active when building the Android apps.
           On Lean DI this profile is inactive.
           In a non Lean DI environment this is active by default and can be deactivated using the parameter "-P !with-not-android-relevant". -->
      <id>with-not-android-relevant</id>
      <activation>
        <property>
          <name>!ldi.releaseBuild</name>
        </property>
      </activation>
      <properties>
        <with.not.android.relevant>true</with.not.android.relevant>
      </properties>
      <modules>
        <module>elemental2</module>
        <module>org.hamcrest.core</module>
        <module>com.sap.sse</module>
        <module>com.sap.sse.test</module>
        <module>com.sap.sse.landscape.common</module>
        <module>com.sap.sse.landscape</module>
        <module>com.sap.sse.landscape.aws</module>
        <module>com.sap.sse.landscape.aws.common</module>
        <module>com.sap.sse.landscape.aws.test</module>
        <module>com.sap.sse.landscape.aws.persistence</module>
        <module>com.sap.sailing.landscape</module>
        <module>com.sap.sailing.landscape.gateway</module>
        <module>com.sap.sailing.landscape.test</module>
        <module>com.sap.sailing.landscape.common</module>
        <module>com.sap.sailing.landscape.ui</module>
        <module>com.sap.sse.jersey.jaxbdependencyfragment</module>
        <module>com.sap.sailing.routeconverterjava11extension</module>
        <module>com.sap.sse.mail</module>
        <module>com.sap.sse.mail.replication.test</module>
        <module>com.sap.sse.mail.replication.testsupport</module>
        <module>com.sap.sse.mongodb</module>
        <module>com.sap.sse.gwt</module>
        <module>com.sap.sse.gwt.adminconsole</module>
        <module>com.sap.sse.datamining</module>
        <module>com.sap.sse.datamining.shared</module>
        <module>com.sap.sse.datamining.ui</module>
        <module>com.sap.sse.security.interface</module>
        <module>com.sap.sse.security</module>
        <module>com.sap.sse.security.persistence</module>
        <module>com.sap.sse.security.persistence.test</module>
        <module>com.sap.sse.security.storemerging</module>
        <module>com.sap.sse.security.storemerging.test</module>
        <module>com.sap.sse.security.ui</module>
        <module>com.sap.sse.security.userstore.mongodb</module>
        <module>com.sap.sse.operationaltransformation</module>
        <module>com.sap.sse.replication</module>
        <module>com.sap.sse.replication.persistence</module>
        <module>com.sap.sse.replication.interfaces</module>
        <module>com.sap.sse.threadmanager</module>
        <module>com.sap.sse.filestorage</module>
        <module>com.sap.sse.feature</module>
        <module>com.sap.sse.feature.runtime</module>
        <module>com.sap.sailing.competitorimport</module>
        <module>com.sap.sailing.domain</module>
        <module>com.sap.sailing.awssensorfixstore</module>
        <module>com.sap.sailing.geocoding</module>
        <module>com.sap.sailing.datamining.provider</module>
        <module>com.sap.sailing.datamining</module>
        <module>com.sap.sailing.datamining.shared</module>
        <module>com.sap.sailing.domain.persistence</module>
        <module>com.sap.sailing.domain.deckmanadapter</module>
        <module>com.sap.sailing.domain.oceanraceadapter</module>
        <module>com.sap.sailing.domain.yellowbrickadapter</module>
        <module>com.sap.sailing.domain.yellowbrickadapter.test</module>
        <module>com.sap.sailing.domain.yellowbrickadapter.persistence</module>
        <module>com.sap.sailing.domain.bravoadapter</module>
        <module>com.sap.sailing.domain.expeditionadapter</module>
        <module>com.sap.sailing.domain.tractracadapter</module>
        <module>com.sap.sailing.domain.tractracadapter.persistence</module>
        <module>com.sap.sailing.domain.windfinderadapter</module>
        <module>com.sap.sailing.domain.windfinderadapter.test</module>
        <module>com.sap.sailing.domain.igtimiadapter</module>
        <module>com.sap.sailing.domain.igtimiadapter.gateway</module>
        <module>com.sap.sailing.domain.igtimiadapter.persistence</module>
        <module>com.sap.sailing.domain.racelogtrackingadapter</module>
        <module>com.sap.sailing.domain.racelogtrackingadapter.testsupport</module>
        <module>com.sap.sailing.domain.swisstimingadapter</module>
        <module>com.sap.sailing.domain.swisstimingadapter.persistence</module>
        <module>com.sap.sailing.domain.swisstimingreplayadapter</module>
        <module>com.sap.sailing.news</module>
        <module>com.sap.sailing.declination</module>
        <module>com.sap.sailing.udpconnector</module>
        <module>com.sap.sailing.expeditionconnector.common</module>
        <module>com.sap.sailing.expeditionconnector</module>
        <module>com.sap.sailing.expeditionconnector.persistence</module>
        <module>com.sap.sailing.server</module>
        <module>com.sap.sailing.server.interface</module>
        <module>com.sap.sailing.server.gateway.interfaces</module>
        <module>com.sap.sailing.server.gateway</module>
        <module>com.sap.sailing.server.gateway.serialization</module>
        <module>com.sap.sailing.shared.persistence</module>
        <module>com.sap.sailing.shared.server</module>
        <module>com.sap.sailing.shared.server.gateway</module>
        <module>com.sap.sailing.www</module>
        <module>com.sap.sailing.hanaexport</module>
        <module>com.google.gwt.user</module>
        <module>com.google.gwt.dev</module>
        <module>com.google.gwt.servlet</module>
        <module>com.tractrac.clientmodule</module>
        <module>com.googlecode.java-diff-utils</module>
        <module>com.googlecode.mgwt</module>
        <module>net.sf.marineapi</module>
        <module>net.sf.marineapi.test</module>
        <module>com.sap.sailing.dashboards.gwt</module>
        <module>com.sap.sailing.feature</module>
        <module>org.moxieapps.gwt.highcharts</module>
        <module>com.google.gwt.ajaxloader</module>
        <module>com.github.branflake2267.gwt-maps-api</module>
        <module>com.sap.sailing.grib</module>
        <module>com.sap.sailing.grib.test</module>
        <module>com.sap.sailing.nmeaconnector</module>
        <module>com.sap.sailing.nmeaconnector.test</module>
        <module>com.sap.sailing.resultimport</module>
        <module>com.sap.sailing.kiworesultimport</module>
        <module>com.sap.sailing.ess40.resultimport</module>
        <module>com.sap.sailing.xrr.schema</module>
        <module>com.sap.sailing.xrr.resultimport</module>
        <module>com.sap.sailing.xrr.structureimport</module>
        <module>com.sap.sailing.freg.resultimport</module>
        <module>org.openqa.selenium.osgi</module>
        <module>com.sap.sailing.monitoring</module>
        <module>com.sap.sailing.simulator</module>
        <module>com.sap.sailing.server.trackfiles</module>
        <module>com.sap.sailing.feature.runtime</module>
        <module>com.sap.sailing.gwt.ui</module>
        <module>com.sap.sse.debranding</module>
        <module>com.sap.sailing.domain.test</module>
        <module>com.sap.sse.replication.testsupport</module>
        <module>com.sap.sailing.server.testsupport</module>
        <module>com.sap.sse.gwt.test</module>
        <module>com.sap.sse.datamining.test</module>
        <module>com.sap.sse.security.replication.test</module>
        <module>com.sap.sse.security.testsupport</module>
        <module>com.sap.sse.security.test</module>
        <module>com.sap.sse.operationaltransformation.test</module>
        <module>com.sap.sse.common.test</module>
        <module>com.sap.sse.shared.android.test</module>
        <module>com.sap.sse.filestorage.test</module>
        <module>com.sap.sailing.datamining.test</module>
        <module>com.sap.sailing.domain.deckmanadapter.test</module>
        <module>com.sap.sailing.domain.igtimiadapter.test</module>
        <module>com.sap.sailing.domain.racelogtrackingadapter.test</module>
        <module>com.sap.sailing.xrr.resultimport.test</module>
        <module>com.sap.sailing.domain.shared.android.test</module>
        <module>com.sap.sailing.geocoding.test</module>
        <module>com.sap.sailing.domain.swisstimingadapter.test</module>
        <module>com.sap.sailing.domain.swisstimingreplayadapter.test</module>
        <module>com.sap.sailing.declination.test</module>
        <module>com.sap.sailing.expeditionconnector.test</module>
        <module>com.sap.sailing.server.test</module>
        <module>com.sap.sailing.server.gateway.test</module>
        <module>com.sap.sailing.server.gateway.test.support</module>
        <module>com.sap.sailing.server.gateway.serialization.test</module>
        <module>com.sap.sailing.server.replication.test</module>
        <module>com.sap.sailing.mongodb.test</module>
        <module>com.googlecode.java-diff-utils.test</module>
        <module>com.sap.sailing.kiworesultimport.test</module>
        <module>com.sap.sailing.ess40.resultimport.test</module>
        <module>com.sap.sailing.freg.resultimport.test</module>
        <module>com.sap.sailing.barbados.resultimport</module>
        <module>com.sap.sailing.barbados.resultimport.test</module>
        <module>com.sap.sailing.velum.resultimport</module>
        <module>com.sap.sailing.velum.resultimport.test</module>
        <module>com.sap.sailing.sailwave.resultimport</module>
        <module>com.sap.sailing.sailwave.resultimport.test</module>
        <module>com.sap.sailing.manage2sail</module>
        <module>com.sap.sailing.manage2sail.resultimport</module>
        <module>com.sap.sailing.manage2sail.resultimport.test</module>
        <module>com.sap.sailing.sailti.resultimport</module>
        <module>com.sap.sailing.sailti.resultimport.test</module>
        <module>com.sap.sailing.yachtscoring.resultimport</module>
        <module>com.sap.sailing.yachtscoring.resultimport.test</module>
        <module>com.sap.sailing.simulator.test</module>
        <module>com.sap.sailing.server.trackfiles.test</module>
        <module>com.sap.sailing.selenium.test</module>
        <module>com.sap.sailing.feature.p2build</module>
        <module>com.sap.sailing.polars</module>
        <module>com.sap.sailing.windestimation</module>
        <module>com.sap.sailing.windestimation.lab</module>
        <module>com.sap.sailing.windestimation.test</module>
        <module>com.sap.sailing.polars.datamining</module>
        <module>com.sap.sailing.polars.datamining.shared</module>
        <module>com.sap.sailing.polars.test</module>
        <module>org.mp4parser.isoparser</module>
        <!--
        com.sap.sailing.targetplatform.base
        left out on purpose: only invoke maven manually to build target platform
      -->
    </modules>
    <build>
      <plugins>
        <plugin>
          <groupId>org.eclipse.tycho</groupId>
          <artifactId>target-platform-configuration</artifactId>
          <configuration>
            <dependency-resolution>
              <extraRequirements>
                <requirement>
                  <type>eclipse-plugin</type>
                  <id>com.google.gwt.dev</id>
                  <versionRange>0.0.0</versionRange>
                </requirement>
              </extraRequirements>
            </dependency-resolution>
          </configuration>
        </plugin>
      </plugins>
    </build>
  </profile>
  <profile>
    <!-- This profile activates the addition of those JavaEE bundles to the target platform
         for Tycho that have been removed from JavaSE-11 if not building for Android -->
    <id>with-java11-non-android-relevant</id>
    <activation>
      <jdk>[9.0,21.0)</jdk>
    </activation>
    <build>
      <plugins>
        <plugin>
          <groupId>org.eclipse.tycho</groupId>
          <artifactId>target-platform-configuration</artifactId>
          <version>${tycho-version}</version>
          <configuration>
            <dependency-resolution>
              <extraRequirements>
                <!-- The bundles that provide those package dropped in JavaSE-11 will be
                     required by the following fragments -->
                <requirement>
                  <type>eclipse-plugin</type>
                  <id>com.sap.sailing.routeconverterjava11extension</id>
                  <versionRange>0.0.0</versionRange>
                </requirement>
              </extraRequirements>
            </dependency-resolution>
          </configuration>
        </plugin>
      </plugins>
    </build>
  </profile>
  <profile>
    <id>no-debug.with-proxy</id>
    <activation>
      <activeByDefault>true</activeByDefault>
    </activation>
    <properties>
      <tycho.build.argLine>
        ${parameters.common} ${parameters.vm-settings} ${parameters.proxy} ${parameters.tractrac} ${parameters.mongodb}
      </tycho.build.argLine>
    </properties>
  </profile>
  <profile>
    <id>no-debug.without-proxy</id>
    <properties>
      <tycho.build.argLine>
        ${parameters.common} ${parameters.vm-settings} ${parameters.mongodb}
      </tycho.build.argLine>
    </properties>
  </profile>
  <profile>
    <id>debug.with-proxy</id>
    <properties>
      <tycho.build.argLine>
        ${parameters.common} ${parameters.vm-settings} ${parameters.proxy} ${parameters.debug} ${parameters.mongodb}
      </tycho.build.argLine>
    </properties>
  </profile>
  <profile>
    <id>debug.without-proxy</id>
    <properties>
      <tycho.build.argLine>
        ${parameters.common} ${parameters.vm-settings} ${parameters.debug} ${parameters.mongodb}
      </tycho.build.argLine>
    </properties>
  </profile>
  <profile>
    <id>p2-target.local</id>
    <properties>
      <p2-target>
        race-analysis-p2-local
      </p2-target>
    </properties>
    <activation>
      <property>
        <name>p2-local</name><!-- activiated by ``mvn -Dp2-local`` -->
      </property>
    </activation>
  </profile>
  
  <profile>
    <id>leandi</id>
    <activation>
      <!-- Only active on Lean DI. -->
      <property>
        <name>ldi.releaseBuild</name>
      </property>
    </activation>
    <properties>
      <!-- On Lean DI we do not build any artifact that needs stuff from the target platform.
           To avoid problems during target platform resolution,
           we use an empty target platform file that simply doesn't reference any artifacts.
           The alternative would be to completely deactivate some Tycho configuration on Lean DI,
           but this would be much more complex and fragile. -->
      <p2-target>race-analysis-p2-empty</p2-target>
    </properties>
    <dependencies>
      <dependency>
        <!-- This dependency simply ensures, that the Android SDK installation is completed on Lean DI before anything else is being built. -->
        <groupId>com.sap.sailing</groupId>
        <artifactId>install-android-sdk</artifactId>
        <version>${project.version}</version>
        <scope>provided</scope>
        <type>pom</type>
      </dependency>
    </dependencies>
    <build>
      <plugins>
        <plugin>
          <groupId>org.eclipse.tycho</groupId>
          <artifactId>tycho-compiler-plugin</artifactId>
          <configuration>
            <!-- TODO validate that 1.8 is OK also in the SAP-internal Android build -->
            <source>1.8</source>
            <target>1.8</target>
          </configuration>
        </plugin>
      </plugins>
    </build>
  </profile>
  
  <profile>
    <id>non-leandi</id>
    <activation>
      <!-- Only active in non Lean DI environments. -->
      <property>
        <name>!ldi.releaseBuild</name>
      </property>
    </activation>
    <build>
      <plugins>
        <plugin>
          <!-- On Lean DI, the toolchains stuff isn't correctly configured, so this can only be used if it isn't a Lean DI build. -->
          <groupId>org.eclipse.tycho</groupId>
          <artifactId>tycho-compiler-plugin</artifactId>
          <configuration>
            <useJDK>BREE</useJDK>
          </configuration>
        </plugin>
      </plugins>
    </build>
  </profile>
  <profile>
    <id>with-aws-lambda</id>
    <modules>
      <module>com.google.gwt.dev</module>
      <module>com.sap.sse.common</module>
      <module>com.sap.sse.datamining.annotations</module>
      <module>com.googlecode.java-diff-utils</module>
      <module>com.sap.sailing.domain</module>
      <module>com.sap.sailing.geocoding</module>
      <module>com.sap.sse.datamining.shared</module>
      <module>com.sap.sse</module>
      <module>com.sap.sailing.declination</module>
      <module>com.sap.sse.security</module>
      <module>com.sap.sse.operationaltransformation</module>
      <module>com.sap.sse.mail</module>
      <module>com.sap.sse.replication.interfaces</module>
      <module>com.sap.sse.security.persistence</module>
      <module>com.sap.sse.security.interface</module>
      <module>com.sap.sse.mongodb</module>
      <module>com.sap.sse.replication</module>
      <module>com.sap.sse.replication.persistence</module>
      <module>com.sap.sailing.shared.server</module>
      <module>com.sap.sailing.shared.persistence</module>
      <module>com.sap.sailing.server.gateway.interfaces</module>
      <module>com.sap.sailing.server.gateway.serialization</module>
      <module>com.sap.sailing.server.gateway.serialization.shared.android</module>
      <module>com.sap.sailing.ingestion</module>
    </modules>
  </profile>
</profiles>

<build>
  <directory>bin</directory>
  <outputDirectory>bin</outputDirectory>
  <testOutputDirectory>bin</testOutputDirectory>

  <pluginManagement>
    <plugins>
      <plugin>
        <inherited>true</inherited>
        <groupId>org.eclipse.tycho</groupId>
        <artifactId>eclipse-test-plugin</artifactId>
        <version>${tycho-version}</version>
      </plugin>
      <plugin>
        <groupId>org.apache.maven.plugins</groupId>
        <artifactId>maven-surefire-plugin</artifactId>
        <version>2.16</version>
        <configuration>
          <reportsDirectory>${reportsdirectory}</reportsDirectory>
        </configuration>
      </plugin>
      <plugin>
          <groupId>com.simpligility.maven.plugins</groupId>
          <artifactId>android-maven-plugin</artifactId>
          <configuration>
            <sourceDirectories>src</sourceDirectories>
            <destinationManifestFile>AndroidManifest.xml</destinationManifestFile>
            <classesJarExcludes>
              <classesJarExclude>*.jar</classesJarExclude>
              <classesJarExclude>generated-sources/**</classesJarExclude>
              <classesJarExclude>maven-archiver/**</classesJarExclude>
              <classesJarExclude>sourcebundle-l10n-gen/**</classesJarExclude>
              <classesJarExclude>p2*</classesJarExclude>
              <classesJarExclude>MANIFEST.MF</classesJarExclude>
              <classesJarExclude>*.ap_</classesJarExclude>
              <classesJarExclude>local-artifacts.properties</classesJarExclude>
              <classesJarExclude>**/*.gwt.xml</classesJarExclude>
            </classesJarExcludes>
          </configuration>
          <executions>
            <execution>
              <id>aar</id>
              <goals>
                <goal>aar</goal>
              </goals>
            </execution>
          </executions>
        </plugin>
        <plugin>
            <groupId>org.codehaus.mojo</groupId>
            <artifactId>build-helper-maven-plugin</artifactId>
            <version>1.9.1</version>
            <executions>
                <execution>
                    <phase>package</phase>
                    <goals>
                        <goal>attach-artifact</goal>
                    </goals>
                    <configuration>
                        <artifacts>
                            <artifact>
                                <type>aar</type>
                                <file>${project.build.directory}/${project.build.finalName}.aar</file>
                            </artifact>
                        </artifacts>
                    </configuration>
                </execution>
            </executions>
        </plugin>
    </plugins>
  </pluginManagement>

  <plugins>
    <plugin>
      <groupId>org.eclipse.tycho</groupId>
      <artifactId>tycho-maven-plugin</artifactId>
      <version>${tycho-version}</version>
      <extensions>true</extensions>
    </plugin>
    <plugin>
      <groupId>org.eclipse.tycho</groupId>
      <artifactId>target-platform-configuration</artifactId>
      <version>${tycho-version}</version>
      <configuration>
        <resolver>p2</resolver>
        <target>
          <artifact>
            <groupId>${project.groupId}</groupId>
            <artifactId>${project.artifactId}</artifactId>
            <version>${project.version}</version>
            <classifier>../com.sap.sailing.targetplatform/definitions/${p2-target}</classifier>
          </artifact>
        </target>
<<<<<<< HEAD
	<executionEnvironment>
	  JavaSE-17
	</executionEnvironment>
=======
        <executionEnvironment>
          JavaSE-11
        </executionEnvironment>
>>>>>>> 3a49eedd
        <environments>
          <environment>
            <os>linux</os>
            <ws>gtk</ws>
            <arch>x86</arch>
          </environment>
          <environment>
            <os>linux</os>
            <ws>gtk</ws>
            <arch>x86_64</arch>
          </environment>
          <environment>
            <os>win32</os>
            <ws>win32</ws>
            <arch>x86</arch>
          </environment>
          <environment>
            <os>win32</os>
            <ws>win32</ws>
            <arch>x86_64</arch>
          </environment>
          <environment>
            <os>macosx</os>
            <ws>cocoa</ws>
            <arch>x86_64</arch>
          </environment>
        </environments>
      </configuration>
    </plugin>
    <plugin>
      <groupId>org.eclipse.tycho</groupId>
      <artifactId>tycho-surefire-plugin</artifactId>
      <version>${tycho-version}</version>
      <configuration>
        <argLine>${argLine} ${tycho.build.argLine}</argLine>
        <excludes>
          <!-- Exclude inner classes -->
          <exclude>**/*$*</exclude>
        </excludes>
        <reportsDirectory>${reportsdirectory}</reportsDirectory>
        <showEclipseLog>true</showEclipseLog>
      </configuration>
    </plugin>
    <plugin>
      <groupId>org.eclipse.tycho</groupId>
      <artifactId>tycho-compiler-plugin</artifactId>
      <version>${tycho-version}</version>
      <configuration>
        <compilerArgs>
          <arg>-parameters</arg>
        </compilerArgs>
      </configuration>
    </plugin>

    <plugin>
      <groupId>org.codehaus.mojo</groupId>
      <artifactId>gwt-maven-plugin</artifactId>
      <version>${gwt.plugin.version}</version>
      <executions>
        <!-- GWT version detected from dependencyManagement -->
        <execution>
          <configuration>
            <extraJvmArgs>-Dgwt.persistentunitcache=false -Xmx4g -Djava.io.tmpdir=${env.TMP} -Dgwt.watchFileChanges=false</extraJvmArgs>
             <fragmentCount>4</fragmentCount>
            <!--
            <userAgents>chrome</userAgents>
          -->
          <!--
          <style>PRETTY</style>
        -->
        <localWorkers>${gwt.workers}</localWorkers>
        <!-- Uncomment the following to obtain details split-point reports
        <compileReport>true</compileReport>
        <detailedSoyc>true</detailedSoyc>
      -->
    </configuration>
  </execution>
</executions>
</plugin>

</plugins>

<extensions>
  <!-- Enabling the use of FTP -->
  <extension>
    <groupId>org.apache.maven.wagon</groupId>
    <artifactId>wagon-ssh-external</artifactId>
    <version>1.0-beta-6</version>
  </extension>
</extensions>

</build>

<reporting>
  <plugins>
    <plugin>
      <groupId>org.apache.maven.plugins</groupId>
      <artifactId>maven-surefire-report-plugin</artifactId>
      <version>2.16</version>
      <configuration>
        <aggregate>true</aggregate>
        <reportsDirectories>
          <reportsDirectory>${reportsdirectory}</reportsDirectory>
          <aggregate>true</aggregate>
        </reportsDirectories>
      </configuration>
    </plugin>
  </plugins>
</reporting>
</project><|MERGE_RESOLUTION|>--- conflicted
+++ resolved
@@ -549,15 +549,9 @@
             <classifier>../com.sap.sailing.targetplatform/definitions/${p2-target}</classifier>
           </artifact>
         </target>
-<<<<<<< HEAD
-	<executionEnvironment>
-	  JavaSE-17
-	</executionEnvironment>
-=======
         <executionEnvironment>
-          JavaSE-11
+          JavaSE-17
         </executionEnvironment>
->>>>>>> 3a49eedd
         <environments>
           <environment>
             <os>linux</os>
