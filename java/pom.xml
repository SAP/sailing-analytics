<?xml version="1.0" encoding="UTF-8"?>
<project xsi:schemaLocation="https://maven.apache.org/POM/4.0.0 https://maven.apache.org/xsd/maven-4.0.0.xsd"
  xmlns="https://maven.apache.org/POM/4.0.0" xmlns:xsi="https://www.w3.org/2001/XMLSchema-instance">
  <modelVersion>4.0.0</modelVersion>

  <parent>
    <artifactId>workspace</artifactId>
    <groupId>com.sap.sailing</groupId>
    <version>1.0.0-SNAPSHOT</version>
  </parent>

  <artifactId>root</artifactId>
  <packaging>pom</packaging>

  <modules>
    <!-- By default, only the modules are added that are always needed.
         These are the module that are needed for both backend and Android builds.
         To add additional modules for the backend build, there is a specific profile. -->
    <module>com.sap.sse.common</module>
    <module>com.sap.sse.shared.android</module>
    <module>com.sap.sse.datamining.annotations</module>
    <module>com.sap.sse.security.common</module>
    <module>org.json.simple</module>
    <module>com.sap.sailing.domain.common</module>
    <module>com.sap.sailing.domain.shared.android</module>
    <module>com.sap.sailing.server.gateway.serialization.shared.android</module>
  </modules>

  <properties>
    <!-- Please ensure that serialization/replication works correctly, when updating the tycho version.
         Due to ECJ/JDT bugs it may fail depending on the Eclipse version tycho is based on 
         (see Bugzilla: https://bugzilla.sapsailing.com/bugzilla/show_bug.cgi?id=3859). -->
    <!-- Most likely, serialization/replication will fail with tycho versions based on Eclipse Neon R (4.6.0). -->
<<<<<<< HEAD
    <tycho-version>2.7.5</tycho-version>
=======
    <tycho-version>1.7.0</tycho-version> <!-- 1.7.0 is the last Java 1.8 compatible version; since 2.x Tycho requires Java 11 -->
>>>>>>> 62206980
    <gwt.version>2.11.0</gwt.version>
    <!-- gwt-maven-plugin is typically in sync with the GWT version. But sometimes versions need extra time after a new GWT release. -->
    <gwt.plugin.version>2.11.0</gwt.plugin.version>
    <gwt.minVersion>2.11.0</gwt.minVersion>
    <gwt.workers>2</gwt.workers>
    <p2-target>race-analysis-p2-remote</p2-target><!--can be overidden through p2-target.local profile -->
    <!-- QUESTION: Which properties or settings are system dependent and differ across different machines/environments? QUESTION:
    Can we move the system property -Dmongo.dbName to "parameters.mongodb"? If so the IP of the host would be the same for all
    profiles. -->
    <parameters.common>
      -Djavax.xml.bind.JAXBContextFactory=com.sun.xml.bind.v2.ContextFactory -Dosgi.java.profile=file://${session.executionRootDirectory}/java/target/configuration/JavaSE-11.profile -Dfile.encoding=cp1252 -Dmongo.dbName=winddbTest -DspatialWind=true -Xss100m -Dgwt.rpc.version=9
    </parameters.common>
    <parameters.vm-settings>
      -ea -Xmx8192m -XX:+UseG1GC
    </parameters.vm-settings>
    <parameters.tractrac>
      -Dtractrac.tunnel=true -Dtractrac.tunnel.host=localhost
    </parameters.tractrac>
    <parameters.mongodb>
      -Dmongo.host=127.0.0.1
    </parameters.mongodb>
    <parameters.debug>
      -Xdebug -Xrunjdwp:transport=dt_socket,address=8000,server=y,suspend=y
    </parameters.debug>
    <!-- "Forward declaration" for better readability. The actual value should be defined in the local settings.xml, because
    of the differences between the CI-Build and the local setup. -->
    <parameters.proxy>
      -Dhttp.proxyHost=proxy.wdf.sap.corp -Dhttp.proxyPort=8080 -Dhttps.proxyHost=proxy.wdf.sap.corp -Dhttps.proxyPort=8080
    </parameters.proxy>
    <reportsdirectory>${project.build.directory}/surefire-reports</reportsdirectory>
    <skipTests>false</skipTests>
  </properties>

  <profiles>
    <profile>
      <!-- This profile activates some configuration (submodules and Tycho) that must not be active when building the Android apps.
           On Lean DI this profile is inactive.
           In a non Lean DI environment this is active by default and can be deactivated using the parameter "-P !with-not-android-relevant". -->
      <id>with-not-android-relevant</id>
      <activation>
        <property>
          <name>!ldi.releaseBuild</name>
        </property>
      </activation>
      <properties>
        <with.not.android.relevant>true</with.not.android.relevant>
      </properties>
      <modules>
        <module>elemental2</module>
<<<<<<< HEAD
	    <module>org.hamcrest.core</module>
=======
        <module>org.hamcrest.core</module>
>>>>>>> 62206980
        <module>com.sap.sse</module>
        <module>com.sap.sse.test</module>
        <module>com.sap.sse.landscape.common</module>
        <module>com.sap.sse.landscape</module>
        <module>com.sap.sse.landscape.aws</module>
        <module>com.sap.sse.landscape.aws.common</module>
        <module>com.sap.sse.landscape.aws.test</module>
        <module>com.sap.sse.landscape.aws.persistence</module>
        <module>com.sap.sailing.landscape</module>
        <module>com.sap.sailing.landscape.gateway</module>
        <module>com.sap.sailing.landscape.test</module>
        <module>com.sap.sailing.landscape.common</module>
        <module>com.sap.sailing.landscape.ui</module>
        <module>com.sap.sailing.routeconverterjava11extension</module>
        <module>com.sap.sse.mail</module>
        <module>com.sap.sse.mail.replication.test</module>
        <module>com.sap.sse.mail.replication.testsupport</module>
        <module>com.sap.sse.mongodb</module>
        <module>com.sap.sse.gwt</module>
        <module>com.sap.sse.gwt.adminconsole</module>
        <module>com.sap.sse.datamining</module>
        <module>com.sap.sse.datamining.shared</module>
        <module>com.sap.sse.datamining.ui</module>
        <module>com.sap.sse.security.interface</module>
        <module>com.sap.sse.security</module>
        <module>com.sap.sse.security.persistence</module>
        <module>com.sap.sse.security.persistence.test</module>
        <module>com.sap.sse.security.storemerging</module>
        <module>com.sap.sse.security.storemerging.test</module>
        <module>com.sap.sse.security.ui</module>
        <module>com.sap.sse.security.userstore.mongodb</module>
        <module>com.sap.sse.operationaltransformation</module>
        <module>com.sap.sse.replication</module>
        <module>com.sap.sse.replication.persistence</module>
        <module>com.sap.sse.replication.interfaces</module>
        <module>com.sap.sse.threadmanager</module>
        <module>com.sap.sse.filestorage</module>
        <module>com.sap.sse.feature</module>
        <module>com.sap.sse.feature.runtime</module>
        <module>com.sap.sailing.competitorimport</module>
        <module>com.sap.sailing.domain</module>
        <module>com.sap.sailing.awssensorfixstore</module>
        <module>com.sap.sailing.geocoding</module>
        <module>com.sap.sailing.datamining.provider</module>
        <module>com.sap.sailing.datamining</module>
        <module>com.sap.sailing.datamining.shared</module>
        <module>com.sap.sailing.domain.persistence</module>
        <module>com.sap.sailing.domain.deckmanadapter</module>
        <module>com.sap.sailing.domain.oceanraceadapter</module>
        <module>com.sap.sailing.domain.yellowbrickadapter</module>
        <module>com.sap.sailing.domain.yellowbrickadapter.test</module>
        <module>com.sap.sailing.domain.yellowbrickadapter.persistence</module>
        <module>com.sap.sailing.domain.bravoadapter</module>
        <module>com.sap.sailing.domain.expeditionadapter</module>
        <module>com.sap.sailing.domain.tractracadapter</module>
        <module>com.sap.sailing.domain.tractracadapter.persistence</module>
        <module>com.sap.sailing.domain.windfinderadapter</module>
        <module>com.sap.sailing.domain.windfinderadapter.test</module>
        <module>com.sap.sailing.domain.igtimiadapter</module>
        <module>com.sap.sailing.domain.igtimiadapter.gateway</module>
        <module>com.sap.sailing.domain.igtimiadapter.persistence</module>
        <module>com.sap.sailing.domain.racelogtrackingadapter</module>
        <module>com.sap.sailing.domain.racelogtrackingadapter.testsupport</module>
        <module>com.sap.sailing.domain.swisstimingadapter</module>
        <module>com.sap.sailing.domain.swisstimingadapter.persistence</module>
        <module>com.sap.sailing.domain.swisstimingreplayadapter</module>
        <module>com.sap.sailing.news</module>
        <module>com.sap.sailing.declination</module>
        <module>com.sap.sailing.udpconnector</module>
        <module>com.sap.sailing.expeditionconnector.common</module>
        <module>com.sap.sailing.expeditionconnector</module>
        <module>com.sap.sailing.expeditionconnector.persistence</module>
        <module>com.sap.sailing.server</module>
        <module>com.sap.sailing.server.interface</module>
        <module>com.sap.sailing.server.gateway.interfaces</module>
        <module>com.sap.sailing.server.gateway</module>
        <module>com.sap.sailing.server.gateway.serialization</module>
        <module>com.sap.sailing.shared.persistence</module>
        <module>com.sap.sailing.shared.server</module>
        <module>com.sap.sailing.shared.server.gateway</module>
        <module>com.sap.sailing.www</module>
        <module>com.sap.sailing.hanaexport</module>
        <module>com.google.gwt.user</module>
        <module>com.google.gwt.dev</module>
        <module>com.google.gwt.servlet</module>
        <module>com.tractrac.clientmodule</module>
        <module>com.googlecode.java-diff-utils</module>
        <module>com.googlecode.mgwt</module>
		<module>net.sf.marineapi</module>
		<module>net.sf.marineapi.test</module>
        <module>com.sap.sailing.dashboards.gwt</module>
        <module>com.sap.sailing.feature</module>
        <module>org.moxieapps.gwt.highcharts</module>
        <module>com.google.gwt.ajaxloader</module>
        <module>com.github.branflake2267.gwt-maps-api</module>
        <module>com.sap.sailing.grib</module>
        <module>com.sap.sailing.grib.test</module>
        <module>com.sap.sailing.nmeaconnector</module>
        <module>com.sap.sailing.nmeaconnector.test</module>
        <module>com.sap.sailing.resultimport</module>
        <module>com.sap.sailing.kiworesultimport</module>
        <module>com.sap.sailing.ess40.resultimport</module>
        <module>com.sap.sailing.xrr.schema</module>
        <module>com.sap.sailing.xrr.resultimport</module>
        <module>com.sap.sailing.xrr.structureimport</module>
        <module>com.sap.sailing.freg.resultimport</module>
        <module>org.openqa.selenium.osgi</module>
        <module>com.sap.sailing.monitoring</module>
        <module>com.sap.sailing.simulator</module>
        <module>com.sap.sailing.server.trackfiles</module>
        <module>com.sap.sailing.feature.runtime</module>
        <module>com.sap.sailing.gwt.ui</module>
        <module>com.sap.sse.debranding</module>
        <module>com.sap.sailing.domain.test</module>
        <module>com.sap.sse.replication.testsupport</module>
        <module>com.sap.sailing.server.testsupport</module>
        <module>com.sap.sse.gwt.test</module>
        <module>com.sap.sse.datamining.test</module>
        <module>com.sap.sse.security.replication.test</module>
        <module>com.sap.sse.security.testsupport</module>
        <module>com.sap.sse.security.test</module>
        <module>com.sap.sse.operationaltransformation.test</module>
        <module>com.sap.sse.common.test</module>
        <module>com.sap.sse.shared.android.test</module>
        <module>com.sap.sse.filestorage.test</module>
        <module>com.sap.sailing.datamining.test</module>
        <module>com.sap.sailing.domain.deckmanadapter.test</module>
        <module>com.sap.sailing.domain.igtimiadapter.test</module>
        <module>com.sap.sailing.domain.racelogtrackingadapter.test</module>
        <module>com.sap.sailing.xrr.resultimport.test</module>
        <module>com.sap.sailing.domain.shared.android.test</module>
        <module>com.sap.sailing.geocoding.test</module>
        <module>com.sap.sailing.domain.swisstimingadapter.test</module>
        <module>com.sap.sailing.domain.swisstimingreplayadapter.test</module>
        <module>com.sap.sailing.declination.test</module>
        <module>com.sap.sailing.expeditionconnector.test</module>
        <module>com.sap.sailing.server.test</module>
        <module>com.sap.sailing.server.gateway.test</module>
        <module>com.sap.sailing.server.gateway.test.support</module>
        <module>com.sap.sailing.server.gateway.serialization.test</module>
        <module>com.sap.sailing.server.replication.test</module>
        <module>com.sap.sailing.mongodb.test</module>
        <module>com.googlecode.java-diff-utils.test</module>
        <module>com.sap.sailing.kiworesultimport.test</module>
        <module>com.sap.sailing.ess40.resultimport.test</module>
        <module>com.sap.sailing.freg.resultimport.test</module>
        <module>com.sap.sailing.barbados.resultimport</module>
        <module>com.sap.sailing.barbados.resultimport.test</module>
        <module>com.sap.sailing.velum.resultimport</module>
        <module>com.sap.sailing.velum.resultimport.test</module>
        <module>com.sap.sailing.sailwave.resultimport</module>
        <module>com.sap.sailing.sailwave.resultimport.test</module>
        <module>com.sap.sailing.manage2sail</module>
        <module>com.sap.sailing.manage2sail.resultimport</module>
        <module>com.sap.sailing.manage2sail.resultimport.test</module>
        <module>com.sap.sailing.sailti.resultimport</module>
        <module>com.sap.sailing.sailti.resultimport.test</module>
        <module>com.sap.sailing.yachtscoring.resultimport</module>
        <module>com.sap.sailing.yachtscoring.resultimport.test</module>
        <module>com.sap.sailing.simulator.test</module>
        <module>com.sap.sailing.server.trackfiles.test</module>
        <module>com.sap.sailing.selenium.test</module>
        <module>com.sap.sailing.feature.p2build</module>
        <module>com.sap.sailing.polars</module>
        <module>com.sap.sailing.windestimation</module>
        <module>com.sap.sailing.windestimation.lab</module>
        <module>com.sap.sailing.windestimation.test</module>
        <module>com.sap.sailing.polars.datamining</module>
        <module>com.sap.sailing.polars.datamining.shared</module>
        <module>com.sap.sailing.polars.test</module>
        <module>org.mp4parser.isoparser</module>
        <!--
        com.sap.sailing.targetplatform.base
        left out on purpose: only invoke maven manually to build target platform
      -->
    </modules>
    <build>
      <plugins>
        <plugin>
          <groupId>org.eclipse.tycho</groupId>
          <artifactId>target-platform-configuration</artifactId>
          <configuration>
            <dependency-resolution>
              <extraRequirements>
                <requirement>
                  <type>eclipse-plugin</type>
                  <id>com.google.gwt.dev</id>
                  <versionRange>0.0.0</versionRange>
                </requirement>
              </extraRequirements>
            </dependency-resolution>
          </configuration>
        </plugin>
      </plugins>
    </build>
  </profile>
  <profile>
    <!-- This profile activates the addition of those JavaEE bundles to the target platform
         for Tycho that have been removed from JavaSE-11 if not building for Android -->
    <id>with-java11-non-android-relevant</id>
    <activation>
      <jdk>[9.0,21.0)</jdk>
    </activation>
    <build>
      <plugins>
        <plugin>
          <groupId>org.eclipse.tycho</groupId>
          <artifactId>target-platform-configuration</artifactId>
          <version>${tycho-version}</version>
          <configuration>
            <dependency-resolution>
              <extraRequirements>
                <!-- The bundles that provide those package dropped in JavaSE-11 will be
                     required by the following fragments -->
                <requirement>
                  <type>eclipse-plugin</type>
                  <id>com.sap.sailing.routeconverterjava11extension</id>
                  <versionRange>0.0.0</versionRange>
                </requirement>
              </extraRequirements>
            </dependency-resolution>
          </configuration>
        </plugin>
      </plugins>
    </build>
  </profile>
  <profile>
    <id>no-debug.with-proxy</id>
    <activation>
      <activeByDefault>true</activeByDefault>
    </activation>
    <properties>
      <tycho.build.argLine>
        ${parameters.common} ${parameters.vm-settings} ${parameters.proxy} ${parameters.tractrac} ${parameters.mongodb}
      </tycho.build.argLine>
    </properties>
  </profile>
  <profile>
    <id>no-debug.without-proxy</id>
    <properties>
      <tycho.build.argLine>
        ${parameters.common} ${parameters.vm-settings} ${parameters.mongodb}
      </tycho.build.argLine>
    </properties>
  </profile>
  <profile>
    <id>debug.with-proxy</id>
    <properties>
      <tycho.build.argLine>
        ${parameters.common} ${parameters.vm-settings} ${parameters.proxy} ${parameters.debug} ${parameters.mongodb}
      </tycho.build.argLine>
    </properties>
  </profile>
  <profile>
    <id>debug.without-proxy</id>
    <properties>
      <tycho.build.argLine>
        ${parameters.common} ${parameters.vm-settings} ${parameters.debug} ${parameters.mongodb}
      </tycho.build.argLine>
    </properties>
  </profile>
  <profile>
    <id>p2-target.local</id>
    <properties>
      <p2-target>
        race-analysis-p2-local
      </p2-target>
    </properties>
    <activation>
      <property>
        <name>p2-local</name><!-- activiated by ``mvn -Dp2-local`` -->
      </property>
    </activation>
  </profile>
  
  <profile>
    <id>leandi</id>
    <activation>
      <!-- Only active on Lean DI. -->
      <property>
        <name>ldi.releaseBuild</name>
      </property>
    </activation>
    <properties>
      <!-- On Lean DI we do not build any artifact that needs stuff from the target platform.
           To avoid problems during target platform resolution,
           we use an empty target platform file that simply doesn't reference any artifacts.
           The alternative would be to completely deactivate some Tycho configuration on Lean DI,
           but this would be much more complex and fragile. -->
      <p2-target>race-analysis-p2-empty</p2-target>
    </properties>
    <dependencies>
      <dependency>
        <!-- This dependency simply ensures, that the Android SDK installation is completed on Lean DI before anything else is being built. -->
        <groupId>com.sap.sailing</groupId>
        <artifactId>install-android-sdk</artifactId>
        <version>${project.version}</version>
        <scope>provided</scope>
        <type>pom</type>
      </dependency>
    </dependencies>
    <build>
      <plugins>
        <plugin>
          <groupId>org.eclipse.tycho</groupId>
          <artifactId>tycho-compiler-plugin</artifactId>
          <configuration>
            <!-- TODO validate that 1.8 is OK also in the SAP-internal Android build -->
            <source>1.8</source>
            <target>1.8</target>
          </configuration>
        </plugin>
      </plugins>
    </build>
  </profile>
  
  <profile>
    <id>non-leandi</id>
    <activation>
      <!-- Only active in non Lean DI environments. -->
      <property>
        <name>!ldi.releaseBuild</name>
      </property>
    </activation>
    <build>
      <plugins>
        <plugin>
          <!-- On Lean DI, the toolchains stuff isn't correctly configured, so this can only be used if it isn't a Lean DI build. -->
          <groupId>org.eclipse.tycho</groupId>
          <artifactId>tycho-compiler-plugin</artifactId>
          <configuration>
            <useJDK>BREE</useJDK>
          </configuration>
        </plugin>
      </plugins>
    </build>
  </profile>
  <profile>
    <id>with-aws-lambda</id>
    <modules>
      <module>com.google.gwt.dev</module>
      <module>com.sap.sse.common</module>
      <module>com.sap.sse.datamining.annotations</module>
      <module>com.googlecode.java-diff-utils</module>
      <module>com.sap.sailing.domain</module>
      <module>com.sap.sailing.geocoding</module>
      <module>com.sap.sse.datamining.shared</module>
      <module>com.sap.sse</module>
      <module>com.sap.sailing.declination</module>
      <module>com.sap.sse.security</module>
      <module>com.sap.sse.operationaltransformation</module>
      <module>com.sap.sse.mail</module>
      <module>com.sap.sse.replication.interfaces</module>
      <module>com.sap.sse.security.persistence</module>
      <module>com.sap.sse.security.interface</module>
      <module>com.sap.sse.mongodb</module>
      <module>com.sap.sse.replication</module>
      <module>com.sap.sse.replication.persistence</module>
      <module>com.sap.sailing.shared.server</module>
      <module>com.sap.sailing.shared.persistence</module>
      <module>com.sap.sailing.server.gateway.interfaces</module>
      <module>com.sap.sailing.server.gateway.serialization</module>
      <module>com.sap.sailing.server.gateway.serialization.shared.android</module>
      <module>com.sap.sailing.ingestion</module>
    </modules>
  </profile>
</profiles>

<build>
  <directory>bin</directory>
  <outputDirectory>bin</outputDirectory>
  <testOutputDirectory>bin</testOutputDirectory>

  <pluginManagement>
    <plugins>
      <plugin>
        <inherited>true</inherited>
        <groupId>org.eclipse.tycho</groupId>
        <artifactId>eclipse-test-plugin</artifactId>
        <version>${tycho-version}</version>
      </plugin>
      <plugin>
        <groupId>org.apache.maven.plugins</groupId>
        <artifactId>maven-surefire-plugin</artifactId>
        <version>2.16</version>
        <configuration>
          <reportsDirectory>${reportsdirectory}</reportsDirectory>
        </configuration>
      </plugin>
      <plugin>
          <groupId>com.simpligility.maven.plugins</groupId>
          <artifactId>android-maven-plugin</artifactId>
          <configuration>
            <sourceDirectories>src</sourceDirectories>
            <destinationManifestFile>AndroidManifest.xml</destinationManifestFile>
            <classesJarExcludes>
              <classesJarExclude>*.jar</classesJarExclude>
              <classesJarExclude>generated-sources/**</classesJarExclude>
              <classesJarExclude>maven-archiver/**</classesJarExclude>
              <classesJarExclude>sourcebundle-l10n-gen/**</classesJarExclude>
              <classesJarExclude>p2*</classesJarExclude>
              <classesJarExclude>MANIFEST.MF</classesJarExclude>
              <classesJarExclude>*.ap_</classesJarExclude>
              <classesJarExclude>local-artifacts.properties</classesJarExclude>
              <classesJarExclude>**/*.gwt.xml</classesJarExclude>
            </classesJarExcludes>
          </configuration>
          <executions>
            <execution>
              <id>aar</id>
              <goals>
                <goal>aar</goal>
              </goals>
            </execution>
          </executions>
        </plugin>
        <plugin>
            <groupId>org.codehaus.mojo</groupId>
            <artifactId>build-helper-maven-plugin</artifactId>
            <version>1.9.1</version>
            <executions>
                <execution>
                    <phase>package</phase>
                    <goals>
                        <goal>attach-artifact</goal>
                    </goals>
                    <configuration>
                        <artifacts>
                            <artifact>
                                <type>aar</type>
                                <file>${project.build.directory}/${project.build.finalName}.aar</file>
                            </artifact>
                        </artifacts>
                    </configuration>
                </execution>
            </executions>
        </plugin>
    </plugins>
  </pluginManagement>

  <plugins>
    <plugin>
      <groupId>org.eclipse.tycho</groupId>
      <artifactId>tycho-maven-plugin</artifactId>
      <version>${tycho-version}</version>
      <extensions>true</extensions>
    </plugin>
    <plugin>
      <groupId>org.eclipse.tycho</groupId>
      <artifactId>target-platform-configuration</artifactId>
      <version>${tycho-version}</version>
      <configuration>
        <resolver>p2</resolver>
        <target>
          <artifact>
            <groupId>${project.groupId}</groupId>
            <artifactId>${project.artifactId}</artifactId>
            <version>${project.version}</version>
            <classifier>../com.sap.sailing.targetplatform/definitions/${p2-target}</classifier>
          </artifact>
        </target>
        <environments>
          <environment>
            <os>linux</os>
            <ws>gtk</ws>
            <arch>x86</arch>
          </environment>
          <environment>
            <os>linux</os>
            <ws>gtk</ws>
            <arch>x86_64</arch>
          </environment>
          <environment>
            <os>win32</os>
            <ws>win32</ws>
            <arch>x86</arch>
          </environment>
          <environment>
            <os>win32</os>
            <ws>win32</ws>
            <arch>x86_64</arch>
          </environment>
          <environment>
            <os>macosx</os>
            <ws>cocoa</ws>
            <arch>x86_64</arch>
          </environment>
        </environments>
      </configuration>
    </plugin>
    <plugin>
      <groupId>org.eclipse.tycho</groupId>
      <artifactId>tycho-surefire-plugin</artifactId>
      <version>${tycho-version}</version>
      <configuration>
        <argLine>${argLine} ${tycho.build.argLine}</argLine>
        <excludes>
          <!-- Exclude inner classes -->
          <exclude>**/*$*</exclude>
        </excludes>
        <reportsDirectory>${reportsdirectory}</reportsDirectory>
        <showEclipseLog>true</showEclipseLog>
      </configuration>
    </plugin>
    <plugin>
      <groupId>org.eclipse.tycho</groupId>
      <artifactId>tycho-compiler-plugin</artifactId>
      <version>${tycho-version}</version>
      <configuration>
        <compilerArgs>
          <arg>-parameters</arg>
        </compilerArgs>
      </configuration>
    </plugin>

    <plugin>
      <groupId>org.codehaus.mojo</groupId>
      <artifactId>gwt-maven-plugin</artifactId>
      <version>${gwt.plugin.version}</version>
      <executions>
        <!-- GWT version detected from dependencyManagement -->
        <execution>
          <configuration>
            <extraJvmArgs>-Dgwt.persistentunitcache=false -Xmx4g -Djava.io.tmpdir=${env.TMP} -Dgwt.watchFileChanges=false</extraJvmArgs>
             <fragmentCount>4</fragmentCount>
            <!--
            <userAgents>chrome</userAgents>
          -->
          <!--
          <style>PRETTY</style>
        -->
        <localWorkers>${gwt.workers}</localWorkers>
        <!-- Uncomment the following to obtain details split-point reports
        <compileReport>true</compileReport>
        <detailedSoyc>true</detailedSoyc>
      -->
    </configuration>
  </execution>
</executions>
</plugin>

</plugins>

<extensions>
  <!-- Enabling the use of FTP -->
  <extension>
    <groupId>org.apache.maven.wagon</groupId>
    <artifactId>wagon-ssh-external</artifactId>
    <version>1.0-beta-6</version>
  </extension>
</extensions>

</build>

<reporting>
  <plugins>
    <plugin>
      <groupId>org.apache.maven.plugins</groupId>
      <artifactId>maven-surefire-report-plugin</artifactId>
      <version>2.16</version>
      <configuration>
        <aggregate>true</aggregate>
        <reportsDirectories>
          <reportsDirectory>${reportsdirectory}</reportsDirectory>
          <aggregate>true</aggregate>
        </reportsDirectories>
      </configuration>
    </plugin>
  </plugins>
</reporting>
</project><|MERGE_RESOLUTION|>--- conflicted
+++ resolved
@@ -31,11 +31,7 @@
          Due to ECJ/JDT bugs it may fail depending on the Eclipse version tycho is based on 
          (see Bugzilla: https://bugzilla.sapsailing.com/bugzilla/show_bug.cgi?id=3859). -->
     <!-- Most likely, serialization/replication will fail with tycho versions based on Eclipse Neon R (4.6.0). -->
-<<<<<<< HEAD
     <tycho-version>2.7.5</tycho-version>
-=======
-    <tycho-version>1.7.0</tycho-version> <!-- 1.7.0 is the last Java 1.8 compatible version; since 2.x Tycho requires Java 11 -->
->>>>>>> 62206980
     <gwt.version>2.11.0</gwt.version>
     <!-- gwt-maven-plugin is typically in sync with the GWT version. But sometimes versions need extra time after a new GWT release. -->
     <gwt.plugin.version>2.11.0</gwt.plugin.version>
@@ -85,11 +81,8 @@
       </properties>
       <modules>
         <module>elemental2</module>
-<<<<<<< HEAD
 	    <module>org.hamcrest.core</module>
-=======
         <module>org.hamcrest.core</module>
->>>>>>> 62206980
         <module>com.sap.sse</module>
         <module>com.sap.sse.test</module>
         <module>com.sap.sse.landscape.common</module>
