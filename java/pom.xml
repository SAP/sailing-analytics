﻿<?xml version="1.0" encoding="UTF-8"?>
<project
	xsi:schemaLocation="http://maven.apache.org/POM/4.0.0 http://maven.apache.org/xsd/maven-4.0.0.xsd"
	xmlns="http://maven.apache.org/POM/4.0.0" xmlns:xsi="http://www.w3.org/2001/XMLSchema-instance">
	<modelVersion>4.0.0</modelVersion>

  <parent>
    <artifactId>workspace</artifactId>
    <groupId>com.sap.sailing</groupId>
    <version>1.0.0-SNAPSHOT</version>
  </parent>

	<artifactId>root</artifactId>
	<packaging>pom</packaging>

	<modules>
		<module>com.sap.sse</module>
		<module>com.sap.sse.common</module>
		<module>com.sap.sse.mongodb</module>
		<module>com.sap.sse.gateway</module>
		<module>com.sap.sse.gwt</module>
		<module>com.sap.sse.gwt.adminconsole</module>
		<module>com.sap.sse.datamining</module>
		<module>com.sap.sse.datamining.shared</module>
		<module>com.sap.sse.datamining.test</module>
		<module>com.sap.sse.security</module>
		<module>com.sap.sse.security.replication.test</module>
		<module>com.sap.sse.security.test</module>
		<module>com.sap.sse.security.common</module>
		<module>com.sap.sse.security.ui</module>
		<module>com.sap.sse.security.userstore.mongodb</module>
		<module>com.sap.sse.operationaltransformation</module>
		<module>com.sap.sse.operationaltransformation.test</module>
		<module>com.sap.sse.replication</module>
		<module>com.sap.sse.replication.testsupport</module>
		<module>com.sap.sse.common.test</module>
		<module>com.sap.sailing.domain.common</module>
		<module>com.sap.sailing.domain.shared.android</module>
		<module>com.sap.sailing.domain</module>
		<module>com.sap.sailing.geocoding</module>
		<module>com.sap.sailing.datamining</module>
		<module>com.sap.sailing.datamining.shared</module>
		<module>com.sap.sailing.datamining.test</module>
		<module>com.sap.sailing.domain.persistence</module>
		<module>com.sap.sailing.domain.deckmanadapter</module>
		<module>com.sap.sailing.domain.deckmanadapter.test</module>
		<module>com.sap.sailing.domain.tractracadapter</module>
		<module>com.sap.sailing.domain.tractracadapter.persistence</module>
		<module>com.sap.sailing.domain.igtimiadapter</module>
		<module>com.sap.sailing.domain.igtimiadapter.persistence</module>
		<module>com.sap.sailing.domain.igtimiadapter.test</module>
		<module>com.sap.sailing.domain.racelogtrackingadapter</module>
		<module>com.sap.sailing.domain.racelogtrackingadapter.test</module>
		<module>com.sap.sailing.domain.racelogtrackingadapter.testsupport</module>
		<module>com.sap.sailing.domain.swisstimingadapter</module>
		<module>com.sap.sailing.domain.swisstimingadapter.persistence</module>
		<module>com.sap.sailing.domain.swisstimingreplayadapter</module>
		<module>com.sap.sailing.declination</module>
		<module>com.sap.sailing.udpconnector</module>
		<module>com.sap.sailing.expeditionconnector</module>
		<module>com.sap.sailing.server</module>
		<module>com.sap.sailing.server.gateway</module>
		<module>com.sap.sailing.server.gateway.ess40</module>
		<module>com.sap.sailing.server.gateway.serialization</module>
		<module>com.sap.sailing.www</module>
		<module>com.sap.sailing.www.events</module>
		<module>com.sap.sailing.xmlexport</module>
		<module>com.google.gwt.osgi</module>
		<module>com.tractrac.clientmodule</module>
		<module>org.json.simple</module>
		<module>com.mongodb.driver</module>
		<module>com.googlecode.java-diff-utils</module>
		<module>com.sap.sailing.feature</module>
		<module>org.moxieapps.gwt.highcharts</module>
		<module>com.sap.sailing.resultimport</module>
		<module>com.sap.sailing.kiworesultimport</module>
		<module>com.sap.sailing.ess40.resultimport</module>
		<module>com.sap.sailing.xrr.resultimport</module>
		<module>com.sap.sailing.freg.resultimport</module>
		<module>org.openqa.selenium.osgi</module>
		<module>com.sap.sailing.monitoring</module>
		<module>com.sap.sailing.nmeaconnector</module>
		<module>net.sf.marineapi</module>
		<module>net.sf.marineapi.test</module>
		<module>com.sap.sailing.simulator</module>
		<module>com.sap.sailing.server.trackfiles</module>
		<module>com.sap.sailing.feature.runtime</module>
		<module>com.sap.sailing.gwt.ui</module>
		<module>com.sap.sailing.domain.test</module>
		<module>com.sap.sailing.domain.shared.android.test</module>
		<module>com.sap.sailing.geocoding.test</module>
		<module>com.sap.sailing.domain.swisstimingadapter.test</module>
		<module>com.sap.sailing.domain.swisstimingreplayadapter.test</module>
		<module>com.sap.sailing.declination.test</module>
		<module>com.sap.sailing.expeditionconnector.test</module>
		<module>com.sap.sailing.server.test</module>
		<module>com.sap.sailing.server.gateway.test</module>
		<module>com.sap.sailing.server.gateway.test.support</module>
		<module>com.sap.sailing.server.gateway.serialization.test</module>
		<module>com.sap.sailing.server.replication.test</module>
		<module>com.sap.sailing.gwt.ui.test</module>
		<module>com.sap.sailing.mongodb.test</module>
		<module>com.googlecode.java-diff-utils.test</module>
		<module>com.sap.sailing.kiworesultimport.test</module>
		<module>com.sap.sailing.ess40.resultimport.test</module>
		<module>com.sap.sailing.xrr.resultimport.test</module>
		<module>com.sap.sailing.freg.resultimport.test</module>
		<module>com.sap.sailing.barbados.resultimport</module>
		<module>com.sap.sailing.barbados.resultimport.test</module>
		<module>com.sap.sailing.velum.resultimport</module>
		<module>com.sap.sailing.velum.resultimport.test</module>
		<module>com.sap.sailing.sailwave.resultimport</module>
		<module>com.sap.sailing.sailwave.resultimport.test</module>
		<module>com.sap.sailing.manage2sail</module>
		<module>com.sap.sailing.manage2sail.resultimport</module>
		<module>com.sap.sailing.manage2sail.resultimport.test</module>
		<module>com.sap.sailing.nmeaconnector.test</module>
		<module>com.sap.sailing.simulator.test</module>
		<module>com.sap.sailing.server.trackfiles.test</module>
		<module>com.sap.sailing.selenium.test</module>
		<module>com.sap.sailing.autoload</module>
		<module>com.sap.sailing.feature.p2build</module>
<<<<<<< HEAD
		<module>com.sap.sailing.polars</module>
=======
		<!-- com.sap.sailing.targetplatform.base left out on purpose: only invoke maven manually to build target platform -->
>>>>>>> ed34a4c3
	</modules>
	
	<properties>
		<tycho-version>0.21.0</tycho-version>
       		<gwt.version>2.6.1</gwt.version> 
		<p2-target>race-analysis-p2-remote</p2-target><!--can be overidden through p2-target.local profile-->
		<!--
          QUESTION: Which properties or settings are system dependent and differ across
                    different machines/environments?
          QUESTION: Can we move the system property -Dmongo.dbName to "parameters.mongodb"?
                    If so the IP of the host would be the same for all profiles.
		-->
        <parameters.common>
		  -Dfile.encoding=cp1252 -Dreplication.brokerURL=tcp://localhost:61615 -Dmongo.dbName=winddbTest -DspatialWind=true
        </parameters.common>
		<parameters.vm-settings>
          -ea -Xmx1024m -XX:PermSize=256m -XX:+UseG1GC
		</parameters.vm-settings>
		<parameters.tractrac>
          -Dtractrac.tunnel=true -Dtractrac.tunnel.host=localhost
		</parameters.tractrac>
		<parameters.mongodb>
          -Dmongo.host=localhost
		</parameters.mongodb>
        <parameters.debug>
          -Xdebug -Xrunjdwp:transport=dt_socket,address=8000,server=y,suspend=y 
        </parameters.debug>
        <!--
          "Forward declaration" for better readability. The actual value should be defined in the local settings.xml,
          because of the differences between the CI-Build and the local setup.
        -->
        <parameters.proxy>
        </parameters.proxy>
        <reportsdirectory>${project.build.directory}/surefire-reports</reportsdirectory>
        <skipTests>false</skipTests>
	</properties>

    <profiles>
        <profile>
            <id>no-debug.with-proxy</id>
            <activation>
                <activeByDefault>true</activeByDefault>
            </activation>
            <properties>
                <tycho.build.argLine>
		  ${parameters.common} ${parameters.vm-settings} ${parameters.proxy} ${parameters.tractrac} ${parameters.mongodb}
		</tycho.build.argLine>
            </properties>
        </profile>
        <profile>
            <id>no-debug.without-proxy</id>
            <properties>
                <tycho.build.argLine>
		  ${parameters.common} ${parameters.vm-settings}
		</tycho.build.argLine>
            </properties>
        </profile>
        <profile>
            <id>debug.with-proxy</id>
            <properties>
                <tycho.build.argLine>
		      ${parameters.common} ${parameters.vm-settings} ${parameters.proxy} ${parameters.debug}
		</tycho.build.argLine>
            </properties>
        </profile>
        <profile>
            <id>debug.without-proxy</id>
            <properties>
                <tycho.build.argLine>
                  ${parameters.common} ${parameters.vm-settings} ${parameters.debug}
		</tycho.build.argLine>
            </properties>
        </profile>
        <profile>
            <id>p2-target.local</id>
            <properties>
                <p2-target>
		  race-analysis-p2-local
		</p2-target>
            </properties>
            <activation>
		<property>
                     <name>p2-local</name><!-- activiated by ``mvn -Dp2-local``-->
                </property>
            </activation>
        </profile>
    </profiles>

	<build>
		<directory>bin</directory>
		<outputDirectory>bin</outputDirectory>
		<testOutputDirectory>bin</testOutputDirectory>

		<pluginManagement>
			<plugins>
				<plugin>
					<inherited>true</inherited>
					<groupId>org.eclipse.tycho</groupId>
					<artifactId>eclipse-test-plugin</artifactId>
					<version>${tycho-version}</version>
				</plugin>
				<plugin>
					<groupId>org.apache.maven.plugins</groupId>
					<artifactId>maven-surefire-plugin</artifactId>
					<version>2.16</version>
					<configuration>
						<reportsDirectory>${reportsdirectory}</reportsDirectory>
					</configuration>
				</plugin>
			</plugins>
		</pluginManagement>

		<plugins>
			<plugin>
				<groupId>org.eclipse.tycho</groupId>
				<artifactId>tycho-maven-plugin</artifactId>
				<version>${tycho-version}</version>
				<extensions>true</extensions>
			</plugin>
			<plugin>
				<groupId>org.eclipse.tycho</groupId>
				<artifactId>target-platform-configuration</artifactId>
				<version>${tycho-version}</version>
				<configuration>
				<resolver>p2</resolver>
              <target>
                <artifact>
					<groupId>${project.groupId}</groupId>
					<artifactId>${project.artifactId}</artifactId>
					<version>${project.version}</version>
					<classifier>../com.sap.sailing.targetplatform/definitions/${p2-target}</classifier>
                </artifact>
              </target>
				<environments>
					<environment>
						<os>linux</os>
						<ws>gtk</ws>
						<arch>x86</arch>
					</environment>
					<environment>
						<os>linux</os>
						<ws>gtk</ws>
						<arch>x86_64</arch>
					</environment>
					<environment>
						<os>win32</os>
						<ws>win32</ws>
						<arch>x86</arch>
					</environment>
					<environment>
						<os>win32</os>
						<ws>win32</ws>
						<arch>x86_64</arch>
					</environment>
					<environment>
						<os>macosx</os>
						<ws>cocoa</ws>
						<arch>x86_64</arch>
					</environment>
				</environments>
			  </configuration>
			</plugin>
			<plugin>
				<groupId>org.eclipse.tycho</groupId>
				<artifactId>tycho-surefire-plugin</artifactId>
				<version>${tycho-version}</version>
				<configuration>
				    <argLine>${tycho.build.argLine}</argLine>
					<excludes>
						<!-- Exclude inner classes -->
						<exclude>**/*$*</exclude>
					</excludes>
					<reportsDirectory>${reportsdirectory}</reportsDirectory>
				</configuration>
			</plugin>
			<plugin>
				<groupId>org.eclipse.tycho</groupId>
				<artifactId>tycho-compiler-plugin</artifactId>
                <version>${tycho-version}</version>
				<configuration>
					<source>1.8</source>
					<target>1.8</target>
				</configuration>
			</plugin>
		</plugins>

    <extensions>
      <!-- Enabling the use of FTP -->
      <extension>
        <groupId>org.apache.maven.wagon</groupId>
         <artifactId>wagon-ssh-external</artifactId>
         <version>1.0-beta-6</version>
      </extension>
    </extensions>

	</build>

	<reporting>
		<plugins>
			<plugin>
				<groupId>org.apache.maven.plugins</groupId>
				<artifactId>maven-surefire-report-plugin</artifactId>
				<version>2.16</version>
				<configuration>
					<aggregate>true</aggregate>
					<reportsDirectories>
						<reportsDirectory>${reportsdirectory}</reportsDirectory>
						<aggregate>true</aggregate>
					</reportsDirectories>
				</configuration>
			</plugin>
		</plugins>
	</reporting>
</project>
<|MERGE_RESOLUTION|>--- conflicted
+++ resolved
@@ -1,341 +1,338 @@
-﻿<?xml version="1.0" encoding="UTF-8"?>
-<project
-	xsi:schemaLocation="http://maven.apache.org/POM/4.0.0 http://maven.apache.org/xsd/maven-4.0.0.xsd"
-	xmlns="http://maven.apache.org/POM/4.0.0" xmlns:xsi="http://www.w3.org/2001/XMLSchema-instance">
-	<modelVersion>4.0.0</modelVersion>
-
-  <parent>
-    <artifactId>workspace</artifactId>
-    <groupId>com.sap.sailing</groupId>
-    <version>1.0.0-SNAPSHOT</version>
-  </parent>
-
-	<artifactId>root</artifactId>
-	<packaging>pom</packaging>
-
-	<modules>
-		<module>com.sap.sse</module>
-		<module>com.sap.sse.common</module>
-		<module>com.sap.sse.mongodb</module>
-		<module>com.sap.sse.gateway</module>
-		<module>com.sap.sse.gwt</module>
-		<module>com.sap.sse.gwt.adminconsole</module>
-		<module>com.sap.sse.datamining</module>
-		<module>com.sap.sse.datamining.shared</module>
-		<module>com.sap.sse.datamining.test</module>
-		<module>com.sap.sse.security</module>
-		<module>com.sap.sse.security.replication.test</module>
-		<module>com.sap.sse.security.test</module>
-		<module>com.sap.sse.security.common</module>
-		<module>com.sap.sse.security.ui</module>
-		<module>com.sap.sse.security.userstore.mongodb</module>
-		<module>com.sap.sse.operationaltransformation</module>
-		<module>com.sap.sse.operationaltransformation.test</module>
-		<module>com.sap.sse.replication</module>
-		<module>com.sap.sse.replication.testsupport</module>
-		<module>com.sap.sse.common.test</module>
-		<module>com.sap.sailing.domain.common</module>
-		<module>com.sap.sailing.domain.shared.android</module>
-		<module>com.sap.sailing.domain</module>
-		<module>com.sap.sailing.geocoding</module>
-		<module>com.sap.sailing.datamining</module>
-		<module>com.sap.sailing.datamining.shared</module>
-		<module>com.sap.sailing.datamining.test</module>
-		<module>com.sap.sailing.domain.persistence</module>
-		<module>com.sap.sailing.domain.deckmanadapter</module>
-		<module>com.sap.sailing.domain.deckmanadapter.test</module>
-		<module>com.sap.sailing.domain.tractracadapter</module>
-		<module>com.sap.sailing.domain.tractracadapter.persistence</module>
-		<module>com.sap.sailing.domain.igtimiadapter</module>
-		<module>com.sap.sailing.domain.igtimiadapter.persistence</module>
-		<module>com.sap.sailing.domain.igtimiadapter.test</module>
-		<module>com.sap.sailing.domain.racelogtrackingadapter</module>
-		<module>com.sap.sailing.domain.racelogtrackingadapter.test</module>
-		<module>com.sap.sailing.domain.racelogtrackingadapter.testsupport</module>
-		<module>com.sap.sailing.domain.swisstimingadapter</module>
-		<module>com.sap.sailing.domain.swisstimingadapter.persistence</module>
-		<module>com.sap.sailing.domain.swisstimingreplayadapter</module>
-		<module>com.sap.sailing.declination</module>
-		<module>com.sap.sailing.udpconnector</module>
-		<module>com.sap.sailing.expeditionconnector</module>
-		<module>com.sap.sailing.server</module>
-		<module>com.sap.sailing.server.gateway</module>
-		<module>com.sap.sailing.server.gateway.ess40</module>
-		<module>com.sap.sailing.server.gateway.serialization</module>
-		<module>com.sap.sailing.www</module>
-		<module>com.sap.sailing.www.events</module>
-		<module>com.sap.sailing.xmlexport</module>
-		<module>com.google.gwt.osgi</module>
-		<module>com.tractrac.clientmodule</module>
-		<module>org.json.simple</module>
-		<module>com.mongodb.driver</module>
-		<module>com.googlecode.java-diff-utils</module>
-		<module>com.sap.sailing.feature</module>
-		<module>org.moxieapps.gwt.highcharts</module>
-		<module>com.sap.sailing.resultimport</module>
-		<module>com.sap.sailing.kiworesultimport</module>
-		<module>com.sap.sailing.ess40.resultimport</module>
-		<module>com.sap.sailing.xrr.resultimport</module>
-		<module>com.sap.sailing.freg.resultimport</module>
-		<module>org.openqa.selenium.osgi</module>
-		<module>com.sap.sailing.monitoring</module>
-		<module>com.sap.sailing.nmeaconnector</module>
-		<module>net.sf.marineapi</module>
-		<module>net.sf.marineapi.test</module>
-		<module>com.sap.sailing.simulator</module>
-		<module>com.sap.sailing.server.trackfiles</module>
-		<module>com.sap.sailing.feature.runtime</module>
-		<module>com.sap.sailing.gwt.ui</module>
-		<module>com.sap.sailing.domain.test</module>
-		<module>com.sap.sailing.domain.shared.android.test</module>
-		<module>com.sap.sailing.geocoding.test</module>
-		<module>com.sap.sailing.domain.swisstimingadapter.test</module>
-		<module>com.sap.sailing.domain.swisstimingreplayadapter.test</module>
-		<module>com.sap.sailing.declination.test</module>
-		<module>com.sap.sailing.expeditionconnector.test</module>
-		<module>com.sap.sailing.server.test</module>
-		<module>com.sap.sailing.server.gateway.test</module>
-		<module>com.sap.sailing.server.gateway.test.support</module>
-		<module>com.sap.sailing.server.gateway.serialization.test</module>
-		<module>com.sap.sailing.server.replication.test</module>
-		<module>com.sap.sailing.gwt.ui.test</module>
-		<module>com.sap.sailing.mongodb.test</module>
-		<module>com.googlecode.java-diff-utils.test</module>
-		<module>com.sap.sailing.kiworesultimport.test</module>
-		<module>com.sap.sailing.ess40.resultimport.test</module>
-		<module>com.sap.sailing.xrr.resultimport.test</module>
-		<module>com.sap.sailing.freg.resultimport.test</module>
-		<module>com.sap.sailing.barbados.resultimport</module>
-		<module>com.sap.sailing.barbados.resultimport.test</module>
-		<module>com.sap.sailing.velum.resultimport</module>
-		<module>com.sap.sailing.velum.resultimport.test</module>
-		<module>com.sap.sailing.sailwave.resultimport</module>
-		<module>com.sap.sailing.sailwave.resultimport.test</module>
-		<module>com.sap.sailing.manage2sail</module>
-		<module>com.sap.sailing.manage2sail.resultimport</module>
-		<module>com.sap.sailing.manage2sail.resultimport.test</module>
-		<module>com.sap.sailing.nmeaconnector.test</module>
-		<module>com.sap.sailing.simulator.test</module>
-		<module>com.sap.sailing.server.trackfiles.test</module>
-		<module>com.sap.sailing.selenium.test</module>
-		<module>com.sap.sailing.autoload</module>
-		<module>com.sap.sailing.feature.p2build</module>
-<<<<<<< HEAD
-		<module>com.sap.sailing.polars</module>
-=======
-		<!-- com.sap.sailing.targetplatform.base left out on purpose: only invoke maven manually to build target platform -->
->>>>>>> ed34a4c3
-	</modules>
-	
-	<properties>
-		<tycho-version>0.21.0</tycho-version>
-       		<gwt.version>2.6.1</gwt.version> 
-		<p2-target>race-analysis-p2-remote</p2-target><!--can be overidden through p2-target.local profile-->
-		<!--
-          QUESTION: Which properties or settings are system dependent and differ across
-                    different machines/environments?
-          QUESTION: Can we move the system property -Dmongo.dbName to "parameters.mongodb"?
-                    If so the IP of the host would be the same for all profiles.
-		-->
-        <parameters.common>
-		  -Dfile.encoding=cp1252 -Dreplication.brokerURL=tcp://localhost:61615 -Dmongo.dbName=winddbTest -DspatialWind=true
-        </parameters.common>
-		<parameters.vm-settings>
-          -ea -Xmx1024m -XX:PermSize=256m -XX:+UseG1GC
-		</parameters.vm-settings>
-		<parameters.tractrac>
-          -Dtractrac.tunnel=true -Dtractrac.tunnel.host=localhost
-		</parameters.tractrac>
-		<parameters.mongodb>
-          -Dmongo.host=localhost
-		</parameters.mongodb>
-        <parameters.debug>
-          -Xdebug -Xrunjdwp:transport=dt_socket,address=8000,server=y,suspend=y 
-        </parameters.debug>
-        <!--
-          "Forward declaration" for better readability. The actual value should be defined in the local settings.xml,
-          because of the differences between the CI-Build and the local setup.
-        -->
-        <parameters.proxy>
-        </parameters.proxy>
-        <reportsdirectory>${project.build.directory}/surefire-reports</reportsdirectory>
-        <skipTests>false</skipTests>
-	</properties>
-
-    <profiles>
-        <profile>
-            <id>no-debug.with-proxy</id>
-            <activation>
-                <activeByDefault>true</activeByDefault>
-            </activation>
-            <properties>
-                <tycho.build.argLine>
-		  ${parameters.common} ${parameters.vm-settings} ${parameters.proxy} ${parameters.tractrac} ${parameters.mongodb}
-		</tycho.build.argLine>
-            </properties>
-        </profile>
-        <profile>
-            <id>no-debug.without-proxy</id>
-            <properties>
-                <tycho.build.argLine>
-		  ${parameters.common} ${parameters.vm-settings}
-		</tycho.build.argLine>
-            </properties>
-        </profile>
-        <profile>
-            <id>debug.with-proxy</id>
-            <properties>
-                <tycho.build.argLine>
-		      ${parameters.common} ${parameters.vm-settings} ${parameters.proxy} ${parameters.debug}
-		</tycho.build.argLine>
-            </properties>
-        </profile>
-        <profile>
-            <id>debug.without-proxy</id>
-            <properties>
-                <tycho.build.argLine>
-                  ${parameters.common} ${parameters.vm-settings} ${parameters.debug}
-		</tycho.build.argLine>
-            </properties>
-        </profile>
-        <profile>
-            <id>p2-target.local</id>
-            <properties>
-                <p2-target>
-		  race-analysis-p2-local
-		</p2-target>
-            </properties>
-            <activation>
-		<property>
-                     <name>p2-local</name><!-- activiated by ``mvn -Dp2-local``-->
-                </property>
-            </activation>
-        </profile>
-    </profiles>
-
-	<build>
-		<directory>bin</directory>
-		<outputDirectory>bin</outputDirectory>
-		<testOutputDirectory>bin</testOutputDirectory>
-
-		<pluginManagement>
-			<plugins>
-				<plugin>
-					<inherited>true</inherited>
-					<groupId>org.eclipse.tycho</groupId>
-					<artifactId>eclipse-test-plugin</artifactId>
-					<version>${tycho-version}</version>
-				</plugin>
-				<plugin>
-					<groupId>org.apache.maven.plugins</groupId>
-					<artifactId>maven-surefire-plugin</artifactId>
-					<version>2.16</version>
-					<configuration>
-						<reportsDirectory>${reportsdirectory}</reportsDirectory>
-					</configuration>
-				</plugin>
-			</plugins>
-		</pluginManagement>
-
-		<plugins>
-			<plugin>
-				<groupId>org.eclipse.tycho</groupId>
-				<artifactId>tycho-maven-plugin</artifactId>
-				<version>${tycho-version}</version>
-				<extensions>true</extensions>
-			</plugin>
-			<plugin>
-				<groupId>org.eclipse.tycho</groupId>
-				<artifactId>target-platform-configuration</artifactId>
-				<version>${tycho-version}</version>
-				<configuration>
-				<resolver>p2</resolver>
-              <target>
-                <artifact>
-					<groupId>${project.groupId}</groupId>
-					<artifactId>${project.artifactId}</artifactId>
-					<version>${project.version}</version>
-					<classifier>../com.sap.sailing.targetplatform/definitions/${p2-target}</classifier>
-                </artifact>
-              </target>
-				<environments>
-					<environment>
-						<os>linux</os>
-						<ws>gtk</ws>
-						<arch>x86</arch>
-					</environment>
-					<environment>
-						<os>linux</os>
-						<ws>gtk</ws>
-						<arch>x86_64</arch>
-					</environment>
-					<environment>
-						<os>win32</os>
-						<ws>win32</ws>
-						<arch>x86</arch>
-					</environment>
-					<environment>
-						<os>win32</os>
-						<ws>win32</ws>
-						<arch>x86_64</arch>
-					</environment>
-					<environment>
-						<os>macosx</os>
-						<ws>cocoa</ws>
-						<arch>x86_64</arch>
-					</environment>
-				</environments>
-			  </configuration>
-			</plugin>
-			<plugin>
-				<groupId>org.eclipse.tycho</groupId>
-				<artifactId>tycho-surefire-plugin</artifactId>
-				<version>${tycho-version}</version>
-				<configuration>
-				    <argLine>${tycho.build.argLine}</argLine>
-					<excludes>
-						<!-- Exclude inner classes -->
-						<exclude>**/*$*</exclude>
-					</excludes>
-					<reportsDirectory>${reportsdirectory}</reportsDirectory>
-				</configuration>
-			</plugin>
-			<plugin>
-				<groupId>org.eclipse.tycho</groupId>
-				<artifactId>tycho-compiler-plugin</artifactId>
-                <version>${tycho-version}</version>
-				<configuration>
-					<source>1.8</source>
-					<target>1.8</target>
-				</configuration>
-			</plugin>
-		</plugins>
-
-    <extensions>
-      <!-- Enabling the use of FTP -->
-      <extension>
-        <groupId>org.apache.maven.wagon</groupId>
-         <artifactId>wagon-ssh-external</artifactId>
-         <version>1.0-beta-6</version>
-      </extension>
-    </extensions>
-
-	</build>
-
-	<reporting>
-		<plugins>
-			<plugin>
-				<groupId>org.apache.maven.plugins</groupId>
-				<artifactId>maven-surefire-report-plugin</artifactId>
-				<version>2.16</version>
-				<configuration>
-					<aggregate>true</aggregate>
-					<reportsDirectories>
-						<reportsDirectory>${reportsdirectory}</reportsDirectory>
-						<aggregate>true</aggregate>
-					</reportsDirectories>
-				</configuration>
-			</plugin>
-		</plugins>
-	</reporting>
-</project>
+﻿<?xml version="1.0" encoding="UTF-8"?>
+<project
+	xsi:schemaLocation="http://maven.apache.org/POM/4.0.0 http://maven.apache.org/xsd/maven-4.0.0.xsd"
+	xmlns="http://maven.apache.org/POM/4.0.0" xmlns:xsi="http://www.w3.org/2001/XMLSchema-instance">
+	<modelVersion>4.0.0</modelVersion>
+
+  <parent>
+    <artifactId>workspace</artifactId>
+    <groupId>com.sap.sailing</groupId>
+    <version>1.0.0-SNAPSHOT</version>
+  </parent>
+
+	<artifactId>root</artifactId>
+	<packaging>pom</packaging>
+
+	<modules>
+		<module>com.sap.sse</module>
+		<module>com.sap.sse.common</module>
+		<module>com.sap.sse.mongodb</module>
+		<module>com.sap.sse.gateway</module>
+		<module>com.sap.sse.gwt</module>
+		<module>com.sap.sse.gwt.adminconsole</module>
+		<module>com.sap.sse.datamining</module>
+		<module>com.sap.sse.datamining.shared</module>
+		<module>com.sap.sse.datamining.test</module>
+		<module>com.sap.sse.security</module>
+		<module>com.sap.sse.security.replication.test</module>
+		<module>com.sap.sse.security.test</module>
+		<module>com.sap.sse.security.common</module>
+		<module>com.sap.sse.security.ui</module>
+		<module>com.sap.sse.security.userstore.mongodb</module>
+		<module>com.sap.sse.operationaltransformation</module>
+		<module>com.sap.sse.operationaltransformation.test</module>
+		<module>com.sap.sse.replication</module>
+		<module>com.sap.sse.replication.testsupport</module>
+		<module>com.sap.sse.common.test</module>
+		<module>com.sap.sailing.domain.common</module>
+		<module>com.sap.sailing.domain.shared.android</module>
+		<module>com.sap.sailing.domain</module>
+		<module>com.sap.sailing.geocoding</module>
+		<module>com.sap.sailing.datamining</module>
+		<module>com.sap.sailing.datamining.shared</module>
+		<module>com.sap.sailing.datamining.test</module>
+		<module>com.sap.sailing.domain.persistence</module>
+		<module>com.sap.sailing.domain.deckmanadapter</module>
+		<module>com.sap.sailing.domain.deckmanadapter.test</module>
+		<module>com.sap.sailing.domain.tractracadapter</module>
+		<module>com.sap.sailing.domain.tractracadapter.persistence</module>
+		<module>com.sap.sailing.domain.igtimiadapter</module>
+		<module>com.sap.sailing.domain.igtimiadapter.persistence</module>
+		<module>com.sap.sailing.domain.igtimiadapter.test</module>
+		<module>com.sap.sailing.domain.racelogtrackingadapter</module>
+		<module>com.sap.sailing.domain.racelogtrackingadapter.test</module>
+		<module>com.sap.sailing.domain.racelogtrackingadapter.testsupport</module>
+		<module>com.sap.sailing.domain.swisstimingadapter</module>
+		<module>com.sap.sailing.domain.swisstimingadapter.persistence</module>
+		<module>com.sap.sailing.domain.swisstimingreplayadapter</module>
+		<module>com.sap.sailing.declination</module>
+		<module>com.sap.sailing.udpconnector</module>
+		<module>com.sap.sailing.expeditionconnector</module>
+		<module>com.sap.sailing.server</module>
+		<module>com.sap.sailing.server.gateway</module>
+		<module>com.sap.sailing.server.gateway.ess40</module>
+		<module>com.sap.sailing.server.gateway.serialization</module>
+		<module>com.sap.sailing.www</module>
+		<module>com.sap.sailing.www.events</module>
+		<module>com.sap.sailing.xmlexport</module>
+		<module>com.google.gwt.osgi</module>
+		<module>com.tractrac.clientmodule</module>
+		<module>org.json.simple</module>
+		<module>com.mongodb.driver</module>
+		<module>com.googlecode.java-diff-utils</module>
+		<module>com.sap.sailing.feature</module>
+		<module>org.moxieapps.gwt.highcharts</module>
+		<module>com.sap.sailing.resultimport</module>
+		<module>com.sap.sailing.kiworesultimport</module>
+		<module>com.sap.sailing.ess40.resultimport</module>
+		<module>com.sap.sailing.xrr.resultimport</module>
+		<module>com.sap.sailing.freg.resultimport</module>
+		<module>org.openqa.selenium.osgi</module>
+		<module>com.sap.sailing.monitoring</module>
+		<module>com.sap.sailing.nmeaconnector</module>
+		<module>net.sf.marineapi</module>
+		<module>net.sf.marineapi.test</module>
+		<module>com.sap.sailing.simulator</module>
+		<module>com.sap.sailing.server.trackfiles</module>
+		<module>com.sap.sailing.feature.runtime</module>
+		<module>com.sap.sailing.gwt.ui</module>
+		<module>com.sap.sailing.domain.test</module>
+		<module>com.sap.sailing.domain.shared.android.test</module>
+		<module>com.sap.sailing.geocoding.test</module>
+		<module>com.sap.sailing.domain.swisstimingadapter.test</module>
+		<module>com.sap.sailing.domain.swisstimingreplayadapter.test</module>
+		<module>com.sap.sailing.declination.test</module>
+		<module>com.sap.sailing.expeditionconnector.test</module>
+		<module>com.sap.sailing.server.test</module>
+		<module>com.sap.sailing.server.gateway.test</module>
+		<module>com.sap.sailing.server.gateway.test.support</module>
+		<module>com.sap.sailing.server.gateway.serialization.test</module>
+		<module>com.sap.sailing.server.replication.test</module>
+		<module>com.sap.sailing.gwt.ui.test</module>
+		<module>com.sap.sailing.mongodb.test</module>
+		<module>com.googlecode.java-diff-utils.test</module>
+		<module>com.sap.sailing.kiworesultimport.test</module>
+		<module>com.sap.sailing.ess40.resultimport.test</module>
+		<module>com.sap.sailing.xrr.resultimport.test</module>
+		<module>com.sap.sailing.freg.resultimport.test</module>
+		<module>com.sap.sailing.barbados.resultimport</module>
+		<module>com.sap.sailing.barbados.resultimport.test</module>
+		<module>com.sap.sailing.velum.resultimport</module>
+		<module>com.sap.sailing.velum.resultimport.test</module>
+		<module>com.sap.sailing.sailwave.resultimport</module>
+		<module>com.sap.sailing.sailwave.resultimport.test</module>
+		<module>com.sap.sailing.manage2sail</module>
+		<module>com.sap.sailing.manage2sail.resultimport</module>
+		<module>com.sap.sailing.manage2sail.resultimport.test</module>
+		<module>com.sap.sailing.nmeaconnector.test</module>
+		<module>com.sap.sailing.simulator.test</module>
+		<module>com.sap.sailing.server.trackfiles.test</module>
+		<module>com.sap.sailing.selenium.test</module>
+		<module>com.sap.sailing.autoload</module>
+		<module>com.sap.sailing.feature.p2build</module>
+		<module>com.sap.sailing.polars</module>
+		<!-- com.sap.sailing.targetplatform.base left out on purpose: only invoke maven manually to build target platform -->
+	</modules>
+	
+	<properties>
+		<tycho-version>0.21.0</tycho-version>
+       		<gwt.version>2.6.1</gwt.version> 
+		<p2-target>race-analysis-p2-remote</p2-target><!--can be overidden through p2-target.local profile-->
+		<!--
+          QUESTION: Which properties or settings are system dependent and differ across
+                    different machines/environments?
+          QUESTION: Can we move the system property -Dmongo.dbName to "parameters.mongodb"?
+                    If so the IP of the host would be the same for all profiles.
+		-->
+        <parameters.common>
+		  -Dfile.encoding=cp1252 -Dreplication.brokerURL=tcp://localhost:61615 -Dmongo.dbName=winddbTest -DspatialWind=true
+        </parameters.common>
+		<parameters.vm-settings>
+          -ea -Xmx1024m -XX:PermSize=256m -XX:+UseG1GC
+		</parameters.vm-settings>
+		<parameters.tractrac>
+          -Dtractrac.tunnel=true -Dtractrac.tunnel.host=localhost
+		</parameters.tractrac>
+		<parameters.mongodb>
+          -Dmongo.host=localhost
+		</parameters.mongodb>
+        <parameters.debug>
+          -Xdebug -Xrunjdwp:transport=dt_socket,address=8000,server=y,suspend=y 
+        </parameters.debug>
+        <!--
+          "Forward declaration" for better readability. The actual value should be defined in the local settings.xml,
+          because of the differences between the CI-Build and the local setup.
+        -->
+        <parameters.proxy>
+        </parameters.proxy>
+        <reportsdirectory>${project.build.directory}/surefire-reports</reportsdirectory>
+        <skipTests>false</skipTests>
+	</properties>
+
+    <profiles>
+        <profile>
+            <id>no-debug.with-proxy</id>
+            <activation>
+                <activeByDefault>true</activeByDefault>
+            </activation>
+            <properties>
+                <tycho.build.argLine>
+		  ${parameters.common} ${parameters.vm-settings} ${parameters.proxy} ${parameters.tractrac} ${parameters.mongodb}
+		</tycho.build.argLine>
+            </properties>
+        </profile>
+        <profile>
+            <id>no-debug.without-proxy</id>
+            <properties>
+                <tycho.build.argLine>
+		  ${parameters.common} ${parameters.vm-settings}
+		</tycho.build.argLine>
+            </properties>
+        </profile>
+        <profile>
+            <id>debug.with-proxy</id>
+            <properties>
+                <tycho.build.argLine>
+		      ${parameters.common} ${parameters.vm-settings} ${parameters.proxy} ${parameters.debug}
+		</tycho.build.argLine>
+            </properties>
+        </profile>
+        <profile>
+            <id>debug.without-proxy</id>
+            <properties>
+                <tycho.build.argLine>
+                  ${parameters.common} ${parameters.vm-settings} ${parameters.debug}
+		</tycho.build.argLine>
+            </properties>
+        </profile>
+        <profile>
+            <id>p2-target.local</id>
+            <properties>
+                <p2-target>
+		  race-analysis-p2-local
+		</p2-target>
+            </properties>
+            <activation>
+		<property>
+                     <name>p2-local</name><!-- activiated by ``mvn -Dp2-local``-->
+                </property>
+            </activation>
+        </profile>
+    </profiles>
+
+	<build>
+		<directory>bin</directory>
+		<outputDirectory>bin</outputDirectory>
+		<testOutputDirectory>bin</testOutputDirectory>
+
+		<pluginManagement>
+			<plugins>
+				<plugin>
+					<inherited>true</inherited>
+					<groupId>org.eclipse.tycho</groupId>
+					<artifactId>eclipse-test-plugin</artifactId>
+					<version>${tycho-version}</version>
+				</plugin>
+				<plugin>
+					<groupId>org.apache.maven.plugins</groupId>
+					<artifactId>maven-surefire-plugin</artifactId>
+					<version>2.16</version>
+					<configuration>
+						<reportsDirectory>${reportsdirectory}</reportsDirectory>
+					</configuration>
+				</plugin>
+			</plugins>
+		</pluginManagement>
+
+		<plugins>
+			<plugin>
+				<groupId>org.eclipse.tycho</groupId>
+				<artifactId>tycho-maven-plugin</artifactId>
+				<version>${tycho-version}</version>
+				<extensions>true</extensions>
+			</plugin>
+			<plugin>
+				<groupId>org.eclipse.tycho</groupId>
+				<artifactId>target-platform-configuration</artifactId>
+				<version>${tycho-version}</version>
+				<configuration>
+				<resolver>p2</resolver>
+              <target>
+                <artifact>
+					<groupId>${project.groupId}</groupId>
+					<artifactId>${project.artifactId}</artifactId>
+					<version>${project.version}</version>
+					<classifier>../com.sap.sailing.targetplatform/definitions/${p2-target}</classifier>
+                </artifact>
+              </target>
+				<environments>
+					<environment>
+						<os>linux</os>
+						<ws>gtk</ws>
+						<arch>x86</arch>
+					</environment>
+					<environment>
+						<os>linux</os>
+						<ws>gtk</ws>
+						<arch>x86_64</arch>
+					</environment>
+					<environment>
+						<os>win32</os>
+						<ws>win32</ws>
+						<arch>x86</arch>
+					</environment>
+					<environment>
+						<os>win32</os>
+						<ws>win32</ws>
+						<arch>x86_64</arch>
+					</environment>
+					<environment>
+						<os>macosx</os>
+						<ws>cocoa</ws>
+						<arch>x86_64</arch>
+					</environment>
+				</environments>
+			  </configuration>
+			</plugin>
+			<plugin>
+				<groupId>org.eclipse.tycho</groupId>
+				<artifactId>tycho-surefire-plugin</artifactId>
+				<version>${tycho-version}</version>
+				<configuration>
+				    <argLine>${tycho.build.argLine}</argLine>
+					<excludes>
+						<!-- Exclude inner classes -->
+						<exclude>**/*$*</exclude>
+					</excludes>
+					<reportsDirectory>${reportsdirectory}</reportsDirectory>
+				</configuration>
+			</plugin>
+			<plugin>
+				<groupId>org.eclipse.tycho</groupId>
+				<artifactId>tycho-compiler-plugin</artifactId>
+                <version>${tycho-version}</version>
+				<configuration>
+					<source>1.8</source>
+					<target>1.8</target>
+				</configuration>
+			</plugin>
+		</plugins>
+
+    <extensions>
+      <!-- Enabling the use of FTP -->
+      <extension>
+        <groupId>org.apache.maven.wagon</groupId>
+         <artifactId>wagon-ssh-external</artifactId>
+         <version>1.0-beta-6</version>
+      </extension>
+    </extensions>
+
+	</build>
+
+	<reporting>
+		<plugins>
+			<plugin>
+				<groupId>org.apache.maven.plugins</groupId>
+				<artifactId>maven-surefire-report-plugin</artifactId>
+				<version>2.16</version>
+				<configuration>
+					<aggregate>true</aggregate>
+					<reportsDirectories>
+						<reportsDirectory>${reportsdirectory}</reportsDirectory>
+						<aggregate>true</aggregate>
+					</reportsDirectories>
+				</configuration>
+			</plugin>
+		</plugins>
+	</reporting>
+</project>