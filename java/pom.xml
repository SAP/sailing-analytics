--- conflicted
+++ resolved
@@ -232,12 +232,8 @@
         <module>com.sap.sailing.polars.datamining</module>
         <module>com.sap.sailing.polars.datamining.shared</module>
         <module>com.sap.sailing.polars.test</module>
-<<<<<<< HEAD
         <module>org.mp4parser.isoparser</module>
-=======
-		<module>org.mp4parser.isoparser</module>
         <module>com.amazon.aws.aws-java-api</module>
->>>>>>> 1b412be7
         <!--
         com.sap.sailing.targetplatform.base
         left out on purpose: only invoke maven manually to build target platform
