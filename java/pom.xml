--- conflicted
+++ resolved
@@ -47,11 +47,7 @@
     Can we move the system property -Dmongo.dbName to "parameters.mongodb"? If so the IP of the host would be the same for all
     profiles. -->
     <parameters.common>
-<<<<<<< HEAD
-      -Djavax.xml.bind.JAXBContextFactory=com.sun.xml.bind.v2.ContextFactory -Dosgi.java.profile=file://${session.executionRootDirectory}/java/target/configuration/JavaSE-11.profile -Dfile.encoding=cp1252 -Dmongo.dbName=winddbTest -DspatialWind=true -Xss100m --add-opens java.base/java.lang=ALL-UNNAMED -Dgwt.rpc.version=9
-=======
       -Djavax.xml.bind.JAXBContextFactory=com.sun.xml.bind.v2.ContextFactory -Dosgi.java.profile=file://${session.executionRootDirectory}/java/target/configuration/JavaSE-11.profile -Dfile.encoding=cp1252 -Dmongo.dbName=winddbTest -DspatialWind=true -Xss100m -Dgwt.rpc.version=9
->>>>>>> d5c8d1b6
     </parameters.common>
     <parameters.vm-settings>
       -ea -Xmx8192m -XX:+UseG1GC
@@ -554,11 +550,7 @@
           </artifact>
         </target>
         <executionEnvironment>
-<<<<<<< HEAD
           JavaSE-17
-=======
-          JavaSE-11
->>>>>>> d5c8d1b6
         </executionEnvironment>
         <environments>
           <environment>
