<?xml version="1.0" encoding="UTF-8"?>
<project xsi:schemaLocation="https://maven.apache.org/POM/4.0.0 https://maven.apache.org/xsd/maven-4.0.0.xsd"
  xmlns="https://maven.apache.org/POM/4.0.0" xmlns:xsi="https://www.w3.org/2001/XMLSchema-instance">
  <modelVersion>4.0.0</modelVersion>

  <parent>
    <artifactId>workspace</artifactId>
    <groupId>com.sap.sailing</groupId>
    <version>1.0.0-SNAPSHOT</version>
  </parent>

  <artifactId>root</artifactId>
  <packaging>pom</packaging>

  <modules>
    <!-- By default, only the modules are added that are always needed.
         These are the module that are needed for both backend and Android builds.
         To add additional modules for the backend build, there is a specific profile. -->
    <module>com.sap.sse.common</module>
    <module>com.sap.sse.shared.android</module>
    <module>com.sap.sse.datamining.annotations</module>
    <module>com.sap.sse.security.common</module>
    <module>org.json.simple</module>
    <module>com.sap.sailing.domain.common</module>
    <module>com.sap.sailing.domain.shared.android</module>
    <module>com.sap.sailing.server.gateway.serialization.shared.android</module>
  </modules>

  <properties>
    <!-- Please ensure that serialization/replication works correctly, when updating the tycho version.
         Due to ECJ/JDT bugs it may fail depending on the Eclipse version tycho is based on 
         (see Bugzilla: https://bugzilla.sapsailing.com/bugzilla/show_bug.cgi?id=3859). -->
    <!-- Most likely, serialization/replication will fail with tycho versions based on Eclipse Neon R (4.6.0). -->
<<<<<<< HEAD
    <tycho-version>1.7.0</tycho-version> <!-- 1.7.0 is the last Java 1.8 compatible version; since 2.x Tycho requires Java 11 -->
=======
    <!--
         1.7.0 is the last Java 1.8 compatible version; since 2.x Tycho requires Java 11.
         When adjusting tycho-version here, also make sure to adjust it accordingly
         in java/com.amazon.aws.aws-java-api/pom.xml
     -->
    <tycho-version>1.7.0</tycho-version>
>>>>>>> 3b39519d
    <gwt.version>2.11.0</gwt.version>
    <!-- gwt-maven-plugin is typically in sync with the GWT version. But sometimes versions need extra time after a new GWT release. -->
    <gwt.plugin.version>2.11.0</gwt.plugin.version>
    <gwt.minVersion>2.11.0</gwt.minVersion>
    <gwt.workers>2</gwt.workers>
    <p2-target>race-analysis-p2-remote</p2-target><!--can be overidden through p2-target.local profile -->
    <!-- QUESTION: Which properties or settings are system dependent and differ across different machines/environments? QUESTION:
    Can we move the system property -Dmongo.dbName to "parameters.mongodb"? If so the IP of the host would be the same for all
    profiles. -->
    <parameters.common>
      -Dfile.encoding=cp1252 -Dmongo.dbName=winddbTest -DspatialWind=true -Xss100m -Dgwt.rpc.version=9
    </parameters.common>
    <parameters.vm-settings>
      -ea -Xmx8192m -XX:+UseG1GC
    </parameters.vm-settings>
    <parameters.tractrac>
      -Dtractrac.tunnel=true -Dtractrac.tunnel.host=localhost
    </parameters.tractrac>
    <parameters.mongodb>
      -Dmongo.host=127.0.0.1
    </parameters.mongodb>
    <parameters.debug>
      -Xdebug -Xrunjdwp:transport=dt_socket,address=8000,server=y,suspend=y
    </parameters.debug>
    <!-- "Forward declaration" for better readability. The actual value should be defined in the local settings.xml, because
    of the differences between the CI-Build and the local setup. -->
    <parameters.proxy>
      -Dhttp.proxyHost=proxy.wdf.sap.corp -Dhttp.proxyPort=8080 -Dhttps.proxyHost=proxy.wdf.sap.corp -Dhttps.proxyPort=8080
    </parameters.proxy>
    <reportsdirectory>${project.build.directory}/surefire-reports</reportsdirectory>
    <skipTests>false</skipTests>
  </properties>

  <profiles>
    <profile>
      <!-- This profile activates some configuration (submodules and Tycho) that must not be active when building the Android apps.
           On Lean DI this profile is inactive.
           In a non Lean DI environment this is active by default and can be deactivated using the parameter "-P !with-not-android-relevant". -->
      <id>with-not-android-relevant</id>
      <activation>
        <property>
          <name>!ldi.releaseBuild</name>
        </property>
      </activation>
      <properties>
        <with.not.android.relevant>true</with.not.android.relevant>
      </properties>
      <modules>
        <module>elemental2</module>
        <module>org.hamcrest.core</module>
        <module>com.sap.sse</module>
        <module>com.sap.sse.test</module>
        <module>com.sap.sse.landscape.common</module>
        <module>com.sap.sse.landscape</module>
        <module>com.sap.sse.landscape.aws</module>
        <module>com.sap.sse.landscape.aws.common</module>
        <module>com.sap.sse.landscape.aws.test</module>
        <module>com.sap.sse.landscape.aws.persistence</module>
        <module>com.sap.sailing.landscape</module>
        <module>com.sap.sailing.landscape.gateway</module>
        <module>com.sap.sailing.landscape.test</module>
        <module>com.sap.sailing.landscape.common</module>
        <module>com.sap.sailing.landscape.ui</module>
        <module>com.sap.sailing.routeconverterjava11extension</module>
        <module>com.sap.sse.mail</module>
        <module>com.sap.sse.mail.replication.test</module>
        <module>com.sap.sse.mail.replication.testsupport</module>
        <module>com.sap.sse.mongodb</module>
        <module>com.sap.sse.gwt</module>
        <module>com.sap.sse.gwt.adminconsole</module>
        <module>com.sap.sse.datamining</module>
        <module>com.sap.sse.datamining.shared</module>
        <module>com.sap.sse.datamining.ui</module>
        <module>com.sap.sse.security.interface</module>
        <module>com.sap.sse.security</module>
        <module>com.sap.sse.security.persistence</module>
        <module>com.sap.sse.security.persistence.test</module>
        <module>com.sap.sse.security.storemerging</module>
        <module>com.sap.sse.security.storemerging.test</module>
        <module>com.sap.sse.security.ui</module>
        <module>com.sap.sse.security.userstore.mongodb</module>
        <module>com.sap.sse.operationaltransformation</module>
        <module>com.sap.sse.replication</module>
        <module>com.sap.sse.replication.persistence</module>
        <module>com.sap.sse.replication.interfaces</module>
        <module>com.sap.sse.threadmanager</module>
        <module>com.sap.sse.filestorage</module>
        <module>com.sap.sse.feature</module>
        <module>com.sap.sse.feature.runtime</module>
        <module>com.sap.sailing.competitorimport</module>
        <module>com.sap.sailing.domain</module>
        <module>com.sap.sailing.awssensorfixstore</module>
        <module>com.sap.sailing.geocoding</module>
        <module>com.sap.sailing.datamining.provider</module>
        <module>com.sap.sailing.datamining</module>
        <module>com.sap.sailing.datamining.shared</module>
        <module>com.sap.sailing.domain.persistence</module>
        <module>com.sap.sailing.domain.deckmanadapter</module>
        <module>com.sap.sailing.domain.oceanraceadapter</module>
        <module>com.sap.sailing.domain.yellowbrickadapter</module>
        <module>com.sap.sailing.domain.yellowbrickadapter.test</module>
        <module>com.sap.sailing.domain.yellowbrickadapter.persistence</module>
        <module>com.sap.sailing.domain.bravoadapter</module>
        <module>com.sap.sailing.domain.expeditionadapter</module>
        <module>com.sap.sailing.domain.tractracadapter</module>
        <module>com.sap.sailing.domain.tractracadapter.persistence</module>
        <module>com.sap.sailing.domain.windfinderadapter</module>
        <module>com.sap.sailing.domain.windfinderadapter.test</module>
        <module>com.sap.sailing.domain.igtimiadapter</module>
        <module>com.sap.sailing.domain.igtimiadapter.gateway</module>
        <module>com.sap.sailing.domain.igtimiadapter.persistence</module>
        <module>com.sap.sailing.domain.racelogtrackingadapter</module>
        <module>com.sap.sailing.domain.racelogtrackingadapter.testsupport</module>
        <module>com.sap.sailing.domain.swisstimingadapter</module>
        <module>com.sap.sailing.domain.swisstimingadapter.persistence</module>
        <module>com.sap.sailing.domain.swisstimingreplayadapter</module>
        <module>com.sap.sailing.news</module>
        <module>com.sap.sailing.declination</module>
        <module>com.sap.sailing.udpconnector</module>
        <module>com.sap.sailing.expeditionconnector.common</module>
        <module>com.sap.sailing.expeditionconnector</module>
        <module>com.sap.sailing.expeditionconnector.persistence</module>
        <module>com.sap.sailing.server</module>
        <module>com.sap.sailing.server.interface</module>
        <module>com.sap.sailing.server.gateway.interfaces</module>
        <module>com.sap.sailing.server.gateway</module>
        <module>com.sap.sailing.server.gateway.serialization</module>
        <module>com.sap.sailing.shared.persistence</module>
        <module>com.sap.sailing.shared.server</module>
        <module>com.sap.sailing.shared.server.gateway</module>
        <module>com.sap.sailing.www</module>
        <module>com.sap.sailing.hanaexport</module>
        <module>com.google.gwt.user</module>
        <module>com.google.gwt.dev</module>
        <module>com.google.gwt.servlet</module>
        <module>com.tractrac.clientmodule</module>
        <module>com.googlecode.java-diff-utils</module>
        <module>com.googlecode.mgwt</module>
		<module>net.sf.marineapi</module>
		<module>net.sf.marineapi.test</module>
        <module>com.sap.sailing.dashboards.gwt</module>
        <module>com.sap.sailing.feature</module>
        <module>org.moxieapps.gwt.highcharts</module>
        <module>com.google.gwt.ajaxloader</module>
        <module>com.github.branflake2267.gwt-maps-api</module>
        <module>com.sap.sailing.grib</module>
        <module>com.sap.sailing.grib.test</module>
        <module>com.sap.sailing.nmeaconnector</module>
        <module>com.sap.sailing.nmeaconnector.test</module>
        <module>com.sap.sailing.resultimport</module>
        <module>com.sap.sailing.kiworesultimport</module>
        <module>com.sap.sailing.ess40.resultimport</module>
        <module>com.sap.sailing.xrr.schema</module>
        <module>com.sap.sailing.xrr.resultimport</module>
        <module>com.sap.sailing.xrr.structureimport</module>
        <module>com.sap.sailing.freg.resultimport</module>
        <module>org.openqa.selenium.osgi</module>
        <module>com.sap.sailing.monitoring</module>
        <module>com.sap.sailing.simulator</module>
        <module>com.sap.sailing.server.trackfiles</module>
        <module>com.sap.sailing.feature.runtime</module>
        <module>com.sap.sailing.gwt.ui</module>
        <module>com.sap.sse.debranding</module>
        <module>com.sap.sailing.domain.test</module>
        <module>com.sap.sse.replication.testsupport</module>
        <module>com.sap.sailing.server.testsupport</module>
        <module>com.sap.sse.gwt.test</module>
        <module>com.sap.sse.datamining.test</module>
        <module>com.sap.sse.security.replication.test</module>
        <module>com.sap.sse.security.testsupport</module>
        <module>com.sap.sse.security.test</module>
        <module>com.sap.sse.operationaltransformation.test</module>
        <module>com.sap.sse.common.test</module>
        <module>com.sap.sse.shared.android.test</module>
        <module>com.sap.sse.filestorage.test</module>
        <module>com.sap.sailing.datamining.test</module>
        <module>com.sap.sailing.domain.deckmanadapter.test</module>
        <module>com.sap.sailing.domain.igtimiadapter.test</module>
        <module>com.sap.sailing.domain.racelogtrackingadapter.test</module>
        <module>com.sap.sailing.xrr.resultimport.test</module>
        <module>com.sap.sailing.domain.shared.android.test</module>
        <module>com.sap.sailing.geocoding.test</module>
        <module>com.sap.sailing.domain.swisstimingadapter.test</module>
        <module>com.sap.sailing.domain.swisstimingreplayadapter.test</module>
        <module>com.sap.sailing.declination.test</module>
        <module>com.sap.sailing.expeditionconnector.test</module>
        <module>com.sap.sailing.server.test</module>
        <module>com.sap.sailing.server.gateway.test</module>
        <module>com.sap.sailing.server.gateway.test.support</module>
        <module>com.sap.sailing.server.gateway.serialization.test</module>
        <module>com.sap.sailing.server.replication.test</module>
        <module>com.sap.sailing.mongodb.test</module>
        <module>com.googlecode.java-diff-utils.test</module>
        <module>com.sap.sailing.kiworesultimport.test</module>
        <module>com.sap.sailing.ess40.resultimport.test</module>
        <module>com.sap.sailing.freg.resultimport.test</module>
        <module>com.sap.sailing.barbados.resultimport</module>
        <module>com.sap.sailing.barbados.resultimport.test</module>
        <module>com.sap.sailing.velum.resultimport</module>
        <module>com.sap.sailing.velum.resultimport.test</module>
        <module>com.sap.sailing.sailwave.resultimport</module>
        <module>com.sap.sailing.sailwave.resultimport.test</module>
        <module>com.sap.sailing.manage2sail</module>
        <module>com.sap.sailing.manage2sail.resultimport</module>
        <module>com.sap.sailing.manage2sail.resultimport.test</module>
        <module>com.sap.sailing.sailti.resultimport</module>
        <module>com.sap.sailing.sailti.resultimport.test</module>
        <module>com.sap.sailing.yachtscoring.resultimport</module>
        <module>com.sap.sailing.yachtscoring.resultimport.test</module>
        <module>com.sap.sailing.simulator.test</module>
        <module>com.sap.sailing.server.trackfiles.test</module>
        <module>com.sap.sailing.selenium.test</module>
        <module>com.sap.sailing.feature.p2build</module>
        <module>com.sap.sailing.polars</module>
        <module>com.sap.sailing.windestimation</module>
        <module>com.sap.sailing.windestimation.lab</module>
        <module>com.sap.sailing.windestimation.test</module>
        <module>com.sap.sailing.polars.datamining</module>
        <module>com.sap.sailing.polars.datamining.shared</module>
        <module>com.sap.sailing.polars.test</module>
        <module>org.mp4parser.isoparser</module>
        <!--
        com.sap.sailing.targetplatform.base
        left out on purpose: only invoke maven manually to build target platform
      -->
    </modules>
    <build>
      <plugins>
        <plugin>
          <groupId>org.eclipse.tycho</groupId>
          <artifactId>target-platform-configuration</artifactId>
          <configuration>
            <dependency-resolution>
              <extraRequirements>
                <requirement>
                  <type>eclipse-plugin</type>
                  <id>com.google.gwt.dev</id>
                  <versionRange>0.0.0</versionRange>
                </requirement>
              </extraRequirements>
            </dependency-resolution>
          </configuration>
        </plugin>
      </plugins>
    </build>
  </profile>
  <profile>
    <!-- This profile activates the addition of those JavaEE bundles to the target platform
         for Tycho that have been removed from JavaSE-11 if not building for Android -->
    <id>with-java11-non-android-relevant</id>
    <activation>
      <jdk>[9.0,21.0)</jdk>
    </activation>
    <build>
      <plugins>
        <plugin>
          <groupId>org.eclipse.tycho</groupId>
          <artifactId>target-platform-configuration</artifactId>
          <version>${tycho-version}</version>
          <configuration>
            <dependency-resolution>
              <extraRequirements>
                <!-- The bundles that provide those package dropped in JavaSE-11 will be
                     required by the following fragments -->
                <requirement>
                  <type>eclipse-plugin</type>
                  <id>com.sap.sailing.routeconverterjava11extension</id>
                  <versionRange>0.0.0</versionRange>
                </requirement>
              </extraRequirements>
            </dependency-resolution>
          </configuration>
        </plugin>
      </plugins>
    </build>
  </profile>
  <profile>
    <id>no-debug.with-proxy</id>
    <activation>
      <activeByDefault>true</activeByDefault>
    </activation>
    <properties>
      <tycho.build.argLine>
        ${parameters.common} ${parameters.vm-settings} ${parameters.proxy} ${parameters.tractrac} ${parameters.mongodb}
      </tycho.build.argLine>
    </properties>
  </profile>
  <profile>
    <id>no-debug.without-proxy</id>
    <properties>
      <tycho.build.argLine>
        ${parameters.common} ${parameters.vm-settings} ${parameters.mongodb}
      </tycho.build.argLine>
    </properties>
  </profile>
  <profile>
    <id>debug.with-proxy</id>
    <properties>
      <tycho.build.argLine>
        ${parameters.common} ${parameters.vm-settings} ${parameters.proxy} ${parameters.debug} ${parameters.mongodb}
      </tycho.build.argLine>
    </properties>
  </profile>
  <profile>
    <id>debug.without-proxy</id>
    <properties>
      <tycho.build.argLine>
        ${parameters.common} ${parameters.vm-settings} ${parameters.debug} ${parameters.mongodb}
      </tycho.build.argLine>
    </properties>
  </profile>
  <profile>
    <id>p2-target.local</id>
    <properties>
      <p2-target>
        race-analysis-p2-local
      </p2-target>
    </properties>
    <activation>
      <property>
        <name>p2-local</name><!-- activiated by ``mvn -Dp2-local`` -->
      </property>
    </activation>
  </profile>
  
  <profile>
    <id>leandi</id>
    <activation>
      <!-- Only active on Lean DI. -->
      <property>
        <name>ldi.releaseBuild</name>
      </property>
    </activation>
    <properties>
      <!-- On Lean DI we do not build any artifact that needs stuff from the target platform.
           To avoid problems during target platform resolution,
           we use an empty target platform file that simply doesn't reference any artifacts.
           The alternative would be to completely deactivate some Tycho configuration on Lean DI,
           but this would be much more complex and fragile. -->
      <p2-target>race-analysis-p2-empty</p2-target>
    </properties>
    <dependencies>
      <dependency>
        <!-- This dependency simply ensures, that the Android SDK installation is completed on Lean DI before anything else is being built. -->
        <groupId>com.sap.sailing</groupId>
        <artifactId>install-android-sdk</artifactId>
        <version>${project.version}</version>
        <scope>provided</scope>
        <type>pom</type>
      </dependency>
    </dependencies>
    <build>
      <plugins>
        <plugin>
          <groupId>org.eclipse.tycho</groupId>
          <artifactId>tycho-compiler-plugin</artifactId>
          <configuration>
            <!-- TODO validate that 1.8 is OK also in the SAP-internal Android build -->
            <source>1.8</source>
            <target>1.8</target>
          </configuration>
        </plugin>
      </plugins>
    </build>
  </profile>
  
  <profile>
    <id>non-leandi</id>
    <activation>
      <!-- Only active in non Lean DI environments. -->
      <property>
        <name>!ldi.releaseBuild</name>
      </property>
    </activation>
    <build>
      <plugins>
        <plugin>
          <!-- On Lean DI, the toolchains stuff isn't correctly configured, so this can only be used if it isn't a Lean DI build. -->
          <groupId>org.eclipse.tycho</groupId>
          <artifactId>tycho-compiler-plugin</artifactId>
          <configuration>
            <useJDK>BREE</useJDK>
          </configuration>
        </plugin>
      </plugins>
    </build>
  </profile>
  <profile>
    <id>with-aws-lambda</id>
    <modules>
      <module>com.google.gwt.dev</module>
      <module>com.sap.sse.common</module>
      <module>com.sap.sse.datamining.annotations</module>
      <module>com.googlecode.java-diff-utils</module>
      <module>com.sap.sailing.domain</module>
      <module>com.sap.sailing.geocoding</module>
      <module>com.sap.sse.datamining.shared</module>
      <module>com.sap.sse</module>
      <module>com.sap.sailing.declination</module>
      <module>com.sap.sse.security</module>
      <module>com.sap.sse.operationaltransformation</module>
      <module>com.sap.sse.mail</module>
      <module>com.sap.sse.replication.interfaces</module>
      <module>com.sap.sse.security.persistence</module>
      <module>com.sap.sse.security.interface</module>
      <module>com.sap.sse.mongodb</module>
      <module>com.sap.sse.replication</module>
      <module>com.sap.sse.replication.persistence</module>
      <module>com.sap.sailing.shared.server</module>
      <module>com.sap.sailing.shared.persistence</module>
      <module>com.sap.sailing.server.gateway.interfaces</module>
      <module>com.sap.sailing.server.gateway.serialization</module>
      <module>com.sap.sailing.server.gateway.serialization.shared.android</module>
      <module>com.sap.sailing.ingestion</module>
    </modules>
  </profile>
</profiles>

<build>
  <directory>bin</directory>
  <outputDirectory>bin</outputDirectory>
  <testOutputDirectory>bin</testOutputDirectory>

  <pluginManagement>
    <plugins>
      <plugin>
        <inherited>true</inherited>
        <groupId>org.eclipse.tycho</groupId>
        <artifactId>eclipse-test-plugin</artifactId>
        <version>${tycho-version}</version>
      </plugin>
      <plugin>
        <groupId>org.apache.maven.plugins</groupId>
        <artifactId>maven-surefire-plugin</artifactId>
        <version>2.16</version>
        <configuration>
          <reportsDirectory>${reportsdirectory}</reportsDirectory>
        </configuration>
      </plugin>
      <plugin>
          <groupId>com.simpligility.maven.plugins</groupId>
          <artifactId>android-maven-plugin</artifactId>
          <configuration>
            <sourceDirectories>src</sourceDirectories>
            <destinationManifestFile>AndroidManifest.xml</destinationManifestFile>
            <classesJarExcludes>
              <classesJarExclude>*.jar</classesJarExclude>
              <classesJarExclude>generated-sources/**</classesJarExclude>
              <classesJarExclude>maven-archiver/**</classesJarExclude>
              <classesJarExclude>sourcebundle-l10n-gen/**</classesJarExclude>
              <classesJarExclude>p2*</classesJarExclude>
              <classesJarExclude>MANIFEST.MF</classesJarExclude>
              <classesJarExclude>*.ap_</classesJarExclude>
              <classesJarExclude>local-artifacts.properties</classesJarExclude>
              <classesJarExclude>**/*.gwt.xml</classesJarExclude>
            </classesJarExcludes>
          </configuration>
          <executions>
            <execution>
              <id>aar</id>
              <goals>
                <goal>aar</goal>
              </goals>
            </execution>
          </executions>
        </plugin>
        <plugin>
            <groupId>org.codehaus.mojo</groupId>
            <artifactId>build-helper-maven-plugin</artifactId>
            <version>1.9.1</version>
            <executions>
                <execution>
                    <phase>package</phase>
                    <goals>
                        <goal>attach-artifact</goal>
                    </goals>
                    <configuration>
                        <artifacts>
                            <artifact>
                                <type>aar</type>
                                <file>${project.build.directory}/${project.build.finalName}.aar</file>
                            </artifact>
                        </artifacts>
                    </configuration>
                </execution>
            </executions>
        </plugin>
    </plugins>
  </pluginManagement>

  <plugins>
    <plugin>
      <groupId>org.eclipse.tycho</groupId>
      <artifactId>tycho-maven-plugin</artifactId>
      <version>${tycho-version}</version>
      <extensions>true</extensions>
    </plugin>
    <plugin>
      <groupId>org.eclipse.tycho</groupId>
      <artifactId>target-platform-configuration</artifactId>
      <version>${tycho-version}</version>
      <configuration>
        <resolver>p2</resolver>
        <target>
          <artifact>
            <groupId>${project.groupId}</groupId>
            <artifactId>${project.artifactId}</artifactId>
            <version>${project.version}</version>
            <classifier>../com.sap.sailing.targetplatform/definitions/${p2-target}</classifier>
          </artifact>
        </target>
        <environments>
          <environment>
            <os>linux</os>
            <ws>gtk</ws>
            <arch>x86</arch>
          </environment>
          <environment>
            <os>linux</os>
            <ws>gtk</ws>
            <arch>x86_64</arch>
          </environment>
          <environment>
            <os>win32</os>
            <ws>win32</ws>
            <arch>x86</arch>
          </environment>
          <environment>
            <os>win32</os>
            <ws>win32</ws>
            <arch>x86_64</arch>
          </environment>
          <environment>
            <os>macosx</os>
            <ws>cocoa</ws>
            <arch>x86_64</arch>
          </environment>
        </environments>
      </configuration>
    </plugin>
    <plugin>
      <groupId>org.eclipse.tycho</groupId>
      <artifactId>tycho-surefire-plugin</artifactId>
      <version>${tycho-version}</version>
      <configuration>
        <argLine>${argLine} ${tycho.build.argLine}</argLine>
        <excludes>
          <!-- Exclude inner classes -->
          <exclude>**/*$*</exclude>
        </excludes>
        <reportsDirectory>${reportsdirectory}</reportsDirectory>
        <showEclipseLog>true</showEclipseLog>
      </configuration>
    </plugin>
    <plugin>
      <groupId>org.eclipse.tycho</groupId>
      <artifactId>tycho-compiler-plugin</artifactId>
      <version>${tycho-version}</version>
      <configuration>
        <compilerArgs>
          <arg>-parameters</arg>
        </compilerArgs>
      </configuration>
    </plugin>

    <plugin>
      <groupId>org.codehaus.mojo</groupId>
      <artifactId>gwt-maven-plugin</artifactId>
      <version>${gwt.plugin.version}</version>
      <executions>
        <!-- GWT version detected from dependencyManagement -->
        <execution>
          <configuration>
            <extraJvmArgs>-Dgwt.persistentunitcache=false -Xmx4g -Djava.io.tmpdir=${env.TMP} -Dgwt.watchFileChanges=false</extraJvmArgs>
             <fragmentCount>4</fragmentCount>
            <!--
            <userAgents>chrome</userAgents>
          -->
          <!--
          <style>PRETTY</style>
        -->
        <localWorkers>${gwt.workers}</localWorkers>
        <!-- Uncomment the following to obtain details split-point reports
        <compileReport>true</compileReport>
        <detailedSoyc>true</detailedSoyc>
      -->
    </configuration>
  </execution>
</executions>
</plugin>

</plugins>

<extensions>
  <!-- Enabling the use of FTP -->
  <extension>
    <groupId>org.apache.maven.wagon</groupId>
    <artifactId>wagon-ssh-external</artifactId>
    <version>1.0-beta-6</version>
  </extension>
</extensions>

</build>

<reporting>
  <plugins>
    <plugin>
      <groupId>org.apache.maven.plugins</groupId>
      <artifactId>maven-surefire-report-plugin</artifactId>
      <version>2.16</version>
      <configuration>
        <aggregate>true</aggregate>
        <reportsDirectories>
          <reportsDirectory>${reportsdirectory}</reportsDirectory>
          <aggregate>true</aggregate>
        </reportsDirectories>
      </configuration>
    </plugin>
  </plugins>
</reporting>
</project><|MERGE_RESOLUTION|>--- conflicted
+++ resolved
@@ -31,16 +31,12 @@
          Due to ECJ/JDT bugs it may fail depending on the Eclipse version tycho is based on 
          (see Bugzilla: https://bugzilla.sapsailing.com/bugzilla/show_bug.cgi?id=3859). -->
     <!-- Most likely, serialization/replication will fail with tycho versions based on Eclipse Neon R (4.6.0). -->
-<<<<<<< HEAD
-    <tycho-version>1.7.0</tycho-version> <!-- 1.7.0 is the last Java 1.8 compatible version; since 2.x Tycho requires Java 11 -->
-=======
     <!--
          1.7.0 is the last Java 1.8 compatible version; since 2.x Tycho requires Java 11.
          When adjusting tycho-version here, also make sure to adjust it accordingly
          in java/com.amazon.aws.aws-java-api/pom.xml
      -->
     <tycho-version>1.7.0</tycho-version>
->>>>>>> 3b39519d
     <gwt.version>2.11.0</gwt.version>
     <!-- gwt-maven-plugin is typically in sync with the GWT version. But sometimes versions need extra time after a new GWT release. -->
     <gwt.plugin.version>2.11.0</gwt.plugin.version>
