<?xml version="1.0" encoding="UTF-8"?>
<project xsi:schemaLocation="http://maven.apache.org/POM/4.0.0 http://maven.apache.org/xsd/maven-4.0.0.xsd"
  xmlns="http://maven.apache.org/POM/4.0.0" xmlns:xsi="http://www.w3.org/2001/XMLSchema-instance">
  <modelVersion>4.0.0</modelVersion>

  <parent>
    <artifactId>workspace</artifactId>
    <groupId>com.sap.sailing</groupId>
    <version>1.0.0</version>
  </parent>

  <artifactId>root</artifactId>
  <packaging>pom</packaging>

  <modules>
    <!-- By default, only the modules are added that are always needed.
         These are the module that are needed for both backend and Android builds.
         To add additional modules for the backend build, there is a specific profile. -->
    <module>com.sap.sse.common</module>
    <module>com.sap.sse.shared.android</module>
    <module>com.sap.sse.datamining.annotations</module>
    <module>com.sap.sse.security.common</module>
    <module>org.json.simple</module>
    <module>com.sap.sailing.domain.common</module>
    <module>com.sap.sailing.domain.shared.android</module>
    <module>com.sap.sailing.server.gateway.serialization.shared.android</module>
  </modules>

  <properties>
    <tycho-version>0.21.0</tycho-version>
    <gwt.version>2.7.0</gwt.version>
    <gwt.minVersion>2.7.0</gwt.minVersion>
    <gwt.workers>2</gwt.workers>
    <p2-target>race-analysis-p2-remote</p2-target><!--can be overidden through p2-target.local profile -->
    <!-- QUESTION: Which properties or settings are system dependent and differ across different machines/environments? QUESTION:
    Can we move the system property -Dmongo.dbName to "parameters.mongodb"? If so the IP of the host would be the same for all
    profiles. -->
    <parameters.common>
      -Dfile.encoding=cp1252 -Dmongo.dbName=winddbTest -DspatialWind=true
    </parameters.common>
    <parameters.vm-settings>
      -ea -Xmx1024m -XX:+UseG1GC
    </parameters.vm-settings>
    <parameters.tractrac>
      -Dtractrac.tunnel=true -Dtractrac.tunnel.host=localhost
    </parameters.tractrac>
    <parameters.mongodb>
      -Dmongo.host=127.0.0.1
    </parameters.mongodb>
    <parameters.debug>
      -Xdebug -Xrunjdwp:transport=dt_socket,address=8000,server=y,suspend=y
    </parameters.debug>
    <!-- "Forward declaration" for better readability. The actual value should be defined in the local settings.xml, because
    of the differences between the CI-Build and the local setup. -->
    <parameters.proxy>
      -Dhttp.proxyHost=proxy.wdf.sap.corp -Dhttp.proxyPort=8080 -Dhttps.proxyHost=proxy.wdf.sap.corp -Dhttps.proxyPort=8080
    </parameters.proxy>
    <reportsdirectory>${project.build.directory}/surefire-reports</reportsdirectory>
    <skipTests>false</skipTests>
  </properties>

  <profiles>
    <profile>
      <!-- This profile activates some configuration (submodules and Tycho) that must not be active when building the Android apps.
           On Lean DI this profile is inactive.
           In a non Lean DI environment this is active by default and can be deactivated using the parameter "-P !with-not-android-relevant". -->
      <id>with-not-android-relevant</id>
      <activation>
        <property>
          <name>!ldi.releaseBuild</name>
        </property>
      </activation>
      <modules>
        <module>com.sap.sse</module>
        <module>com.sap.sse.mail</module>
        <module>com.sap.sse.mail.replication.test</module>
        <module>com.sap.sse.mail.replication.testsupport</module>
        <module>com.sap.sse.mongodb</module>
        <module>com.sap.sse.gwt</module>
        <module>com.sap.sse.gwt.adminconsole</module>
        <module>com.sap.sse.datamining</module>
        <module>com.sap.sse.datamining.shared</module>
        <module>com.sap.sse.security</module>
        <module>com.sap.sse.security.ui</module>
        <module>com.sap.sse.security.userstore.mongodb</module>
        <module>com.sap.sse.operationaltransformation</module>
        <module>com.sap.sse.replication</module>
        <module>com.sap.sse.threadmanager</module>
        <module>com.sap.sse.filestorage</module>
        <module>com.sap.sailing.domain</module>
        <module>com.sap.sailing.geocoding</module>
        <module>com.sap.sailing.datamining</module>
        <module>com.sap.sailing.datamining.shared</module>
        <module>com.sap.sailing.domain.persistence</module>
        <module>com.sap.sailing.domain.deckmanadapter</module>
        <module>com.sap.sailing.domain.tractracadapter</module>
        <module>com.sap.sailing.domain.tractracadapter.persistence</module>
        <module>com.sap.sailing.domain.igtimiadapter</module>
        <module>com.sap.sailing.domain.igtimiadapter.persistence</module>
        <module>com.sap.sailing.domain.racelogtrackingadapter</module>
        <module>com.sap.sailing.domain.racelogtrackingadapter.testsupport</module>
        <module>com.sap.sailing.domain.swisstimingadapter</module>
        <module>com.sap.sailing.domain.swisstimingadapter.persistence</module>
        <module>com.sap.sailing.domain.swisstimingreplayadapter</module>
        <module>com.sap.sailing.news</module>
        <module>com.sap.sailing.declination</module>
        <module>com.sap.sailing.udpconnector</module>
        <module>com.sap.sailing.expeditionconnector</module>
        <module>com.sap.sailing.server</module>
        <module>com.sap.sailing.server.gateway</module>
        <module>com.sap.sailing.server.gateway.serialization</module>
        <module>com.sap.sailing.www</module>
<<<<<<< HEAD
        <module>com.sap.sailing.www.events</module>
=======
>>>>>>> fd589d46
        <module>com.sap.sailing.xmlexport</module>
        <module>com.google.gwt.dev</module>
        <module>com.google.gwt.osgi</module>
        <module>com.tractrac.clientmodule</module>
        <module>com.googlecode.java-diff-utils</module>
        <module>com.googlecode.mgwt</module>
        <module>com.sap.sailing.dashboards.gwt</module>
        <module>com.sap.sailing.feature</module>
        <module>org.moxieapps.gwt.highcharts</module>
        <module>com.sap.sailing.resultimport</module>
        <module>com.sap.sailing.kiworesultimport</module>
        <module>com.sap.sailing.ess40.resultimport</module>
        <module>com.sap.sailing.xrr.schema</module>
        <module>com.sap.sailing.xrr.resultimport</module>
        <module>com.sap.sailing.xrr.structureimport</module>
        <module>com.sap.sailing.freg.resultimport</module>
        <module>org.openqa.selenium.osgi</module>
        <module>com.sap.sailing.monitoring</module>
        <module>com.sap.sailing.simulator</module>
        <module>com.sap.sailing.server.trackfiles</module>
        <module>com.sap.sailing.feature.runtime</module>
        <module>com.sap.sailing.gwt.ui</module>
        <module>com.sap.sailing.domain.test</module>
        <module>com.sap.sse.replication.testsupport</module>
        <!-- The following test fragment doesn't yet do what it should in the Maven context... -->
        <module>com.sap.sse.gwt.test</module>
        <!-- -->
        <module>com.sap.sse.datamining.test</module>
        <module>com.sap.sse.security.replication.test</module>
        <module>com.sap.sse.security.test</module>
        <module>com.sap.sse.operationaltransformation.test</module>
        <module>com.sap.sse.common.test</module>
        <module>com.sap.sse.filestorage.test</module>
        <module>com.sap.sailing.datamining.test</module>
        <module>com.sap.sailing.domain.deckmanadapter.test</module>
        <module>com.sap.sailing.domain.igtimiadapter.test</module>
        <module>com.sap.sailing.domain.racelogtrackingadapter.test</module>
        <module>com.sap.sailing.xmlexport.test</module>
        <module>com.sap.sailing.xrr.resultimport.test</module>
        <module>com.sap.sailing.domain.shared.android.test</module>
        <module>com.sap.sailing.geocoding.test</module>
        <module>com.sap.sailing.domain.swisstimingadapter.test</module>
        <module>com.sap.sailing.domain.swisstimingreplayadapter.test</module>
        <module>com.sap.sailing.declination.test</module>
        <module>com.sap.sailing.expeditionconnector.test</module>
        <module>com.sap.sailing.server.test</module>
        <module>com.sap.sailing.server.gateway.test</module>
        <module>com.sap.sailing.server.gateway.test.support</module>
        <module>com.sap.sailing.server.gateway.serialization.test</module>
        <module>com.sap.sailing.server.replication.test</module>
        <module>com.sap.sailing.gwt.ui.test</module>
        <module>com.sap.sailing.mongodb.test</module>
        <module>com.googlecode.java-diff-utils.test</module>
        <module>com.sap.sailing.kiworesultimport.test</module>
        <module>com.sap.sailing.ess40.resultimport.test</module>
        <module>com.sap.sailing.freg.resultimport.test</module>
        <module>com.sap.sailing.barbados.resultimport</module>
        <module>com.sap.sailing.barbados.resultimport.test</module>
        <module>com.sap.sailing.velum.resultimport</module>
        <module>com.sap.sailing.velum.resultimport.test</module>
        <module>com.sap.sailing.sailwave.resultimport</module>
        <module>com.sap.sailing.sailwave.resultimport.test</module>
        <module>com.sap.sailing.manage2sail</module>
        <module>com.sap.sailing.manage2sail.resultimport</module>
        <module>com.sap.sailing.manage2sail.resultimport.test</module>
        <module>com.sap.sailing.simulator.test</module>
        <module>com.sap.sailing.server.trackfiles.test</module>
        <module>com.sap.sailing.selenium.test</module>
        <module>com.sap.sailing.autoload</module>
        <module>com.sap.sailing.feature.p2build</module>
        <module>com.sap.sailing.polars</module>
        <module>com.sap.sailing.polars.datamining</module>
        <module>com.sap.sailing.polars.datamining.shared</module>
        <module>com.sap.sailing.polars.test</module>
        <!--
        com.sap.sailing.targetplatform.base
        left out on purpose: only invoke maven manually to build target platform
      -->
    </modules>
    <build>
      <plugins>
        <plugin>
          <groupId>org.eclipse.tycho</groupId>
          <artifactId>target-platform-configuration</artifactId>
          <configuration>
            <dependency-resolution>
              <extraRequirements>
                <requirement>
                  <type>eclipse-plugin</type>
                  <id>com.google.gwt.dev</id>
                  <versionRange>0.0.0</versionRange>
                </requirement>
              </extraRequirements>
            </dependency-resolution>
          </configuration>
        </plugin>
      </plugins>
    </build>
  </profile>
  <profile>
    <id>no-debug.with-proxy</id>
    <activation>
      <activeByDefault>true</activeByDefault>
    </activation>
    <properties>
      <tycho.build.argLine>
        ${parameters.common} ${parameters.vm-settings} ${parameters.proxy} ${parameters.tractrac} ${parameters.mongodb}
      </tycho.build.argLine>
    </properties>
  </profile>
  <profile>
    <id>no-debug.without-proxy</id>
    <properties>
      <tycho.build.argLine>
        ${parameters.common} ${parameters.vm-settings} ${parameters.mongodb}
      </tycho.build.argLine>
    </properties>
  </profile>
  <profile>
    <id>debug.with-proxy</id>
    <properties>
      <tycho.build.argLine>
        ${parameters.common} ${parameters.vm-settings} ${parameters.proxy} ${parameters.debug} ${parameters.mongodb}
      </tycho.build.argLine>
    </properties>
  </profile>
  <profile>
    <id>debug.without-proxy</id>
    <properties>
      <tycho.build.argLine>
        ${parameters.common} ${parameters.vm-settings} ${parameters.debug} ${parameters.mongodb}
      </tycho.build.argLine>
    </properties>
  </profile>
  <profile>
    <id>p2-target.local</id>
    <properties>
      <p2-target>
        race-analysis-p2-local
      </p2-target>
    </properties>
    <activation>
      <property>
        <name>p2-local</name><!-- activiated by ``mvn -Dp2-local`` -->
      </property>
    </activation>
  </profile>
  
  <profile>
    <id>leandi</id>
    <activation>
      <!-- Only active on Lean DI. -->
      <property>
        <name>ldi.releaseBuild</name>
      </property>
    </activation>
    <properties>
      <!-- On Lean DI we do not build any artifact that needs stuff from the target platform.
           To avoid problems during target platform resolution,
           we use an empty target platform file that simply doesn't reference any artifacts.
           The alternative would be to completely deactivate some Tycho configuration on Lean DI,
           but this would be much more complex and fragile. -->
      <p2-target>race-analysis-p2-empty</p2-target>
    </properties>
    <dependencies>
      <dependency>
        <!-- This dependency simply ensures, that the Android SDK installation is completed on Lean DI before anything else is being built. -->
        <groupId>com.sap.sailing</groupId>
        <artifactId>install-android-sdk</artifactId>
        <version>${project.version}</version>
        <scope>provided</scope>
        <type>pom</type>
      </dependency>
    </dependencies>
    <build>
      <plugins>
        <plugin>
          <groupId>org.eclipse.tycho</groupId>
          <artifactId>tycho-compiler-plugin</artifactId>
          <configuration>
            <!-- Toolchan stuff doesn't work on Lean DI,
                 so we need to hard-code Java 1.7 (Android 5.1 SDK isn't compatible with Java 8)
                 compatibility for all builds. -->
            <source>1.7</source>
            <target>1.7</target>
          </configuration>
        </plugin>
      </plugins>
    </build>
  </profile>
  
  <profile>
    <id>non-leandi</id>
    <activation>
      <!-- Only active in non Lean DI environments. -->
      <property>
        <name>!ldi.releaseBuild</name>
      </property>
    </activation>
    <build>
      <plugins>
        <plugin>
          <!-- On Lean DI, the toolchains stuff isn't correctly configured, so this can only be used if it isn't a Lean DI build. -->
          <groupId>org.eclipse.tycho</groupId>
          <artifactId>tycho-compiler-plugin</artifactId>
          <configuration>
            <useJDK>BREE</useJDK>
          </configuration>
        </plugin>
      </plugins>
    </build>
  </profile>
</profiles>

<build>
  <directory>bin</directory>
  <outputDirectory>bin</outputDirectory>
  <testOutputDirectory>bin</testOutputDirectory>

  <pluginManagement>
    <plugins>
      <plugin>
        <inherited>true</inherited>
        <groupId>org.eclipse.tycho</groupId>
        <artifactId>eclipse-test-plugin</artifactId>
        <version>${tycho-version}</version>
      </plugin>
      <plugin>
        <groupId>org.apache.maven.plugins</groupId>
        <artifactId>maven-surefire-plugin</artifactId>
        <version>2.16</version>
        <configuration>
          <reportsDirectory>${reportsdirectory}</reportsDirectory>
        </configuration>
      </plugin>
      <plugin>
          <groupId>com.simpligility.maven.plugins</groupId>
          <artifactId>android-maven-plugin</artifactId>
          <configuration>
            <sourceDirectories>src</sourceDirectories>
            <destinationManifestFile>AndroidManifest.xml</destinationManifestFile>
            <classesJarExcludes>
              <classesJarExclude>*.jar</classesJarExclude>
              <classesJarExclude>generated-sources/**</classesJarExclude>
              <classesJarExclude>maven-archiver/**</classesJarExclude>
              <classesJarExclude>sourcebundle-l10n-gen/**</classesJarExclude>
              <classesJarExclude>p2*</classesJarExclude>
              <classesJarExclude>MANIFEST.MF</classesJarExclude>
              <classesJarExclude>*.ap_</classesJarExclude>
              <classesJarExclude>local-artifacts.properties</classesJarExclude>
              <classesJarExclude>**/*.gwt.xml</classesJarExclude>
            </classesJarExcludes>
          </configuration>
          <executions>
            <execution>
              <id>aar</id>
              <goals>
                <goal>aar</goal>
              </goals>
            </execution>
          </executions>
        </plugin>
        <plugin>
            <groupId>org.codehaus.mojo</groupId>
            <artifactId>build-helper-maven-plugin</artifactId>
            <version>1.9.1</version>
            <executions>
                <execution>
                    <phase>package</phase>
                    <goals>
                        <goal>attach-artifact</goal>
                    </goals>
                    <configuration>
                        <artifacts>
                            <artifact>
                                <type>aar</type>
                                <file>${project.build.directory}/${project.build.finalName}.aar</file>
                            </artifact>
                        </artifacts>
                    </configuration>
                </execution>
            </executions>
        </plugin>
    </plugins>
  </pluginManagement>

  <plugins>
    <plugin>
      <groupId>org.eclipse.tycho</groupId>
      <artifactId>tycho-maven-plugin</artifactId>
      <version>${tycho-version}</version>
      <extensions>true</extensions>
    </plugin>
    <plugin>
      <groupId>org.eclipse.tycho</groupId>
      <artifactId>target-platform-configuration</artifactId>
      <version>${tycho-version}</version>
      <configuration>
        <resolver>p2</resolver>
        <target>
          <artifact>
            <groupId>${project.groupId}</groupId>
            <artifactId>${project.artifactId}</artifactId>
            <version>${project.version}</version>
            <classifier>../com.sap.sailing.targetplatform/definitions/${p2-target}</classifier>
          </artifact>
        </target>
        <environments>
          <environment>
            <os>linux</os>
            <ws>gtk</ws>
            <arch>x86</arch>
          </environment>
          <environment>
            <os>linux</os>
            <ws>gtk</ws>
            <arch>x86_64</arch>
          </environment>
          <environment>
            <os>win32</os>
            <ws>win32</ws>
            <arch>x86</arch>
          </environment>
          <environment>
            <os>win32</os>
            <ws>win32</ws>
            <arch>x86_64</arch>
          </environment>
          <environment>
            <os>macosx</os>
            <ws>cocoa</ws>
            <arch>x86_64</arch>
          </environment>
        </environments>
      </configuration>
    </plugin>
    <plugin>
      <groupId>org.eclipse.tycho</groupId>
      <artifactId>tycho-surefire-plugin</artifactId>
      <version>${tycho-version}</version>
      <configuration>
        <argLine>${tycho.build.argLine}</argLine>
        <excludes>
          <!-- Exclude inner classes -->
          <exclude>**/*$*</exclude>
        </excludes>
        <reportsDirectory>${reportsdirectory}</reportsDirectory>
      </configuration>
    </plugin>
    <plugin>
      <groupId>org.eclipse.tycho</groupId>
      <artifactId>tycho-compiler-plugin</artifactId>
      <version>${tycho-version}</version>
    </plugin>


    <plugin>
      <groupId>org.codehaus.mojo</groupId>
      <artifactId>gwt-maven-plugin</artifactId>
      <version>${gwt.version}</version>
      <executions>
        <!-- GWT version detected from dependencyManagement -->
        <execution>
          <configuration>
            <extraJvmArgs>-Dgwt.persistentunitcache=false -Xmx2048m -Djava.io.tmpdir=${env.TMP}</extraJvmArgs>
            <!--
            <userAgents>chrome</userAgents>
          -->
          <!--
          <style>PRETTY</style>
        -->
        <localWorkers>${gwt.workers}</localWorkers>
        <!-- Uncomment the following to obtain details split-point reports
        <compileReport>true</compileReport>
        <detailedSoyc>true</detailedSoyc>
      -->
    </configuration>
  </execution>
</executions>
</plugin>

</plugins>

<extensions>
  <!-- Enabling the use of FTP -->
  <extension>
    <groupId>org.apache.maven.wagon</groupId>
    <artifactId>wagon-ssh-external</artifactId>
    <version>1.0-beta-6</version>
  </extension>
</extensions>

</build>

<reporting>
  <plugins>
    <plugin>
      <groupId>org.apache.maven.plugins</groupId>
      <artifactId>maven-surefire-report-plugin</artifactId>
      <version>2.16</version>
      <configuration>
        <aggregate>true</aggregate>
        <reportsDirectories>
          <reportsDirectory>${reportsdirectory}</reportsDirectory>
          <aggregate>true</aggregate>
        </reportsDirectories>
      </configuration>
    </plugin>
  </plugins>
</reporting>
</project><|MERGE_RESOLUTION|>--- conflicted
+++ resolved
@@ -110,10 +110,6 @@
         <module>com.sap.sailing.server.gateway</module>
         <module>com.sap.sailing.server.gateway.serialization</module>
         <module>com.sap.sailing.www</module>
-<<<<<<< HEAD
-        <module>com.sap.sailing.www.events</module>
-=======
->>>>>>> fd589d46
         <module>com.sap.sailing.xmlexport</module>
         <module>com.google.gwt.dev</module>
         <module>com.google.gwt.osgi</module>
