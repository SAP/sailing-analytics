<?xml version="1.0" encoding="UTF-8"?>
<project
    xsi:schemaLocation="http://maven.apache.org/POM/4.0.0 http://maven.apache.org/xsd/maven-4.0.0.xsd"
    xmlns="http://maven.apache.org/POM/4.0.0" xmlns:xsi="http://www.w3.org/2001/XMLSchema-instance">
    <modelVersion>4.0.0</modelVersion>

    <parent>
        <artifactId>workspace</artifactId>
        <groupId>com.sap.sailing</groupId>
        <version>0.0.1-SNAPSHOT</version>
    </parent>

    <artifactId>root</artifactId>
    <packaging>pom</packaging>

    <modules>
		<module>com.sap.sailing.domain.common</module>
        <module>com.sap.sailing.domain</module>
        <module>com.sap.sailing.domain.persistence</module>
        <module>com.sap.sailing.domain.test</module>
        <module>com.sap.sailing.domain.tractracadapter</module>
        <module>com.sap.sailing.domain.tractracadapter.persistence</module>
        <module>com.sap.sailing.domain.swisstimingadapter</module>
        <module>com.sap.sailing.domain.swisstimingadapter.persistence</module>
        <module>com.sap.sailing.domain.swisstimingadapter.test</module>
        <module>com.sap.sailing.declination</module>
        <module>com.sap.sailing.declination.test</module>
        <module>com.sap.sailing.udpconnector</module>
        <module>com.sap.sailing.expeditionconnector</module>
        <module>com.sap.sailing.expeditionconnector.test</module>
        <module>com.sap.sailing.server</module>
		<module>com.sap.sailing.server.api</module>
        <module>com.sap.sailing.xcelsiusadapter</module>
        <module>com.sap.sailing.gwt.ui</module>
        <module>com.sap.sailing.gwt.ui.test</module>
        <module>com.google.gwt.osgi</module>
        <module>com.sap.sailing.server.test</module>
        <module>com.sap.sailing.mongodb</module>
        <module>com.sap.sailing.mongodb.test</module>
        <module>com.tractrac.clientmodule</module>
        <module>com.tractrac.resultapi</module>
        <module>org.json.simple</module>
        <module>com.mongodb.driver</module>
        <module>com.googlecode.java-diff-utils</module>
        <module>com.googlecode.java-diff-utils.test</module>
		<module>com.sap.sailing.feature</module>
		<module>com.sap.sailing.feature.runtime</module>
		<module>com.sap.sailing.feature.p2build</module>
    </modules>

    <properties>
        <project.build.sourceEncoding>UTF-8</project.build.sourceEncoding>
        <project.reporting.outputEncoding>UTF-8</project.reporting.outputEncoding>
		<tycho-version>0.13.0</tycho-version>
    </properties>

    <build>
        <directory>bin</directory>
        <outputDirectory>bin</outputDirectory>
        <testOutputDirectory>bin</testOutputDirectory>

        <pluginManagement>
            <plugins>
                <plugin>
                    <inherited>true</inherited>
					<groupId>org.eclipse.tycho</groupId>
					<artifactId>eclipse-test-plugin</artifactId>
					<version>${tycho-version}</version>
                </plugin>
                <plugin>
                    <groupId>org.apache.maven.plugins</groupId>
                    <artifactId>maven-surefire-plugin</artifactId>
                    <version>2.6</version>
                </plugin>
            </plugins>
        </pluginManagement>

        <plugins>
            <plugin>
				<groupId>org.eclipse.tycho</groupId>
                <artifactId>tycho-maven-plugin</artifactId>
				<version>${tycho-version}</version>
                <extensions>true</extensions>
            </plugin>
            <plugin>
				<groupId>org.eclipse.tycho</groupId>
                <artifactId>target-platform-configuration</artifactId>
				<version>${tycho-version}</version>
                <configuration>
				<resolver>p2</resolver>
              <target>
                <artifact>
					<groupId>${project.groupId}</groupId>
					<artifactId>${project.artifactId}</artifactId>
					<version>${project.version}</version>
					<classifier>../com.sap.sailing.targetplatform/definitions/race-analysis-p2-maven-central</classifier>
                </artifact>
              </target>
            </configuration>
            </plugin>
            <plugin>
				<groupId>org.eclipse.tycho</groupId>
				<artifactId>tycho-surefire-plugin</artifactId>
				<version>${tycho-version}</version>
<<<<<<< HEAD
                <configuration>
                    <!-- non-debug -->
<!-- proxy
		    <argLine>-Dfile.encoding=cp1252 -Dhttp.proxyHost=proxy -Dhttp.proxyPort=8080 -Dtractrac.tunnel=true -Dtractrac.tunnel.host=10.18.10.38 -Dmongo.host=10.18.10.38 -Xmx1024m -XX:PermSize=256m -XX:-UseGCOverheadLimit -XX:+UseParallelGC</argLine>
 -->
<!-- no proxy -->
					<argLine>-Dfile.encoding=cp1252 -Xmx1024m -XX:PermSize=256m -XX:-UseGCOverheadLimit -XX:+UseParallelGC</argLine>
=======
				<configuration>
<!-- non-debug -->
<!-- proxy
					<argLine>-Dfile.encoding=cp1252 -Dhttp.proxyHost=proxy -Dhttp.proxyPort=8080 -Dtractrac.tunnel=true -Dtractrac.tunnel.host=10.18.10.38 -Dmongo.host=10.18.10.38 -Xmx1024m -XX:PermSize=256m -XX:-UseGCOverheadLimit -XX:+UseParallelGC</argLine>
-->
<!-- no proxy -->
					<argLine>-Dfile.encoding=cp1252 -Xmx1024m -XX:PermSize=256m -XX:-UseGCOverheadLimit -XX:+UseParallelGC</argLine>
<!-- -->
>>>>>>> fa5cf754
<!-- -->
<!-- debug
                    <argLine>-Dfile.encoding=cp1252 -Xdebug -Xrunjdwp:transport=dt_socket,address=8000,server=y,suspend=y -Dhttp.proxyHost=proxy -Dhttp.proxyPort=8080 -Xmx1024m -XX:PermSize=256m -XX:-UseGCOverheadLimit -XX:+UseParallelGC</argLine>
 -->
                    <testFailureIgnore>true</testFailureIgnore>
                    <excludes>
                        <exclude>**/*$*</exclude> <!-- Exclude inner classes -->
                    </excludes>
                </configuration>
            </plugin>
            <plugin>
				<groupId>org.eclipse.tycho</groupId>
                <artifactId>maven-osgi-compiler-plugin</artifactId>
				<version>${tycho-version}</version>
                <configuration>
                    <source>1.6</source>
                    <target>1.6</target>
                </configuration>
            </plugin>
        </plugins>

        <extensions>
            <!-- Enabling the use of FTP -->
            <extension>
                <groupId>org.apache.maven.wagon</groupId>
                <artifactId>wagon-ssh-external</artifactId>
                <version>1.0-beta-6</version>
            </extension>
        </extensions>

    </build>

    <distributionManagement>
        <repository>
            <id>ssh-repository</id>
            <url>scpexe://trac@localhost:12347/home/trac/maven-repositories/dev</url>
        </repository>
    </distributionManagement>
  
    <repositories>
        <repository>
			<id>equinox-sdk-3.7</id>
            <layout>p2</layout>
            <url>http://download.eclipse.org/releases/indigo/</url>
        </repository>
<!--		
        <repository>
            <id>sap-nexus</id>
            <url>http://nexus.wdf.sap.corp:8081/nexus/content/groups/build.snapshots</url>
        </repository>
--> 
            </repository> -->
 
		<repository>
            <id>uni-luebeck</id>
            <url>http://www.itm.uni-luebeck.de/projects/maven/releases</url>
        </repository>
    </repositories>
</project><|MERGE_RESOLUTION|>--- conflicted
+++ resolved
@@ -102,24 +102,14 @@
 				<groupId>org.eclipse.tycho</groupId>
 				<artifactId>tycho-surefire-plugin</artifactId>
 				<version>${tycho-version}</version>
-<<<<<<< HEAD
                 <configuration>
                     <!-- non-debug -->
 <!-- proxy
 		    <argLine>-Dfile.encoding=cp1252 -Dhttp.proxyHost=proxy -Dhttp.proxyPort=8080 -Dtractrac.tunnel=true -Dtractrac.tunnel.host=10.18.10.38 -Dmongo.host=10.18.10.38 -Xmx1024m -XX:PermSize=256m -XX:-UseGCOverheadLimit -XX:+UseParallelGC</argLine>
- -->
-<!-- no proxy -->
-					<argLine>-Dfile.encoding=cp1252 -Xmx1024m -XX:PermSize=256m -XX:-UseGCOverheadLimit -XX:+UseParallelGC</argLine>
-=======
-				<configuration>
-<!-- non-debug -->
-<!-- proxy
-					<argLine>-Dfile.encoding=cp1252 -Dhttp.proxyHost=proxy -Dhttp.proxyPort=8080 -Dtractrac.tunnel=true -Dtractrac.tunnel.host=10.18.10.38 -Dmongo.host=10.18.10.38 -Xmx1024m -XX:PermSize=256m -XX:-UseGCOverheadLimit -XX:+UseParallelGC</argLine>
 -->
 <!-- no proxy -->
 					<argLine>-Dfile.encoding=cp1252 -Xmx1024m -XX:PermSize=256m -XX:-UseGCOverheadLimit -XX:+UseParallelGC</argLine>
 <!-- -->
->>>>>>> fa5cf754
 <!-- -->
 <!-- debug
                     <argLine>-Dfile.encoding=cp1252 -Xdebug -Xrunjdwp:transport=dt_socket,address=8000,server=y,suspend=y -Dhttp.proxyHost=proxy -Dhttp.proxyPort=8080 -Xmx1024m -XX:PermSize=256m -XX:-UseGCOverheadLimit -XX:+UseParallelGC</argLine>
