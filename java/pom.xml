--- conflicted
+++ resolved
@@ -30,10 +30,7 @@
         <module>com.sap.sailing.expeditionconnector.test</module>
         <module>com.sap.sailing.server</module>
 		<module>com.sap.sailing.server.api</module>
-<<<<<<< HEAD
-=======
 		<module>com.sap.sailing.www</module>
->>>>>>> db3d51d1
         <module>com.sap.sailing.xcelsiusadapter</module>
         <module>com.sap.sailing.gwt.ui</module>
         <module>com.sap.sailing.gwt.ui.test</module>
