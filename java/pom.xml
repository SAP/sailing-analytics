<?xml version="1.0" encoding="UTF-8"?>
<project xsi:schemaLocation="http://maven.apache.org/POM/4.0.0 http://maven.apache.org/xsd/maven-4.0.0.xsd"
  xmlns="http://maven.apache.org/POM/4.0.0" xmlns:xsi="http://www.w3.org/2001/XMLSchema-instance">
  <modelVersion>4.0.0</modelVersion>

  <parent>
    <artifactId>workspace</artifactId>
    <groupId>com.sap.sailing</groupId>
    <version>1.0.0-SNAPSHOT</version>
  </parent>

  <artifactId>root</artifactId>
  <packaging>pom</packaging>

  <modules>
    <!-- By default, only the modules are added that are always needed.
         These are the module that are needed for both backend and Android builds.
         To add additional modules for the backend build, there is a specific profile. -->
    <module>com.sap.sse.common</module>
    <module>com.sap.sse.shared.android</module>
    <module>com.sap.sse.datamining.annotations</module>
    <module>com.sap.sse.security.common</module>
<<<<<<< HEAD
    <module>com.sap.sse.security.ui</module>
    <module>com.sap.sse.security.userstore.mongodb</module>
    <module>com.sap.sse.operationaltransformation</module>
    <module>com.sap.sse.replication</module>
    <module>com.sap.sse.threadmanager</module>
    <module>com.sap.sse.filestorage</module>
    <module>com.sap.sse.gwt.theme</module>
    <module>com.sap.sailing.competitorimport</module>
=======
    <module>org.json.simple</module>
>>>>>>> 779d1d8c
    <module>com.sap.sailing.domain.common</module>
    <module>com.sap.sailing.domain.shared.android</module>
    <module>com.sap.sailing.server.gateway.serialization.shared.android</module>
  </modules>

  <properties>
    <!-- Please ensure that serialization/replication works correctly, when updating the tycho version.
         Due to ECJ/JDT bugs it may fail depending on the Eclipse version tycho is based on 
         (see Bugzilla: https://bugzilla.sapsailing.com/bugzilla/show_bug.cgi?id=3859). -->
    <!-- Most likely, serialization/replication will fail with tycho versions based on Eclipse Neon R (4.6.0). -->
    <tycho-version>0.21.0</tycho-version>
    <gwt.version>2.7.0</gwt.version>
    <gwt.minVersion>2.7.0</gwt.minVersion>
    <gwt.workers>2</gwt.workers>
    <p2-target>race-analysis-p2-remote</p2-target><!--can be overidden through p2-target.local profile -->
    <!-- QUESTION: Which properties or settings are system dependent and differ across different machines/environments? QUESTION:
    Can we move the system property -Dmongo.dbName to "parameters.mongodb"? If so the IP of the host would be the same for all
    profiles. -->
    <parameters.common>
      -Dfile.encoding=cp1252 -Dmongo.dbName=winddbTest -DspatialWind=true
    </parameters.common>
    <parameters.vm-settings>
      -ea -Xmx1024m -XX:+UseG1GC
    </parameters.vm-settings>
    <parameters.tractrac>
      -Dtractrac.tunnel=true -Dtractrac.tunnel.host=localhost
    </parameters.tractrac>
    <parameters.mongodb>
      -Dmongo.host=127.0.0.1
    </parameters.mongodb>
    <parameters.debug>
      -Xdebug -Xrunjdwp:transport=dt_socket,address=8000,server=y,suspend=y
    </parameters.debug>
    <!-- "Forward declaration" for better readability. The actual value should be defined in the local settings.xml, because
    of the differences between the CI-Build and the local setup. -->
    <parameters.proxy>
      -Dhttp.proxyHost=proxy.wdf.sap.corp -Dhttp.proxyPort=8080 -Dhttps.proxyHost=proxy.wdf.sap.corp -Dhttps.proxyPort=8080
    </parameters.proxy>
    <reportsdirectory>${project.build.directory}/surefire-reports</reportsdirectory>
    <skipTests>false</skipTests>
  </properties>

  <profiles>
    <profile>
      <!-- This profile activates some configuration (submodules and Tycho) that must not be active when building the Android apps.
           On Lean DI this profile is inactive.
           In a non Lean DI environment this is active by default and can be deactivated using the parameter "-P !with-not-android-relevant". -->
      <id>with-not-android-relevant</id>
      <activation>
        <property>
          <name>!ldi.releaseBuild</name>
        </property>
      </activation>
      <modules>
        <module>com.sap.sse</module>
        <module>com.sap.sse.test</module>
        <module>com.sap.sse.mail</module>
        <module>com.sap.sse.mail.replication.test</module>
        <module>com.sap.sse.mail.replication.testsupport</module>
        <module>com.sap.sse.mongodb</module>
        <module>com.sap.sse.gwt</module>
        <module>com.sap.sse.gwt.adminconsole</module>
        <module>com.sap.sse.datamining</module>
        <module>com.sap.sse.datamining.shared</module>
        <module>com.sap.sse.security</module>
        <module>com.sap.sse.security.ui</module>
        <module>com.sap.sse.security.userstore.mongodb</module>
        <module>com.sap.sse.operationaltransformation</module>
        <module>com.sap.sse.replication</module>
        <module>com.sap.sse.threadmanager</module>
        <module>com.sap.sse.filestorage</module>
        <module>com.sap.sailing.domain</module>
        <module>com.sap.sailing.geocoding</module>
        <module>com.sap.sailing.datamining</module>
        <module>com.sap.sailing.datamining.shared</module>
        <module>com.sap.sailing.domain.persistence</module>
        <module>com.sap.sailing.domain.deckmanadapter</module>
        <module>com.sap.sailing.domain.tractracadapter</module>
        <module>com.sap.sailing.domain.tractracadapter.persistence</module>
        <module>com.sap.sailing.domain.igtimiadapter</module>
        <module>com.sap.sailing.domain.igtimiadapter.persistence</module>
        <module>com.sap.sailing.domain.racelogtrackingadapter</module>
        <module>com.sap.sailing.domain.racelogtrackingadapter.testsupport</module>
        <module>com.sap.sailing.domain.swisstimingadapter</module>
        <module>com.sap.sailing.domain.swisstimingadapter.persistence</module>
        <module>com.sap.sailing.domain.swisstimingreplayadapter</module>
        <module>com.sap.sailing.news</module>
        <module>com.sap.sailing.declination</module>
        <module>com.sap.sailing.udpconnector</module>
        <module>com.sap.sailing.expeditionconnector</module>
        <module>com.sap.sailing.server</module>
        <module>com.sap.sailing.server.gateway</module>
        <module>com.sap.sailing.server.gateway.serialization</module>
        <module>com.sap.sailing.www</module>
        <module>com.sap.sailing.xmlexport</module>
        <module>com.google.gwt.dev</module>
        <module>com.google.gwt.osgi</module>
        <module>com.tractrac.clientmodule</module>
        <module>com.googlecode.java-diff-utils</module>
        <module>com.googlecode.mgwt</module>
        <module>com.sap.sailing.dashboards.gwt</module>
        <module>com.sap.sailing.feature</module>
        <module>org.moxieapps.gwt.highcharts</module>
        <module>com.sap.sailing.resultimport</module>
        <module>com.sap.sailing.kiworesultimport</module>
        <module>com.sap.sailing.ess40.resultimport</module>
        <module>com.sap.sailing.xrr.schema</module>
        <module>com.sap.sailing.xrr.resultimport</module>
        <module>com.sap.sailing.xrr.structureimport</module>
        <module>com.sap.sailing.freg.resultimport</module>
        <module>org.openqa.selenium.osgi</module>
        <module>com.sap.sailing.monitoring</module>
        <module>com.sap.sailing.simulator</module>
        <module>com.sap.sailing.server.trackfiles</module>
        <module>com.sap.sailing.feature.runtime</module>
        <module>com.sap.sailing.gwt.ui</module>
        <module>com.sap.sailing.domain.test</module>
        <module>com.sap.sse.replication.testsupport</module>
        <module>com.sap.sailing.server.testsupport</module>
        <!-- The following test fragment doesn't yet do what it should in the Maven context... -->
        <module>com.sap.sse.gwt.test</module>
        <!-- -->
        <module>com.sap.sse.datamining.test</module>
        <module>com.sap.sse.security.replication.test</module>
        <module>com.sap.sse.security.test</module>
        <module>com.sap.sse.operationaltransformation.test</module>
        <module>com.sap.sse.common.test</module>
        <module>com.sap.sse.shared.android.test</module>
        <module>com.sap.sse.filestorage.test</module>
        <module>com.sap.sailing.datamining.test</module>
        <module>com.sap.sailing.domain.deckmanadapter.test</module>
        <module>com.sap.sailing.domain.igtimiadapter.test</module>
        <module>com.sap.sailing.domain.racelogtrackingadapter.test</module>
        <module>com.sap.sailing.xmlexport.test</module>
        <module>com.sap.sailing.xrr.resultimport.test</module>
        <module>com.sap.sailing.domain.shared.android.test</module>
        <module>com.sap.sailing.geocoding.test</module>
        <module>com.sap.sailing.domain.swisstimingadapter.test</module>
        <module>com.sap.sailing.domain.swisstimingreplayadapter.test</module>
        <module>com.sap.sailing.declination.test</module>
        <module>com.sap.sailing.expeditionconnector.test</module>
        <module>com.sap.sailing.server.test</module>
        <module>com.sap.sailing.server.gateway.test</module>
        <module>com.sap.sailing.server.gateway.test.support</module>
        <module>com.sap.sailing.server.gateway.serialization.test</module>
        <module>com.sap.sailing.server.replication.test</module>
        <module>com.sap.sailing.gwt.ui.test</module>
        <module>com.sap.sailing.mongodb.test</module>
        <module>com.googlecode.java-diff-utils.test</module>
        <module>com.sap.sailing.kiworesultimport.test</module>
        <module>com.sap.sailing.ess40.resultimport.test</module>
        <module>com.sap.sailing.freg.resultimport.test</module>
        <module>com.sap.sailing.barbados.resultimport</module>
        <module>com.sap.sailing.barbados.resultimport.test</module>
        <module>com.sap.sailing.velum.resultimport</module>
        <module>com.sap.sailing.velum.resultimport.test</module>
        <module>com.sap.sailing.sailwave.resultimport</module>
        <module>com.sap.sailing.sailwave.resultimport.test</module>
        <module>com.sap.sailing.manage2sail</module>
        <module>com.sap.sailing.manage2sail.resultimport</module>
        <module>com.sap.sailing.manage2sail.resultimport.test</module>
        <module>com.sap.sailing.yachtscoring.resultimport</module>
        <module>com.sap.sailing.yachtscoring.resultimport.test</module>
        <module>com.sap.sailing.simulator.test</module>
        <module>com.sap.sailing.server.trackfiles.test</module>
        <module>com.sap.sailing.selenium.test</module>
        <module>com.sap.sailing.autoload</module>
        <module>com.sap.sailing.feature.p2build</module>
        <module>com.sap.sailing.polars</module>
        <module>com.sap.sailing.polars.datamining</module>
        <module>com.sap.sailing.polars.datamining.shared</module>
        <module>com.sap.sailing.polars.test</module>
        <!--
        com.sap.sailing.targetplatform.base
        left out on purpose: only invoke maven manually to build target platform
      -->
    </modules>
    <build>
      <plugins>
        <plugin>
          <groupId>org.eclipse.tycho</groupId>
          <artifactId>target-platform-configuration</artifactId>
          <configuration>
            <dependency-resolution>
              <extraRequirements>
                <requirement>
                  <type>eclipse-plugin</type>
                  <id>com.google.gwt.dev</id>
                  <versionRange>0.0.0</versionRange>
                </requirement>
              </extraRequirements>
            </dependency-resolution>
          </configuration>
        </plugin>
      </plugins>
    </build>
  </profile>
  <profile>
    <id>no-debug.with-proxy</id>
    <activation>
      <activeByDefault>true</activeByDefault>
    </activation>
    <properties>
      <tycho.build.argLine>
        ${parameters.common} ${parameters.vm-settings} ${parameters.proxy} ${parameters.tractrac} ${parameters.mongodb}
      </tycho.build.argLine>
    </properties>
  </profile>
  <profile>
    <id>no-debug.without-proxy</id>
    <properties>
      <tycho.build.argLine>
        ${parameters.common} ${parameters.vm-settings} ${parameters.mongodb}
      </tycho.build.argLine>
    </properties>
  </profile>
  <profile>
    <id>debug.with-proxy</id>
    <properties>
      <tycho.build.argLine>
        ${parameters.common} ${parameters.vm-settings} ${parameters.proxy} ${parameters.debug} ${parameters.mongodb}
      </tycho.build.argLine>
    </properties>
  </profile>
  <profile>
    <id>debug.without-proxy</id>
    <properties>
      <tycho.build.argLine>
        ${parameters.common} ${parameters.vm-settings} ${parameters.debug} ${parameters.mongodb}
      </tycho.build.argLine>
    </properties>
  </profile>
  <profile>
    <id>p2-target.local</id>
    <properties>
      <p2-target>
        race-analysis-p2-local
      </p2-target>
    </properties>
    <activation>
      <property>
        <name>p2-local</name><!-- activiated by ``mvn -Dp2-local`` -->
      </property>
    </activation>
  </profile>
  
  <profile>
    <id>leandi</id>
    <activation>
      <!-- Only active on Lean DI. -->
      <property>
        <name>ldi.releaseBuild</name>
      </property>
    </activation>
    <properties>
      <!-- On Lean DI we do not build any artifact that needs stuff from the target platform.
           To avoid problems during target platform resolution,
           we use an empty target platform file that simply doesn't reference any artifacts.
           The alternative would be to completely deactivate some Tycho configuration on Lean DI,
           but this would be much more complex and fragile. -->
      <p2-target>race-analysis-p2-empty</p2-target>
    </properties>
    <dependencies>
      <dependency>
        <!-- This dependency simply ensures, that the Android SDK installation is completed on Lean DI before anything else is being built. -->
        <groupId>com.sap.sailing</groupId>
        <artifactId>install-android-sdk</artifactId>
        <version>${project.version}</version>
        <scope>provided</scope>
        <type>pom</type>
      </dependency>
    </dependencies>
    <build>
      <plugins>
        <plugin>
          <groupId>org.eclipse.tycho</groupId>
          <artifactId>tycho-compiler-plugin</artifactId>
          <configuration>
            <!-- Toolchan stuff doesn't work on Lean DI,
                 so we need to hard-code Java 1.7 (Android 5.1 SDK isn't compatible with Java 8)
                 compatibility for all builds. -->
            <source>1.7</source>
            <target>1.7</target>
          </configuration>
        </plugin>
      </plugins>
    </build>
  </profile>
  
  <profile>
    <id>non-leandi</id>
    <activation>
      <!-- Only active in non Lean DI environments. -->
      <property>
        <name>!ldi.releaseBuild</name>
      </property>
    </activation>
    <build>
      <plugins>
        <plugin>
          <!-- On Lean DI, the toolchains stuff isn't correctly configured, so this can only be used if it isn't a Lean DI build. -->
          <groupId>org.eclipse.tycho</groupId>
          <artifactId>tycho-compiler-plugin</artifactId>
          <configuration>
            <useJDK>BREE</useJDK>
          </configuration>
        </plugin>
      </plugins>
    </build>
  </profile>
</profiles>

<build>
  <directory>bin</directory>
  <outputDirectory>bin</outputDirectory>
  <testOutputDirectory>bin</testOutputDirectory>

  <pluginManagement>
    <plugins>
      <plugin>
        <inherited>true</inherited>
        <groupId>org.eclipse.tycho</groupId>
        <artifactId>eclipse-test-plugin</artifactId>
        <version>${tycho-version}</version>
      </plugin>
      <plugin>
        <groupId>org.apache.maven.plugins</groupId>
        <artifactId>maven-surefire-plugin</artifactId>
        <version>2.16</version>
        <configuration>
          <reportsDirectory>${reportsdirectory}</reportsDirectory>
        </configuration>
      </plugin>
      <plugin>
          <groupId>com.simpligility.maven.plugins</groupId>
          <artifactId>android-maven-plugin</artifactId>
          <configuration>
            <sourceDirectories>src</sourceDirectories>
            <destinationManifestFile>AndroidManifest.xml</destinationManifestFile>
            <classesJarExcludes>
              <classesJarExclude>*.jar</classesJarExclude>
              <classesJarExclude>generated-sources/**</classesJarExclude>
              <classesJarExclude>maven-archiver/**</classesJarExclude>
              <classesJarExclude>sourcebundle-l10n-gen/**</classesJarExclude>
              <classesJarExclude>p2*</classesJarExclude>
              <classesJarExclude>MANIFEST.MF</classesJarExclude>
              <classesJarExclude>*.ap_</classesJarExclude>
              <classesJarExclude>local-artifacts.properties</classesJarExclude>
              <classesJarExclude>**/*.gwt.xml</classesJarExclude>
            </classesJarExcludes>
          </configuration>
          <executions>
            <execution>
              <id>aar</id>
              <goals>
                <goal>aar</goal>
              </goals>
            </execution>
          </executions>
        </plugin>
        <plugin>
            <groupId>org.codehaus.mojo</groupId>
            <artifactId>build-helper-maven-plugin</artifactId>
            <version>1.9.1</version>
            <executions>
                <execution>
                    <phase>package</phase>
                    <goals>
                        <goal>attach-artifact</goal>
                    </goals>
                    <configuration>
                        <artifacts>
                            <artifact>
                                <type>aar</type>
                                <file>${project.build.directory}/${project.build.finalName}.aar</file>
                            </artifact>
                        </artifacts>
                    </configuration>
                </execution>
            </executions>
        </plugin>
    </plugins>
  </pluginManagement>

  <plugins>
    <plugin>
      <groupId>org.eclipse.tycho</groupId>
      <artifactId>tycho-maven-plugin</artifactId>
      <version>${tycho-version}</version>
      <extensions>true</extensions>
    </plugin>
    <plugin>
      <groupId>org.eclipse.tycho</groupId>
      <artifactId>target-platform-configuration</artifactId>
      <version>${tycho-version}</version>
      <configuration>
        <resolver>p2</resolver>
        <target>
          <artifact>
            <groupId>${project.groupId}</groupId>
            <artifactId>${project.artifactId}</artifactId>
            <version>${project.version}</version>
            <classifier>../com.sap.sailing.targetplatform/definitions/${p2-target}</classifier>
          </artifact>
        </target>
        <environments>
          <environment>
            <os>linux</os>
            <ws>gtk</ws>
            <arch>x86</arch>
          </environment>
          <environment>
            <os>linux</os>
            <ws>gtk</ws>
            <arch>x86_64</arch>
          </environment>
          <environment>
            <os>win32</os>
            <ws>win32</ws>
            <arch>x86</arch>
          </environment>
          <environment>
            <os>win32</os>
            <ws>win32</ws>
            <arch>x86_64</arch>
          </environment>
          <environment>
            <os>macosx</os>
            <ws>cocoa</ws>
            <arch>x86_64</arch>
          </environment>
        </environments>
      </configuration>
    </plugin>
    <plugin>
      <groupId>org.eclipse.tycho</groupId>
      <artifactId>tycho-surefire-plugin</artifactId>
      <version>${tycho-version}</version>
      <configuration>
        <argLine>${tycho.build.argLine}</argLine>
        <excludes>
          <!-- Exclude inner classes -->
          <exclude>**/*$*</exclude>
        </excludes>
        <reportsDirectory>${reportsdirectory}</reportsDirectory>
      </configuration>
    </plugin>
    <plugin>
      <groupId>org.eclipse.tycho</groupId>
      <artifactId>tycho-compiler-plugin</artifactId>
      <version>${tycho-version}</version>
    </plugin>


    <plugin>
      <groupId>org.codehaus.mojo</groupId>
      <artifactId>gwt-maven-plugin</artifactId>
      <version>${gwt.version}</version>
      <executions>
        <!-- GWT version detected from dependencyManagement -->
        <execution>
          <configuration>
            <extraJvmArgs>-Dgwt.persistentunitcache=false -Xmx2048m -Djava.io.tmpdir=${env.TMP}</extraJvmArgs>
            <!--
            <userAgents>chrome</userAgents>
          -->
          <!--
          <style>PRETTY</style>
        -->
        <localWorkers>${gwt.workers}</localWorkers>
        <!-- Uncomment the following to obtain details split-point reports
        <compileReport>true</compileReport>
        <detailedSoyc>true</detailedSoyc>
      -->
    </configuration>
  </execution>
</executions>
</plugin>

</plugins>

<extensions>
  <!-- Enabling the use of FTP -->
  <extension>
    <groupId>org.apache.maven.wagon</groupId>
    <artifactId>wagon-ssh-external</artifactId>
    <version>1.0-beta-6</version>
  </extension>
</extensions>

</build>

<reporting>
  <plugins>
    <plugin>
      <groupId>org.apache.maven.plugins</groupId>
      <artifactId>maven-surefire-report-plugin</artifactId>
      <version>2.16</version>
      <configuration>
        <aggregate>true</aggregate>
        <reportsDirectories>
          <reportsDirectory>${reportsdirectory}</reportsDirectory>
          <aggregate>true</aggregate>
        </reportsDirectories>
      </configuration>
    </plugin>
  </plugins>
</reporting>
</project><|MERGE_RESOLUTION|>--- conflicted
+++ resolved
@@ -20,18 +20,7 @@
     <module>com.sap.sse.shared.android</module>
     <module>com.sap.sse.datamining.annotations</module>
     <module>com.sap.sse.security.common</module>
-<<<<<<< HEAD
-    <module>com.sap.sse.security.ui</module>
-    <module>com.sap.sse.security.userstore.mongodb</module>
-    <module>com.sap.sse.operationaltransformation</module>
-    <module>com.sap.sse.replication</module>
-    <module>com.sap.sse.threadmanager</module>
-    <module>com.sap.sse.filestorage</module>
-    <module>com.sap.sse.gwt.theme</module>
-    <module>com.sap.sailing.competitorimport</module>
-=======
     <module>org.json.simple</module>
->>>>>>> 779d1d8c
     <module>com.sap.sailing.domain.common</module>
     <module>com.sap.sailing.domain.shared.android</module>
     <module>com.sap.sailing.server.gateway.serialization.shared.android</module>
@@ -103,6 +92,7 @@
         <module>com.sap.sse.replication</module>
         <module>com.sap.sse.threadmanager</module>
         <module>com.sap.sse.filestorage</module>
+        <module>com.sap.sailing.competitorimport</module>
         <module>com.sap.sailing.domain</module>
         <module>com.sap.sailing.geocoding</module>
         <module>com.sap.sailing.datamining</module>
