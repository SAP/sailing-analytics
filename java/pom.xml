--- conflicted
+++ resolved
@@ -32,7 +32,7 @@
         <module>com.sap.sailing.expeditionconnector.test</module>
         <module>com.sap.sailing.server</module>
 		<module>com.sap.sailing.www</module>
-<<<<<<< HEAD
+		<module>com.sap.sailing.www.events</module>
         <module>com.sap.sailing.xcelsiusadapter</module>
         <module>com.sap.sailing.gwt.ui</module>
         <module>com.sap.sailing.gwt.ui.test</module>
@@ -46,22 +46,6 @@
         <module>com.mongodb.driver</module>
         <module>com.googlecode.java-diff-utils</module>
         <module>com.googlecode.java-diff-utils.test</module>
-=======
-		<module>com.sap.sailing.www.events</module>
-		<module>com.sap.sailing.xcelsiusadapter</module>
-		<module>com.sap.sailing.gwt.ui</module>
-		<module>com.sap.sailing.gwt.ui.test</module>
-		<module>com.google.gwt.osgi</module>
-		<module>com.sap.sailing.server.test</module>
-		<module>com.sap.sailing.mongodb</module>
-		<module>com.sap.sailing.mongodb.test</module>
-		<module>com.tractrac.clientmodule</module>
-		<module>com.tractrac.resultapi</module>
-		<module>org.json.simple</module>
-		<module>com.mongodb.driver</module>
-		<module>com.googlecode.java-diff-utils</module>
-		<module>com.googlecode.java-diff-utils.test</module>
->>>>>>> 43c40bf8
 		<module>com.sap.sailing.feature</module>
 		<module>com.sap.sailing.feature.runtime</module>
 		<module>com.sap.sailing.feature.p2build</module>
