package com.sap.sailing.polars.test;

import static org.hamcrest.Matchers.anyOf;
import static org.hamcrest.Matchers.closeTo;
import static org.hamcrest.Matchers.is;
import static org.hamcrest.Matchers.nullValue;
import static org.junit.Assert.assertThat;

import java.util.ArrayList;
import java.util.List;
import java.util.Set;

import org.junit.Test;

import com.sap.sailing.domain.base.SpeedWithBearingWithConfidence;
import com.sap.sailing.domain.base.impl.SpeedWithBearingWithConfidenceImpl;
import com.sap.sailing.domain.common.Speed;
import com.sap.sailing.domain.common.impl.DegreeBearingImpl;
import com.sap.sailing.domain.common.impl.KnotSpeedImpl;
import com.sap.sailing.domain.common.impl.KnotSpeedWithBearingImpl;
import com.sap.sailing.polars.regression.impl.WindSpeedAndAngleEstimator;
import com.sap.sse.common.Util.Pair;

public class WindSpeedAndAngleEstimatorTest {
    
    private static final double ERROR = 0.0001;

    @Test
    public void testAverageTrueWindSpeedAndAngleEstimationForSteadyGrowth() {
        List<Pair<Speed, SpeedWithBearingWithConfidence<Void>>> averageBoatSpeedAndCourseForWindSpeed = new ArrayList<>();
        averageBoatSpeedAndCourseForWindSpeed.add(new Pair<Speed, SpeedWithBearingWithConfidence<Void>>(
                new KnotSpeedImpl(5), new SpeedWithBearingWithConfidenceImpl<Void>(new KnotSpeedWithBearingImpl(3,
                        new DegreeBearingImpl(46)), 0.4, null)));
        averageBoatSpeedAndCourseForWindSpeed.add(new Pair<Speed, SpeedWithBearingWithConfidence<Void>>(
                new KnotSpeedImpl(6), new SpeedWithBearingWithConfidenceImpl<Void>(new KnotSpeedWithBearingImpl(4,
                        new DegreeBearingImpl(47)), 0.6, null)));
        averageBoatSpeedAndCourseForWindSpeed.add(new Pair<Speed, SpeedWithBearingWithConfidence<Void>>(
                new KnotSpeedImpl(7), new SpeedWithBearingWithConfidenceImpl<Void>(new KnotSpeedWithBearingImpl(4.5,
                        new DegreeBearingImpl(47.5)), 0.5, null)));
        WindSpeedAndAngleEstimator estimator = new WindSpeedAndAngleEstimator(averageBoatSpeedAndCourseForWindSpeed);
        
        SpeedWithBearingWithConfidence<Void> result = estimator.getAverageTrueWindSpeedAndAngle(new KnotSpeedImpl(3));
        assertThat(result.getObject().getKnots(), closeTo(5, ERROR));
        assertThat(result.getObject().getBearing().getDegrees(), closeTo(46, ERROR));
        assertThat(result.getConfidence(), closeTo(0.4, ERROR));
        
        result = estimator.getAverageTrueWindSpeedAndAngle(new KnotSpeedImpl(4));
        assertThat(result.getObject().getKnots(), closeTo(6, ERROR));
        assertThat(result.getObject().getBearing().getDegrees(), closeTo(47, ERROR));
        assertThat(result.getConfidence(), closeTo(0.6, ERROR));
        
        result = estimator.getAverageTrueWindSpeedAndAngle(new KnotSpeedImpl(4.5));
        assertThat(result.getObject().getKnots(), closeTo(7, ERROR));
        assertThat(result.getObject().getBearing().getDegrees(), closeTo(47.5, ERROR));
        assertThat(result.getConfidence(), closeTo(0.5, ERROR));
        
        result = estimator.getAverageTrueWindSpeedAndAngle(new KnotSpeedImpl(4.25));
        assertThat(result.getObject().getKnots(), closeTo(6.5, ERROR));
        assertThat(result.getObject().getBearing().getDegrees(), closeTo(47.25, ERROR));
        assertThat(result.getConfidence(), closeTo(0.55, ERROR));
        
        result = estimator.getAverageTrueWindSpeedAndAngle(new KnotSpeedImpl(3.25));
        assertThat(result.getObject().getKnots(), closeTo(5.25, ERROR));
        assertThat(result.getObject().getBearing().getDegrees(), closeTo(46.25, ERROR));
        assertThat(result.getConfidence(), closeTo(0.45, ERROR));
        
        result = estimator.getAverageTrueWindSpeedAndAngle(new KnotSpeedImpl(2.75));
        assertThat(result.getObject().getKnots(), closeTo(5, ERROR));
        assertThat(result.getObject().getBearing().getDegrees(), closeTo(46, ERROR));
        assertThat(result.getConfidence(), closeTo(0.2, ERROR));
        
        result = estimator.getAverageTrueWindSpeedAndAngle(new KnotSpeedImpl(4.75));
        assertThat(result.getObject().getKnots(), closeTo(7, ERROR));
        assertThat(result.getObject().getBearing().getDegrees(), closeTo(47.5, ERROR));
        assertThat(result.getConfidence(), closeTo(0.25, ERROR));
    }

    /**
     * Not a realistic scenario in the sailing world, but testing for the sake of correctness of the algorithm
     */
    @Test
    public void testAverageTrueWindSpeedAndAngleEstimationForSteadyDeclination() {
        List<Pair<Speed, SpeedWithBearingWithConfidence<Void>>> averageBoatSpeedAndCourseForWindSpeed = new ArrayList<>();
        averageBoatSpeedAndCourseForWindSpeed.add(new Pair<Speed, SpeedWithBearingWithConfidence<Void>>(
                new KnotSpeedImpl(7), new SpeedWithBearingWithConfidenceImpl<Void>(new KnotSpeedWithBearingImpl(3,
                        new DegreeBearingImpl(46)), 0.4, null)));
        averageBoatSpeedAndCourseForWindSpeed.add(new Pair<Speed, SpeedWithBearingWithConfidence<Void>>(
                new KnotSpeedImpl(6), new SpeedWithBearingWithConfidenceImpl<Void>(new KnotSpeedWithBearingImpl(4,
                        new DegreeBearingImpl(47)), 0.6, null)));
        averageBoatSpeedAndCourseForWindSpeed.add(new Pair<Speed, SpeedWithBearingWithConfidence<Void>>(
                new KnotSpeedImpl(5), new SpeedWithBearingWithConfidenceImpl<Void>(new KnotSpeedWithBearingImpl(4.5,
                        new DegreeBearingImpl(47.5)), 0.5, null)));
        WindSpeedAndAngleEstimator estimator = new WindSpeedAndAngleEstimator(averageBoatSpeedAndCourseForWindSpeed);
        
        SpeedWithBearingWithConfidence<Void> result = estimator.getAverageTrueWindSpeedAndAngle(new KnotSpeedImpl(3));
        assertThat(result.getObject().getKnots(), closeTo(7, ERROR));
        assertThat(result.getObject().getBearing().getDegrees(), closeTo(46, ERROR));
        assertThat(result.getConfidence(), closeTo(0.4, ERROR));
        
        result = estimator.getAverageTrueWindSpeedAndAngle(new KnotSpeedImpl(4));
        assertThat(result.getObject().getKnots(), closeTo(6, ERROR));
        assertThat(result.getObject().getBearing().getDegrees(), closeTo(47, ERROR));
        assertThat(result.getConfidence(), closeTo(0.6, ERROR));
        
        result = estimator.getAverageTrueWindSpeedAndAngle(new KnotSpeedImpl(4.5));
        assertThat(result.getObject().getKnots(), closeTo(5, ERROR));
        assertThat(result.getObject().getBearing().getDegrees(), closeTo(47.5, ERROR));
        assertThat(result.getConfidence(), closeTo(0.5, ERROR));
        
        result = estimator.getAverageTrueWindSpeedAndAngle(new KnotSpeedImpl(4.25));
        assertThat(result.getObject().getKnots(), closeTo(5.5, ERROR));
        assertThat(result.getObject().getBearing().getDegrees(), closeTo(47.25, ERROR));
        assertThat(result.getConfidence(), closeTo(0.55, ERROR));
        
        result = estimator.getAverageTrueWindSpeedAndAngle(new KnotSpeedImpl(3.25));
        assertThat(result.getObject().getKnots(), closeTo(6.75, ERROR));
        assertThat(result.getObject().getBearing().getDegrees(), closeTo(46.25, ERROR));
        assertThat(result.getConfidence(), closeTo(0.45, ERROR));
        
        result = estimator.getAverageTrueWindSpeedAndAngle(new KnotSpeedImpl(2.75));
        assertThat(result.getObject().getKnots(), closeTo(7, ERROR));
        assertThat(result.getObject().getBearing().getDegrees(), closeTo(46, ERROR));
        assertThat(result.getConfidence(), closeTo(0.2, ERROR));
        
        result = estimator.getAverageTrueWindSpeedAndAngle(new KnotSpeedImpl(4.75));
        assertThat(result.getObject().getKnots(), closeTo(5, ERROR));
        assertThat(result.getObject().getBearing().getDegrees(), closeTo(47.5, ERROR));
        assertThat(result.getConfidence(), closeTo(0.25, ERROR));
    }
    
    @Test
    public void testAverageTrueWindSpeedAndAngleEstimationNegative() {
        List<Pair<Speed, SpeedWithBearingWithConfidence<Void>>> averageBoatSpeedAndCourseForWindSpeed = new ArrayList<>();
        averageBoatSpeedAndCourseForWindSpeed.add(new Pair<Speed, SpeedWithBearingWithConfidence<Void>>(
                new KnotSpeedImpl(5), new SpeedWithBearingWithConfidenceImpl<Void>(new KnotSpeedWithBearingImpl(3,
                        new DegreeBearingImpl(46)), 0.4, null)));
        averageBoatSpeedAndCourseForWindSpeed.add(new Pair<Speed, SpeedWithBearingWithConfidence<Void>>(
                new KnotSpeedImpl(6), new SpeedWithBearingWithConfidenceImpl<Void>(new KnotSpeedWithBearingImpl(4,
                        new DegreeBearingImpl(47)), 0.6, null)));
        averageBoatSpeedAndCourseForWindSpeed.add(new Pair<Speed, SpeedWithBearingWithConfidence<Void>>(
                new KnotSpeedImpl(7), new SpeedWithBearingWithConfidenceImpl<Void>(new KnotSpeedWithBearingImpl(4.5,
                        new DegreeBearingImpl(47.5)), 0.5, null)));
        WindSpeedAndAngleEstimator estimator = new WindSpeedAndAngleEstimator(averageBoatSpeedAndCourseForWindSpeed);
        
        SpeedWithBearingWithConfidence<Void> result = estimator.getAverageTrueWindSpeedAndAngle(new KnotSpeedImpl(2));
        assertThat(result, nullValue());
        
        result = estimator.getAverageTrueWindSpeedAndAngle(new KnotSpeedImpl(5.5));
        assertThat(result, nullValue());
    }
    
    @Test
    public void testAverageTrueWindSpeedAndAngleEstimationForNonReversibleFunction() {
        List<Pair<Speed, SpeedWithBearingWithConfidence<Void>>> averageBoatSpeedAndCourseForWindSpeed = new ArrayList<>();
        averageBoatSpeedAndCourseForWindSpeed.add(new Pair<Speed, SpeedWithBearingWithConfidence<Void>>(
                new KnotSpeedImpl(5), new SpeedWithBearingWithConfidenceImpl<Void>(new KnotSpeedWithBearingImpl(3,
                        new DegreeBearingImpl(46)), 0.4, null)));
        averageBoatSpeedAndCourseForWindSpeed.add(new Pair<Speed, SpeedWithBearingWithConfidence<Void>>(
                new KnotSpeedImpl(6), new SpeedWithBearingWithConfidenceImpl<Void>(new KnotSpeedWithBearingImpl(4,
                        new DegreeBearingImpl(47)), 0.6, null)));
        averageBoatSpeedAndCourseForWindSpeed.add(new Pair<Speed, SpeedWithBearingWithConfidence<Void>>(
                new KnotSpeedImpl(7), new SpeedWithBearingWithConfidenceImpl<Void>(new KnotSpeedWithBearingImpl(4.5,
                        new DegreeBearingImpl(47.5)), 0.5, null)));
        averageBoatSpeedAndCourseForWindSpeed.add(new Pair<Speed, SpeedWithBearingWithConfidence<Void>>(
                new KnotSpeedImpl(8), new SpeedWithBearingWithConfidenceImpl<Void>(new KnotSpeedWithBearingImpl(4.25,
                        new DegreeBearingImpl(47.5)), 0.25, null)));
        WindSpeedAndAngleEstimator estimator = new WindSpeedAndAngleEstimator(averageBoatSpeedAndCourseForWindSpeed);
        
        SpeedWithBearingWithConfidence<Void> result = estimator.getAverageTrueWindSpeedAndAngle(new KnotSpeedImpl(4.25));
        assertThat(result.getObject().getKnots(), closeTo(6.5, ERROR));
        assertThat(result.getObject().getBearing().getDegrees(), closeTo(47.25, ERROR));
        assertThat(result.getConfidence(), closeTo(0.55, ERROR));
<<<<<<< HEAD
=======
                
    }
    
    @SuppressWarnings("unchecked")
    @Test
    public void testAverageTrueWindSpeedAndAngleEstimationWithAllCandidatesReturned() {
        List<Pair<Speed, SpeedWithBearingWithConfidence<Void>>> averageBoatSpeedAndCourseForWindSpeed = new ArrayList<>();
        averageBoatSpeedAndCourseForWindSpeed.add(new Pair<Speed, SpeedWithBearingWithConfidence<Void>>(
                new KnotSpeedImpl(5), new SpeedWithBearingWithConfidenceImpl<Void>(new KnotSpeedWithBearingImpl(3,
                        new DegreeBearingImpl(46)), 0.4, null)));
        averageBoatSpeedAndCourseForWindSpeed.add(new Pair<Speed, SpeedWithBearingWithConfidence<Void>>(
                new KnotSpeedImpl(6), new SpeedWithBearingWithConfidenceImpl<Void>(new KnotSpeedWithBearingImpl(4,
                        new DegreeBearingImpl(47)), 0.6, null)));
        averageBoatSpeedAndCourseForWindSpeed.add(new Pair<Speed, SpeedWithBearingWithConfidence<Void>>(
                new KnotSpeedImpl(7), new SpeedWithBearingWithConfidenceImpl<Void>(new KnotSpeedWithBearingImpl(4.5,
                        new DegreeBearingImpl(47.5)), 0.5, null)));
        averageBoatSpeedAndCourseForWindSpeed.add(new Pair<Speed, SpeedWithBearingWithConfidence<Void>>(
                new KnotSpeedImpl(8), new SpeedWithBearingWithConfidenceImpl<Void>(new KnotSpeedWithBearingImpl(4.25,
                        new DegreeBearingImpl(47.5)), 0.25, null)));
        averageBoatSpeedAndCourseForWindSpeed.add(new Pair<Speed, SpeedWithBearingWithConfidence<Void>>(
                new KnotSpeedImpl(9), new SpeedWithBearingWithConfidenceImpl<Void>(new KnotSpeedWithBearingImpl(3,
                        new DegreeBearingImpl(47.5)), 0.25, null)));
        WindSpeedAndAngleEstimator estimator = new WindSpeedAndAngleEstimator(averageBoatSpeedAndCourseForWindSpeed);

        Set<SpeedWithBearingWithConfidence<Void>> result = estimator
                .getAverageTrueWindSpeedAndAngleCandidates(new KnotSpeedImpl(4.3));
        assertThat(result.size(), is(2));
        for (SpeedWithBearingWithConfidence<Void> candidate : result) {
            assertThat(candidate.getConfidence(), anyOf(closeTo(0.2999999, ERROR), closeTo(0.54, ERROR)));
            if (Math.abs(candidate.getConfidence() - 0.2999999) < ERROR) {
                assertThat(candidate.getObject().getKnots(), closeTo(7.8, ERROR));
                assertThat(candidate.getObject().getBearing().getDegrees(), closeTo(47.5, ERROR));
            } else {
                assertThat(candidate.getObject().getKnots(), closeTo(6.6, ERROR));
                assertThat(candidate.getObject().getBearing().getDegrees(), closeTo(47.3, ERROR));
                
            }
        }
        
        result = estimator
                .getAverageTrueWindSpeedAndAngleCandidates(new KnotSpeedImpl(2.9));
        assertThat(result.size(), is(2));
        for (SpeedWithBearingWithConfidence<Void> candidate : result) {
            assertThat(candidate.getConfidence(), anyOf(closeTo(0.2, ERROR), closeTo(0.125, ERROR)));
            if (Math.abs(candidate.getConfidence() - 0.2) < ERROR) {
                assertThat(candidate.getObject().getKnots(), closeTo(5, ERROR));
                assertThat(candidate.getObject().getBearing().getDegrees(), closeTo(46, ERROR));
            } else {
                assertThat(candidate.getObject().getKnots(), closeTo(9, ERROR));
                assertThat(candidate.getObject().getBearing().getDegrees(), closeTo(47.5, ERROR));
                
            }
        }
        
        result = estimator
                .getAverageTrueWindSpeedAndAngleCandidates(new KnotSpeedImpl(4.9));
        assertThat(result.size(), is(1));
        SpeedWithBearingWithConfidence<Void> candidate = result.iterator().next();
        assertThat(candidate.getObject().getKnots(), closeTo(7, ERROR));
        assertThat(candidate.getObject().getBearing().getDegrees(), closeTo(47.5, ERROR));
        assertThat(candidate.getConfidence(), closeTo(0.25, ERROR));
        
        
                
>>>>>>> eae8d125
    }
    
    @Test
    public void testAverageTrueWindSpeedAndAngleEstimationForTwoSamplingPointsWithSameBoatSpeed() {
        List<Pair<Speed, SpeedWithBearingWithConfidence<Void>>> averageBoatSpeedAndCourseForWindSpeed = new ArrayList<>();
        averageBoatSpeedAndCourseForWindSpeed.add(new Pair<Speed, SpeedWithBearingWithConfidence<Void>>(
                new KnotSpeedImpl(7), new SpeedWithBearingWithConfidenceImpl<Void>(new KnotSpeedWithBearingImpl(4.5,
                        new DegreeBearingImpl(47.5)), 0.5, null)));
        averageBoatSpeedAndCourseForWindSpeed.add(new Pair<Speed, SpeedWithBearingWithConfidence<Void>>(
                new KnotSpeedImpl(8), new SpeedWithBearingWithConfidenceImpl<Void>(new KnotSpeedWithBearingImpl(4.5,
                        new DegreeBearingImpl(47.5)), 0.4, null)));
        averageBoatSpeedAndCourseForWindSpeed.add(new Pair<Speed, SpeedWithBearingWithConfidence<Void>>(
                new KnotSpeedImpl(9), new SpeedWithBearingWithConfidenceImpl<Void>(new KnotSpeedWithBearingImpl(5.5,
                        new DegreeBearingImpl(47.5)), 0.4, null)));
        averageBoatSpeedAndCourseForWindSpeed.add(new Pair<Speed, SpeedWithBearingWithConfidence<Void>>(
                new KnotSpeedImpl(10), new SpeedWithBearingWithConfidenceImpl<Void>(new KnotSpeedWithBearingImpl(5.5,
                        new DegreeBearingImpl(47.5)), 0.5, null)));
        WindSpeedAndAngleEstimator estimator = new WindSpeedAndAngleEstimator(averageBoatSpeedAndCourseForWindSpeed);
        
        SpeedWithBearingWithConfidence<Void> result = estimator.getAverageTrueWindSpeedAndAngle(new KnotSpeedImpl(4.5));
        assertThat(result.getObject().getKnots(), closeTo(7.44444, ERROR));
        assertThat(result.getObject().getBearing().getDegrees(), closeTo(47.5, ERROR));
        assertThat(result.getConfidence(), closeTo(0.455555, ERROR));
        
        result = estimator.getAverageTrueWindSpeedAndAngle(new KnotSpeedImpl(5.5));
        assertThat(result.getObject().getKnots(), closeTo(9.555555, ERROR));
        assertThat(result.getObject().getBearing().getDegrees(), closeTo(47.5, ERROR));
        assertThat(result.getConfidence(), closeTo(0.455555, ERROR));
    }
}<|MERGE_RESOLUTION|>--- conflicted
+++ resolved
@@ -170,9 +170,6 @@
         assertThat(result.getObject().getKnots(), closeTo(6.5, ERROR));
         assertThat(result.getObject().getBearing().getDegrees(), closeTo(47.25, ERROR));
         assertThat(result.getConfidence(), closeTo(0.55, ERROR));
-<<<<<<< HEAD
-=======
-                
     }
     
     @SuppressWarnings("unchecked")
@@ -234,9 +231,6 @@
         assertThat(candidate.getObject().getBearing().getDegrees(), closeTo(47.5, ERROR));
         assertThat(candidate.getConfidence(), closeTo(0.25, ERROR));
         
-        
-                
->>>>>>> eae8d125
     }
     
     @Test
