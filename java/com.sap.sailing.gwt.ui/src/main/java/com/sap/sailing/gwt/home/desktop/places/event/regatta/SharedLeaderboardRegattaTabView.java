--- conflicted
+++ resolved
@@ -34,11 +34,7 @@
     }
 
     public void createSharedLeaderboardPanel(String leaderboardName, RegattaAnalyticsDataManager regattaAnalyticsManager, UserService userService,
-<<<<<<< HEAD
-            String placeToken, final Consumer<LeaderboardPanel> leaderboardConsumer) {
-=======
             String placeToken, final Consumer<MultiRaceLeaderboardPanel> consumer) {
->>>>>>> 10ca6896
         
         // FIXME remove
         boolean autoExpandLastRaceColumn = GwtHttpRequestUtils.getBooleanParameter(
@@ -92,7 +88,7 @@
                     }); 
                     observer.observe(leaderboardPanel.getLeaderboardTable().getElement());
                 }
-                leaderboardConsumer.consume(leaderboardPanel);
+                consumer.consume(leaderboardPanel);
             }
         });
     }
