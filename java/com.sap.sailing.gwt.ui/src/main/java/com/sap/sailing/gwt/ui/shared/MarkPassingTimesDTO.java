--- conflicted
+++ resolved
@@ -1,47 +1,22 @@
-<<<<<<< HEAD
-package com.sap.sailing.gwt.ui.shared;
-
-import java.util.Date;
-
-import com.google.gwt.user.client.rpc.IsSerializable;
-
-public class MarkPassingTimesDTO extends NamedDTO implements IsSerializable {
-    /**
-     * The time point when the leg was first entered by a competitor; for the first leg the semantics
-     * are slightly different: if the official race start time is known it is used instead of the first
-     * passing event.
-     */
-    public Date firstPassingDate;
-
-    public Date lastPassingDate;
-
-    public MarkPassingTimesDTO() {}
-
-    public MarkPassingTimesDTO(String name) {
-        this.name = name;
-    }
-}
-=======
-package com.sap.sailing.gwt.ui.shared;
-
-import java.util.Date;
-
-import com.google.gwt.user.client.rpc.IsSerializable;
-
-public class MarkPassingTimesDTO extends NamedDTO implements IsSerializable {
-    /**
-     * The time point when the leg was entered first by a competitor; for the first leg the semantics
-     * are slightly different: if the official race start time is known it is used instead of the first
-     * passing event.
-     */
-    public Date firstPassingDate;
-
-    public Date lastPassingDate;
-
-    public MarkPassingTimesDTO() {}
-
-    public MarkPassingTimesDTO(String name) {
-        this.name = name;
-    }
-}
->>>>>>> cf0f1999
+package com.sap.sailing.gwt.ui.shared;
+
+import java.util.Date;
+
+import com.google.gwt.user.client.rpc.IsSerializable;
+
+public class MarkPassingTimesDTO extends NamedDTO implements IsSerializable {
+    /**
+     * The time point when the leg was entered first by a competitor; for the first leg the semantics
+     * are slightly different: if the official race start time is known it is used instead of the first
+     * passing event.
+     */
+    public Date firstPassingDate;
+
+    public Date lastPassingDate;
+
+    public MarkPassingTimesDTO() {}
+
+    public MarkPassingTimesDTO(String name) {
+        this.name = name;
+    }
+}