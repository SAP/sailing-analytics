package com.sap.sailing.gwt.ui.adminconsole;

import java.util.ArrayList;
import java.util.Collection;
import java.util.Collections;
import java.util.Date;
import java.util.HashSet;
import java.util.List;

import com.google.gwt.core.shared.GWT;
import com.google.gwt.user.client.ui.FocusWidget;
import com.google.gwt.user.client.ui.Grid;
import com.google.gwt.user.client.ui.TabPanel;
import com.google.gwt.user.client.ui.VerticalPanel;
import com.sap.sailing.domain.base.Regatta;
import com.sap.sailing.domain.base.Series;
import com.sap.sailing.domain.common.LeaderboardNameConstants;
import com.sap.sailing.domain.common.dto.FleetDTO;
import com.sap.sailing.domain.common.dto.RaceColumnDTO;
import com.sap.sailing.domain.common.dto.RaceColumnInSeriesDTO;
import com.sap.sailing.gwt.ui.client.StringMessages;
import com.sap.sailing.gwt.ui.shared.EventDTO;
import com.sap.sailing.gwt.ui.shared.RegattaDTO;
import com.sap.sailing.gwt.ui.shared.SeriesDTO;

public class RegattaWithSeriesAndFleetsCreateDialog extends RegattaWithSeriesAndFleetsDialog {
    protected static AdminConsoleResources resources = GWT.create(AdminConsoleResources.class);
    
<<<<<<< HEAD
    protected static class RegattaParameterValidator implements Validator<RegattaDTO> {
        private StringMessages stringMessages;
        private ArrayList<RegattaDTO> existingRegattas;

        public RegattaParameterValidator(StringMessages stringMessages, Collection<RegattaDTO> existingRegattas) {
            this.stringMessages = stringMessages;
=======
    protected static class RegattaParameterValidator extends AbstractRegattaParameterValidator {
        private ArrayList<RegattaDTO> existingRegattas;

        public RegattaParameterValidator(StringMessages stringMessages, Collection<RegattaDTO> existingRegattas) {
            super(stringMessages);
>>>>>>> fed1c3c4
            this.existingRegattas = new ArrayList<RegattaDTO>(existingRegattas);
        }

        @Override
        public String getErrorMessage(RegattaDTO regattaToValidate) {
<<<<<<< HEAD
            String errorMessage = null;
            boolean nameNotEmpty = regattaToValidate.getName() != null && regattaToValidate.getName().length() > 0;
            boolean boatClassNotEmpty = regattaToValidate.boatClass != null
                    && regattaToValidate.boatClass.getName().length() > 0;
            boolean unique = true;
            for (RegattaDTO regatta : existingRegattas) {
                if (regatta.getName().equals(regattaToValidate.getName())) {
                    unique = false;
                    break;
                }
            }

            Date startDate = regattaToValidate.startDate;
            Date endDate = regattaToValidate.endDate;
            String datesErrorMessage = null;
            // remark: startDate == null and endDate == null is valid
            if (startDate != null && endDate != null) {
                if (startDate.after(endDate)) {
                    datesErrorMessage = stringMessages.pleaseEnterStartAndEndDate();
                }
            } else if ((startDate != null && endDate == null) || (startDate == null && endDate != null)) {
                datesErrorMessage = stringMessages.pleaseEnterStartAndEndDate();
            }
            
            if (datesErrorMessage != null) {
                errorMessage = datesErrorMessage;
            } else if (!nameNotEmpty) {
                errorMessage = stringMessages.pleaseEnterAName();
            } else if (regattaToValidate.getName().contains("/")) {
                errorMessage = stringMessages.regattaNameMustNotContainSlashes();
            } else if (!boatClassNotEmpty) {
                errorMessage = stringMessages.pleaseEnterABoatClass();
            } else if (!unique) {
                errorMessage = stringMessages.regattaWithThisNameAlreadyExists();
            }

            if (regattaToValidate.buoyZoneRadiusInHullLengths == null) {
                errorMessage = stringMessages.incorrectValueForRegattaBuoyZoneRadiusInHullLengths();
            }

            if (errorMessage == null) {
                List<SeriesDTO> seriesToValidate = regattaToValidate.series;
                int index = 0;
                boolean seriesNameNotEmpty = true;
                for (SeriesDTO series : seriesToValidate) {
                    seriesNameNotEmpty = series.getName() != null && series.getName().length() > 0;
                    if (!seriesNameNotEmpty) {
                        break;
                    }
                    index++;
                }
                int index2 = 0;
                boolean seriesUnique = true;
                HashSet<String> setToFindDuplicates = new HashSet<String>();
                for (SeriesDTO series : seriesToValidate) {
                    if (!setToFindDuplicates.add(series.getName())) {
                        seriesUnique = false;
                        break;
                    }
                    index2++;
                }
                if (!seriesNameNotEmpty) {
                    errorMessage = stringMessages.series() + " " + (index + 1) + ": "
                            + stringMessages.pleaseEnterAName();
                } else if (!seriesUnique) {
                    errorMessage = stringMessages.series() + " " + (index2 + 1) + ": "
                            + stringMessages.seriesWithThisNameAlreadyExists();
=======
            String errorMessage = super.getErrorMessage(regattaToValidate);
            if (errorMessage == null) {
                boolean nameNotEmpty = regattaToValidate.getName() != null && regattaToValidate.getName().length() > 0;
                boolean boatClassNotEmpty = regattaToValidate.boatClass != null
                        && regattaToValidate.boatClass.getName().length() > 0;
                boolean unique = true;
                for (RegattaDTO regatta : existingRegattas) {
                    if (regatta.getName().equals(regattaToValidate.getName())) {
                        unique = false;
                        break;
                    }
                }
    
                Date startDate = regattaToValidate.startDate;
                Date endDate = regattaToValidate.endDate;
                String datesErrorMessage = null;
                // remark: startDate == null and endDate == null is valid
                if (startDate != null && endDate != null) {
                    if (startDate.after(endDate)) {
                        datesErrorMessage = stringMessages.pleaseEnterStartAndEndDate();
                    }
                } else if ((startDate != null && endDate == null) || (startDate == null && endDate != null)) {
                    datesErrorMessage = stringMessages.pleaseEnterStartAndEndDate();
                }
                
                if (datesErrorMessage != null) {
                    errorMessage = datesErrorMessage;
                } else if (!nameNotEmpty) {
                    errorMessage = stringMessages.pleaseEnterAName();
                } else if (regattaToValidate.getName().contains("/")) {
                    errorMessage = stringMessages.regattaNameMustNotContainSlashes();
                } else if (!boatClassNotEmpty) {
                    errorMessage = stringMessages.pleaseEnterABoatClass();
                } else if (!unique) {
                    errorMessage = stringMessages.regattaWithThisNameAlreadyExists();
                }
                if (errorMessage == null) {
                    List<SeriesDTO> seriesToValidate = regattaToValidate.series;
                    int index = 0;
                    boolean seriesNameNotEmpty = true;
                    for (SeriesDTO series : seriesToValidate) {
                        seriesNameNotEmpty = series.getName() != null && series.getName().length() > 0;
                        if (!seriesNameNotEmpty) {
                            break;
                        }
                        index++;
                    }
                    int index2 = 0;
                    boolean seriesUnique = true;
                    HashSet<String> setToFindDuplicates = new HashSet<String>();
                    for (SeriesDTO series : seriesToValidate) {
                        if (!setToFindDuplicates.add(series.getName())) {
                            seriesUnique = false;
                            break;
                        }
                        index2++;
                    }
                    if (!seriesNameNotEmpty) {
                        errorMessage = stringMessages.series() + " " + (index + 1) + ": "
                                + stringMessages.pleaseEnterAName();
                    } else if (!seriesUnique) {
                        errorMessage = stringMessages.series() + " " + (index2 + 1) + ": "
                                + stringMessages.seriesWithThisNameAlreadyExists();
                    }
>>>>>>> fed1c3c4
                }
            }
            return errorMessage;
        }
    }

    public RegattaWithSeriesAndFleetsCreateDialog(Collection<RegattaDTO> existingRegattas,
            List<EventDTO> existingEvents, EventDTO correspondingEvent, StringMessages stringMessages, DialogCallback<RegattaDTO> callback) {
        super(new RegattaDTO(), Collections.<SeriesDTO>emptySet(), existingEvents, correspondingEvent, stringMessages.addRegatta(), stringMessages.ok(),
                stringMessages, new RegattaParameterValidator(stringMessages, existingRegattas), callback);
        buoyZoneRadiusInHullLengthsDoubleBox.setValue(Regatta.DEFAULT_BUOY_ZONE_RADIUS_IN_HULL_LENGTHS);
        SeriesDTO series = new SeriesDTO();
        series.setName(Series.DEFAULT_NAME);
        series.setMedal(false);
        series.setStartsWithZeroScore(false);
        series.setSplitFleetContiguousScoring(false);
        series.setFirstColumnIsNonDiscardableCarryForward(false);
        series.setFleets(Collections.singletonList(new FleetDTO(LeaderboardNameConstants.DEFAULT_FLEET_NAME, 0, null)));
        seriesEditor.setValue(Collections.singleton(series));
    }

    @Override
    protected boolean isEnableFleetRemoval() {
        return true;
    }

    @Override
    protected void setupAdditionalWidgetsOnPanel(final VerticalPanel panel, Grid formGrid) {
        super.setupAdditionalWidgetsOnPanel(panel, formGrid);
        insertRankingMetricTabPanel(formGrid);
        final TabPanel tabPanel = new TabPanel();
        tabPanel.setWidth("100%");
        tabPanel.add(getSeriesEditor(), stringMessages.series());
        tabPanel.selectTab(0);
        panel.add(tabPanel);
    }

    @Override
    protected FocusWidget getInitialFocusWidget() {
        return nameEntryField;
    }

    @Override
    protected RegattaDTO getResult() {        
        RegattaDTO dto = super.getResult();
        List<SeriesDTO> seriesList = getSeriesEditor().getValue();
        for (SeriesDTO series : seriesList) {
            // generate 3 Default Races if default series is still present
            if (series.getName().equals(Series.DEFAULT_NAME)) {
                List<RaceColumnDTO> races = new ArrayList<RaceColumnDTO>();
                for (int i = 1; i <= 3; i++) {
                    RaceColumnDTO raceColumnDTO = new RaceColumnInSeriesDTO(series.getName(), dto.getName());
                    raceColumnDTO.setName("R"+i);
                    races.add(raceColumnDTO);
                }
                series.setRaceColumns(races);
            }
        }
        dto.series = seriesList;
        setRankingMetrics(dto);
        return dto;
    }

}<|MERGE_RESOLUTION|>--- conflicted
+++ resolved
@@ -26,94 +26,16 @@
 public class RegattaWithSeriesAndFleetsCreateDialog extends RegattaWithSeriesAndFleetsDialog {
     protected static AdminConsoleResources resources = GWT.create(AdminConsoleResources.class);
     
-<<<<<<< HEAD
-    protected static class RegattaParameterValidator implements Validator<RegattaDTO> {
-        private StringMessages stringMessages;
-        private ArrayList<RegattaDTO> existingRegattas;
-
-        public RegattaParameterValidator(StringMessages stringMessages, Collection<RegattaDTO> existingRegattas) {
-            this.stringMessages = stringMessages;
-=======
     protected static class RegattaParameterValidator extends AbstractRegattaParameterValidator {
         private ArrayList<RegattaDTO> existingRegattas;
 
         public RegattaParameterValidator(StringMessages stringMessages, Collection<RegattaDTO> existingRegattas) {
             super(stringMessages);
->>>>>>> fed1c3c4
             this.existingRegattas = new ArrayList<RegattaDTO>(existingRegattas);
         }
 
         @Override
         public String getErrorMessage(RegattaDTO regattaToValidate) {
-<<<<<<< HEAD
-            String errorMessage = null;
-            boolean nameNotEmpty = regattaToValidate.getName() != null && regattaToValidate.getName().length() > 0;
-            boolean boatClassNotEmpty = regattaToValidate.boatClass != null
-                    && regattaToValidate.boatClass.getName().length() > 0;
-            boolean unique = true;
-            for (RegattaDTO regatta : existingRegattas) {
-                if (regatta.getName().equals(regattaToValidate.getName())) {
-                    unique = false;
-                    break;
-                }
-            }
-
-            Date startDate = regattaToValidate.startDate;
-            Date endDate = regattaToValidate.endDate;
-            String datesErrorMessage = null;
-            // remark: startDate == null and endDate == null is valid
-            if (startDate != null && endDate != null) {
-                if (startDate.after(endDate)) {
-                    datesErrorMessage = stringMessages.pleaseEnterStartAndEndDate();
-                }
-            } else if ((startDate != null && endDate == null) || (startDate == null && endDate != null)) {
-                datesErrorMessage = stringMessages.pleaseEnterStartAndEndDate();
-            }
-            
-            if (datesErrorMessage != null) {
-                errorMessage = datesErrorMessage;
-            } else if (!nameNotEmpty) {
-                errorMessage = stringMessages.pleaseEnterAName();
-            } else if (regattaToValidate.getName().contains("/")) {
-                errorMessage = stringMessages.regattaNameMustNotContainSlashes();
-            } else if (!boatClassNotEmpty) {
-                errorMessage = stringMessages.pleaseEnterABoatClass();
-            } else if (!unique) {
-                errorMessage = stringMessages.regattaWithThisNameAlreadyExists();
-            }
-
-            if (regattaToValidate.buoyZoneRadiusInHullLengths == null) {
-                errorMessage = stringMessages.incorrectValueForRegattaBuoyZoneRadiusInHullLengths();
-            }
-
-            if (errorMessage == null) {
-                List<SeriesDTO> seriesToValidate = regattaToValidate.series;
-                int index = 0;
-                boolean seriesNameNotEmpty = true;
-                for (SeriesDTO series : seriesToValidate) {
-                    seriesNameNotEmpty = series.getName() != null && series.getName().length() > 0;
-                    if (!seriesNameNotEmpty) {
-                        break;
-                    }
-                    index++;
-                }
-                int index2 = 0;
-                boolean seriesUnique = true;
-                HashSet<String> setToFindDuplicates = new HashSet<String>();
-                for (SeriesDTO series : seriesToValidate) {
-                    if (!setToFindDuplicates.add(series.getName())) {
-                        seriesUnique = false;
-                        break;
-                    }
-                    index2++;
-                }
-                if (!seriesNameNotEmpty) {
-                    errorMessage = stringMessages.series() + " " + (index + 1) + ": "
-                            + stringMessages.pleaseEnterAName();
-                } else if (!seriesUnique) {
-                    errorMessage = stringMessages.series() + " " + (index2 + 1) + ": "
-                            + stringMessages.seriesWithThisNameAlreadyExists();
-=======
             String errorMessage = super.getErrorMessage(regattaToValidate);
             if (errorMessage == null) {
                 boolean nameNotEmpty = regattaToValidate.getName() != null && regattaToValidate.getName().length() > 0;
@@ -178,7 +100,6 @@
                         errorMessage = stringMessages.series() + " " + (index2 + 1) + ": "
                                 + stringMessages.seriesWithThisNameAlreadyExists();
                     }
->>>>>>> fed1c3c4
                 }
             }
             return errorMessage;
