--- conflicted
+++ resolved
@@ -1,826 +1,418 @@
-<<<<<<< HEAD
-package com.sap.sailing.gwt.ui.server;
-
-import java.util.Collection;
-import java.util.Date;
-import java.util.HashMap;
-import java.util.HashSet;
-import java.util.LinkedHashMap;
-import java.util.Map;
-import java.util.Set;
-import java.util.WeakHashMap;
-import java.util.concurrent.Callable;
-import java.util.concurrent.ExecutionException;
-import java.util.concurrent.Executor;
-import java.util.concurrent.Executors;
-import java.util.concurrent.Future;
-import java.util.concurrent.FutureTask;
-import java.util.logging.Logger;
-
-import com.sap.sailing.domain.base.Mark;
-import com.sap.sailing.domain.base.Competitor;
-import com.sap.sailing.domain.base.Fleet;
-import com.sap.sailing.domain.base.RaceColumn;
-import com.sap.sailing.domain.base.RaceColumnListener;
-import com.sap.sailing.domain.base.Waypoint;
-import com.sap.sailing.domain.common.MaxPointsReason;
-import com.sap.sailing.domain.common.NoWindException;
-import com.sap.sailing.domain.common.TimePoint;
-import com.sap.sailing.domain.common.WindSource;
-import com.sap.sailing.domain.common.impl.Util;
-import com.sap.sailing.domain.common.impl.Util.Pair;
-import com.sap.sailing.domain.leaderboard.Leaderboard;
-import com.sap.sailing.domain.leaderboard.ScoreCorrection;
-import com.sap.sailing.domain.leaderboard.ScoreCorrectionListener;
-import com.sap.sailing.domain.racecommittee.RaceCommitteeEvent;
-import com.sap.sailing.domain.tracking.GPSFix;
-import com.sap.sailing.domain.tracking.GPSFixMoving;
-import com.sap.sailing.domain.tracking.MarkPassing;
-import com.sap.sailing.domain.tracking.RaceChangeListener;
-import com.sap.sailing.domain.tracking.TrackedRace;
-import com.sap.sailing.domain.tracking.Wind;
-import com.sap.sailing.gwt.ui.shared.LeaderboardDTO;
-
-/**
- * Caches the expensive to compute {@link LeaderboardDTO} results of a
- * {@link SailingServiceImpl#computeLeaderboardByName(String, com.sap.sailing.domain.common.TimePoint, Collection, boolean)} call.
- * By listening as {@link RaceChangeListener} on all tracked races attached to the leaderboard, and by updating this list
- * by listening as {@link RaceColumnListener} on the {@link Leaderboard}, each time a race attached to a leaderboard for which
- * this cache holds one or more {@link LeaderboardDTO}s changes, the cache entries for that leaderboard are removed. Also,
- * when the {@link ScoreCorrection}s of a leaderboard change, a {@link ScoreCorrectionListener} that is registered will be
- * notified and removes the leaderboard's cache entries from this cache.
- * 
- * @author Axel Uhl (D043530)
- * 
- */
-public class LeaderboardDTOCache {
-    private static final Logger logger = Logger.getLogger(LeaderboardDTOCache.class.getName());
-    
-    /**
-     * In live operations, {@link #getLeaderboardByName(String, Date, Collection)} is the application's
-     * bottleneck. When two clients ask the same data for the same leaderboard with their
-     * <code>waitForLatestAnalyses</code> parameters set to <code>false</code>, expansion state and (quantized) time
-     * stamp, no two computations should be spawned for the two clients. Instead, if the computation is still running,
-     * all clients asking the same wait for the single result. Results are cached in this LRU-based evicting cache.
-     */
-    private final WeakHashMap<Leaderboard, Map<Util.Pair<TimePoint, Collection<String>>, FutureTask<LeaderboardDTO>>> leaderboardCache;
-    private int leaderboardByNameCacheHitCount;
-    private int leaderboardByNameCacheMissCount;
-    
-    /**
-     * Tells if leaderboard computations shall wait for long-running analyses to complete or if they instead use the
-     * last good analysis result, even if it is a bit outdated as compared to the time point queried. This particularly
-     * applies to the wind estimation and the maneuver analysis.
-     */
-    private final boolean waitForLatestAnalyses;
-    
-    private final WeakHashMap<Leaderboard, Map<TrackedRace, Set<CacheInvalidationListener>>> invalidationListenersPerLeaderboard;
-    
-    private final SailingServiceImpl sailingService;
-    
-    /**
-     * A multi-threaded executor for the currently running leaderboard requests, executing the {@link Future}s currently
-     * pending.
-     */
-    private final Executor computeLeadearboardByNameExecutor;
-    
-    private final WeakHashMap<Leaderboard, RaceColumnListener> raceColumnListeners;
-    
-    private final WeakHashMap<Leaderboard, CacheInvalidationUponScoreCorrectionListener> scoreCorrectionListeners;
-    
-    private class CacheInvalidationListener implements RaceChangeListener {
-        private final Leaderboard leaderboard;
-        private final TrackedRace trackedRace;
-        
-        public CacheInvalidationListener(Leaderboard leaderboard, TrackedRace trackedRace) {
-            this.leaderboard = leaderboard;
-            this.trackedRace = trackedRace;
-        }
-        
-        @Override
-        public void competitorPositionChanged(GPSFixMoving fix, Competitor competitor) {
-            removeFromCache(leaderboard);
-        }
-
-        @Override
-        public void markPositionChanged(GPSFix fix, Mark mark) {
-            removeFromCache(leaderboard);
-        }
-
-        @Override
-        public void markPassingReceived(Competitor competitor, Map<Waypoint, MarkPassing> oldMarkPassings,
-                Iterable<MarkPassing> markPassings) {
-            removeFromCache(leaderboard);
-        }
-
-        @Override
-        public void speedAveragingChanged(long oldMillisecondsOverWhichToAverage, long newMillisecondsOverWhichToAverage) {
-            removeFromCache(leaderboard);
-        }
-
-        @Override
-        public void windDataReceived(Wind wind, WindSource windSource) {
-            removeFromCache(leaderboard);
-        }
-
-        @Override
-        public void windDataRemoved(Wind wind, WindSource windSource) {
-            removeFromCache(leaderboard);
-        }
-
-        @Override
-        public void windAveragingChanged(long oldMillisecondsOverWhichToAverage, long newMillisecondsOverWhichToAverage) {
-            removeFromCache(leaderboard);
-        }
-
-        @Override
-        public void raceTimesChanged(TimePoint startOfTracking, TimePoint endOfTracking, TimePoint startTimeReceived) {
-            removeFromCache(leaderboard);
-        }
-
-        @Override
-        public void delayToLiveChanged(long delayToLiveInMillis) {
-            removeFromCache(leaderboard);
-        }
-
-        @Override
-        public void windSourcesToExcludeChanged(Iterable<? extends WindSource> windSourcesToExclude) {
-            removeFromCache(leaderboard);
-        }
-
-        private void removeFromTrackedRace() {
-            trackedRace.removeListener(this);
-        }
-
-		@Override
-		public void raceCommitteeEventReceived(RaceCommitteeEvent event) {
-			removeFromCache(leaderboard);
-		}
-    }
-    
-    private class CacheInvalidationUponScoreCorrectionListener implements ScoreCorrectionListener {
-        private final Leaderboard leaderboard;
-        
-        public CacheInvalidationUponScoreCorrectionListener(Leaderboard leaderboard) {
-            this.leaderboard = leaderboard;
-        }
-
-        @Override
-        public void correctedScoreChanced(Competitor competitor, RaceColumn raceColumn, Double oldCorrectedScore, Double newCorrectedScore) {
-            removeFromCache(leaderboard);
-        }
-
-        @Override
-        public void maxPointsReasonChanced(Competitor competitor, MaxPointsReason oldMaxPointsReason,
-                MaxPointsReason newMaxPointsReason) {
-            removeFromCache(leaderboard);
-        }
-
-        @Override
-        public void carriedPointsChanged(Competitor competitor, Double oldCarriedPoints, Double newCarriedPoints) {
-            removeFromCache(leaderboard);
-        }
-
-        @Override
-        public void isSuppressedChanged(Competitor competitor, boolean newIsSuppressed) {
-            removeFromCache(leaderboard);
-        }
-    }
-    
-    public LeaderboardDTOCache(SailingServiceImpl sailingService, boolean waitForLatestAnalyses) {
-        this.sailingService = sailingService;
-        this.waitForLatestAnalyses = waitForLatestAnalyses;
-        // if the leaderboard becomes weakly referenced and eventually GCed, then so can the cached results for it
-        this.leaderboardCache = new WeakHashMap<Leaderboard, Map<Util.Pair<TimePoint, Collection<String>>, FutureTask<LeaderboardDTO>>>();
-        this.computeLeadearboardByNameExecutor = Executors.newFixedThreadPool(10*Runtime.getRuntime().availableProcessors());
-        this.invalidationListenersPerLeaderboard = new WeakHashMap<Leaderboard, Map<TrackedRace, Set<CacheInvalidationListener>>>();
-        this.raceColumnListeners = new WeakHashMap<Leaderboard, RaceColumnListener>();
-        this.scoreCorrectionListeners = new WeakHashMap<Leaderboard, CacheInvalidationUponScoreCorrectionListener>();
-    }
-    
-    private void removeFromCache(Leaderboard leaderboard) {
-        synchronized (leaderboardCache) {
-            leaderboardCache.remove(leaderboard);
-        }
-        synchronized (invalidationListenersPerLeaderboard) {
-            Map<TrackedRace, Set<CacheInvalidationListener>> listenersMap = invalidationListenersPerLeaderboard
-                    .remove(leaderboard);
-            if (listenersMap != null) {
-                for (Map.Entry<TrackedRace, Set<CacheInvalidationListener>> e : listenersMap.entrySet()) {
-                    for (CacheInvalidationListener listener : e.getValue()) {
-                        listener.removeFromTrackedRace();
-                    }
-                }
-            }
-        }
-        synchronized (raceColumnListeners) {
-            leaderboard.removeRaceColumnListener(raceColumnListeners.remove(leaderboard));
-        }
-        synchronized (scoreCorrectionListeners) {
-            leaderboard.getScoreCorrection().removeScoreCorrectionListener(scoreCorrectionListeners.remove(leaderboard));
-        }
-    }
-    
-    /**
-     * Listens at the leaderboard for {@link TrackedRace}s being connected to / disconnected from race columns. Whenever this
-     * happens, the listener structure that uses {@link CacheInvalidationListener}s to observe the individual tracked races
-     * is updated accordingly.
-     */
-    private void registerAsListener(final Leaderboard leaderboard) {
-        for (TrackedRace trackedRace : leaderboard.getTrackedRaces()) {
-            registerListener(leaderboard, trackedRace);
-        }
-        final CacheInvalidationUponScoreCorrectionListener scoreCorrectionListener = new CacheInvalidationUponScoreCorrectionListener(leaderboard);
-        leaderboard.getScoreCorrection().addScoreCorrectionListener(scoreCorrectionListener);
-        synchronized (scoreCorrectionListeners) {
-            scoreCorrectionListeners.put(leaderboard, scoreCorrectionListener);
-        }
-        final RaceColumnListener raceColumnListener = new RaceColumnListener() {
-            private static final long serialVersionUID = 8165124797028386317L;
-
-            @Override
-            public void trackedRaceLinked(RaceColumn raceColumn, Fleet fleet, TrackedRace trackedRace) {
-                removeFromCache(leaderboard);
-                registerListener(leaderboard, trackedRace);
-            }
-
-            /**
-             * This listener must not be serialized. See also bug 952. 
-             */
-            @Override
-            public boolean isTransient() {
-                return true;
-            }
-            
-            @Override
-            public void trackedRaceUnlinked(RaceColumn raceColumn, Fleet fleet, TrackedRace trackedRace) {
-                removeFromCache(leaderboard);
-                Map<TrackedRace, Set<CacheInvalidationListener>> listenersMap = invalidationListenersPerLeaderboard.get(leaderboard);
-                if (listenersMap != null) {
-                    Set<CacheInvalidationListener> listeners = listenersMap.get(trackedRace);
-                    if (listeners != null) {
-                        for (CacheInvalidationListener listener : listeners) {
-                            listener.removeFromTrackedRace();
-                        }
-                    }
-                }
-            }
-
-            @Override
-            public void isMedalRaceChanged(RaceColumn raceColumn, boolean newIsMedalRace) {
-                removeFromCache(leaderboard);
-            }
-
-            @Override
-            public boolean canAddRaceColumnToContainer(RaceColumn raceColumn) {
-                return true;
-            }
-
-            @Override
-            public void raceColumnAddedToContainer(RaceColumn raceColumn) {
-                removeFromCache(leaderboard);
-            }
-
-            @Override
-            public void raceColumnRemovedFromContainer(RaceColumn raceColumn) {
-                removeFromCache(leaderboard);
-            }
-
-            @Override
-            public void raceColumnMoved(RaceColumn raceColumn, int newIndex) {
-                removeFromCache(leaderboard);
-            }
-
-            @Override
-            public void factorChanged(RaceColumn raceColumn, Double oldFactor, Double newFactor) {
-                removeFromCache(leaderboard);
-            }
-
-            @Override
-            public void competitorDisplayNameChanged(Competitor competitor, String oldDisplayName, String displayName) {
-                removeFromCache(leaderboard);
-            }
-        };
-        leaderboard.addRaceColumnListener(raceColumnListener);
-        synchronized (raceColumnListeners) {
-            raceColumnListeners.put(leaderboard, raceColumnListener);
-        }
-    }
-
-    private void registerListener(final Leaderboard leaderboard, TrackedRace trackedRace) {
-        Map<TrackedRace, Set<CacheInvalidationListener>> invalidationListeners;
-        final CacheInvalidationListener listener;
-        synchronized (invalidationListenersPerLeaderboard) {
-            listener = new CacheInvalidationListener(leaderboard, trackedRace);
-            trackedRace.addListener(listener);
-            invalidationListeners = invalidationListenersPerLeaderboard.get(leaderboard);
-            if (invalidationListeners == null) {
-                invalidationListeners = new HashMap<TrackedRace, Set<CacheInvalidationListener>>();
-                invalidationListenersPerLeaderboard.put(leaderboard, invalidationListeners);
-            }
-        }
-        Set<CacheInvalidationListener> listeners = invalidationListeners.get(trackedRace);
-        if (listeners == null) {
-            listeners = new HashSet<CacheInvalidationListener>();
-            invalidationListeners.put(trackedRace, listeners);
-        }
-        listeners.add(listener);
-    }
-    
-    /**
-     * If the cache holds entries for the <code>leaderboard</code> requested, compare <code>timePoint</code> to the
-     * {@link #getLatestModification latest modification} affecting the <code>leaderboard</code>. If
-     * <code>timePoint</code> is after that time, adjust it to the {@link #getLatestModification latest modification
-     * time} for cache lookup and computation. This will increase chances that a subsequent request will achieve a cache
-     * hit.
-     * <p>
-     * 
-     * The {@link #waitForLatestAnalyses} field is passed on to
-     * {@link SailingServiceImpl#computeLeaderboardByName(Leaderboard, TimePoint, Collection, boolean)} if a new cache
-     * entry needs to be computed. Caching distinguished between
-     */
-    public LeaderboardDTO getLeaderboardByName(final Leaderboard leaderboard, final TimePoint timePoint,
-            final Collection<String> namesOfRaceColumnsForWhichToLoadLegDetails)
-            throws NoWindException, InterruptedException, ExecutionException {
-        long startOfRequestHandling = System.currentTimeMillis();
-        final TimePoint adjustedTimePoint;
-        TimePoint timePointOfLastModification = leaderboard.getTimePointOfLatestModification();
-        if (timePointOfLastModification != null && timePoint.after(timePointOfLastModification)) {
-            adjustedTimePoint = timePointOfLastModification; 
-            logger.fine("Adjusted time point in getLeaderboardByName from "+timePoint+" to "+adjustedTimePoint);
-        } else {
-            adjustedTimePoint = timePoint;
-        }
-        Util.Pair<TimePoint, Collection<String>> key = new Util.Pair<TimePoint, Collection<String>>(adjustedTimePoint,
-                namesOfRaceColumnsForWhichToLoadLegDetails);
-        FutureTask<LeaderboardDTO> future = null;
-        Map<Pair<TimePoint, Collection<String>>, FutureTask<LeaderboardDTO>> map = null;
-        boolean cacheHit = false;
-        synchronized (leaderboardCache) {
-            map = leaderboardCache.get(leaderboard);
-            if (map == null) {
-                future = null;
-                map = new LinkedHashMap<Pair<TimePoint, Collection<String>>, FutureTask<LeaderboardDTO>>() {
-                    private static final long serialVersionUID = 7287916997229815039L;
-                    @Override
-                    protected boolean removeEldestEntry(Map.Entry<Pair<TimePoint, Collection<String>>, FutureTask<LeaderboardDTO>> e) {
-                        return size() > 10; // remember 10 LeaderboardDTOs per leaderborad
-                    }
-                };
-                leaderboardCache.put(leaderboard, map);
-                registerAsListener(leaderboard);
-            } else {
-                /*
-                 * Waiting for latest analyzes results largely regards wind estimation and maneuver cache; see
-                 * SmartFutureCache. Even if waitForLatestAnalysis is requested, it is OK to cache. The cache would be
-                 * invalidated when the race changes, forcing a new re-calculation based on the latest analysis results.
-                 * Once the race stabilizes, the latest analysis results for maneuvers and wind estimation will no
-                 * longer change and can quickly be obtained from the respective SmartFutureCache. At the same time, if
-                 * a LeaderboardDTOCache entry is found, that was based on the latest analysis results at the time. If
-                 * new evidence is received, that would also invalidate the LeaderboardDTOCache. Therefore, it's okay to
-                 * re-use the LeaderboardDTOCache match even if the latest analysis results are requested.
-                 */
-                future = map.get(key);
-            }
-            if (future == null) {
-                future = new FutureTask<LeaderboardDTO>(new Callable<LeaderboardDTO>() {
-                    @Override
-                    public LeaderboardDTO call() throws Exception {
-                        LeaderboardDTO result = sailingService.computeLeaderboardByName(leaderboard, adjustedTimePoint,
-                                namesOfRaceColumnsForWhichToLoadLegDetails, waitForLatestAnalyses);
-                        return result;
-                    }
-                });
-                computeLeadearboardByNameExecutor.execute(future);
-                map.put(key, future);
-            } else {
-                cacheHit = true;
-            }
-        }
-        if (cacheHit) {
-            leaderboardByNameCacheHitCount++;
-            logger.info("Cache hit in getLeaderboardByName("+leaderboard.getName()+", "+adjustedTimePoint+", "+namesOfRaceColumnsForWhichToLoadLegDetails+")");
-        } else {
-            leaderboardByNameCacheMissCount++;
-        }
-        logger.info("getLeaderboardByName cache hit vs. miss: "+leaderboardByNameCacheHitCount+"/"+leaderboardByNameCacheMissCount);
-        LeaderboardDTO result = future.get();
-        logger.fine("getLeaderboardByName("+leaderboard.getName()+", "+adjustedTimePoint+", "+namesOfRaceColumnsForWhichToLoadLegDetails+") took "+
-                (System.currentTimeMillis()-startOfRequestHandling)+"ms");
-        return result;
-    }
-}
-=======
-package com.sap.sailing.gwt.ui.server;
-
-import java.util.Collection;
-import java.util.Date;
-import java.util.HashMap;
-import java.util.HashSet;
-import java.util.LinkedHashMap;
-import java.util.Map;
-import java.util.Set;
-import java.util.WeakHashMap;
-import java.util.concurrent.Callable;
-import java.util.concurrent.ExecutionException;
-import java.util.concurrent.Executor;
-import java.util.concurrent.Executors;
-import java.util.concurrent.Future;
-import java.util.concurrent.FutureTask;
-import java.util.logging.Logger;
-
-import com.sap.sailing.domain.base.Mark;
-import com.sap.sailing.domain.base.Competitor;
-import com.sap.sailing.domain.base.Fleet;
-import com.sap.sailing.domain.base.RaceColumn;
-import com.sap.sailing.domain.base.RaceColumnListener;
-import com.sap.sailing.domain.base.Waypoint;
-import com.sap.sailing.domain.common.MaxPointsReason;
-import com.sap.sailing.domain.common.NoWindException;
-import com.sap.sailing.domain.common.TimePoint;
-import com.sap.sailing.domain.common.WindSource;
-import com.sap.sailing.domain.common.impl.Util;
-import com.sap.sailing.domain.common.impl.Util.Pair;
-import com.sap.sailing.domain.leaderboard.Leaderboard;
-import com.sap.sailing.domain.leaderboard.ScoreCorrection;
-import com.sap.sailing.domain.leaderboard.ScoreCorrectionListener;
-import com.sap.sailing.domain.leaderboard.ThresholdBasedResultDiscardingRule;
-import com.sap.sailing.domain.tracking.GPSFix;
-import com.sap.sailing.domain.tracking.GPSFixMoving;
-import com.sap.sailing.domain.tracking.MarkPassing;
-import com.sap.sailing.domain.tracking.RaceChangeListener;
-import com.sap.sailing.domain.tracking.TrackedRace;
-import com.sap.sailing.domain.tracking.Wind;
-import com.sap.sailing.gwt.ui.shared.LeaderboardDTO;
-
-/**
- * Caches the expensive to compute {@link LeaderboardDTO} results of a
- * {@link SailingServiceImpl#computeLeaderboardByName(String, com.sap.sailing.domain.common.TimePoint, Collection, boolean)} call.
- * By listening as {@link RaceChangeListener} on all tracked races attached to the leaderboard, and by updating this list
- * by listening as {@link RaceColumnListener} on the {@link Leaderboard}, each time a race attached to a leaderboard for which
- * this cache holds one or more {@link LeaderboardDTO}s changes, the cache entries for that leaderboard are removed. Also,
- * when the {@link ScoreCorrection}s of a leaderboard change, a {@link ScoreCorrectionListener} that is registered will be
- * notified and removes the leaderboard's cache entries from this cache.
- * 
- * @author Axel Uhl (D043530)
- * 
- */
-public class LeaderboardDTOCache {
-    private static final Logger logger = Logger.getLogger(LeaderboardDTOCache.class.getName());
-    
-    /**
-     * In live operations, {@link #getLeaderboardByName(String, Date, Collection)} is the application's
-     * bottleneck. When two clients ask the same data for the same leaderboard with their
-     * <code>waitForLatestAnalyses</code> parameters set to <code>false</code>, expansion state and (quantized) time
-     * stamp, no two computations should be spawned for the two clients. Instead, if the computation is still running,
-     * all clients asking the same wait for the single result. Results are cached in this LRU-based evicting cache.
-     */
-    private final WeakHashMap<Leaderboard, Map<Util.Pair<TimePoint, Collection<String>>, FutureTask<LeaderboardDTO>>> leaderboardCache;
-    private int leaderboardByNameCacheHitCount;
-    private int leaderboardByNameCacheMissCount;
-    
-    /**
-     * Tells if leaderboard computations shall wait for long-running analyses to complete or if they instead use the
-     * last good analysis result, even if it is a bit outdated as compared to the time point queried. This particularly
-     * applies to the wind estimation and the maneuver analysis.
-     */
-    private final boolean waitForLatestAnalyses;
-    
-    private final WeakHashMap<Leaderboard, Map<TrackedRace, Set<CacheInvalidationListener>>> invalidationListenersPerLeaderboard;
-    
-    private final SailingServiceImpl sailingService;
-    
-    /**
-     * A multi-threaded executor for the currently running leaderboard requests, executing the {@link Future}s currently
-     * pending.
-     */
-    private final Executor computeLeadearboardByNameExecutor;
-    
-    private final WeakHashMap<Leaderboard, RaceColumnListener> raceColumnListeners;
-    
-    private final WeakHashMap<Leaderboard, CacheInvalidationUponScoreCorrectionListener> scoreCorrectionListeners;
-    
-    private class CacheInvalidationListener implements RaceChangeListener {
-        private final Leaderboard leaderboard;
-        private final TrackedRace trackedRace;
-        
-        public CacheInvalidationListener(Leaderboard leaderboard, TrackedRace trackedRace) {
-            this.leaderboard = leaderboard;
-            this.trackedRace = trackedRace;
-        }
-        
-        @Override
-        public void competitorPositionChanged(GPSFixMoving fix, Competitor competitor) {
-            removeFromCache(leaderboard);
-        }
-
-        @Override
-        public void markPositionChanged(GPSFix fix, Mark mark) {
-            removeFromCache(leaderboard);
-        }
-
-        @Override
-        public void markPassingReceived(Competitor competitor, Map<Waypoint, MarkPassing> oldMarkPassings,
-                Iterable<MarkPassing> markPassings) {
-            removeFromCache(leaderboard);
-        }
-
-        @Override
-        public void speedAveragingChanged(long oldMillisecondsOverWhichToAverage, long newMillisecondsOverWhichToAverage) {
-            removeFromCache(leaderboard);
-        }
-
-        @Override
-        public void windDataReceived(Wind wind, WindSource windSource) {
-            removeFromCache(leaderboard);
-        }
-
-        @Override
-        public void windDataRemoved(Wind wind, WindSource windSource) {
-            removeFromCache(leaderboard);
-        }
-
-        @Override
-        public void windAveragingChanged(long oldMillisecondsOverWhichToAverage, long newMillisecondsOverWhichToAverage) {
-            removeFromCache(leaderboard);
-        }
-
-        @Override
-        public void raceTimesChanged(TimePoint startOfTracking, TimePoint endOfTracking, TimePoint startTimeReceived) {
-            removeFromCache(leaderboard);
-        }
-
-        @Override
-        public void delayToLiveChanged(long delayToLiveInMillis) {
-            removeFromCache(leaderboard);
-        }
-
-        @Override
-        public void windSourcesToExcludeChanged(Iterable<? extends WindSource> windSourcesToExclude) {
-            removeFromCache(leaderboard);
-        }
-
-        private void removeFromTrackedRace() {
-            trackedRace.removeListener(this);
-        }
-    }
-    
-    private class CacheInvalidationUponScoreCorrectionListener implements ScoreCorrectionListener {
-        private final Leaderboard leaderboard;
-        
-        public CacheInvalidationUponScoreCorrectionListener(Leaderboard leaderboard) {
-            this.leaderboard = leaderboard;
-        }
-
-        @Override
-        public void correctedScoreChanced(Competitor competitor, RaceColumn raceColumn, Double oldCorrectedScore, Double newCorrectedScore) {
-            removeFromCache(leaderboard);
-        }
-
-        @Override
-        public void maxPointsReasonChanced(Competitor competitor, MaxPointsReason oldMaxPointsReason,
-                MaxPointsReason newMaxPointsReason) {
-            removeFromCache(leaderboard);
-        }
-
-        @Override
-        public void carriedPointsChanged(Competitor competitor, Double oldCarriedPoints, Double newCarriedPoints) {
-            removeFromCache(leaderboard);
-        }
-
-        @Override
-        public void isSuppressedChanged(Competitor competitor, boolean newIsSuppressed) {
-            removeFromCache(leaderboard);
-        }
-    }
-    
-    public LeaderboardDTOCache(SailingServiceImpl sailingService, boolean waitForLatestAnalyses) {
-        this.sailingService = sailingService;
-        this.waitForLatestAnalyses = waitForLatestAnalyses;
-        // if the leaderboard becomes weakly referenced and eventually GCed, then so can the cached results for it
-        this.leaderboardCache = new WeakHashMap<Leaderboard, Map<Util.Pair<TimePoint, Collection<String>>, FutureTask<LeaderboardDTO>>>();
-        this.computeLeadearboardByNameExecutor = Executors.newFixedThreadPool(10*Runtime.getRuntime().availableProcessors());
-        this.invalidationListenersPerLeaderboard = new WeakHashMap<Leaderboard, Map<TrackedRace, Set<CacheInvalidationListener>>>();
-        this.raceColumnListeners = new WeakHashMap<Leaderboard, RaceColumnListener>();
-        this.scoreCorrectionListeners = new WeakHashMap<Leaderboard, CacheInvalidationUponScoreCorrectionListener>();
-    }
-    
-    private void removeFromCache(Leaderboard leaderboard) {
-        synchronized (leaderboardCache) {
-            leaderboardCache.remove(leaderboard);
-        }
-        synchronized (invalidationListenersPerLeaderboard) {
-            Map<TrackedRace, Set<CacheInvalidationListener>> listenersMap = invalidationListenersPerLeaderboard
-                    .remove(leaderboard);
-            if (listenersMap != null) {
-                for (Map.Entry<TrackedRace, Set<CacheInvalidationListener>> e : listenersMap.entrySet()) {
-                    for (CacheInvalidationListener listener : e.getValue()) {
-                        listener.removeFromTrackedRace();
-                    }
-                }
-            }
-        }
-        synchronized (raceColumnListeners) {
-            leaderboard.removeRaceColumnListener(raceColumnListeners.remove(leaderboard));
-        }
-        synchronized (scoreCorrectionListeners) {
-            leaderboard.getScoreCorrection().removeScoreCorrectionListener(scoreCorrectionListeners.remove(leaderboard));
-        }
-    }
-    
-    /**
-     * Listens at the leaderboard for {@link TrackedRace}s being connected to / disconnected from race columns. Whenever this
-     * happens, the listener structure that uses {@link CacheInvalidationListener}s to observe the individual tracked races
-     * is updated accordingly.
-     */
-    private void registerAsListener(final Leaderboard leaderboard) {
-        for (TrackedRace trackedRace : leaderboard.getTrackedRaces()) {
-            registerListener(leaderboard, trackedRace);
-        }
-        final CacheInvalidationUponScoreCorrectionListener scoreCorrectionListener = new CacheInvalidationUponScoreCorrectionListener(leaderboard);
-        leaderboard.getScoreCorrection().addScoreCorrectionListener(scoreCorrectionListener);
-        synchronized (scoreCorrectionListeners) {
-            scoreCorrectionListeners.put(leaderboard, scoreCorrectionListener);
-        }
-        final RaceColumnListener raceColumnListener = new RaceColumnListener() {
-            private static final long serialVersionUID = 8165124797028386317L;
-
-            @Override
-            public void trackedRaceLinked(RaceColumn raceColumn, Fleet fleet, TrackedRace trackedRace) {
-                removeFromCache(leaderboard);
-                registerListener(leaderboard, trackedRace);
-            }
-
-            /**
-             * This listener must not be serialized. See also bug 952. 
-             */
-            @Override
-            public boolean isTransient() {
-                return true;
-            }
-            
-            @Override
-            public void trackedRaceUnlinked(RaceColumn raceColumn, Fleet fleet, TrackedRace trackedRace) {
-                removeFromCache(leaderboard);
-                Map<TrackedRace, Set<CacheInvalidationListener>> listenersMap = invalidationListenersPerLeaderboard.get(leaderboard);
-                if (listenersMap != null) {
-                    Set<CacheInvalidationListener> listeners = listenersMap.get(trackedRace);
-                    if (listeners != null) {
-                        for (CacheInvalidationListener listener : listeners) {
-                            listener.removeFromTrackedRace();
-                        }
-                    }
-                }
-            }
-
-            @Override
-            public void isMedalRaceChanged(RaceColumn raceColumn, boolean newIsMedalRace) {
-                removeFromCache(leaderboard);
-            }
-
-            @Override
-            public boolean canAddRaceColumnToContainer(RaceColumn raceColumn) {
-                return true;
-            }
-
-            @Override
-            public void raceColumnAddedToContainer(RaceColumn raceColumn) {
-                removeFromCache(leaderboard);
-            }
-
-            @Override
-            public void raceColumnRemovedFromContainer(RaceColumn raceColumn) {
-                removeFromCache(leaderboard);
-            }
-
-            @Override
-            public void raceColumnMoved(RaceColumn raceColumn, int newIndex) {
-                removeFromCache(leaderboard);
-            }
-
-            @Override
-            public void factorChanged(RaceColumn raceColumn, Double oldFactor, Double newFactor) {
-                removeFromCache(leaderboard);
-            }
-
-            @Override
-            public void resultDiscardingRuleChanged(ThresholdBasedResultDiscardingRule oldDiscardingRule,
-                    ThresholdBasedResultDiscardingRule newDiscardingRule) {
-                removeFromCache(leaderboard);
-            }
-
-            @Override
-            public void competitorDisplayNameChanged(Competitor competitor, String oldDisplayName, String displayName) {
-                removeFromCache(leaderboard);
-            }
-        };
-        leaderboard.addRaceColumnListener(raceColumnListener);
-        synchronized (raceColumnListeners) {
-            raceColumnListeners.put(leaderboard, raceColumnListener);
-        }
-    }
-
-    private void registerListener(final Leaderboard leaderboard, TrackedRace trackedRace) {
-        Map<TrackedRace, Set<CacheInvalidationListener>> invalidationListeners;
-        final CacheInvalidationListener listener;
-        synchronized (invalidationListenersPerLeaderboard) {
-            listener = new CacheInvalidationListener(leaderboard, trackedRace);
-            trackedRace.addListener(listener);
-            invalidationListeners = invalidationListenersPerLeaderboard.get(leaderboard);
-            if (invalidationListeners == null) {
-                invalidationListeners = new HashMap<TrackedRace, Set<CacheInvalidationListener>>();
-                invalidationListenersPerLeaderboard.put(leaderboard, invalidationListeners);
-            }
-        }
-        Set<CacheInvalidationListener> listeners = invalidationListeners.get(trackedRace);
-        if (listeners == null) {
-            listeners = new HashSet<CacheInvalidationListener>();
-            invalidationListeners.put(trackedRace, listeners);
-        }
-        listeners.add(listener);
-    }
-    
-    /**
-     * If the cache holds entries for the <code>leaderboard</code> requested, compare <code>timePoint</code> to the
-     * {@link #getLatestModification latest modification} affecting the <code>leaderboard</code>. If
-     * <code>timePoint</code> is after that time, adjust it to the {@link #getLatestModification latest modification
-     * time} for cache lookup and computation. This will increase chances that a subsequent request will achieve a cache
-     * hit.
-     * <p>
-     * 
-     * The {@link #waitForLatestAnalyses} field is passed on to
-     * {@link SailingServiceImpl#computeLeaderboardByName(Leaderboard, TimePoint, Collection, boolean)} if a new cache
-     * entry needs to be computed. Caching distinguished between
-     */
-    public LeaderboardDTO getLeaderboardByName(final Leaderboard leaderboard, final TimePoint timePoint,
-            final Collection<String> namesOfRaceColumnsForWhichToLoadLegDetails)
-            throws NoWindException, InterruptedException, ExecutionException {
-        long startOfRequestHandling = System.currentTimeMillis();
-        final TimePoint adjustedTimePoint;
-        TimePoint timePointOfLastModification = leaderboard.getTimePointOfLatestModification();
-        if (timePointOfLastModification != null && timePoint.after(timePointOfLastModification)) {
-            adjustedTimePoint = timePointOfLastModification; 
-            logger.fine("Adjusted time point in getLeaderboardByName from "+timePoint+" to "+adjustedTimePoint);
-        } else {
-            adjustedTimePoint = timePoint;
-        }
-        Util.Pair<TimePoint, Collection<String>> key = new Util.Pair<TimePoint, Collection<String>>(adjustedTimePoint,
-                namesOfRaceColumnsForWhichToLoadLegDetails);
-        FutureTask<LeaderboardDTO> future = null;
-        Map<Pair<TimePoint, Collection<String>>, FutureTask<LeaderboardDTO>> map = null;
-        boolean cacheHit = false;
-        synchronized (leaderboardCache) {
-            map = leaderboardCache.get(leaderboard);
-            if (map == null) {
-                future = null;
-                map = new LinkedHashMap<Pair<TimePoint, Collection<String>>, FutureTask<LeaderboardDTO>>() {
-                    private static final long serialVersionUID = 7287916997229815039L;
-                    @Override
-                    protected boolean removeEldestEntry(Map.Entry<Pair<TimePoint, Collection<String>>, FutureTask<LeaderboardDTO>> e) {
-                        return size() > 10; // remember 10 LeaderboardDTOs per leaderborad
-                    }
-                };
-                leaderboardCache.put(leaderboard, map);
-                registerAsListener(leaderboard);
-            } else {
-                /*
-                 * Waiting for latest analyzes results largely regards wind estimation and maneuver cache; see
-                 * SmartFutureCache. Even if waitForLatestAnalysis is requested, it is OK to cache. The cache would be
-                 * invalidated when the race changes, forcing a new re-calculation based on the latest analysis results.
-                 * Once the race stabilizes, the latest analysis results for maneuvers and wind estimation will no
-                 * longer change and can quickly be obtained from the respective SmartFutureCache. At the same time, if
-                 * a LeaderboardDTOCache entry is found, that was based on the latest analysis results at the time. If
-                 * new evidence is received, that would also invalidate the LeaderboardDTOCache. Therefore, it's okay to
-                 * re-use the LeaderboardDTOCache match even if the latest analysis results are requested.
-                 */
-                future = map.get(key);
-            }
-            if (future == null) {
-                future = new FutureTask<LeaderboardDTO>(new Callable<LeaderboardDTO>() {
-                    @Override
-                    public LeaderboardDTO call() throws Exception {
-                        LeaderboardDTO result = sailingService.computeLeaderboardByName(leaderboard, adjustedTimePoint,
-                                namesOfRaceColumnsForWhichToLoadLegDetails, waitForLatestAnalyses);
-                        return result;
-                    }
-                });
-                computeLeadearboardByNameExecutor.execute(future);
-                map.put(key, future);
-            } else {
-                cacheHit = true;
-            }
-        }
-        if (cacheHit) {
-            leaderboardByNameCacheHitCount++;
-            logger.info("Cache hit in getLeaderboardByName("+leaderboard.getName()+", "+adjustedTimePoint+", "+namesOfRaceColumnsForWhichToLoadLegDetails+")");
-        } else {
-            leaderboardByNameCacheMissCount++;
-        }
-        logger.info("getLeaderboardByName cache hit vs. miss: "+leaderboardByNameCacheHitCount+"/"+leaderboardByNameCacheMissCount);
-        LeaderboardDTO result = future.get();
-        logger.fine("getLeaderboardByName("+leaderboard.getName()+", "+adjustedTimePoint+", "+namesOfRaceColumnsForWhichToLoadLegDetails+") took "+
-                (System.currentTimeMillis()-startOfRequestHandling)+"ms");
-        return result;
-    }
-}
->>>>>>> 8bb24c8f
+package com.sap.sailing.gwt.ui.server;
+
+import java.util.Collection;
+import java.util.Date;
+import java.util.HashMap;
+import java.util.HashSet;
+import java.util.LinkedHashMap;
+import java.util.Map;
+import java.util.Set;
+import java.util.WeakHashMap;
+import java.util.concurrent.Callable;
+import java.util.concurrent.ExecutionException;
+import java.util.concurrent.Executor;
+import java.util.concurrent.Executors;
+import java.util.concurrent.Future;
+import java.util.concurrent.FutureTask;
+import java.util.logging.Logger;
+
+import com.sap.sailing.domain.base.Mark;
+import com.sap.sailing.domain.base.Competitor;
+import com.sap.sailing.domain.base.Fleet;
+import com.sap.sailing.domain.base.RaceColumn;
+import com.sap.sailing.domain.base.RaceColumnListener;
+import com.sap.sailing.domain.base.Waypoint;
+import com.sap.sailing.domain.common.MaxPointsReason;
+import com.sap.sailing.domain.common.NoWindException;
+import com.sap.sailing.domain.common.TimePoint;
+import com.sap.sailing.domain.common.WindSource;
+import com.sap.sailing.domain.common.impl.Util;
+import com.sap.sailing.domain.common.impl.Util.Pair;
+import com.sap.sailing.domain.leaderboard.Leaderboard;
+import com.sap.sailing.domain.leaderboard.ScoreCorrection;
+import com.sap.sailing.domain.leaderboard.ScoreCorrectionListener;
+import com.sap.sailing.domain.racecommittee.RaceCommitteeEvent;
+import com.sap.sailing.domain.leaderboard.ThresholdBasedResultDiscardingRule;
+import com.sap.sailing.domain.tracking.GPSFix;
+import com.sap.sailing.domain.tracking.GPSFixMoving;
+import com.sap.sailing.domain.tracking.MarkPassing;
+import com.sap.sailing.domain.tracking.RaceChangeListener;
+import com.sap.sailing.domain.tracking.TrackedRace;
+import com.sap.sailing.domain.tracking.Wind;
+import com.sap.sailing.gwt.ui.shared.LeaderboardDTO;
+
+/**
+ * Caches the expensive to compute {@link LeaderboardDTO} results of a
+ * {@link SailingServiceImpl#computeLeaderboardByName(String, com.sap.sailing.domain.common.TimePoint, Collection, boolean)} call.
+ * By listening as {@link RaceChangeListener} on all tracked races attached to the leaderboard, and by updating this list
+ * by listening as {@link RaceColumnListener} on the {@link Leaderboard}, each time a race attached to a leaderboard for which
+ * this cache holds one or more {@link LeaderboardDTO}s changes, the cache entries for that leaderboard are removed. Also,
+ * when the {@link ScoreCorrection}s of a leaderboard change, a {@link ScoreCorrectionListener} that is registered will be
+ * notified and removes the leaderboard's cache entries from this cache.
+ * 
+ * @author Axel Uhl (D043530)
+ * 
+ */
+public class LeaderboardDTOCache {
+    private static final Logger logger = Logger.getLogger(LeaderboardDTOCache.class.getName());
+    
+    /**
+     * In live operations, {@link #getLeaderboardByName(String, Date, Collection)} is the application's
+     * bottleneck. When two clients ask the same data for the same leaderboard with their
+     * <code>waitForLatestAnalyses</code> parameters set to <code>false</code>, expansion state and (quantized) time
+     * stamp, no two computations should be spawned for the two clients. Instead, if the computation is still running,
+     * all clients asking the same wait for the single result. Results are cached in this LRU-based evicting cache.
+     */
+    private final WeakHashMap<Leaderboard, Map<Util.Pair<TimePoint, Collection<String>>, FutureTask<LeaderboardDTO>>> leaderboardCache;
+    private int leaderboardByNameCacheHitCount;
+    private int leaderboardByNameCacheMissCount;
+    
+    /**
+     * Tells if leaderboard computations shall wait for long-running analyses to complete or if they instead use the
+     * last good analysis result, even if it is a bit outdated as compared to the time point queried. This particularly
+     * applies to the wind estimation and the maneuver analysis.
+     */
+    private final boolean waitForLatestAnalyses;
+    
+    private final WeakHashMap<Leaderboard, Map<TrackedRace, Set<CacheInvalidationListener>>> invalidationListenersPerLeaderboard;
+    
+    private final SailingServiceImpl sailingService;
+    
+    /**
+     * A multi-threaded executor for the currently running leaderboard requests, executing the {@link Future}s currently
+     * pending.
+     */
+    private final Executor computeLeadearboardByNameExecutor;
+    
+    private final WeakHashMap<Leaderboard, RaceColumnListener> raceColumnListeners;
+    
+    private final WeakHashMap<Leaderboard, CacheInvalidationUponScoreCorrectionListener> scoreCorrectionListeners;
+    
+    private class CacheInvalidationListener implements RaceChangeListener {
+        private final Leaderboard leaderboard;
+        private final TrackedRace trackedRace;
+        
+        public CacheInvalidationListener(Leaderboard leaderboard, TrackedRace trackedRace) {
+            this.leaderboard = leaderboard;
+            this.trackedRace = trackedRace;
+        }
+        
+        @Override
+        public void competitorPositionChanged(GPSFixMoving fix, Competitor competitor) {
+            removeFromCache(leaderboard);
+        }
+
+        @Override
+        public void markPositionChanged(GPSFix fix, Mark mark) {
+            removeFromCache(leaderboard);
+        }
+
+        @Override
+        public void markPassingReceived(Competitor competitor, Map<Waypoint, MarkPassing> oldMarkPassings,
+                Iterable<MarkPassing> markPassings) {
+            removeFromCache(leaderboard);
+        }
+
+        @Override
+        public void speedAveragingChanged(long oldMillisecondsOverWhichToAverage, long newMillisecondsOverWhichToAverage) {
+            removeFromCache(leaderboard);
+        }
+
+        @Override
+        public void windDataReceived(Wind wind, WindSource windSource) {
+            removeFromCache(leaderboard);
+        }
+
+        @Override
+        public void windDataRemoved(Wind wind, WindSource windSource) {
+            removeFromCache(leaderboard);
+        }
+
+        @Override
+        public void windAveragingChanged(long oldMillisecondsOverWhichToAverage, long newMillisecondsOverWhichToAverage) {
+            removeFromCache(leaderboard);
+        }
+
+        @Override
+        public void raceTimesChanged(TimePoint startOfTracking, TimePoint endOfTracking, TimePoint startTimeReceived) {
+            removeFromCache(leaderboard);
+        }
+
+        @Override
+        public void delayToLiveChanged(long delayToLiveInMillis) {
+            removeFromCache(leaderboard);
+        }
+
+        @Override
+        public void windSourcesToExcludeChanged(Iterable<? extends WindSource> windSourcesToExclude) {
+            removeFromCache(leaderboard);
+        }
+
+        private void removeFromTrackedRace() {
+            trackedRace.removeListener(this);
+        }
+
+		@Override
+		public void raceCommitteeEventReceived(RaceCommitteeEvent event) {
+			removeFromCache(leaderboard);
+		}
+    }
+    
+    private class CacheInvalidationUponScoreCorrectionListener implements ScoreCorrectionListener {
+        private final Leaderboard leaderboard;
+        
+        public CacheInvalidationUponScoreCorrectionListener(Leaderboard leaderboard) {
+            this.leaderboard = leaderboard;
+        }
+
+        @Override
+        public void correctedScoreChanced(Competitor competitor, RaceColumn raceColumn, Double oldCorrectedScore, Double newCorrectedScore) {
+            removeFromCache(leaderboard);
+        }
+
+        @Override
+        public void maxPointsReasonChanced(Competitor competitor, MaxPointsReason oldMaxPointsReason,
+                MaxPointsReason newMaxPointsReason) {
+            removeFromCache(leaderboard);
+        }
+
+        @Override
+        public void carriedPointsChanged(Competitor competitor, Double oldCarriedPoints, Double newCarriedPoints) {
+            removeFromCache(leaderboard);
+        }
+
+        @Override
+        public void isSuppressedChanged(Competitor competitor, boolean newIsSuppressed) {
+            removeFromCache(leaderboard);
+        }
+    }
+    
+    public LeaderboardDTOCache(SailingServiceImpl sailingService, boolean waitForLatestAnalyses) {
+        this.sailingService = sailingService;
+        this.waitForLatestAnalyses = waitForLatestAnalyses;
+        // if the leaderboard becomes weakly referenced and eventually GCed, then so can the cached results for it
+        this.leaderboardCache = new WeakHashMap<Leaderboard, Map<Util.Pair<TimePoint, Collection<String>>, FutureTask<LeaderboardDTO>>>();
+        this.computeLeadearboardByNameExecutor = Executors.newFixedThreadPool(10*Runtime.getRuntime().availableProcessors());
+        this.invalidationListenersPerLeaderboard = new WeakHashMap<Leaderboard, Map<TrackedRace, Set<CacheInvalidationListener>>>();
+        this.raceColumnListeners = new WeakHashMap<Leaderboard, RaceColumnListener>();
+        this.scoreCorrectionListeners = new WeakHashMap<Leaderboard, CacheInvalidationUponScoreCorrectionListener>();
+    }
+    
+    private void removeFromCache(Leaderboard leaderboard) {
+        synchronized (leaderboardCache) {
+            leaderboardCache.remove(leaderboard);
+        }
+        synchronized (invalidationListenersPerLeaderboard) {
+            Map<TrackedRace, Set<CacheInvalidationListener>> listenersMap = invalidationListenersPerLeaderboard
+                    .remove(leaderboard);
+            if (listenersMap != null) {
+                for (Map.Entry<TrackedRace, Set<CacheInvalidationListener>> e : listenersMap.entrySet()) {
+                    for (CacheInvalidationListener listener : e.getValue()) {
+                        listener.removeFromTrackedRace();
+                    }
+                }
+            }
+        }
+        synchronized (raceColumnListeners) {
+            leaderboard.removeRaceColumnListener(raceColumnListeners.remove(leaderboard));
+        }
+        synchronized (scoreCorrectionListeners) {
+            leaderboard.getScoreCorrection().removeScoreCorrectionListener(scoreCorrectionListeners.remove(leaderboard));
+        }
+    }
+    
+    /**
+     * Listens at the leaderboard for {@link TrackedRace}s being connected to / disconnected from race columns. Whenever this
+     * happens, the listener structure that uses {@link CacheInvalidationListener}s to observe the individual tracked races
+     * is updated accordingly.
+     */
+    private void registerAsListener(final Leaderboard leaderboard) {
+        for (TrackedRace trackedRace : leaderboard.getTrackedRaces()) {
+            registerListener(leaderboard, trackedRace);
+        }
+        final CacheInvalidationUponScoreCorrectionListener scoreCorrectionListener = new CacheInvalidationUponScoreCorrectionListener(leaderboard);
+        leaderboard.getScoreCorrection().addScoreCorrectionListener(scoreCorrectionListener);
+        synchronized (scoreCorrectionListeners) {
+            scoreCorrectionListeners.put(leaderboard, scoreCorrectionListener);
+        }
+        final RaceColumnListener raceColumnListener = new RaceColumnListener() {
+            private static final long serialVersionUID = 8165124797028386317L;
+
+            @Override
+            public void trackedRaceLinked(RaceColumn raceColumn, Fleet fleet, TrackedRace trackedRace) {
+                removeFromCache(leaderboard);
+                registerListener(leaderboard, trackedRace);
+            }
+
+            /**
+             * This listener must not be serialized. See also bug 952. 
+             */
+            @Override
+            public boolean isTransient() {
+                return true;
+            }
+            
+            @Override
+            public void trackedRaceUnlinked(RaceColumn raceColumn, Fleet fleet, TrackedRace trackedRace) {
+                removeFromCache(leaderboard);
+                Map<TrackedRace, Set<CacheInvalidationListener>> listenersMap = invalidationListenersPerLeaderboard.get(leaderboard);
+                if (listenersMap != null) {
+                    Set<CacheInvalidationListener> listeners = listenersMap.get(trackedRace);
+                    if (listeners != null) {
+                        for (CacheInvalidationListener listener : listeners) {
+                            listener.removeFromTrackedRace();
+                        }
+                    }
+                }
+            }
+
+            @Override
+            public void isMedalRaceChanged(RaceColumn raceColumn, boolean newIsMedalRace) {
+                removeFromCache(leaderboard);
+            }
+
+            @Override
+            public boolean canAddRaceColumnToContainer(RaceColumn raceColumn) {
+                return true;
+            }
+
+            @Override
+            public void raceColumnAddedToContainer(RaceColumn raceColumn) {
+                removeFromCache(leaderboard);
+            }
+
+            @Override
+            public void raceColumnRemovedFromContainer(RaceColumn raceColumn) {
+                removeFromCache(leaderboard);
+            }
+
+            @Override
+            public void raceColumnMoved(RaceColumn raceColumn, int newIndex) {
+                removeFromCache(leaderboard);
+            }
+
+            @Override
+            public void factorChanged(RaceColumn raceColumn, Double oldFactor, Double newFactor) {
+                removeFromCache(leaderboard);
+            }
+
+            @Override
+            public void resultDiscardingRuleChanged(ThresholdBasedResultDiscardingRule oldDiscardingRule,
+                    ThresholdBasedResultDiscardingRule newDiscardingRule) {
+                removeFromCache(leaderboard);
+            }
+
+            @Override
+            public void competitorDisplayNameChanged(Competitor competitor, String oldDisplayName, String displayName) {
+                removeFromCache(leaderboard);
+            }
+        };
+        leaderboard.addRaceColumnListener(raceColumnListener);
+        synchronized (raceColumnListeners) {
+            raceColumnListeners.put(leaderboard, raceColumnListener);
+        }
+    }
+
+    private void registerListener(final Leaderboard leaderboard, TrackedRace trackedRace) {
+        Map<TrackedRace, Set<CacheInvalidationListener>> invalidationListeners;
+        final CacheInvalidationListener listener;
+        synchronized (invalidationListenersPerLeaderboard) {
+            listener = new CacheInvalidationListener(leaderboard, trackedRace);
+            trackedRace.addListener(listener);
+            invalidationListeners = invalidationListenersPerLeaderboard.get(leaderboard);
+            if (invalidationListeners == null) {
+                invalidationListeners = new HashMap<TrackedRace, Set<CacheInvalidationListener>>();
+                invalidationListenersPerLeaderboard.put(leaderboard, invalidationListeners);
+            }
+        }
+        Set<CacheInvalidationListener> listeners = invalidationListeners.get(trackedRace);
+        if (listeners == null) {
+            listeners = new HashSet<CacheInvalidationListener>();
+            invalidationListeners.put(trackedRace, listeners);
+        }
+        listeners.add(listener);
+    }
+    
+    /**
+     * If the cache holds entries for the <code>leaderboard</code> requested, compare <code>timePoint</code> to the
+     * {@link #getLatestModification latest modification} affecting the <code>leaderboard</code>. If
+     * <code>timePoint</code> is after that time, adjust it to the {@link #getLatestModification latest modification
+     * time} for cache lookup and computation. This will increase chances that a subsequent request will achieve a cache
+     * hit.
+     * <p>
+     * 
+     * The {@link #waitForLatestAnalyses} field is passed on to
+     * {@link SailingServiceImpl#computeLeaderboardByName(Leaderboard, TimePoint, Collection, boolean)} if a new cache
+     * entry needs to be computed. Caching distinguished between
+     */
+    public LeaderboardDTO getLeaderboardByName(final Leaderboard leaderboard, final TimePoint timePoint,
+            final Collection<String> namesOfRaceColumnsForWhichToLoadLegDetails)
+            throws NoWindException, InterruptedException, ExecutionException {
+        long startOfRequestHandling = System.currentTimeMillis();
+        final TimePoint adjustedTimePoint;
+        TimePoint timePointOfLastModification = leaderboard.getTimePointOfLatestModification();
+        if (timePointOfLastModification != null && timePoint.after(timePointOfLastModification)) {
+            adjustedTimePoint = timePointOfLastModification; 
+            logger.fine("Adjusted time point in getLeaderboardByName from "+timePoint+" to "+adjustedTimePoint);
+        } else {
+            adjustedTimePoint = timePoint;
+        }
+        Util.Pair<TimePoint, Collection<String>> key = new Util.Pair<TimePoint, Collection<String>>(adjustedTimePoint,
+                namesOfRaceColumnsForWhichToLoadLegDetails);
+        FutureTask<LeaderboardDTO> future = null;
+        Map<Pair<TimePoint, Collection<String>>, FutureTask<LeaderboardDTO>> map = null;
+        boolean cacheHit = false;
+        synchronized (leaderboardCache) {
+            map = leaderboardCache.get(leaderboard);
+            if (map == null) {
+                future = null;
+                map = new LinkedHashMap<Pair<TimePoint, Collection<String>>, FutureTask<LeaderboardDTO>>() {
+                    private static final long serialVersionUID = 7287916997229815039L;
+                    @Override
+                    protected boolean removeEldestEntry(Map.Entry<Pair<TimePoint, Collection<String>>, FutureTask<LeaderboardDTO>> e) {
+                        return size() > 10; // remember 10 LeaderboardDTOs per leaderborad
+                    }
+                };
+                leaderboardCache.put(leaderboard, map);
+                registerAsListener(leaderboard);
+            } else {
+                /*
+                 * Waiting for latest analyzes results largely regards wind estimation and maneuver cache; see
+                 * SmartFutureCache. Even if waitForLatestAnalysis is requested, it is OK to cache. The cache would be
+                 * invalidated when the race changes, forcing a new re-calculation based on the latest analysis results.
+                 * Once the race stabilizes, the latest analysis results for maneuvers and wind estimation will no
+                 * longer change and can quickly be obtained from the respective SmartFutureCache. At the same time, if
+                 * a LeaderboardDTOCache entry is found, that was based on the latest analysis results at the time. If
+                 * new evidence is received, that would also invalidate the LeaderboardDTOCache. Therefore, it's okay to
+                 * re-use the LeaderboardDTOCache match even if the latest analysis results are requested.
+                 */
+                future = map.get(key);
+            }
+            if (future == null) {
+                future = new FutureTask<LeaderboardDTO>(new Callable<LeaderboardDTO>() {
+                    @Override
+                    public LeaderboardDTO call() throws Exception {
+                        LeaderboardDTO result = sailingService.computeLeaderboardByName(leaderboard, adjustedTimePoint,
+                                namesOfRaceColumnsForWhichToLoadLegDetails, waitForLatestAnalyses);
+                        return result;
+                    }
+                });
+                computeLeadearboardByNameExecutor.execute(future);
+                map.put(key, future);
+            } else {
+                cacheHit = true;
+            }
+        }
+        if (cacheHit) {
+            leaderboardByNameCacheHitCount++;
+            logger.info("Cache hit in getLeaderboardByName("+leaderboard.getName()+", "+adjustedTimePoint+", "+namesOfRaceColumnsForWhichToLoadLegDetails+")");
+        } else {
+            leaderboardByNameCacheMissCount++;
+        }
+        logger.info("getLeaderboardByName cache hit vs. miss: "+leaderboardByNameCacheHitCount+"/"+leaderboardByNameCacheMissCount);
+        LeaderboardDTO result = future.get();
+        logger.fine("getLeaderboardByName("+leaderboard.getName()+", "+adjustedTimePoint+", "+namesOfRaceColumnsForWhichToLoadLegDetails+") took "+
+                (System.currentTimeMillis()-startOfRequestHandling)+"ms");
+        return result;
+    }
+}