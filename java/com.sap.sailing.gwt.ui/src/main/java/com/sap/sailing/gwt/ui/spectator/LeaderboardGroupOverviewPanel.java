--- conflicted
+++ resolved
@@ -234,11 +234,7 @@
             @Override
             public SafeHtml getValue(LeaderboardGroupDTO group) {
                 String link = new LinkWithSettingsGenerator<SpectatorSettings>(
-<<<<<<< HEAD
-                        new SpectatorContextDefinition(group.getName(), group.getId().toString()))
-=======
                         new SpectatorContextDefinition(group.getId().toString()))
->>>>>>> 23d2d8f2
                                 .createUrl(new SpectatorSettings(showRaceDetails));
                 return ANCHORTEMPLATE.anchor(UriUtils.fromString(link), group.getName().toString());
             }
@@ -366,14 +362,8 @@
                 LeaderboardGroupDTO selectedGroup = groupsSelectionModel.getSelectedObject();
                 String debugParam = Window.Location.getParameter("gwt.codesvr");
                 String link = URLEncoder.encode("/gwt/Leaderboard.html?name=" + leaderboard.getName()
-<<<<<<< HEAD
-                        + (showRaceDetails ? "&showRaceDetails=true" : "")
-                        + "&leaderboardGroupName=" + selectedGroup.getName() + "&root=overview"
-                        + "&leaderboardGroupId=" + selectedGroup.getId().toString()
-=======
                         + (showRaceDetails ? "&showRaceDetails=true" : "") + "&root=overview" + "&leaderboardGroupId="
                         + selectedGroup.getId().toString()
->>>>>>> 23d2d8f2
                         + (debugParam != null && !debugParam.isEmpty() ? "&gwt.codesvr=" + debugParam : ""));
                 return ANCHORTEMPLATE.anchor(UriUtils.fromString(link), leaderboard.getName());
             }
@@ -466,13 +456,8 @@
                         String debugParam = Window.Location.getParameter("gwt.codesvr");
                         String link = URLEncoder.encode("/gwt/RaceBoard.html?leaderboardName="
                                 + selectedLeaderboard.getName() + "&raceName=" + raceId.getRaceName() + "&regattaName="
-<<<<<<< HEAD
-                                + raceId.getRegattaName() + "&leaderboardGroupName=" + selectedGroup.getName()
-                                + "&leaderboardGroupId=" + selectedGroup.getId().toString() + "&root=overview"
-=======
                                 + raceId.getRegattaName() + "&leaderboardGroupId=" + selectedGroup.getId().toString()
                                 + "&root=overview"
->>>>>>> 23d2d8f2
                                 + (debugParam != null && !debugParam.isEmpty() ? "&gwt.codesvr=" + debugParam : ""));
                         name = ANCHORTEMPLATE.anchor(UriUtils.fromString(link), raceDisplayName);
                     } else {
