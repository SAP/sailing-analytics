--- conflicted
+++ resolved
@@ -1,259 +1,162 @@
-<<<<<<< HEAD
-package com.sap.sailing.gwt.ui.adminconsole;
-
-import com.google.gwt.cell.client.AbstractSafeHtmlCell;
-import com.google.gwt.cell.client.ValueUpdater;
-import com.google.gwt.dom.client.Element;
-import com.google.gwt.dom.client.EventTarget;
-import com.google.gwt.dom.client.NativeEvent;
-import com.google.gwt.resources.client.ImageResource;
-import com.google.gwt.safecss.shared.SafeStyles;
-import com.google.gwt.safehtml.client.SafeHtmlTemplates;
-import com.google.gwt.safehtml.shared.SafeHtml;
-import com.google.gwt.text.shared.SafeHtmlRenderer;
-import com.google.gwt.text.shared.SimpleSafeHtmlRenderer;
-import com.google.gwt.user.client.ui.AbstractImagePrototype;
-
-public abstract class ImagesBarCell extends AbstractSafeHtmlCell<String> {
-
-    interface ImagesBarTemplates extends SafeHtmlTemplates {
-        @SafeHtmlTemplates.Template("<div name=\"{0}\" style=\"{1}\" title=\"{2}\">{3}</div>")
-        SafeHtml cell(String name, SafeStyles styles, String title, SafeHtml value);
-    }
-
-    public ImagesBarCell() {
-        super(SimpleSafeHtmlRenderer.getInstance(), "click", "keydown");
-    }
-
-    public ImagesBarCell(SafeHtmlRenderer<String> renderer) {
-        super(renderer, "click", "keydown");
-    }
-
-    /**
-     * Called when an event occurs in a rendered instance of this Cell. The
-     * parent element refers to the element that contains the rendered cell, NOT
-     * to the outermost element that the Cell rendered.
-     */
-    @Override
-    public void onBrowserEvent(com.google.gwt.cell.client.Cell.Context context, Element parent, 
-            String value, NativeEvent event, com.google.gwt.cell.client.ValueUpdater<String> valueUpdater) {
-        super.onBrowserEvent(context, parent, value, event, valueUpdater);
-
-        // Handle the click event.
-        if ("click".equals(event.getType())) {
-            // Ignore clicks that occur outside of the outermost element.
-            EventTarget eventTarget = event.getEventTarget();
-
-            if (parent.isOrHasChild(Element.as(eventTarget))) {
-
-                // if (parent.getFirstChildElement().isOrHasChild(
-                // Element.as(eventTarget))) {
-                // use this to get the selected element!!
-                Element el = Element.as(eventTarget);
-
-                // check if we really click on the image
-                if (el.getNodeName().equalsIgnoreCase("IMG")) {
-                    doAction(el.getParentElement().getAttribute("name"), valueUpdater);
-                }
-            }
-        }
-    };
-
-    /**
-     * onEnterKeyDown is called when the user presses the ENTER key will the
-     * Cell is selected. You are not required to override this method, but its a
-     * common convention that allows your cell to respond to key events.
-     */
-    @Override
-    protected void onEnterKeyDown(Context context, Element parent,
-    String value, NativeEvent event, ValueUpdater<String> valueUpdater) {
-        doAction(value, valueUpdater);
-    }
-
-    /**
-     * Intern action
-     * @param value
-     *            selected value
-     * @param valueUpdater
-     *            value updater or the custom value update to be called
-     */
-    protected void doAction(String value, ValueUpdater<String> valueUpdater) {
-        // Trigger a value updater. In this case, the value doesn't actually
-        // change, but we use a ValueUpdater to let the app know that a value
-        // was clicked.
-        if (valueUpdater != null)
-            valueUpdater.update(value);
-    }
-
-    /**
-     * Make icons available as SafeHtml
-     * @param resource
-     * @return
-     */
-    protected static SafeHtml makeImage(ImageResource resource) {
-        return AbstractImagePrototype.create(resource).getSafeHtml();
-    }
-=======
-package com.sap.sailing.gwt.ui.adminconsole;
-
-import com.google.gwt.cell.client.AbstractSafeHtmlCell;
-import com.google.gwt.cell.client.FieldUpdater;
-import com.google.gwt.cell.client.ValueUpdater;
-import com.google.gwt.core.client.GWT;
-import com.google.gwt.dom.client.Element;
-import com.google.gwt.dom.client.EventTarget;
-import com.google.gwt.dom.client.NativeEvent;
-import com.google.gwt.resources.client.ImageResource;
-import com.google.gwt.safecss.shared.SafeStyles;
-import com.google.gwt.safecss.shared.SafeStylesUtils;
-import com.google.gwt.safehtml.client.SafeHtmlTemplates;
-import com.google.gwt.safehtml.shared.SafeHtml;
-import com.google.gwt.safehtml.shared.SafeHtmlBuilder;
-import com.google.gwt.text.shared.SafeHtmlRenderer;
-import com.google.gwt.text.shared.SimpleSafeHtmlRenderer;
-import com.google.gwt.user.cellview.client.CellTable;
-import com.google.gwt.user.client.ui.AbstractImagePrototype;
-
-/**
- * A cell type for use in a {@link CellTable} which renders a horizontal sequence of images. Use by subclassing and
- * overriding the {@link #getImageSpecs()} method where action name, tool tip and image prototype can be provided for
- * each image to be rendered. Add a {@link FieldUpdater} to the column rendered using this cell type; the updater will
- * receive the clicked image's action name as the <code>value</code> parameter. The image rendering style can be adjusted by
- * overriding the default {@link #getImageStyle()} implementation.
- */
-public abstract class ImagesBarCell extends AbstractSafeHtmlCell<String> {
-    /**
-     * Subclasses use this template to render a single image tag
-     */
-    private final static ImagesBarTemplates imageTemplate = GWT.create(ImagesBarTemplates.class);
-    
-    protected class ImageSpec {
-        private final AbstractImagePrototype imagePrototype;
-        private final String actionName;
-        private final String tooltip;
-        public ImageSpec(String actionName, String tooltip, AbstractImagePrototype imagePrototype) {
-            super();
-            this.imagePrototype = imagePrototype;
-            this.actionName = actionName;
-            this.tooltip = tooltip;
-        }
-        public AbstractImagePrototype getImagePrototype() {
-            return imagePrototype;
-        }
-        public String getActionName() {
-            return actionName;
-        }
-        public String getTooltip() {
-            return tooltip;
-        }
-    }
-
-    interface ImagesBarTemplates extends SafeHtmlTemplates {
-        /**
-         * @param name
-         * @param title
-         *            the tool-tip to display for the image on mouse-over
-         * @param value
-         *            how to render the image; this needs to be an &lt;img&gt; tag, not enclosed by any other element,
-         *            as returned by {@link ImagesBarCell#makeImagePrototype(ImageResource)}
-         */
-        @SafeHtmlTemplates.Template("<div name=\"{0}\" style=\"{1}\" title=\"{2}\">{3}</div>")
-        SafeHtml cell(String name, SafeStyles styles, String title, SafeHtml value);
-    }
-
-    public ImagesBarCell() {
-        super(SimpleSafeHtmlRenderer.getInstance(), "click", "keydown");
-    }
-
-    public ImagesBarCell(SafeHtmlRenderer<String> renderer) {
-        super(renderer, "click", "keydown");
-    }
-
-    protected static ImagesBarTemplates getImageTemplate() {
-        return imageTemplate;
-    }
-
-    /**
-     * Called when an event occurs in a rendered instance of this Cell. The
-     * parent element refers to the element that contains the rendered cell, NOT
-     * to the outermost element that the Cell rendered.
-     */
-    @Override
-    public void onBrowserEvent(com.google.gwt.cell.client.Cell.Context context, Element parent, 
-            String value, NativeEvent event, com.google.gwt.cell.client.ValueUpdater<String> valueUpdater) {
-        super.onBrowserEvent(context, parent, value, event, valueUpdater);
-
-        // Handle the click event.
-        if ("click".equals(event.getType())) {
-            // Ignore clicks that occur outside of the outermost element.
-            EventTarget eventTarget = event.getEventTarget();
-            if (parent.isOrHasChild(Element.as(eventTarget))) {
-                // if (parent.getFirstChildElement().isOrHasChild(
-                // Element.as(eventTarget))) {
-                // use this to get the selected element!!
-                Element el = Element.as(eventTarget);
-                // check if we really click on the image
-                if (el.getNodeName().equalsIgnoreCase("IMG")) {
-                    doAction(el.getParentElement().getAttribute("name"), valueUpdater);
-                }
-            }
-        }
-    }
-
-    /**
-     * onEnterKeyDown is called when the user presses the ENTER key while the Cell is selected. You are not required to
-     * override this method, but it is a common convention that allows your cell to respond to key events.
-     */
-    @Override
-    protected void onEnterKeyDown(Context context, Element parent,
-    String value, NativeEvent event, ValueUpdater<String> valueUpdater) {
-        doAction(value, valueUpdater);
-    }
-
-    /**
-     * Intern action
-     * @param value
-     *            selected value
-     * @param valueUpdater
-     *            value updater or the custom value update to be called
-     */
-    protected void doAction(String value, ValueUpdater<String> valueUpdater) {
-        // Trigger a value updater. In this case, the value doesn't actually
-        // change, but we use a ValueUpdater to let the app know that a value
-        // was clicked.
-        if (valueUpdater != null) {
-            valueUpdater.update(value);
-        }
-    }
-
-    /**
-     * Make icons available as image prototype
-     */
-    protected static AbstractImagePrototype makeImagePrototype(ImageResource resource) {
-        return AbstractImagePrototype.create(resource);
-    }
-    
-    protected abstract Iterable<ImageSpec> getImageSpecs();
-
-    @Override
-    protected void render(com.google.gwt.cell.client.Cell.Context context, SafeHtml data, SafeHtmlBuilder sb) {
-        /*
-         * Always do a null check on the value. Cell widgets can pass null to
-         * cells if the underlying data contains a null, or if the data arrives
-         * out of order.
-         */
-        if (data != null) {
-            SafeStyles imgStyle = getImageStyle();
-            for (ImageSpec imageSpec : getImageSpecs()) {
-                SafeHtml rendered = getImageTemplate().cell(imageSpec.getActionName(), imgStyle, imageSpec.getTooltip(),
-                        imageSpec.getImagePrototype().getSafeHtml());
-                sb.append(rendered);
-            }
-        }
-    }
-
-    protected SafeStyles getImageStyle() {
-        return SafeStylesUtils.fromTrustedString("float:left;cursor:hand;cursor:pointer;padding-right:5px;");
-    }
->>>>>>> 8609ff84
+package com.sap.sailing.gwt.ui.adminconsole;
+
+import com.google.gwt.cell.client.AbstractSafeHtmlCell;
+import com.google.gwt.cell.client.FieldUpdater;
+import com.google.gwt.cell.client.ValueUpdater;
+import com.google.gwt.core.client.GWT;
+import com.google.gwt.dom.client.Element;
+import com.google.gwt.dom.client.EventTarget;
+import com.google.gwt.dom.client.NativeEvent;
+import com.google.gwt.resources.client.ImageResource;
+import com.google.gwt.safecss.shared.SafeStyles;
+import com.google.gwt.safecss.shared.SafeStylesUtils;
+import com.google.gwt.safehtml.client.SafeHtmlTemplates;
+import com.google.gwt.safehtml.shared.SafeHtml;
+import com.google.gwt.safehtml.shared.SafeHtmlBuilder;
+import com.google.gwt.text.shared.SafeHtmlRenderer;
+import com.google.gwt.text.shared.SimpleSafeHtmlRenderer;
+import com.google.gwt.user.cellview.client.CellTable;
+import com.google.gwt.user.client.ui.AbstractImagePrototype;
+
+/**
+ * A cell type for use in a {@link CellTable} which renders a horizontal sequence of images. Use by subclassing and
+ * overriding the {@link #getImageSpecs()} method where action name, tool tip and image prototype can be provided for
+ * each image to be rendered. Add a {@link FieldUpdater} to the column rendered using this cell type; the updater will
+ * receive the clicked image's action name as the <code>value</code> parameter. The image rendering style can be adjusted by
+ * overriding the default {@link #getImageStyle()} implementation.
+ */
+public abstract class ImagesBarCell extends AbstractSafeHtmlCell<String> {
+    /**
+     * Subclasses use this template to render a single image tag
+     */
+    private final static ImagesBarTemplates imageTemplate = GWT.create(ImagesBarTemplates.class);
+    
+    protected class ImageSpec {
+        private final AbstractImagePrototype imagePrototype;
+        private final String actionName;
+        private final String tooltip;
+        public ImageSpec(String actionName, String tooltip, AbstractImagePrototype imagePrototype) {
+            super();
+            this.imagePrototype = imagePrototype;
+            this.actionName = actionName;
+            this.tooltip = tooltip;
+        }
+        public AbstractImagePrototype getImagePrototype() {
+            return imagePrototype;
+        }
+        public String getActionName() {
+            return actionName;
+        }
+        public String getTooltip() {
+            return tooltip;
+        }
+    }
+
+    interface ImagesBarTemplates extends SafeHtmlTemplates {
+        /**
+         * @param name
+         * @param title
+         *            the tool-tip to display for the image on mouse-over
+         * @param value
+         *            how to render the image; this needs to be an &lt;img&gt; tag, not enclosed by any other element,
+         *            as returned by {@link ImagesBarCell#makeImagePrototype(ImageResource)}
+         */
+        @SafeHtmlTemplates.Template("<div name=\"{0}\" style=\"{1}\" title=\"{2}\">{3}</div>")
+        SafeHtml cell(String name, SafeStyles styles, String title, SafeHtml value);
+    }
+
+    public ImagesBarCell() {
+        super(SimpleSafeHtmlRenderer.getInstance(), "click", "keydown");
+    }
+
+    public ImagesBarCell(SafeHtmlRenderer<String> renderer) {
+        super(renderer, "click", "keydown");
+    }
+
+    protected static ImagesBarTemplates getImageTemplate() {
+        return imageTemplate;
+    }
+
+    /**
+     * Called when an event occurs in a rendered instance of this Cell. The
+     * parent element refers to the element that contains the rendered cell, NOT
+     * to the outermost element that the Cell rendered.
+     */
+    @Override
+    public void onBrowserEvent(com.google.gwt.cell.client.Cell.Context context, Element parent, 
+            String value, NativeEvent event, com.google.gwt.cell.client.ValueUpdater<String> valueUpdater) {
+        super.onBrowserEvent(context, parent, value, event, valueUpdater);
+
+        // Handle the click event.
+        if ("click".equals(event.getType())) {
+            // Ignore clicks that occur outside of the outermost element.
+            EventTarget eventTarget = event.getEventTarget();
+            if (parent.isOrHasChild(Element.as(eventTarget))) {
+                // if (parent.getFirstChildElement().isOrHasChild(
+                // Element.as(eventTarget))) {
+                // use this to get the selected element!!
+                Element el = Element.as(eventTarget);
+                // check if we really click on the image
+                if (el.getNodeName().equalsIgnoreCase("IMG")) {
+                    doAction(el.getParentElement().getAttribute("name"), valueUpdater);
+                }
+            }
+        }
+    }
+
+    /**
+     * onEnterKeyDown is called when the user presses the ENTER key while the Cell is selected. You are not required to
+     * override this method, but it is a common convention that allows your cell to respond to key events.
+     */
+    @Override
+    protected void onEnterKeyDown(Context context, Element parent,
+    String value, NativeEvent event, ValueUpdater<String> valueUpdater) {
+        doAction(value, valueUpdater);
+    }
+
+    /**
+     * Intern action
+     * @param value
+     *            selected value
+     * @param valueUpdater
+     *            value updater or the custom value update to be called
+     */
+    protected void doAction(String value, ValueUpdater<String> valueUpdater) {
+        // Trigger a value updater. In this case, the value doesn't actually
+        // change, but we use a ValueUpdater to let the app know that a value
+        // was clicked.
+        if (valueUpdater != null) {
+            valueUpdater.update(value);
+        }
+    }
+
+    /**
+     * Make icons available as image prototype
+     */
+    protected static AbstractImagePrototype makeImagePrototype(ImageResource resource) {
+        return AbstractImagePrototype.create(resource);
+    }
+    
+    protected abstract Iterable<ImageSpec> getImageSpecs();
+
+    @Override
+    protected void render(com.google.gwt.cell.client.Cell.Context context, SafeHtml data, SafeHtmlBuilder sb) {
+        /*
+         * Always do a null check on the value. Cell widgets can pass null to
+         * cells if the underlying data contains a null, or if the data arrives
+         * out of order.
+         */
+        if (data != null) {
+            SafeStyles imgStyle = getImageStyle();
+            for (ImageSpec imageSpec : getImageSpecs()) {
+                SafeHtml rendered = getImageTemplate().cell(imageSpec.getActionName(), imgStyle, imageSpec.getTooltip(),
+                        imageSpec.getImagePrototype().getSafeHtml());
+                sb.append(rendered);
+            }
+        }
+    }
+
+    protected SafeStyles getImageStyle() {
+        return SafeStylesUtils.fromTrustedString("float:left;cursor:hand;cursor:pointer;padding-right:5px;");
+    }
 }