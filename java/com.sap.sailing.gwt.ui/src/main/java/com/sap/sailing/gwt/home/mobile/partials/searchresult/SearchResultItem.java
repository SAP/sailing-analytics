package com.sap.sailing.gwt.home.mobile.partials.searchresult;

import com.google.gwt.core.client.GWT;
import com.google.gwt.dom.client.AnchorElement;
import com.google.gwt.dom.client.DivElement;
import com.google.gwt.dom.client.Element;
import com.google.gwt.uibinder.client.UiBinder;
import com.google.gwt.uibinder.client.UiField;
import com.sap.sailing.gwt.home.communication.search.SearchResultDTO;
import com.sap.sailing.gwt.home.communication.search.SearchResultEventInfoDTO;
import com.sap.sailing.gwt.home.mobile.app.MobilePlacesNavigator;
import com.sap.sailing.gwt.home.shared.app.PlaceNavigation;
import com.sap.sailing.gwt.home.shared.partials.searchresult.AbstractSearchResultItem;

public class SearchResultItem extends AbstractSearchResultItem {

    private static SearchResultItemUiBinder uiBinder = GWT.create(SearchResultItemUiBinder.class);

    interface SearchResultItemUiBinder extends UiBinder<DivElement, SearchResultItem> {
    }
    
    @UiField DivElement resultTitleUi;
    @UiField DivElement eventInfoContainerUi;
    @UiField AnchorElement anchorUi;
    private final MobilePlacesNavigator navigator;
    private final SearchResultDTO item;

    SearchResultItem(MobilePlacesNavigator navigator, SearchResultDTO item) {
        this.navigator = navigator;
<<<<<<< HEAD
        this.item = item;
        init(uiBinder.createAndBindUi(this), item);
=======
        init(anchorUi = uiBinder.createAndBindUi(this), item);
        SearchResultEventInfoDTO event = item.getEvents().iterator().next();
        String eventId = String.valueOf(event.getId()), leaderboardName = item.getLeaderboardName(), baseUrl = item.getBaseUrl();
        PlaceNavigation<?> regattaNavigation = navigator.getRegattaNavigation(eventId, leaderboardName, baseUrl, item.isOnRemoteServer());
        regattaNavigation.configureAnchorElement(anchorUi);
>>>>>>> 0c91a224
    }

    @Override
    protected Element getResultTitleUi() {
        return resultTitleUi;
    }
    
    @Override
    protected void configureRegattaNavigation(String eventId, String leaderboardName, String baseUrl, boolean isOnRemoteServer) {
        navigator.getRegattaOverviewNavigation(eventId, leaderboardName, baseUrl, isOnRemoteServer).configureAnchorElement(anchorUi);
    }
    
    @Override
    protected void addEventInfo(SearchResultEventInfoDTO event) {
        String eventId = String.valueOf(event.getId());
        PlaceNavigation<?> eventNavigation = navigator.getEventNavigation(eventId, item.getBaseUrl(), item.isOnRemoteServer());
        eventInfoContainerUi.appendChild(new SearchResultItemEventInfo(event, eventNavigation).getElement());
    }

}<|MERGE_RESOLUTION|>--- conflicted
+++ resolved
@@ -27,16 +27,8 @@
 
     SearchResultItem(MobilePlacesNavigator navigator, SearchResultDTO item) {
         this.navigator = navigator;
-<<<<<<< HEAD
         this.item = item;
         init(uiBinder.createAndBindUi(this), item);
-=======
-        init(anchorUi = uiBinder.createAndBindUi(this), item);
-        SearchResultEventInfoDTO event = item.getEvents().iterator().next();
-        String eventId = String.valueOf(event.getId()), leaderboardName = item.getLeaderboardName(), baseUrl = item.getBaseUrl();
-        PlaceNavigation<?> regattaNavigation = navigator.getRegattaNavigation(eventId, leaderboardName, baseUrl, item.isOnRemoteServer());
-        regattaNavigation.configureAnchorElement(anchorUi);
->>>>>>> 0c91a224
     }
 
     @Override
@@ -46,7 +38,7 @@
     
     @Override
     protected void configureRegattaNavigation(String eventId, String leaderboardName, String baseUrl, boolean isOnRemoteServer) {
-        navigator.getRegattaOverviewNavigation(eventId, leaderboardName, baseUrl, isOnRemoteServer).configureAnchorElement(anchorUi);
+        navigator.getRegattaNavigation(eventId, leaderboardName, baseUrl, item.isOnRemoteServer()).configureAnchorElement(anchorUi);
     }
     
     @Override
