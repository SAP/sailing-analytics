package com.sap.sailing.gwt.server;

import java.net.URL;
import java.util.ArrayList;
import java.util.Collection;
import java.util.Date;
import java.util.Iterator;
import java.util.LinkedList;
import java.util.List;
import java.util.Locale;
import java.util.Random;
import java.util.UUID;

import com.sap.sailing.domain.base.BoatClass;
import com.sap.sailing.domain.base.CourseArea;
import com.sap.sailing.domain.base.Event;
import com.sap.sailing.domain.base.EventBase;
import com.sap.sailing.domain.base.Fleet;
import com.sap.sailing.domain.base.LeaderboardGroupBase;
import com.sap.sailing.domain.base.RaceColumn;
import com.sap.sailing.domain.base.Regatta;
import com.sap.sailing.domain.common.dto.FleetDTO;
import com.sap.sailing.domain.common.dto.LeaderboardDTO;
import com.sap.sailing.domain.common.dto.RaceColumnDTO;
<<<<<<< HEAD
=======
import com.sap.sailing.domain.leaderboard.FlexibleLeaderboard;
>>>>>>> a6a2f7bc
import com.sap.sailing.domain.leaderboard.Leaderboard;
import com.sap.sailing.domain.leaderboard.LeaderboardGroup;
import com.sap.sailing.domain.leaderboard.RegattaLeaderboard;
import com.sap.sailing.domain.tracking.TrackedRace;
import com.sap.sailing.gwt.ui.shared.eventlist.EventListEventDTO;
import com.sap.sailing.gwt.ui.shared.eventview.HasRegattaMetadata.RegattaState;
import com.sap.sailing.gwt.ui.shared.eventview.RegattaMetadataDTO;
import com.sap.sailing.gwt.ui.shared.general.EventMetadataDTO;
import com.sap.sailing.gwt.ui.shared.general.EventReferenceDTO;
import com.sap.sailing.gwt.ui.shared.general.EventState;
import com.sap.sailing.gwt.ui.shared.media.MediaConstants;
import com.sap.sailing.gwt.ui.shared.media.SailingVideoDTO;
import com.sap.sailing.gwt.ui.shared.start.EventStageDTO;
import com.sap.sailing.gwt.ui.shared.start.StageEventType;
import com.sap.sailing.server.RacingEventService;
import com.sap.sse.common.TimePoint;
import com.sap.sse.common.Util;
import com.sap.sse.common.Util.Pair;
<<<<<<< HEAD
=======
import com.sap.sse.common.impl.MillisecondsTimePoint;
>>>>>>> a6a2f7bc
import com.sap.sse.common.media.ImageDescriptor;
import com.sap.sse.common.media.MediaDescriptor;
import com.sap.sse.common.media.MediaTagConstants;
import com.sap.sse.common.media.VideoDescriptor;
import com.sap.sse.gwt.client.media.ImageDTO;
import com.sap.sse.gwt.client.media.VideoDTO;

public final class HomeServiceUtil {
    
    private HomeServiceUtil() {
    }

    private static final int MINIMUM_IMAGE_HEIGHT_FOR_SAILING_PHOTOGRAPHY_IN_PIXELS = 500;
    
    public static String findEventThumbnailImageUrlAsString(EventBase event) {
        ImageDescriptor url = findEventThumbnailImage(event);
        return url == null ? null : url.getURL().toString();
    }
    
    public static boolean isFakeSeries(EventBase event) {
        Iterator<? extends LeaderboardGroupBase> lgIter = event.getLeaderboardGroups().iterator();
        if(!lgIter.hasNext()) {
            return false;
        }
        LeaderboardGroupBase lg = lgIter.next();
        if(lgIter.hasNext()) {
            return false;
        }
        return lg.hasOverallLeaderboard();
    }
    
    public static boolean isSingleRegatta(Event event) {
        boolean first = true;
        for(LeaderboardGroup lg : event.getLeaderboardGroups()) {
            for(@SuppressWarnings("unused") Leaderboard lb: lg.getLeaderboards()) {
                if(!first) {
                    return false;
                }
                first = false;
            }
        }
        return true;
    }
    
    public static RegattaState calculateRegattaState(RegattaMetadataDTO regatta) {
        Date now = new Date();
        Date startDate = regatta.getStartDate();
        Date endDate = regatta.getEndDate();
        if(startDate != null && now.compareTo(startDate) < 0) {
            return RegattaState.UPCOMING;
        }
        if(endDate != null && now.compareTo(endDate) > 0) {
            return RegattaState.FINISHED;
        }
        if(startDate != null && now.compareTo(startDate) >= 0 && endDate != null && now.compareTo(endDate) <= 0) {
            return RegattaState.RUNNING;
        }
        return RegattaState.UNKNOWN;
    }
    
    public static EventState calculateEventState(EventBase event) {
        return calculateEventState(event.isPublic(), event.getStartDate().asDate(), event.getEndDate().asDate());
    }
    
    public static EventState calculateEventState(boolean isPublic, Date startDate, Date endDate) {
        Date now = new Date();
        if(now.compareTo(startDate) < 0) {
            if(isPublic) {
                return EventState.UPCOMING;
            }
            return EventState.PLANNED;
        }
        if(now.compareTo(endDate) > 0) {
            return EventState.FINISHED;
        }
        return EventState.RUNNING;
    }
    
    public static VideoDTO toVideoDTO(VideoDescriptor video) {
        VideoDTO videoDTO = new VideoDTO(video.getURL().toString(), video.getMimeType(), video.getCreatedAtDate().asDate());
        fillVideoDTOFields(video, videoDTO);
        return videoDTO;
    }
    
    public static SailingVideoDTO toSailingVideoDTO(EventReferenceDTO eventRef, VideoDescriptor video) {
        SailingVideoDTO videoDTO = new SailingVideoDTO(eventRef, video.getURL().toString(), video.getMimeType(), video.getCreatedAtDate().asDate());
        fillVideoDTOFields(video, videoDTO);
        return videoDTO;
    }

    private static void fillVideoDTOFields(VideoDescriptor video, VideoDTO videoDTO) {
        videoDTO.setTitle(video.getTitle());
        videoDTO.setSubtitle(video.getSubtitle());
        videoDTO.setTags(video.getTags());
        videoDTO.setCopyright(video.getCopyright());
        videoDTO.setLocale(video.getLocale() != null ? video.getLocale().toString() : null);
        videoDTO.setLengthInSeconds(video.getLengthInSeconds());
        videoDTO.setThumbnailRef(video.getThumbnailURL() != null ? video.getThumbnailURL().toString(): null);
    }
    
    private static ImageDescriptor findEventThumbnailImage(EventBase event) {
        return event.findImageWithTag(MediaTagConstants.TEASER);
    }
    
    public static String getStageImageURLAsString(final EventBase event) {
        ImageDescriptor image = getStageImage(event);
        return image == null ? null : image.getURL().toString();
    }
    
    public static ImageDescriptor getStageImage(final EventBase event) {
        return event.findImageWithTag(MediaTagConstants.STAGE);
    }

    public static List<String> getPhotoGalleryImageURLsAsString(EventBase event) {
        List<ImageDescriptor> urls = getPhotoGalleryImages(event);
        List<String> result = new ArrayList<String>(urls.size());
        for (ImageDescriptor url : urls) {
            result.add(url.getURL().toString());
        }
        return result;
    }

    public static List<ImageDescriptor> getPhotoGalleryImages(EventBase event) {
        return event.findImagesWithTag(MediaTagConstants.GALLERY);
    }
    
    public static List<ImageDescriptor> getSailingLovesPhotographyImages(EventBase event) {
        final List<ImageDescriptor> acceptedImages = new LinkedList<>();
        for (ImageDescriptor candidateImageUrl : event.getImages()) {
            if (candidateImageUrl.hasSize() && candidateImageUrl.getHeightInPx() > MINIMUM_IMAGE_HEIGHT_FOR_SAILING_PHOTOGRAPHY_IN_PIXELS) {
                acceptedImages.add(candidateImageUrl);
            }
        }
        return acceptedImages;
    }

    public static int calculateCompetitorsCount(Leaderboard sl) {
        return Util.size(sl.getCompetitors());
    }
    
    public static int calculateRaceCount(Leaderboard sl) {
        int count=0;
        for (RaceColumn column : sl.getRaceColumns()) {
            count += Util.size(column.getFleets());
        }
        return count;
    }
    
    public static int calculateTrackedRaceCount(Leaderboard sl) {
        int count=0;
        for (RaceColumn column : sl.getRaceColumns()) {
            for (Fleet fleet : column.getFleets()) {
                TrackedRace trackedRace = column.getTrackedRace(fleet);
                if(trackedRace != null && trackedRace.hasGPSData() && trackedRace.hasWindData()) {
                    count++;
                }
            }
        }
        return count;
    }
    
    public static String getBoatClassName(Leaderboard leaderboard) {
        BoatClass boatClass = getBoatClass(leaderboard);
        return boatClass == null ? null : boatClass.getName();
    }

    private static BoatClass getBoatClass(Leaderboard leaderboard) {
        if(leaderboard instanceof RegattaLeaderboard) {
            RegattaLeaderboard regattaLeaderboard = (RegattaLeaderboard) leaderboard;
            BoatClass boatClassFromRegatta = regattaLeaderboard.getRegatta().getBoatClass();
            if(boatClassFromRegatta != null) {
                return boatClassFromRegatta;
            }
        }
        return getBoatClassFromTrackedRaces(leaderboard);
    }

    private static BoatClass getBoatClassFromTrackedRaces(Leaderboard leaderboard) {
        for (TrackedRace trackedRace : leaderboard.getTrackedRaces()) {
            return trackedRace.getRace().getBoatClass();
        }
        return null;
    }

    public static boolean hasMedia(Event event) {
        return hasVideos(event) || hasPhotos(event);
    }
    
    public static boolean hasPhotos(Event event) {
        return event.hasImageWithTag(MediaTagConstants.GALLERY);
    }
    
    public static boolean hasVideos(Event event) {
        return !Util.isEmpty(event.getVideos());
    }

    public static boolean isPartOfEvent(Event event, Leaderboard regattaEntity) {
        for (CourseArea courseArea : event.getVenue().getCourseAreas()) {
            if(courseArea.equals(regattaEntity.getDefaultCourseArea())) {
                return true;
            }
        }
        return false;
    }
    
    public static VideoDescriptor getRandomVideo(Iterable<VideoDescriptor> urls) {
        if(Util.isEmpty(urls)) {
            return null;
        }
        int size = Util.size(urls);
        return Util.get(urls, new Random(size).nextInt(size));
    }
    
    public static VideoDescriptor getStageVideo(Event event, Locale locale, Collection<String> rankedTags, boolean acceptOtherTags) {
        VideoDescriptor bestMatch = null;
        
        for (VideoDescriptor videoCandidate : event.getVideos()) {
            if(!MediaConstants.SUPPORTED_VIDEO_TYPES.contains(videoCandidate.getMimeType())) {
                continue;
            }
            
            if(!acceptOtherTags && !hasOneTag(videoCandidate, rankedTags)) {
                continue;
            }
            
            LocaleMatch localeMatch = matchLocale(videoCandidate, locale);
            if(localeMatch == LocaleMatch.NO_MATCH) {
                continue;
            }
            
            if(bestMatch == null) {
                bestMatch = videoCandidate;
                continue;
            }
            
            int compareByTag = compareByTag(videoCandidate, bestMatch, rankedTags);
            if(compareByTag > 0 || (compareByTag == 0 && isBetter(videoCandidate, bestMatch, locale))) {
                bestMatch = videoCandidate;
                continue;
            }
        }
        return bestMatch;
    }
    
    private static int compareByTag(VideoDescriptor videoCandidate, VideoDescriptor bestMatch,
            Collection<String> rankedTags) {
        for(String rankedTag : rankedTags) {
            boolean hasTag = hasTag(videoCandidate, rankedTag);
            boolean hasTagBestMatch = hasTag(bestMatch, rankedTag);
            if(hasTag != hasTagBestMatch) {
                return hasTag ? 1 : -1;
            }
        }
        return 0;
    }

    private static boolean isBetter(VideoDescriptor candidate, VideoDescriptor reference, Locale locale) {
        LocaleMatch localeMatch = matchLocale(candidate, locale);
        LocaleMatch localeMatchRef = matchLocale(reference, locale);
        if(localeMatch != localeMatchRef) {
            return localeMatch.compareTo(localeMatchRef) < 0 ? true : false;
        }
        
        // TODO filter by length
        
        return candidate.getCreatedAtDate().compareTo(reference.getCreatedAtDate()) > 0;
    }
    
    private static boolean hasTag(MediaDescriptor videoCandidate, String tag) {
        return Util.contains(videoCandidate.getTags(), tag);
    }

    private static boolean hasOneTag(MediaDescriptor videoCandidate, Collection<String> acceptedTags) {
        for(String tag : videoCandidate.getTags()) {
            if(acceptedTags.contains(tag)) {
                return true;
            }
        }
        return false;
    }
    
    private enum LocaleMatch {
        PERFECT, NOT_TAGGED, EN_FALLBACK, NO_MATCH
    }

    private static LocaleMatch matchLocale(VideoDescriptor videoCandidate, Locale locale) {
        Locale localeOfCandidate = videoCandidate.getLocale();
        if(localeOfCandidate == null) {
            return LocaleMatch.NOT_TAGGED;
        }
        if(videoCandidate.getLocale().equals(locale)) {
            return LocaleMatch.PERFECT;
        }
        if(videoCandidate.getLocale().equals(Locale.ENGLISH)) {
            return LocaleMatch.EN_FALLBACK;
        }
        return LocaleMatch.NO_MATCH;
    }
    
    public static EventStageDTO convertToEventStageDTO(EventBase event, URL baseURL, boolean onRemoteServer, StageEventType stageType, RacingEventService service) {
        EventStageDTO dto = new EventStageDTO();
        mapToMetadataDTO(event, dto, service);
        dto.setBaseURL(baseURL.toString());
        dto.setOnRemoteServer(onRemoteServer);
        dto.setStageType(stageType);
        dto.setStageImageURL(HomeServiceUtil.getStageImageURLAsString(event));
        return dto;
    }
    
    public static EventListEventDTO convertToEventListDTO(EventBase event, URL baseURL, boolean onRemoteServer, RacingEventService service) {
        EventListEventDTO dto = new EventListEventDTO();
        mapToMetadataDTO(event, dto, service);
        dto.setBaseURL(baseURL.toString());
        dto.setOnRemoteServer(onRemoteServer);
        return dto;
    }
    
    public static EventMetadataDTO convertToMetadataDTO(EventBase event, RacingEventService service) {
        EventMetadataDTO dto = new EventMetadataDTO();
        mapToMetadataDTO(event, dto, service);
        return dto;
    }
    
    public static void mapToMetadataDTO(EventBase event, EventMetadataDTO dto, RacingEventService service) {
        dto.setId((UUID) event.getId());
        dto.setDisplayName(getEventDisplayName(event, service));
        dto.setStartDate(event.getStartDate().asDate());
        dto.setEndDate(event.getEndDate().asDate());
        dto.setState(HomeServiceUtil.calculateEventState(event));
        dto.setVenue(event.getVenue().getName());
        if(HomeServiceUtil.isFakeSeries(event)) {
            dto.setLocation(getLocation(event, service));
        }
        dto.setThumbnailImageURL(HomeServiceUtil.findEventThumbnailImageUrlAsString(event));
    }
    
    public static String getEventDisplayName(EventBase event, RacingEventService service) {
        if(isFakeSeries(event)) {
            String seriesName = getSeriesName(event);
            if(seriesName != null) {
                String location = getLocation(event, service);
                if(location != null) {
                    return seriesName + " - " + location;
                }
            }
        }
        return event.getName();
    }

    public static String getSeriesName(EventBase event) {
        LeaderboardGroupBase overallLeaderboardGroup = event.getLeaderboardGroups().iterator().next();
        return getLeaderboardDisplayName(overallLeaderboardGroup);
    }

    public static String getLeaderboardDisplayName(LeaderboardGroupBase overallLeaderboardGroup) {
        return overallLeaderboardGroup.getDisplayName() != null ? overallLeaderboardGroup.getDisplayName() : overallLeaderboardGroup.getName();
    }
    
    public static String getLocation(EventBase eventBase, RacingEventService service) {
        if(!(eventBase instanceof Event)) {
            return null;
        }
        Event event = (Event) eventBase;
        for (Leaderboard leaderboard : event.getLeaderboardGroups().iterator().next().getLeaderboards()) {
            if(leaderboard instanceof RegattaLeaderboard) {
                if(!HomeServiceUtil.isPartOfEvent(event, leaderboard)) {
                    continue;
                }
            }
            return leaderboard.getDisplayName() != null ? leaderboard.getDisplayName() : leaderboard.getName();
        }
        return null;
    }
    
    public static ImageDTO convertToImageDTO(ImageDescriptor image) {
        ImageDTO result = new ImageDTO(image.getURL().toString(), image.getCreatedAtDate() != null ? image.getCreatedAtDate().asDate() : null);
        result.setCopyright(image.getCopyright());
        result.setTitle(image.getTitle());
        result.setSubtitle(image.getSubtitle());
        result.setMimeType(image.getMimeType());
        result.setSizeInPx(image.getWidthInPx(), image.getHeightInPx());
        result.setLocale(image.getLocale() != null ? image.getLocale().toString() : null);
        List<String> tags = new ArrayList<String>();
        for(String tag: image.getTags()) {
            tags.add(tag);
        }
        result.setTags(tags);
        return result;
    }
    
<<<<<<< HEAD
    public static RegattaMetadataDTO toRegattaMetadataDTO(LeaderboardGroup leaderboardGroup, Leaderboard leaderboard) {
        RegattaMetadataDTO regattaDTO = new RegattaMetadataDTO();
        fillRegattaFields(leaderboardGroup, leaderboard, regattaDTO);
=======
    public static RegattaMetadataDTO toRegattaMetadataDTO(EventBase event, LeaderboardGroup leaderboardGroup, Leaderboard leaderboard) {
        RegattaMetadataDTO regattaDTO = new RegattaMetadataDTO();
        fillRegattaFields(event, leaderboardGroup, leaderboard, regattaDTO);
>>>>>>> a6a2f7bc
        
        return regattaDTO;
    }

<<<<<<< HEAD
    public static void fillRegattaFields(LeaderboardGroup leaderboardGroup, Leaderboard leaderboard,
            RegattaMetadataDTO regattaDTO) {
        regattaDTO.setId(leaderboard.getName());
        regattaDTO.setDisplayName(leaderboard.getDisplayName() != null ? leaderboard.getDisplayName() : leaderboard.getName());
        regattaDTO.setBoatCategory(leaderboardGroup.getDisplayName() != null ? leaderboardGroup.getDisplayName() : leaderboardGroup.getName());
=======
    public static void fillRegattaFields(EventBase event, LeaderboardGroup leaderboardGroup, Leaderboard leaderboard,
            RegattaMetadataDTO regattaDTO) {
        regattaDTO.setId(leaderboard.getName());
        regattaDTO.setDisplayName(leaderboard.getDisplayName() != null ? leaderboard.getDisplayName() : leaderboard.getName());
        if(hasMultipleLeaderboardGroups(event)) {
            regattaDTO.setBoatCategory(leaderboardGroup.getDisplayName() != null ? leaderboardGroup.getDisplayName() : leaderboardGroup.getName());
        }
>>>>>>> a6a2f7bc
        regattaDTO.setCompetitorsCount(calculateCompetitorsCount(leaderboard));
        regattaDTO.setRaceCount(calculateRaceCount(leaderboard));
        regattaDTO.setTrackedRacesCount(calculateTrackedRaceCount(leaderboard));
        regattaDTO.setBoatClass(getBoatClassName(leaderboard));
        if(leaderboard instanceof RegattaLeaderboard) {
            Regatta regatta = ((RegattaLeaderboard) leaderboard).getRegatta();
            regattaDTO.setStartDate(regatta.getStartDate() != null ? regatta.getStartDate().asDate() : null);
            regattaDTO.setEndDate(regatta.getEndDate() != null ? regatta.getEndDate().asDate() : null);
        }
        regattaDTO.setState(calculateRegattaState(regattaDTO));
<<<<<<< HEAD
    }
    
=======
        regattaDTO.setDefaultCourseAreaName(getCourseAreaNameForRegattaIdThereIsMoreThanOne(event, leaderboard));
    }
    
    private static boolean hasMultipleLeaderboardGroups(EventBase event) {
        return Util.size(event.getLeaderboardGroups()) > 1;
    }

>>>>>>> a6a2f7bc
    public static boolean hasLiveRace(LeaderboardDTO leaderboard) {
        List<Pair<RaceColumnDTO, FleetDTO>> liveRaces = leaderboard.getLiveRaces(getLiveTimePointInMillis());
        return !liveRaces.isEmpty();
    }
    
<<<<<<< HEAD
=======
    public static TimePoint getLiveTimePoint() {
        return new MillisecondsTimePoint(getLiveTimePointInMillis());
    }
    
>>>>>>> a6a2f7bc
    private static long getLiveTimePointInMillis() {
        // TODO better solution
        long livePlayDelayInMillis = 15_000;
        return System.currentTimeMillis() - livePlayDelayInMillis;
    }
<<<<<<< HEAD
=======
    
    public static String getCourseAreaNameForRegattaIdThereIsMoreThanOne(EventBase event, Leaderboard leaderboard) {
        /** The course area will not be shown if there is only one course area defined for the event */
        if (Util.size(event.getVenue().getCourseAreas()) <= 1) {
            return null;
        }
        CourseArea courseArea = null;
        if (leaderboard instanceof FlexibleLeaderboard) {
            courseArea = ((FlexibleLeaderboard) leaderboard).getDefaultCourseArea();
        } else if(leaderboard instanceof RegattaLeaderboard) {
            Regatta regatta = ((RegattaLeaderboard) leaderboard).getRegatta();
            if (regatta != null) {
                courseArea = regatta.getDefaultCourseArea();
            }
        }
        return courseArea == null ? null : courseArea.getName();
    }
>>>>>>> a6a2f7bc
}<|MERGE_RESOLUTION|>--- conflicted
+++ resolved
@@ -22,10 +22,7 @@
 import com.sap.sailing.domain.common.dto.FleetDTO;
 import com.sap.sailing.domain.common.dto.LeaderboardDTO;
 import com.sap.sailing.domain.common.dto.RaceColumnDTO;
-<<<<<<< HEAD
-=======
 import com.sap.sailing.domain.leaderboard.FlexibleLeaderboard;
->>>>>>> a6a2f7bc
 import com.sap.sailing.domain.leaderboard.Leaderboard;
 import com.sap.sailing.domain.leaderboard.LeaderboardGroup;
 import com.sap.sailing.domain.leaderboard.RegattaLeaderboard;
@@ -44,10 +41,7 @@
 import com.sap.sse.common.TimePoint;
 import com.sap.sse.common.Util;
 import com.sap.sse.common.Util.Pair;
-<<<<<<< HEAD
-=======
 import com.sap.sse.common.impl.MillisecondsTimePoint;
->>>>>>> a6a2f7bc
 import com.sap.sse.common.media.ImageDescriptor;
 import com.sap.sse.common.media.MediaDescriptor;
 import com.sap.sse.common.media.MediaTagConstants;
@@ -438,26 +432,13 @@
         return result;
     }
     
-<<<<<<< HEAD
-    public static RegattaMetadataDTO toRegattaMetadataDTO(LeaderboardGroup leaderboardGroup, Leaderboard leaderboard) {
-        RegattaMetadataDTO regattaDTO = new RegattaMetadataDTO();
-        fillRegattaFields(leaderboardGroup, leaderboard, regattaDTO);
-=======
     public static RegattaMetadataDTO toRegattaMetadataDTO(EventBase event, LeaderboardGroup leaderboardGroup, Leaderboard leaderboard) {
         RegattaMetadataDTO regattaDTO = new RegattaMetadataDTO();
         fillRegattaFields(event, leaderboardGroup, leaderboard, regattaDTO);
->>>>>>> a6a2f7bc
         
         return regattaDTO;
     }
 
-<<<<<<< HEAD
-    public static void fillRegattaFields(LeaderboardGroup leaderboardGroup, Leaderboard leaderboard,
-            RegattaMetadataDTO regattaDTO) {
-        regattaDTO.setId(leaderboard.getName());
-        regattaDTO.setDisplayName(leaderboard.getDisplayName() != null ? leaderboard.getDisplayName() : leaderboard.getName());
-        regattaDTO.setBoatCategory(leaderboardGroup.getDisplayName() != null ? leaderboardGroup.getDisplayName() : leaderboardGroup.getName());
-=======
     public static void fillRegattaFields(EventBase event, LeaderboardGroup leaderboardGroup, Leaderboard leaderboard,
             RegattaMetadataDTO regattaDTO) {
         regattaDTO.setId(leaderboard.getName());
@@ -465,7 +446,6 @@
         if(hasMultipleLeaderboardGroups(event)) {
             regattaDTO.setBoatCategory(leaderboardGroup.getDisplayName() != null ? leaderboardGroup.getDisplayName() : leaderboardGroup.getName());
         }
->>>>>>> a6a2f7bc
         regattaDTO.setCompetitorsCount(calculateCompetitorsCount(leaderboard));
         regattaDTO.setRaceCount(calculateRaceCount(leaderboard));
         regattaDTO.setTrackedRacesCount(calculateTrackedRaceCount(leaderboard));
@@ -476,10 +456,6 @@
             regattaDTO.setEndDate(regatta.getEndDate() != null ? regatta.getEndDate().asDate() : null);
         }
         regattaDTO.setState(calculateRegattaState(regattaDTO));
-<<<<<<< HEAD
-    }
-    
-=======
         regattaDTO.setDefaultCourseAreaName(getCourseAreaNameForRegattaIdThereIsMoreThanOne(event, leaderboard));
     }
     
@@ -487,26 +463,20 @@
         return Util.size(event.getLeaderboardGroups()) > 1;
     }
 
->>>>>>> a6a2f7bc
     public static boolean hasLiveRace(LeaderboardDTO leaderboard) {
         List<Pair<RaceColumnDTO, FleetDTO>> liveRaces = leaderboard.getLiveRaces(getLiveTimePointInMillis());
         return !liveRaces.isEmpty();
     }
     
-<<<<<<< HEAD
-=======
     public static TimePoint getLiveTimePoint() {
         return new MillisecondsTimePoint(getLiveTimePointInMillis());
     }
     
->>>>>>> a6a2f7bc
     private static long getLiveTimePointInMillis() {
         // TODO better solution
         long livePlayDelayInMillis = 15_000;
         return System.currentTimeMillis() - livePlayDelayInMillis;
     }
-<<<<<<< HEAD
-=======
     
     public static String getCourseAreaNameForRegattaIdThereIsMoreThanOne(EventBase event, Leaderboard leaderboard) {
         /** The course area will not be shown if there is only one course area defined for the event */
@@ -524,5 +494,4 @@
         }
         return courseArea == null ? null : courseArea.getName();
     }
->>>>>>> a6a2f7bc
 }