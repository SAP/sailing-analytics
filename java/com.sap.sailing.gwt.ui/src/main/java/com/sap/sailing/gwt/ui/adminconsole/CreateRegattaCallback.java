--- conflicted
+++ resolved
@@ -12,13 +12,7 @@
 import com.sap.sailing.domain.common.dto.RaceColumnInSeriesDTO;
 import com.sap.sailing.domain.common.dto.RegattaCreationParametersDTO;
 import com.sap.sailing.domain.common.dto.SeriesCreationParametersDTO;
-<<<<<<< HEAD
-import com.sap.sailing.gwt.ui.client.EventRefresher;
-import com.sap.sailing.gwt.ui.client.LeaderboardsRefresher;
-import com.sap.sailing.gwt.ui.client.RegattaRefresher;
-=======
 import com.sap.sailing.gwt.ui.adminconsole.places.AdminConsoleView.Presenter;
->>>>>>> 3e347363
 import com.sap.sailing.gwt.ui.client.SailingServiceWriteAsync;
 import com.sap.sailing.gwt.ui.client.StringMessages;
 import com.sap.sailing.gwt.ui.shared.EventDTO;
@@ -37,32 +31,14 @@
 
     private final SailingServiceWriteAsync sailingServiceWrite;
     private final ErrorReporter errorReporter;
-<<<<<<< HEAD
-    private final EventRefresher eventRefresher;
-    private final RegattaRefresher regattaRefresher;
-    private final LeaderboardsRefresher<StrippedLeaderboardDTOWithSecurity> leaderboardsRefresher;
-=======
->>>>>>> 3e347363
     private final StringMessages stringMessages;
     private final List<EventDTO> existingEvents;
     private final Presenter presenter;
 
-<<<<<<< HEAD
-    public CreateRegattaCallback(UserService userService, SailingServiceWriteAsync sailingServiceWrite,
-            StringMessages stringMessages, ErrorReporter errorReporter, RegattaRefresher regattaRefresher,
-            LeaderboardsRefresher<StrippedLeaderboardDTOWithSecurity> leaderboardsRefresher,
-            EventRefresher eventRefresher, List<EventDTO> existingEvents) {
-        this.sailingServiceWrite = sailingServiceWrite;
-        this.errorReporter = errorReporter;
-        this.regattaRefresher = regattaRefresher;
-        this.eventRefresher = eventRefresher;
-        this.leaderboardsRefresher = leaderboardsRefresher;
-=======
     public CreateRegattaCallback(StringMessages stringMessages, Presenter presenter, List<EventDTO> existingEvents) {
         this.sailingServiceWrite = presenter.getSailingService();
         this.errorReporter = presenter.getErrorReporter();
         this.presenter = presenter;
->>>>>>> 3e347363
         this.stringMessages = stringMessages;
         this.existingEvents = existingEvents;
     }
@@ -133,11 +109,7 @@
 
                     @Override
                     public void onSuccess(List<RaceColumnInSeriesDTO> raceColumns) {
-<<<<<<< HEAD
-                        loadRegattas();
-=======
                         reloadRegattas();
->>>>>>> 3e347363
                     }
                 });
             }
@@ -145,41 +117,20 @@
     }
     
     private void reloadLeaderboards() {
-<<<<<<< HEAD
-        if (leaderboardsRefresher != null) {
-            leaderboardsRefresher.reloadLeaderboards();
-=======
         if (presenter.getLeaderboardsRefresher() != null) {
             presenter.getLeaderboardsRefresher().reloadAndCallFillAll();
->>>>>>> 3e347363
         }
     }
     
     private void reloadRegattas() {
-<<<<<<< HEAD
-        if (regattaRefresher != null){
-            regattaRefresher.reloadRegattas();
-        }
-    }
-    
-    private void loadRegattas() {
-        if (regattaRefresher != null){
-            regattaRefresher.reloadRegattas();
-=======
         if (presenter.getRegattasRefresher() != null){
             presenter.getRegattasRefresher().reloadAndCallFillAll();
->>>>>>> 3e347363
         }
     }
     
     private void fillEvents() {
-<<<<<<< HEAD
-        if (eventRefresher != null) {
-            eventRefresher.reloadEvents();
-=======
         if (presenter.getEventsRefresher() != null) {
             presenter.getEventsRefresher().reloadAndCallFillAll();
->>>>>>> 3e347363
         }
     }
     
