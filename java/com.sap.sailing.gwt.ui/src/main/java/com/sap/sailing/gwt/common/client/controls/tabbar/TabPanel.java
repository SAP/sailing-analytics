--- conflicted
+++ resolved
@@ -123,16 +123,12 @@
                         if (currentTab != null) {
                             currentTab.stop();
                         }
-<<<<<<< HEAD
-                        fireEvent(new TabPanelPlaceSelectionEvent(tab));
-=======
 
                         if (newTab.getState() == State.NOT_AVAILABLE_REDIRECT) {
                             fireEvent(new TabPanelPlaceSelectionEvent(tab));
                         } else {
                             activatePlace(tab.placeToFire());
                         }
->>>>>>> 9d23fda2
                         return;
                     }
                 }
