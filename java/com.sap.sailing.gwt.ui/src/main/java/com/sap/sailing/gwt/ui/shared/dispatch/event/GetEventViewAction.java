package com.sap.sailing.gwt.ui.shared.dispatch.event;

import java.util.ArrayList;
import java.util.Collections;
import java.util.Comparator;
import java.util.List;
import java.util.Locale;
import java.util.UUID;
import java.util.logging.Level;
import java.util.logging.Logger;

import com.google.gwt.core.shared.GwtIncompatible;
import com.sap.sailing.domain.base.Event;
import com.sap.sailing.domain.base.Regatta;
import com.sap.sailing.domain.leaderboard.FlexibleLeaderboard;
import com.sap.sailing.domain.leaderboard.Leaderboard;
import com.sap.sailing.domain.leaderboard.LeaderboardGroup;
import com.sap.sailing.domain.leaderboard.RegattaLeaderboard;
import com.sap.sailing.gwt.server.HomeServiceUtil;
import com.sap.sailing.gwt.ui.shared.dispatch.Action;
import com.sap.sailing.gwt.ui.shared.dispatch.DispatchContext;
import com.sap.sailing.gwt.ui.shared.eventview.EventViewDTO;
import com.sap.sailing.gwt.ui.shared.eventview.EventViewDTO.EventType;
import com.sap.sailing.gwt.ui.shared.eventview.RegattaMetadataDTO;
import com.sap.sailing.gwt.ui.shared.general.EventReferenceDTO;
import com.sap.sse.common.media.ImageDescriptor;
import com.sap.sse.common.media.MediaTagConstants;

public class GetEventViewAction implements Action<EventViewDTO> {
    private static final Logger logger = Logger.getLogger(GetEventViewAction.class.getName());

    private UUID eventId;
    
    @SuppressWarnings("unused")
    private GetEventViewAction() {
    }

    public GetEventViewAction(UUID eventId) {
        this.eventId = eventId;
    }
    
    @GwtIncompatible
    public EventViewDTO execute(DispatchContext context) {
        Event event = context.getRacingEventService().getEvent(eventId);
        if (event == null) {
            throw new RuntimeException("Event not found");
        }

        EventViewDTO dto = new EventViewDTO();
        HomeServiceUtil.mapToMetadataDTO(event, dto, context.getRacingEventService());
        
        ImageDescriptor logoImage = event.findImageWithTag(MediaTagConstants.LOGO);
        dto.setLogoImage(logoImage != null ? HomeServiceUtil.convertToImageDTO(logoImage) : null);
        dto.setOfficialWebsiteURL(event.getOfficialWebsiteURL() == null ? null : event.getOfficialWebsiteURL().toString());

        dto.setHasMedia(HomeServiceUtil.hasMedia(event));
        dto.setState(HomeServiceUtil.calculateEventState(event));
        // bug2982: always show leaderboard and competitor analytics 
        dto.setHasAnalytics(true);

        boolean isFakeSeries = HomeServiceUtil.isFakeSeries(event);
        
        for (LeaderboardGroup leaderboardGroup : event.getLeaderboardGroups()) {
            for (Leaderboard leaderboard : leaderboardGroup.getLeaderboards()) {
                try {
                    if(isFakeSeries && !HomeServiceUtil.isPartOfEvent(event, leaderboard)) {
                        continue;
                    }
<<<<<<< HEAD
                    
                    RegattaMetadataDTO regattaDTO = HomeServiceUtil.toRegattaMetadataDTO(leaderboardGroup, leaderboard);
                    regattaDTO.setStartDate(regatta.getStartDate() != null ? regatta.getStartDate().asDate() : null);
                    regattaDTO.setEndDate(regatta.getEndDate() != null ? regatta.getEndDate().asDate() : null);
                    regattaDTO.setState(HomeServiceUtil.calculateRegattaState(regattaDTO));
                    dto.getRegattas().add(regattaDTO);
                    
                } else if(leaderboard instanceof FlexibleLeaderboard) {
                    RegattaMetadataDTO regattaDTO = HomeServiceUtil.toRegattaMetadataDTO(leaderboardGroup, leaderboard);
                    
                    regattaDTO.setStartDate(null);
                    regattaDTO.setEndDate(null);
                    regattaDTO.setState(HomeServiceUtil.calculateRegattaState(regattaDTO));
                    dto.getRegattas().add(regattaDTO);
=======
                    if(leaderboard instanceof RegattaLeaderboard) {
                        Regatta regatta = context.getRacingEventService().getRegattaByName(leaderboard.getName());
                        
                        RegattaMetadataDTO regattaDTO = HomeServiceUtil.toRegattaMetadataDTO(leaderboardGroup, leaderboard);
                        regattaDTO.setStartDate(regatta.getStartDate() != null ? regatta.getStartDate().asDate() : null);
                        regattaDTO.setEndDate(regatta.getEndDate() != null ? regatta.getEndDate().asDate() : null);
                        regattaDTO.setState(HomeServiceUtil.calculateRegattaState(regattaDTO));
                        dto.getRegattas().add(regattaDTO);
                        
                    } else if(leaderboard instanceof FlexibleLeaderboard) {
                        RegattaMetadataDTO regattaDTO = HomeServiceUtil.toRegattaMetadataDTO(leaderboardGroup, leaderboard);
                        
                        regattaDTO.setStartDate(null);
                        regattaDTO.setEndDate(null);
                        regattaDTO.setState(HomeServiceUtil.calculateRegattaState(regattaDTO));
                        dto.getRegattas().add(regattaDTO);
                    }
                } catch (Exception e) {
                    logger.log(Level.SEVERE, "Catched exception while reading data for leaderboard " + leaderboard.getName(), e);
>>>>>>> 087a9668
                }
            }
        }
        
        if (isFakeSeries) {
            dto.setType(EventType.SERIES_EVENT);
            
            LeaderboardGroup overallLeaderboardGroup = event.getLeaderboardGroups().iterator().next();
            dto.setSeriesName(HomeServiceUtil.getLeaderboardDisplayName(overallLeaderboardGroup));
            List<Event> fakeSeriesEvents = new ArrayList<Event>();
            
            for (Event eventOfSeries : context.getRacingEventService().getAllEvents()) {
                for (LeaderboardGroup leaderboardGroup : eventOfSeries.getLeaderboardGroups()) {
                    if (overallLeaderboardGroup.equals(leaderboardGroup)) {
                        fakeSeriesEvents.add(eventOfSeries);
                    }
                }
            }
            Collections.sort(fakeSeriesEvents, new Comparator<Event>() {
                public int compare(Event e1, Event e2) {
                    return e1.getStartDate().compareTo(e2.getEndDate());
                }
            });
            for(Event eventInSeries: fakeSeriesEvents) {
                String displayName = HomeServiceUtil.getLocation(eventInSeries, context.getRacingEventService());
                if(displayName == null) {
                    displayName = eventInSeries.getName();
                }
                dto.getEventsOfSeries().add(new EventReferenceDTO(eventInSeries.getId(), displayName));
            }
        } else {
            dto.setType(dto.getRegattas().size() == 1 ? EventType.SINGLE_REGATTA: EventType.MULTI_REGATTA);
        }
        
        // Special solution for Kieler Woche 2015
        if("a9d6c5d5-cac3-47f2-9b5c-506e441819a1".equals(event.getId().toString())) {
            dto.setSailorsInfoURL(Locale.GERMAN.equals(context.getClientLocale()) ? "http://sailorsinfo.kieler-woche.de/" : "http://sailorsinfo.kieler-woche.de/en");
        }

        return dto;
    }
}<|MERGE_RESOLUTION|>--- conflicted
+++ resolved
@@ -66,22 +66,6 @@
                     if(isFakeSeries && !HomeServiceUtil.isPartOfEvent(event, leaderboard)) {
                         continue;
                     }
-<<<<<<< HEAD
-                    
-                    RegattaMetadataDTO regattaDTO = HomeServiceUtil.toRegattaMetadataDTO(leaderboardGroup, leaderboard);
-                    regattaDTO.setStartDate(regatta.getStartDate() != null ? regatta.getStartDate().asDate() : null);
-                    regattaDTO.setEndDate(regatta.getEndDate() != null ? regatta.getEndDate().asDate() : null);
-                    regattaDTO.setState(HomeServiceUtil.calculateRegattaState(regattaDTO));
-                    dto.getRegattas().add(regattaDTO);
-                    
-                } else if(leaderboard instanceof FlexibleLeaderboard) {
-                    RegattaMetadataDTO regattaDTO = HomeServiceUtil.toRegattaMetadataDTO(leaderboardGroup, leaderboard);
-                    
-                    regattaDTO.setStartDate(null);
-                    regattaDTO.setEndDate(null);
-                    regattaDTO.setState(HomeServiceUtil.calculateRegattaState(regattaDTO));
-                    dto.getRegattas().add(regattaDTO);
-=======
                     if(leaderboard instanceof RegattaLeaderboard) {
                         Regatta regatta = context.getRacingEventService().getRegattaByName(leaderboard.getName());
                         
@@ -101,7 +85,6 @@
                     }
                 } catch (Exception e) {
                     logger.log(Level.SEVERE, "Catched exception while reading data for leaderboard " + leaderboard.getName(), e);
->>>>>>> 087a9668
                 }
             }
         }
