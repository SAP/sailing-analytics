--- conflicted
+++ resolved
@@ -19,40 +19,23 @@
     public Tack newTack;
 
     public Position position;
-<<<<<<< HEAD
-    
+
     public Date timePoint;
 
     public Date timePointBefore;
-    
-=======
 
-    public Date timepoint;
-
->>>>>>> 9084ae9f
     public SpeedWithBearingDTO speedWithBearingBefore;
 
     public SpeedWithBearingDTO speedWithBearingAfter;
-<<<<<<< HEAD
-    
+
     public SpeedDTO minSpeed;
     
-=======
-
->>>>>>> 9084ae9f
     public double directionChangeInDegrees;
 
     public Double maneuverLossInMeters;
 
-<<<<<<< HEAD
     public Duration duration;
-
-    public ManeuverDTO() {}
     
-    public ManeuverDTO(ManeuverType type, Tack newTack, Position position, Date timePoint, Date timePointBefore,
-            SpeedWithBearingDTO speedWithBearingBefore, SpeedWithBearingDTO speedWithBearingAfter,
-            double directionChangeInDegrees, Double maneuverLossInMeters, Duration duration, SpeedDTO lowestSpeed) {
-=======
     public double maxTurningRateInDegreesPerSecond;
 
     public double avgTurningRateInDegreesPerSecond;
@@ -63,15 +46,13 @@
 
     public NauticalSide markPassingSide;
 
-    public ManeuverDTO() {
-    }
-
-    public ManeuverDTO(ManeuverType type, Tack newTack, Position position, Date timepoint,
+    public ManeuverDTO() {}
+    
+    public ManeuverDTO(ManeuverType type, Tack newTack, Position position, Date timePoint, Date timePointBefore,
             SpeedWithBearingDTO speedWithBearingBefore, SpeedWithBearingDTO speedWithBearingAfter,
-            double directionChangeInDegrees, Double maneuverLossInMeters, double maxTurningRateInDegreesPerSecond,
-            double avgTurningRateInDegreesPerSecond, double lowestSpeedInKnots, Date markPassingTimePoint,
-            NauticalSide markPassingSide) {
->>>>>>> 9084ae9f
+            double directionChangeInDegrees, Double maneuverLossInMeters, Duration duration, SpeedDTO lowestSpeed,
+            double maxTurningRateInDegreesPerSecond, double avgTurningRateInDegreesPerSecond, double lowestSpeedInKnots,
+            Date markPassingTimePoint, NauticalSide markPassingSide) {
         super();
         this.type = type;
         this.newTack = newTack;
@@ -82,40 +63,22 @@
         this.speedWithBearingAfter = speedWithBearingAfter;
         this.directionChangeInDegrees = directionChangeInDegrees;
         this.maneuverLossInMeters = maneuverLossInMeters;
-<<<<<<< HEAD
         this.duration = duration;
         this.minSpeed = lowestSpeed;
-=======
         this.maxTurningRateInDegreesPerSecond = maxTurningRateInDegreesPerSecond;
         this.avgTurningRateInDegreesPerSecond = avgTurningRateInDegreesPerSecond;
         this.lowestSpeedInKnots = lowestSpeedInKnots;
         this.markPassingTimePoint = markPassingTimePoint;
         this.markPassingSide = markPassingSide;
->>>>>>> 9084ae9f
     }
 
     public String toString(StringMessages stringMessages) {
         SpeedWithBearingDTO before = this.speedWithBearingBefore;
         SpeedWithBearingDTO after = this.speedWithBearingAfter;
-<<<<<<< HEAD
-        
+
         final DateTimeFormat dateTimeFormat = DateTimeFormat.getFormat(PredefinedFormat.TIME_FULL);
         String timeAndManeuver = dateTimeFormat.format(this.timePoint) + ": " + this.type.name();
         String timePointBefore = " (started: " + dateTimeFormat.format(this.timePointBefore) + ")";
-        String directionChange = stringMessages.directionChange() + ": "
-                + ((int) Math.round(this.directionChangeInDegrees)) + " "+stringMessages.degreesShort()+" ("
-                + ((int) Math.round(before.bearingInDegrees)) + " deg -> " + ((int) Math.round(after.bearingInDegrees)) + " "+stringMessages.degreesShort()+")";
-        String speedChange = stringMessages.speedChange() + ": " 
-                + NumberFormat.getDecimalFormat().format(after.speedInKnots - before.speedInKnots) + " "+stringMessages.knotsUnit()+" ("
-                + NumberFormat.getDecimalFormat().format(before.speedInKnots) + " "+stringMessages.knotsUnit()+" -> "
-                + NumberFormat.getDecimalFormat().format(after.speedInKnots) + " "+stringMessages.knotsUnit()+")";
-        String maneuverLoss = this.maneuverLossInMeters == null ? "" : ("; "+stringMessages.maneuverLoss()+": "+
-                NumberFormat.getDecimalFormat().format(this.maneuverLossInMeters)+"m");
-        return timeAndManeuver + timePointBefore + "; " + directionChange + "; " + speedChange + maneuverLoss;
-=======
-
-        String timeAndManeuver = DateTimeFormat.getFormat(PredefinedFormat.TIME_FULL).format(this.timepoint) + ": "
-                + this.type.name();
         String directionChange = stringMessages.directionChange() + ": "
                 + ((int) Math.round(this.directionChangeInDegrees)) + " " + stringMessages.degreesShort() + " ("
                 + ((int) Math.round(before.bearingInDegrees)) + " " + stringMessages.degreesShort() + " -> "
@@ -143,9 +106,8 @@
                                 : this.markPassingSide == NauticalSide.PORT ? stringMessages.portSide()
                                         : stringMessages.starboardSide(),
                         DateTimeFormat.getFormat(PredefinedFormat.TIME_FULL).format(this.markPassingTimePoint));
-        String maneuverTitle = timeAndManeuver + "; " + directionChange + "; " + speedChange + "; " + maxTurningRate
-                + "; " + avgTurningRate + "; " + lowestSpeed + maneuverLoss + markPassing;
+        String maneuverTitle = timeAndManeuver + timePointBefore + "; " + directionChange + "; " + speedChange + "; "
+                + maxTurningRate + "; " + avgTurningRate + "; " + lowestSpeed + maneuverLoss + markPassing;
         return maneuverTitle;
->>>>>>> 9084ae9f
     }
 }