package com.sap.sailing.gwt.ui.adminconsole;

import java.util.ArrayList;
import java.util.Collections;
import java.util.HashSet;
import java.util.List;
import java.util.Set;

import com.google.gwt.core.shared.GWT;
import com.google.gwt.event.dom.client.ChangeEvent;
import com.google.gwt.event.dom.client.ChangeHandler;
import com.google.gwt.event.dom.client.ClickEvent;
import com.google.gwt.event.dom.client.ClickHandler;
import com.google.gwt.event.logical.shared.ValueChangeEvent;
import com.google.gwt.event.logical.shared.ValueChangeHandler;
import com.google.gwt.resources.client.ImageResource;
import com.google.gwt.user.client.Window;
import com.google.gwt.user.client.ui.Button;
import com.google.gwt.user.client.ui.CheckBox;
import com.google.gwt.user.client.ui.HasVerticalAlignment;
import com.google.gwt.user.client.ui.HorizontalPanel;
import com.google.gwt.user.client.ui.Label;
import com.google.gwt.user.client.ui.ListBox;
import com.google.gwt.user.client.ui.TabPanel;
import com.google.gwt.user.client.ui.TextBox;
import com.google.gwt.user.client.ui.VerticalPanel;
import com.google.gwt.user.client.ui.Widget;
import com.sap.sailing.domain.common.dto.RaceColumnDTO;
import com.sap.sailing.gwt.ui.client.StringMessages;
import com.sap.sailing.gwt.ui.client.shared.controls.listedit.StringListEditorComposite;
import com.sap.sailing.gwt.ui.client.shared.controls.listedit.StringListInlineEditorComposite;
import com.sap.sailing.gwt.ui.shared.RegattaDTO;
import com.sap.sailing.gwt.ui.shared.SeriesDTO;
import com.sap.sse.gwt.ui.DataEntryDialog;

public class SeriesEditDialog extends DataEntryDialog<SeriesDescriptor> {

    private static AdminConsoleResources resources = GWT.create(AdminConsoleResources.class);
    
    private TextBox seriesNameTextBox;
    private CheckBox isMedalCheckbox;
    private CheckBox startWithZeroScoreCheckbox;
    private CheckBox hasSplitFleetContiguousScoringCheckbox;
    private CheckBox firstColumnIsNonDiscardableCarryForwardCheckbox;
    private CheckBox useSeriesResultDiscardingThresholdsCheckbox;
    private final StringMessages stringMessages;
    private VerticalPanel additionalWidgetPanel;
    private final SeriesDTO selectedSeries;
    private final RegattaDTO regatta;
    private final DiscardThresholdBoxes discardThresholdBoxes;
    private StringListEditorComposite raceNamesEditor;
    
    private static class RaceDialogValidator implements Validator<SeriesDescriptor> {
        private StringMessages stringMessages;
        private RegattaDTO regatta;
        
        public RaceDialogValidator(RegattaDTO regatta, StringMessages stringMessages) {
            this.stringMessages = stringMessages;
            this.regatta = regatta;
        }

        @Override
        public String getErrorMessage(SeriesDescriptor valueToValidate) {
            Set<String> raceColumnNamesOfOtherSeries = new HashSet<String>();
            SeriesDTO seriesToValidate = valueToValidate.getSeries();
            List<RaceColumnDTO> raceColumnsToValidate = valueToValidate.getRaces();
            String errorMessage = null;
            for (SeriesDTO seriesDTO: regatta.series) {
                if (!seriesDTO.getName().equals(seriesToValidate.getName())) {
                    for (RaceColumnDTO raceColumn : seriesDTO.getRaceColumns()) {
                        raceColumnNamesOfOtherSeries.add(raceColumn.getName());
                    }
                }
            }
            boolean raceColumnNameNotEmpty = true;
            RaceColumnDTO wrongRaceColumn = null;
            for (RaceColumnDTO raceColumn : raceColumnsToValidate) {
                raceColumnNameNotEmpty = raceColumn.getName() != null && raceColumn.getName().length() > 0;
                if (!raceColumnNameNotEmpty) {
                    wrongRaceColumn = raceColumn;
                    break;
                }
            }
            boolean raceColumnUniqueInSeries = true;
            boolean raceColumnUniqueInRegatta = true;
            HashSet<String> setToFindDuplicates = new HashSet<String>();
            for (RaceColumnDTO raceColumn : raceColumnsToValidate) {
                if (!setToFindDuplicates.add(raceColumn.getName())) {
                    raceColumnUniqueInSeries = false;
                    wrongRaceColumn = raceColumn;
                    break;
                } else if(raceColumnNamesOfOtherSeries.contains(raceColumn.getName())) {
                    raceColumnUniqueInRegatta = false;
                    wrongRaceColumn = raceColumn;
                    break;
                } 
            }
            if (!raceColumnNameNotEmpty) {
                errorMessage = stringMessages.race() + " " + wrongRaceColumn.getName() + ": "
                        + stringMessages.pleaseEnterAName();
            } else if (!raceColumnUniqueInSeries) {
                errorMessage = stringMessages.race() + " " +  wrongRaceColumn.getName() + ": "
                        + stringMessages.raceWithThisNameAlreadyExists();
            }  else if (!raceColumnUniqueInRegatta) {
                errorMessage = stringMessages.race() + " " +  wrongRaceColumn.getName() + ": "
                        + stringMessages.raceWithThisNameAlreadyExistsInRegatta();
            } else {
                errorMessage = DiscardThresholdBoxes.getErrorMessage(valueToValidate.getResultDiscardingThresholds(), stringMessages);
            }
            return errorMessage;
        }
    }

    public SeriesEditDialog(RegattaDTO regatta, SeriesDTO selectedSeries, StringMessages stringMessages,DialogCallback<SeriesDescriptor> callback) {
        super(stringMessages.actionEditSeries(), null, stringMessages.ok(), stringMessages.cancel(),
                new RaceDialogValidator(regatta, stringMessages), callback);
        this.regatta = regatta;
        this.selectedSeries = selectedSeries;
        this.stringMessages = stringMessages;
        discardThresholdBoxes = new DiscardThresholdBoxes(this, selectedSeries.getDiscardThresholds(), stringMessages);
    }
    
    @Override
    protected SeriesDescriptor getResult() {
        SeriesDTO selectedSeries = getSelectedSeries();
        List<RaceColumnDTO> races = new ArrayList<RaceColumnDTO>();
        for (String name : raceNamesEditor.getValue()) {
            RaceColumnDTO raceColumnDTO = findRaceColumnInSeriesByName(selectedSeries, name);
            if (raceColumnDTO == null) {
                raceColumnDTO = new RaceColumnDTO(/* isValidInTotalScore not relevant here; not in scope of a leaderboard */ null);
                raceColumnDTO.setName(name);
            }
            races.add(raceColumnDTO);
        }
        return new SeriesDescriptor(selectedSeries, seriesNameTextBox.getValue(), races, isMedalCheckbox.getValue(),
                useSeriesResultDiscardingThresholdsCheckbox.getValue() ? discardThresholdBoxes.getDiscardThresholds()
                        : null, startWithZeroScoreCheckbox.getValue(),
                firstColumnIsNonDiscardableCarryForwardCheckbox.getValue(), hasSplitFleetContiguousScoringCheckbox.getValue());
    }

    private RaceColumnDTO findRaceColumnInSeriesByName(SeriesDTO series, String raceColumnName) {
        RaceColumnDTO result = null;
        if (series != null) {
            for (RaceColumnDTO raceColumn : series.getRaceColumns()) {
                if (raceColumn.getName().equals(raceColumnName)) {
                    result = raceColumn;
                    break;
                }
            }
        }
        return result;
    }
    
    @Override
    protected Widget getAdditionalWidget() {
        additionalWidgetPanel = new VerticalPanel();
        Widget additionalWidget = super.getAdditionalWidget();
        if (additionalWidget != null) {
            additionalWidgetPanel.add(additionalWidget);
        }
        HorizontalPanel seriesPanel = new HorizontalPanel();
        seriesPanel.setSpacing(3);
        String seriesName = getSelectedSeries().getName();
        seriesPanel.add(new Label(stringMessages.series() + ": " + seriesName));
        additionalWidgetPanel.add(seriesPanel);
<<<<<<< HEAD
        
        isMedalCheckbox = createCheckbox(stringMessages.medalSeries());
        isMedalCheckbox.ensureDebugId("MedalSeriesCheckbox");
=======
        seriesNameTextBox = createTextBox(seriesName);
        isMedalCheckbox = createCheckbox(stringMessages.medalSeries());
        additionalWidgetPanel.add(seriesNameTextBox);
>>>>>>> 457afc72
        isMedalCheckbox.setValue(selectedSeries.isMedal());
        additionalWidgetPanel.add(isMedalCheckbox);
        
        startWithZeroScoreCheckbox = createCheckbox(stringMessages.startsWithZeroScore());
        startWithZeroScoreCheckbox.ensureDebugId("StartsWithZeroScoreCheckbox");
        startWithZeroScoreCheckbox.setValue(selectedSeries.isStartsWithZeroScore());
        additionalWidgetPanel.add(startWithZeroScoreCheckbox);
<<<<<<< HEAD
        
=======
        hasSplitFleetContiguousScoringCheckbox = createCheckbox(stringMessages.hasSplitFleetContiguousScoring());
        hasSplitFleetContiguousScoringCheckbox.setValue(selectedSeries.hasSplitFleetContiguousScoring());
        additionalWidgetPanel.add(hasSplitFleetContiguousScoringCheckbox);
>>>>>>> 457afc72
        firstColumnIsNonDiscardableCarryForwardCheckbox = createCheckbox(stringMessages.firstRaceIsNonDiscardableCarryForward());
        firstColumnIsNonDiscardableCarryForwardCheckbox.ensureDebugId("StartsWithNonDiscardableCarryForwardCheckbox");
        firstColumnIsNonDiscardableCarryForwardCheckbox.setValue(selectedSeries.isFirstColumnIsNonDiscardableCarryForward());
        additionalWidgetPanel.add(firstColumnIsNonDiscardableCarryForwardCheckbox);
        
        useSeriesResultDiscardingThresholdsCheckbox = createCheckbox(stringMessages.seriesDefinesResultDiscardingRule());
        useSeriesResultDiscardingThresholdsCheckbox.ensureDebugId("DefinesResultDiscardingRulesCheckbox");
        useSeriesResultDiscardingThresholdsCheckbox.setValue(selectedSeries.getDiscardThresholds() != null);
        useSeriesResultDiscardingThresholdsCheckbox.addValueChangeHandler(new ValueChangeHandler<Boolean>() {
            @Override
            public void onValueChange(ValueChangeEvent<Boolean> event) {
                discardThresholdBoxes.getWidget().setVisible(event.getValue());
            }
        });
        additionalWidgetPanel.add(useSeriesResultDiscardingThresholdsCheckbox);
<<<<<<< HEAD
        
        Widget discardThresholdBoxesWidget = discardThresholdBoxes.getWidget();
        discardThresholdBoxesWidget.ensureDebugId("");
        discardThresholdBoxesWidget.setVisible(useSeriesResultDiscardingThresholdsCheckbox.getValue());
        additionalWidgetPanel.add(discardThresholdBoxesWidget);
        
        raceNamesEditor = new StringListEditorComposite(getExistingRacesOfSeries(), new RaceNamesEditorUi(stringMessages, resources.removeIcon(), seriesName));
        raceNamesEditor.ensureDebugId("RaceNamesStringListEditorComposite");
        additionalWidgetPanel.add(raceNamesEditor);
        
=======
        additionalWidgetPanel.add(discardThresholdBoxes.getWidget());
        discardThresholdBoxes.getWidget().setVisible(useSeriesResultDiscardingThresholdsCheckbox.getValue());
        
        raceNamesEditor = new StringListInlineEditorComposite(getExistingRacesOfSeries(), new RaceNamesEditorUi(regatta, stringMessages, resources.removeIcon(), seriesName));
        raceNamesEditor.addValueChangeHandler(new ValueChangeHandler<List<String>>() {
            @Override
            public void onValueChange(ValueChangeEvent<List<String>> event) {
                validate();
            }
        });
        
        TabPanel tabPanel = new TabPanel();
        tabPanel.setWidth("100%");
        tabPanel.add(raceNamesEditor, stringMessages.races());
        tabPanel.selectTab(0);
        additionalWidgetPanel.add(tabPanel);

>>>>>>> 457afc72
        return additionalWidgetPanel;
    }
    
    private List<String> getExistingRacesOfSeries() {
        List<String> names = new ArrayList<String>();
        SeriesDTO selectedSeries = getSelectedSeries();
        if(selectedSeries != null && !selectedSeries.getRaceColumns().isEmpty()) {
            for(RaceColumnDTO raceColumn: selectedSeries.getRaceColumns()) {
                names.add(raceColumn.getName());
            }
        }
        return names;
    }

    private SeriesDTO getSelectedSeries() {
        return selectedSeries;
    }
    
    private class RaceNamesEditorUi extends StringListInlineEditorComposite.ExpandedUi {
        private final RegattaDTO regatta;
        
        private final ListBox addRacesFromListBox;
        private final ListBox addRacesToListBox;
        private final TextBox raceNamePrefixTextBox;
        private final Button addRacesBtn;
        
        private final String seriesName;
        private final Label addRacesHintLabel;
        
        public RaceNamesEditorUi(RegattaDTO regatta, StringMessages stringMessages, ImageResource removeImage, String seriesName) {
            super(stringMessages, removeImage, Collections.<String>emptyList());
<<<<<<< HEAD

            this.seriesName = seriesName;
            
            this.addRacesListBox = createListBox(false);
            this.addRacesListBox.ensureDebugId("NumberOfRacesListBox");
            
=======
            this.regatta = regatta;
            this.addRacesFromListBox = createListBox(false);
            this.addRacesToListBox = createListBox(false);
>>>>>>> 457afc72
            this.raceNamePrefixTextBox = createTextBox(null);
            this.raceNamePrefixTextBox.ensureDebugId("RaceNamePrefixTextBox");
            
            this.addRacesBtn = new Button(stringMessages.add());
<<<<<<< HEAD
            this.addRacesBtn.ensureDebugId("AddRacesButton");
=======
            this.addRacesHintLabel = new Label("");
            this.seriesName = seriesName;
>>>>>>> 457afc72
        }
        
        private List<String> resolveRaceNamesToAdd() {
            List<String> result = new ArrayList<String>();
            String racePrefix = raceNamePrefixTextBox.getText();
            int to = addRacesToListBox.getSelectedIndex() + 1; 
            int from = addRacesFromListBox.getSelectedIndex() + 1;
            int racesToCreate = to - from + 1;
            if(racesToCreate > 0) {
                for(int i = from; i <= to; i++) {
                    String raceName = racePrefix + i;
                    result.add(raceName);
                }
            }
            
            return result;
        }
        
        public void updateHintLabel() {
            List<String> resolveRaceNamesToAdd = resolveRaceNamesToAdd();
            String hintText = "Hint: 'Add' will create the races: ";
            for(String raceName: resolveRaceNamesToAdd) {
                hintText += raceName + " ";
            }
            addRacesHintLabel.setText(hintText);
        }

        public void updateFromToListboxesSelection() {
            int nextNumber = calculateNextValidRaceNumber(raceNamePrefixTextBox.getValue());
            addRacesFromListBox.setSelectedIndex(nextNumber-1);
            addRacesToListBox.setSelectedIndex(nextNumber-1);
        }

        private int calculateNextValidRaceNumber(String prefix) {
            int maxNumber = 0;
            List<String> allRaces = new ArrayList<String>();
            for (SeriesDTO seriesDTO: regatta.series) {
                if(seriesName.equals(seriesDTO.getName())) {
                    allRaces.addAll(context.getValue());
                } else {
                    for (RaceColumnDTO raceColumn : seriesDTO.getRaceColumns()) {
                        allRaces.add(raceColumn.getName());
                    }                    
                }
            }
            for(String name: allRaces) {
                if(prefix != null && !prefix.isEmpty()) {
                    if(name.startsWith(prefix)) {
                        String withoutPrefix = name.substring(prefix.length(), name.length());
                        try {
                            int number = Integer.parseInt(withoutPrefix);
                            if(number > maxNumber) {
                                maxNumber = number;
                            }
                        } catch ( NumberFormatException nbe) {
                            // do nothing
                        }
                    }
                } else {
                    try {
                        int number = Integer.parseInt(name);
                        if(number > maxNumber) {
                            maxNumber = number;
                        }
                    } catch ( NumberFormatException nbe) {
                        // do nothing
                    }
                }
            }
            return maxNumber+1;
        }
            
        @Override
        protected Widget createAddWidget() {
            VerticalPanel vPanel = new VerticalPanel();
            
            HorizontalPanel addRacesPanel = new HorizontalPanel();
            addRacesPanel.setVerticalAlignment(HasVerticalAlignment.ALIGN_MIDDLE);
            addRacesPanel.setSpacing(5);
            addRacesPanel.add(new Label("Add races"));

            for(int i = 1; i <= 50; i++) {
                addRacesFromListBox.addItem("" + i);
                addRacesToListBox.addItem("" + i);
            }
            updateFromToListboxesSelection();

            addRacesFromListBox.addChangeHandler(new ChangeHandler() {
                @Override
                public void onChange(ChangeEvent event) {
                    updateHintLabel();
                }
            });
            addRacesToListBox.addChangeHandler(new ChangeHandler() {
                @Override
                public void onChange(ChangeEvent event) {
                    updateHintLabel();
                }
            });
            
            addRacesPanel.add(addRacesFromListBox);
            addRacesPanel.add(new Label("to"));
            addRacesPanel.add(addRacesToListBox);
            addRacesPanel.add(new Label("with name prefix"));

            raceNamePrefixTextBox.setWidth("20px");
            if ("Default".equals(seriesName)) {
                raceNamePrefixTextBox.setText("R");
            } else {
                raceNamePrefixTextBox.setText(seriesName.substring(0, 1).toUpperCase());
            }
            
            raceNamePrefixTextBox.addValueChangeHandler(new ValueChangeHandler<String>() {
                @Override
                public void onValueChange(ValueChangeEvent<String> event) {
                    updateHintLabel();
                }
            });
            
            addRacesPanel.add(raceNamePrefixTextBox);
            addRacesBtn.addStyleName("inlineButton");
            
            addRacesBtn.addClickHandler(new ClickHandler() {
                @Override
                public void onClick(ClickEvent event) {
                    SeriesDTO selectedSeries = getSelectedSeries();
                    if(selectedSeries != null) {
                        List<String> raceNamesToAdd = resolveRaceNamesToAdd();
                        for(String raceToAdd: raceNamesToAdd) {
                            addValue(raceToAdd);
                        }
                        validate();
//                        updateFromToListboxesSelection();
//                        updateHintLabel();
                    } else {
                        Window.alert("Please select a series first.");
                    }
                }
            });
            addRacesPanel.add(addRacesBtn);
            
            vPanel.add(addRacesPanel);
            
            addRacesHintLabel.getElement().getStyle().setColor("gray");
            vPanel.add(addRacesHintLabel);
            updateFromToListboxesSelection();
            updateHintLabel();
            
            return vPanel;
        }

        @Override
        public void onRowAdded() {
            updateFromToListboxesSelection();
            updateHintLabel();
        }

        @Override
        public void onRowRemoved() {
            updateFromToListboxesSelection();
            updateHintLabel();
        }
    }
}
<|MERGE_RESOLUTION|>--- conflicted
+++ resolved
@@ -1,450 +1,430 @@
-package com.sap.sailing.gwt.ui.adminconsole;
-
-import java.util.ArrayList;
-import java.util.Collections;
-import java.util.HashSet;
-import java.util.List;
-import java.util.Set;
-
-import com.google.gwt.core.shared.GWT;
-import com.google.gwt.event.dom.client.ChangeEvent;
-import com.google.gwt.event.dom.client.ChangeHandler;
-import com.google.gwt.event.dom.client.ClickEvent;
-import com.google.gwt.event.dom.client.ClickHandler;
-import com.google.gwt.event.logical.shared.ValueChangeEvent;
-import com.google.gwt.event.logical.shared.ValueChangeHandler;
-import com.google.gwt.resources.client.ImageResource;
-import com.google.gwt.user.client.Window;
-import com.google.gwt.user.client.ui.Button;
-import com.google.gwt.user.client.ui.CheckBox;
-import com.google.gwt.user.client.ui.HasVerticalAlignment;
-import com.google.gwt.user.client.ui.HorizontalPanel;
-import com.google.gwt.user.client.ui.Label;
-import com.google.gwt.user.client.ui.ListBox;
-import com.google.gwt.user.client.ui.TabPanel;
-import com.google.gwt.user.client.ui.TextBox;
-import com.google.gwt.user.client.ui.VerticalPanel;
-import com.google.gwt.user.client.ui.Widget;
-import com.sap.sailing.domain.common.dto.RaceColumnDTO;
-import com.sap.sailing.gwt.ui.client.StringMessages;
-import com.sap.sailing.gwt.ui.client.shared.controls.listedit.StringListEditorComposite;
-import com.sap.sailing.gwt.ui.client.shared.controls.listedit.StringListInlineEditorComposite;
-import com.sap.sailing.gwt.ui.shared.RegattaDTO;
-import com.sap.sailing.gwt.ui.shared.SeriesDTO;
-import com.sap.sse.gwt.ui.DataEntryDialog;
-
-public class SeriesEditDialog extends DataEntryDialog<SeriesDescriptor> {
-
-    private static AdminConsoleResources resources = GWT.create(AdminConsoleResources.class);
-    
-    private TextBox seriesNameTextBox;
-    private CheckBox isMedalCheckbox;
-    private CheckBox startWithZeroScoreCheckbox;
-    private CheckBox hasSplitFleetContiguousScoringCheckbox;
-    private CheckBox firstColumnIsNonDiscardableCarryForwardCheckbox;
-    private CheckBox useSeriesResultDiscardingThresholdsCheckbox;
-    private final StringMessages stringMessages;
-    private VerticalPanel additionalWidgetPanel;
-    private final SeriesDTO selectedSeries;
-    private final RegattaDTO regatta;
-    private final DiscardThresholdBoxes discardThresholdBoxes;
-    private StringListEditorComposite raceNamesEditor;
-    
-    private static class RaceDialogValidator implements Validator<SeriesDescriptor> {
-        private StringMessages stringMessages;
-        private RegattaDTO regatta;
-        
-        public RaceDialogValidator(RegattaDTO regatta, StringMessages stringMessages) {
-            this.stringMessages = stringMessages;
-            this.regatta = regatta;
-        }
-
-        @Override
-        public String getErrorMessage(SeriesDescriptor valueToValidate) {
-            Set<String> raceColumnNamesOfOtherSeries = new HashSet<String>();
-            SeriesDTO seriesToValidate = valueToValidate.getSeries();
-            List<RaceColumnDTO> raceColumnsToValidate = valueToValidate.getRaces();
-            String errorMessage = null;
-            for (SeriesDTO seriesDTO: regatta.series) {
-                if (!seriesDTO.getName().equals(seriesToValidate.getName())) {
-                    for (RaceColumnDTO raceColumn : seriesDTO.getRaceColumns()) {
-                        raceColumnNamesOfOtherSeries.add(raceColumn.getName());
-                    }
-                }
-            }
-            boolean raceColumnNameNotEmpty = true;
-            RaceColumnDTO wrongRaceColumn = null;
-            for (RaceColumnDTO raceColumn : raceColumnsToValidate) {
-                raceColumnNameNotEmpty = raceColumn.getName() != null && raceColumn.getName().length() > 0;
-                if (!raceColumnNameNotEmpty) {
-                    wrongRaceColumn = raceColumn;
-                    break;
-                }
-            }
-            boolean raceColumnUniqueInSeries = true;
-            boolean raceColumnUniqueInRegatta = true;
-            HashSet<String> setToFindDuplicates = new HashSet<String>();
-            for (RaceColumnDTO raceColumn : raceColumnsToValidate) {
-                if (!setToFindDuplicates.add(raceColumn.getName())) {
-                    raceColumnUniqueInSeries = false;
-                    wrongRaceColumn = raceColumn;
-                    break;
-                } else if(raceColumnNamesOfOtherSeries.contains(raceColumn.getName())) {
-                    raceColumnUniqueInRegatta = false;
-                    wrongRaceColumn = raceColumn;
-                    break;
-                } 
-            }
-            if (!raceColumnNameNotEmpty) {
-                errorMessage = stringMessages.race() + " " + wrongRaceColumn.getName() + ": "
-                        + stringMessages.pleaseEnterAName();
-            } else if (!raceColumnUniqueInSeries) {
-                errorMessage = stringMessages.race() + " " +  wrongRaceColumn.getName() + ": "
-                        + stringMessages.raceWithThisNameAlreadyExists();
-            }  else if (!raceColumnUniqueInRegatta) {
-                errorMessage = stringMessages.race() + " " +  wrongRaceColumn.getName() + ": "
-                        + stringMessages.raceWithThisNameAlreadyExistsInRegatta();
-            } else {
-                errorMessage = DiscardThresholdBoxes.getErrorMessage(valueToValidate.getResultDiscardingThresholds(), stringMessages);
-            }
-            return errorMessage;
-        }
-    }
-
-    public SeriesEditDialog(RegattaDTO regatta, SeriesDTO selectedSeries, StringMessages stringMessages,DialogCallback<SeriesDescriptor> callback) {
-        super(stringMessages.actionEditSeries(), null, stringMessages.ok(), stringMessages.cancel(),
-                new RaceDialogValidator(regatta, stringMessages), callback);
-        this.regatta = regatta;
-        this.selectedSeries = selectedSeries;
-        this.stringMessages = stringMessages;
-        discardThresholdBoxes = new DiscardThresholdBoxes(this, selectedSeries.getDiscardThresholds(), stringMessages);
-    }
-    
-    @Override
-    protected SeriesDescriptor getResult() {
-        SeriesDTO selectedSeries = getSelectedSeries();
-        List<RaceColumnDTO> races = new ArrayList<RaceColumnDTO>();
-        for (String name : raceNamesEditor.getValue()) {
-            RaceColumnDTO raceColumnDTO = findRaceColumnInSeriesByName(selectedSeries, name);
-            if (raceColumnDTO == null) {
-                raceColumnDTO = new RaceColumnDTO(/* isValidInTotalScore not relevant here; not in scope of a leaderboard */ null);
-                raceColumnDTO.setName(name);
-            }
-            races.add(raceColumnDTO);
-        }
-        return new SeriesDescriptor(selectedSeries, seriesNameTextBox.getValue(), races, isMedalCheckbox.getValue(),
-                useSeriesResultDiscardingThresholdsCheckbox.getValue() ? discardThresholdBoxes.getDiscardThresholds()
-                        : null, startWithZeroScoreCheckbox.getValue(),
-                firstColumnIsNonDiscardableCarryForwardCheckbox.getValue(), hasSplitFleetContiguousScoringCheckbox.getValue());
-    }
-
-    private RaceColumnDTO findRaceColumnInSeriesByName(SeriesDTO series, String raceColumnName) {
-        RaceColumnDTO result = null;
-        if (series != null) {
-            for (RaceColumnDTO raceColumn : series.getRaceColumns()) {
-                if (raceColumn.getName().equals(raceColumnName)) {
-                    result = raceColumn;
-                    break;
-                }
-            }
-        }
-        return result;
-    }
-    
-    @Override
-    protected Widget getAdditionalWidget() {
-        additionalWidgetPanel = new VerticalPanel();
-        Widget additionalWidget = super.getAdditionalWidget();
-        if (additionalWidget != null) {
-            additionalWidgetPanel.add(additionalWidget);
-        }
-        HorizontalPanel seriesPanel = new HorizontalPanel();
-        seriesPanel.setSpacing(3);
-        String seriesName = getSelectedSeries().getName();
-        seriesPanel.add(new Label(stringMessages.series() + ": " + seriesName));
-        additionalWidgetPanel.add(seriesPanel);
-<<<<<<< HEAD
-        
-        isMedalCheckbox = createCheckbox(stringMessages.medalSeries());
-        isMedalCheckbox.ensureDebugId("MedalSeriesCheckbox");
-=======
-        seriesNameTextBox = createTextBox(seriesName);
-        isMedalCheckbox = createCheckbox(stringMessages.medalSeries());
-        additionalWidgetPanel.add(seriesNameTextBox);
->>>>>>> 457afc72
-        isMedalCheckbox.setValue(selectedSeries.isMedal());
-        additionalWidgetPanel.add(isMedalCheckbox);
-        
-        startWithZeroScoreCheckbox = createCheckbox(stringMessages.startsWithZeroScore());
-        startWithZeroScoreCheckbox.ensureDebugId("StartsWithZeroScoreCheckbox");
-        startWithZeroScoreCheckbox.setValue(selectedSeries.isStartsWithZeroScore());
-        additionalWidgetPanel.add(startWithZeroScoreCheckbox);
-<<<<<<< HEAD
-        
-=======
-        hasSplitFleetContiguousScoringCheckbox = createCheckbox(stringMessages.hasSplitFleetContiguousScoring());
-        hasSplitFleetContiguousScoringCheckbox.setValue(selectedSeries.hasSplitFleetContiguousScoring());
-        additionalWidgetPanel.add(hasSplitFleetContiguousScoringCheckbox);
->>>>>>> 457afc72
-        firstColumnIsNonDiscardableCarryForwardCheckbox = createCheckbox(stringMessages.firstRaceIsNonDiscardableCarryForward());
-        firstColumnIsNonDiscardableCarryForwardCheckbox.ensureDebugId("StartsWithNonDiscardableCarryForwardCheckbox");
-        firstColumnIsNonDiscardableCarryForwardCheckbox.setValue(selectedSeries.isFirstColumnIsNonDiscardableCarryForward());
-        additionalWidgetPanel.add(firstColumnIsNonDiscardableCarryForwardCheckbox);
-        
-        useSeriesResultDiscardingThresholdsCheckbox = createCheckbox(stringMessages.seriesDefinesResultDiscardingRule());
-        useSeriesResultDiscardingThresholdsCheckbox.ensureDebugId("DefinesResultDiscardingRulesCheckbox");
-        useSeriesResultDiscardingThresholdsCheckbox.setValue(selectedSeries.getDiscardThresholds() != null);
-        useSeriesResultDiscardingThresholdsCheckbox.addValueChangeHandler(new ValueChangeHandler<Boolean>() {
-            @Override
-            public void onValueChange(ValueChangeEvent<Boolean> event) {
-                discardThresholdBoxes.getWidget().setVisible(event.getValue());
-            }
-        });
-        additionalWidgetPanel.add(useSeriesResultDiscardingThresholdsCheckbox);
-<<<<<<< HEAD
-        
-        Widget discardThresholdBoxesWidget = discardThresholdBoxes.getWidget();
-        discardThresholdBoxesWidget.ensureDebugId("");
-        discardThresholdBoxesWidget.setVisible(useSeriesResultDiscardingThresholdsCheckbox.getValue());
-        additionalWidgetPanel.add(discardThresholdBoxesWidget);
-        
-        raceNamesEditor = new StringListEditorComposite(getExistingRacesOfSeries(), new RaceNamesEditorUi(stringMessages, resources.removeIcon(), seriesName));
-        raceNamesEditor.ensureDebugId("RaceNamesStringListEditorComposite");
-        additionalWidgetPanel.add(raceNamesEditor);
-        
-=======
-        additionalWidgetPanel.add(discardThresholdBoxes.getWidget());
-        discardThresholdBoxes.getWidget().setVisible(useSeriesResultDiscardingThresholdsCheckbox.getValue());
-        
-        raceNamesEditor = new StringListInlineEditorComposite(getExistingRacesOfSeries(), new RaceNamesEditorUi(regatta, stringMessages, resources.removeIcon(), seriesName));
-        raceNamesEditor.addValueChangeHandler(new ValueChangeHandler<List<String>>() {
-            @Override
-            public void onValueChange(ValueChangeEvent<List<String>> event) {
-                validate();
-            }
-        });
-        
-        TabPanel tabPanel = new TabPanel();
-        tabPanel.setWidth("100%");
-        tabPanel.add(raceNamesEditor, stringMessages.races());
-        tabPanel.selectTab(0);
-        additionalWidgetPanel.add(tabPanel);
-
->>>>>>> 457afc72
-        return additionalWidgetPanel;
-    }
-    
-    private List<String> getExistingRacesOfSeries() {
-        List<String> names = new ArrayList<String>();
-        SeriesDTO selectedSeries = getSelectedSeries();
-        if(selectedSeries != null && !selectedSeries.getRaceColumns().isEmpty()) {
-            for(RaceColumnDTO raceColumn: selectedSeries.getRaceColumns()) {
-                names.add(raceColumn.getName());
-            }
-        }
-        return names;
-    }
-
-    private SeriesDTO getSelectedSeries() {
-        return selectedSeries;
-    }
-    
-    private class RaceNamesEditorUi extends StringListInlineEditorComposite.ExpandedUi {
-        private final RegattaDTO regatta;
-        
-        private final ListBox addRacesFromListBox;
-        private final ListBox addRacesToListBox;
-        private final TextBox raceNamePrefixTextBox;
-        private final Button addRacesBtn;
-        
-        private final String seriesName;
-        private final Label addRacesHintLabel;
-        
-        public RaceNamesEditorUi(RegattaDTO regatta, StringMessages stringMessages, ImageResource removeImage, String seriesName) {
-            super(stringMessages, removeImage, Collections.<String>emptyList());
-<<<<<<< HEAD
-
-            this.seriesName = seriesName;
-            
-            this.addRacesListBox = createListBox(false);
-            this.addRacesListBox.ensureDebugId("NumberOfRacesListBox");
-            
-=======
-            this.regatta = regatta;
-            this.addRacesFromListBox = createListBox(false);
-            this.addRacesToListBox = createListBox(false);
->>>>>>> 457afc72
-            this.raceNamePrefixTextBox = createTextBox(null);
-            this.raceNamePrefixTextBox.ensureDebugId("RaceNamePrefixTextBox");
-            
-            this.addRacesBtn = new Button(stringMessages.add());
-<<<<<<< HEAD
-            this.addRacesBtn.ensureDebugId("AddRacesButton");
-=======
-            this.addRacesHintLabel = new Label("");
-            this.seriesName = seriesName;
->>>>>>> 457afc72
-        }
-        
-        private List<String> resolveRaceNamesToAdd() {
-            List<String> result = new ArrayList<String>();
-            String racePrefix = raceNamePrefixTextBox.getText();
-            int to = addRacesToListBox.getSelectedIndex() + 1; 
-            int from = addRacesFromListBox.getSelectedIndex() + 1;
-            int racesToCreate = to - from + 1;
-            if(racesToCreate > 0) {
-                for(int i = from; i <= to; i++) {
-                    String raceName = racePrefix + i;
-                    result.add(raceName);
-                }
-            }
-            
-            return result;
-        }
-        
-        public void updateHintLabel() {
-            List<String> resolveRaceNamesToAdd = resolveRaceNamesToAdd();
-            String hintText = "Hint: 'Add' will create the races: ";
-            for(String raceName: resolveRaceNamesToAdd) {
-                hintText += raceName + " ";
-            }
-            addRacesHintLabel.setText(hintText);
-        }
-
-        public void updateFromToListboxesSelection() {
-            int nextNumber = calculateNextValidRaceNumber(raceNamePrefixTextBox.getValue());
-            addRacesFromListBox.setSelectedIndex(nextNumber-1);
-            addRacesToListBox.setSelectedIndex(nextNumber-1);
-        }
-
-        private int calculateNextValidRaceNumber(String prefix) {
-            int maxNumber = 0;
-            List<String> allRaces = new ArrayList<String>();
-            for (SeriesDTO seriesDTO: regatta.series) {
-                if(seriesName.equals(seriesDTO.getName())) {
-                    allRaces.addAll(context.getValue());
-                } else {
-                    for (RaceColumnDTO raceColumn : seriesDTO.getRaceColumns()) {
-                        allRaces.add(raceColumn.getName());
-                    }                    
-                }
-            }
-            for(String name: allRaces) {
-                if(prefix != null && !prefix.isEmpty()) {
-                    if(name.startsWith(prefix)) {
-                        String withoutPrefix = name.substring(prefix.length(), name.length());
-                        try {
-                            int number = Integer.parseInt(withoutPrefix);
-                            if(number > maxNumber) {
-                                maxNumber = number;
-                            }
-                        } catch ( NumberFormatException nbe) {
-                            // do nothing
-                        }
-                    }
-                } else {
-                    try {
-                        int number = Integer.parseInt(name);
-                        if(number > maxNumber) {
-                            maxNumber = number;
-                        }
-                    } catch ( NumberFormatException nbe) {
-                        // do nothing
-                    }
-                }
-            }
-            return maxNumber+1;
-        }
-            
-        @Override
-        protected Widget createAddWidget() {
-            VerticalPanel vPanel = new VerticalPanel();
-            
-            HorizontalPanel addRacesPanel = new HorizontalPanel();
-            addRacesPanel.setVerticalAlignment(HasVerticalAlignment.ALIGN_MIDDLE);
-            addRacesPanel.setSpacing(5);
-            addRacesPanel.add(new Label("Add races"));
-
-            for(int i = 1; i <= 50; i++) {
-                addRacesFromListBox.addItem("" + i);
-                addRacesToListBox.addItem("" + i);
-            }
-            updateFromToListboxesSelection();
-
-            addRacesFromListBox.addChangeHandler(new ChangeHandler() {
-                @Override
-                public void onChange(ChangeEvent event) {
-                    updateHintLabel();
-                }
-            });
-            addRacesToListBox.addChangeHandler(new ChangeHandler() {
-                @Override
-                public void onChange(ChangeEvent event) {
-                    updateHintLabel();
-                }
-            });
-            
-            addRacesPanel.add(addRacesFromListBox);
-            addRacesPanel.add(new Label("to"));
-            addRacesPanel.add(addRacesToListBox);
-            addRacesPanel.add(new Label("with name prefix"));
-
-            raceNamePrefixTextBox.setWidth("20px");
-            if ("Default".equals(seriesName)) {
-                raceNamePrefixTextBox.setText("R");
-            } else {
-                raceNamePrefixTextBox.setText(seriesName.substring(0, 1).toUpperCase());
-            }
-            
-            raceNamePrefixTextBox.addValueChangeHandler(new ValueChangeHandler<String>() {
-                @Override
-                public void onValueChange(ValueChangeEvent<String> event) {
-                    updateHintLabel();
-                }
-            });
-            
-            addRacesPanel.add(raceNamePrefixTextBox);
-            addRacesBtn.addStyleName("inlineButton");
-            
-            addRacesBtn.addClickHandler(new ClickHandler() {
-                @Override
-                public void onClick(ClickEvent event) {
-                    SeriesDTO selectedSeries = getSelectedSeries();
-                    if(selectedSeries != null) {
-                        List<String> raceNamesToAdd = resolveRaceNamesToAdd();
-                        for(String raceToAdd: raceNamesToAdd) {
-                            addValue(raceToAdd);
-                        }
-                        validate();
-//                        updateFromToListboxesSelection();
-//                        updateHintLabel();
-                    } else {
-                        Window.alert("Please select a series first.");
-                    }
-                }
-            });
-            addRacesPanel.add(addRacesBtn);
-            
-            vPanel.add(addRacesPanel);
-            
-            addRacesHintLabel.getElement().getStyle().setColor("gray");
-            vPanel.add(addRacesHintLabel);
-            updateFromToListboxesSelection();
-            updateHintLabel();
-            
-            return vPanel;
-        }
-
-        @Override
-        public void onRowAdded() {
-            updateFromToListboxesSelection();
-            updateHintLabel();
-        }
-
-        @Override
-        public void onRowRemoved() {
-            updateFromToListboxesSelection();
-            updateHintLabel();
-        }
-    }
-}
+package com.sap.sailing.gwt.ui.adminconsole;
+
+import java.util.ArrayList;
+import java.util.Collections;
+import java.util.HashSet;
+import java.util.List;
+import java.util.Set;
+
+import com.google.gwt.core.shared.GWT;
+import com.google.gwt.event.dom.client.ChangeEvent;
+import com.google.gwt.event.dom.client.ChangeHandler;
+import com.google.gwt.event.dom.client.ClickEvent;
+import com.google.gwt.event.dom.client.ClickHandler;
+import com.google.gwt.event.logical.shared.ValueChangeEvent;
+import com.google.gwt.event.logical.shared.ValueChangeHandler;
+import com.google.gwt.resources.client.ImageResource;
+import com.google.gwt.user.client.Window;
+import com.google.gwt.user.client.ui.Button;
+import com.google.gwt.user.client.ui.CheckBox;
+import com.google.gwt.user.client.ui.HasVerticalAlignment;
+import com.google.gwt.user.client.ui.HorizontalPanel;
+import com.google.gwt.user.client.ui.Label;
+import com.google.gwt.user.client.ui.ListBox;
+import com.google.gwt.user.client.ui.TabPanel;
+import com.google.gwt.user.client.ui.TextBox;
+import com.google.gwt.user.client.ui.VerticalPanel;
+import com.google.gwt.user.client.ui.Widget;
+import com.sap.sailing.domain.common.dto.RaceColumnDTO;
+import com.sap.sailing.gwt.ui.client.StringMessages;
+import com.sap.sailing.gwt.ui.client.shared.controls.listedit.StringListEditorComposite;
+import com.sap.sailing.gwt.ui.client.shared.controls.listedit.StringListInlineEditorComposite;
+import com.sap.sailing.gwt.ui.shared.RegattaDTO;
+import com.sap.sailing.gwt.ui.shared.SeriesDTO;
+import com.sap.sse.gwt.ui.DataEntryDialog;
+
+public class SeriesEditDialog extends DataEntryDialog<SeriesDescriptor> {
+
+    private static AdminConsoleResources resources = GWT.create(AdminConsoleResources.class);
+    
+    private TextBox seriesNameTextBox;
+    private CheckBox isMedalCheckbox;
+    private CheckBox startWithZeroScoreCheckbox;
+    private CheckBox hasSplitFleetContiguousScoringCheckbox;
+    private CheckBox firstColumnIsNonDiscardableCarryForwardCheckbox;
+    private CheckBox useSeriesResultDiscardingThresholdsCheckbox;
+    private final StringMessages stringMessages;
+    private VerticalPanel additionalWidgetPanel;
+    private final SeriesDTO selectedSeries;
+    private final RegattaDTO regatta;
+    private final DiscardThresholdBoxes discardThresholdBoxes;
+    private StringListEditorComposite raceNamesEditor;
+    
+    private static class RaceDialogValidator implements Validator<SeriesDescriptor> {
+        private StringMessages stringMessages;
+        private RegattaDTO regatta;
+        
+        public RaceDialogValidator(RegattaDTO regatta, StringMessages stringMessages) {
+            this.stringMessages = stringMessages;
+            this.regatta = regatta;
+        }
+
+        @Override
+        public String getErrorMessage(SeriesDescriptor valueToValidate) {
+            Set<String> raceColumnNamesOfOtherSeries = new HashSet<String>();
+            SeriesDTO seriesToValidate = valueToValidate.getSeries();
+            List<RaceColumnDTO> raceColumnsToValidate = valueToValidate.getRaces();
+            String errorMessage = null;
+            for (SeriesDTO seriesDTO: regatta.series) {
+                if (!seriesDTO.getName().equals(seriesToValidate.getName())) {
+                    for (RaceColumnDTO raceColumn : seriesDTO.getRaceColumns()) {
+                        raceColumnNamesOfOtherSeries.add(raceColumn.getName());
+                    }
+                }
+            }
+            boolean raceColumnNameNotEmpty = true;
+            RaceColumnDTO wrongRaceColumn = null;
+            for (RaceColumnDTO raceColumn : raceColumnsToValidate) {
+                raceColumnNameNotEmpty = raceColumn.getName() != null && raceColumn.getName().length() > 0;
+                if (!raceColumnNameNotEmpty) {
+                    wrongRaceColumn = raceColumn;
+                    break;
+                }
+            }
+            boolean raceColumnUniqueInSeries = true;
+            boolean raceColumnUniqueInRegatta = true;
+            HashSet<String> setToFindDuplicates = new HashSet<String>();
+            for (RaceColumnDTO raceColumn : raceColumnsToValidate) {
+                if (!setToFindDuplicates.add(raceColumn.getName())) {
+                    raceColumnUniqueInSeries = false;
+                    wrongRaceColumn = raceColumn;
+                    break;
+                } else if(raceColumnNamesOfOtherSeries.contains(raceColumn.getName())) {
+                    raceColumnUniqueInRegatta = false;
+                    wrongRaceColumn = raceColumn;
+                    break;
+                } 
+            }
+            if (!raceColumnNameNotEmpty) {
+                errorMessage = stringMessages.race() + " " + wrongRaceColumn.getName() + ": "
+                        + stringMessages.pleaseEnterAName();
+            } else if (!raceColumnUniqueInSeries) {
+                errorMessage = stringMessages.race() + " " +  wrongRaceColumn.getName() + ": "
+                        + stringMessages.raceWithThisNameAlreadyExists();
+            }  else if (!raceColumnUniqueInRegatta) {
+                errorMessage = stringMessages.race() + " " +  wrongRaceColumn.getName() + ": "
+                        + stringMessages.raceWithThisNameAlreadyExistsInRegatta();
+            } else {
+                errorMessage = DiscardThresholdBoxes.getErrorMessage(valueToValidate.getResultDiscardingThresholds(), stringMessages);
+            }
+            return errorMessage;
+        }
+    }
+
+    public SeriesEditDialog(RegattaDTO regatta, SeriesDTO selectedSeries, StringMessages stringMessages,DialogCallback<SeriesDescriptor> callback) {
+        super(stringMessages.actionEditSeries(), null, stringMessages.ok(), stringMessages.cancel(),
+                new RaceDialogValidator(regatta, stringMessages), callback);
+        this.regatta = regatta;
+        this.selectedSeries = selectedSeries;
+        this.stringMessages = stringMessages;
+        discardThresholdBoxes = new DiscardThresholdBoxes(this, selectedSeries.getDiscardThresholds(), stringMessages);
+    }
+    
+    @Override
+    protected SeriesDescriptor getResult() {
+        SeriesDTO selectedSeries = getSelectedSeries();
+        List<RaceColumnDTO> races = new ArrayList<RaceColumnDTO>();
+        for (String name : raceNamesEditor.getValue()) {
+            RaceColumnDTO raceColumnDTO = findRaceColumnInSeriesByName(selectedSeries, name);
+            if (raceColumnDTO == null) {
+                raceColumnDTO = new RaceColumnDTO(/* isValidInTotalScore not relevant here; not in scope of a leaderboard */ null);
+                raceColumnDTO.setName(name);
+            }
+            races.add(raceColumnDTO);
+        }
+        return new SeriesDescriptor(selectedSeries, seriesNameTextBox.getValue(), races, isMedalCheckbox.getValue(),
+                useSeriesResultDiscardingThresholdsCheckbox.getValue() ? discardThresholdBoxes.getDiscardThresholds()
+                        : null, startWithZeroScoreCheckbox.getValue(),
+                firstColumnIsNonDiscardableCarryForwardCheckbox.getValue(), hasSplitFleetContiguousScoringCheckbox.getValue());
+    }
+
+    private RaceColumnDTO findRaceColumnInSeriesByName(SeriesDTO series, String raceColumnName) {
+        RaceColumnDTO result = null;
+        if (series != null) {
+            for (RaceColumnDTO raceColumn : series.getRaceColumns()) {
+                if (raceColumn.getName().equals(raceColumnName)) {
+                    result = raceColumn;
+                    break;
+                }
+            }
+        }
+        return result;
+    }
+    
+    @Override
+    protected Widget getAdditionalWidget() {
+        additionalWidgetPanel = new VerticalPanel();
+        Widget additionalWidget = super.getAdditionalWidget();
+        if (additionalWidget != null) {
+            additionalWidgetPanel.add(additionalWidget);
+        }
+        HorizontalPanel seriesPanel = new HorizontalPanel();
+        seriesPanel.setSpacing(3);
+        String seriesName = getSelectedSeries().getName();
+        seriesPanel.add(new Label(stringMessages.series() + ": " + seriesName));
+        additionalWidgetPanel.add(seriesPanel);
+        
+        seriesNameTextBox = createTextBox(seriesName);
+        additionalWidgetPanel.add(seriesNameTextBox);
+        
+        isMedalCheckbox = createCheckbox(stringMessages.medalSeries());
+        isMedalCheckbox.ensureDebugId("MedalSeriesCheckbox");
+        isMedalCheckbox.setValue(selectedSeries.isMedal());
+        additionalWidgetPanel.add(isMedalCheckbox);
+        
+        startWithZeroScoreCheckbox = createCheckbox(stringMessages.startsWithZeroScore());
+        startWithZeroScoreCheckbox.ensureDebugId("StartsWithZeroScoreCheckbox");
+        startWithZeroScoreCheckbox.setValue(selectedSeries.isStartsWithZeroScore());
+        additionalWidgetPanel.add(startWithZeroScoreCheckbox);
+        
+        hasSplitFleetContiguousScoringCheckbox = createCheckbox(stringMessages.hasSplitFleetContiguousScoring());
+        hasSplitFleetContiguousScoringCheckbox.setValue(selectedSeries.hasSplitFleetContiguousScoring());
+        additionalWidgetPanel.add(hasSplitFleetContiguousScoringCheckbox);
+        
+        firstColumnIsNonDiscardableCarryForwardCheckbox = createCheckbox(stringMessages.firstRaceIsNonDiscardableCarryForward());
+        firstColumnIsNonDiscardableCarryForwardCheckbox.ensureDebugId("StartsWithNonDiscardableCarryForwardCheckbox");
+        firstColumnIsNonDiscardableCarryForwardCheckbox.setValue(selectedSeries.isFirstColumnIsNonDiscardableCarryForward());
+        additionalWidgetPanel.add(firstColumnIsNonDiscardableCarryForwardCheckbox);
+        
+        useSeriesResultDiscardingThresholdsCheckbox = createCheckbox(stringMessages.seriesDefinesResultDiscardingRule());
+        useSeriesResultDiscardingThresholdsCheckbox.ensureDebugId("DefinesResultDiscardingRulesCheckbox");
+        useSeriesResultDiscardingThresholdsCheckbox.setValue(selectedSeries.getDiscardThresholds() != null);
+        useSeriesResultDiscardingThresholdsCheckbox.addValueChangeHandler(new ValueChangeHandler<Boolean>() {
+            @Override
+            public void onValueChange(ValueChangeEvent<Boolean> event) {
+                discardThresholdBoxes.getWidget().setVisible(event.getValue());
+            }
+        });
+        additionalWidgetPanel.add(useSeriesResultDiscardingThresholdsCheckbox);
+        
+        Widget discardThresholdBoxesWidget = discardThresholdBoxes.getWidget();
+        discardThresholdBoxesWidget.ensureDebugId("");
+        discardThresholdBoxesWidget.setVisible(useSeriesResultDiscardingThresholdsCheckbox.getValue());
+        additionalWidgetPanel.add(discardThresholdBoxesWidget);
+        
+        raceNamesEditor = new StringListInlineEditorComposite(getExistingRacesOfSeries(), new RaceNamesEditorUi(regatta, stringMessages, resources.removeIcon(), seriesName));
+        raceNamesEditor.ensureDebugId("RaceNamesStringListEditorComposite");
+        raceNamesEditor.addValueChangeHandler(new ValueChangeHandler<List<String>>() {
+            @Override
+            public void onValueChange(ValueChangeEvent<List<String>> event) {
+                validate();
+            }
+        });
+        
+        TabPanel tabPanel = new TabPanel();
+        tabPanel.setWidth("100%");
+        tabPanel.add(raceNamesEditor, stringMessages.races());
+        tabPanel.selectTab(0);
+        additionalWidgetPanel.add(tabPanel);
+
+        return additionalWidgetPanel;
+    }
+    
+    private List<String> getExistingRacesOfSeries() {
+        List<String> names = new ArrayList<String>();
+        SeriesDTO selectedSeries = getSelectedSeries();
+        if(selectedSeries != null && !selectedSeries.getRaceColumns().isEmpty()) {
+            for(RaceColumnDTO raceColumn: selectedSeries.getRaceColumns()) {
+                names.add(raceColumn.getName());
+            }
+        }
+        return names;
+    }
+
+    private SeriesDTO getSelectedSeries() {
+        return selectedSeries;
+    }
+    
+    private class RaceNamesEditorUi extends StringListInlineEditorComposite.ExpandedUi {
+        private final RegattaDTO regatta;
+        
+        private final ListBox addRacesFromListBox;
+        private final ListBox addRacesToListBox;
+        private final TextBox raceNamePrefixTextBox;
+        private final Button addRacesBtn;
+        
+        private final String seriesName;
+        private final Label addRacesHintLabel;
+        
+        public RaceNamesEditorUi(RegattaDTO regatta, StringMessages stringMessages, ImageResource removeImage, String seriesName) {
+            super(stringMessages, removeImage, Collections.<String>emptyList());
+
+            this.seriesName = seriesName;
+            this.regatta = regatta;
+            
+            this.addRacesFromListBox = createListBox(false);
+            this.addRacesFromListBox.ensureDebugId("AddRacesFromListBox");
+            
+            this.addRacesToListBox = createListBox(false);
+            this.addRacesToListBox.ensureDebugId("AddRacesToListBox");
+            
+            this.raceNamePrefixTextBox = createTextBox(null);
+            this.raceNamePrefixTextBox.ensureDebugId("RaceNamePrefixTextBox");
+            
+            this.addRacesBtn = new Button(stringMessages.add());
+            this.addRacesBtn.ensureDebugId("AddRacesButton");
+            
+            this.addRacesHintLabel = new Label("");
+        }
+        
+        private List<String> resolveRaceNamesToAdd() {
+            List<String> result = new ArrayList<String>();
+            String racePrefix = raceNamePrefixTextBox.getText();
+            int to = addRacesToListBox.getSelectedIndex() + 1; 
+            int from = addRacesFromListBox.getSelectedIndex() + 1;
+            int racesToCreate = to - from + 1;
+            if(racesToCreate > 0) {
+                for(int i = from; i <= to; i++) {
+                    String raceName = racePrefix + i;
+                    result.add(raceName);
+                }
+            }
+            
+            return result;
+        }
+        
+        public void updateHintLabel() {
+            List<String> resolveRaceNamesToAdd = resolveRaceNamesToAdd();
+            String hintText = "Hint: 'Add' will create the races: ";
+            for(String raceName: resolveRaceNamesToAdd) {
+                hintText += raceName + " ";
+            }
+            addRacesHintLabel.setText(hintText);
+        }
+
+        public void updateFromToListboxesSelection() {
+            int nextNumber = calculateNextValidRaceNumber(raceNamePrefixTextBox.getValue());
+            addRacesFromListBox.setSelectedIndex(nextNumber-1);
+            addRacesToListBox.setSelectedIndex(nextNumber-1);
+        }
+
+        private int calculateNextValidRaceNumber(String prefix) {
+            int maxNumber = 0;
+            List<String> allRaces = new ArrayList<String>();
+            for (SeriesDTO seriesDTO: regatta.series) {
+                if(seriesName.equals(seriesDTO.getName())) {
+                    allRaces.addAll(context.getValue());
+                } else {
+                    for (RaceColumnDTO raceColumn : seriesDTO.getRaceColumns()) {
+                        allRaces.add(raceColumn.getName());
+                    }                    
+                }
+            }
+            for(String name: allRaces) {
+                if(prefix != null && !prefix.isEmpty()) {
+                    if(name.startsWith(prefix)) {
+                        String withoutPrefix = name.substring(prefix.length(), name.length());
+                        try {
+                            int number = Integer.parseInt(withoutPrefix);
+                            if(number > maxNumber) {
+                                maxNumber = number;
+                            }
+                        } catch ( NumberFormatException nbe) {
+                            // do nothing
+                        }
+                    }
+                } else {
+                    try {
+                        int number = Integer.parseInt(name);
+                        if(number > maxNumber) {
+                            maxNumber = number;
+                        }
+                    } catch ( NumberFormatException nbe) {
+                        // do nothing
+                    }
+                }
+            }
+            return maxNumber+1;
+        }
+            
+        @Override
+        protected Widget createAddWidget() {
+            VerticalPanel vPanel = new VerticalPanel();
+            
+            HorizontalPanel addRacesPanel = new HorizontalPanel();
+            addRacesPanel.setVerticalAlignment(HasVerticalAlignment.ALIGN_MIDDLE);
+            addRacesPanel.setSpacing(5);
+            addRacesPanel.add(new Label("Add races"));
+
+            for(int i = 1; i <= 50; i++) {
+                addRacesFromListBox.addItem("" + i);
+                addRacesToListBox.addItem("" + i);
+            }
+            updateFromToListboxesSelection();
+
+            addRacesFromListBox.addChangeHandler(new ChangeHandler() {
+                @Override
+                public void onChange(ChangeEvent event) {
+                    updateHintLabel();
+                }
+            });
+            addRacesToListBox.addChangeHandler(new ChangeHandler() {
+                @Override
+                public void onChange(ChangeEvent event) {
+                    updateHintLabel();
+            }
+            });
+            
+            addRacesPanel.add(addRacesFromListBox);
+            addRacesPanel.add(new Label("to"));
+            addRacesPanel.add(addRacesToListBox);
+            addRacesPanel.add(new Label("with name prefix"));
+
+            raceNamePrefixTextBox.setWidth("20px");
+            if ("Default".equals(seriesName)) {
+                raceNamePrefixTextBox.setText("R");
+            } else {
+                raceNamePrefixTextBox.setText(seriesName.substring(0, 1).toUpperCase());
+            }
+            
+            raceNamePrefixTextBox.addValueChangeHandler(new ValueChangeHandler<String>() {
+                @Override
+                public void onValueChange(ValueChangeEvent<String> event) {
+                    updateHintLabel();
+                }
+            });
+            
+            addRacesPanel.add(raceNamePrefixTextBox);
+            addRacesBtn.addStyleName("inlineButton");
+            addRacesBtn.addClickHandler(new ClickHandler() {
+                @Override
+                public void onClick(ClickEvent event) {
+                    SeriesDTO selectedSeries = getSelectedSeries();
+                    if(selectedSeries != null) {
+                        List<String> raceNamesToAdd = resolveRaceNamesToAdd();
+                        for(String raceToAdd: raceNamesToAdd) {
+                            addValue(raceToAdd);
+                            }
+                        validate();
+//                        updateFromToListboxesSelection();
+//                        updateHintLabel();
+                    } else {
+                        Window.alert("Please select a series first.");
+                    }
+                }
+            });
+            addRacesPanel.add(addRacesBtn);
+            
+            vPanel.add(addRacesPanel);
+            
+            addRacesHintLabel.getElement().getStyle().setColor("gray");
+            vPanel.add(addRacesHintLabel);
+            updateFromToListboxesSelection();
+            updateHintLabel();
+            
+            return vPanel;
+        }
+
+        @Override
+        public void onRowAdded() {
+            updateFromToListboxesSelection();
+            updateHintLabel();
+        }
+
+        @Override
+        public void onRowRemoved() {
+            updateFromToListboxesSelection();
+            updateHintLabel();
+        }
+    }
+}