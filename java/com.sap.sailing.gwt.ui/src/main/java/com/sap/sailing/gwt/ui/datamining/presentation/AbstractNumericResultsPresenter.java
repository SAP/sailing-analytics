--- conflicted
+++ resolved
@@ -57,30 +57,25 @@
             public void onValueChange(ValueChangeEvent<String> event) {
                 Map<GroupKey, Number> resultValues = currentDataProvider.getData(getCurrentResult(), dataSelectionListBox.getValue());
                 Map<GroupKey, Triple<Number, Number, Long>> errorMargins = currentDataProvider.getErrorData(getCurrentResult(), dataSelectionListBox.getValue());
-                internalShowNumericResult(resultValues, errorMargins);
+                internalShowNumericResults(resultValues, errorMargins);
             }
         });
         addControl(dataSelectionListBox);
     }
     
-<<<<<<< HEAD
-    protected void internalShowResult(QueryResultDTO<?> result) {
-        currentDataProvider = selectCurrentDataProvider();
-=======
     /**
      * Adjusts, if necessary, the {@link #currentDataProvider} to the type of result, then requests from the
      * {@link #currentDataProvider} the mapping of the {@code result} to {@link Number}s for each group key.
-     * The {@link Number}s returned by the provider will then be passed to {@link #internalShowNumericResult(Map, Map)}
+     * The {@link Number}s returned by the provider will then be passed to {@link #internalShowNumericResults(Map, Map)}
      * for display.
      */
     protected void internalShowResults(QueryResultDTO<?> result) {
         currentDataProvider = dataProviders.selectCurrentDataProvider(result.getResultType());
->>>>>>> 616ce873
         updateDataSelectionListBox();
         if (currentDataProvider != null) {
             Map<GroupKey, Number> resultValues = currentDataProvider.getData(getCurrentResult(), dataSelectionListBox.getValue());
             Map<GroupKey, Triple<Number, Number, Long>> errorMargins = currentDataProvider.getErrorData(getCurrentResult(), dataSelectionListBox.getValue());
-            internalShowNumericResult(resultValues, errorMargins);
+            internalShowNumericResults(resultValues, errorMargins);
             Scheduler.get().scheduleDeferred(new ScheduledCommand() {
                 @Override
                 public void execute() {
@@ -103,7 +98,7 @@
         }
     }
 
-    protected abstract void internalShowNumericResult(Map<GroupKey, Number> resultValues, Map<GroupKey, Triple<Number, Number, Long>> errorMargins);
+    protected abstract void internalShowNumericResults(Map<GroupKey, Number> resultValues, Map<GroupKey, Triple<Number, Number, Long>> errorMargins);
 
     String getSelectedDataKey() {
         return dataSelectionListBox.getValue();
