--- conflicted
+++ resolved
@@ -29,13 +29,10 @@
         String sectionheader_item_adjust_title_right();
         String accordion();
         String collapsed();
-<<<<<<< HEAD
         String sectionheader_element();
-=======
         String iconHeaderGPS();
         String iconHeaderWind();
         String iconHeaderVideo();
         String iconHeaderAudio();
->>>>>>> a1472d39
     }
 }