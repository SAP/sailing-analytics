package com.sap.sailing.gwt.ui.client;

import java.util.Date;
import java.util.HashSet;
import java.util.Set;

import com.google.gwt.core.client.Scheduler;
import com.google.gwt.core.client.Scheduler.RepeatingCommand;

/**
 * Manages a timer and can auto-advance it at a given acceleration/deceleration rate, with a given delay compared to
 * real time. It can be {@link #pause() paused} and {@link #resume() resumed}. It can be in one of two play modes:
 * {@link PlayModes#Live} and {@link PlayModes#Replay}. In live play mode the timer is always in state {@link PlayStates#Playing}
 * and adjusts the time to now-{@link #livePlayDelayInMillis}. As soon as it's paused or stopped it enters
 * {@link PlayModes#Replay}. By entering {@link PlayModes#Live} with {@link #setPlayMode(PlayModes)}, the timer starts
 * playing right away.
 * 
 * @author Axel Uhl (d043530)
 * 
 */
public class Timer {
    /**
     * Used by {@link #quantizeTimeStamp(long)}; currently set to 1s (1000ms)
     */
    private static final long LIVE_CLOCK_QUANTUM = 1000;
    
    /**
     * The time point represented by this timer
     */
    private Date time;

    /**
     * The time delay to the current point in time in millisseconds which
     * will only be used in {@link PlayModes#Live} play mode.  
     */
    private long livePlayDelayInMillis;
    
    /**
     * Listeners interested in changes of {@link #time}
     */
    private final Set<TimeListener> timeListeners;
    
    /**
     * Listeners interested in changes of {@link #playing}
     */
    private final Set<PlayStateListener> playStateListeners;

    /**
     * If <code>Playing</code>, an auto-refreshing command is running with {@link #refreshInterval}
     * as its refresh interval.
     */
    private PlayStates playState;
    
    /**
     * The current play mode of the timer: live or replay. In live mode the timer will adjust to now-delay each time it
     * refreshes. In replay mode it will advance time by the refresh interval times the play speed factor.
     */
    private PlayModes playMode;
    
    /**
     * The refresh interval in milliseconds for auto-updating this timer
     */
    private long refreshInterval;
    
    /**
     * Set to <code>true</code> if the refreshInterval changed while {@link #playing}. This forces the auto-refreshing command
     * to re-schedule itself with the new interval, then terminate.
     */
    private boolean refreshIntervalChanged;
    
    /**
     * Factor by which the timer runs faster than real time. 1.0 means real-time, 2.0 means twice as fast as real time, and so on.
     * Applies only if the timer is in replay mode.
     */
    private double playSpeedFactor;

    /**
     * Set to <code>true</code> to enable the timer to advance the max time automatically if the current time gets greater than the max time 
     */
    private boolean autoAdvance;

    /**
     * If {@link #setLivePlayDelayInMillisExplicitly(long)} was called, this flag is set to <code>true</code> which will
     * cause calls to {@link #setLivePlayDelayInMillis(long)} to be ignored. Then, the only way to update the live delay is
     * to call {@link #setLivePlayDelayInMillisExplicitly(long)}.
     */
    private boolean delaySetExplicity;
    
    /**
     * The timer can run in two different modes: Live and Replay
     * 'Live' means the timer is used for a real time event
     * 'Replay' means the timer is used for an already finished event in the past 
     */
    public enum PlayModes { Live, Replay }; 

    public enum PlayStates { Stopped, Playing, Paused }; 

    /**
     * The timer is created in stopped state, using "now" as its current time, 1.0 as its {@link #playSpeedFactor play speed factor} and
     * 1 second (1000ms) as the {@link #refreshInterval delay between automatic updates} should the timer be
     * {@link #resume() started}.
     */
    public Timer(PlayModes playMode) {
        this(playMode, 1000);
    }
    
    /**
     * The timer is created in stopped state, using "now" as its current time, 1.0 as its {@link #playSpeedFactor
     * acceleration factor} and <code>delayBetweenAutoAdvancesInMilliseconds</code> as the
     * {@link #refreshInterval delay between automatic updates} should the timer be
     * {@link #resume() started}. The {@link #livePlayDelayInMillis} is set to zero seconds.
     */
    public Timer(PlayModes playMode, long refreshInterval) {
        this.refreshInterval = refreshInterval;
        time = new Date();
        timeListeners = new HashSet<TimeListener>();
        playStateListeners = new HashSet<PlayStateListener>();
        playState = PlayStates.Stopped;
        setPlaySpeedFactor(1.0);
        livePlayDelayInMillis = 0l;
        autoAdvance = true;
        setPlayMode(playMode);
    }
    
    public void addTimeListener(TimeListener listener) {
        timeListeners.add(listener);
    }
    
    public void removeTimeListener(TimeListener listener) {
        timeListeners.remove(listener);
    }
    
    public void addPlayStateListener(PlayStateListener listener) {
        playStateListeners.add(listener);
    }
    
    public void removePlayStateListener(PlayStateListener listener) {
        playStateListeners.remove(listener);
    }
    
    public void setTime(long timePointAsMillis) {
        Date oldTime = time;
        time = new Date(timePointAsMillis);
        if ((oldTime == null) != (time == null) || (oldTime != null && !oldTime.equals(time))) {
            for (TimeListener listener : timeListeners) {
                listener.timeChanged(time);
            }
        }
    }

    public void setPlaySpeedFactor(double playSpeedFactor) {
        this.playSpeedFactor = playSpeedFactor;
        for (PlayStateListener playStateListener : playStateListeners) {
            playStateListener.playSpeedFactorChanged(this.playSpeedFactor);
        }
    }
    
<<<<<<< HEAD
    public double getPlaySpeedFactor() {
        return playSpeedFactor;
    }
    
    public void setRefreshInterval(long refreshInterval) {
        this.refreshInterval = refreshInterval;
=======
    public void setRefreshInterval(long refreshIntervalInMillis) {
        this.refreshInterval = refreshIntervalInMillis;
>>>>>>> 9330e8d0
        if (playState == PlayStates.Playing) {
            refreshIntervalChanged = true;
        }
    }
    
    public long getRefreshInterval() {
        return refreshInterval;
    }

    public Date getTime() {
        return time;
    }

    /**
     * When setting the play mode to live, the timer will automatically be put into play state playing.
     */
    public void setPlayMode(PlayModes newPlayMode) {
        if (this.playMode != newPlayMode) {
            this.playMode = newPlayMode;
            for (PlayStateListener playStateListener : playStateListeners) {
                playStateListener.playStateChanged(playState, playMode);
            }
            if (newPlayMode == PlayModes.Live) {
                play();
            }
        }
    }    

    /**
     * Pauses this timer after the next time advance. {@link #playing} is set to <code>false</code> if not already
     * paused, and registered {@link PlayStateListener}s will be notified. If the play mode was live, it'll be set to
     * replay.
     */
    public void pause() {
        if (playState == PlayStates.Playing) {
            playState = PlayStates.Paused; // this will cause the repeating command to stop executing
            for (PlayStateListener playStateListener : playStateListeners) {
                playStateListener.playStateChanged(playState, playMode);
            }
            setPlayMode(PlayModes.Replay);
        }
    }

    /**
     * Puts the timer into the stopped state. If it was in live mode, puts it into replay mode.
     */
    public void stop() {
        if (playState == PlayStates.Playing) {
            playState = PlayStates.Stopped;
            for (PlayStateListener playStateListener : playStateListeners) {
                playStateListener.playStateChanged(playState, playMode);
            }
            setPlayMode(PlayModes.Replay);
        }
    }

    public void play() {
        if (playState != PlayStates.Playing) {
            playState = PlayStates.Playing;
            if (playMode == PlayModes.Live) {
                setTime(System.currentTimeMillis()-livePlayDelayInMillis);
            }
            if (autoAdvance) {
                startAutoAdvance();
            }
            for (PlayStateListener playStateListener : playStateListeners) {
                playStateListener.playStateChanged(playState, playMode);
            }
        }
    }

    private void startAutoAdvance() {
        RepeatingCommand command = new RepeatingCommand() {
            @Override
            public boolean execute() {
                if (time != null && playState == PlayStates.Playing) {
                    long newTime = time.getTime();
                    if (playMode == PlayModes.Replay) {
                        newTime += (long) playSpeedFactor * refreshInterval;
                    } else {
                        // play mode is Live; quantize to make cache hits more likely
                        newTime = quantizeTimeStamp(System.currentTimeMillis() - getLivePlayDelayInMillis()); 
                    }
                    setTime(newTime);
                }
                if (refreshIntervalChanged) {
                    refreshIntervalChanged = false;
                    scheduleAdvancerCommand(this);
                    return false; // stop this command; use the newly-scheduled one instead that uses the new frequency
                } else {
                    return playState == PlayStates.Playing ? true: false;
                }
            }

        };
        scheduleAdvancerCommand(command);
    }

    /**
     * In {@link PlayModes#Live live mode}, time stamps are quantized to make it more likely for the back-end to achieve
     * a cache hit. Quantization is controlled by the {@link #LIVE_CLOCK_QUANTUM} constant.
     */
    private long quantizeTimeStamp(long millis) {
        return millis - (millis % LIVE_CLOCK_QUANTUM);
    }

    private void scheduleAdvancerCommand(RepeatingCommand command) {
        Scheduler.get().scheduleFixedPeriod(command, (int) refreshInterval);
    }
    
    public void setLivePlayDelayInMillis(long delayInMilliseconds) {
        if (!delaySetExplicity) {
            basicSetLivePlayDelayInMillis(delayInMilliseconds);
        }
    }
    
    /**
     * Always updates the delay if it is different from the current delay setting. The fact that an explicit delay update was
     * performed is recorded which will block further automatic delay updates from this point onwards.
     */
    public void setLivePlayDelayInMillisExplicitly(long delayInMilliseconds) {
        basicSetLivePlayDelayInMillis(delayInMilliseconds);
        delaySetExplicity = true;
    }

    private void basicSetLivePlayDelayInMillis(long delayInMilliseconds) {
        if (this.livePlayDelayInMillis != delayInMilliseconds) {
            this.livePlayDelayInMillis = delayInMilliseconds;
            if (getPlayMode() == PlayModes.Live) {
                setTime(new Date().getTime() - delayInMilliseconds);
            }
        }
    }
    
    /**
     * Tells how much the timer is currently behind "now." Note that this is not the same as asking
     * {@link #getLivePlayDelayInMillis()} which tells the delay that will be established if the timer is put
     * into live mode.
     */
    public long getCurrentDelayInMillis() {
        return System.currentTimeMillis() - getTime().getTime();
    }
    
    public long getLivePlayDelayInMillis() {
        return livePlayDelayInMillis;
    }

    public PlayStates getPlayState() {
        return playState;
    }

    public PlayModes getPlayMode() {
        return playMode;
    }

    public boolean isAutoAdvance() {
        return autoAdvance;
    }

    public void setAutoAdvance(boolean autoAdvance) {
        this.autoAdvance = autoAdvance;
    }
}
<|MERGE_RESOLUTION|>--- conflicted
+++ resolved
@@ -1,331 +1,326 @@
-package com.sap.sailing.gwt.ui.client;
-
-import java.util.Date;
-import java.util.HashSet;
-import java.util.Set;
-
-import com.google.gwt.core.client.Scheduler;
-import com.google.gwt.core.client.Scheduler.RepeatingCommand;
-
-/**
- * Manages a timer and can auto-advance it at a given acceleration/deceleration rate, with a given delay compared to
- * real time. It can be {@link #pause() paused} and {@link #resume() resumed}. It can be in one of two play modes:
- * {@link PlayModes#Live} and {@link PlayModes#Replay}. In live play mode the timer is always in state {@link PlayStates#Playing}
- * and adjusts the time to now-{@link #livePlayDelayInMillis}. As soon as it's paused or stopped it enters
- * {@link PlayModes#Replay}. By entering {@link PlayModes#Live} with {@link #setPlayMode(PlayModes)}, the timer starts
- * playing right away.
- * 
- * @author Axel Uhl (d043530)
- * 
- */
-public class Timer {
-    /**
-     * Used by {@link #quantizeTimeStamp(long)}; currently set to 1s (1000ms)
-     */
-    private static final long LIVE_CLOCK_QUANTUM = 1000;
-    
-    /**
-     * The time point represented by this timer
-     */
-    private Date time;
-
-    /**
-     * The time delay to the current point in time in millisseconds which
-     * will only be used in {@link PlayModes#Live} play mode.  
-     */
-    private long livePlayDelayInMillis;
-    
-    /**
-     * Listeners interested in changes of {@link #time}
-     */
-    private final Set<TimeListener> timeListeners;
-    
-    /**
-     * Listeners interested in changes of {@link #playing}
-     */
-    private final Set<PlayStateListener> playStateListeners;
-
-    /**
-     * If <code>Playing</code>, an auto-refreshing command is running with {@link #refreshInterval}
-     * as its refresh interval.
-     */
-    private PlayStates playState;
-    
-    /**
-     * The current play mode of the timer: live or replay. In live mode the timer will adjust to now-delay each time it
-     * refreshes. In replay mode it will advance time by the refresh interval times the play speed factor.
-     */
-    private PlayModes playMode;
-    
-    /**
-     * The refresh interval in milliseconds for auto-updating this timer
-     */
-    private long refreshInterval;
-    
-    /**
-     * Set to <code>true</code> if the refreshInterval changed while {@link #playing}. This forces the auto-refreshing command
-     * to re-schedule itself with the new interval, then terminate.
-     */
-    private boolean refreshIntervalChanged;
-    
-    /**
-     * Factor by which the timer runs faster than real time. 1.0 means real-time, 2.0 means twice as fast as real time, and so on.
-     * Applies only if the timer is in replay mode.
-     */
-    private double playSpeedFactor;
-
-    /**
-     * Set to <code>true</code> to enable the timer to advance the max time automatically if the current time gets greater than the max time 
-     */
-    private boolean autoAdvance;
-
-    /**
-     * If {@link #setLivePlayDelayInMillisExplicitly(long)} was called, this flag is set to <code>true</code> which will
-     * cause calls to {@link #setLivePlayDelayInMillis(long)} to be ignored. Then, the only way to update the live delay is
-     * to call {@link #setLivePlayDelayInMillisExplicitly(long)}.
-     */
-    private boolean delaySetExplicity;
-    
-    /**
-     * The timer can run in two different modes: Live and Replay
-     * 'Live' means the timer is used for a real time event
-     * 'Replay' means the timer is used for an already finished event in the past 
-     */
-    public enum PlayModes { Live, Replay }; 
-
-    public enum PlayStates { Stopped, Playing, Paused }; 
-
-    /**
-     * The timer is created in stopped state, using "now" as its current time, 1.0 as its {@link #playSpeedFactor play speed factor} and
-     * 1 second (1000ms) as the {@link #refreshInterval delay between automatic updates} should the timer be
-     * {@link #resume() started}.
-     */
-    public Timer(PlayModes playMode) {
-        this(playMode, 1000);
-    }
-    
-    /**
-     * The timer is created in stopped state, using "now" as its current time, 1.0 as its {@link #playSpeedFactor
-     * acceleration factor} and <code>delayBetweenAutoAdvancesInMilliseconds</code> as the
-     * {@link #refreshInterval delay between automatic updates} should the timer be
-     * {@link #resume() started}. The {@link #livePlayDelayInMillis} is set to zero seconds.
-     */
-    public Timer(PlayModes playMode, long refreshInterval) {
-        this.refreshInterval = refreshInterval;
-        time = new Date();
-        timeListeners = new HashSet<TimeListener>();
-        playStateListeners = new HashSet<PlayStateListener>();
-        playState = PlayStates.Stopped;
-        setPlaySpeedFactor(1.0);
-        livePlayDelayInMillis = 0l;
-        autoAdvance = true;
-        setPlayMode(playMode);
-    }
-    
-    public void addTimeListener(TimeListener listener) {
-        timeListeners.add(listener);
-    }
-    
-    public void removeTimeListener(TimeListener listener) {
-        timeListeners.remove(listener);
-    }
-    
-    public void addPlayStateListener(PlayStateListener listener) {
-        playStateListeners.add(listener);
-    }
-    
-    public void removePlayStateListener(PlayStateListener listener) {
-        playStateListeners.remove(listener);
-    }
-    
-    public void setTime(long timePointAsMillis) {
-        Date oldTime = time;
-        time = new Date(timePointAsMillis);
-        if ((oldTime == null) != (time == null) || (oldTime != null && !oldTime.equals(time))) {
-            for (TimeListener listener : timeListeners) {
-                listener.timeChanged(time);
-            }
-        }
-    }
-
-    public void setPlaySpeedFactor(double playSpeedFactor) {
-        this.playSpeedFactor = playSpeedFactor;
-        for (PlayStateListener playStateListener : playStateListeners) {
-            playStateListener.playSpeedFactorChanged(this.playSpeedFactor);
-        }
-    }
-    
-<<<<<<< HEAD
-    public double getPlaySpeedFactor() {
-        return playSpeedFactor;
-    }
-    
-    public void setRefreshInterval(long refreshInterval) {
-        this.refreshInterval = refreshInterval;
-=======
-    public void setRefreshInterval(long refreshIntervalInMillis) {
-        this.refreshInterval = refreshIntervalInMillis;
->>>>>>> 9330e8d0
-        if (playState == PlayStates.Playing) {
-            refreshIntervalChanged = true;
-        }
-    }
-    
-    public long getRefreshInterval() {
-        return refreshInterval;
-    }
-
-    public Date getTime() {
-        return time;
-    }
-
-    /**
-     * When setting the play mode to live, the timer will automatically be put into play state playing.
-     */
-    public void setPlayMode(PlayModes newPlayMode) {
-        if (this.playMode != newPlayMode) {
-            this.playMode = newPlayMode;
-            for (PlayStateListener playStateListener : playStateListeners) {
-                playStateListener.playStateChanged(playState, playMode);
-            }
-            if (newPlayMode == PlayModes.Live) {
-                play();
-            }
-        }
-    }    
-
-    /**
-     * Pauses this timer after the next time advance. {@link #playing} is set to <code>false</code> if not already
-     * paused, and registered {@link PlayStateListener}s will be notified. If the play mode was live, it'll be set to
-     * replay.
-     */
-    public void pause() {
-        if (playState == PlayStates.Playing) {
-            playState = PlayStates.Paused; // this will cause the repeating command to stop executing
-            for (PlayStateListener playStateListener : playStateListeners) {
-                playStateListener.playStateChanged(playState, playMode);
-            }
-            setPlayMode(PlayModes.Replay);
-        }
-    }
-
-    /**
-     * Puts the timer into the stopped state. If it was in live mode, puts it into replay mode.
-     */
-    public void stop() {
-        if (playState == PlayStates.Playing) {
-            playState = PlayStates.Stopped;
-            for (PlayStateListener playStateListener : playStateListeners) {
-                playStateListener.playStateChanged(playState, playMode);
-            }
-            setPlayMode(PlayModes.Replay);
-        }
-    }
-
-    public void play() {
-        if (playState != PlayStates.Playing) {
-            playState = PlayStates.Playing;
-            if (playMode == PlayModes.Live) {
-                setTime(System.currentTimeMillis()-livePlayDelayInMillis);
-            }
-            if (autoAdvance) {
-                startAutoAdvance();
-            }
-            for (PlayStateListener playStateListener : playStateListeners) {
-                playStateListener.playStateChanged(playState, playMode);
-            }
-        }
-    }
-
-    private void startAutoAdvance() {
-        RepeatingCommand command = new RepeatingCommand() {
-            @Override
-            public boolean execute() {
-                if (time != null && playState == PlayStates.Playing) {
-                    long newTime = time.getTime();
-                    if (playMode == PlayModes.Replay) {
-                        newTime += (long) playSpeedFactor * refreshInterval;
-                    } else {
-                        // play mode is Live; quantize to make cache hits more likely
-                        newTime = quantizeTimeStamp(System.currentTimeMillis() - getLivePlayDelayInMillis()); 
-                    }
-                    setTime(newTime);
-                }
-                if (refreshIntervalChanged) {
-                    refreshIntervalChanged = false;
-                    scheduleAdvancerCommand(this);
-                    return false; // stop this command; use the newly-scheduled one instead that uses the new frequency
-                } else {
-                    return playState == PlayStates.Playing ? true: false;
-                }
-            }
-
-        };
-        scheduleAdvancerCommand(command);
-    }
-
-    /**
-     * In {@link PlayModes#Live live mode}, time stamps are quantized to make it more likely for the back-end to achieve
-     * a cache hit. Quantization is controlled by the {@link #LIVE_CLOCK_QUANTUM} constant.
-     */
-    private long quantizeTimeStamp(long millis) {
-        return millis - (millis % LIVE_CLOCK_QUANTUM);
-    }
-
-    private void scheduleAdvancerCommand(RepeatingCommand command) {
-        Scheduler.get().scheduleFixedPeriod(command, (int) refreshInterval);
-    }
-    
-    public void setLivePlayDelayInMillis(long delayInMilliseconds) {
-        if (!delaySetExplicity) {
-            basicSetLivePlayDelayInMillis(delayInMilliseconds);
-        }
-    }
-    
-    /**
-     * Always updates the delay if it is different from the current delay setting. The fact that an explicit delay update was
-     * performed is recorded which will block further automatic delay updates from this point onwards.
-     */
-    public void setLivePlayDelayInMillisExplicitly(long delayInMilliseconds) {
-        basicSetLivePlayDelayInMillis(delayInMilliseconds);
-        delaySetExplicity = true;
-    }
-
-    private void basicSetLivePlayDelayInMillis(long delayInMilliseconds) {
-        if (this.livePlayDelayInMillis != delayInMilliseconds) {
-            this.livePlayDelayInMillis = delayInMilliseconds;
-            if (getPlayMode() == PlayModes.Live) {
-                setTime(new Date().getTime() - delayInMilliseconds);
-            }
-        }
-    }
-    
-    /**
-     * Tells how much the timer is currently behind "now." Note that this is not the same as asking
-     * {@link #getLivePlayDelayInMillis()} which tells the delay that will be established if the timer is put
-     * into live mode.
-     */
-    public long getCurrentDelayInMillis() {
-        return System.currentTimeMillis() - getTime().getTime();
-    }
-    
-    public long getLivePlayDelayInMillis() {
-        return livePlayDelayInMillis;
-    }
-
-    public PlayStates getPlayState() {
-        return playState;
-    }
-
-    public PlayModes getPlayMode() {
-        return playMode;
-    }
-
-    public boolean isAutoAdvance() {
-        return autoAdvance;
-    }
-
-    public void setAutoAdvance(boolean autoAdvance) {
-        this.autoAdvance = autoAdvance;
-    }
-}
+package com.sap.sailing.gwt.ui.client;
+
+import java.util.Date;
+import java.util.HashSet;
+import java.util.Set;
+
+import com.google.gwt.core.client.Scheduler;
+import com.google.gwt.core.client.Scheduler.RepeatingCommand;
+
+/**
+ * Manages a timer and can auto-advance it at a given acceleration/deceleration rate, with a given delay compared to
+ * real time. It can be {@link #pause() paused} and {@link #resume() resumed}. It can be in one of two play modes:
+ * {@link PlayModes#Live} and {@link PlayModes#Replay}. In live play mode the timer is always in state {@link PlayStates#Playing}
+ * and adjusts the time to now-{@link #livePlayDelayInMillis}. As soon as it's paused or stopped it enters
+ * {@link PlayModes#Replay}. By entering {@link PlayModes#Live} with {@link #setPlayMode(PlayModes)}, the timer starts
+ * playing right away.
+ * 
+ * @author Axel Uhl (d043530)
+ * 
+ */
+public class Timer {
+    /**
+     * Used by {@link #quantizeTimeStamp(long)}; currently set to 1s (1000ms)
+     */
+    private static final long LIVE_CLOCK_QUANTUM = 1000;
+    
+    /**
+     * The time point represented by this timer
+     */
+    private Date time;
+
+    /**
+     * The time delay to the current point in time in millisseconds which
+     * will only be used in {@link PlayModes#Live} play mode.  
+     */
+    private long livePlayDelayInMillis;
+    
+    /**
+     * Listeners interested in changes of {@link #time}
+     */
+    private final Set<TimeListener> timeListeners;
+    
+    /**
+     * Listeners interested in changes of {@link #playing}
+     */
+    private final Set<PlayStateListener> playStateListeners;
+
+    /**
+     * If <code>Playing</code>, an auto-refreshing command is running with {@link #refreshInterval}
+     * as its refresh interval.
+     */
+    private PlayStates playState;
+    
+    /**
+     * The current play mode of the timer: live or replay. In live mode the timer will adjust to now-delay each time it
+     * refreshes. In replay mode it will advance time by the refresh interval times the play speed factor.
+     */
+    private PlayModes playMode;
+    
+    /**
+     * The refresh interval in milliseconds for auto-updating this timer
+     */
+    private long refreshInterval;
+    
+    /**
+     * Set to <code>true</code> if the refreshInterval changed while {@link #playing}. This forces the auto-refreshing command
+     * to re-schedule itself with the new interval, then terminate.
+     */
+    private boolean refreshIntervalChanged;
+    
+    /**
+     * Factor by which the timer runs faster than real time. 1.0 means real-time, 2.0 means twice as fast as real time, and so on.
+     * Applies only if the timer is in replay mode.
+     */
+    private double playSpeedFactor;
+
+    /**
+     * Set to <code>true</code> to enable the timer to advance the max time automatically if the current time gets greater than the max time 
+     */
+    private boolean autoAdvance;
+
+    /**
+     * If {@link #setLivePlayDelayInMillisExplicitly(long)} was called, this flag is set to <code>true</code> which will
+     * cause calls to {@link #setLivePlayDelayInMillis(long)} to be ignored. Then, the only way to update the live delay is
+     * to call {@link #setLivePlayDelayInMillisExplicitly(long)}.
+     */
+    private boolean delaySetExplicity;
+    
+    /**
+     * The timer can run in two different modes: Live and Replay
+     * 'Live' means the timer is used for a real time event
+     * 'Replay' means the timer is used for an already finished event in the past 
+     */
+    public enum PlayModes { Live, Replay }; 
+
+    public enum PlayStates { Stopped, Playing, Paused }; 
+
+    /**
+     * The timer is created in stopped state, using "now" as its current time, 1.0 as its {@link #playSpeedFactor play speed factor} and
+     * 1 second (1000ms) as the {@link #refreshInterval delay between automatic updates} should the timer be
+     * {@link #resume() started}.
+     */
+    public Timer(PlayModes playMode) {
+        this(playMode, 1000);
+    }
+    
+    /**
+     * The timer is created in stopped state, using "now" as its current time, 1.0 as its {@link #playSpeedFactor
+     * acceleration factor} and <code>delayBetweenAutoAdvancesInMilliseconds</code> as the
+     * {@link #refreshInterval delay between automatic updates} should the timer be
+     * {@link #resume() started}. The {@link #livePlayDelayInMillis} is set to zero seconds.
+     */
+    public Timer(PlayModes playMode, long refreshInterval) {
+        this.refreshInterval = refreshInterval;
+        time = new Date();
+        timeListeners = new HashSet<TimeListener>();
+        playStateListeners = new HashSet<PlayStateListener>();
+        playState = PlayStates.Stopped;
+        setPlaySpeedFactor(1.0);
+        livePlayDelayInMillis = 0l;
+        autoAdvance = true;
+        setPlayMode(playMode);
+    }
+    
+    public void addTimeListener(TimeListener listener) {
+        timeListeners.add(listener);
+    }
+    
+    public void removeTimeListener(TimeListener listener) {
+        timeListeners.remove(listener);
+    }
+    
+    public void addPlayStateListener(PlayStateListener listener) {
+        playStateListeners.add(listener);
+    }
+    
+    public void removePlayStateListener(PlayStateListener listener) {
+        playStateListeners.remove(listener);
+    }
+    
+    public void setTime(long timePointAsMillis) {
+        Date oldTime = time;
+        time = new Date(timePointAsMillis);
+        if ((oldTime == null) != (time == null) || (oldTime != null && !oldTime.equals(time))) {
+            for (TimeListener listener : timeListeners) {
+                listener.timeChanged(time);
+            }
+        }
+    }
+    
+    public void setPlaySpeedFactor(double playSpeedFactor) {
+        this.playSpeedFactor = playSpeedFactor;
+        for (PlayStateListener playStateListener : playStateListeners) {
+            playStateListener.playSpeedFactorChanged(this.playSpeedFactor);
+        }
+    }
+    
+    public double getPlaySpeedFactor() {
+        return playSpeedFactor;
+    }
+    
+    public void setRefreshInterval(long refreshIntervalInMillis) {
+        this.refreshInterval = refreshIntervalInMillis;
+        if (playState == PlayStates.Playing) {
+            refreshIntervalChanged = true;
+        }
+    }
+    
+    public long getRefreshInterval() {
+        return refreshInterval;
+    }
+
+    public Date getTime() {
+        return time;
+    }
+
+    /**
+     * When setting the play mode to live, the timer will automatically be put into play state playing.
+     */
+    public void setPlayMode(PlayModes newPlayMode) {
+        if (this.playMode != newPlayMode) {
+            this.playMode = newPlayMode;
+            for (PlayStateListener playStateListener : playStateListeners) {
+                playStateListener.playStateChanged(playState, playMode);
+            }
+            if (newPlayMode == PlayModes.Live) {
+                play();
+            }
+        }
+    }    
+
+    /**
+     * Pauses this timer after the next time advance. {@link #playing} is set to <code>false</code> if not already
+     * paused, and registered {@link PlayStateListener}s will be notified. If the play mode was live, it'll be set to
+     * replay.
+     */
+    public void pause() {
+        if (playState == PlayStates.Playing) {
+            playState = PlayStates.Paused; // this will cause the repeating command to stop executing
+            for (PlayStateListener playStateListener : playStateListeners) {
+                playStateListener.playStateChanged(playState, playMode);
+            }
+            setPlayMode(PlayModes.Replay);
+        }
+    }
+
+    /**
+     * Puts the timer into the stopped state. If it was in live mode, puts it into replay mode.
+     */
+    public void stop() {
+        if (playState == PlayStates.Playing) {
+            playState = PlayStates.Stopped;
+            for (PlayStateListener playStateListener : playStateListeners) {
+                playStateListener.playStateChanged(playState, playMode);
+            }
+            setPlayMode(PlayModes.Replay);
+        }
+    }
+
+    public void play() {
+        if (playState != PlayStates.Playing) {
+            playState = PlayStates.Playing;
+            if (playMode == PlayModes.Live) {
+                setTime(System.currentTimeMillis()-livePlayDelayInMillis);
+            }
+            if (autoAdvance) {
+                startAutoAdvance();
+            }
+            for (PlayStateListener playStateListener : playStateListeners) {
+                playStateListener.playStateChanged(playState, playMode);
+            }
+        }
+    }
+
+    private void startAutoAdvance() {
+        RepeatingCommand command = new RepeatingCommand() {
+            @Override
+            public boolean execute() {
+                if (time != null && playState == PlayStates.Playing) {
+                    long newTime = time.getTime();
+                    if (playMode == PlayModes.Replay) {
+                        newTime += (long) playSpeedFactor * refreshInterval;
+                    } else {
+                        // play mode is Live; quantize to make cache hits more likely
+                        newTime = quantizeTimeStamp(System.currentTimeMillis() - getLivePlayDelayInMillis()); 
+                    }
+                    setTime(newTime);
+                }
+                if (refreshIntervalChanged) {
+                    refreshIntervalChanged = false;
+                    scheduleAdvancerCommand(this);
+                    return false; // stop this command; use the newly-scheduled one instead that uses the new frequency
+                } else {
+                    return playState == PlayStates.Playing ? true: false;
+                }
+            }
+
+        };
+        scheduleAdvancerCommand(command);
+    }
+
+    /**
+     * In {@link PlayModes#Live live mode}, time stamps are quantized to make it more likely for the back-end to achieve
+     * a cache hit. Quantization is controlled by the {@link #LIVE_CLOCK_QUANTUM} constant.
+     */
+    private long quantizeTimeStamp(long millis) {
+        return millis - (millis % LIVE_CLOCK_QUANTUM);
+    }
+
+    private void scheduleAdvancerCommand(RepeatingCommand command) {
+        Scheduler.get().scheduleFixedPeriod(command, (int) refreshInterval);
+    }
+    
+    public void setLivePlayDelayInMillis(long delayInMilliseconds) {
+        if (!delaySetExplicity) {
+            basicSetLivePlayDelayInMillis(delayInMilliseconds);
+        }
+    }
+    
+    /**
+     * Always updates the delay if it is different from the current delay setting. The fact that an explicit delay update was
+     * performed is recorded which will block further automatic delay updates from this point onwards.
+     */
+    public void setLivePlayDelayInMillisExplicitly(long delayInMilliseconds) {
+        basicSetLivePlayDelayInMillis(delayInMilliseconds);
+        delaySetExplicity = true;
+    }
+
+    private void basicSetLivePlayDelayInMillis(long delayInMilliseconds) {
+        if (this.livePlayDelayInMillis != delayInMilliseconds) {
+            this.livePlayDelayInMillis = delayInMilliseconds;
+            if (getPlayMode() == PlayModes.Live) {
+                setTime(new Date().getTime() - delayInMilliseconds);
+            }
+        }
+    }
+    
+    /**
+     * Tells how much the timer is currently behind "now." Note that this is not the same as asking
+     * {@link #getLivePlayDelayInMillis()} which tells the delay that will be established if the timer is put
+     * into live mode.
+     */
+    public long getCurrentDelayInMillis() {
+        return System.currentTimeMillis() - getTime().getTime();
+    }
+    
+    public long getLivePlayDelayInMillis() {
+        return livePlayDelayInMillis;
+    }
+
+    public PlayStates getPlayState() {
+        return playState;
+    }
+
+    public PlayModes getPlayMode() {
+        return playMode;
+    }
+
+    public boolean isAutoAdvance() {
+        return autoAdvance;
+    }
+
+    public void setAutoAdvance(boolean autoAdvance) {
+        this.autoAdvance = autoAdvance;
+    }
+}