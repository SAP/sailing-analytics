package com.sap.sailing.gwt.ui.simulator.streamlets;

import java.util.List;

import com.google.gwt.core.client.GWT;
import com.sap.sailing.domain.common.Bounds;
import com.sap.sailing.domain.common.Position;
import com.sap.sailing.domain.common.impl.BoundsImpl;
import com.sap.sailing.domain.common.impl.DegreePosition;
import com.sap.sailing.gwt.ui.shared.SimulatorWindDTO;
import com.sap.sailing.gwt.ui.shared.WindFieldDTO;
import com.sap.sailing.gwt.ui.shared.WindFieldGenParamsDTO;
import com.sap.sailing.gwt.ui.simulator.StreamletParameters;

public class SimulatorField implements VectorField {
    private boolean swarmDebug = false;

    private Position rcStart;
    private Position rcEnd;

    private final int resY;
    private final int resX;

    private final int borderY;
    private final int borderX;

    private final Position bdA;
    private final Position bdB;
    private final Position bdC;

    private final double xScale;
    private final double maxLength;
    private final double particleFactor;

<<<<<<< HEAD
    private double xScale;
	private double motionFactor;
=======
    /**
     * The cosine of the field's average latitude (arithmetic average of NW's latitude and SE's latitude) which represents
     * the average ratio of pixels used per longitude and latitude angle in the Mercator projection. At the equator, this
     * ration is 1; towards the poles it gets less.
     */
    private final double lngScale;
>>>>>>> 75bfe7bf

    private final Position nvY;
    private final Position nvX;

    private final double[][][] data;
    private final String[] colorsForSpeeds;
    private int step;

    public SimulatorField(WindFieldDTO windData, WindFieldGenParamsDTO windParams, StreamletParameters parameters) {
        this.colorsForSpeeds = createColorsForSpeeds();
        this.step = 0;
        this.rcStart = new DegreePosition(windData.windData.rcStart.latDeg, windData.windData.rcStart.lngDeg);
        this.rcEnd = new DegreePosition(windData.windData.rcEnd.latDeg, windData.windData.rcEnd.lngDeg);
        this.resX = windData.windData.resX;
        this.resY = windData.windData.resY;
        this.borderX = windData.windData.borderX;
        this.borderY = windData.windData.borderY;
        final double bdXi = (this.borderY + 0.5) / (this.resY - 1);
        final double bdPhi = 1.0 + 2 * bdXi;
        this.bdA = new DegreePosition(this.rcEnd.getLatDeg() + (this.rcEnd.getLatDeg() - this.rcStart.getLatDeg())
<<<<<<< HEAD
                * this.bdXi, this.rcEnd.getLngDeg() + (this.rcEnd.getLngDeg() - this.rcStart.getLngDeg()) * this.bdXi);
        this.bdB = new DegreePosition((this.rcStart.getLatDeg() - this.rcEnd.getLatDeg()) * this.bdPhi,
                (this.rcStart.getLngDeg() - this.rcEnd.getLngDeg()) * this.bdPhi);
        this.xScale = baseData.get("xScale").isNumber().doubleValue();
		this.motionFactor = 0.07 * parameters.motionScale;
        this.visSW = new DegreePosition(0.0, 0.0);
        this.visNE = new DegreePosition(0.0, 0.0);
=======
                * bdXi, this.rcEnd.getLngDeg() + (this.rcEnd.getLngDeg() - this.rcStart.getLngDeg()) * bdXi);
        this.bdB = new DegreePosition((this.rcStart.getLatDeg() - this.rcEnd.getLatDeg()) * bdPhi,
                (this.rcStart.getLngDeg() - this.rcEnd.getLngDeg()) * bdPhi);
        this.xScale = windData.windData.xScale;
>>>>>>> 75bfe7bf
        List<SimulatorWindDTO> gridData = windData.getMatrix();
        int p = 0;
        int imax = windParams.getyRes() + 2 * windParams.getBorderY();
        int jmax = windParams.getxRes() + 2 * windParams.getBorderX();
        int steps = gridData.size() / (imax * jmax);
        this.data = new double[steps][imax][2 * jmax];
        double maxWindSpeed = 0;
        double minWindSpeed = Double.MAX_VALUE;
        // copy the wind data from WindFieldDTO.getMatrix() to the data array, determining min/max wind speed
        for (int s = 0; s < steps; s++) {
            for (int i = 0; i < imax; i++) {
                for (int j = 0; j < jmax; j++) {
                    SimulatorWindDTO wind = gridData.get(p);
                    p++;
                    if (wind.trueWindSpeedInKnots > maxWindSpeed) {
                        maxWindSpeed = wind.trueWindSpeedInKnots;
                    }
                    if (wind.trueWindSpeedInKnots < minWindSpeed) {
                        minWindSpeed = wind.trueWindSpeedInKnots;
                    }
                    this.data[s][i][2 * j + 1] = wind.trueWindSpeedInKnots
                            * Math.cos(wind.trueWindBearingDeg * Math.PI / 180.0);
                    this.data[s][i][2 * j] = wind.trueWindSpeedInKnots
                            * Math.sin(wind.trueWindBearingDeg * Math.PI / 180.0);
                }
            }
        }
        this.maxLength = maxWindSpeed;
        this.particleFactor = 2.0;
        final double latAvg = (this.rcEnd.getLatDeg() + this.rcStart.getLatDeg()) / 2.;
        this.lngScale = Math.cos(latAvg * Math.PI / 180.0);
        final double difLat = this.rcEnd.getLatDeg() - this.rcStart.getLatDeg();
        final double difLng = (this.rcEnd.getLngDeg() - this.rcStart.getLngDeg()) * this.lngScale;
        final double difLen = Math.sqrt(difLat * difLat + difLng * difLng);
        this.nvY = new DegreePosition(difLat / difLen / difLen * (this.resY - 1), difLng / difLen / difLen
                * (this.resY - 1));
        double nrmLat = -difLng / difLen;
        double nrmLng = difLat / difLen;
        this.nvX = new DegreePosition(nrmLat / this.xScale / difLen * (this.resX - 1), nrmLng / this.xScale / difLen
                * (this.resX - 1));
        final Position gvX = new DegreePosition(nrmLat * this.xScale * difLen, nrmLng / this.lngScale * this.xScale * difLen);
        this.bdC = new DegreePosition(gvX.getLatDeg() * (this.resX + 2 * this.borderX - 1) / (this.resX - 1),
                gvX.getLngDeg() * (this.resX + 2 * this.borderX - 1) / (this.resX - 1));
    }

    private Position getInnerPosition(double factX, double factY) {
        double latDeg = this.bdA.getLatDeg() + factY * this.bdB.getLatDeg() + factX * this.bdC.getLatDeg();
        double lngDeg = this.bdA.getLngDeg() + factY * this.bdB.getLngDeg() + factX * this.bdC.getLngDeg();
        Position result = new DegreePosition(latDeg, lngDeg);
        if (swarmDebug && (!this.inBounds(result))) {
            GWT.log("random-position: out of bounds");
        }
        return result;
    }

    @Override
    public boolean inBounds(Position p) {
        Index idx = this.getIndex(p);
        boolean inBool = (idx.x >= 0) && (idx.x < (this.resX + 2 * this.borderX)) && (idx.y >= 0)
                && (idx.y < (this.resY + 2 * this.borderY));
        return inBool;
    }

    private Vector interpolate(Position p) {
        Neighbors idx = getNeighbors(p);
        if (swarmDebug
                && ((idx.xTop >= (this.resX + 2 * this.borderX)) || (idx.yTop >= (this.resY + 2 * this.borderY)))) {
            GWT.log("interpolate: out of range: " + idx.xTop + "  " + idx.yTop);
        }
        final double[][] dataAtStep = this.data[this.step];
        double avgX = dataAtStep[idx.yBot][2 * idx.xBot] * (1 - idx.yMod) * (1 - idx.xMod)
                + dataAtStep[idx.yTop][2 * idx.xBot] * idx.yMod * (1 - idx.xMod)
                + dataAtStep[idx.yBot][2 * idx.xTop] * (1 - idx.yMod) * idx.xMod
                + dataAtStep[idx.yTop][2 * idx.xTop] * idx.yMod * idx.xMod;
        double avgY = dataAtStep[idx.yBot][2 * idx.xBot + 1] * (1 - idx.yMod) * (1 - idx.xMod)
                + dataAtStep[idx.yTop][2 * idx.xBot + 1] * idx.yMod * (1 - idx.xMod)
                + dataAtStep[idx.yBot][2 * idx.xTop + 1] * (1 - idx.yMod) * idx.xMod
                + dataAtStep[idx.yTop][2 * idx.xTop + 1] * idx.yMod * idx.xMod;
        return new Vector(avgX / this.lngScale, avgY);
    }

    @Override
    public void setStep(int step) {
        if (step < 0) {
            this.step = 0;
        } else if (step >= this.data.length) {
            this.step = this.data.length - 1;
        } else {
            this.step = step;
        }
    }

    @Override
    public void nextStep() {
        if (this.step < (this.data.length - 1)) {
            this.step++;
        }
    }

    @Override
    public void prevStep() {
        if (this.step > 0) {
            this.step--;
        }
    }

    @Override
    public Vector getVector(Position p) {
        return this.interpolate(p);
    }

    private Index getIndex(Position p) {
        // calculate grid indexes
        final double latOffset = p.getLatDeg() - this.rcStart.getLatDeg();
        final double lngOffset = (p.getLngDeg() - this.rcStart.getLngDeg()) * this.lngScale;
        // closest grid point
        long yIdx = Math.round(latOffset * this.nvY.getLatDeg() + lngOffset * this.nvY.getLngDeg()) + this.borderY;
        long xIdx = Math.round(latOffset * this.nvX.getLatDeg() + lngOffset * this.nvX.getLngDeg() + (this.resX - 1) / 2.) + this.borderX;
        return new Index(xIdx, yIdx);
    }

    private Neighbors getNeighbors(Position p) {
        // calculate grid indexes
        Position posR = new DegreePosition(p.getLatDeg() - this.rcStart.getLatDeg(),
                (p.getLngDeg() - this.rcStart.getLngDeg()) * this.lngScale);

        // surrounding grid points
        double yFlt = posR.getLatDeg() * this.nvY.getLatDeg() + posR.getLngDeg() * this.nvY.getLngDeg() + this.borderY;
        double xFlt = posR.getLatDeg() * this.nvX.getLatDeg() + posR.getLngDeg() * this.nvX.getLngDeg()
                + (this.resX - 1) / 2. + this.borderX;
        double yBot = Math.floor(yFlt);
        double xBot = Math.floor(xFlt);
        double yTop = Math.ceil(yFlt);
        double xTop = Math.ceil(xFlt);
        if (xBot < 0) {
            xBot = 0;
            xFlt = xBot;
            xTop = 1;
        }
        if (yBot < 0) {
            yBot = 0;
            yFlt = yBot;
            yTop = 1;
        }
        if (xTop >= (this.resX + 2 * this.borderX)) {
            xTop = this.resX + 2 * this.borderX - 1;
            xFlt = xTop;
            xBot = xTop - 1;
        }
        if (yTop >= (this.resY + 2 * this.borderY)) {
            yTop = this.resY + 2 * this.borderY - 1;
            yFlt = yTop;
            yBot = yTop - 1;
        }
        double yMod = yFlt - yBot;
        double xMod = xFlt - xBot;
        return new Neighbors((int) xTop, (int) yTop, (int) xBot, (int) yBot, xMod, yMod);
    }

    @Override
    public double getMaxLength() {
        return maxLength;
    }

    @Override
    public double motionScale(int zoomLevel) {
        return this.motionFactor * Math.pow(1.6, Math.min(1.0, 6.0 - zoomLevel));
    }

    @Override
    public double particleWeight(Position p, Vector v) {
        return v == null ? 0 : (v.length() / this.maxLength + 0.1);
    }

    private String[] createColorsForSpeeds() {
        String[] colors = new String[256];
        double alphaMin = 0.0;
        double alphaMax = 1.0;
        int greyValue = 255;
        for (int i = 0; i < 256; i++) {
            colors[i] = "rgba(" + (greyValue) + "," + (greyValue) + "," + (greyValue) + ","
                    + (alphaMin + (alphaMax - alphaMin) * i / 255.0) + ")";
        }
        return colors;
    }
    
    @Override
    public String getColor(double speed) {
        return colorsForSpeeds[getIntensity(speed)];
    }

    private int getIntensity(double speed) {
        /*
         * normalized intensity: speed == average wind speed => intensity 0.5 speed <= minimum wind speed => intensity
         * 0.0 speed between 0.0 and 1.0 double s; if (minLength == maxLength) { s = 0.5; } else if (speed <= minLength)
         * { s = 0.0; } else { s = (speed - minLength) / (maxLength - minLength); }
         */

        /*
         * absolute intensity speed == 12kn => intensity 0.7 speed == 20kn => intensity 1.0 speed == 0kn => intensity
         * 0.25
         */
        double s = 0.7 + 0.0375 * (speed - 12.0);
        return (int) Math.max(0, Math.min(255, Math.round(255 * s)));
    }

    @Override
    public double lineWidth(double speed) {
        /*
         * absolute linewidth speed == 12kn => linewidth 1.5 speed == 24kn => linewidth 3.0 speed == 6kn => linewidth
         * 0.75
         */
        return Math.round(speed / 8.0 * 100.0) / 100.0;
    }

    @Override
    public Bounds getFieldCorners() {
        // FIXME this is not date line-safe. If the field crosses +180°E (the international date line), this will fail
        Position fieldNE = this.getInnerPosition(+0.5, 1.0);
        Position fieldSW = this.getInnerPosition(-0.5, 0.0);
        Position fieldSE = this.getInnerPosition(+0.5, 0.0);
        Position fieldNW = this.getInnerPosition(-0.5, 1.0);
        double minLat = Math.min(Math.min(fieldNE.getLatDeg(), fieldSW.getLatDeg()),
                Math.min(fieldNW.getLatDeg(), fieldSE.getLatDeg()));
        double minLng = Math.min(Math.min(fieldNE.getLngDeg(), fieldSW.getLngDeg()),
                Math.min(fieldNW.getLngDeg(), fieldSE.getLngDeg()));
        Position sw = new DegreePosition(minLat, minLng);
        double maxLat = Math.max(Math.max(fieldNE.getLatDeg(), fieldSW.getLatDeg()),
                Math.max(fieldNW.getLatDeg(), fieldSE.getLatDeg()));
        double maxLng = Math.max(Math.max(fieldNE.getLngDeg(), fieldSW.getLngDeg()),
                Math.max(fieldNW.getLngDeg(), fieldSE.getLngDeg()));
        Position ne = new DegreePosition(maxLat, maxLng);
        return new BoundsImpl(sw, ne);
    }

    @Override
    public double getParticleFactor() {
        return this.particleFactor;
    }
}<|MERGE_RESOLUTION|>--- conflicted
+++ resolved
@@ -29,20 +29,16 @@
     private final Position bdC;
 
     private final double xScale;
+	private double motionFactor;
     private final double maxLength;
     private final double particleFactor;
 
-<<<<<<< HEAD
-    private double xScale;
-	private double motionFactor;
-=======
     /**
      * The cosine of the field's average latitude (arithmetic average of NW's latitude and SE's latitude) which represents
      * the average ratio of pixels used per longitude and latitude angle in the Mercator projection. At the equator, this
      * ration is 1; towards the poles it gets less.
      */
     private final double lngScale;
->>>>>>> 75bfe7bf
 
     private final Position nvY;
     private final Position nvX;
@@ -63,20 +59,11 @@
         final double bdXi = (this.borderY + 0.5) / (this.resY - 1);
         final double bdPhi = 1.0 + 2 * bdXi;
         this.bdA = new DegreePosition(this.rcEnd.getLatDeg() + (this.rcEnd.getLatDeg() - this.rcStart.getLatDeg())
-<<<<<<< HEAD
-                * this.bdXi, this.rcEnd.getLngDeg() + (this.rcEnd.getLngDeg() - this.rcStart.getLngDeg()) * this.bdXi);
-        this.bdB = new DegreePosition((this.rcStart.getLatDeg() - this.rcEnd.getLatDeg()) * this.bdPhi,
-                (this.rcStart.getLngDeg() - this.rcEnd.getLngDeg()) * this.bdPhi);
-        this.xScale = baseData.get("xScale").isNumber().doubleValue();
-		this.motionFactor = 0.07 * parameters.motionScale;
-        this.visSW = new DegreePosition(0.0, 0.0);
-        this.visNE = new DegreePosition(0.0, 0.0);
-=======
                 * bdXi, this.rcEnd.getLngDeg() + (this.rcEnd.getLngDeg() - this.rcStart.getLngDeg()) * bdXi);
         this.bdB = new DegreePosition((this.rcStart.getLatDeg() - this.rcEnd.getLatDeg()) * bdPhi,
                 (this.rcStart.getLngDeg() - this.rcEnd.getLngDeg()) * bdPhi);
         this.xScale = windData.windData.xScale;
->>>>>>> 75bfe7bf
+		this.motionFactor = 0.07 * parameters.motionScale;
         List<SimulatorWindDTO> gridData = windData.getMatrix();
         int p = 0;
         int imax = windParams.getyRes() + 2 * windParams.getBorderY();
