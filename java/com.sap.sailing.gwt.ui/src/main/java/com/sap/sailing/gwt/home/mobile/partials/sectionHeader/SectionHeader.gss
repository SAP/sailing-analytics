--- conflicted
+++ resolved
@@ -126,10 +126,9 @@
 .sectionheader_item_adjust_title_right {
   padding-right: 2.5em;
 }
-<<<<<<< HEAD
 .sectionheader_element{
     top: 0.666666666666em;
-=======
+}
 .iconHeaderGPS, .iconHeaderWind, .iconHeaderVideo, .iconHeaderAudio {
   pointer-events: none;
   line-height: 1.5em;
@@ -155,5 +154,4 @@
 .iconHeaderAudio {
   background-image: resourceUrl('audio');
   background-size: 1.5rem;
->>>>>>> a1472d39
 }