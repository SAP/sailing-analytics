package com.sap.sailing.gwt.autoplay.client.app;

import com.sap.sailing.domain.common.DetailType;
import com.sap.sailing.domain.common.dto.AbstractLeaderboardDTO;
import com.sap.sailing.domain.common.dto.RaceDTO;
import com.sap.sailing.domain.common.security.SecuredDomainType;
import com.sap.sailing.domain.common.subscription.PremiumRole;
import com.sap.sailing.gwt.autoplay.client.shared.leaderboard.LeaderboardWithZoomingPerspectiveLifecycle;
import com.sap.sailing.gwt.ui.client.StringMessages;
import com.sap.sailing.gwt.ui.raceboard.RaceBoardPerspectiveLifecycle;
import com.sap.sse.gwt.client.shared.components.SettingsDialogComponent;
import com.sap.sse.gwt.client.shared.perspective.AbstractPerspectiveLifecycle;
import com.sap.sse.security.shared.dto.SecuredDTO;
import com.sap.sse.security.ui.client.UserService;
import com.sap.sse.security.ui.client.premium.PaywallResolver;
import com.sap.sse.security.ui.client.subscription.SubscriptionServiceFactory;
<<<<<<< HEAD
=======
import com.sap.sse.security.ui.shared.EssentialSecuredDTO;
>>>>>>> ef2e108f

/**
 * This lifecycle contains the necessary child lifecycles to allow AutoPlay to create and use both, a Leaderboard for
 * non life, and a RaceBoard for life races.
 */
public class AutoplayPerspectiveLifecycle extends AbstractPerspectiveLifecycle<AutoplayPerspectiveOwnSettings> {
    public static final String ID = "ap";
    private LeaderboardWithZoomingPerspectiveLifecycle leaderboardLifecycle;
    private RaceBoardPerspectiveLifecycle raceboardLifecycle;

    public AutoplayPerspectiveLifecycle(AbstractLeaderboardDTO leaderboard, UserService userService,
            SubscriptionServiceFactory subscriptionServiceFactory, Iterable<DetailType> availableDetailTypes) {
<<<<<<< HEAD
        leaderboardLifecycle = new LeaderboardWithZoomingPerspectiveLifecycle(leaderboard, StringMessages.INSTANCE,
                availableDetailTypes);
        // As we cannot know, if Bravo data is available later on, we will offer DetailTypes, that might be relevant
        // despite not having data for them yet
        final PaywallResolver paywallResolver = new PaywallResolver(userService, subscriptionServiceFactory,
                /* FIXME: 5510 Premium features wont work without DTO context */null);
        raceboardLifecycle = new RaceBoardPerspectiveLifecycle(leaderboard, StringMessages.INSTANCE,
                DetailType.getAutoplayDetailTypesForChart(), userService, availableDetailTypes, null, paywallResolver);
=======
        PaywallResolver paywallResolver = new PaywallResolver(userService, subscriptionServiceFactory);
        leaderboardLifecycle = new LeaderboardWithZoomingPerspectiveLifecycle(leaderboard, StringMessages.INSTANCE,
                availableDetailTypes, paywallResolver);
        raceboardLifecycle = new RaceBoardPerspectiveLifecycle(leaderboard, StringMessages.INSTANCE,
                DetailType.getAutoplayDetailTypesForChart(), userService,
                paywallResolver, availableDetailTypes, getEssentialRaceDTOWithPremiumActionACLs());
>>>>>>> ef2e108f
        addLifeCycle(leaderboardLifecycle);
        addLifeCycle(raceboardLifecycle);
    }

    public AutoplayPerspectiveLifecycle(AbstractLeaderboardDTO leaderboard, UserService userService,
            PaywallResolver paywallResolver, Iterable<DetailType> availableDetailTypes) {
        leaderboardLifecycle = new LeaderboardWithZoomingPerspectiveLifecycle(leaderboard, StringMessages.INSTANCE,
                availableDetailTypes, paywallResolver);
        raceboardLifecycle = new RaceBoardPerspectiveLifecycle(leaderboard, StringMessages.INSTANCE,
                DetailType.getAutoplayDetailTypesForChart(), userService, paywallResolver, availableDetailTypes, getEssentialRaceDTOWithPremiumActionACLs());
        addLifeCycle(leaderboardLifecycle);
        addLifeCycle(raceboardLifecycle);
    }

    /**
     * Creates a dummy race DTO with security accepting all premium actions which are based on RaceDTO type
     * {@link SecuredDomainType}.TRACKED_RACE. In this case it is used to enable all features based on a raceDTO because
     * the specific raceDTO is not available now. The autoplay view later will check against a real raceDTO.
     * 
     * @return a secured DTO based on the {@link EssentialSecuredDTO} but with ACL granting race premium functions
     *         regardless user group participation.
     */
    private SecuredDTO getEssentialRaceDTOWithPremiumActionACLs() {
        return EssentialSecuredDTO.getInstanceByPermissionTypeFromPermissionSet(RaceDTO.getPermissionTypeForClass(),
                PremiumRole.getInstance().getPermissions());
    }
    
    @Override
    public AutoplayPerspectiveOwnSettings createPerspectiveOwnDefaultSettings() {
        return new AutoplayPerspectiveOwnSettings();
    }

    @Override
    public SettingsDialogComponent<AutoplayPerspectiveOwnSettings> getPerspectiveOwnSettingsDialogComponent(
            AutoplayPerspectiveOwnSettings settings) {
        return new AutoplaySettingsDialogComponent(settings);
    }

    public LeaderboardWithZoomingPerspectiveLifecycle getLeaderboardLifecycle() {
        return leaderboardLifecycle;
    }

    public RaceBoardPerspectiveLifecycle getRaceboardLifecycle() {
        return raceboardLifecycle;
    }

    @Override
    public String getLocalizedShortName() {
        return StringMessages.INSTANCE.autoplayConfiguration();
    }

    @Override
    public String getComponentId() {
        return ID;
    }

    @Override
    public boolean hasSettings() {
        return true;
    }

    @Override
    protected AutoplayPerspectiveOwnSettings extractOwnUserSettings(AutoplayPerspectiveOwnSettings settings) {
        return settings;
    }

    @Override
    protected AutoplayPerspectiveOwnSettings extractOwnDocumentSettings(AutoplayPerspectiveOwnSettings settings) {
        return settings;
    }

}<|MERGE_RESOLUTION|>--- conflicted
+++ resolved
@@ -14,10 +14,7 @@
 import com.sap.sse.security.ui.client.UserService;
 import com.sap.sse.security.ui.client.premium.PaywallResolver;
 import com.sap.sse.security.ui.client.subscription.SubscriptionServiceFactory;
-<<<<<<< HEAD
-=======
 import com.sap.sse.security.ui.shared.EssentialSecuredDTO;
->>>>>>> ef2e108f
 
 /**
  * This lifecycle contains the necessary child lifecycles to allow AutoPlay to create and use both, a Leaderboard for
@@ -30,23 +27,12 @@
 
     public AutoplayPerspectiveLifecycle(AbstractLeaderboardDTO leaderboard, UserService userService,
             SubscriptionServiceFactory subscriptionServiceFactory, Iterable<DetailType> availableDetailTypes) {
-<<<<<<< HEAD
-        leaderboardLifecycle = new LeaderboardWithZoomingPerspectiveLifecycle(leaderboard, StringMessages.INSTANCE,
-                availableDetailTypes);
-        // As we cannot know, if Bravo data is available later on, we will offer DetailTypes, that might be relevant
-        // despite not having data for them yet
-        final PaywallResolver paywallResolver = new PaywallResolver(userService, subscriptionServiceFactory,
-                /* FIXME: 5510 Premium features wont work without DTO context */null);
-        raceboardLifecycle = new RaceBoardPerspectiveLifecycle(leaderboard, StringMessages.INSTANCE,
-                DetailType.getAutoplayDetailTypesForChart(), userService, availableDetailTypes, null, paywallResolver);
-=======
         PaywallResolver paywallResolver = new PaywallResolver(userService, subscriptionServiceFactory);
         leaderboardLifecycle = new LeaderboardWithZoomingPerspectiveLifecycle(leaderboard, StringMessages.INSTANCE,
                 availableDetailTypes, paywallResolver);
         raceboardLifecycle = new RaceBoardPerspectiveLifecycle(leaderboard, StringMessages.INSTANCE,
                 DetailType.getAutoplayDetailTypesForChart(), userService,
                 paywallResolver, availableDetailTypes, getEssentialRaceDTOWithPremiumActionACLs());
->>>>>>> ef2e108f
         addLifeCycle(leaderboardLifecycle);
         addLifeCycle(raceboardLifecycle);
     }
