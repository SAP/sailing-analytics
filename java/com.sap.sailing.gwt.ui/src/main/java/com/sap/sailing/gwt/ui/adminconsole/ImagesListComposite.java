--- conflicted
+++ resolved
@@ -274,13 +274,8 @@
     }
 
     private void openCreateImageDialog(String initialTag) {
-<<<<<<< HEAD
-        ImageCreateDialog dialog = new ImageCreateDialog(initialTag, sailingService, stringMessages,
+        ImageCreateDialog dialog = new ImageCreateDialog(initialTag, sailingServiceWrite, stringMessages,
                 storageServiceAvailable, new DialogCallback<List<ImageResizingTaskDTO>>() {
-=======
-        ImageCreateDialog dialog = new ImageCreateDialog(initialTag, sailingServiceWrite, stringMessages,
-                storageServiceAvailable, new DialogCallback<ImageResizingTaskDTO>() {
->>>>>>> db39627a
                     @Override
                     public void cancel() {
                     }
@@ -301,13 +296,8 @@
     }
 
     private void openEditImageDialog(final ImageDTO selectedImage) {
-<<<<<<< HEAD
-        ImageEditDialog dialog = new ImageEditDialog(selectedImage, sailingService, stringMessages,
+        ImageEditDialog dialog = new ImageEditDialog(selectedImage, sailingServiceWrite, stringMessages,
                 storageServiceAvailable, new DialogCallback<List<ImageResizingTaskDTO>>() {
-=======
-        ImageEditDialog dialog = new ImageEditDialog(selectedImage, sailingServiceWrite, stringMessages,
-                storageServiceAvailable, new DialogCallback<ImageResizingTaskDTO>() {
->>>>>>> db39627a
                     @Override
                     public void cancel() {
                     }
