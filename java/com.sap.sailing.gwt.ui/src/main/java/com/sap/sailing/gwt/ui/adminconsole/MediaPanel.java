package com.sap.sailing.gwt.ui.adminconsole;

import java.util.Collection;
import java.util.Collections;
import java.util.Comparator;
<<<<<<< HEAD
import java.util.List;
=======
import java.util.HashSet;
import java.util.Set;
>>>>>>> ff14aa86

import com.google.gwt.cell.client.EditTextCell;
import com.google.gwt.cell.client.FieldUpdater;
import com.google.gwt.cell.client.TextCell;
import com.google.gwt.core.client.GWT;
import com.google.gwt.dom.client.Style.Unit;
import com.google.gwt.event.dom.client.ClickEvent;
import com.google.gwt.event.dom.client.ClickHandler;
import com.google.gwt.user.cellview.client.CellTable;
import com.google.gwt.user.cellview.client.Column;
import com.google.gwt.user.cellview.client.ColumnSortEvent.ListHandler;
import com.google.gwt.user.client.Window;
import com.google.gwt.user.client.rpc.AsyncCallback;
import com.google.gwt.user.client.ui.Button;
import com.google.gwt.user.client.ui.FlowPanel;
import com.google.gwt.user.client.ui.Grid;
import com.google.gwt.view.client.DefaultSelectionEventManager;
import com.google.gwt.view.client.ListDataProvider;
import com.google.gwt.view.client.SelectionModel;
import com.google.gwt.view.client.SingleSelectionModel;
import com.sap.sailing.domain.common.RegattaAndRaceIdentifier;
import com.sap.sailing.domain.common.RegattaNameAndRaceName;
import com.sap.sailing.domain.common.TimePoint;
import com.sap.sailing.domain.common.impl.MillisecondsTimePoint;
import com.sap.sailing.domain.common.media.MediaTrack;
import com.sap.sailing.domain.common.media.MediaUtil;
import com.sap.sailing.gwt.ui.client.ErrorReporter;
import com.sap.sailing.gwt.ui.client.MediaServiceAsync;
import com.sap.sailing.gwt.ui.client.SailingServiceAsync;
import com.sap.sailing.gwt.ui.client.StringMessages;
import com.sap.sailing.gwt.ui.client.media.NewMediaDialog;
import com.sap.sailing.gwt.ui.client.media.TimeFormatUtil;
import com.sap.sailing.gwt.ui.shared.EventDTO;
import com.sap.sailing.gwt.ui.shared.RegattaDTO;
import com.sap.sse.gwt.client.dialog.DataEntryDialog.DialogCallback;

/**
 * Table inspired by http://gwt.google.com/samples/Showcase/Showcase.html#!CwCellTable
 * 
 * @author D047974
 * 
 */
public class MediaPanel extends FlowPanel {
    
    private final SailingServiceAsync sailingService;
    private final MediaServiceAsync mediaService;
    private final ErrorReporter errorReporter;
    private final StringMessages stringMessages;
    private final Grid mediaTracks;
    private CellTable<MediaTrack> mediaTracksTable;
    private ListDataProvider<MediaTrack> mediaTrackListDataProvider = new ListDataProvider<MediaTrack>();

    public MediaPanel(SailingServiceAsync sailingService, MediaServiceAsync mediaService, ErrorReporter errorReporter, StringMessages stringMessages) {
        this.sailingService = sailingService;
        this.mediaService = mediaService;
        this.stringMessages = stringMessages;
        this.errorReporter = errorReporter;
        mediaTracks = new Grid();
        mediaTracks.resizeColumns(3);
        add(mediaTracks);
        Button refreshButton = new Button(stringMessages.refresh());
        refreshButton.addClickHandler(new ClickHandler() {
            @Override
            public void onClick(ClickEvent event) {
                loadMediaTracks();
            }

        });
        add(refreshButton);
        Button addUrlButton = new Button(stringMessages.addMediaTrack());
        addUrlButton.addClickHandler(new ClickHandler() {
            @Override
            public void onClick(ClickEvent event) {
                addUrlMediaTrack();
            }
        });
        add(addUrlButton);

        createMediaTracksTable();
    }

    protected void loadMediaTracks() {
        mediaTrackListDataProvider.getList().clear();
        mediaService.getAllMediaTracks(new AsyncCallback<Collection<MediaTrack>>() {
            @Override
            public void onFailure(Throwable t) {
                errorReporter.reportError(t.toString());
            }

            @Override
            public void onSuccess(Collection<MediaTrack> allMediaTracks) {
                mediaTrackListDataProvider.getList().addAll(allMediaTracks);
                mediaTrackListDataProvider.refresh();
            }
        });

    }

    private void createMediaTracksTable() {
        AdminConsoleTableResources tableResources = GWT.create(AdminConsoleTableResources.class);
        // Create a CellTable.

        // Set a key provider that provides a unique key for each contact. If key is
        // used to identify contacts when fields (such as the name and address)
        // change.
        mediaTracksTable = new CellTable<MediaTrack>(1000, tableResources);
        mediaTracksTable.setWidth("100%");

        // Attach a column sort handler to the ListDataProvider to sort the list.
        ListHandler<MediaTrack> sortHandler = new ListHandler<MediaTrack>(mediaTrackListDataProvider.getList());
        mediaTracksTable.addColumnSortHandler(sortHandler);

        // Add a selection model so we can select cells.
        final SelectionModel<MediaTrack> selectionModel = new SingleSelectionModel<MediaTrack>();
        mediaTracksTable.setSelectionModel(selectionModel,
                DefaultSelectionEventManager.<MediaTrack> createDefaultManager());

        // Initialize the columns.
        initTableColumns(selectionModel, sortHandler);

        mediaTrackListDataProvider.addDataDisplay(mediaTracksTable);
        add(mediaTracksTable);
    }

    /**
     * Add the columns to the table.
     */
    private void initTableColumns(final SelectionModel<MediaTrack> selectionModel, ListHandler<MediaTrack> sortHandler) {
        // // Checkbox column. This table will uses a checkbox column for selection.
        // // Alternatively, you can call cellTable.setSelectionEnabled(true) to enable
        // // mouse selection.
        // Column<MediaTrackDTO, Boolean> checkColumn = new Column<ContactInfo, Boolean>(new CheckboxCell(true, false))
        // {
        // @Override
        // public Boolean getValue(ContactInfo object) {
        // // Get the value from the selection model.
        // return selectionModel.isSelected(object);
        // }
        // };
        // cellTable.addColumn(checkColumn, SafeHtmlUtils.fromSafeConstant("<br/>"));
        // cellTable.setColumnWidth(checkColumn, 40, Unit.PX);

        // db id
        Column<MediaTrack, String> dbIdColumn = new Column<MediaTrack, String>(new TextCell()) {
            @Override
            public String getValue(MediaTrack mediaTrack) {
                return mediaTrack.dbId;
            }
        };
        dbIdColumn.setSortable(true);
        sortHandler.setComparator(dbIdColumn, new Comparator<MediaTrack>() {
            public int compare(MediaTrack mediaTrack1, MediaTrack mediaTrack2) {
                return mediaTrack1.dbId.compareTo(mediaTrack2.dbId);
            }
        });
        mediaTracksTable.addColumn(dbIdColumn, stringMessages.id());
        mediaTracksTable.setColumnWidth(dbIdColumn, 10, Unit.PCT);

        // media title
        Column<MediaTrack, String> titleColumn = new Column<MediaTrack, String>(new EditTextCell()) {
            @Override
            public String getValue(MediaTrack mediaTrack) {
                return mediaTrack.title;
            }
        };
        titleColumn.setSortable(true);
        sortHandler.setComparator(titleColumn, new Comparator<MediaTrack>() {
            public int compare(MediaTrack mediaTrack1, MediaTrack mediaTrack2) {
                return mediaTrack1.title.compareTo(mediaTrack2.title);
            }
        });
        mediaTracksTable.addColumn(titleColumn, stringMessages.title());
        titleColumn.setFieldUpdater(new FieldUpdater<MediaTrack, String>() {
            public void update(int index, MediaTrack mediaTrack, String newTitle) {
                // Called when the user changes the value.
                mediaTrack.title = newTitle;
                mediaService.updateTitle(mediaTrack, new AsyncCallback<Void>() {

                    @Override
                    public void onFailure(Throwable t) {
                        errorReporter.reportError(t.toString());
                    }

                    @Override
                    public void onSuccess(Void allMediaTracks) {
                        mediaTrackListDataProvider.refresh();
                    }
                });
            }
        });
        mediaTracksTable.setColumnWidth(titleColumn, 20, Unit.PCT);

        // url
        Column<MediaTrack, String> urlColumn = new Column<MediaTrack, String>(new EditTextCell()) {
            @Override
            public String getValue(MediaTrack mediaTrack) {
                return mediaTrack.url;
            }
        };
        urlColumn.setSortable(true);
        sortHandler.setComparator(urlColumn, new Comparator<MediaTrack>() {
            public int compare(MediaTrack mediaTrack1, MediaTrack mediaTrack2) {
                return mediaTrack1.url.compareTo(mediaTrack2.url);
            }
        });
        mediaTracksTable.addColumn(urlColumn, stringMessages.url());
        urlColumn.setFieldUpdater(new FieldUpdater<MediaTrack, String>() {
            public void update(int index, MediaTrack mediaTrack, String newUrl) {
                // Called when the user changes the value.
                mediaTrack.url = newUrl;
                mediaService.updateUrl(mediaTrack, new AsyncCallback<Void>() {

                    @Override
                    public void onFailure(Throwable t) {
                        errorReporter.reportError(t.toString());
                    }

                    @Override
                    public void onSuccess(Void allMediaTracks) {
                        mediaTrackListDataProvider.refresh();
                    }
                });
            }
        });
        mediaTracksTable.setColumnWidth(urlColumn, 100, Unit.PCT);

        // regattasAndRaces

        Column<MediaTrack, String> regattaAndRaceColumn = new Column<MediaTrack, String>(new EditTextCell()) {
            @Override
            public String getValue(MediaTrack mediaTrack) {
                if (mediaTrack.regattasAndRaces != null) {
                    return listRegattasAndRaces(mediaTrack);
                } else
                    return "";
            }

            
        };
        
        regattaAndRaceColumn.setSortable(true);
        sortHandler.setComparator(regattaAndRaceColumn, new Comparator<MediaTrack>() {
            public int compare(MediaTrack mediaTrack1, MediaTrack mediaTrack2) {
                return (listRegattasAndRaces(mediaTrack1))
                        .compareTo(listRegattasAndRaces(mediaTrack2));
            }
        });
        mediaTracksTable.addColumn(regattaAndRaceColumn, stringMessages.regattaAndRace());
        regattaAndRaceColumn.setFieldUpdater(new FieldUpdater<MediaTrack, String>() {
            public void update(int index, MediaTrack mediaTrack, String newRegattaAndRace) {
                // Called when the user changes the value.
                if ("".equals(newRegattaAndRace) || !newRegattaAndRace.contains(" ")) {
                    mediaTrack.regattasAndRaces = null;
                } else {
                    String[] regattaAndRace = newRegattaAndRace.split(" ");
                    Set<RegattaAndRaceIdentifier> regattasAndRaces = new HashSet<RegattaAndRaceIdentifier>();
                    regattasAndRaces.add(new RegattaNameAndRaceName(regattaAndRace[0], regattaAndRace[1])); // TODO
                                                                                                            // sinnvolle
                                                                                                            // Eingabe)
                    mediaTrack.regattasAndRaces = regattasAndRaces;
                }
                mediaService.updateRace(mediaTrack, new AsyncCallback<Void>() {

                    @Override
                    public void onFailure(Throwable t) {
                        errorReporter.reportError(t.toString());
                    }

                    @Override
                    public void onSuccess(Void allMediaTracks) {
                        mediaTrackListDataProvider.refresh();
                    }
                });
            }
        });
        mediaTracksTable.setColumnWidth(regattaAndRaceColumn, 100, Unit.PCT);

        // regattaAndRaceColumn.addClickHandler(new ClickHandler() {
        // @Override
        // public void onClick(ClickEvent event) {
        // addUrlMediaTrack();
        // }
        // });

        // start time
        Column<MediaTrack, String> startTimeColumn = new Column<MediaTrack, String>(new EditTextCell()) {
            @Override
            public String getValue(MediaTrack mediaTrack) {
                return mediaTrack.startTime == null ? "" : TimeFormatUtil.DATETIME_FORMAT.format(mediaTrack.startTime
                        .asDate());
            }
        };
        startTimeColumn.setSortable(true);
        sortHandler.setComparator(startTimeColumn, new Comparator<MediaTrack>() {
            public int compare(MediaTrack mediaTrack1, MediaTrack mediaTrack2) {
                return MediaUtil.compareDatesAllowingNull(mediaTrack1.startTime, mediaTrack2.startTime);
            }
        });
        startTimeColumn.setFieldUpdater(new FieldUpdater<MediaTrack, String>() {
            public void update(int index, MediaTrack mediaTrack, String newStartTime) {
                // Called when the user changes the value.
                newStartTime = newStartTime.trim();
                if ("".equals(newStartTime)) {
                    mediaTrack.startTime = null;
                } else {
                    try {
                        mediaTrack.startTime = new MillisecondsTimePoint(TimeFormatUtil.DATETIME_FORMAT
                                .parse(newStartTime));
                    } catch (IllegalArgumentException e) {
                        errorReporter.reportError(stringMessages.mediaDateFormatError(TimeFormatUtil.DATETIME_FORMAT
                                .toString()));
                    }
                }
                mediaService.updateStartTime(mediaTrack, new AsyncCallback<Void>() {

                    @Override
                    public void onFailure(Throwable t) {
                        errorReporter.reportError(t.toString());
                    }

                    @Override
                    public void onSuccess(Void allMediaTracks) {
                        mediaTrackListDataProvider.refresh();
                    }
                });
            }
        });
        mediaTracksTable.addColumn(startTimeColumn, stringMessages.startTime());
        mediaTracksTable.setColumnWidth(startTimeColumn, 100, Unit.PCT);

        // duration
        Column<MediaTrack, String> durationColumn = new Column<MediaTrack, String>(new EditTextCell()) {
            @Override
            public String getValue(MediaTrack mediaTrack) {
                return TimeFormatUtil.durationToHrsMinSec(mediaTrack.duration);
            }
        };
        durationColumn.setSortable(true);
        sortHandler.setComparator(durationColumn, new Comparator<MediaTrack>() {
            public int compare(MediaTrack mediaTrack1, MediaTrack mediaTrack2) {
                return mediaTrack1.duration.compareTo(mediaTrack2.duration);
            }
        });
        durationColumn.setFieldUpdater(new FieldUpdater<MediaTrack, String>() {
            public void update(int index, MediaTrack mediaTrack, String newDuration) {
                // Called when the user changes the value.
                mediaTrack.duration = TimeFormatUtil.hrsMinSecToMilliSeconds(newDuration);
                mediaService.updateDuration(mediaTrack, new AsyncCallback<Void>() {

                    @Override
                    public void onFailure(Throwable t) {
                        errorReporter.reportError(t.toString());
                    }

                    @Override
                    public void onSuccess(Void allMediaTracks) {
                        mediaTrackListDataProvider.refresh();
                    }
                });
            }
        });
        mediaTracksTable.addColumn(durationColumn, stringMessages.duration());
        mediaTracksTable.setColumnWidth(durationColumn, 100, Unit.PCT);

        // delete action
        ImagesBarColumn<MediaTrack, MediaActionBarCell> mediaActionColumn = new ImagesBarColumn<MediaTrack, MediaActionBarCell>(
                new MediaActionBarCell(stringMessages));
        mediaActionColumn.setFieldUpdater(new FieldUpdater<MediaTrack, String>() {
            @Override
            public void update(int index, MediaTrack mediaTrack, String value) {
                if (MediaActionBarCell.ACTION_REMOVE.equals(value)) {
                    if (Window.confirm(stringMessages.reallyRemoveMediaTrack(mediaTrack.title))) {
                        removeMediaTrack(mediaTrack);
                    }
                }
            }
        });
        mediaTracksTable.addColumn(mediaActionColumn, stringMessages.delete());
        mediaTracksTable.setColumnWidth(mediaActionColumn, 5, Unit.PCT);

    }

    protected void removeMediaTrack(MediaTrack mediaTrack) {
        mediaService.deleteMediaTrack(mediaTrack, new AsyncCallback<Void>() {

            @Override
            public void onFailure(Throwable t) {
                errorReporter.reportError(t.toString());
            }

            @Override
            public void onSuccess(Void deleteMediaTrack) {
                loadMediaTracks();
            }
        });
    }

    private void addUrlMediaTrack() {
        TimePoint defaultStartTime = MillisecondsTimePoint.now();
        NewMediaDialog dialog = new NewMediaDialog(defaultStartTime, stringMessages, new DialogCallback<MediaTrack>() {

            @Override
            public void cancel() {
                // no op
            }

            @Override
            public void ok(final MediaTrack mediaTrack) {
                mediaService.addMediaTrack(mediaTrack, new AsyncCallback<String>() {

                    @Override
                    public void onFailure(Throwable t) {
                        errorReporter.reportError(t.toString());
                    }

                    @Override
                    public void onSuccess(String dbId) {
                        mediaTrack.dbId = dbId;
                        loadMediaTracks();
                    }
                });

            }
        });
        dialog.show();
    }
    private String listRegattasAndRaces(MediaTrack mediaTrack) {
        String value = "";
        for (RegattaAndRaceIdentifier regattaAndRace : mediaTrack.regattasAndRaces) {
            value += regattaAndRace.getRegattaName() + " " + regattaAndRace.getRaceName() + ", ";
        }
        return value;
    }

    public void onShow() {
        loadMediaTracks();
    }
    
    private void openRegattasAndRacesDialog() {
        final Collection<RegattaDTO> existingRegattas = Collections.unmodifiableCollection(regattaListComposite.getAllRegattas());

        sailingService.getEvents(new AsyncCallback<List<EventDTO>>() {
            @Override
            public void onFailure(Throwable caught) {
                openCreateRegattaDialog(existingRegattas, Collections.<EventDTO>emptyList());
            }

            @Override
            public void onSuccess(List<EventDTO> result) {
                openCreateRegattaDialog(existingRegattas, Collections.unmodifiableList(result));
            }
        });
    }

}
<|MERGE_RESOLUTION|>--- conflicted
+++ resolved
@@ -1,466 +1,464 @@
-package com.sap.sailing.gwt.ui.adminconsole;
+package com.sap.sailing.gwt.ui.adminconsole;
+
+import java.util.Collection;
+import java.util.Collections;
+import java.util.Comparator;
 
-import java.util.Collection;
-import java.util.Collections;
-import java.util.Comparator;
-<<<<<<< HEAD
 import java.util.List;
-=======
-import java.util.HashSet;
+import java.util.HashSet;
 import java.util.Set;
->>>>>>> ff14aa86
-
-import com.google.gwt.cell.client.EditTextCell;
-import com.google.gwt.cell.client.FieldUpdater;
-import com.google.gwt.cell.client.TextCell;
-import com.google.gwt.core.client.GWT;
-import com.google.gwt.dom.client.Style.Unit;
-import com.google.gwt.event.dom.client.ClickEvent;
-import com.google.gwt.event.dom.client.ClickHandler;
-import com.google.gwt.user.cellview.client.CellTable;
-import com.google.gwt.user.cellview.client.Column;
-import com.google.gwt.user.cellview.client.ColumnSortEvent.ListHandler;
-import com.google.gwt.user.client.Window;
-import com.google.gwt.user.client.rpc.AsyncCallback;
-import com.google.gwt.user.client.ui.Button;
-import com.google.gwt.user.client.ui.FlowPanel;
-import com.google.gwt.user.client.ui.Grid;
-import com.google.gwt.view.client.DefaultSelectionEventManager;
-import com.google.gwt.view.client.ListDataProvider;
-import com.google.gwt.view.client.SelectionModel;
-import com.google.gwt.view.client.SingleSelectionModel;
-import com.sap.sailing.domain.common.RegattaAndRaceIdentifier;
-import com.sap.sailing.domain.common.RegattaNameAndRaceName;
-import com.sap.sailing.domain.common.TimePoint;
-import com.sap.sailing.domain.common.impl.MillisecondsTimePoint;
-import com.sap.sailing.domain.common.media.MediaTrack;
-import com.sap.sailing.domain.common.media.MediaUtil;
-import com.sap.sailing.gwt.ui.client.ErrorReporter;
-import com.sap.sailing.gwt.ui.client.MediaServiceAsync;
-import com.sap.sailing.gwt.ui.client.SailingServiceAsync;
-import com.sap.sailing.gwt.ui.client.StringMessages;
-import com.sap.sailing.gwt.ui.client.media.NewMediaDialog;
-import com.sap.sailing.gwt.ui.client.media.TimeFormatUtil;
-import com.sap.sailing.gwt.ui.shared.EventDTO;
-import com.sap.sailing.gwt.ui.shared.RegattaDTO;
-import com.sap.sse.gwt.client.dialog.DataEntryDialog.DialogCallback;
-
-/**
- * Table inspired by http://gwt.google.com/samples/Showcase/Showcase.html#!CwCellTable
- * 
- * @author D047974
- * 
- */
-public class MediaPanel extends FlowPanel {
-    
-    private final SailingServiceAsync sailingService;
-    private final MediaServiceAsync mediaService;
-    private final ErrorReporter errorReporter;
-    private final StringMessages stringMessages;
-    private final Grid mediaTracks;
-    private CellTable<MediaTrack> mediaTracksTable;
-    private ListDataProvider<MediaTrack> mediaTrackListDataProvider = new ListDataProvider<MediaTrack>();
-
-    public MediaPanel(SailingServiceAsync sailingService, MediaServiceAsync mediaService, ErrorReporter errorReporter, StringMessages stringMessages) {
-        this.sailingService = sailingService;
-        this.mediaService = mediaService;
-        this.stringMessages = stringMessages;
-        this.errorReporter = errorReporter;
-        mediaTracks = new Grid();
-        mediaTracks.resizeColumns(3);
-        add(mediaTracks);
-        Button refreshButton = new Button(stringMessages.refresh());
-        refreshButton.addClickHandler(new ClickHandler() {
-            @Override
-            public void onClick(ClickEvent event) {
-                loadMediaTracks();
-            }
-
-        });
-        add(refreshButton);
-        Button addUrlButton = new Button(stringMessages.addMediaTrack());
-        addUrlButton.addClickHandler(new ClickHandler() {
-            @Override
-            public void onClick(ClickEvent event) {
-                addUrlMediaTrack();
-            }
-        });
-        add(addUrlButton);
-
-        createMediaTracksTable();
-    }
-
-    protected void loadMediaTracks() {
-        mediaTrackListDataProvider.getList().clear();
-        mediaService.getAllMediaTracks(new AsyncCallback<Collection<MediaTrack>>() {
-            @Override
-            public void onFailure(Throwable t) {
-                errorReporter.reportError(t.toString());
-            }
-
-            @Override
-            public void onSuccess(Collection<MediaTrack> allMediaTracks) {
-                mediaTrackListDataProvider.getList().addAll(allMediaTracks);
-                mediaTrackListDataProvider.refresh();
-            }
-        });
-
-    }
-
-    private void createMediaTracksTable() {
-        AdminConsoleTableResources tableResources = GWT.create(AdminConsoleTableResources.class);
-        // Create a CellTable.
-
-        // Set a key provider that provides a unique key for each contact. If key is
-        // used to identify contacts when fields (such as the name and address)
-        // change.
-        mediaTracksTable = new CellTable<MediaTrack>(1000, tableResources);
-        mediaTracksTable.setWidth("100%");
-
-        // Attach a column sort handler to the ListDataProvider to sort the list.
-        ListHandler<MediaTrack> sortHandler = new ListHandler<MediaTrack>(mediaTrackListDataProvider.getList());
-        mediaTracksTable.addColumnSortHandler(sortHandler);
-
-        // Add a selection model so we can select cells.
-        final SelectionModel<MediaTrack> selectionModel = new SingleSelectionModel<MediaTrack>();
-        mediaTracksTable.setSelectionModel(selectionModel,
-                DefaultSelectionEventManager.<MediaTrack> createDefaultManager());
-
-        // Initialize the columns.
-        initTableColumns(selectionModel, sortHandler);
-
-        mediaTrackListDataProvider.addDataDisplay(mediaTracksTable);
-        add(mediaTracksTable);
-    }
-
-    /**
-     * Add the columns to the table.
-     */
-    private void initTableColumns(final SelectionModel<MediaTrack> selectionModel, ListHandler<MediaTrack> sortHandler) {
-        // // Checkbox column. This table will uses a checkbox column for selection.
-        // // Alternatively, you can call cellTable.setSelectionEnabled(true) to enable
-        // // mouse selection.
-        // Column<MediaTrackDTO, Boolean> checkColumn = new Column<ContactInfo, Boolean>(new CheckboxCell(true, false))
-        // {
-        // @Override
-        // public Boolean getValue(ContactInfo object) {
-        // // Get the value from the selection model.
-        // return selectionModel.isSelected(object);
-        // }
-        // };
-        // cellTable.addColumn(checkColumn, SafeHtmlUtils.fromSafeConstant("<br/>"));
-        // cellTable.setColumnWidth(checkColumn, 40, Unit.PX);
-
-        // db id
-        Column<MediaTrack, String> dbIdColumn = new Column<MediaTrack, String>(new TextCell()) {
-            @Override
-            public String getValue(MediaTrack mediaTrack) {
-                return mediaTrack.dbId;
-            }
-        };
-        dbIdColumn.setSortable(true);
-        sortHandler.setComparator(dbIdColumn, new Comparator<MediaTrack>() {
-            public int compare(MediaTrack mediaTrack1, MediaTrack mediaTrack2) {
-                return mediaTrack1.dbId.compareTo(mediaTrack2.dbId);
-            }
-        });
-        mediaTracksTable.addColumn(dbIdColumn, stringMessages.id());
-        mediaTracksTable.setColumnWidth(dbIdColumn, 10, Unit.PCT);
-
-        // media title
-        Column<MediaTrack, String> titleColumn = new Column<MediaTrack, String>(new EditTextCell()) {
-            @Override
-            public String getValue(MediaTrack mediaTrack) {
-                return mediaTrack.title;
-            }
-        };
-        titleColumn.setSortable(true);
-        sortHandler.setComparator(titleColumn, new Comparator<MediaTrack>() {
-            public int compare(MediaTrack mediaTrack1, MediaTrack mediaTrack2) {
-                return mediaTrack1.title.compareTo(mediaTrack2.title);
-            }
-        });
-        mediaTracksTable.addColumn(titleColumn, stringMessages.title());
-        titleColumn.setFieldUpdater(new FieldUpdater<MediaTrack, String>() {
-            public void update(int index, MediaTrack mediaTrack, String newTitle) {
-                // Called when the user changes the value.
-                mediaTrack.title = newTitle;
-                mediaService.updateTitle(mediaTrack, new AsyncCallback<Void>() {
-
-                    @Override
-                    public void onFailure(Throwable t) {
-                        errorReporter.reportError(t.toString());
-                    }
-
-                    @Override
-                    public void onSuccess(Void allMediaTracks) {
-                        mediaTrackListDataProvider.refresh();
-                    }
-                });
-            }
-        });
-        mediaTracksTable.setColumnWidth(titleColumn, 20, Unit.PCT);
-
-        // url
-        Column<MediaTrack, String> urlColumn = new Column<MediaTrack, String>(new EditTextCell()) {
-            @Override
-            public String getValue(MediaTrack mediaTrack) {
-                return mediaTrack.url;
-            }
-        };
-        urlColumn.setSortable(true);
-        sortHandler.setComparator(urlColumn, new Comparator<MediaTrack>() {
-            public int compare(MediaTrack mediaTrack1, MediaTrack mediaTrack2) {
-                return mediaTrack1.url.compareTo(mediaTrack2.url);
-            }
-        });
-        mediaTracksTable.addColumn(urlColumn, stringMessages.url());
-        urlColumn.setFieldUpdater(new FieldUpdater<MediaTrack, String>() {
-            public void update(int index, MediaTrack mediaTrack, String newUrl) {
-                // Called when the user changes the value.
-                mediaTrack.url = newUrl;
-                mediaService.updateUrl(mediaTrack, new AsyncCallback<Void>() {
-
-                    @Override
-                    public void onFailure(Throwable t) {
-                        errorReporter.reportError(t.toString());
-                    }
-
-                    @Override
-                    public void onSuccess(Void allMediaTracks) {
-                        mediaTrackListDataProvider.refresh();
-                    }
-                });
-            }
-        });
-        mediaTracksTable.setColumnWidth(urlColumn, 100, Unit.PCT);
-
-        // regattasAndRaces
-
-        Column<MediaTrack, String> regattaAndRaceColumn = new Column<MediaTrack, String>(new EditTextCell()) {
-            @Override
-            public String getValue(MediaTrack mediaTrack) {
-                if (mediaTrack.regattasAndRaces != null) {
-                    return listRegattasAndRaces(mediaTrack);
-                } else
-                    return "";
-            }
-
-            
-        };
-        
-        regattaAndRaceColumn.setSortable(true);
-        sortHandler.setComparator(regattaAndRaceColumn, new Comparator<MediaTrack>() {
-            public int compare(MediaTrack mediaTrack1, MediaTrack mediaTrack2) {
-                return (listRegattasAndRaces(mediaTrack1))
-                        .compareTo(listRegattasAndRaces(mediaTrack2));
-            }
-        });
-        mediaTracksTable.addColumn(regattaAndRaceColumn, stringMessages.regattaAndRace());
-        regattaAndRaceColumn.setFieldUpdater(new FieldUpdater<MediaTrack, String>() {
-            public void update(int index, MediaTrack mediaTrack, String newRegattaAndRace) {
-                // Called when the user changes the value.
-                if ("".equals(newRegattaAndRace) || !newRegattaAndRace.contains(" ")) {
-                    mediaTrack.regattasAndRaces = null;
-                } else {
-                    String[] regattaAndRace = newRegattaAndRace.split(" ");
-                    Set<RegattaAndRaceIdentifier> regattasAndRaces = new HashSet<RegattaAndRaceIdentifier>();
-                    regattasAndRaces.add(new RegattaNameAndRaceName(regattaAndRace[0], regattaAndRace[1])); // TODO
-                                                                                                            // sinnvolle
-                                                                                                            // Eingabe)
-                    mediaTrack.regattasAndRaces = regattasAndRaces;
-                }
-                mediaService.updateRace(mediaTrack, new AsyncCallback<Void>() {
-
-                    @Override
-                    public void onFailure(Throwable t) {
-                        errorReporter.reportError(t.toString());
-                    }
-
-                    @Override
-                    public void onSuccess(Void allMediaTracks) {
-                        mediaTrackListDataProvider.refresh();
-                    }
-                });
-            }
-        });
-        mediaTracksTable.setColumnWidth(regattaAndRaceColumn, 100, Unit.PCT);
-
-        // regattaAndRaceColumn.addClickHandler(new ClickHandler() {
-        // @Override
-        // public void onClick(ClickEvent event) {
-        // addUrlMediaTrack();
-        // }
-        // });
-
-        // start time
-        Column<MediaTrack, String> startTimeColumn = new Column<MediaTrack, String>(new EditTextCell()) {
-            @Override
-            public String getValue(MediaTrack mediaTrack) {
-                return mediaTrack.startTime == null ? "" : TimeFormatUtil.DATETIME_FORMAT.format(mediaTrack.startTime
-                        .asDate());
-            }
-        };
-        startTimeColumn.setSortable(true);
-        sortHandler.setComparator(startTimeColumn, new Comparator<MediaTrack>() {
-            public int compare(MediaTrack mediaTrack1, MediaTrack mediaTrack2) {
-                return MediaUtil.compareDatesAllowingNull(mediaTrack1.startTime, mediaTrack2.startTime);
-            }
-        });
-        startTimeColumn.setFieldUpdater(new FieldUpdater<MediaTrack, String>() {
-            public void update(int index, MediaTrack mediaTrack, String newStartTime) {
-                // Called when the user changes the value.
-                newStartTime = newStartTime.trim();
-                if ("".equals(newStartTime)) {
-                    mediaTrack.startTime = null;
-                } else {
-                    try {
-                        mediaTrack.startTime = new MillisecondsTimePoint(TimeFormatUtil.DATETIME_FORMAT
-                                .parse(newStartTime));
-                    } catch (IllegalArgumentException e) {
-                        errorReporter.reportError(stringMessages.mediaDateFormatError(TimeFormatUtil.DATETIME_FORMAT
-                                .toString()));
-                    }
-                }
-                mediaService.updateStartTime(mediaTrack, new AsyncCallback<Void>() {
-
-                    @Override
-                    public void onFailure(Throwable t) {
-                        errorReporter.reportError(t.toString());
-                    }
-
-                    @Override
-                    public void onSuccess(Void allMediaTracks) {
-                        mediaTrackListDataProvider.refresh();
-                    }
-                });
-            }
-        });
-        mediaTracksTable.addColumn(startTimeColumn, stringMessages.startTime());
-        mediaTracksTable.setColumnWidth(startTimeColumn, 100, Unit.PCT);
-
-        // duration
-        Column<MediaTrack, String> durationColumn = new Column<MediaTrack, String>(new EditTextCell()) {
-            @Override
-            public String getValue(MediaTrack mediaTrack) {
-                return TimeFormatUtil.durationToHrsMinSec(mediaTrack.duration);
-            }
-        };
-        durationColumn.setSortable(true);
-        sortHandler.setComparator(durationColumn, new Comparator<MediaTrack>() {
-            public int compare(MediaTrack mediaTrack1, MediaTrack mediaTrack2) {
-                return mediaTrack1.duration.compareTo(mediaTrack2.duration);
-            }
-        });
-        durationColumn.setFieldUpdater(new FieldUpdater<MediaTrack, String>() {
-            public void update(int index, MediaTrack mediaTrack, String newDuration) {
-                // Called when the user changes the value.
-                mediaTrack.duration = TimeFormatUtil.hrsMinSecToMilliSeconds(newDuration);
-                mediaService.updateDuration(mediaTrack, new AsyncCallback<Void>() {
-
-                    @Override
-                    public void onFailure(Throwable t) {
-                        errorReporter.reportError(t.toString());
-                    }
-
-                    @Override
-                    public void onSuccess(Void allMediaTracks) {
-                        mediaTrackListDataProvider.refresh();
-                    }
-                });
-            }
-        });
-        mediaTracksTable.addColumn(durationColumn, stringMessages.duration());
-        mediaTracksTable.setColumnWidth(durationColumn, 100, Unit.PCT);
-
-        // delete action
-        ImagesBarColumn<MediaTrack, MediaActionBarCell> mediaActionColumn = new ImagesBarColumn<MediaTrack, MediaActionBarCell>(
-                new MediaActionBarCell(stringMessages));
-        mediaActionColumn.setFieldUpdater(new FieldUpdater<MediaTrack, String>() {
-            @Override
-            public void update(int index, MediaTrack mediaTrack, String value) {
-                if (MediaActionBarCell.ACTION_REMOVE.equals(value)) {
-                    if (Window.confirm(stringMessages.reallyRemoveMediaTrack(mediaTrack.title))) {
-                        removeMediaTrack(mediaTrack);
-                    }
-                }
-            }
-        });
-        mediaTracksTable.addColumn(mediaActionColumn, stringMessages.delete());
-        mediaTracksTable.setColumnWidth(mediaActionColumn, 5, Unit.PCT);
-
-    }
-
-    protected void removeMediaTrack(MediaTrack mediaTrack) {
-        mediaService.deleteMediaTrack(mediaTrack, new AsyncCallback<Void>() {
-
-            @Override
-            public void onFailure(Throwable t) {
-                errorReporter.reportError(t.toString());
-            }
-
-            @Override
-            public void onSuccess(Void deleteMediaTrack) {
-                loadMediaTracks();
-            }
-        });
-    }
-
-    private void addUrlMediaTrack() {
-        TimePoint defaultStartTime = MillisecondsTimePoint.now();
-        NewMediaDialog dialog = new NewMediaDialog(defaultStartTime, stringMessages, new DialogCallback<MediaTrack>() {
-
-            @Override
-            public void cancel() {
-                // no op
-            }
-
-            @Override
-            public void ok(final MediaTrack mediaTrack) {
-                mediaService.addMediaTrack(mediaTrack, new AsyncCallback<String>() {
-
-                    @Override
-                    public void onFailure(Throwable t) {
-                        errorReporter.reportError(t.toString());
-                    }
-
-                    @Override
-                    public void onSuccess(String dbId) {
-                        mediaTrack.dbId = dbId;
-                        loadMediaTracks();
-                    }
-                });
-
-            }
-        });
-        dialog.show();
-    }
-    private String listRegattasAndRaces(MediaTrack mediaTrack) {
-        String value = "";
-        for (RegattaAndRaceIdentifier regattaAndRace : mediaTrack.regattasAndRaces) {
-            value += regattaAndRace.getRegattaName() + " " + regattaAndRace.getRaceName() + ", ";
-        }
-        return value;
-    }
-
-    public void onShow() {
-        loadMediaTracks();
-    }
-    
-    private void openRegattasAndRacesDialog() {
-        final Collection<RegattaDTO> existingRegattas = Collections.unmodifiableCollection(regattaListComposite.getAllRegattas());
-
-        sailingService.getEvents(new AsyncCallback<List<EventDTO>>() {
-            @Override
-            public void onFailure(Throwable caught) {
-                openCreateRegattaDialog(existingRegattas, Collections.<EventDTO>emptyList());
-            }
-
-            @Override
-            public void onSuccess(List<EventDTO> result) {
-                openCreateRegattaDialog(existingRegattas, Collections.unmodifiableList(result));
-            }
-        });
-    }
-
-}
+
+import com.google.gwt.cell.client.EditTextCell;
+import com.google.gwt.cell.client.FieldUpdater;
+import com.google.gwt.cell.client.TextCell;
+import com.google.gwt.core.client.GWT;
+import com.google.gwt.dom.client.Style.Unit;
+import com.google.gwt.event.dom.client.ClickEvent;
+import com.google.gwt.event.dom.client.ClickHandler;
+import com.google.gwt.user.cellview.client.CellTable;
+import com.google.gwt.user.cellview.client.Column;
+import com.google.gwt.user.cellview.client.ColumnSortEvent.ListHandler;
+import com.google.gwt.user.client.Window;
+import com.google.gwt.user.client.rpc.AsyncCallback;
+import com.google.gwt.user.client.ui.Button;
+import com.google.gwt.user.client.ui.FlowPanel;
+import com.google.gwt.user.client.ui.Grid;
+import com.google.gwt.view.client.DefaultSelectionEventManager;
+import com.google.gwt.view.client.ListDataProvider;
+import com.google.gwt.view.client.SelectionModel;
+import com.google.gwt.view.client.SingleSelectionModel;
+import com.sap.sailing.domain.common.RegattaAndRaceIdentifier;
+import com.sap.sailing.domain.common.RegattaNameAndRaceName;
+import com.sap.sailing.domain.common.TimePoint;
+import com.sap.sailing.domain.common.impl.MillisecondsTimePoint;
+import com.sap.sailing.domain.common.media.MediaTrack;
+import com.sap.sailing.domain.common.media.MediaUtil;
+import com.sap.sailing.gwt.ui.client.ErrorReporter;
+import com.sap.sailing.gwt.ui.client.MediaServiceAsync;
+import com.sap.sailing.gwt.ui.client.SailingServiceAsync;
+import com.sap.sailing.gwt.ui.client.StringMessages;
+import com.sap.sailing.gwt.ui.client.media.NewMediaDialog;
+import com.sap.sailing.gwt.ui.client.media.TimeFormatUtil;
+import com.sap.sailing.gwt.ui.shared.EventDTO;
+import com.sap.sailing.gwt.ui.shared.RegattaDTO;
+import com.sap.sse.gwt.client.dialog.DataEntryDialog.DialogCallback;
+
+/**
+ * Table inspired by http://gwt.google.com/samples/Showcase/Showcase.html#!CwCellTable
+ * 
+ * @author D047974
+ * 
+ */
+public class MediaPanel extends FlowPanel {
+    
+    private final SailingServiceAsync sailingService;
+    private final MediaServiceAsync mediaService;
+    private final ErrorReporter errorReporter;
+    private final StringMessages stringMessages;
+    private final Grid mediaTracks;
+    private CellTable<MediaTrack> mediaTracksTable;
+    private ListDataProvider<MediaTrack> mediaTrackListDataProvider = new ListDataProvider<MediaTrack>();
+
+    public MediaPanel(SailingServiceAsync sailingService, MediaServiceAsync mediaService, ErrorReporter errorReporter, StringMessages stringMessages) {
+        this.sailingService = sailingService;
+        this.mediaService = mediaService;
+        this.stringMessages = stringMessages;
+        this.errorReporter = errorReporter;
+        mediaTracks = new Grid();
+        mediaTracks.resizeColumns(3);
+        add(mediaTracks);
+        Button refreshButton = new Button(stringMessages.refresh());
+        refreshButton.addClickHandler(new ClickHandler() {
+            @Override
+            public void onClick(ClickEvent event) {
+                loadMediaTracks();
+            }
+
+        });
+        add(refreshButton);
+        Button addUrlButton = new Button(stringMessages.addMediaTrack());
+        addUrlButton.addClickHandler(new ClickHandler() {
+            @Override
+            public void onClick(ClickEvent event) {
+                addUrlMediaTrack();
+            }
+        });
+        add(addUrlButton);
+
+        createMediaTracksTable();
+    }
+
+    protected void loadMediaTracks() {
+        mediaTrackListDataProvider.getList().clear();
+        mediaService.getAllMediaTracks(new AsyncCallback<Collection<MediaTrack>>() {
+            @Override
+            public void onFailure(Throwable t) {
+                errorReporter.reportError(t.toString());
+            }
+
+            @Override
+            public void onSuccess(Collection<MediaTrack> allMediaTracks) {
+                mediaTrackListDataProvider.getList().addAll(allMediaTracks);
+                mediaTrackListDataProvider.refresh();
+            }
+        });
+
+    }
+
+    private void createMediaTracksTable() {
+        AdminConsoleTableResources tableResources = GWT.create(AdminConsoleTableResources.class);
+        // Create a CellTable.
+
+        // Set a key provider that provides a unique key for each contact. If key is
+        // used to identify contacts when fields (such as the name and address)
+        // change.
+        mediaTracksTable = new CellTable<MediaTrack>(1000, tableResources);
+        mediaTracksTable.setWidth("100%");
+
+        // Attach a column sort handler to the ListDataProvider to sort the list.
+        ListHandler<MediaTrack> sortHandler = new ListHandler<MediaTrack>(mediaTrackListDataProvider.getList());
+        mediaTracksTable.addColumnSortHandler(sortHandler);
+
+        // Add a selection model so we can select cells.
+        final SelectionModel<MediaTrack> selectionModel = new SingleSelectionModel<MediaTrack>();
+        mediaTracksTable.setSelectionModel(selectionModel,
+                DefaultSelectionEventManager.<MediaTrack> createDefaultManager());
+
+        // Initialize the columns.
+        initTableColumns(selectionModel, sortHandler);
+
+        mediaTrackListDataProvider.addDataDisplay(mediaTracksTable);
+        add(mediaTracksTable);
+    }
+
+    /**
+     * Add the columns to the table.
+     */
+    private void initTableColumns(final SelectionModel<MediaTrack> selectionModel, ListHandler<MediaTrack> sortHandler) {
+        // // Checkbox column. This table will uses a checkbox column for selection.
+        // // Alternatively, you can call cellTable.setSelectionEnabled(true) to enable
+        // // mouse selection.
+        // Column<MediaTrackDTO, Boolean> checkColumn = new Column<ContactInfo, Boolean>(new CheckboxCell(true, false))
+        // {
+        // @Override
+        // public Boolean getValue(ContactInfo object) {
+        // // Get the value from the selection model.
+        // return selectionModel.isSelected(object);
+        // }
+        // };
+        // cellTable.addColumn(checkColumn, SafeHtmlUtils.fromSafeConstant("<br/>"));
+        // cellTable.setColumnWidth(checkColumn, 40, Unit.PX);
+
+        // db id
+        Column<MediaTrack, String> dbIdColumn = new Column<MediaTrack, String>(new TextCell()) {
+            @Override
+            public String getValue(MediaTrack mediaTrack) {
+                return mediaTrack.dbId;
+            }
+        };
+        dbIdColumn.setSortable(true);
+        sortHandler.setComparator(dbIdColumn, new Comparator<MediaTrack>() {
+            public int compare(MediaTrack mediaTrack1, MediaTrack mediaTrack2) {
+                return mediaTrack1.dbId.compareTo(mediaTrack2.dbId);
+            }
+        });
+        mediaTracksTable.addColumn(dbIdColumn, stringMessages.id());
+        mediaTracksTable.setColumnWidth(dbIdColumn, 10, Unit.PCT);
+
+        // media title
+        Column<MediaTrack, String> titleColumn = new Column<MediaTrack, String>(new EditTextCell()) {
+            @Override
+            public String getValue(MediaTrack mediaTrack) {
+                return mediaTrack.title;
+            }
+        };
+        titleColumn.setSortable(true);
+        sortHandler.setComparator(titleColumn, new Comparator<MediaTrack>() {
+            public int compare(MediaTrack mediaTrack1, MediaTrack mediaTrack2) {
+                return mediaTrack1.title.compareTo(mediaTrack2.title);
+            }
+        });
+        mediaTracksTable.addColumn(titleColumn, stringMessages.title());
+        titleColumn.setFieldUpdater(new FieldUpdater<MediaTrack, String>() {
+            public void update(int index, MediaTrack mediaTrack, String newTitle) {
+                // Called when the user changes the value.
+                mediaTrack.title = newTitle;
+                mediaService.updateTitle(mediaTrack, new AsyncCallback<Void>() {
+
+                    @Override
+                    public void onFailure(Throwable t) {
+                        errorReporter.reportError(t.toString());
+                    }
+
+                    @Override
+                    public void onSuccess(Void allMediaTracks) {
+                        mediaTrackListDataProvider.refresh();
+                    }
+                });
+            }
+        });
+        mediaTracksTable.setColumnWidth(titleColumn, 20, Unit.PCT);
+
+        // url
+        Column<MediaTrack, String> urlColumn = new Column<MediaTrack, String>(new EditTextCell()) {
+            @Override
+            public String getValue(MediaTrack mediaTrack) {
+                return mediaTrack.url;
+            }
+        };
+        urlColumn.setSortable(true);
+        sortHandler.setComparator(urlColumn, new Comparator<MediaTrack>() {
+            public int compare(MediaTrack mediaTrack1, MediaTrack mediaTrack2) {
+                return mediaTrack1.url.compareTo(mediaTrack2.url);
+            }
+        });
+        mediaTracksTable.addColumn(urlColumn, stringMessages.url());
+        urlColumn.setFieldUpdater(new FieldUpdater<MediaTrack, String>() {
+            public void update(int index, MediaTrack mediaTrack, String newUrl) {
+                // Called when the user changes the value.
+                mediaTrack.url = newUrl;
+                mediaService.updateUrl(mediaTrack, new AsyncCallback<Void>() {
+
+                    @Override
+                    public void onFailure(Throwable t) {
+                        errorReporter.reportError(t.toString());
+                    }
+
+                    @Override
+                    public void onSuccess(Void allMediaTracks) {
+                        mediaTrackListDataProvider.refresh();
+                    }
+                });
+            }
+        });
+        mediaTracksTable.setColumnWidth(urlColumn, 100, Unit.PCT);
+
+        // regattasAndRaces
+
+        Column<MediaTrack, String> regattaAndRaceColumn = new Column<MediaTrack, String>(new EditTextCell()) {
+            @Override
+            public String getValue(MediaTrack mediaTrack) {
+                if (mediaTrack.regattasAndRaces != null) {
+                    return listRegattasAndRaces(mediaTrack);
+                } else
+                    return "";
+            }
+
+            
+        };
+        
+        regattaAndRaceColumn.setSortable(true);
+        sortHandler.setComparator(regattaAndRaceColumn, new Comparator<MediaTrack>() {
+            public int compare(MediaTrack mediaTrack1, MediaTrack mediaTrack2) {
+                return (listRegattasAndRaces(mediaTrack1))
+                        .compareTo(listRegattasAndRaces(mediaTrack2));
+            }
+        });
+        mediaTracksTable.addColumn(regattaAndRaceColumn, stringMessages.regattaAndRace());
+        regattaAndRaceColumn.setFieldUpdater(new FieldUpdater<MediaTrack, String>() {
+            public void update(int index, MediaTrack mediaTrack, String newRegattaAndRace) {
+                // Called when the user changes the value.
+                if ("".equals(newRegattaAndRace) || !newRegattaAndRace.contains(" ")) {
+                    mediaTrack.regattasAndRaces = null;
+                } else {
+                    String[] regattaAndRace = newRegattaAndRace.split(" ");
+                    Set<RegattaAndRaceIdentifier> regattasAndRaces = new HashSet<RegattaAndRaceIdentifier>();
+                    regattasAndRaces.add(new RegattaNameAndRaceName(regattaAndRace[0], regattaAndRace[1])); // TODO
+                                                                                                            // sinnvolle
+                                                                                                            // Eingabe)
+                    mediaTrack.regattasAndRaces = regattasAndRaces;
+                }
+                mediaService.updateRace(mediaTrack, new AsyncCallback<Void>() {
+
+                    @Override
+                    public void onFailure(Throwable t) {
+                        errorReporter.reportError(t.toString());
+                    }
+
+                    @Override
+                    public void onSuccess(Void allMediaTracks) {
+                        mediaTrackListDataProvider.refresh();
+                    }
+                });
+            }
+        });
+        mediaTracksTable.setColumnWidth(regattaAndRaceColumn, 100, Unit.PCT);
+
+        // regattaAndRaceColumn.addClickHandler(new ClickHandler() {
+        // @Override
+        // public void onClick(ClickEvent event) {
+        // addUrlMediaTrack();
+        // }
+        // });
+
+        // start time
+        Column<MediaTrack, String> startTimeColumn = new Column<MediaTrack, String>(new EditTextCell()) {
+            @Override
+            public String getValue(MediaTrack mediaTrack) {
+                return mediaTrack.startTime == null ? "" : TimeFormatUtil.DATETIME_FORMAT.format(mediaTrack.startTime
+                        .asDate());
+            }
+        };
+        startTimeColumn.setSortable(true);
+        sortHandler.setComparator(startTimeColumn, new Comparator<MediaTrack>() {
+            public int compare(MediaTrack mediaTrack1, MediaTrack mediaTrack2) {
+                return MediaUtil.compareDatesAllowingNull(mediaTrack1.startTime, mediaTrack2.startTime);
+            }
+        });
+        startTimeColumn.setFieldUpdater(new FieldUpdater<MediaTrack, String>() {
+            public void update(int index, MediaTrack mediaTrack, String newStartTime) {
+                // Called when the user changes the value.
+                newStartTime = newStartTime.trim();
+                if ("".equals(newStartTime)) {
+                    mediaTrack.startTime = null;
+                } else {
+                    try {
+                        mediaTrack.startTime = new MillisecondsTimePoint(TimeFormatUtil.DATETIME_FORMAT
+                                .parse(newStartTime));
+                    } catch (IllegalArgumentException e) {
+                        errorReporter.reportError(stringMessages.mediaDateFormatError(TimeFormatUtil.DATETIME_FORMAT
+                                .toString()));
+                    }
+                }
+                mediaService.updateStartTime(mediaTrack, new AsyncCallback<Void>() {
+
+                    @Override
+                    public void onFailure(Throwable t) {
+                        errorReporter.reportError(t.toString());
+                    }
+
+                    @Override
+                    public void onSuccess(Void allMediaTracks) {
+                        mediaTrackListDataProvider.refresh();
+                    }
+                });
+            }
+        });
+        mediaTracksTable.addColumn(startTimeColumn, stringMessages.startTime());
+        mediaTracksTable.setColumnWidth(startTimeColumn, 100, Unit.PCT);
+
+        // duration
+        Column<MediaTrack, String> durationColumn = new Column<MediaTrack, String>(new EditTextCell()) {
+            @Override
+            public String getValue(MediaTrack mediaTrack) {
+                return TimeFormatUtil.durationToHrsMinSec(mediaTrack.duration);
+            }
+        };
+        durationColumn.setSortable(true);
+        sortHandler.setComparator(durationColumn, new Comparator<MediaTrack>() {
+            public int compare(MediaTrack mediaTrack1, MediaTrack mediaTrack2) {
+                return mediaTrack1.duration.compareTo(mediaTrack2.duration);
+            }
+        });
+        durationColumn.setFieldUpdater(new FieldUpdater<MediaTrack, String>() {
+            public void update(int index, MediaTrack mediaTrack, String newDuration) {
+                // Called when the user changes the value.
+                mediaTrack.duration = TimeFormatUtil.hrsMinSecToMilliSeconds(newDuration);
+                mediaService.updateDuration(mediaTrack, new AsyncCallback<Void>() {
+
+                    @Override
+                    public void onFailure(Throwable t) {
+                        errorReporter.reportError(t.toString());
+                    }
+
+                    @Override
+                    public void onSuccess(Void allMediaTracks) {
+                        mediaTrackListDataProvider.refresh();
+                    }
+                });
+            }
+        });
+        mediaTracksTable.addColumn(durationColumn, stringMessages.duration());
+        mediaTracksTable.setColumnWidth(durationColumn, 100, Unit.PCT);
+
+        // delete action
+        ImagesBarColumn<MediaTrack, MediaActionBarCell> mediaActionColumn = new ImagesBarColumn<MediaTrack, MediaActionBarCell>(
+                new MediaActionBarCell(stringMessages));
+        mediaActionColumn.setFieldUpdater(new FieldUpdater<MediaTrack, String>() {
+            @Override
+            public void update(int index, MediaTrack mediaTrack, String value) {
+                if (MediaActionBarCell.ACTION_REMOVE.equals(value)) {
+                    if (Window.confirm(stringMessages.reallyRemoveMediaTrack(mediaTrack.title))) {
+                        removeMediaTrack(mediaTrack);
+                    }
+                }
+            }
+        });
+        mediaTracksTable.addColumn(mediaActionColumn, stringMessages.delete());
+        mediaTracksTable.setColumnWidth(mediaActionColumn, 5, Unit.PCT);
+
+    }
+
+    protected void removeMediaTrack(MediaTrack mediaTrack) {
+        mediaService.deleteMediaTrack(mediaTrack, new AsyncCallback<Void>() {
+
+            @Override
+            public void onFailure(Throwable t) {
+                errorReporter.reportError(t.toString());
+            }
+
+            @Override
+            public void onSuccess(Void deleteMediaTrack) {
+                loadMediaTracks();
+            }
+        });
+    }
+
+    private void addUrlMediaTrack() {
+        TimePoint defaultStartTime = MillisecondsTimePoint.now();
+        NewMediaDialog dialog = new NewMediaDialog(defaultStartTime, stringMessages, new DialogCallback<MediaTrack>() {
+
+            @Override
+            public void cancel() {
+                // no op
+            }
+
+            @Override
+            public void ok(final MediaTrack mediaTrack) {
+                mediaService.addMediaTrack(mediaTrack, new AsyncCallback<String>() {
+
+                    @Override
+                    public void onFailure(Throwable t) {
+                        errorReporter.reportError(t.toString());
+                    }
+
+                    @Override
+                    public void onSuccess(String dbId) {
+                        mediaTrack.dbId = dbId;
+                        loadMediaTracks();
+                    }
+                });
+
+            }
+        });
+        dialog.show();
+    }
+    private String listRegattasAndRaces(MediaTrack mediaTrack) {
+        String value = "";
+        for (RegattaAndRaceIdentifier regattaAndRace : mediaTrack.regattasAndRaces) {
+            value += regattaAndRace.getRegattaName() + " " + regattaAndRace.getRaceName() + ", ";
+        }
+        return value;
+    }
+
+    public void onShow() {
+        loadMediaTracks();
+    }
+    
+//    private void openRegattasAndRacesDialog() {
+//        final Collection<RegattaDTO> existingRegattas = Collections.unmodifiableCollection(regattaListComposite.getAllRegattas());
+//
+//        sailingService.getEvents(new AsyncCallback<List<EventDTO>>() {
+//            @Override
+//            public void onFailure(Throwable caught) {
+//                openCreateRegattaDialog(existingRegattas, Collections.<EventDTO>emptyList());
+//            }
+//
+//            @Override
+//            public void onSuccess(List<EventDTO> result) {
+//                openCreateRegattaDialog(existingRegattas, Collections.unmodifiableList(result));
+//            }
+//        });
+//    }
+
+}