<!DOCTYPE html>
<html>
<body>
<div id="mainContent">
    <h4 class="articleHeadline">What's New - Sail Insight powered by SAP</h4>
    <div class="innerContent">
<<<<<<< HEAD
        See <a target="_blank" href="https://support.sapsailing.com/hc/en-us/articles/360017506480-Release-Notes">here</a>
=======

        <h5 class="articleSubheadline">06.10.2020 - Version 2.7.11</h5>
        <ul class="bulletList">
            <li>Fixed an issue with the tracking timer stopping after tracking in the background for a while.</li>
            <li>Development improvement by addressing console warnings and errors.</li>
            <li>Fixed an issue with popup messages being truncated when changing a race time which falls outside of the event time range.</li>
            <li>Fixed an issue for anonymous users trying to join an event twice.</li>
            <li>Re-enabled the metrics dropdown on the leaderboard tracking screen.</li>
            <li>Gates from current event offered as waypoint options when defining a course.</li>
            <li>The app now checks if device time or timezone are not set to automatic and presents a corresponding message to the user in the welcome tracking screen. This only applies for Android devices.</li>
            <li>Fixed an issue with the splash screen being shown for a moment when opening the keyboard, on Android.</li>
            <li>Pop-up disclaimer added on the button for the edit results page and copy link.</li>
            <li>User is presented with a toast message about network connectivity when trying to do an action that requires network on the first contact screen.</li>
        </ul>

        <h5 class="articleSubheadline">21.09.2020 - Version 2.7.1</h5>
        <ul class="bulletList">
            <li>Fixed a typing issue on the create new event page on Android.</li>
            <li>Fixed an issue on Android where the app background goes black when choosing the “Share SAP” Analytics" option for an event.</li>
            <li>Fixed an issue where the app crashes when a non event owner taps on a competitor on the event details page.</li>
            <li>Fixed setup of race time on Android.</li>
            <li>Fixed wrong tracking behaviour.</li>
            <li>User no longer returns to registration screen when swiping left on welcome page on iOS.</li>
            <li>Fixed an issue where the typing indicator was jumping while typing on “Create New Event” form fields on iOS.</li>
            <li>Mark bindings are now propagated to the mark inventory if the current user has write permissions for the event.</li>
            <li>Landscape mode enabled for results page in iOS.</li>
            <li>Added a pop-up disclaimer on the button for the edit results page and copy link.</li>
			<li>Prevent automatic capitalisation of email addresses.</li>
            <li>Updated regular expression used to detect email addresses for forgot password feature.</li>
            <li>Ended events should not appear in the tracking events list.</li>
            <li>Inventory tab is not shown in the tab bar until a first course is defined by a user and his marks are created.</li>
            <li>Restrict race date and time to be within the dates of the parent event.</li>
            <li>New icon for SAP button in Event Details screen.</li>
        </ul>

		<h5 class="articleSubheadline">07.09.2020 - Version 2.7.0</h5>
        <ul class="bulletList">
			<li>Fixed an issued with the app crashing when opening the course creator on Android.</li>
			<li>Fixed an issue with the app crashing when opening the “Create new event” form on Android.</li>
			<li>Fixed an issue with the app crashing when attempting to enter boat class.</li>
		</ul>

		<h5 class="articleSubheadline">01.09.2020 - Version 2.6.6</h5>
        <ul class="bulletList">
			<li>Text changes for boat registry screen.</li>
			<li>Add text on the “Add boat” page, when no records are added yet.</li>
			<li>Fix for tracking races status in isCurrentLeaderboardTracking selector.</li>
			<li>Hermes engine added for Android devices.</li>
		</ul>

		<h5 class="articleSubheadline">24.08.2020 - Version 2.6.5</h5>
        <ul class="bulletList">
			<li>Adjusts batch size for the Transistorsoft module in battery saving mode. When Battery saving mode is engaged, Sail Insight sends the GPS fixes to the server once every 30 seconds, compared to each second in the normal mode. Also, the battery saving switch now takes immediate effect, even if tracking is currently engaged.</li>
			<li>Enable Landscape mode for results correction page. (Android only)</li>
			<li>Increased font size of login link on create account screen.</li>
			<li>Transistorsoft module is now engaged in the course creator screen, making mark pings instant.</li>
			<li>Creating an event with an existing name no longer throws an error.</li>
		</ul>

		<h5 class="articleSubheadline">07.08.2020 - Version 2.6.4</h5>
        <ul class="bulletList">
			<li>Fixed an error when saving the edit competitor form, if the user has joined an event with this competitor.</li>
			<li>We now prevent the user from entering 0 as a yardstick handicap value.</li>
			<li>Assigning the same mark on both sides of a gate locks the gate to a single mark on both sides onwards.</li>
			<li>Fixed unwanted conversion for a entered handicap value when switching between yardstick and time on time.</li>
			<li>Added an edit icon next to the course overview on the race overview screens.</li>
		</ul>
	
		<h5 class="articleSubheadline">05.08.2020 - Version 2.6.1</h5>
        <ul class="bulletList">
			<li>Edit results page added for the event organizer, with an extra button to copy the link to the clipboard.</li>
			<li>Improvements prevent the user from entering 0 as yardstick handicap values on the “Team Details” screen.</li>
			<li>Allow event organizers to change the handicap values and display name of the event competitors.</li>
		</ul>	
	
		<h5 class="articleSubheadline">31.07.2020 - Version 2.6.0</h5>
        <ul class="bulletList">
			<li>Fixed issue with line passing instructions (instead of Gate) used in course creator for start and finish lines.</li>
			<li>Fixed issue with event does not re-appear in the events list when archiving and joining again.</li>
			<li>Removed the ‘Select and item’ option from the boat drop down, on ‘Join Race’ page.</li>
			<li>Improvements for the “Forgot Password” page.</li>
			<li>Fixed the order of latitude and longitude inputs in course editor map.</li>
			<li>Marks are now ordered by name in course editor.</li>
			<li>‘Share Event’ button added below invite competitors in event details page.</li>
		</ul>
	
		<h5 class="articleSubheadline">14.07.2020 - Version 2.5.1</h5>
        <ul class="bulletList">
			<li>Start Tracking’ button from event details now correctly navigates to tracking screen and shows the correct tracking state.</li>
			<li>Improvement with account settings link removed from join race screen.</li>
			<li>Fixed issue SAP logo link from tracking screen now points to the correct latest race.</li>
			<li>Improvement with ‘Start Tracking’ button hidden in event details screen for event organizer or when current device is bound as a mark.</li>
		</ul>
	
		<h5 class="articleSubheadline">08.07.2020 - Version 2.5.0</h5>
        <ul class="bulletList">
			<li>Fixed issue with localized keyboards having only comma shown for coordinates input in geolocation.</li>
			<li>Fixed issue with close button not being reachable for tap on tracking and join event screens.</li>
			<li>Fixed issue with boat class label not being displayed when focusing on the input (add team and create event screens).</li>
			<li>Added ‘Cancel’ and ‘Save’ buttons to course creator and geolocation views.</li>
			<li>Races and race times are now refreshed at 15 seconds intervals on the race overview screen.</li>
			<li>Onboarding process improvements (including overall design upgrades and fixes).</li>
		</ul>
	
		<h5 class="articleSubheadline">30.06.2020 - Version 2.4.11</h5>
        <ul class="bulletList">
			<li>Fixed stale timer in tracking screen.</li>
			<li>Fixed an issue where tracking screen was shown when tracking was not really in progress.</li>
		</ul>
	
		<h5 class="articleSubheadline">29.06.2020 - Version 2.4.10</h5>
        <ul class="bulletList">
			<li>Fixed an iOS issue where tracking tab didn’t show the correct screen.</li>
			<li>Changed setting that makes tracking more reliable on older Android devices.</li>
		</ul>
	
		<h5 class="articleSubheadline">22.06.2020 - Version 2.4.8</h5>
        <ul class="bulletList">
			<li>Fixed issue with logging into the previous user.</li>
			<li>Fixed issue with coordinates not saved when backing out of mark location screen while being focused on a input.</li>
			<li>Improvement making stop tracking faster.</li>
			<li>Fixed issue asking the user to save the course changes, if pressing the events button on bottom tab.</li>
			<li>Fixed issue with deleted mark binding gets reinstated after opening and saving course creator.</li>
			<li>Optimisation of leaderboard/rank fetch data.</li>
			<li>Fixed issue with location tab is selected by default for a mark that has a location assigned.</li>
			<li>Improved map view by positioning the location icon.</li>
			<li>Improvement with ‘Start Tracking’ button displayed in event details screen if current time falls within the current race start and end time.</li>
		</ul>
		
        <h5 class="articleSubheadline">08.04.2020 - Version 2.3.8</h5>
        <ul class="bulletList">
            <li>Added MTCP communications module.</li>
            <li>Fixed the bug that allowed you to get the waypoint name editing form field on start/finish waypoints.</li>
            <li>Fixed issue with first character being capitalized on password input on Android devices.</li>
            <li>Swap the order of first two steps in Event Overview page.</li>
            <li>Changed mark tracking screen to make binding marks visually more comprehensible.</li>
            <li>Added splash screen on Android.</li>
            <li>Fixed navigation issue when quickly pressing sub-sections one by one on Account page.</li>
            <li>Fixed issue with events become unresponsive after starting tracking for an invited event.</li>
            <li>Fixed issue with anonymous users loses joined events after restarting the app.</li>
        </ul>
		
        <h5 class="articleSubheadline">18.03.2020 - Version 2.2.0</h5>
        <ul class="bulletList">
            <li>Regatta details and races are now refreshed when selecting an event.</li>
            <li>Fixed an issue with updating competitor ACL on the settings specified server instead of event server when joining an event.</li>
            <li>Fixed an issue that prevented anonymous users from joining events due to an unnecessary call to update competitor ACL.</li>
            <li>Course creator is now updated showing the new device binding when coming out of the ‘Scan QR Code’ screen for mark.</li>
            <li>Display time gaps in the format 'DD:HH:mm:ss' in the leaderboard. Layout fixes to leaderboard screen.</li>
            <li>Fixed a layout issue in course creator to extend the mark background to the lower edge of the screen.</li>
            <li>Complete refactor of app navigation code, fixing various navigation issues.</li>
            <li>Fixed an issue that showed an empty boat class field for owners in handicap based events.</li>
            <li>Registration form is now cleared after a successful register.</li>
            <li>Fixed an issue that hides the 'New team' button in teams screen when scrolling.</li>
        </ul>

        <h5 class="articleSubheadline">06.03.2020 - Version 2.1.1</h5>
        <ul class="bulletList">
            <li>Fixed an issue that stopped tracking when tapping on tracking tab while being in leaderboard view.</li>
            <li>Fixed an issue that made the Android back button not working properly in screens other than tracking.</li>
            <li>Fixed an issue where the app didn't navigate properly after registering a new user.</li>
        </ul>
	
        <h5 class="articleSubheadline">03.03.2020 - Version 2.0.2</h5>
        <ul class="bulletList">
            <li>React Navigation dependency upgraded to the latest version.</li>
            <li>Visual fixes in leaderboard screen.</li>
            <li>Added localized text for undefined course or missing start times in race details.</li>
        </ul>

        <h5 class="articleSubheadline">02.03.2020 - Version 2.0.0</h5>
        <ul class="bulletList">
            <li>Fixed leaderboard layout issues on certain devices.</li>
            <li>Competitors and boats are assigned ‘READ_ALL’ permissions when joining an event.</li>
            <li>Removed deletion of locally stored gps fixes when tracking is started. This fixes scenarios related to tracking being interrupted and restarted.</li>
            <li>Fixed an issue that prevented start tracking while offline.</li>
            <li>Color code other competitors in the leaderboard based on whether they're ahead or behind my competitor.</li>
            <li>Reduce the length of the mantissa to 1 when converting between handicap value types.</li>
            <li>Fixed issue with Scan QR Code button overlapping the last item in Tracking screen.</li>
            <li>Fixed issue with first save of a new course with mark position change of existing marks from inventory.</li>
            <li>Fixed issue that sometimes prevented start time being set on races while tracking was active.</li>
        </ul>
		
        <h5 class="articleSubheadline">20.02.2020 - Version 1.0.64</h5>
        <ul class="bulletList">
            <li>Fixed visuals for boat handicap style selector in Team details.</li>
            <li>Default generated event names are now only placeholders in Event Creation screen, applied only if the input is left empty.</li>
            <li>Default generated event names are now only placeholders in Event Creation screen, applied only if the input is left empty.</li>
            <li>Fixed issue with fixed gps position overriding a tracker binding when saving a course right after binding was successfully made.</li>
            <li>Fixed issue with ‘Join As Competitor’ button not being removed after an organizer joins an event he created.</li>
            <li>Fixed issue where ‘Scan QR Code’ button overlapped the last event card in events list, making it hard to tap on the event.</li>
            <li>Fixed issue where app was crashing when clicking on leaderboard dropdown.</li>
            <li>Fixed issue with competitors not being able to see each other in the leaderboard due to permissions.</li>
            <li>Fixed issue with missing multidex support on Android, making certain devices crash on app start.</li>
            <li>Replaced hard to read font in event organizer view.</li>
        </ul>
		
        <h5 class="articleSubheadline">19.02.2020 - Version 1.0.63</h5>
        <ul class="bulletList">
            <li>Fixed issue with tracking screen being closed when tapping multiple times on the tracking tab.</li>
            <li>Added loading indicator on the button when creating a new event.</li>
            <li>Added link to SAP race board for current tracked race from tracking screen.</li>
            <li>Main tab bar hidden while device keyboard is shown.</li>
            <li>Improved back button handling in Android devices.</li>
            <li>Removed the modal popup presented to the user that blocked joining an event which is already added to the user's device.</li>
        </ul>
		
        <h5 class="articleSubheadline">March 2018</h5>
        <ul class="bulletList">
            <li>Made app robust against events that have no start/end dates set</li>
        </ul>

        <h5 class="articleSubheadline">November 2016</h5>
        <ul class="bulletList">
            <li>Improved tracking status and accuracy reporting</li>
        </ul>

        <h5 class="articleSubheadline">October 2016</h5>
        <ul class="bulletList">
            <li>Improved tracking reliability and accuracy,
            especially when the app is in background by using a more reliable and controllable API:
            The app will now only use true GPS signals instead of accepting
            positions acquired through network triangulation.</li>
            <li>There now is a more detailed energy saving option,
            and the automatic overriding of user preferences has been removed.</li>
            <li>In some rare situations the app crashed, if you want to scan a QR-Code.</li>
        </ul>
		
		<h5 class="articleSubheadline">October 2016 - SAP Sail InSight (iOS)</h5>
		<ul class="bulletList">
            <li>This release introduces an entirely new design.</li>
            <li>The landscape mode is optimized for small devices.</li>
            <li>Unsent GPS-fixes will be sent automatically after a sudden reboot of the device.</li>
            <li>Fixed an issue where a login could be done twice.</li>
            <li>Fixed an issue where an invalid login is handled as a successful one.</li>
        </ul>

        <h5 class="articleSubheadline">August 2016</h5>

        <ul class="bulletList">
            <li>The GPS fix sending was optimize to send all data in a bulk. Instead of sending
                every fix separately. This will reduce the battery consumption and minimize the
                used traffic overhead.</li>
            <li>Fixed an issue, where the app stopped tracking, if the app was in background and
                killed by the system in case of low memory. Now the tracking will not stop, because
                the system can't stop the service.</li>
        </ul>

        <h5 class="articleSubheadline">July 2016</h5>

        <ul class="bulletList">
            <li>It is possible to track buoys for multiple regattas. Scan all buoy QR-codes and
                start tracking for one buoy. It will track all buoys.</li>
        </ul>
>>>>>>> 37427d69
    </div>
</div>
</body>
</html><|MERGE_RESOLUTION|>--- conflicted
+++ resolved
@@ -4,10 +4,7 @@
 <div id="mainContent">
     <h4 class="articleHeadline">What's New - Sail Insight powered by SAP</h4>
     <div class="innerContent">
-<<<<<<< HEAD
         See <a target="_blank" href="https://support.sapsailing.com/hc/en-us/articles/360017506480-Release-Notes">here</a>
-=======
-
         <h5 class="articleSubheadline">06.10.2020 - Version 2.7.11</h5>
         <ul class="bulletList">
             <li>Fixed an issue with the tracking timer stopping after tracking in the background for a while.</li>
@@ -136,132 +133,6 @@
 			<li>Improvement with ‘Start Tracking’ button displayed in event details screen if current time falls within the current race start and end time.</li>
 		</ul>
 		
-        <h5 class="articleSubheadline">08.04.2020 - Version 2.3.8</h5>
-        <ul class="bulletList">
-            <li>Added MTCP communications module.</li>
-            <li>Fixed the bug that allowed you to get the waypoint name editing form field on start/finish waypoints.</li>
-            <li>Fixed issue with first character being capitalized on password input on Android devices.</li>
-            <li>Swap the order of first two steps in Event Overview page.</li>
-            <li>Changed mark tracking screen to make binding marks visually more comprehensible.</li>
-            <li>Added splash screen on Android.</li>
-            <li>Fixed navigation issue when quickly pressing sub-sections one by one on Account page.</li>
-            <li>Fixed issue with events become unresponsive after starting tracking for an invited event.</li>
-            <li>Fixed issue with anonymous users loses joined events after restarting the app.</li>
-        </ul>
-		
-        <h5 class="articleSubheadline">18.03.2020 - Version 2.2.0</h5>
-        <ul class="bulletList">
-            <li>Regatta details and races are now refreshed when selecting an event.</li>
-            <li>Fixed an issue with updating competitor ACL on the settings specified server instead of event server when joining an event.</li>
-            <li>Fixed an issue that prevented anonymous users from joining events due to an unnecessary call to update competitor ACL.</li>
-            <li>Course creator is now updated showing the new device binding when coming out of the ‘Scan QR Code’ screen for mark.</li>
-            <li>Display time gaps in the format 'DD:HH:mm:ss' in the leaderboard. Layout fixes to leaderboard screen.</li>
-            <li>Fixed a layout issue in course creator to extend the mark background to the lower edge of the screen.</li>
-            <li>Complete refactor of app navigation code, fixing various navigation issues.</li>
-            <li>Fixed an issue that showed an empty boat class field for owners in handicap based events.</li>
-            <li>Registration form is now cleared after a successful register.</li>
-            <li>Fixed an issue that hides the 'New team' button in teams screen when scrolling.</li>
-        </ul>
-
-        <h5 class="articleSubheadline">06.03.2020 - Version 2.1.1</h5>
-        <ul class="bulletList">
-            <li>Fixed an issue that stopped tracking when tapping on tracking tab while being in leaderboard view.</li>
-            <li>Fixed an issue that made the Android back button not working properly in screens other than tracking.</li>
-            <li>Fixed an issue where the app didn't navigate properly after registering a new user.</li>
-        </ul>
-	
-        <h5 class="articleSubheadline">03.03.2020 - Version 2.0.2</h5>
-        <ul class="bulletList">
-            <li>React Navigation dependency upgraded to the latest version.</li>
-            <li>Visual fixes in leaderboard screen.</li>
-            <li>Added localized text for undefined course or missing start times in race details.</li>
-        </ul>
-
-        <h5 class="articleSubheadline">02.03.2020 - Version 2.0.0</h5>
-        <ul class="bulletList">
-            <li>Fixed leaderboard layout issues on certain devices.</li>
-            <li>Competitors and boats are assigned ‘READ_ALL’ permissions when joining an event.</li>
-            <li>Removed deletion of locally stored gps fixes when tracking is started. This fixes scenarios related to tracking being interrupted and restarted.</li>
-            <li>Fixed an issue that prevented start tracking while offline.</li>
-            <li>Color code other competitors in the leaderboard based on whether they're ahead or behind my competitor.</li>
-            <li>Reduce the length of the mantissa to 1 when converting between handicap value types.</li>
-            <li>Fixed issue with Scan QR Code button overlapping the last item in Tracking screen.</li>
-            <li>Fixed issue with first save of a new course with mark position change of existing marks from inventory.</li>
-            <li>Fixed issue that sometimes prevented start time being set on races while tracking was active.</li>
-        </ul>
-		
-        <h5 class="articleSubheadline">20.02.2020 - Version 1.0.64</h5>
-        <ul class="bulletList">
-            <li>Fixed visuals for boat handicap style selector in Team details.</li>
-            <li>Default generated event names are now only placeholders in Event Creation screen, applied only if the input is left empty.</li>
-            <li>Default generated event names are now only placeholders in Event Creation screen, applied only if the input is left empty.</li>
-            <li>Fixed issue with fixed gps position overriding a tracker binding when saving a course right after binding was successfully made.</li>
-            <li>Fixed issue with ‘Join As Competitor’ button not being removed after an organizer joins an event he created.</li>
-            <li>Fixed issue where ‘Scan QR Code’ button overlapped the last event card in events list, making it hard to tap on the event.</li>
-            <li>Fixed issue where app was crashing when clicking on leaderboard dropdown.</li>
-            <li>Fixed issue with competitors not being able to see each other in the leaderboard due to permissions.</li>
-            <li>Fixed issue with missing multidex support on Android, making certain devices crash on app start.</li>
-            <li>Replaced hard to read font in event organizer view.</li>
-        </ul>
-		
-        <h5 class="articleSubheadline">19.02.2020 - Version 1.0.63</h5>
-        <ul class="bulletList">
-            <li>Fixed issue with tracking screen being closed when tapping multiple times on the tracking tab.</li>
-            <li>Added loading indicator on the button when creating a new event.</li>
-            <li>Added link to SAP race board for current tracked race from tracking screen.</li>
-            <li>Main tab bar hidden while device keyboard is shown.</li>
-            <li>Improved back button handling in Android devices.</li>
-            <li>Removed the modal popup presented to the user that blocked joining an event which is already added to the user's device.</li>
-        </ul>
-		
-        <h5 class="articleSubheadline">March 2018</h5>
-        <ul class="bulletList">
-            <li>Made app robust against events that have no start/end dates set</li>
-        </ul>
-
-        <h5 class="articleSubheadline">November 2016</h5>
-        <ul class="bulletList">
-            <li>Improved tracking status and accuracy reporting</li>
-        </ul>
-
-        <h5 class="articleSubheadline">October 2016</h5>
-        <ul class="bulletList">
-            <li>Improved tracking reliability and accuracy,
-            especially when the app is in background by using a more reliable and controllable API:
-            The app will now only use true GPS signals instead of accepting
-            positions acquired through network triangulation.</li>
-            <li>There now is a more detailed energy saving option,
-            and the automatic overriding of user preferences has been removed.</li>
-            <li>In some rare situations the app crashed, if you want to scan a QR-Code.</li>
-        </ul>
-		
-		<h5 class="articleSubheadline">October 2016 - SAP Sail InSight (iOS)</h5>
-		<ul class="bulletList">
-            <li>This release introduces an entirely new design.</li>
-            <li>The landscape mode is optimized for small devices.</li>
-            <li>Unsent GPS-fixes will be sent automatically after a sudden reboot of the device.</li>
-            <li>Fixed an issue where a login could be done twice.</li>
-            <li>Fixed an issue where an invalid login is handled as a successful one.</li>
-        </ul>
-
-        <h5 class="articleSubheadline">August 2016</h5>
-
-        <ul class="bulletList">
-            <li>The GPS fix sending was optimize to send all data in a bulk. Instead of sending
-                every fix separately. This will reduce the battery consumption and minimize the
-                used traffic overhead.</li>
-            <li>Fixed an issue, where the app stopped tracking, if the app was in background and
-                killed by the system in case of low memory. Now the tracking will not stop, because
-                the system can't stop the service.</li>
-        </ul>
-
-        <h5 class="articleSubheadline">July 2016</h5>
-
-        <ul class="bulletList">
-            <li>It is possible to track buoys for multiple regattas. Scan all buoy QR-codes and
-                start tracking for one buoy. It will track all buoys.</li>
-        </ul>
->>>>>>> 37427d69
     </div>
 </div>
 </body>
