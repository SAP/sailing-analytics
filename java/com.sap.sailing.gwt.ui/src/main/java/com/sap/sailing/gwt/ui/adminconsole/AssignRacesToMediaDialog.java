--- conflicted
+++ resolved
@@ -70,11 +70,7 @@
             }
         };
         trackedRacesListComposite.ensureDebugId("TrackedRacesListComposite");
-<<<<<<< HEAD
-        regattaRefresher.loadRegattas();
-=======
         presenter.getRegattasRefresher().reloadAndCallFillAll();
->>>>>>> 3e347363
         panel = new VerticalPanel();
         Grid formGrid = new Grid(2, 2);
         panel.add(formGrid);
