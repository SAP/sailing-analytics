package com.sap.sailing.gwt.home.desktop.partials.multiregattalist;

import java.util.Collection;
import java.util.Collections;
import java.util.TreeSet;

import com.google.gwt.core.client.GWT;
import com.google.gwt.dom.client.Style.FontWeight;
import com.google.gwt.dom.client.Style.Unit;
import com.google.gwt.uibinder.client.UiBinder;
import com.google.gwt.uibinder.client.UiField;
import com.google.gwt.user.client.ui.Composite;
import com.google.gwt.user.client.ui.FlowPanel;
import com.google.gwt.user.client.ui.Label;
import com.google.gwt.user.client.ui.Widget;
import com.sap.sailing.gwt.home.communication.regatta.RegattaWithProgressDTO;
import com.sap.sailing.gwt.home.desktop.places.event.multiregatta.EventMultiregattaView.Presenter;
import com.sap.sailing.gwt.home.shared.refresh.RefreshableWidget;
import com.sap.sailing.gwt.ui.client.StringMessages;
import com.sap.sse.common.Util;
import com.sap.sse.gwt.dispatch.shared.commands.SortedSetResult;

public class MultiRegattaList extends Composite implements RefreshableWidget<SortedSetResult<RegattaWithProgressDTO>> {

    private static MultiRegattaListUiBinder uiBinder = GWT.create(MultiRegattaListUiBinder.class);

    interface MultiRegattaListUiBinder extends UiBinder<Widget, MultiRegattaList> {
    }

    @UiField FlowPanel regattasContainerUi;
    private final Presenter currentPresenter;
    private final Collection<String> selectableBoatCategories = new TreeSet<>();
    private final boolean showMessageIfEmpty;

    public MultiRegattaList(Presenter presenter, boolean showMessageIfEmpty) {
        this.currentPresenter = presenter;
        this.showMessageIfEmpty = showMessageIfEmpty;
        initWidget(uiBinder.createAndBindUi(this));
    }

    @Override
    public void setData(SortedSetResult<RegattaWithProgressDTO> data) {
        this.setListData(data == null ? Collections.<RegattaWithProgressDTO>emptySet() : data.getValues());
    }

    public void setListData(Collection<RegattaWithProgressDTO> data) {
        regattasContainerUi.clear();
        selectableBoatCategories.clear();
        if (data.isEmpty() && showMessageIfEmpty) {
            regattasContainerUi.add(getNoDataInfoWidget());
        }
        for (RegattaWithProgressDTO regattaWithProgress : data) {
            regattasContainerUi.add(new MultiRegattaListItem(regattaWithProgress, currentPresenter));
<<<<<<< HEAD
            String boatCategory = regattaWithProgress.getBoatCategory();
            if (boatCategory != null) {
                selectableBoatCategories.add(boatCategory);
=======
            Iterable<String> leaderboardGroupNames = regattaWithProgress.getLeaderboardGroupNames();
            if (leaderboardGroupNames != null) {
                Util.addAll(leaderboardGroupNames, selectableBoatCategories);
>>>>>>> d88a80ff
            }
        }
    }
    
    private Widget getNoDataInfoWidget() {
        Label label = new Label(StringMessages.INSTANCE.noDataForEvent());
        label.getElement().getStyle().setMarginTop(1, Unit.EM);
        label.getElement().getStyle().setFontWeight(FontWeight.BOLD);
        return label;
    }
    
    public Collection<String> getSelectableBoatCategories() {
        return selectableBoatCategories;
    }
    
    public void setVisibleLeaderboardGroup(String leaderboardGroupName) {
        for (int i=0; i < regattasContainerUi.getWidgetCount(); i++) {
            MultiRegattaListItem item = (MultiRegattaListItem) regattasContainerUi.getWidget(i);
            item.setVisibilityDependingOnLeaderboardGroup(leaderboardGroupName);
        }
    }

}<|MERGE_RESOLUTION|>--- conflicted
+++ resolved
@@ -51,15 +51,9 @@
         }
         for (RegattaWithProgressDTO regattaWithProgress : data) {
             regattasContainerUi.add(new MultiRegattaListItem(regattaWithProgress, currentPresenter));
-<<<<<<< HEAD
-            String boatCategory = regattaWithProgress.getBoatCategory();
-            if (boatCategory != null) {
-                selectableBoatCategories.add(boatCategory);
-=======
             Iterable<String> leaderboardGroupNames = regattaWithProgress.getLeaderboardGroupNames();
             if (leaderboardGroupNames != null) {
                 Util.addAll(leaderboardGroupNames, selectableBoatCategories);
->>>>>>> d88a80ff
             }
         }
     }
