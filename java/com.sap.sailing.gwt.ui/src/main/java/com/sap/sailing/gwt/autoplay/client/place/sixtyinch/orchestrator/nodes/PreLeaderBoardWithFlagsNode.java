package com.sap.sailing.gwt.autoplay.client.place.sixtyinch.orchestrator.nodes;

import com.sap.sailing.gwt.autoplay.client.orchestrator.nodes.AutoPlayNode;

<<<<<<< HEAD
public class PreLeaderBoardWithFlagsNode extends AutoPlayNode {
=======
import com.google.gwt.user.client.rpc.AsyncCallback;
import com.sap.sailing.gwt.autoplay.client.app.AutoPlayClientFactorySixtyInch;
import com.sap.sailing.gwt.autoplay.client.orchestrator.nodes.TimedTransitionSimpleNode;
import com.sap.sailing.gwt.autoplay.client.place.sixtyinch.slides.slide0.AbstractPreRaceLeaderBoardWithImagePlace;
import com.sap.sailing.gwt.home.communication.event.minileaderboard.GetMiniLeaderboardDTO;
import com.sap.sailing.gwt.home.communication.event.minileaderboard.GetMiniLeaderbordAction;
import com.sap.sse.gwt.dispatch.shared.commands.ResultWithTTL;

public class PreLeaderBoardWithFlagsNode extends TimedTransitionSimpleNode {
    private final AutoPlayClientFactorySixtyInch cf;

    public PreLeaderBoardWithFlagsNode(AutoPlayClientFactorySixtyInch cf) {
        super("PreLeaderBoardWithFlagsNode", 30000);
        this.cf = cf;

    }

    public void onStart() {

        UUID eventId = cf.getSlideCtx().getSettings().getEventId();
        String leaderBoardName = cf.getSlideCtx().getSettings().getLeaderBoardName();

        cf.getDispatch().execute(new GetMiniLeaderbordAction(eventId, leaderBoardName),
                new AsyncCallback<ResultWithTTL<GetMiniLeaderboardDTO>>() {
                    @Override
                    public void onFailure(Throwable caught) {
                        // fireEvent(new DataLoadFailureEvent(MiniLeaderboardLoader.this, caught));
                        firePlaceChangeAndStartTimer();
                    }

                    @Override
                    public void onSuccess(ResultWithTTL<GetMiniLeaderboardDTO> resultTTL) {
                        GetMiniLeaderboardDTO dto = resultTTL.getDto();
                        AbstractPreRaceLeaderBoardWithImagePlace place = new AbstractPreRaceLeaderBoardWithImagePlace();
                        place.setLeaderBoardDTO(dto);
                        setPlaceToGo(place);
                        firePlaceChangeAndStartTimer();
                    }
                });

    };
>>>>>>> de825fea
}<|MERGE_RESOLUTION|>--- conflicted
+++ resolved
@@ -2,49 +2,6 @@
 
 import com.sap.sailing.gwt.autoplay.client.orchestrator.nodes.AutoPlayNode;
 
-<<<<<<< HEAD
 public class PreLeaderBoardWithFlagsNode extends AutoPlayNode {
-=======
-import com.google.gwt.user.client.rpc.AsyncCallback;
-import com.sap.sailing.gwt.autoplay.client.app.AutoPlayClientFactorySixtyInch;
-import com.sap.sailing.gwt.autoplay.client.orchestrator.nodes.TimedTransitionSimpleNode;
-import com.sap.sailing.gwt.autoplay.client.place.sixtyinch.slides.slide0.AbstractPreRaceLeaderBoardWithImagePlace;
-import com.sap.sailing.gwt.home.communication.event.minileaderboard.GetMiniLeaderboardDTO;
-import com.sap.sailing.gwt.home.communication.event.minileaderboard.GetMiniLeaderbordAction;
-import com.sap.sse.gwt.dispatch.shared.commands.ResultWithTTL;
 
-public class PreLeaderBoardWithFlagsNode extends TimedTransitionSimpleNode {
-    private final AutoPlayClientFactorySixtyInch cf;
-
-    public PreLeaderBoardWithFlagsNode(AutoPlayClientFactorySixtyInch cf) {
-        super("PreLeaderBoardWithFlagsNode", 30000);
-        this.cf = cf;
-
-    }
-
-    public void onStart() {
-
-        UUID eventId = cf.getSlideCtx().getSettings().getEventId();
-        String leaderBoardName = cf.getSlideCtx().getSettings().getLeaderBoardName();
-
-        cf.getDispatch().execute(new GetMiniLeaderbordAction(eventId, leaderBoardName),
-                new AsyncCallback<ResultWithTTL<GetMiniLeaderboardDTO>>() {
-                    @Override
-                    public void onFailure(Throwable caught) {
-                        // fireEvent(new DataLoadFailureEvent(MiniLeaderboardLoader.this, caught));
-                        firePlaceChangeAndStartTimer();
-                    }
-
-                    @Override
-                    public void onSuccess(ResultWithTTL<GetMiniLeaderboardDTO> resultTTL) {
-                        GetMiniLeaderboardDTO dto = resultTTL.getDto();
-                        AbstractPreRaceLeaderBoardWithImagePlace place = new AbstractPreRaceLeaderBoardWithImagePlace();
-                        place.setLeaderBoardDTO(dto);
-                        setPlaceToGo(place);
-                        firePlaceChangeAndStartTimer();
-                    }
-                });
-
-    };
->>>>>>> de825fea
 }