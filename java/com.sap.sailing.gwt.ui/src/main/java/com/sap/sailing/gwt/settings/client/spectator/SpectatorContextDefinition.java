--- conflicted
+++ resolved
@@ -14,12 +14,7 @@
     public SpectatorContextDefinition() {
     }
     
-<<<<<<< HEAD
-    public SpectatorContextDefinition(String leaderboardGroupName, String leaderboardGroupId) {
-        this.leaderboardGroupName.setValue(leaderboardGroupName);
-=======
     public SpectatorContextDefinition(String leaderboardGroupId) {
->>>>>>> 23d2d8f2
         this.leaderboardGroupId.setValue(leaderboardGroupId);
     }
     
