package com.sap.sailing.gwt.ui.shared.dispatch.event;

import java.util.UUID;
import java.util.logging.Level;
import java.util.logging.Logger;

import com.google.gwt.core.shared.GwtIncompatible;
import com.sap.sailing.gwt.ui.shared.dispatch.Action;
import com.sap.sailing.gwt.ui.shared.dispatch.DispatchContext;
import com.sap.sailing.gwt.ui.shared.dispatch.ResultWithTTL;

public class GetRaceListViewAction implements Action<ResultWithTTL<RaceListViewDTO>> {
<<<<<<< HEAD
    
    private static final Logger logger = Logger.getLogger(GetRaceListViewAction.class.getName());
    
    private UUID eventId;
    private String regattaId;
    
    public GetRaceListViewAction() {
=======
    @SuppressWarnings("unused")
    private GetRaceListViewAction() {
>>>>>>> 28a8517b
    }

    public GetRaceListViewAction(UUID eventId, String regattaId) {
        this.eventId = eventId;
        this.regattaId = regattaId;
    }

    @Override
    @GwtIncompatible
    public ResultWithTTL<RaceListViewDTO> execute(DispatchContext context) {
        long start = System.currentTimeMillis();
        RaceListDataCalculator raceListDataCalculator = new RaceListDataCalculator();
        EventActionUtil.forRacesOfRegatta(context, eventId, regattaId, raceListDataCalculator);
        ResultWithTTL<RaceListViewDTO> result = raceListDataCalculator.getResult();
        
        long duration = System.currentTimeMillis() - start;
        logger.log(Level.INFO, "Calculating race list for event "+ eventId + " took: "+ duration + "ms");
        return result;
    }
}<|MERGE_RESOLUTION|>--- conflicted
+++ resolved
@@ -10,18 +10,14 @@
 import com.sap.sailing.gwt.ui.shared.dispatch.ResultWithTTL;
 
 public class GetRaceListViewAction implements Action<ResultWithTTL<RaceListViewDTO>> {
-<<<<<<< HEAD
     
     private static final Logger logger = Logger.getLogger(GetRaceListViewAction.class.getName());
     
     private UUID eventId;
     private String regattaId;
     
-    public GetRaceListViewAction() {
-=======
     @SuppressWarnings("unused")
     private GetRaceListViewAction() {
->>>>>>> 28a8517b
     }
 
     public GetRaceListViewAction(UUID eventId, String regattaId) {
