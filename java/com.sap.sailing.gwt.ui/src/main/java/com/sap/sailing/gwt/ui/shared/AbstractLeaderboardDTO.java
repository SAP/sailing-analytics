--- conflicted
+++ resolved
@@ -1,725 +1,364 @@
-<<<<<<< HEAD
-package com.sap.sailing.gwt.ui.shared;
-
-import java.util.ArrayList;
-import java.util.Arrays;
-import java.util.Date;
-import java.util.HashSet;
-import java.util.List;
-import java.util.Map;
-import java.util.Set;
-
-import com.google.gwt.user.client.rpc.IsSerializable;
-import com.sap.sailing.domain.common.RegattaAndRaceIdentifier;
-import com.sap.sailing.domain.common.ScoringSchemeType;
-import com.sap.sailing.domain.common.impl.Util.Pair;
-
-public abstract class AbstractLeaderboardDTO implements IsSerializable {
-    public String name;
-    
-    private List<RaceColumnDTO> races;
-    public Map<CompetitorDTO, String> competitorDisplayNames;
-    public Map<CompetitorDTO, LeaderboardRowDTO> rows;
-    public boolean hasCarriedPoints;
-    public int[] discardThresholds;
-    public String regattaName;
-    public String displayName;
-    public String courseAreaId;
-    public ScoringSchemeType scoringScheme;
-    public boolean isMetaLeaderboard;
-    public boolean isRegattaLeaderboard;
-
-    private Long delayToLiveInMillisForLatestRace;
-    
-    public AbstractLeaderboardDTO() {
-        races = new ArrayList<RaceColumnDTO>();
-    }
-    
-    public Set<BoatClassDTO> getBoatClasses() {
-        Set<BoatClassDTO> result = new HashSet<BoatClassDTO>();
-        for (CompetitorDTO competitor : rows.keySet()) {
-            result.add(competitor.boatClass);
-        }
-        return result;
-    }
-
-    public String getDisplayName() {
-        return displayName;
-    }
-    
-    public String getDisplayName(CompetitorDTO competitor) {
-        if (competitorDisplayNames == null || competitorDisplayNames.get(competitor) == null) {
-            return competitor.name;
-        } else {
-            return competitorDisplayNames.get(competitor);
-        }
-    }
-
-    /**
-     * If the race whose name is specified in <code>raceName</code> has at least one competitor who has valid
-     * {@link LeaderboardEntryDTO#legDetails} for that race, the maximum number of entries of all such competitors in
-     * the leg details is returned, telling the number of legs that the race column shall display. Otherwise, -1 is
-     * returned.
-     */
-    public int getLegCount(String raceColumnName) {
-        int result = -1;
-        for (LeaderboardRowDTO row : rows.values()) {
-            if (row.fieldsByRaceColumnName.get(raceColumnName) != null && row.fieldsByRaceColumnName.get(raceColumnName).legDetails != null) {
-                result = Math.max(result, row.fieldsByRaceColumnName.get(raceColumnName).legDetails.size());
-            }
-        }
-        return result;
-    }
-
-    /**
-     * Tells if the <code>competitor</code> scored (and therefore presumably participated) in a medal race represented
-     * in this leaderboard.
-     */
-    public boolean scoredInMedalRace(CompetitorDTO competitor) {
-        LeaderboardRowDTO row = rows.get(competitor);
-        for (RaceColumnDTO race : races) {
-            if (race.isMedalRace() && row.fieldsByRaceColumnName.get(race.getRaceColumnName()).totalPoints > 0) {
-                return true;
-            }
-        }
-        return false;
-    }
-
-    public Double getTotalPoints(LeaderboardRowDTO object) {
-        Double totalPoints = object.carriedPoints == null ? null : object.carriedPoints;
-        for (Map.Entry<String, LeaderboardEntryDTO> e : object.fieldsByRaceColumnName.entrySet()) {
-            if (e.getValue().totalPoints != null && getOrCreateRaceColumn(e.getKey()).isValidInTotalScore()) {
-                if (totalPoints == null) {
-                    totalPoints = e.getValue().totalPoints;
-                } else {
-                    totalPoints += e.getValue().totalPoints;
-                }
-            }
-        }
-        return totalPoints;
-    }
-
-    public Double getNetPoints(CompetitorDTO competitor, String nameOfLastRaceSoFar) {
-        Double netPoints = null;
-        LeaderboardRowDTO row = rows.get(competitor);
-        if (row != null) {
-            LeaderboardEntryDTO field = row.fieldsByRaceColumnName.get(nameOfLastRaceSoFar);
-            if (field != null &&  field.netPoints != null) {
-                netPoints = field.netPoints;
-            }
-        }
-        return netPoints;
-    }
-
-    public boolean raceIsTracked(String raceColumnName) {
-        for (RaceColumnDTO race : races) {
-            if (race.getRaceColumnName().equals(raceColumnName)) {
-                for (FleetDTO fleet : race.getFleets()) {
-                    if (race.isTrackedRace(fleet)) {
-                        return true;
-                    }
-                }
-            }
-        }
-        return false;
-
-    }
-
-    public boolean raceIsMedalRace(String raceColumnName) {
-        return getRaceColumnByName(raceColumnName).isMedalRace();
-    }
-
-    private RaceColumnDTO getOrCreateRaceColumn(String raceColumnName) {
-        RaceColumnDTO result = getRaceColumnByName(raceColumnName);
-        if (result == null) {
-            result = new RaceColumnDTO(/* isValidInTotalScore */ true);
-            result.name = raceColumnName;
-            races.add(result);
-        }
-        return result;
-    }
-    
-    /**
-     * If the {@link RaceColumnDTO} by the name <code>raceColumnName</code> doesn't exist yet within this leaderboard
-     * DTO, it is created, setting is {@link RaceColumnDTO#isValidInTotalScore()} to <code>true</code>. This method
-     * ensures that a fleet named <code>fleetName</code> is present. If it's not present yet, it's added to the race
-     * column's fleet name list. The <code>trackedRaceIdentifier</code> and <code>race</code> are associated with the
-     * column for the fleet identified by <code>fleetName</code>.
-     * 
-     * @param explicitFactor
-     *            factor by which to multiply the race column's points for the overall score; if <code>null</code>, the
-     *            default will be determined by whether or not the column is marked as medal race
-     * @param fleetDTO
-     *            must not be null
-     */
-    public RaceColumnDTO addRace(String raceColumnName, Double explicitFactor, FleetDTO fleetDTO,
-            boolean medalRace, RegattaAndRaceIdentifier trackedRaceIdentifier, RaceDTO race) {
-        assert fleetDTO != null;
-        RaceColumnDTO raceColumnDTO = getOrCreateRaceColumn(raceColumnName);
-        raceColumnDTO.setExplicitFactor(explicitFactor);
-        boolean contains = false;
-        for (FleetDTO fleet : raceColumnDTO.getFleets()) {
-            if (fleet.name.equals(fleetDTO.name)) {
-                contains = true;
-                break;
-            }
-        }
-        if (!contains) {
-            raceColumnDTO.addFleet(fleetDTO);
-        }
-        raceColumnDTO.setMedalRace(medalRace);
-        raceColumnDTO.setRaceIdentifier(fleetDTO, trackedRaceIdentifier);
-        raceColumnDTO.setRace(fleetDTO, race);
-        return raceColumnDTO;
-    }
-
-    public RaceColumnDTO createEmptyRaceColumn(String raceColumnName, boolean medalRace, boolean isValidInTotalScore) {
-        RaceColumnDTO raceColumn = new RaceColumnDTO(isValidInTotalScore);
-        raceColumn.name = raceColumnName;
-        raceColumn.setMedalRace(medalRace);
-        races.add(raceColumn);
-        return raceColumn;
-    }
-
-    public RaceColumnDTO getRaceColumnByName(String raceColumnName) {
-        for (RaceColumnDTO race : races) {
-            if (race.getRaceColumnName().equals(raceColumnName)) {
-                return race;
-            }
-        }
-        return null;
-    }
-
-    public List<RaceColumnDTO> getRaceList() {
-        return races;
-    }
-
-    public boolean raceListContains(String raceColumnName) {
-        return getRaceColumnByName(raceColumnName) != null;
-    }
-
-    public void moveRaceUp(String raceColumnName) {
-        RaceColumnDTO race = getRaceColumnByName(raceColumnName);
-        int index = races.indexOf(race);
-        index--;
-        if (index >= 0) {
-            races.remove(index + 1);
-            races.add(index, race);
-        }
-    }
-
-    public void moveRaceDown(String raceColumnName) {
-        RaceColumnDTO race = getRaceColumnByName(raceColumnName);
-        int index = races.indexOf(race);
-        if (index != -1) {
-            index++;
-            if (index < races.size()) {
-                races.remove(index - 1);
-                races.add(index, race);
-            }
-        }
-    }
-
-    public void setIsMedalRace(String raceColumnName, boolean medalRace) {
-        getRaceColumnByName(raceColumnName).setMedalRace(medalRace);
-    }
-    
-    /**
-     * @return The earliest start date of the races, or <code>null</code> if no start dates of the races are available.
-     */
-    public Date getStartDate() {
-        Date leaderboardStart = null;
-        for (RaceColumnDTO race : getRaceList()) {
-            for (FleetDTO fleet: race.getFleets()) {
-                Date raceStart = race.getStartDate(fleet);
-                if (raceStart != null) {
-                    if (leaderboardStart == null) {
-                        leaderboardStart = new Date();
-                    } else {
-                        leaderboardStart = leaderboardStart.before(raceStart) ? leaderboardStart : raceStart;
-                    }
-                }
-            }
-        }
-        return leaderboardStart;
-    }
-
-    /**
-     * Takes the {@link PlacemarkOrderDTO} of all races in this leaderboard, if the PlacemarkOrderDTO for the race is
-     * available, and fills all {@link PlacemarkDTO} in a new PlacemarkOrderDTO.<br />
-     * The order of the races in this leaderboard determine the order of the PlacemarkDTOs in the PlacemarkOrderDTO.
-     * 
-     * @return The places of this leaderboard in form of a {@link PlacemarkOrderDTO}, or <code>null</code> if the
-     *         {@link PlacemarkOrderDTO places} of no race are available
-     */
-    public PlacemarkOrderDTO getPlaces() {
-        PlacemarkOrderDTO leaderboardPlaces = null;
-        for (RaceColumnDTO race : getRaceList()) {
-            PlacemarkOrderDTO racePlaces = race.getPlaces();
-            if (racePlaces != null) {
-                if (leaderboardPlaces == null) {
-                    leaderboardPlaces = new PlacemarkOrderDTO();
-                }
-                leaderboardPlaces.getPlacemarks().addAll(racePlaces.getPlacemarks());
-            }
-        }
-        return leaderboardPlaces;
-    }
-    
-    /**
-     * @return <code>true</code> if the leaderboard contains a race which is live
-     */
-    public boolean hasLiveRace() {
-        for (RaceColumnDTO race : getRaceList()) {
-            for (FleetDTO fleet : race.getFleets()) {
-                if (race.isLive(fleet)) {
-                    return true;
-                }
-            }
-        }
-        return false;
-    }
-
-    public List<Pair<RaceColumnDTO, FleetDTO>> getLiveRaces() {
-    	List<Pair<RaceColumnDTO, FleetDTO>> result = new ArrayList<Pair<RaceColumnDTO, FleetDTO>>();
-        for (RaceColumnDTO race : getRaceList()) {
-            for (FleetDTO fleet : race.getFleets()) {
-                if (race.isLive(fleet)) {
-                	result.add(new Pair<RaceColumnDTO, FleetDTO>(race, fleet));
-                }
-            }
-        }
-        return result;
-    }
-
-    @Override
-    public int hashCode() {
-        final int prime = 31;
-        int result = 1;
-        result = prime * result + ((competitorDisplayNames == null) ? 0 : competitorDisplayNames.hashCode());
-        result = prime * result + Arrays.hashCode(discardThresholds);
-        result = prime * result + (hasCarriedPoints ? 1231 : 1237);
-        result = prime * result + ((name == null) ? 0 : name.hashCode());
-        result = prime * result + ((scoringScheme == null) ? 0 : scoringScheme.hashCode());
-        result = prime * result + ((races == null) ? 0 : races.hashCode());
-        result = prime * result + ((rows == null) ? 0 : rows.hashCode());
-        return result;
-    }
-
-    @Override
-    public boolean equals(Object obj) {
-        if (this == obj)
-            return true;
-        if (obj == null)
-            return false;
-        if (getClass() != obj.getClass())
-            return false;
-        AbstractLeaderboardDTO other = (AbstractLeaderboardDTO) obj;
-        if (competitorDisplayNames == null) {
-            if (other.competitorDisplayNames != null)
-                return false;
-        } else if (!competitorDisplayNames.equals(other.competitorDisplayNames))
-            return false;
-        if (!Arrays.equals(discardThresholds, other.discardThresholds))
-            return false;
-        if (hasCarriedPoints != other.hasCarriedPoints)
-            return false;
-        if (isMetaLeaderboard != other.isMetaLeaderboard)
-            return false;
-        if (scoringScheme != other.scoringScheme)
-            return false;
-        if (name == null) {
-            if (other.name != null)
-                return false;
-        } else if (!name.equals(other.name))
-            return false;
-        if (races == null) {
-            if (other.races != null)
-                return false;
-        } else if (!races.equals(other.races))
-            return false;
-        if (rows == null) {
-            if (other.rows != null)
-                return false;
-        } else if (!rows.equals(other.rows))
-            return false;
-        return true;
-    }
-
-    public boolean isDisplayNameSet(CompetitorDTO competitor) {
-        return competitorDisplayNames.get(competitor) != null;
-    }
-
-    public Long getDelayToLiveInMillisForLatestRace() {
-        return delayToLiveInMillisForLatestRace;
-    }
-
-    public void setDelayToLiveInMillisForLatestRace(Long delayToLiveInMillisForLatestRace) {
-        this.delayToLiveInMillisForLatestRace = delayToLiveInMillisForLatestRace;
-    }
-}
-=======
-package com.sap.sailing.gwt.ui.shared;
-
-import java.util.ArrayList;
-import java.util.Arrays;
-import java.util.Date;
-import java.util.HashSet;
-import java.util.List;
-import java.util.Map;
-import java.util.Set;
-
-import com.google.gwt.user.client.rpc.IsSerializable;
-import com.sap.sailing.domain.base.RaceColumn;
-import com.sap.sailing.domain.common.RegattaAndRaceIdentifier;
-import com.sap.sailing.domain.common.ScoringSchemeType;
-import com.sap.sailing.domain.common.impl.Util.Pair;
-
-public abstract class AbstractLeaderboardDTO implements IsSerializable {
-    public String name;
-    
-    private List<RaceColumnDTO> races;
-    public Map<CompetitorDTO, String> competitorDisplayNames;
-    public Map<CompetitorDTO, LeaderboardRowDTO> rows;
-    public boolean hasCarriedPoints;
-    public int[] discardThresholds;
-    public String regattaName;
-    public String displayName;
-    public ScoringSchemeType scoringScheme;
-    public boolean isMetaLeaderboard;
-    public boolean isRegattaLeaderboard;
-
-    private Long delayToLiveInMillisForLatestRace;
-    
-    public AbstractLeaderboardDTO() {
-        races = new ArrayList<RaceColumnDTO>();
-    }
-    
-    public Set<BoatClassDTO> getBoatClasses() {
-        Set<BoatClassDTO> result = new HashSet<BoatClassDTO>();
-        for (CompetitorDTO competitor : rows.keySet()) {
-            result.add(competitor.boatClass);
-        }
-        return result;
-    }
-
-    public String getDisplayName() {
-        return displayName;
-    }
-    
-    public String getDisplayName(CompetitorDTO competitor) {
-        if (competitorDisplayNames == null || competitorDisplayNames.get(competitor) == null) {
-            return competitor.name;
-        } else {
-            return competitorDisplayNames.get(competitor);
-        }
-    }
-
-    /**
-     * If the race whose name is specified in <code>raceName</code> has at least one competitor who has valid
-     * {@link LeaderboardEntryDTO#legDetails} for that race, the maximum number of entries of all such competitors in
-     * the leg details is returned, telling the number of legs that the race column shall display. Otherwise, -1 is
-     * returned.
-     */
-    public int getLegCount(String raceColumnName) {
-        int result = -1;
-        for (LeaderboardRowDTO row : rows.values()) {
-            if (row.fieldsByRaceColumnName.get(raceColumnName) != null && row.fieldsByRaceColumnName.get(raceColumnName).legDetails != null) {
-                result = Math.max(result, row.fieldsByRaceColumnName.get(raceColumnName).legDetails.size());
-            }
-        }
-        return result;
-    }
-
-    /**
-     * Tells if the <code>competitor</code> scored (and therefore presumably participated) in a medal race represented
-     * in this leaderboard.
-     */
-    public boolean scoredInMedalRace(CompetitorDTO competitor) {
-        LeaderboardRowDTO row = rows.get(competitor);
-        for (RaceColumnDTO race : races) {
-            if (race.isMedalRace() && row.fieldsByRaceColumnName.get(race.getRaceColumnName()).totalPoints > 0) {
-                return true;
-            }
-        }
-        return false;
-    }
-
-    public Double getTotalPoints(LeaderboardRowDTO object) {
-        Double totalPoints = object.carriedPoints == null ? null : object.carriedPoints;
-        for (Map.Entry<String, LeaderboardEntryDTO> e : object.fieldsByRaceColumnName.entrySet()) {
-            if (e.getValue().totalPoints != null && getOrCreateRaceColumn(e.getKey()).isValidInTotalScore()) {
-                if (totalPoints == null) {
-                    totalPoints = e.getValue().totalPoints;
-                } else {
-                    totalPoints += e.getValue().totalPoints;
-                }
-            }
-        }
-        return totalPoints;
-    }
-
-    public Double getNetPoints(CompetitorDTO competitor, String nameOfLastRaceSoFar) {
-        Double netPoints = null;
-        LeaderboardRowDTO row = rows.get(competitor);
-        if (row != null) {
-            LeaderboardEntryDTO field = row.fieldsByRaceColumnName.get(nameOfLastRaceSoFar);
-            if (field != null &&  field.netPoints != null) {
-                netPoints = field.netPoints;
-            }
-        }
-        return netPoints;
-    }
-
-    public boolean raceIsTracked(String raceColumnName) {
-        for (RaceColumnDTO race : races) {
-            if (race.getRaceColumnName().equals(raceColumnName)) {
-                for (FleetDTO fleet : race.getFleets()) {
-                    if (race.isTrackedRace(fleet)) {
-                        return true;
-                    }
-                }
-            }
-        }
-        return false;
-
-    }
-
-    public boolean raceIsMedalRace(String raceColumnName) {
-        return getRaceColumnByName(raceColumnName).isMedalRace();
-    }
-
-    private RaceColumnDTO getOrCreateRaceColumn(String raceColumnName) {
-        RaceColumnDTO result = getRaceColumnByName(raceColumnName);
-        if (result == null) {
-            result = new RaceColumnDTO(/* isValidInTotalScore */ true);
-            result.name = raceColumnName;
-            races.add(result);
-        }
-        return result;
-    }
-    
-    /**
-     * If the {@link RaceColumnDTO} by the name <code>raceColumnName</code> doesn't exist yet within this leaderboard
-     * DTO, it is created, setting is {@link RaceColumnDTO#isValidInTotalScore()} to <code>true</code>. This method
-     * ensures that a fleet named <code>fleetName</code> is present. If it's not present yet, it's added to the race
-     * column's fleet name list. The <code>trackedRaceIdentifier</code> and <code>race</code> are associated with the
-     * column for the fleet identified by <code>fleetName</code>.
-     * 
-     * @param explicitFactor
-     *            factor by which to multiply the race column's points for the overall score; if <code>null</code>, the
-     *            default will be determined by whether or not the column is marked as medal race
-     * @param effectiveFactor
-     *            is what you get when you call {@link RaceColumn#getFactor()} on the race column that the resulting
-     *            {@link RaceColumnDTO} represents
-     * @param fleetDTO
-     *            must not be null
-     */
-    public RaceColumnDTO addRace(String raceColumnName, Double explicitFactor, double effectiveFactor,
-            FleetDTO fleetDTO, boolean medalRace, RegattaAndRaceIdentifier trackedRaceIdentifier, RaceDTO race) {
-        assert fleetDTO != null;
-        RaceColumnDTO raceColumnDTO = getOrCreateRaceColumn(raceColumnName);
-        raceColumnDTO.setEffectiveFactor(effectiveFactor);
-        raceColumnDTO.setExplicitFactor(explicitFactor);
-        boolean contains = false;
-        for (FleetDTO fleet : raceColumnDTO.getFleets()) {
-            if (fleet.name.equals(fleetDTO.name)) {
-                contains = true;
-                break;
-            }
-        }
-        if (!contains) {
-            raceColumnDTO.addFleet(fleetDTO);
-        }
-        raceColumnDTO.setMedalRace(medalRace);
-        raceColumnDTO.setRaceIdentifier(fleetDTO, trackedRaceIdentifier);
-        raceColumnDTO.setRace(fleetDTO, race);
-        return raceColumnDTO;
-    }
-
-    public RaceColumnDTO createEmptyRaceColumn(String raceColumnName, boolean medalRace, boolean isValidInTotalScore) {
-        RaceColumnDTO raceColumn = new RaceColumnDTO(isValidInTotalScore);
-        raceColumn.name = raceColumnName;
-        raceColumn.setMedalRace(medalRace);
-        races.add(raceColumn);
-        return raceColumn;
-    }
-
-    public RaceColumnDTO getRaceColumnByName(String raceColumnName) {
-        for (RaceColumnDTO race : races) {
-            if (race.getRaceColumnName().equals(raceColumnName)) {
-                return race;
-            }
-        }
-        return null;
-    }
-
-    public List<RaceColumnDTO> getRaceList() {
-        return races;
-    }
-
-    public boolean raceListContains(String raceColumnName) {
-        return getRaceColumnByName(raceColumnName) != null;
-    }
-
-    public void moveRaceUp(String raceColumnName) {
-        RaceColumnDTO race = getRaceColumnByName(raceColumnName);
-        int index = races.indexOf(race);
-        index--;
-        if (index >= 0) {
-            races.remove(index + 1);
-            races.add(index, race);
-        }
-    }
-
-    public void moveRaceDown(String raceColumnName) {
-        RaceColumnDTO race = getRaceColumnByName(raceColumnName);
-        int index = races.indexOf(race);
-        if (index != -1) {
-            index++;
-            if (index < races.size()) {
-                races.remove(index - 1);
-                races.add(index, race);
-            }
-        }
-    }
-
-    public void setIsMedalRace(String raceColumnName, boolean medalRace) {
-        getRaceColumnByName(raceColumnName).setMedalRace(medalRace);
-    }
-    
-    /**
-     * @return The earliest start date of the races, or <code>null</code> if no start dates of the races are available.
-     */
-    public Date getStartDate() {
-        Date leaderboardStart = null;
-        for (RaceColumnDTO race : getRaceList()) {
-            for (FleetDTO fleet: race.getFleets()) {
-                Date raceStart = race.getStartDate(fleet);
-                if (raceStart != null) {
-                    if (leaderboardStart == null) {
-                        leaderboardStart = new Date();
-                    } else {
-                        leaderboardStart = leaderboardStart.before(raceStart) ? leaderboardStart : raceStart;
-                    }
-                }
-            }
-        }
-        return leaderboardStart;
-    }
-
-    /**
-     * Takes the {@link PlacemarkOrderDTO} of all races in this leaderboard, if the PlacemarkOrderDTO for the race is
-     * available, and fills all {@link PlacemarkDTO} in a new PlacemarkOrderDTO.<br />
-     * The order of the races in this leaderboard determine the order of the PlacemarkDTOs in the PlacemarkOrderDTO.
-     * 
-     * @return The places of this leaderboard in form of a {@link PlacemarkOrderDTO}, or <code>null</code> if the
-     *         {@link PlacemarkOrderDTO places} of no race are available
-     */
-    public PlacemarkOrderDTO getPlaces() {
-        PlacemarkOrderDTO leaderboardPlaces = null;
-        for (RaceColumnDTO race : getRaceList()) {
-            PlacemarkOrderDTO racePlaces = race.getPlaces();
-            if (racePlaces != null) {
-                if (leaderboardPlaces == null) {
-                    leaderboardPlaces = new PlacemarkOrderDTO();
-                }
-                leaderboardPlaces.getPlacemarks().addAll(racePlaces.getPlacemarks());
-            }
-        }
-        return leaderboardPlaces;
-    }
-    
-    /**
-     * @return <code>true</code> if the leaderboard contains a race which is live
-     */
-    public boolean hasLiveRace() {
-        for (RaceColumnDTO race : getRaceList()) {
-            for (FleetDTO fleet : race.getFleets()) {
-                if (race.isLive(fleet)) {
-                    return true;
-                }
-            }
-        }
-        return false;
-    }
-
-    public List<Pair<RaceColumnDTO, FleetDTO>> getLiveRaces() {
-    	List<Pair<RaceColumnDTO, FleetDTO>> result = new ArrayList<Pair<RaceColumnDTO, FleetDTO>>();
-        for (RaceColumnDTO race : getRaceList()) {
-            for (FleetDTO fleet : race.getFleets()) {
-                if (race.isLive(fleet)) {
-                	result.add(new Pair<RaceColumnDTO, FleetDTO>(race, fleet));
-                }
-            }
-        }
-        return result;
-    }
-
-    @Override
-    public int hashCode() {
-        final int prime = 31;
-        int result = 1;
-        result = prime * result + ((competitorDisplayNames == null) ? 0 : competitorDisplayNames.hashCode());
-        result = prime * result + Arrays.hashCode(discardThresholds);
-        result = prime * result + (hasCarriedPoints ? 1231 : 1237);
-        result = prime * result + ((name == null) ? 0 : name.hashCode());
-        result = prime * result + ((scoringScheme == null) ? 0 : scoringScheme.hashCode());
-        result = prime * result + ((races == null) ? 0 : races.hashCode());
-        result = prime * result + ((rows == null) ? 0 : rows.hashCode());
-        return result;
-    }
-
-    @Override
-    public boolean equals(Object obj) {
-        if (this == obj)
-            return true;
-        if (obj == null)
-            return false;
-        if (getClass() != obj.getClass())
-            return false;
-        AbstractLeaderboardDTO other = (AbstractLeaderboardDTO) obj;
-        if (competitorDisplayNames == null) {
-            if (other.competitorDisplayNames != null)
-                return false;
-        } else if (!competitorDisplayNames.equals(other.competitorDisplayNames))
-            return false;
-        if (!Arrays.equals(discardThresholds, other.discardThresholds))
-            return false;
-        if (hasCarriedPoints != other.hasCarriedPoints)
-            return false;
-        if (isMetaLeaderboard != other.isMetaLeaderboard)
-            return false;
-        if (scoringScheme != other.scoringScheme)
-            return false;
-        if (name == null) {
-            if (other.name != null)
-                return false;
-        } else if (!name.equals(other.name))
-            return false;
-        if (races == null) {
-            if (other.races != null)
-                return false;
-        } else if (!races.equals(other.races))
-            return false;
-        if (rows == null) {
-            if (other.rows != null)
-                return false;
-        } else if (!rows.equals(other.rows))
-            return false;
-        return true;
-    }
-
-    public boolean isDisplayNameSet(CompetitorDTO competitor) {
-        return competitorDisplayNames.get(competitor) != null;
-    }
-
-    public Long getDelayToLiveInMillisForLatestRace() {
-        return delayToLiveInMillisForLatestRace;
-    }
-
-    public void setDelayToLiveInMillisForLatestRace(Long delayToLiveInMillisForLatestRace) {
-        this.delayToLiveInMillisForLatestRace = delayToLiveInMillisForLatestRace;
-    }
-}
->>>>>>> b1ca277d
+package com.sap.sailing.gwt.ui.shared;
+
+import java.util.ArrayList;
+import java.util.Arrays;
+import java.util.Date;
+import java.util.HashSet;
+import java.util.List;
+import java.util.Map;
+import java.util.Set;
+
+import com.google.gwt.user.client.rpc.IsSerializable;
+import com.sap.sailing.domain.base.RaceColumn;
+import com.sap.sailing.domain.common.RegattaAndRaceIdentifier;
+import com.sap.sailing.domain.common.ScoringSchemeType;
+import com.sap.sailing.domain.common.impl.Util.Pair;
+
+public abstract class AbstractLeaderboardDTO implements IsSerializable {
+    public String name;
+    
+    private List<RaceColumnDTO> races;
+    public Map<CompetitorDTO, String> competitorDisplayNames;
+    public Map<CompetitorDTO, LeaderboardRowDTO> rows;
+    public boolean hasCarriedPoints;
+    public int[] discardThresholds;
+    public String regattaName;
+    public String displayName;
+    public String courseAreaId;
+    public ScoringSchemeType scoringScheme;
+    public boolean isMetaLeaderboard;
+    public boolean isRegattaLeaderboard;
+
+    private Long delayToLiveInMillisForLatestRace;
+    
+    public AbstractLeaderboardDTO() {
+        races = new ArrayList<RaceColumnDTO>();
+    }
+    
+    public Set<BoatClassDTO> getBoatClasses() {
+        Set<BoatClassDTO> result = new HashSet<BoatClassDTO>();
+        for (CompetitorDTO competitor : rows.keySet()) {
+            result.add(competitor.boatClass);
+        }
+        return result;
+    }
+
+    public String getDisplayName() {
+        return displayName;
+    }
+    
+    public String getDisplayName(CompetitorDTO competitor) {
+        if (competitorDisplayNames == null || competitorDisplayNames.get(competitor) == null) {
+            return competitor.name;
+        } else {
+            return competitorDisplayNames.get(competitor);
+        }
+    }
+
+    /**
+     * If the race whose name is specified in <code>raceName</code> has at least one competitor who has valid
+     * {@link LeaderboardEntryDTO#legDetails} for that race, the maximum number of entries of all such competitors in
+     * the leg details is returned, telling the number of legs that the race column shall display. Otherwise, -1 is
+     * returned.
+     */
+    public int getLegCount(String raceColumnName) {
+        int result = -1;
+        for (LeaderboardRowDTO row : rows.values()) {
+            if (row.fieldsByRaceColumnName.get(raceColumnName) != null && row.fieldsByRaceColumnName.get(raceColumnName).legDetails != null) {
+                result = Math.max(result, row.fieldsByRaceColumnName.get(raceColumnName).legDetails.size());
+            }
+        }
+        return result;
+    }
+
+    /**
+     * Tells if the <code>competitor</code> scored (and therefore presumably participated) in a medal race represented
+     * in this leaderboard.
+     */
+    public boolean scoredInMedalRace(CompetitorDTO competitor) {
+        LeaderboardRowDTO row = rows.get(competitor);
+        for (RaceColumnDTO race : races) {
+            if (race.isMedalRace() && row.fieldsByRaceColumnName.get(race.getRaceColumnName()).totalPoints > 0) {
+                return true;
+            }
+        }
+        return false;
+    }
+
+    public Double getTotalPoints(LeaderboardRowDTO object) {
+        Double totalPoints = object.carriedPoints == null ? null : object.carriedPoints;
+        for (Map.Entry<String, LeaderboardEntryDTO> e : object.fieldsByRaceColumnName.entrySet()) {
+            if (e.getValue().totalPoints != null && getOrCreateRaceColumn(e.getKey()).isValidInTotalScore()) {
+                if (totalPoints == null) {
+                    totalPoints = e.getValue().totalPoints;
+                } else {
+                    totalPoints += e.getValue().totalPoints;
+                }
+            }
+        }
+        return totalPoints;
+    }
+
+    public Double getNetPoints(CompetitorDTO competitor, String nameOfLastRaceSoFar) {
+        Double netPoints = null;
+        LeaderboardRowDTO row = rows.get(competitor);
+        if (row != null) {
+            LeaderboardEntryDTO field = row.fieldsByRaceColumnName.get(nameOfLastRaceSoFar);
+            if (field != null &&  field.netPoints != null) {
+                netPoints = field.netPoints;
+            }
+        }
+        return netPoints;
+    }
+
+    public boolean raceIsTracked(String raceColumnName) {
+        for (RaceColumnDTO race : races) {
+            if (race.getRaceColumnName().equals(raceColumnName)) {
+                for (FleetDTO fleet : race.getFleets()) {
+                    if (race.isTrackedRace(fleet)) {
+                        return true;
+                    }
+                }
+            }
+        }
+        return false;
+
+    }
+
+    public boolean raceIsMedalRace(String raceColumnName) {
+        return getRaceColumnByName(raceColumnName).isMedalRace();
+    }
+
+    private RaceColumnDTO getOrCreateRaceColumn(String raceColumnName) {
+        RaceColumnDTO result = getRaceColumnByName(raceColumnName);
+        if (result == null) {
+            result = new RaceColumnDTO(/* isValidInTotalScore */ true);
+            result.name = raceColumnName;
+            races.add(result);
+        }
+        return result;
+    }
+    
+    /**
+     * If the {@link RaceColumnDTO} by the name <code>raceColumnName</code> doesn't exist yet within this leaderboard
+     * DTO, it is created, setting is {@link RaceColumnDTO#isValidInTotalScore()} to <code>true</code>. This method
+     * ensures that a fleet named <code>fleetName</code> is present. If it's not present yet, it's added to the race
+     * column's fleet name list. The <code>trackedRaceIdentifier</code> and <code>race</code> are associated with the
+     * column for the fleet identified by <code>fleetName</code>.
+     * 
+     * @param explicitFactor
+     *            factor by which to multiply the race column's points for the overall score; if <code>null</code>, the
+     *            default will be determined by whether or not the column is marked as medal race
+     * @param effectiveFactor
+     *            is what you get when you call {@link RaceColumn#getFactor()} on the race column that the resulting
+     *            {@link RaceColumnDTO} represents
+     * @param fleetDTO
+     *            must not be null
+     */
+    public RaceColumnDTO addRace(String raceColumnName, Double explicitFactor, double effectiveFactor,
+            FleetDTO fleetDTO, boolean medalRace, RegattaAndRaceIdentifier trackedRaceIdentifier, RaceDTO race) {
+        assert fleetDTO != null;
+        RaceColumnDTO raceColumnDTO = getOrCreateRaceColumn(raceColumnName);
+        raceColumnDTO.setEffectiveFactor(effectiveFactor);
+        raceColumnDTO.setExplicitFactor(explicitFactor);
+        boolean contains = false;
+        for (FleetDTO fleet : raceColumnDTO.getFleets()) {
+            if (fleet.name.equals(fleetDTO.name)) {
+                contains = true;
+                break;
+            }
+        }
+        if (!contains) {
+            raceColumnDTO.addFleet(fleetDTO);
+        }
+        raceColumnDTO.setMedalRace(medalRace);
+        raceColumnDTO.setRaceIdentifier(fleetDTO, trackedRaceIdentifier);
+        raceColumnDTO.setRace(fleetDTO, race);
+        return raceColumnDTO;
+    }
+
+    public RaceColumnDTO createEmptyRaceColumn(String raceColumnName, boolean medalRace, boolean isValidInTotalScore) {
+        RaceColumnDTO raceColumn = new RaceColumnDTO(isValidInTotalScore);
+        raceColumn.name = raceColumnName;
+        raceColumn.setMedalRace(medalRace);
+        races.add(raceColumn);
+        return raceColumn;
+    }
+
+    public RaceColumnDTO getRaceColumnByName(String raceColumnName) {
+        for (RaceColumnDTO race : races) {
+            if (race.getRaceColumnName().equals(raceColumnName)) {
+                return race;
+            }
+        }
+        return null;
+    }
+
+    public List<RaceColumnDTO> getRaceList() {
+        return races;
+    }
+
+    public boolean raceListContains(String raceColumnName) {
+        return getRaceColumnByName(raceColumnName) != null;
+    }
+
+    public void moveRaceUp(String raceColumnName) {
+        RaceColumnDTO race = getRaceColumnByName(raceColumnName);
+        int index = races.indexOf(race);
+        index--;
+        if (index >= 0) {
+            races.remove(index + 1);
+            races.add(index, race);
+        }
+    }
+
+    public void moveRaceDown(String raceColumnName) {
+        RaceColumnDTO race = getRaceColumnByName(raceColumnName);
+        int index = races.indexOf(race);
+        if (index != -1) {
+            index++;
+            if (index < races.size()) {
+                races.remove(index - 1);
+                races.add(index, race);
+            }
+        }
+    }
+
+    public void setIsMedalRace(String raceColumnName, boolean medalRace) {
+        getRaceColumnByName(raceColumnName).setMedalRace(medalRace);
+    }
+    
+    /**
+     * @return The earliest start date of the races, or <code>null</code> if no start dates of the races are available.
+     */
+    public Date getStartDate() {
+        Date leaderboardStart = null;
+        for (RaceColumnDTO race : getRaceList()) {
+            for (FleetDTO fleet: race.getFleets()) {
+                Date raceStart = race.getStartDate(fleet);
+                if (raceStart != null) {
+                    if (leaderboardStart == null) {
+                        leaderboardStart = new Date();
+                    } else {
+                        leaderboardStart = leaderboardStart.before(raceStart) ? leaderboardStart : raceStart;
+                    }
+                }
+            }
+        }
+        return leaderboardStart;
+    }
+
+    /**
+     * Takes the {@link PlacemarkOrderDTO} of all races in this leaderboard, if the PlacemarkOrderDTO for the race is
+     * available, and fills all {@link PlacemarkDTO} in a new PlacemarkOrderDTO.<br />
+     * The order of the races in this leaderboard determine the order of the PlacemarkDTOs in the PlacemarkOrderDTO.
+     * 
+     * @return The places of this leaderboard in form of a {@link PlacemarkOrderDTO}, or <code>null</code> if the
+     *         {@link PlacemarkOrderDTO places} of no race are available
+     */
+    public PlacemarkOrderDTO getPlaces() {
+        PlacemarkOrderDTO leaderboardPlaces = null;
+        for (RaceColumnDTO race : getRaceList()) {
+            PlacemarkOrderDTO racePlaces = race.getPlaces();
+            if (racePlaces != null) {
+                if (leaderboardPlaces == null) {
+                    leaderboardPlaces = new PlacemarkOrderDTO();
+                }
+                leaderboardPlaces.getPlacemarks().addAll(racePlaces.getPlacemarks());
+            }
+        }
+        return leaderboardPlaces;
+    }
+    
+    /**
+     * @return <code>true</code> if the leaderboard contains a race which is live
+     */
+    public boolean hasLiveRace() {
+        for (RaceColumnDTO race : getRaceList()) {
+            for (FleetDTO fleet : race.getFleets()) {
+                if (race.isLive(fleet)) {
+                    return true;
+                }
+            }
+        }
+        return false;
+    }
+
+    public List<Pair<RaceColumnDTO, FleetDTO>> getLiveRaces() {
+    	List<Pair<RaceColumnDTO, FleetDTO>> result = new ArrayList<Pair<RaceColumnDTO, FleetDTO>>();
+        for (RaceColumnDTO race : getRaceList()) {
+            for (FleetDTO fleet : race.getFleets()) {
+                if (race.isLive(fleet)) {
+                	result.add(new Pair<RaceColumnDTO, FleetDTO>(race, fleet));
+                }
+            }
+        }
+        return result;
+    }
+
+    @Override
+    public int hashCode() {
+        final int prime = 31;
+        int result = 1;
+        result = prime * result + ((competitorDisplayNames == null) ? 0 : competitorDisplayNames.hashCode());
+        result = prime * result + Arrays.hashCode(discardThresholds);
+        result = prime * result + (hasCarriedPoints ? 1231 : 1237);
+        result = prime * result + ((name == null) ? 0 : name.hashCode());
+        result = prime * result + ((scoringScheme == null) ? 0 : scoringScheme.hashCode());
+        result = prime * result + ((races == null) ? 0 : races.hashCode());
+        result = prime * result + ((rows == null) ? 0 : rows.hashCode());
+        return result;
+    }
+
+    @Override
+    public boolean equals(Object obj) {
+        if (this == obj)
+            return true;
+        if (obj == null)
+            return false;
+        if (getClass() != obj.getClass())
+            return false;
+        AbstractLeaderboardDTO other = (AbstractLeaderboardDTO) obj;
+        if (competitorDisplayNames == null) {
+            if (other.competitorDisplayNames != null)
+                return false;
+        } else if (!competitorDisplayNames.equals(other.competitorDisplayNames))
+            return false;
+        if (!Arrays.equals(discardThresholds, other.discardThresholds))
+            return false;
+        if (hasCarriedPoints != other.hasCarriedPoints)
+            return false;
+        if (isMetaLeaderboard != other.isMetaLeaderboard)
+            return false;
+        if (scoringScheme != other.scoringScheme)
+            return false;
+        if (name == null) {
+            if (other.name != null)
+                return false;
+        } else if (!name.equals(other.name))
+            return false;
+        if (races == null) {
+            if (other.races != null)
+                return false;
+        } else if (!races.equals(other.races))
+            return false;
+        if (rows == null) {
+            if (other.rows != null)
+                return false;
+        } else if (!rows.equals(other.rows))
+            return false;
+        return true;
+    }
+
+    public boolean isDisplayNameSet(CompetitorDTO competitor) {
+        return competitorDisplayNames.get(competitor) != null;
+    }
+
+    public Long getDelayToLiveInMillisForLatestRace() {
+        return delayToLiveInMillisForLatestRace;
+    }
+
+    public void setDelayToLiveInMillisForLatestRace(Long delayToLiveInMillisForLatestRace) {
+        this.delayToLiveInMillisForLatestRace = delayToLiveInMillisForLatestRace;
+    }
+}