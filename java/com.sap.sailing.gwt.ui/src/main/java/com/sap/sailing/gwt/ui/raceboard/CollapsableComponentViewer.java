package com.sap.sailing.gwt.ui.raceboard;

import com.google.gwt.core.client.GWT;
import com.google.gwt.user.client.ui.AbsolutePanel;
import com.google.gwt.user.client.ui.Panel;
import com.google.gwt.user.client.ui.ScrollPanel;
import com.google.gwt.user.client.ui.Widget;
import com.sap.sailing.gwt.ui.client.StringMessages;
<<<<<<< HEAD
import com.sap.sailing.gwt.ui.shared.components.CollapsablePanel;
import com.sap.sailing.gwt.ui.shared.components.Component;
import com.sap.sailing.gwt.ui.shared.components.ComponentGroup;
import com.sap.sailing.gwt.ui.shared.components.ComponentToolbar;
import com.sap.sailing.gwt.ui.shared.components.ComponentViewer;
import com.sap.sailing.gwt.ui.shared.components.IsEmbeddableComponent;
=======
import com.sap.sailing.gwt.ui.client.shared.components.CollapsablePanel;
import com.sap.sailing.gwt.ui.client.shared.components.Component;
import com.sap.sailing.gwt.ui.client.shared.components.ComponentGroup;
import com.sap.sailing.gwt.ui.client.shared.components.ComponentToolbar;
import com.sap.sailing.gwt.ui.client.shared.components.ComponentViewer;
import com.sap.sailing.gwt.ui.client.shared.components.IsEmbeddableComponent;
>>>>>>> de45a675

/**
 * A GWT component that visualizes a {@link ComponentGroup} or a {@link Component} including menus to scroll quickly to
 * the embedded view of the respective component, collapse/expand buttons for the views embedded and homogeneous
 * settings buttons for those components that have settings.
 * 
 * @author Axel Uhl (d043530)
 * 
 */
public class CollapsableComponentViewer<SettingsType> implements ComponentViewer {
    
    public enum ViewerPanelTypes{ABSOLUTE_PANEL,  SCROLL_PANEL}

    private final StringMessages stringMessages;
    private final ViewerPanelTypes viewerPanelType;
    
    private final CollapsablePanel collapsablePanel;
    private final Component<SettingsType> component;

    public CollapsableComponentViewer(Component<SettingsType> component, String defaultWidth, String defaultHeight,
            StringMessages stringMessages) {
        this(component, defaultWidth, defaultHeight, stringMessages, ViewerPanelTypes.ABSOLUTE_PANEL);
    }

    public CollapsableComponentViewer(Component<SettingsType> component, String defaultWidth, String defaultHeight,
            StringMessages stringMessages, ViewerPanelTypes viewerPanelType) {
        this.component = component;
        this.stringMessages = stringMessages;
        this.viewerPanelType = viewerPanelType;

        Panel contentPanel = null;
        switch (viewerPanelType) {
        case ABSOLUTE_PANEL:
            contentPanel = new AbsolutePanel();
            break;
        case SCROLL_PANEL:
            contentPanel = new ScrollPanel();
            break;

        default:
            contentPanel = new AbsolutePanel();
            GWT.log("Unknown ViewerPanelType during creation of a CollapsableComponentViewer. Created a default panel.");
            break;
        }
        
        collapsablePanel = createCollapsablePanel(contentPanel, component.getLocalizedShortName(), defaultWidth,
                defaultHeight);
    }

    public void forceLayout() {
    }

    public CollapsablePanel getViewerWidget() {
        return collapsablePanel;
    }

    public Component<?> getRootComponent() {
        return component;
    }

    public String getViewerName() {
        return component.getLocalizedShortName();
    }

    private CollapsablePanel createCollapsablePanel(Panel contentPanel, String panelTitle, String defaultContentWidth,
            String defaultContentHeight) {
        CollapsablePanel collapsablePanel = new CollapsablePanel(panelTitle, true);
        collapsablePanel.setSize("100%", "100%");
        collapsablePanel.setOpen(true);
        if (component instanceof IsEmbeddableComponent) {
            IsEmbeddableComponent embeddableComponent = (IsEmbeddableComponent) component;
            if (embeddableComponent.hasToolbar()) {
                collapsablePanel.setHeaderToolbar(embeddableComponent.getToolbarWidget());
            } else {
                ComponentToolbar<SettingsType> toolbar = new ComponentToolbar<SettingsType>(component, stringMessages);
                toolbar.addSettingsButton();
                collapsablePanel.setHeaderToolbar(toolbar);
            }
        } else {
            ComponentToolbar<SettingsType> toolbar = new ComponentToolbar<SettingsType>(component, stringMessages);
            toolbar.addSettingsButton();
            collapsablePanel.setHeaderToolbar(toolbar);
        }
        
        contentPanel.setSize(defaultContentWidth, defaultContentHeight);
        collapsablePanel.setContent(contentPanel);
        Widget componentEntryWidget = component.getEntryWidget();

        if (componentEntryWidget != null) {
            contentPanel.add(componentEntryWidget);
            componentEntryWidget.setSize(defaultContentWidth, defaultContentHeight);
        } else {
            if (component instanceof ComponentGroup) {
                Iterable<Component<?>> components = ((ComponentGroup<?>) component).getComponents();
                for (Component<?> c : components) {
                    Widget entryWidget = c.getEntryWidget();
                    if (entryWidget != null) {
                        contentPanel.add(entryWidget);
                    }
                }
            }
        }

        return collapsablePanel;
    }
    
    public ViewerPanelTypes getViewerPanelType() {
        return viewerPanelType;
    }
    
}<|MERGE_RESOLUTION|>--- conflicted
+++ resolved
@@ -1,134 +1,125 @@
-package com.sap.sailing.gwt.ui.raceboard;
-
-import com.google.gwt.core.client.GWT;
-import com.google.gwt.user.client.ui.AbsolutePanel;
-import com.google.gwt.user.client.ui.Panel;
-import com.google.gwt.user.client.ui.ScrollPanel;
-import com.google.gwt.user.client.ui.Widget;
-import com.sap.sailing.gwt.ui.client.StringMessages;
-<<<<<<< HEAD
-import com.sap.sailing.gwt.ui.shared.components.CollapsablePanel;
-import com.sap.sailing.gwt.ui.shared.components.Component;
-import com.sap.sailing.gwt.ui.shared.components.ComponentGroup;
-import com.sap.sailing.gwt.ui.shared.components.ComponentToolbar;
-import com.sap.sailing.gwt.ui.shared.components.ComponentViewer;
-import com.sap.sailing.gwt.ui.shared.components.IsEmbeddableComponent;
-=======
-import com.sap.sailing.gwt.ui.client.shared.components.CollapsablePanel;
-import com.sap.sailing.gwt.ui.client.shared.components.Component;
-import com.sap.sailing.gwt.ui.client.shared.components.ComponentGroup;
-import com.sap.sailing.gwt.ui.client.shared.components.ComponentToolbar;
-import com.sap.sailing.gwt.ui.client.shared.components.ComponentViewer;
-import com.sap.sailing.gwt.ui.client.shared.components.IsEmbeddableComponent;
->>>>>>> de45a675
-
-/**
- * A GWT component that visualizes a {@link ComponentGroup} or a {@link Component} including menus to scroll quickly to
- * the embedded view of the respective component, collapse/expand buttons for the views embedded and homogeneous
- * settings buttons for those components that have settings.
- * 
- * @author Axel Uhl (d043530)
- * 
- */
-public class CollapsableComponentViewer<SettingsType> implements ComponentViewer {
-    
-    public enum ViewerPanelTypes{ABSOLUTE_PANEL,  SCROLL_PANEL}
-
-    private final StringMessages stringMessages;
-    private final ViewerPanelTypes viewerPanelType;
-    
-    private final CollapsablePanel collapsablePanel;
-    private final Component<SettingsType> component;
-
-    public CollapsableComponentViewer(Component<SettingsType> component, String defaultWidth, String defaultHeight,
-            StringMessages stringMessages) {
-        this(component, defaultWidth, defaultHeight, stringMessages, ViewerPanelTypes.ABSOLUTE_PANEL);
-    }
-
-    public CollapsableComponentViewer(Component<SettingsType> component, String defaultWidth, String defaultHeight,
-            StringMessages stringMessages, ViewerPanelTypes viewerPanelType) {
-        this.component = component;
-        this.stringMessages = stringMessages;
-        this.viewerPanelType = viewerPanelType;
-
-        Panel contentPanel = null;
-        switch (viewerPanelType) {
-        case ABSOLUTE_PANEL:
-            contentPanel = new AbsolutePanel();
-            break;
-        case SCROLL_PANEL:
-            contentPanel = new ScrollPanel();
-            break;
-
-        default:
-            contentPanel = new AbsolutePanel();
-            GWT.log("Unknown ViewerPanelType during creation of a CollapsableComponentViewer. Created a default panel.");
-            break;
-        }
-        
-        collapsablePanel = createCollapsablePanel(contentPanel, component.getLocalizedShortName(), defaultWidth,
-                defaultHeight);
-    }
-
-    public void forceLayout() {
-    }
-
-    public CollapsablePanel getViewerWidget() {
-        return collapsablePanel;
-    }
-
-    public Component<?> getRootComponent() {
-        return component;
-    }
-
-    public String getViewerName() {
-        return component.getLocalizedShortName();
-    }
-
-    private CollapsablePanel createCollapsablePanel(Panel contentPanel, String panelTitle, String defaultContentWidth,
-            String defaultContentHeight) {
-        CollapsablePanel collapsablePanel = new CollapsablePanel(panelTitle, true);
-        collapsablePanel.setSize("100%", "100%");
-        collapsablePanel.setOpen(true);
-        if (component instanceof IsEmbeddableComponent) {
-            IsEmbeddableComponent embeddableComponent = (IsEmbeddableComponent) component;
-            if (embeddableComponent.hasToolbar()) {
-                collapsablePanel.setHeaderToolbar(embeddableComponent.getToolbarWidget());
-            } else {
-                ComponentToolbar<SettingsType> toolbar = new ComponentToolbar<SettingsType>(component, stringMessages);
-                toolbar.addSettingsButton();
-                collapsablePanel.setHeaderToolbar(toolbar);
-            }
-        } else {
-            ComponentToolbar<SettingsType> toolbar = new ComponentToolbar<SettingsType>(component, stringMessages);
-            toolbar.addSettingsButton();
-            collapsablePanel.setHeaderToolbar(toolbar);
-        }
-        
-        contentPanel.setSize(defaultContentWidth, defaultContentHeight);
-        collapsablePanel.setContent(contentPanel);
-        Widget componentEntryWidget = component.getEntryWidget();
-
-        if (componentEntryWidget != null) {
-            contentPanel.add(componentEntryWidget);
-            componentEntryWidget.setSize(defaultContentWidth, defaultContentHeight);
-        } else {
-            if (component instanceof ComponentGroup) {
-                Iterable<Component<?>> components = ((ComponentGroup<?>) component).getComponents();
-                for (Component<?> c : components) {
-                    Widget entryWidget = c.getEntryWidget();
-                    if (entryWidget != null) {
-                        contentPanel.add(entryWidget);
-                    }
-                }
-            }
-        }
-
-        return collapsablePanel;
-    }
-    
-    public ViewerPanelTypes getViewerPanelType() {
-        return viewerPanelType;
-    }
-    
+package com.sap.sailing.gwt.ui.raceboard;
+
+import com.google.gwt.core.client.GWT;
+import com.google.gwt.user.client.ui.AbsolutePanel;
+import com.google.gwt.user.client.ui.Panel;
+import com.google.gwt.user.client.ui.ScrollPanel;
+import com.google.gwt.user.client.ui.Widget;
+import com.sap.sailing.gwt.ui.client.StringMessages;
+import com.sap.sailing.gwt.ui.client.shared.components.CollapsablePanel;
+import com.sap.sailing.gwt.ui.client.shared.components.Component;
+import com.sap.sailing.gwt.ui.client.shared.components.ComponentGroup;
+import com.sap.sailing.gwt.ui.client.shared.components.ComponentToolbar;
+import com.sap.sailing.gwt.ui.client.shared.components.ComponentViewer;
+import com.sap.sailing.gwt.ui.client.shared.components.IsEmbeddableComponent;
+
+/**
+ * A GWT component that visualizes a {@link ComponentGroup} or a {@link Component} including menus to scroll quickly to
+ * the embedded view of the respective component, collapse/expand buttons for the views embedded and homogeneous
+ * settings buttons for those components that have settings.
+ * 
+ * @author Axel Uhl (d043530)
+ * 
+ */
+public class CollapsableComponentViewer<SettingsType> implements ComponentViewer {
+    
+    public enum ViewerPanelTypes{ABSOLUTE_PANEL,  SCROLL_PANEL}
+
+    private final StringMessages stringMessages;
+    private final ViewerPanelTypes viewerPanelType;
+    
+    private final CollapsablePanel collapsablePanel;
+    private final Component<SettingsType> component;
+
+    public CollapsableComponentViewer(Component<SettingsType> component, String defaultWidth, String defaultHeight,
+            StringMessages stringMessages) {
+        this(component, defaultWidth, defaultHeight, stringMessages, ViewerPanelTypes.ABSOLUTE_PANEL);
+    }
+
+    public CollapsableComponentViewer(Component<SettingsType> component, String defaultWidth, String defaultHeight,
+            StringMessages stringMessages, ViewerPanelTypes viewerPanelType) {
+        this.component = component;
+        this.stringMessages = stringMessages;
+        this.viewerPanelType = viewerPanelType;
+
+        Panel contentPanel = null;
+        switch (viewerPanelType) {
+        case ABSOLUTE_PANEL:
+            contentPanel = new AbsolutePanel();
+            break;
+        case SCROLL_PANEL:
+            contentPanel = new ScrollPanel();
+            break;
+
+        default:
+            contentPanel = new AbsolutePanel();
+            GWT.log("Unknown ViewerPanelType during creation of a CollapsableComponentViewer. Created a default panel.");
+            break;
+        }
+        
+        collapsablePanel = createCollapsablePanel(contentPanel, component.getLocalizedShortName(), defaultWidth,
+                defaultHeight);
+    }
+
+    public void forceLayout() {
+    }
+
+    public CollapsablePanel getViewerWidget() {
+        return collapsablePanel;
+    }
+
+    public Component<?> getRootComponent() {
+        return component;
+    }
+
+    public String getViewerName() {
+        return component.getLocalizedShortName();
+    }
+
+    private CollapsablePanel createCollapsablePanel(Panel contentPanel, String panelTitle, String defaultContentWidth,
+            String defaultContentHeight) {
+        CollapsablePanel collapsablePanel = new CollapsablePanel(panelTitle, true);
+        collapsablePanel.setSize("100%", "100%");
+        collapsablePanel.setOpen(true);
+        if (component instanceof IsEmbeddableComponent) {
+            IsEmbeddableComponent embeddableComponent = (IsEmbeddableComponent) component;
+            if (embeddableComponent.hasToolbar()) {
+                collapsablePanel.setHeaderToolbar(embeddableComponent.getToolbarWidget());
+            } else {
+                ComponentToolbar<SettingsType> toolbar = new ComponentToolbar<SettingsType>(component, stringMessages);
+                toolbar.addSettingsButton();
+                collapsablePanel.setHeaderToolbar(toolbar);
+            }
+        } else {
+            ComponentToolbar<SettingsType> toolbar = new ComponentToolbar<SettingsType>(component, stringMessages);
+            toolbar.addSettingsButton();
+            collapsablePanel.setHeaderToolbar(toolbar);
+        }
+        
+        contentPanel.setSize(defaultContentWidth, defaultContentHeight);
+        collapsablePanel.setContent(contentPanel);
+        Widget componentEntryWidget = component.getEntryWidget();
+
+        if (componentEntryWidget != null) {
+            contentPanel.add(componentEntryWidget);
+            componentEntryWidget.setSize(defaultContentWidth, defaultContentHeight);
+        } else {
+            if (component instanceof ComponentGroup) {
+                Iterable<Component<?>> components = ((ComponentGroup<?>) component).getComponents();
+                for (Component<?> c : components) {
+                    Widget entryWidget = c.getEntryWidget();
+                    if (entryWidget != null) {
+                        contentPanel.add(entryWidget);
+                    }
+                }
+            }
+        }
+
+        return collapsablePanel;
+    }
+    
+    public ViewerPanelTypes getViewerPanelType() {
+        return viewerPanelType;
+    }
+    
 }