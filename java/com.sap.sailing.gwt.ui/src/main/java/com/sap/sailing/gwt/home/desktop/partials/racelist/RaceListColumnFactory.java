--- conflicted
+++ resolved
@@ -1,4 +1,3 @@
-<<<<<<< HEAD
 package com.sap.sailing.gwt.home.desktop.partials.racelist;
 
 import static com.sap.sailing.gwt.ui.common.client.DateAndTimeFormatterUtil.shortTimeFormatter;
@@ -477,8 +476,9 @@
         };
     }
     
-    public static <T extends RaceMetadataDTO<?>> SortableRaceListColumn<T, T> getRaceViewerButtonColumn(final EventView.Presenter presenter) {
-        final RaceviewerLaunchPadCell<T> raceviewerLaunchPadCell = new RaceviewerLaunchPadCell<T>(presenter);
+    public static <T extends RaceMetadataDTO<?>> SortableRaceListColumn<T, T> getRaceViewerButtonColumn(
+            final EventView.Presenter presenter, final boolean showNotTracked) {
+        final RaceviewerLaunchPadCell<T> raceviewerLaunchPadCell = new RaceviewerLaunchPadCell<T>(presenter, showNotTracked);
         DefaultRaceListColumnComparator<T> comparator = new DefaultRaceListColumnComparator<T>() {
             @Override
             public int compare(T o1, T o2) {
@@ -588,612 +588,4 @@
             return getStyleNamesString(CSS.race_item(), CSS.race_itemcenter());
         }
     }
-}
-=======
-package com.sap.sailing.gwt.home.desktop.partials.racelist;
-
-import static com.sap.sailing.gwt.home.communication.race.SimpleRaceMetadataDTO.RaceTrackingState.TRACKED_VALID_DATA;
-import static com.sap.sailing.gwt.ui.common.client.DateAndTimeFormatterUtil.shortTimeFormatter;
-
-import java.util.Date;
-
-import com.google.gwt.cell.client.AbstractCell;
-import com.google.gwt.cell.client.Cell;
-import com.google.gwt.cell.client.TextCell;
-import com.google.gwt.core.client.GWT;
-import com.google.gwt.dom.client.Style.Unit;
-import com.google.gwt.i18n.client.DateTimeFormat;
-import com.google.gwt.i18n.client.DateTimeFormat.PredefinedFormat;
-import com.google.gwt.safecss.shared.SafeStyles;
-import com.google.gwt.safecss.shared.SafeStylesBuilder;
-import com.google.gwt.safecss.shared.SafeStylesUtils;
-import com.google.gwt.safehtml.client.SafeHtmlTemplates;
-import com.google.gwt.safehtml.shared.SafeHtml;
-import com.google.gwt.safehtml.shared.SafeHtmlBuilder;
-import com.google.gwt.safehtml.shared.SafeUri;
-import com.google.gwt.safehtml.shared.UriUtils;
-import com.google.gwt.user.cellview.client.SafeHtmlHeader;
-import com.sap.sailing.domain.common.InvertibleComparator;
-import com.sap.sailing.domain.common.SortingOrder;
-import com.sap.sailing.domain.common.impl.InvertibleComparatorAdapter;
-import com.sap.sailing.gwt.home.communication.event.LiveRaceDTO;
-import com.sap.sailing.gwt.home.communication.event.RaceListRaceDTO;
-import com.sap.sailing.gwt.home.communication.event.SimpleCompetitorDTO;
-import com.sap.sailing.gwt.home.communication.race.FlagStateDTO;
-import com.sap.sailing.gwt.home.communication.race.FleetMetadataDTO;
-import com.sap.sailing.gwt.home.communication.race.RaceMetadataDTO;
-import com.sap.sailing.gwt.home.communication.race.RaceProgressDTO;
-import com.sap.sailing.gwt.home.communication.race.SimpleRaceMetadataDTO.RaceViewState;
-import com.sap.sailing.gwt.home.communication.race.wind.AbstractWindDTO;
-import com.sap.sailing.gwt.home.communication.race.wind.WindStatisticsDTO;
-import com.sap.sailing.gwt.home.desktop.partials.racelist.RaceListResources.LocalCss;
-import com.sap.sailing.gwt.home.desktop.partials.raceviewerlaunchpad.RaceviewerLaunchPadCell;
-import com.sap.sailing.gwt.home.desktop.places.event.EventView;
-import com.sap.sailing.gwt.home.shared.utils.HomeSailingFlagsBuilder;
-import com.sap.sailing.gwt.regattaoverview.client.FlagsMeaningExplanator;
-import com.sap.sailing.gwt.ui.client.FlagImageResolver;
-import com.sap.sailing.gwt.ui.client.StringMessages;
-import com.sap.sailing.gwt.ui.common.client.DateAndTimeFormatterUtil;
-import com.sap.sailing.gwt.ui.shared.util.NullSafeComparableComparator;
-import com.sap.sailing.gwt.ui.shared.util.NullSafeComparatorWrapper;
-import com.sap.sse.common.Duration;
-import com.sap.sse.common.impl.MillisecondsTimePoint;
-import com.sap.sse.common.util.NaturalComparator;
-
-public class RaceListColumnFactory {
-    
-    private static final LocalCss CSS = RaceListResources.INSTANCE.css(); 
-    private static final StringMessages I18N = StringMessages.INSTANCE;
-    private static final CellTemplates TEMPLATE = GWT.create(CellTemplates.class);
-
-    interface CellTemplates extends SafeHtmlTemplates {
-        @Template("<div style=\"{1}\" class=\"{0}\"></div>")
-        SafeHtml fleetCorner(String styleNames, SafeStyles color);
-
-        @Template("<div>{3}</div><div class=\"{0}\"><div style=\"{2}\" class=\"{1}\"></div></div>")
-        SafeHtml viewStateRunning(String styleNamesBar, String styleNamesProgress, SafeStyles width, String text);
-
-        @Template("<img style=\"{0}\" src=\"images/home/windkompass_nord.svg\"/>")
-        SafeHtml windDirection(SafeStyles rotation);
-
-        @Template("<img src=\"{3}\" class=\"{0}\" /><span class=\"{1}\">{4}</span><div class=\"{2}\" title=\"{5}\">{5}</div>")
-        SafeHtml winner(String styleNamesFlag, String styleNamesSailId, String styleNamesText, SafeUri flagImageURL, String sailId, String name);
-        
-        @Template("<img src=\"{1}\" class=\"{0}\" />")
-        SafeHtml imageHeader(String styleNames, SafeUri imageURL);
-    }
-    
-    public static <T extends RaceMetadataDTO<?>> SortableRaceListColumn<T, FleetMetadataDTO> getFleetCornerColumn() {
-        Cell<FleetMetadataDTO> cell = new AbstractCell<FleetMetadataDTO>() {
-            @Override
-            public void render(Context context, FleetMetadataDTO value, SafeHtmlBuilder sb) {
-                if (value != null) {
-                    SafeStyles style = SafeStylesUtils.fromTrustedNameAndValue("border-top-color", value.getFleetColor());
-                    sb.append(TEMPLATE.fleetCorner(CSS.race_fleetcorner_icon(), style));
-                }
-            }
-        };
-        InvertibleComparator<T> comparator = null;
-        return new SortableRaceListColumn<T, FleetMetadataDTO>("", cell, comparator) {
-            @Override
-            public String getColumnStyle() {
-                return CSS.race_fleetcorner();
-            }
-            
-            @Override
-            public FleetMetadataDTO getValue(T object) {
-                return object.getFleet();
-            }
-        };
-    }
-    
-    public static <T extends RaceMetadataDTO<?>> SortableRaceListColumn<T, String> getRegattaNameColumn() {
-        Cell<String> cell = new TextCell();
-        InvertibleComparator<T> comparator = new InvertibleComparatorWrapper<T, String>(new NaturalComparator(false)) {
-            @Override
-            protected String getComparisonValue(T object) {
-                return object.getRegattaDisplayName();
-            }
-        };
-        return new SortableRaceListColumn<T, String>(I18N.regatta(), cell, comparator) {
-            @Override
-            public String getHeaderStyle() {
-                return CSS.raceslist_head_item();
-            }
-
-            @Override
-            public String getColumnStyle() {
-                return getStyleNamesString(CSS.race_item(), CSS.race_itemname());
-            }
-
-            @Override
-            public String getValue(T object) {
-                return object.getRegattaDisplayName();
-            }
-        };
-    }
-    
-    public static <T extends RaceMetadataDTO<?>> SortableRaceListColumn<T, String> getRaceNameColumn() {
-        Cell<String> cell = new TextCell();
-        InvertibleComparator<T> comparator = new InvertibleComparatorWrapper<T, String>(new NaturalComparator(false)) {
-            @Override
-            protected String getComparisonValue(T object) {
-                return object.getRaceName();
-            }
-        };
-        return new SortableRaceListColumn<T, String>(I18N.race(), cell, comparator) {
-            @Override
-            public String getHeaderStyle() {
-                return CSS.raceslist_head_item();
-            }
-            
-            @Override
-            public String getColumnStyle() {
-                return getStyleNamesString(CSS.race_item(), CSS.race_itemname());
-            }
-            
-            @Override
-            public String getValue(T object) {
-                return object.getRaceName();
-            }
-        };
-    }
-    
-    public static <T extends RaceMetadataDTO<?>> SortableRaceListColumn<T, String> getFleetNameColumn() {
-        Cell<String> cell = new TextCell();
-        InvertibleComparator<T> comparator = new InvertibleComparatorWrapper<T, String>(new NaturalComparator(false)) {
-            @Override
-            protected String getComparisonValue(T object) {
-                return object.getFleet() != null ? object.getFleet().getFleetName() : null;
-            }
-        };
-        return new SortableRaceListColumn<T, String>(I18N.fleet(), cell, comparator) {
-            @Override
-            public String getHeaderStyle() {
-                return CSS.raceslist_head_item();
-            }
-            
-            @Override
-            public String getColumnStyle() {
-                return CSS.race_item();
-            }
-            
-            @Override
-            public String getValue(T object) {
-                return object.getFleet() != null ? object.getFleet().getFleetName() : null;
-            }
-        };
-    }
-    
-    public static <T extends RaceMetadataDTO<?>> SortableRaceListStartTimeColumn<T> getStartTimeColumn() {
-        InvertibleComparator<T> comparator = new InvertibleComparatorWrapper<T, Date>(new NullSafeComparableComparator<Date>(true)) {
-            @Override
-            protected Date getComparisonValue(T object) {
-                return object.getStart();
-            }
-        };
-        return new SortableRaceListStartTimeColumn<T>(comparator);
-    }
-    
-    public static <T extends RaceListRaceDTO> SortableRaceListColumn<T, String> getDurationColumn() {
-        Cell<String> cell = new TextCell();
-        InvertibleComparator<T> comparator = new InvertibleComparatorWrapper<T, Duration>(new NullSafeComparableComparator<Duration>(false)) {
-            @Override
-            protected Duration getComparisonValue(T object) {
-                return object.getDuration();
-            }
-        };
-        return new SortableRaceListColumn<T, String>(I18N.durationPlain(), cell, comparator) {
-            @Override
-            public String getHeaderStyle() {
-                return CSS.raceslist_head_item();
-            }
-            
-            @Override
-            public String getColumnStyle() {
-                return CSS.race_item();
-            }
-            
-            @Override
-            public String getValue(T object) {
-                return object.getDuration() != null ? DateAndTimeFormatterUtil.formatElapsedTime(object.getDuration().asMillis()) : null;
-            }
-        };
-    }
-    
-    public static <T extends LiveRaceDTO> SortableRaceListColumn<T, FlagStateDTO> getFlagsColumn() {
-        Cell<FlagStateDTO> cell = new AbstractCell<FlagStateDTO>() {
-            @Override
-            public void render(Context context, FlagStateDTO value, SafeHtmlBuilder sb) {
-                if (value != null) {
-                    sb.append(HomeSailingFlagsBuilder.render(value, 0.55, FlagsMeaningExplanator.getFlagsMeaning(I18N,
-                            value.getLastUpperFlag(), value.getLastLowerFlag(), value.isLastFlagsAreDisplayed())));
-                }
-            }
-        };
-        InvertibleComparator<T> comparator = null;
-        return new SortableRaceListColumn<T, FlagStateDTO>(I18N.flags(), cell, comparator) {
-            @Override
-            public String getHeaderStyle() {
-                return CSS.raceslist_head_item();
-            }
-
-            @Override
-            public String getColumnStyle() {
-                return getStyleNamesString(CSS.race_item(), CSS.racesListIcon());
-            }
-
-            @Override
-            public FlagStateDTO getValue(T object) {
-                return object.getFlagState();
-            }
-        };
-    }
-    
-    public static <T extends LiveRaceDTO> SortableRaceListColumn<T, String> getWindSpeedColumn() {
-        InvertibleComparator<T> comparator =  new InvertibleComparatorWrapper<T, Double>( new NullSafeComparableComparator<Double>()) {
-            @Override
-            protected Double getComparisonValue(T object) {
-                return object.getWind() != null ? object.getWind().getTrueWindSpeedInKnots() : null;
-            }
-        };
-        return new WindSpeedOrRangeColumn<T>(comparator) {
-            @Override
-            public String getValue(T object) {
-                return object.getWind() != null ? I18N.knotsValue(object.getWind().getTrueWindSpeedInKnots()) : null;
-            }
-        };
-    }
-    
-    public static <T extends RaceListRaceDTO> SortableRaceListColumn<T, String> getWindRangeColumn() {
-        InvertibleComparator<T> comparator = new InvertibleComparatorWrapper<T, Double>(new NullSafeComparableComparator<Double>()) {
-            @Override
-            protected Double getComparisonValue(T object) {
-                WindStatisticsDTO wind = object.getWind();
-                return wind != null ? (wind.getTrueUpperboundWindInKnots() + wind .getTrueLowerboundWindInKnots()) : null;
-            }
-        };
-        return new WindSpeedOrRangeColumn<T>(comparator) {
-            @Override
-            public String getValue(T object) {
-                WindStatisticsDTO wind = object.getWind();
-                if (wind == null) {
-                    return "";
-                } else if (wind.getRoundedDifference() <= 0d) {
-                    return I18N.knotsValue(wind.getTrueLowerboundWindInKnots());
-                }
-                return I18N.knotsRange(wind.getTrueLowerboundWindInKnots(), wind.getTrueUpperboundWindInKnots());
-            }
-        };
-    }
-
-    public static <T extends RaceMetadataDTO<?>> SortableRaceListColumn<T, AbstractWindDTO> getWindDirectionColumn() {
-        Cell<AbstractWindDTO> cell = new AbstractCell<AbstractWindDTO>() {
-            @Override
-            public void render(Context context, AbstractWindDTO value, SafeHtmlBuilder sb) {
-                if (value != null) {
-                    SafeStylesBuilder safeStyles = new SafeStylesBuilder();
-                    safeStyles.trustedNameAndValue("-webkit-transform", "rotate(" + value.getTrueWindFromDeg() + "deg)");
-                    safeStyles.trustedNameAndValue("transform", "rotate(" + value.getTrueWindFromDeg() + "deg)");
-                    safeStyles.width(2.75, Unit.EM).height(2.75, Unit.EM);
-                    sb.append(TEMPLATE.windDirection(safeStyles.toSafeStyles()));
-                }
-            }
-        };
-        InvertibleComparator<T> comparator =   new InvertibleComparatorWrapper<T, Double>( new NullSafeComparableComparator<Double>()) {
-            @Override
-            protected Double getComparisonValue(T object) {
-                return object.getWind() != null ? object.getWind().getTrueWindFromDeg() : null;
-            }
-        };
-        return new SortableRaceListColumn<T, AbstractWindDTO>(I18N.from(), cell, comparator) {
-            @Override
-            public String getHeaderStyle() {
-                return CSS.raceslist_head_item();
-            }
-
-            @Override
-            public String getColumnStyle() {
-                return getStyleNamesString(CSS.race_item(), CSS.racesListIcon());
-            }
-
-            @Override
-            public AbstractWindDTO getValue(T object) {
-                return object.getWind();
-            }
-        };
-    }
-    
-    public static <T extends RaceMetadataDTO<?>> SortableRaceListColumn<T, String> getCourseAreaColumn() {
-        Cell<String> cell = new TextCell();
-        InvertibleComparator<T> comparator = new InvertibleComparatorWrapper<T, String>(new NaturalComparator(false)) {
-            @Override
-            protected String getComparisonValue(T object) {
-                return object.getCourseArea();
-            }
-        };
-        return new SortableRaceListColumn<T, String>(I18N.courseArea(), cell, comparator) {
-            @Override
-            public String getHeaderStyle() {
-                return CSS.raceslist_head_item();
-            }
-            
-            @Override
-            public String getColumnStyle() {
-                return CSS.race_item();
-            }
-            
-            @Override
-            public String getValue(T object) {
-                return object.getCourseArea();
-            }
-        };
-    }
-    
-    public static <T extends RaceMetadataDTO<?>> SortableRaceListColumn<T, String> getCourseColumn() {
-        Cell<String> cell = new TextCell();
-        InvertibleComparator<T> comparator = new InvertibleComparatorWrapper<T, String>(new NaturalComparator(false)) {
-            @Override
-            protected String getComparisonValue(T object) {
-                return object.getCourse();
-            }
-        };
-        return new SortableRaceListColumn<T, String>(I18N.course(), cell, comparator) {
-            @Override
-            public String getHeaderStyle() {
-                return CSS.raceslist_head_item();
-            }
-            
-            @Override
-            public String getColumnStyle() {
-                return CSS.race_item();
-            }
-            
-            @Override
-            public String getValue(T object) {
-                return object.getCourse();
-            }
-        };
-    }
-    
-    public static <T extends RaceListRaceDTO> SortableRaceListColumn<T, Number> getWindSourcesCountColumn() {
-        InvertibleComparator<T> comparator = new InvertibleComparatorWrapper<T, Integer>(new NullSafeComparableComparator<Integer>(false)) {
-            @Override
-            protected Integer getComparisonValue(T object) {
-                return object.getWindSourcesCount();
-            }
-        };
-        return new DataCountColumn<T>(DataCountColumn.ICON_WIND, comparator) {
-            @Override
-            public Number getValue(T object) {
-                return object.getWindSourcesCount();
-            }
-        };
-    }
-    
-    public static <T extends RaceListRaceDTO> SortableRaceListColumn<T, Number> getVideoCountColumn() {
-        InvertibleComparator<T> comparator = new InvertibleComparatorWrapper<T, Integer>(new NullSafeComparableComparator<Integer>(false)) {
-            @Override
-            protected Integer getComparisonValue(T object) {
-                return object.getVideoCount();
-            }
-        };
-        return new DataCountColumn<T>(DataCountColumn.ICON_VIDEO, comparator) {
-            @Override
-            public Number getValue(T object) {
-                return object.getVideoCount();
-            }
-        };
-    }
-    
-    public static <T extends RaceListRaceDTO> SortableRaceListColumn<T, Number> getAudioCountColumn() {
-        InvertibleComparator<T> comparator = new InvertibleComparatorWrapper<T, Integer>(new NullSafeComparableComparator<Integer>(false)) {
-            @Override
-            protected Integer getComparisonValue(T object) {
-                return object.getAudioCount();
-            }
-        };
-        return new DataCountColumn<T>(DataCountColumn.ICON_AUDIO, comparator) {
-            @Override
-            public Number getValue(T object) {
-                return object.getAudioCount();
-            }
-        };
-    }
-    
-    public static <T extends LiveRaceDTO> SortableRaceListColumn<T, T> getRaceViewStateColumn() {
-        Cell<T> cell = new AbstractCell<T>() {
-            @Override
-            public void render(Context context, T value, SafeHtmlBuilder sb) {
-                RaceViewState state = value.getViewState();
-                RaceProgressDTO progress = value.getProgress();
-                if (state == RaceViewState.SCHEDULED) {
-                    double min = MillisecondsTimePoint.now().until(new MillisecondsTimePoint(value.getStart())).asMinutes();
-                    sb.appendEscaped(I18N.startingInMinutes((int) min));
-                } else if (state == RaceViewState.RUNNING && progress != null) {
-                    SafeStyles width = SafeStylesUtils.forWidth(progress.getPercentageProgress(), Unit.PCT);
-                    String text = I18N.currentOfTotalLegs(progress.getCurrentLeg(), progress.getTotalLegs());
-                    sb.append(TEMPLATE.viewStateRunning(CSS.race_itemstatus_progressbar(),
-                            CSS.race_itemstatus_progressbar_progress(), width, text));
-                } else {
-                    sb.appendEscaped(state.getLabel());
-                }
-            }
-        };
-        InvertibleComparator<T> comparator = new InvertibleComparatorWrapper<T, RaceViewState>(new NullSafeComparableComparator<RaceViewState>()) {
-            @Override
-            protected RaceViewState getComparisonValue(T object) {
-                return object.getViewState();
-            }
-        };
-        return new SortableRaceListColumn<T, T>(I18N.status(), cell, comparator) {
-            @Override
-            public String getHeaderStyle() {
-                return CSS.raceslist_head_item();
-            }
-            
-            @Override
-            public String getColumnStyle() {
-                return CSS.race_item();
-            }
-            
-            @Override
-            public T getValue(T object) {
-                return object;
-            }
-        };
-    }
-    
-    public static <T extends RaceListRaceDTO> SortableRaceListColumn<T, SimpleCompetitorDTO> getWinnerColumn() {
-        Cell<SimpleCompetitorDTO> cell = new AbstractCell<SimpleCompetitorDTO>() {
-            @Override
-            public void render(Context context, SimpleCompetitorDTO value, SafeHtmlBuilder sb) {
-                if (value != null) {
-                    SafeUri flagImageUri = FlagImageResolver.getFlagImageUri(value.getFlagImageURL(), value.getTwoLetterIsoCountryCode());
-                    String flagStyle = CSS.race_item_flag(), sailIdStyle = CSS.race_item_sailid(), nameStyle = CSS.race_item_winner();
-                    sb.append(TEMPLATE.winner(flagStyle, sailIdStyle, nameStyle, flagImageUri, value.getSailID(), value.getName()));
-                }
-            }
-        };
-        InvertibleComparator<T> comparator = new InvertibleComparatorWrapper<T, String>(
-                new NullSafeComparatorWrapper<String>(new NaturalComparator(false), false)) {
-            @Override
-            protected String getComparisonValue(T object) {
-                return object.getWinner() != null ? object.getWinner().getName() : null;
-            }
-        };
-        return new SortableRaceListColumn<T, SimpleCompetitorDTO>(I18N.winner(), cell, comparator) {
-            @Override
-            public String getHeaderStyle() {
-                return CSS.raceslist_head_item();
-            }
-            
-            @Override
-            public String getColumnStyle() {
-                return getStyleNamesString(CSS.race_item(), CSS.race_itemwinner());
-            }
-            
-            @Override
-            public SimpleCompetitorDTO getValue(T object) {
-                return object.getWinner();
-            }
-        };
-    }
-    
-    public static <T extends RaceMetadataDTO<?>> SortableRaceListColumn<T, T> getRaceViewerButtonColumn(
-            final EventView.Presenter presenter, final boolean showNotTracked) {
-        InvertibleComparator<T> comparator = new InvertibleComparatorAdapter<T>() {
-            @Override
-            public int compare(T o1, T o2) {
-                if (o1.getTrackingState() == TRACKED_VALID_DATA && o2.getTrackingState() == TRACKED_VALID_DATA) {
-                    if (o1.getViewState() == RaceViewState.FINISHED && o2.getViewState() != RaceViewState.FINISHED) {
-                        return 1;
-                    }
-                    if (o1.getViewState() != RaceViewState.FINISHED && o2.getViewState() == RaceViewState.FINISHED) {
-                        return -1;
-                    }
-                }
-                return -o1.getTrackingState().compareTo(o2.getTrackingState());
-            }
-        };
-        return new SortableRaceListColumn<T, T>("", new RaceviewerLaunchPadCell<T>(presenter, showNotTracked), comparator) {
-            @Override
-            public String getHeaderStyle() {
-                return getStyleNamesString(CSS.raceslist_head_item(), CSS.raceslist_head_itembutton());
-            }
-            
-            @Override
-            public String getColumnStyle() {
-                return getStyleNamesString(CSS.race_item(), CSS.race_itemright());
-            }
-            
-            @Override
-            public T getValue(T object) {
-                return object;
-            }
-        };
-    }
-    
-    public static class SortableRaceListStartTimeColumn<T extends RaceMetadataDTO<?>> extends SortableRaceListColumn<T, Date> {
-        protected SortableRaceListStartTimeColumn(InvertibleComparator<T> comparator) {
-            super(I18N.start(), new StartTimeCell(), comparator, SortingOrder.DESCENDING);
-        }
-        
-        public void setShowTimeOnly(boolean showTimeOnly) {
-            ((StartTimeCell) getCell()).showTimeOnly = showTimeOnly;
-        }
-        
-        @Override
-        public String getHeaderStyle() {
-            return CSS.raceslist_head_item();
-        }
-
-        @Override
-        public String getColumnStyle() {
-            return CSS.race_item();
-        }
-
-        @Override
-        public Date getValue(T object) {
-            return object.getStart();
-        }
-        
-        private static class StartTimeCell extends AbstractCell<Date> {
-            private static final DateTimeFormat DATE_FORMAT = DateTimeFormat.getFormat(PredefinedFormat.MONTH_NUM_DAY);
-            private boolean showTimeOnly = true;
-            @Override
-            public void render(Context context, Date value, SafeHtmlBuilder sb) {
-                if (value != null) {
-                    sb.appendEscaped((showTimeOnly ? "" : DATE_FORMAT.format(value) + " ") + shortTimeFormatter.render(value));
-                }
-            }
-        }
-    }
-    
-    
-    private static abstract class WindSpeedOrRangeColumn<T extends RaceMetadataDTO<?>> extends SortableRaceListColumn<T, String> {
-        protected WindSpeedOrRangeColumn(InvertibleComparator<T> comparator) {
-            super(I18N.wind(), new TextCell(), comparator);
-        }
-
-        @Override
-        public String getHeaderStyle() {
-            return CSS.raceslist_head_item();
-        }
-        
-        @Override
-        public String getColumnStyle() {
-            return CSS.race_item();
-        }
-    }
-    
-    private static abstract class DataCountColumn<T extends RaceListRaceDTO> extends SortableRaceListColumn<T, Number> {
-        private static final SafeUri ICON_WIND = UriUtils.fromTrustedString("images/home/icon-wind.png"); 
-        private static final SafeUri ICON_VIDEO = UriUtils.fromTrustedString("images/home/icon-video.png"); 
-        private static final SafeUri ICON_AUDIO = UriUtils.fromTrustedString("images/home/icon-audio.png"); 
-        
-        private DataCountColumn(final SafeUri imageUri, InvertibleComparator<T> comparator) {
-            super(new SafeHtmlHeader(TEMPLATE.imageHeader(CSS.raceslist_head_itemflag(), imageUri)), new AbstractCell<Number>() {
-                @Override
-                public void render(Context context, Number value, SafeHtmlBuilder sb) {
-                    if (value != null && value.longValue() > 0) {
-                        sb.append(value.longValue());
-                    } else {
-                        sb.appendHtmlConstant("&mdash;");
-                    }
-                }
-            }, comparator, SortingOrder.DESCENDING);
-        }
-
-        @Override
-        public String getHeaderStyle() {
-            return getStyleNamesString(CSS.raceslist_head_item(), CSS.raceslist_head_itemcenter());
-        }
-        
-        @Override
-        public String getColumnStyle() {
-            return getStyleNamesString(CSS.race_item(), CSS.race_itemcenter());
-        }
-    }
-}
->>>>>>> 8cf9053d
+}