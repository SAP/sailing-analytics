package com.sap.sailing.gwt.autoplay.client.places.startup.classic.config;

import java.util.ArrayList;
import java.util.List;

import com.google.gwt.core.client.GWT;
import com.google.gwt.dom.client.DivElement;
import com.google.gwt.dom.client.Style.Unit;
import com.google.gwt.dom.client.Style.Visibility;
import com.google.gwt.event.dom.client.ChangeEvent;
import com.google.gwt.event.dom.client.ClickEvent;
import com.google.gwt.event.dom.client.ClickHandler;
import com.google.gwt.i18n.client.LocaleInfo;
import com.google.gwt.uibinder.client.UiBinder;
import com.google.gwt.uibinder.client.UiField;
import com.google.gwt.uibinder.client.UiHandler;
import com.google.gwt.user.client.ui.Button;
import com.google.gwt.user.client.ui.Composite;
import com.google.gwt.user.client.ui.FlowPanel;
import com.google.gwt.user.client.ui.ListBox;
import com.google.gwt.user.client.ui.Widget;
import com.google.web.bindery.event.shared.EventBus;
import com.sap.sailing.domain.common.dto.AbstractLeaderboardDTO;
import com.sap.sailing.gwt.autoplay.client.app.AutoPlayPlaceNavigator;
import com.sap.sailing.gwt.autoplay.client.app.classic.AutoPlayClientFactoryClassic;
<<<<<<< HEAD
import com.sap.sailing.gwt.autoplay.client.places.startclassic.old.AutoPlayerContextDefinition;
import com.sap.sailing.gwt.autoplay.client.places.startclassic.old.AutoplayPerspectiveLifecycle;
import com.sap.sailing.gwt.autoplay.client.places.startclassic.old.AutoplayPerspectiveOwnSettings;
=======
import com.sap.sailing.gwt.autoplay.client.app.classic.AutoplayPerspectiveLifecycle;
import com.sap.sailing.gwt.autoplay.client.app.classic.AutoplayPerspectiveOwnSettings;
import com.sap.sailing.gwt.autoplay.client.app.classic.ClassicPlaceNavigator;
import com.sap.sailing.gwt.autoplay.client.app.classic.ClassicSetting;
>>>>>>> 044690ef
import com.sap.sailing.gwt.common.authentication.FixedSailingAuthentication;
import com.sap.sailing.gwt.common.authentication.SAPSailingHeaderWithAuthentication;
import com.sap.sailing.gwt.common.client.SharedResources;
import com.sap.sailing.gwt.ui.client.StringMessages;
import com.sap.sailing.gwt.ui.shared.EventDTO;
import com.sap.sailing.gwt.ui.shared.LeaderboardGroupDTO;
import com.sap.sailing.gwt.ui.shared.StrippedLeaderboardDTO;
import com.sap.sse.common.Util;
import com.sap.sse.common.settings.Settings;
import com.sap.sse.gwt.client.GWTLocaleUtil;
import com.sap.sse.gwt.client.dialog.DataEntryDialog.DialogCallback;
import com.sap.sse.gwt.client.event.LocaleChangeEvent;
import com.sap.sse.gwt.client.shared.components.SettingsDialogForLinkSharing;
import com.sap.sse.gwt.client.shared.perspective.PerspectiveCompositeSettings;
import com.sap.sse.gwt.settings.SettingsToStringSerializer;

public class ClassicConfigViewImpl extends Composite implements ClassicConfigView {
    private static StartPageViewUiBinder uiBinder = GWT.create(StartPageViewUiBinder.class);

    interface StartPageViewUiBinder extends UiBinder<Widget, ClassicConfigViewImpl> {
    }

    @UiField(provided = true)
    SAPSailingHeaderWithAuthentication sapHeader;
    @UiField(provided = true)
    ListBox localeSelectionBox;
    @UiField(provided = true)
    ListBox eventSelectionBox;
    @UiField(provided = true)
    ListBox leaderboardSelectionBox;
    @UiField
    Button startAutoPlayButton;
    @UiField
    DivElement leaderboardSelectionUi;
    @UiField
    DivElement screenConfigurationUi;
    @UiField
    FlowPanel leaderboardPerspectiveSettingsPanel;

    private final AutoPlayPlaceNavigator navigator;
    private final EventBus eventBus;
    private final List<EventDTO> events;

    private AutoplayPerspectiveLifecycle autoplayLifecycle;
    protected PerspectiveCompositeSettings<AutoplayPerspectiveOwnSettings> autoplayPerspectiveSettings;
    private AutoPlayClientFactoryClassic clientFactory;

    public ClassicConfigViewImpl(AutoPlayClientFactoryClassic clientFactory) {
        super();
        this.clientFactory = clientFactory;
        this.navigator = clientFactory.getPlaceNavigator();
        this.eventBus = clientFactory.getEventBus();
        this.events = new ArrayList<EventDTO>();

        sapHeader = new SAPSailingHeaderWithAuthentication(StringMessages.INSTANCE.autoplayConfiguration());
        new FixedSailingAuthentication(clientFactory.getUserService(), sapHeader.getAuthenticationMenuView());

        eventSelectionBox = new ListBox();
        eventSelectionBox.setMultipleSelect(false);
        leaderboardSelectionBox = new ListBox();
        leaderboardSelectionBox.setMultipleSelect(false);
        localeSelectionBox = new ListBox();
        localeSelectionBox.setMultipleSelect(false);

        LocaleInfo currentLocale = LocaleInfo.getCurrentLocale();
        int i = 0;
        for (String localeName : GWTLocaleUtil.getAvailableLocales()) {
            String displayName = GWTLocaleUtil.getDecoratedLanguageDisplayNameWithDefaultLocaleSupport(localeName);
            localeSelectionBox.addItem(displayName, localeName);
            if (currentLocale.getLocaleName().equals(localeName)) {
                localeSelectionBox.setSelectedIndex(i);
            }
            i++;
        }

        initWidget(uiBinder.createAndBindUi(this));
        this.ensureDebugId("AutoPlayStartView");

        leaderboardSelectionUi.getStyle().setVisibility(Visibility.HIDDEN);
        screenConfigurationUi.getStyle().setVisibility(Visibility.HIDDEN);

        startAutoPlayButton.setEnabled(false);
        startAutoPlayButton.addStyleName(SharedResources.INSTANCE.mainCss().buttoninactive());
    }

    private void updatePerspectives(AbstractLeaderboardDTO leaderboard) {
        autoplayLifecycle = new AutoplayPerspectiveLifecycle(leaderboard);
        autoplayPerspectiveSettings = autoplayLifecycle.createDefaultSettings();
    }

    @Override
    public void setEvents(List<EventDTO> events) {
        this.events.clear();
        this.events.addAll(events);
        eventSelectionBox.addItem(StringMessages.INSTANCE.pleaseSelectAnEvent());
        for (EventDTO event : Util.sortNamedCollection(events)) {
            eventSelectionBox.addItem(event.getName());
        }
    }

    @UiHandler("eventSelectionBox")
    void onEventSelectionChange(ChangeEvent event) {
        EventDTO selectedEvent = getSelectedEvent();
        if (selectedEvent != null) {
            leaderboardSelectionBox.clear();
            leaderboardSelectionBox.addItem(StringMessages.INSTANCE.selectALeaderboard());
            for (LeaderboardGroupDTO leaderboardGroup : selectedEvent.getLeaderboardGroups()) {
                for (StrippedLeaderboardDTO leaderboard : leaderboardGroup.getLeaderboards()) {
                    leaderboardSelectionBox.addItem(leaderboard.name);
                }
            }
        }
        leaderboardSelectionUi.getStyle().setVisibility(selectedEvent != null ? Visibility.VISIBLE : Visibility.HIDDEN);
    }

    @UiHandler("leaderboardSelectionBox")
    void onLeaderboardSelectionChange(ChangeEvent event) {
        String selectedLeaderboardName = getSelectedLeaderboardName();
        if (selectedLeaderboardName != null) {
            startAutoPlayButton.setEnabled(true);
            startAutoPlayButton.removeStyleName(SharedResources.INSTANCE.mainCss().buttoninactive());

            StrippedLeaderboardDTO selectedLeaderboard = getSelectedLeaderboard();
            this.updatePerspectives(selectedLeaderboard);

            leaderboardPerspectiveSettingsPanel.clear();
            Button perspectiveSettingsButton = new Button(StringMessages.INSTANCE.settings());
            perspectiveSettingsButton.getElement().getStyle().setMarginRight(10, Unit.PX);
            leaderboardPerspectiveSettingsPanel.add(perspectiveSettingsButton);
            perspectiveSettingsButton.setEnabled(true);
            perspectiveSettingsButton.addClickHandler(new ClickHandler() {
                @Override
                public void onClick(ClickEvent event) {
                    openSettingsDialog();
                }
            });
        } else {
            startAutoPlayButton.setEnabled(false);
            startAutoPlayButton.addStyleName(SharedResources.INSTANCE.mainCss().buttoninactive());
        }
        screenConfigurationUi.getStyle()
                .setVisibility(selectedLeaderboardName != null ? Visibility.VISIBLE : Visibility.HIDDEN);
    }

    protected void openSettingsDialog() {
        DialogCallback<PerspectiveCompositeSettings<AutoplayPerspectiveOwnSettings>> callback = new DialogCallback<PerspectiveCompositeSettings<AutoplayPerspectiveOwnSettings>>() {

            @Override
            public void ok(PerspectiveCompositeSettings<AutoplayPerspectiveOwnSettings> editedObject) {
                autoplayPerspectiveSettings = editedObject;
            }

            @Override
            public void cancel() {
            }
        };

        if (autoplayPerspectiveSettings == null) {
            autoplayPerspectiveSettings = autoplayLifecycle.createDefaultSettings();
        }

        new SettingsDialogForLinkSharing<PerspectiveCompositeSettings<AutoplayPerspectiveOwnSettings>>(null,
                autoplayLifecycle, autoplayPerspectiveSettings, StringMessages.INSTANCE, true, callback).show();

    }

    @UiHandler("localeSelectionBox")
    void onLocaleSelectionChange(ChangeEvent event) {
        String selectedLocale = getSelectedLocale();
        LocaleChangeEvent localeChangeEvent = new LocaleChangeEvent(selectedLocale);
        eventBus.fireEvent(localeChangeEvent);
    }

    @UiHandler("startAutoPlayButton")
    void startAutoPlayClicked(ClickEvent event) {
        EventDTO selectedEvent = getSelectedEvent();
        String selectedLeaderboardName = getSelectedLeaderboardName();

        if (selectedEvent != null && selectedLeaderboardName != null) {
            // TODO generate place settings url, and directly start other place
            String contextAndSettings = new SettingsToStringSerializer().fromSettings(
                    new ClassicSetting(selectedEvent.id, selectedLeaderboardName), autoplayPerspectiveSettings);
            navigator.goToPlayer(contextAndSettings, clientFactory);
        }
    }

    private String getSelectedLocale() {
        String result = null;
        int selectedIndex = localeSelectionBox.getSelectedIndex();
        if (selectedIndex >= 0) {
            String selectedLocale = localeSelectionBox.getValue(selectedIndex);
            for (String localeName : GWTLocaleUtil.getAvailableLocales()) {
                if (selectedLocale.equals(localeName)) {
                    result = localeName;
                    break;
                }
            }
        }
        return result;
    }

    private String getSelectedLeaderboardName() {
        String result = null;
        int selectedIndex = leaderboardSelectionBox.getSelectedIndex();
        if (selectedIndex > 0) {
            result = leaderboardSelectionBox.getItemText(selectedIndex);
        }
        return result;
    }

    private StrippedLeaderboardDTO getSelectedLeaderboard() {
        EventDTO selectedEvent = getSelectedEvent();
        String selectedLeaderboardName = getSelectedLeaderboardName();
        for (LeaderboardGroupDTO leaderboardGroup : selectedEvent.getLeaderboardGroups()) {
            for (StrippedLeaderboardDTO leaderboard : leaderboardGroup.getLeaderboards()) {
                if (leaderboard.name.equals(selectedLeaderboardName)) {
                    return leaderboard;
                }
            }
        }
        return null;
    }

    private EventDTO getSelectedEvent() {
        EventDTO result = null;
        int selectedIndex = eventSelectionBox.getSelectedIndex();
        if (events != null && selectedIndex > 0) {
            String selectedItemText = eventSelectionBox.getItemText(selectedIndex);
            for (EventDTO event : events) {
                if (event.getName().equals(selectedItemText)) {
                    result = event;
                    break;
                }
            }
        }
        return result;
    }

    interface OnSettingsCallback<PSS extends Settings> {
        void newSettings(PerspectiveCompositeSettings<PSS> newSettings);
    }
}
<|MERGE_RESOLUTION|>--- conflicted
+++ resolved
@@ -1,277 +1,270 @@
-package com.sap.sailing.gwt.autoplay.client.places.startup.classic.config;
-
-import java.util.ArrayList;
-import java.util.List;
-
-import com.google.gwt.core.client.GWT;
-import com.google.gwt.dom.client.DivElement;
-import com.google.gwt.dom.client.Style.Unit;
-import com.google.gwt.dom.client.Style.Visibility;
-import com.google.gwt.event.dom.client.ChangeEvent;
-import com.google.gwt.event.dom.client.ClickEvent;
-import com.google.gwt.event.dom.client.ClickHandler;
-import com.google.gwt.i18n.client.LocaleInfo;
-import com.google.gwt.uibinder.client.UiBinder;
-import com.google.gwt.uibinder.client.UiField;
-import com.google.gwt.uibinder.client.UiHandler;
-import com.google.gwt.user.client.ui.Button;
-import com.google.gwt.user.client.ui.Composite;
-import com.google.gwt.user.client.ui.FlowPanel;
-import com.google.gwt.user.client.ui.ListBox;
-import com.google.gwt.user.client.ui.Widget;
-import com.google.web.bindery.event.shared.EventBus;
-import com.sap.sailing.domain.common.dto.AbstractLeaderboardDTO;
-import com.sap.sailing.gwt.autoplay.client.app.AutoPlayPlaceNavigator;
-import com.sap.sailing.gwt.autoplay.client.app.classic.AutoPlayClientFactoryClassic;
-<<<<<<< HEAD
-import com.sap.sailing.gwt.autoplay.client.places.startclassic.old.AutoPlayerContextDefinition;
-import com.sap.sailing.gwt.autoplay.client.places.startclassic.old.AutoplayPerspectiveLifecycle;
-import com.sap.sailing.gwt.autoplay.client.places.startclassic.old.AutoplayPerspectiveOwnSettings;
-=======
-import com.sap.sailing.gwt.autoplay.client.app.classic.AutoplayPerspectiveLifecycle;
-import com.sap.sailing.gwt.autoplay.client.app.classic.AutoplayPerspectiveOwnSettings;
-import com.sap.sailing.gwt.autoplay.client.app.classic.ClassicPlaceNavigator;
-import com.sap.sailing.gwt.autoplay.client.app.classic.ClassicSetting;
->>>>>>> 044690ef
-import com.sap.sailing.gwt.common.authentication.FixedSailingAuthentication;
-import com.sap.sailing.gwt.common.authentication.SAPSailingHeaderWithAuthentication;
-import com.sap.sailing.gwt.common.client.SharedResources;
-import com.sap.sailing.gwt.ui.client.StringMessages;
-import com.sap.sailing.gwt.ui.shared.EventDTO;
-import com.sap.sailing.gwt.ui.shared.LeaderboardGroupDTO;
-import com.sap.sailing.gwt.ui.shared.StrippedLeaderboardDTO;
-import com.sap.sse.common.Util;
-import com.sap.sse.common.settings.Settings;
-import com.sap.sse.gwt.client.GWTLocaleUtil;
-import com.sap.sse.gwt.client.dialog.DataEntryDialog.DialogCallback;
-import com.sap.sse.gwt.client.event.LocaleChangeEvent;
-import com.sap.sse.gwt.client.shared.components.SettingsDialogForLinkSharing;
-import com.sap.sse.gwt.client.shared.perspective.PerspectiveCompositeSettings;
-import com.sap.sse.gwt.settings.SettingsToStringSerializer;
-
-public class ClassicConfigViewImpl extends Composite implements ClassicConfigView {
-    private static StartPageViewUiBinder uiBinder = GWT.create(StartPageViewUiBinder.class);
-
-    interface StartPageViewUiBinder extends UiBinder<Widget, ClassicConfigViewImpl> {
-    }
-
-    @UiField(provided = true)
-    SAPSailingHeaderWithAuthentication sapHeader;
-    @UiField(provided = true)
-    ListBox localeSelectionBox;
-    @UiField(provided = true)
-    ListBox eventSelectionBox;
-    @UiField(provided = true)
-    ListBox leaderboardSelectionBox;
-    @UiField
-    Button startAutoPlayButton;
-    @UiField
-    DivElement leaderboardSelectionUi;
-    @UiField
-    DivElement screenConfigurationUi;
-    @UiField
-    FlowPanel leaderboardPerspectiveSettingsPanel;
-
-    private final AutoPlayPlaceNavigator navigator;
-    private final EventBus eventBus;
-    private final List<EventDTO> events;
-
-    private AutoplayPerspectiveLifecycle autoplayLifecycle;
-    protected PerspectiveCompositeSettings<AutoplayPerspectiveOwnSettings> autoplayPerspectiveSettings;
-    private AutoPlayClientFactoryClassic clientFactory;
-
-    public ClassicConfigViewImpl(AutoPlayClientFactoryClassic clientFactory) {
-        super();
-        this.clientFactory = clientFactory;
-        this.navigator = clientFactory.getPlaceNavigator();
-        this.eventBus = clientFactory.getEventBus();
-        this.events = new ArrayList<EventDTO>();
-
-        sapHeader = new SAPSailingHeaderWithAuthentication(StringMessages.INSTANCE.autoplayConfiguration());
-        new FixedSailingAuthentication(clientFactory.getUserService(), sapHeader.getAuthenticationMenuView());
-
-        eventSelectionBox = new ListBox();
-        eventSelectionBox.setMultipleSelect(false);
-        leaderboardSelectionBox = new ListBox();
-        leaderboardSelectionBox.setMultipleSelect(false);
-        localeSelectionBox = new ListBox();
-        localeSelectionBox.setMultipleSelect(false);
-
-        LocaleInfo currentLocale = LocaleInfo.getCurrentLocale();
-        int i = 0;
-        for (String localeName : GWTLocaleUtil.getAvailableLocales()) {
-            String displayName = GWTLocaleUtil.getDecoratedLanguageDisplayNameWithDefaultLocaleSupport(localeName);
-            localeSelectionBox.addItem(displayName, localeName);
-            if (currentLocale.getLocaleName().equals(localeName)) {
-                localeSelectionBox.setSelectedIndex(i);
-            }
-            i++;
-        }
-
-        initWidget(uiBinder.createAndBindUi(this));
-        this.ensureDebugId("AutoPlayStartView");
-
-        leaderboardSelectionUi.getStyle().setVisibility(Visibility.HIDDEN);
-        screenConfigurationUi.getStyle().setVisibility(Visibility.HIDDEN);
-
-        startAutoPlayButton.setEnabled(false);
-        startAutoPlayButton.addStyleName(SharedResources.INSTANCE.mainCss().buttoninactive());
-    }
-
-    private void updatePerspectives(AbstractLeaderboardDTO leaderboard) {
-        autoplayLifecycle = new AutoplayPerspectiveLifecycle(leaderboard);
-        autoplayPerspectiveSettings = autoplayLifecycle.createDefaultSettings();
-    }
-
-    @Override
-    public void setEvents(List<EventDTO> events) {
-        this.events.clear();
-        this.events.addAll(events);
-        eventSelectionBox.addItem(StringMessages.INSTANCE.pleaseSelectAnEvent());
-        for (EventDTO event : Util.sortNamedCollection(events)) {
-            eventSelectionBox.addItem(event.getName());
-        }
-    }
-
-    @UiHandler("eventSelectionBox")
-    void onEventSelectionChange(ChangeEvent event) {
-        EventDTO selectedEvent = getSelectedEvent();
-        if (selectedEvent != null) {
-            leaderboardSelectionBox.clear();
-            leaderboardSelectionBox.addItem(StringMessages.INSTANCE.selectALeaderboard());
-            for (LeaderboardGroupDTO leaderboardGroup : selectedEvent.getLeaderboardGroups()) {
-                for (StrippedLeaderboardDTO leaderboard : leaderboardGroup.getLeaderboards()) {
-                    leaderboardSelectionBox.addItem(leaderboard.name);
-                }
-            }
-        }
-        leaderboardSelectionUi.getStyle().setVisibility(selectedEvent != null ? Visibility.VISIBLE : Visibility.HIDDEN);
-    }
-
-    @UiHandler("leaderboardSelectionBox")
-    void onLeaderboardSelectionChange(ChangeEvent event) {
-        String selectedLeaderboardName = getSelectedLeaderboardName();
-        if (selectedLeaderboardName != null) {
-            startAutoPlayButton.setEnabled(true);
-            startAutoPlayButton.removeStyleName(SharedResources.INSTANCE.mainCss().buttoninactive());
-
-            StrippedLeaderboardDTO selectedLeaderboard = getSelectedLeaderboard();
-            this.updatePerspectives(selectedLeaderboard);
-
-            leaderboardPerspectiveSettingsPanel.clear();
-            Button perspectiveSettingsButton = new Button(StringMessages.INSTANCE.settings());
-            perspectiveSettingsButton.getElement().getStyle().setMarginRight(10, Unit.PX);
-            leaderboardPerspectiveSettingsPanel.add(perspectiveSettingsButton);
-            perspectiveSettingsButton.setEnabled(true);
-            perspectiveSettingsButton.addClickHandler(new ClickHandler() {
-                @Override
-                public void onClick(ClickEvent event) {
-                    openSettingsDialog();
-                }
-            });
-        } else {
-            startAutoPlayButton.setEnabled(false);
-            startAutoPlayButton.addStyleName(SharedResources.INSTANCE.mainCss().buttoninactive());
-        }
-        screenConfigurationUi.getStyle()
-                .setVisibility(selectedLeaderboardName != null ? Visibility.VISIBLE : Visibility.HIDDEN);
-    }
-
-    protected void openSettingsDialog() {
-        DialogCallback<PerspectiveCompositeSettings<AutoplayPerspectiveOwnSettings>> callback = new DialogCallback<PerspectiveCompositeSettings<AutoplayPerspectiveOwnSettings>>() {
-
-            @Override
-            public void ok(PerspectiveCompositeSettings<AutoplayPerspectiveOwnSettings> editedObject) {
-                autoplayPerspectiveSettings = editedObject;
-            }
-
-            @Override
-            public void cancel() {
-            }
-        };
-
-        if (autoplayPerspectiveSettings == null) {
-            autoplayPerspectiveSettings = autoplayLifecycle.createDefaultSettings();
-        }
-
-        new SettingsDialogForLinkSharing<PerspectiveCompositeSettings<AutoplayPerspectiveOwnSettings>>(null,
-                autoplayLifecycle, autoplayPerspectiveSettings, StringMessages.INSTANCE, true, callback).show();
-
-    }
-
-    @UiHandler("localeSelectionBox")
-    void onLocaleSelectionChange(ChangeEvent event) {
-        String selectedLocale = getSelectedLocale();
-        LocaleChangeEvent localeChangeEvent = new LocaleChangeEvent(selectedLocale);
-        eventBus.fireEvent(localeChangeEvent);
-    }
-
-    @UiHandler("startAutoPlayButton")
-    void startAutoPlayClicked(ClickEvent event) {
-        EventDTO selectedEvent = getSelectedEvent();
-        String selectedLeaderboardName = getSelectedLeaderboardName();
-
-        if (selectedEvent != null && selectedLeaderboardName != null) {
-            // TODO generate place settings url, and directly start other place
-            String contextAndSettings = new SettingsToStringSerializer().fromSettings(
-                    new ClassicSetting(selectedEvent.id, selectedLeaderboardName), autoplayPerspectiveSettings);
-            navigator.goToPlayer(contextAndSettings, clientFactory);
-        }
-    }
-
-    private String getSelectedLocale() {
-        String result = null;
-        int selectedIndex = localeSelectionBox.getSelectedIndex();
-        if (selectedIndex >= 0) {
-            String selectedLocale = localeSelectionBox.getValue(selectedIndex);
-            for (String localeName : GWTLocaleUtil.getAvailableLocales()) {
-                if (selectedLocale.equals(localeName)) {
-                    result = localeName;
-                    break;
-                }
-            }
-        }
-        return result;
-    }
-
-    private String getSelectedLeaderboardName() {
-        String result = null;
-        int selectedIndex = leaderboardSelectionBox.getSelectedIndex();
-        if (selectedIndex > 0) {
-            result = leaderboardSelectionBox.getItemText(selectedIndex);
-        }
-        return result;
-    }
-
-    private StrippedLeaderboardDTO getSelectedLeaderboard() {
-        EventDTO selectedEvent = getSelectedEvent();
-        String selectedLeaderboardName = getSelectedLeaderboardName();
-        for (LeaderboardGroupDTO leaderboardGroup : selectedEvent.getLeaderboardGroups()) {
-            for (StrippedLeaderboardDTO leaderboard : leaderboardGroup.getLeaderboards()) {
-                if (leaderboard.name.equals(selectedLeaderboardName)) {
-                    return leaderboard;
-                }
-            }
-        }
-        return null;
-    }
-
-    private EventDTO getSelectedEvent() {
-        EventDTO result = null;
-        int selectedIndex = eventSelectionBox.getSelectedIndex();
-        if (events != null && selectedIndex > 0) {
-            String selectedItemText = eventSelectionBox.getItemText(selectedIndex);
-            for (EventDTO event : events) {
-                if (event.getName().equals(selectedItemText)) {
-                    result = event;
-                    break;
-                }
-            }
-        }
-        return result;
-    }
-
-    interface OnSettingsCallback<PSS extends Settings> {
-        void newSettings(PerspectiveCompositeSettings<PSS> newSettings);
-    }
-}
+package com.sap.sailing.gwt.autoplay.client.places.startup.classic.config;
+
+import java.util.ArrayList;
+import java.util.List;
+
+import com.google.gwt.core.client.GWT;
+import com.google.gwt.dom.client.DivElement;
+import com.google.gwt.dom.client.Style.Unit;
+import com.google.gwt.dom.client.Style.Visibility;
+import com.google.gwt.event.dom.client.ChangeEvent;
+import com.google.gwt.event.dom.client.ClickEvent;
+import com.google.gwt.event.dom.client.ClickHandler;
+import com.google.gwt.i18n.client.LocaleInfo;
+import com.google.gwt.uibinder.client.UiBinder;
+import com.google.gwt.uibinder.client.UiField;
+import com.google.gwt.uibinder.client.UiHandler;
+import com.google.gwt.user.client.ui.Button;
+import com.google.gwt.user.client.ui.Composite;
+import com.google.gwt.user.client.ui.FlowPanel;
+import com.google.gwt.user.client.ui.ListBox;
+import com.google.gwt.user.client.ui.Widget;
+import com.google.web.bindery.event.shared.EventBus;
+import com.sap.sailing.domain.common.dto.AbstractLeaderboardDTO;
+import com.sap.sailing.gwt.autoplay.client.app.AutoPlayPlaceNavigator;
+import com.sap.sailing.gwt.autoplay.client.app.classic.AutoPlayClientFactoryClassic;
+import com.sap.sailing.gwt.autoplay.client.app.classic.AutoplayPerspectiveLifecycle;
+import com.sap.sailing.gwt.autoplay.client.app.classic.AutoplayPerspectiveOwnSettings;
+import com.sap.sailing.gwt.autoplay.client.app.classic.ClassicSetting;
+import com.sap.sailing.gwt.common.authentication.FixedSailingAuthentication;
+import com.sap.sailing.gwt.common.authentication.SAPSailingHeaderWithAuthentication;
+import com.sap.sailing.gwt.common.client.SharedResources;
+import com.sap.sailing.gwt.ui.client.StringMessages;
+import com.sap.sailing.gwt.ui.shared.EventDTO;
+import com.sap.sailing.gwt.ui.shared.LeaderboardGroupDTO;
+import com.sap.sailing.gwt.ui.shared.StrippedLeaderboardDTO;
+import com.sap.sse.common.Util;
+import com.sap.sse.common.settings.Settings;
+import com.sap.sse.gwt.client.GWTLocaleUtil;
+import com.sap.sse.gwt.client.dialog.DataEntryDialog.DialogCallback;
+import com.sap.sse.gwt.client.event.LocaleChangeEvent;
+import com.sap.sse.gwt.client.shared.components.SettingsDialogForLinkSharing;
+import com.sap.sse.gwt.client.shared.perspective.PerspectiveCompositeSettings;
+import com.sap.sse.gwt.settings.SettingsToStringSerializer;
+
+public class ClassicConfigViewImpl extends Composite implements ClassicConfigView {
+    private static StartPageViewUiBinder uiBinder = GWT.create(StartPageViewUiBinder.class);
+
+    interface StartPageViewUiBinder extends UiBinder<Widget, ClassicConfigViewImpl> {
+    }
+
+    @UiField(provided = true)
+    SAPSailingHeaderWithAuthentication sapHeader;
+    @UiField(provided = true)
+    ListBox localeSelectionBox;
+    @UiField(provided = true)
+    ListBox eventSelectionBox;
+    @UiField(provided = true)
+    ListBox leaderboardSelectionBox;
+    @UiField
+    Button startAutoPlayButton;
+    @UiField
+    DivElement leaderboardSelectionUi;
+    @UiField
+    DivElement screenConfigurationUi;
+    @UiField
+    FlowPanel leaderboardPerspectiveSettingsPanel;
+
+    private final AutoPlayPlaceNavigator navigator;
+    private final EventBus eventBus;
+    private final List<EventDTO> events;
+
+    private AutoplayPerspectiveLifecycle autoplayLifecycle;
+    protected PerspectiveCompositeSettings<AutoplayPerspectiveOwnSettings> autoplayPerspectiveSettings;
+    private AutoPlayClientFactoryClassic clientFactory;
+
+    public ClassicConfigViewImpl(AutoPlayClientFactoryClassic clientFactory) {
+        super();
+        this.clientFactory = clientFactory;
+        this.navigator = clientFactory.getPlaceNavigator();
+        this.eventBus = clientFactory.getEventBus();
+        this.events = new ArrayList<EventDTO>();
+
+        sapHeader = new SAPSailingHeaderWithAuthentication(StringMessages.INSTANCE.autoplayConfiguration());
+        new FixedSailingAuthentication(clientFactory.getUserService(), sapHeader.getAuthenticationMenuView());
+
+        eventSelectionBox = new ListBox();
+        eventSelectionBox.setMultipleSelect(false);
+        leaderboardSelectionBox = new ListBox();
+        leaderboardSelectionBox.setMultipleSelect(false);
+        localeSelectionBox = new ListBox();
+        localeSelectionBox.setMultipleSelect(false);
+
+        LocaleInfo currentLocale = LocaleInfo.getCurrentLocale();
+        int i = 0;
+        for (String localeName : GWTLocaleUtil.getAvailableLocales()) {
+            String displayName = GWTLocaleUtil.getDecoratedLanguageDisplayNameWithDefaultLocaleSupport(localeName);
+            localeSelectionBox.addItem(displayName, localeName);
+            if (currentLocale.getLocaleName().equals(localeName)) {
+                localeSelectionBox.setSelectedIndex(i);
+            }
+            i++;
+        }
+
+        initWidget(uiBinder.createAndBindUi(this));
+        this.ensureDebugId("AutoPlayStartView");
+
+        leaderboardSelectionUi.getStyle().setVisibility(Visibility.HIDDEN);
+        screenConfigurationUi.getStyle().setVisibility(Visibility.HIDDEN);
+
+        startAutoPlayButton.setEnabled(false);
+        startAutoPlayButton.addStyleName(SharedResources.INSTANCE.mainCss().buttoninactive());
+    }
+
+    private void updatePerspectives(AbstractLeaderboardDTO leaderboard) {
+        autoplayLifecycle = new AutoplayPerspectiveLifecycle(leaderboard);
+        autoplayPerspectiveSettings = autoplayLifecycle.createDefaultSettings();
+    }
+
+    @Override
+    public void setEvents(List<EventDTO> events) {
+        this.events.clear();
+        this.events.addAll(events);
+        eventSelectionBox.addItem(StringMessages.INSTANCE.pleaseSelectAnEvent());
+        for (EventDTO event : Util.sortNamedCollection(events)) {
+            eventSelectionBox.addItem(event.getName());
+        }
+    }
+
+    @UiHandler("eventSelectionBox")
+    void onEventSelectionChange(ChangeEvent event) {
+        EventDTO selectedEvent = getSelectedEvent();
+        if (selectedEvent != null) {
+            leaderboardSelectionBox.clear();
+            leaderboardSelectionBox.addItem(StringMessages.INSTANCE.selectALeaderboard());
+            for (LeaderboardGroupDTO leaderboardGroup : selectedEvent.getLeaderboardGroups()) {
+                for (StrippedLeaderboardDTO leaderboard : leaderboardGroup.getLeaderboards()) {
+                    leaderboardSelectionBox.addItem(leaderboard.name);
+                }
+            }
+        }
+        leaderboardSelectionUi.getStyle().setVisibility(selectedEvent != null ? Visibility.VISIBLE : Visibility.HIDDEN);
+    }
+
+    @UiHandler("leaderboardSelectionBox")
+    void onLeaderboardSelectionChange(ChangeEvent event) {
+        String selectedLeaderboardName = getSelectedLeaderboardName();
+        if (selectedLeaderboardName != null) {
+            startAutoPlayButton.setEnabled(true);
+            startAutoPlayButton.removeStyleName(SharedResources.INSTANCE.mainCss().buttoninactive());
+
+            StrippedLeaderboardDTO selectedLeaderboard = getSelectedLeaderboard();
+            this.updatePerspectives(selectedLeaderboard);
+
+            leaderboardPerspectiveSettingsPanel.clear();
+            Button perspectiveSettingsButton = new Button(StringMessages.INSTANCE.settings());
+            perspectiveSettingsButton.getElement().getStyle().setMarginRight(10, Unit.PX);
+            leaderboardPerspectiveSettingsPanel.add(perspectiveSettingsButton);
+            perspectiveSettingsButton.setEnabled(true);
+            perspectiveSettingsButton.addClickHandler(new ClickHandler() {
+                @Override
+                public void onClick(ClickEvent event) {
+                    openSettingsDialog();
+                }
+            });
+        } else {
+            startAutoPlayButton.setEnabled(false);
+            startAutoPlayButton.addStyleName(SharedResources.INSTANCE.mainCss().buttoninactive());
+        }
+        screenConfigurationUi.getStyle()
+                .setVisibility(selectedLeaderboardName != null ? Visibility.VISIBLE : Visibility.HIDDEN);
+    }
+
+    protected void openSettingsDialog() {
+        DialogCallback<PerspectiveCompositeSettings<AutoplayPerspectiveOwnSettings>> callback = new DialogCallback<PerspectiveCompositeSettings<AutoplayPerspectiveOwnSettings>>() {
+
+            @Override
+            public void ok(PerspectiveCompositeSettings<AutoplayPerspectiveOwnSettings> editedObject) {
+                autoplayPerspectiveSettings = editedObject;
+            }
+
+            @Override
+            public void cancel() {
+            }
+        };
+
+        if (autoplayPerspectiveSettings == null) {
+            autoplayPerspectiveSettings = autoplayLifecycle.createDefaultSettings();
+        }
+
+        new SettingsDialogForLinkSharing<PerspectiveCompositeSettings<AutoplayPerspectiveOwnSettings>>(null,
+                autoplayLifecycle, autoplayPerspectiveSettings, StringMessages.INSTANCE, true, callback).show();
+
+    }
+
+    @UiHandler("localeSelectionBox")
+    void onLocaleSelectionChange(ChangeEvent event) {
+        String selectedLocale = getSelectedLocale();
+        LocaleChangeEvent localeChangeEvent = new LocaleChangeEvent(selectedLocale);
+        eventBus.fireEvent(localeChangeEvent);
+    }
+
+    @UiHandler("startAutoPlayButton")
+    void startAutoPlayClicked(ClickEvent event) {
+        EventDTO selectedEvent = getSelectedEvent();
+        String selectedLeaderboardName = getSelectedLeaderboardName();
+
+        if (selectedEvent != null && selectedLeaderboardName != null) {
+            // TODO generate place settings url, and directly start other place
+            String contextAndSettings = new SettingsToStringSerializer().fromSettings(
+                    new ClassicSetting(selectedEvent.id, selectedLeaderboardName), autoplayPerspectiveSettings);
+            navigator.goToPlayer(contextAndSettings, clientFactory);
+        }
+    }
+
+    private String getSelectedLocale() {
+        String result = null;
+        int selectedIndex = localeSelectionBox.getSelectedIndex();
+        if (selectedIndex >= 0) {
+            String selectedLocale = localeSelectionBox.getValue(selectedIndex);
+            for (String localeName : GWTLocaleUtil.getAvailableLocales()) {
+                if (selectedLocale.equals(localeName)) {
+                    result = localeName;
+                    break;
+                }
+            }
+        }
+        return result;
+    }
+
+    private String getSelectedLeaderboardName() {
+        String result = null;
+        int selectedIndex = leaderboardSelectionBox.getSelectedIndex();
+        if (selectedIndex > 0) {
+            result = leaderboardSelectionBox.getItemText(selectedIndex);
+        }
+        return result;
+    }
+
+    private StrippedLeaderboardDTO getSelectedLeaderboard() {
+        EventDTO selectedEvent = getSelectedEvent();
+        String selectedLeaderboardName = getSelectedLeaderboardName();
+        for (LeaderboardGroupDTO leaderboardGroup : selectedEvent.getLeaderboardGroups()) {
+            for (StrippedLeaderboardDTO leaderboard : leaderboardGroup.getLeaderboards()) {
+                if (leaderboard.name.equals(selectedLeaderboardName)) {
+                    return leaderboard;
+                }
+            }
+        }
+        return null;
+    }
+
+    private EventDTO getSelectedEvent() {
+        EventDTO result = null;
+        int selectedIndex = eventSelectionBox.getSelectedIndex();
+        if (events != null && selectedIndex > 0) {
+            String selectedItemText = eventSelectionBox.getItemText(selectedIndex);
+            for (EventDTO event : events) {
+                if (event.getName().equals(selectedItemText)) {
+                    result = event;
+                    break;
+                }
+            }
+        }
+        return result;
+    }
+
+    interface OnSettingsCallback<PSS extends Settings> {
+        void newSettings(PerspectiveCompositeSettings<PSS> newSettings);
+    }
+}