package com.sap.sailing.gwt.server;

import java.net.MalformedURLException;
import java.net.URL;
import java.util.ArrayList;
import java.util.Calendar;
import java.util.Collections;
import java.util.Comparator;
import java.util.Date;
import java.util.GregorianCalendar;
import java.util.HashSet;
import java.util.List;
import java.util.Map.Entry;
import java.util.Random;
import java.util.Set;
import java.util.UUID;

import org.osgi.framework.BundleContext;
import org.osgi.util.tracker.ServiceTracker;

import com.sap.sailing.domain.base.Event;
import com.sap.sailing.domain.base.EventBase;
import com.sap.sailing.domain.base.RemoteSailingServerReference;
import com.sap.sailing.domain.leaderboard.LeaderboardGroup;
import com.sap.sailing.gwt.ui.client.HomeService;
import com.sap.sailing.gwt.ui.server.Activator;
import com.sap.sailing.gwt.ui.server.ProxiedRemoteServiceServlet;
import com.sap.sailing.gwt.ui.shared.eventlist.EventListEventDTO;
import com.sap.sailing.gwt.ui.shared.eventlist.EventListViewDTO;
import com.sap.sailing.gwt.ui.shared.fakeseries.EventSeriesViewDTO;
import com.sap.sailing.gwt.ui.shared.fakeseries.EventSeriesViewDTO.EventSeriesState;
import com.sap.sailing.gwt.ui.shared.general.EventMetadataDTO;
import com.sap.sailing.gwt.ui.shared.general.EventReferenceDTO;
import com.sap.sailing.gwt.ui.shared.media.MediaConstants;
import com.sap.sailing.gwt.ui.shared.media.MediaDTO;
import com.sap.sailing.gwt.ui.shared.media.SailingImageDTO;
import com.sap.sailing.gwt.ui.shared.media.SailingVideoDTO;
import com.sap.sailing.gwt.ui.shared.start.StageEventType;
import com.sap.sailing.gwt.ui.shared.start.StartViewDTO;
import com.sap.sailing.server.RacingEventService;
import com.sap.sse.common.Duration;
import com.sap.sse.common.TimePoint;
import com.sap.sse.common.TimeRange;
import com.sap.sse.common.Util;
import com.sap.sse.common.Util.Pair;
import com.sap.sse.common.impl.MillisecondsTimePoint;
import com.sap.sse.common.impl.TimeRangeImpl;
import com.sap.sse.common.media.ImageDescriptor;
import com.sap.sse.common.media.MediaTagConstants;
import com.sap.sse.common.media.MimeType;
import com.sap.sse.common.media.VideoDescriptor;
import com.sap.sse.util.ServiceTrackerFactory;

/**
 * The server side implementation of the RPC service.
 */
public class HomeServiceImpl extends ProxiedRemoteServiceServlet implements HomeService {
    private static final long serialVersionUID = 3947782997746039939L;
    
    private static final int MAX_STAGE_EVENTS = 5;
    private static final int MAX_RECENT_EVENTS = 3;
    private static final int MAX_VIDEO_COUNT = 3;

    private final ServiceTracker<RacingEventService, RacingEventService> racingEventServiceTracker;

    public HomeServiceImpl() {
        BundleContext context = Activator.getDefault();
        
        racingEventServiceTracker = ServiceTrackerFactory.createAndOpen(context, RacingEventService.class);
    }

    protected RacingEventService getService() {
        return racingEventServiceTracker.getService(); 
    }

    private interface EventVisitor {
        void visit(EventBase event, boolean onRemoteServer, URL baseURL);
    }
    
    private static class EventHolder {
        EventBase event;
        boolean onRemoteServer;
        URL baseURL;
        public EventHolder(EventBase event, boolean onRemoteServer, URL baseURL) {
            super();
            this.event = event;
            this.onRemoteServer = onRemoteServer;
            this.baseURL = baseURL;
        }
    }
    
    private class FeaturedEventsComparator implements Comparator<Pair<StageEventType, EventHolder>> {
        @Override
        public int compare(Pair<StageEventType, EventHolder> eventAndStageType1,
                Pair<StageEventType, EventHolder> eventAndStageType2) {
            TimePoint now = MillisecondsTimePoint.now();
            TimeRange event1Range = new TimeRangeImpl(eventAndStageType1.getB().event.getStartDate(), eventAndStageType1.getB().event.getEndDate());
            TimeRange event2Range = new TimeRangeImpl(eventAndStageType2.getB().event.getStartDate(), eventAndStageType2.getB().event.getEndDate());
            return event1Range.timeDifference(now).compareTo(event2Range.timeDifference(now));
        }
    }
    
    public void forAllPublicEvents(EventVisitor visitor) throws MalformedURLException {
        URL requestedBaseURL = getRequestBaseURL();
        for (Event event : getService().getAllEvents()) {
            if(event.isPublic()) {
                visitor.visit(event, false, requestedBaseURL);
            }
        }
        for (Entry<RemoteSailingServerReference, com.sap.sse.common.Util.Pair<Iterable<EventBase>, Exception>> serverRefAndEventsOrException :
                        getService().getPublicEventsOfAllSailingServers().entrySet()) {
            final com.sap.sse.common.Util.Pair<Iterable<EventBase>, Exception> eventsOrException = serverRefAndEventsOrException.getValue();
            final RemoteSailingServerReference serverRef = serverRefAndEventsOrException.getKey();
            final Iterable<EventBase> remoteEvents = eventsOrException.getA();
            URL baseURL = getBaseURL(serverRef.getURL());
            if (remoteEvents != null) {
                for (EventBase remoteEvent : remoteEvents) {
                    if(remoteEvent.isPublic()) {
                        visitor.visit(remoteEvent, true, baseURL);
                    }
                }
            }
        }
    }
    
    /**
     * Determines the base URL (protocol, host and port parts) used for the currently executing servlet request. Defaults
     * to <code>http://sapsailing.com</code>.
     * @throws MalformedURLException 
     */
    private URL getRequestBaseURL() throws MalformedURLException {
        final URL url = new URL(getThreadLocalRequest().getRequestURL().toString());
        final URL baseURL = getBaseURL(url);
        return baseURL;
    }

    private URL getBaseURL(URL url) throws MalformedURLException {
        return new URL(url.getProtocol(), url.getHost(), url.getPort(), /* file */ "");
    }
    
    @Override
    public StartViewDTO getStartView() throws MalformedURLException {
        final List<Pair<StageEventType, EventHolder>> featuredEvents = new ArrayList<Pair<StageEventType, EventHolder>>();
        final List<EventHolder> recentEventsOfLast12Month = new ArrayList<EventHolder>();
        final TimePoint now = MillisecondsTimePoint.now();
        
        forAllPublicEvents(new EventVisitor() {
            @Override
            public void visit(EventBase event, boolean onRemoteServer, URL baseURL) {
                EventHolder holder = new EventHolder(event, onRemoteServer, baseURL);
                if (now.after(event.getStartDate()) && now.before(event.getEndDate())) {
                    featuredEvents.add(new Pair<StageEventType, EventHolder>(StageEventType.RUNNING, holder));
                } else if (event.getStartDate().after(now) &&
                        event.getStartDate().before(now.plus(Duration.ONE_WEEK.times(4)))) {
                    featuredEvents.add(new Pair<StageEventType, EventHolder>(StageEventType.UPCOMING_SOON, holder));
                } else if (event.getEndDate().before(now) &&
                        event.getEndDate().after(now.minus(Duration.ONE_YEAR))) {
                    recentEventsOfLast12Month.add(holder);
                    featuredEvents.add(new Pair<StageEventType, EventHolder>(StageEventType.POPULAR, holder));
                }
            }
        });
        
        StartViewDTO result = new StartViewDTO();
        
        Collections.sort(featuredEvents, new FeaturedEventsComparator());
        for(int i = 0; i < MAX_STAGE_EVENTS && i < featuredEvents.size(); i++) {
            Pair<StageEventType, EventHolder> pair = featuredEvents.get(i);
            StageEventType stageType = pair.getA();
            EventHolder holder = pair.getB();
            result.addStageEvent(HomeServiceUtil.convertToEventStageDTO(holder.event, holder.baseURL, holder.onRemoteServer, stageType, getService()));
            
            EventReferenceDTO eventRef = new EventReferenceDTO(holder.event);

            Iterable<VideoDescriptor> videosOfEvent = holder.event.getVideos();
            if (!Util.isEmpty(videosOfEvent) && result.getVideos().size() < MAX_VIDEO_COUNT) {
                VideoDescriptor youTubeRandomUrl = HomeServiceUtil.getRandomVideo(videosOfEvent);

                MimeType type = youTubeRandomUrl.getMimeType();
                if (MediaConstants.SUPPORTED_VIDEO_TYPES.contains(type)) {
                    SailingVideoDTO candidate = new SailingVideoDTO(eventRef, youTubeRandomUrl.getURL().toString(), type, //
                            youTubeRandomUrl.getCreatedAtDate().asDate()
                            );
                    candidate.setTitle(holder.event.getName());
                    result.addVideo(candidate);
                }
            }
        }
        Collections.sort(recentEventsOfLast12Month, new Comparator<EventHolder>() {
            @Override
            public int compare(EventHolder o1, EventHolder o2) {
                final long diff = o2.event.getEndDate().asMillis() - o1.event.getEndDate().asMillis();
                return diff > 0l ? 1 : diff < 0l ? -1 : 0;
            }
        });
        
        final Set<SailingImageDTO> photoGalleryUrls = new HashSet<>(); // using a HashSet here leads to a reasonable
                                                                        // amount of shuffling
        final List<SailingVideoDTO> videoCandidates = new ArrayList<>();
        
        for(EventHolder holder : recentEventsOfLast12Month) {
            if(result.getRecentEvents().size() < MAX_RECENT_EVENTS) {
                result.addRecentEvent(HomeServiceUtil.convertToEventListDTO(holder.event, holder.baseURL, holder.onRemoteServer, getService()));
            }
            
            EventBase event = holder.event;
            EventReferenceDTO eventRef = new EventReferenceDTO(holder.event);

            for (ImageDescriptor url : HomeServiceUtil.getSailingLovesPhotographyImages(event)) {
                if(url.hasSize()) {
                    SailingImageDTO sailingImageDTO = new SailingImageDTO(eventRef, url.getURL().toString(), null);
                    sailingImageDTO.setSizeInPx(url.getWidthInPx(), url.getHeightInPx());
                    photoGalleryUrls.add(sailingImageDTO);
                }
            }
            for (VideoDescriptor videoUrl : event.getVideos()) {
                MimeType type = videoUrl.getMimeType();
                if (MediaConstants.SUPPORTED_VIDEO_TYPES.contains(type)) {
                    SailingVideoDTO candidate = new SailingVideoDTO(eventRef, videoUrl.getURL().toString(), type, //
                            videoUrl.getCreatedAtDate().asDate()
                    );
                    candidate.setTitle(holder.event.getName());
                    videoCandidates.add(candidate);
                }
            }
        }
        
        final int numberOfCandidatesAvailable = videoCandidates.size();
        if (numberOfCandidatesAvailable <= (MAX_VIDEO_COUNT - result.getVideos().size())) {
            // add all we have, no randomize
            for (SailingVideoDTO video : videoCandidates) {
                result.addVideo(video);
            }
        } else {
            // fill up the list randomly from videoCandidates
            final Random videosRandomizer = new Random(numberOfCandidatesAvailable);
            randomlyPick: for (int i = 0; i < numberOfCandidatesAvailable; i++) {
                int nextVideoindex = videosRandomizer.nextInt(numberOfCandidatesAvailable);
                final SailingVideoDTO video = videoCandidates.get(nextVideoindex);
                result.addVideo(video);
                if (result.getVideos().size() == MAX_VIDEO_COUNT) {
                    break randomlyPick;
                }
            }
        }
        Random random = new Random();
        List<SailingImageDTO> shuffledPhotoGallery = new ArrayList<>(photoGalleryUrls);
        final int gallerySize = photoGalleryUrls.size();
        for (int i = 0; i < gallerySize; i++) {
            Collections.swap(shuffledPhotoGallery, i, random.nextInt(gallerySize));
        }
        for (SailingImageDTO holder : shuffledPhotoGallery) {
            result.addPhoto(holder);
        }
        // TODO media
        return result;
    }
<<<<<<< HEAD

    @Override
    public EventViewDTO getEventViewById(UUID id) {
        Event event = getService().getEvent(id);
        if (event == null) {
            throw new RuntimeException("Event not found");
        }

        EventViewDTO dto = new EventViewDTO();
        mapToMetadataDTO(event, dto);
        
        ImageDescriptor logoImage = event.findImageWithTag(MediaTagConstants.LOGO);
        dto.setLogoImage(logoImage != null ? convertToImageDTO(logoImage) : null);
        dto.setOfficialWebsiteURL(event.getOfficialWebsiteURL() == null ? null : event.getOfficialWebsiteURL().toString());

        dto.setHasMedia(HomeServiceUtil.hasMedia(event));
        dto.setState(HomeServiceUtil.calculateEventState(event));
        dto.setHasAnalytics(EventState.RUNNING.compareTo(dto.getState()) <= 0);

        boolean isFakeSeries = HomeServiceUtil.isFakeSeries(event);
        
        for (LeaderboardGroup leaderboardGroup : event.getLeaderboardGroups()) {
            for (Leaderboard leaderboard : leaderboardGroup.getLeaderboards()) {
                if(leaderboard instanceof RegattaLeaderboard) {
                    Regatta regatta = getService().getRegattaByName(leaderboard.getName());
                    if(isFakeSeries && !HomeServiceUtil.isPartOfEvent(event, regatta)) {
                        continue;
                    }
                    
                    RegattaMetadataDTO regattaDTO = HomeServiceUtil.toRegattaMetadataDTO(leaderboardGroup, leaderboard);
                    regattaDTO.setStartDate(regatta.getStartDate() != null ? regatta.getStartDate().asDate() : null);
                    regattaDTO.setEndDate(regatta.getEndDate() != null ? regatta.getEndDate().asDate() : null);
                    regattaDTO.setState(HomeServiceUtil.calculateRegattaState(regattaDTO));
                    dto.getRegattas().add(regattaDTO);
                    
                } else if(leaderboard instanceof FlexibleLeaderboard) {
                    RegattaMetadataDTO regattaDTO = HomeServiceUtil.toRegattaMetadataDTO(leaderboardGroup, leaderboard);
                    
                    regattaDTO.setStartDate(null);
                    regattaDTO.setEndDate(null);
                    regattaDTO.setState(HomeServiceUtil.calculateRegattaState(regattaDTO));
                    dto.getRegattas().add(regattaDTO);
                }
            }
        }
        
        if (isFakeSeries) {
            dto.setType(EventType.SERIES_EVENT);
            
            LeaderboardGroup overallLeaderboardGroup = event.getLeaderboardGroups().iterator().next();
            dto.setSeriesName(overallLeaderboardGroup.getDisplayName() != null ? overallLeaderboardGroup.getDisplayName() :overallLeaderboardGroup.getName());
            List<Event> fakeSeriesEvents = new ArrayList<Event>();
            
            for (Event eventOfSeries : getService().getAllEvents()) {
                for (LeaderboardGroup leaderboardGroup : eventOfSeries.getLeaderboardGroups()) {
                    if (overallLeaderboardGroup.equals(leaderboardGroup)) {
                        fakeSeriesEvents.add(eventOfSeries);
                    }
                }
            }
            Collections.sort(fakeSeriesEvents, new Comparator<Event>() {
                public int compare(Event e1, Event e2) {
                    return e1.getStartDate().compareTo(e2.getEndDate());
                }
            });
            for(Event eventInSeries: fakeSeriesEvents) {
                String displayName = getLocation(eventInSeries);
                if(displayName == null) {
                    displayName = eventInSeries.getName();
                }
                dto.getEventsOfSeries().add(new EventReferenceDTO(eventInSeries.getId(), displayName));
            }
        } else {
            dto.setType(dto.getRegattas().size() == 1 ? EventType.SINGLE_REGATTA: EventType.MULTI_REGATTA);
        }
        
        // Special solution for Kieler Woche 2015
        if("a9d6c5d5-cac3-47f2-9b5c-506e441819a1".equals(event.getId().toString())) {
            dto.setSailorsInfoURL("http://sailorsinfo.kieler-woche.de/");
        }

        return dto;
    }
=======
>>>>>>> 1d54a573
    
    @Override
    public EventSeriesViewDTO getEventSeriesViewById(UUID id) {
        Event o = getService().getEvent(id);
        if (o == null) {
            throw new RuntimeException("Series not found");
        }
        
        EventSeriesViewDTO dto = new EventSeriesViewDTO();
        dto.setId(id);
        ImageDescriptor logoImage = o.findImageWithTag(MediaTagConstants.LOGO);
        dto.setLogoImage(logoImage != null ? HomeServiceUtil.convertToImageDTO(logoImage) : null);
        // TODO implement correctly. We currently do not show media for series.
        dto.setHasMedia(false);
        
        boolean oneEventStarted = false;
        boolean oneEventLive = false;
        boolean allFinished = true;
        if (HomeServiceUtil.isFakeSeries(o)) {
            LeaderboardGroup overallLeaderboardGroup = o.getLeaderboardGroups().iterator().next();
            dto.setDisplayName(overallLeaderboardGroup.getDisplayName() != null ? overallLeaderboardGroup.getDisplayName() : overallLeaderboardGroup.getName());

            if (overallLeaderboardGroup.getOverallLeaderboard() != null) {
                dto.setLeaderboardId(overallLeaderboardGroup.getOverallLeaderboard().getName());
            }

            List<Event> fakeSeriesEvents = new ArrayList<Event>();
            for (Event event : getService().getAllEvents()) {
                for (LeaderboardGroup leaderboardGroup : event.getLeaderboardGroups()) {
                    if (overallLeaderboardGroup.equals(leaderboardGroup)) {
                        fakeSeriesEvents.add(event);
                    }
                }
            }
            Collections.sort(fakeSeriesEvents, new Comparator<Event>() {
                public int compare(Event e1, Event e2) {
                    return e1.getStartDate().compareTo(e2.getEndDate());
                }
            });
            for(Event eventInSeries: fakeSeriesEvents) {
                EventMetadataDTO eventOfSeries = HomeServiceUtil.convertToMetadataDTO(eventInSeries, getService());
                dto.addEvent(eventOfSeries);
                
                oneEventStarted |= eventOfSeries.isStarted();
                oneEventLive |= (eventOfSeries.isStarted() && !eventOfSeries.isFinished());
                allFinished &= eventOfSeries.isFinished();
            }
        }
        if(oneEventLive) {
            dto.setState(EventSeriesState.RUNNING);
        } else if(!oneEventStarted) {
            dto.setState(EventSeriesState.UPCOMING);
        } else if(allFinished) {
            dto.setState(EventSeriesState.FINISHED);
        } else {
            dto.setState(EventSeriesState.IN_PROGRESS);
        }
        
        dto.setHasAnalytics(oneEventStarted);
        return dto;
    }

    @Override
    public MediaDTO getMediaForEvent(UUID eventId) {
        Event event = getService().getEvent(eventId);
        EventReferenceDTO eventRef = new EventReferenceDTO(event);

        String eventName = event.getName();
        MediaDTO media = new MediaDTO();
        for(ImageDescriptor image : HomeServiceUtil.getPhotoGalleryImages(event)) {
            SailingImageDTO entry = new SailingImageDTO(eventRef, image.getURL().toString(), image.getCreatedAtDate().asDate());
            entry.setSizeInPx(image.getWidthInPx(), image.getHeightInPx());
            entry.setTitle(image.getTitle() != null ? image.getTitle(): eventName);
            entry.setSubtitle(image.getSubtitle());
            entry.setTags(image.getTags());
            entry.setCopyright(image.getCopyright());
            media.addPhoto(entry);
        }
        for(VideoDescriptor url : event.getVideos()) {
            MimeType type = url.getMimeType();
            if (MediaConstants.SUPPORTED_VIDEO_TYPES.contains(type)) {
                SailingVideoDTO candidate = new SailingVideoDTO(eventRef, url.getURL().toString(), type, null);
                media.addVideo(candidate);
            }
        }
        return media;
    }

    @Override
    public MediaDTO getMediaForEventSeries(UUID seriesId) {
        // TODO implement correctly. We currently do not show media for series.
        return getMediaForEvent(seriesId);
    }
    
    @Override
    public EventListViewDTO getEventListView() throws MalformedURLException {
        // TODO fill stats of years
        final EventListViewDTO result = new EventListViewDTO();
        forAllPublicEvents(new EventVisitor() {
            @Override
            public void visit(EventBase event, boolean onRemoteServer, URL baseURL) {
                EventListEventDTO eventDTO = HomeServiceUtil.convertToEventListDTO(event, baseURL, onRemoteServer, getService());
                result.addEvent(eventDTO, getYear(eventDTO.getStartDate()));
            }
        });
        return result;
    }

    private int getYear(Date date) {
        Calendar cal = GregorianCalendar.getInstance();
        cal.setTime(date);
        return cal.get(Calendar.YEAR);
    }
}<|MERGE_RESOLUTION|>--- conflicted
+++ resolved
@@ -255,92 +255,6 @@
         // TODO media
         return result;
     }
-<<<<<<< HEAD
-
-    @Override
-    public EventViewDTO getEventViewById(UUID id) {
-        Event event = getService().getEvent(id);
-        if (event == null) {
-            throw new RuntimeException("Event not found");
-        }
-
-        EventViewDTO dto = new EventViewDTO();
-        mapToMetadataDTO(event, dto);
-        
-        ImageDescriptor logoImage = event.findImageWithTag(MediaTagConstants.LOGO);
-        dto.setLogoImage(logoImage != null ? convertToImageDTO(logoImage) : null);
-        dto.setOfficialWebsiteURL(event.getOfficialWebsiteURL() == null ? null : event.getOfficialWebsiteURL().toString());
-
-        dto.setHasMedia(HomeServiceUtil.hasMedia(event));
-        dto.setState(HomeServiceUtil.calculateEventState(event));
-        dto.setHasAnalytics(EventState.RUNNING.compareTo(dto.getState()) <= 0);
-
-        boolean isFakeSeries = HomeServiceUtil.isFakeSeries(event);
-        
-        for (LeaderboardGroup leaderboardGroup : event.getLeaderboardGroups()) {
-            for (Leaderboard leaderboard : leaderboardGroup.getLeaderboards()) {
-                if(leaderboard instanceof RegattaLeaderboard) {
-                    Regatta regatta = getService().getRegattaByName(leaderboard.getName());
-                    if(isFakeSeries && !HomeServiceUtil.isPartOfEvent(event, regatta)) {
-                        continue;
-                    }
-                    
-                    RegattaMetadataDTO regattaDTO = HomeServiceUtil.toRegattaMetadataDTO(leaderboardGroup, leaderboard);
-                    regattaDTO.setStartDate(regatta.getStartDate() != null ? regatta.getStartDate().asDate() : null);
-                    regattaDTO.setEndDate(regatta.getEndDate() != null ? regatta.getEndDate().asDate() : null);
-                    regattaDTO.setState(HomeServiceUtil.calculateRegattaState(regattaDTO));
-                    dto.getRegattas().add(regattaDTO);
-                    
-                } else if(leaderboard instanceof FlexibleLeaderboard) {
-                    RegattaMetadataDTO regattaDTO = HomeServiceUtil.toRegattaMetadataDTO(leaderboardGroup, leaderboard);
-                    
-                    regattaDTO.setStartDate(null);
-                    regattaDTO.setEndDate(null);
-                    regattaDTO.setState(HomeServiceUtil.calculateRegattaState(regattaDTO));
-                    dto.getRegattas().add(regattaDTO);
-                }
-            }
-        }
-        
-        if (isFakeSeries) {
-            dto.setType(EventType.SERIES_EVENT);
-            
-            LeaderboardGroup overallLeaderboardGroup = event.getLeaderboardGroups().iterator().next();
-            dto.setSeriesName(overallLeaderboardGroup.getDisplayName() != null ? overallLeaderboardGroup.getDisplayName() :overallLeaderboardGroup.getName());
-            List<Event> fakeSeriesEvents = new ArrayList<Event>();
-            
-            for (Event eventOfSeries : getService().getAllEvents()) {
-                for (LeaderboardGroup leaderboardGroup : eventOfSeries.getLeaderboardGroups()) {
-                    if (overallLeaderboardGroup.equals(leaderboardGroup)) {
-                        fakeSeriesEvents.add(eventOfSeries);
-                    }
-                }
-            }
-            Collections.sort(fakeSeriesEvents, new Comparator<Event>() {
-                public int compare(Event e1, Event e2) {
-                    return e1.getStartDate().compareTo(e2.getEndDate());
-                }
-            });
-            for(Event eventInSeries: fakeSeriesEvents) {
-                String displayName = getLocation(eventInSeries);
-                if(displayName == null) {
-                    displayName = eventInSeries.getName();
-                }
-                dto.getEventsOfSeries().add(new EventReferenceDTO(eventInSeries.getId(), displayName));
-            }
-        } else {
-            dto.setType(dto.getRegattas().size() == 1 ? EventType.SINGLE_REGATTA: EventType.MULTI_REGATTA);
-        }
-        
-        // Special solution for Kieler Woche 2015
-        if("a9d6c5d5-cac3-47f2-9b5c-506e441819a1".equals(event.getId().toString())) {
-            dto.setSailorsInfoURL("http://sailorsinfo.kieler-woche.de/");
-        }
-
-        return dto;
-    }
-=======
->>>>>>> 1d54a573
     
     @Override
     public EventSeriesViewDTO getEventSeriesViewById(UUID id) {
