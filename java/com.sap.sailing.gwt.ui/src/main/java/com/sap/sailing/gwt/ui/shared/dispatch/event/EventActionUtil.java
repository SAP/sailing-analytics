--- conflicted
+++ resolved
@@ -64,15 +64,9 @@
 
     public static void forLeaderboardsOfEvent(DispatchContext context, UUID eventId, LeaderboardCallback callback) {
         Event event = context.getRacingEventService().getEvent(eventId);
-<<<<<<< HEAD
-        for (LeaderboardGroup lg : event.getLeaderboardGroups()) {
-            for (Leaderboard lb : lg.getLeaderboards()) {
-                forRacesOfLeaderboard(context, event, lb, callback);
-=======
         for (LeaderboardGroup leaderboardGroup : event.getLeaderboardGroups()) {
             for (Leaderboard leaderboard : leaderboardGroup.getLeaderboards()) {
                 callback.doForLeaderboard(new LeaderboardContext(event, leaderboardGroup, leaderboard));
->>>>>>> ae1ebd3e
             }
         }
     }
@@ -89,20 +83,7 @@
     public static void forRacesOfRegatta(DispatchContext context, UUID eventId, String regattaName, RaceCallback callback) {
         Event event = context.getRacingEventService().getEvent(eventId);
         // TODO check that the leaderboard is part of the event
-<<<<<<< HEAD
-        Leaderboard lb = context.getRacingEventService().getLeaderboardByName(regattaName);
-        forRacesOfLeaderboard(context, event, lb, callback);
-    }
-
-    private static void forRacesOfLeaderboard(DispatchContext context, Event event, Leaderboard lb, RaceCallback callback) {
-        for(RaceColumn raceColumn : lb.getRaceColumns()) {
-            for(Fleet fleet : raceColumn.getFleets()) {
-                callback.doForRace(new RaceContext(event, lb, raceColumn, fleet, context.getRacingEventService()));
-            }
-        }
-=======
         Leaderboard leaderboard = context.getRacingEventService().getLeaderboardByName(regattaName);
         new LeaderboardContext(event, null, leaderboard).forRaces(context, callback);
->>>>>>> ae1ebd3e
     }
 }