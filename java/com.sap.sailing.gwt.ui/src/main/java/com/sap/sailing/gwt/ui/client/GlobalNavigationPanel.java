--- conflicted
+++ resolved
@@ -1,85 +1,80 @@
-package com.sap.sailing.gwt.ui.client;
-
-import java.util.HashMap;
-import java.util.Map;
-
-import com.google.gwt.core.client.GWT;
-import com.google.gwt.safehtml.client.SafeHtmlTemplates;
-import com.google.gwt.safehtml.shared.SafeHtml;
-import com.google.gwt.user.client.ui.FlowPanel;
-import com.google.gwt.user.client.ui.HTML;
-import com.sap.sailing.gwt.ui.shared.EventDTO;
-
-public class GlobalNavigationPanel extends FlowPanel {
-
-    interface AnchorTemplates extends SafeHtmlTemplates {
-        @SafeHtmlTemplates.Template("<a href=\"{0}\">{1}</a>")
-        SafeHtml anchor(String url, String displayName);
-    }
-    
-    public static final AnchorTemplates ANCHORTEMPLATE = GWT.create(AnchorTemplates.class);
-    
-    private final String styleName;
-
-    /**
-     * @param event an optional event; may be <code>null</code>.
-     * @param styleNamePrefix an optional prefix for the style name; may be null - if not null the prefix
-     *         is prepended to the style settings.
-     */
-    public GlobalNavigationPanel(StringMessages stringMessages, boolean showHomeNavigation, String leaderboardName,
-            String leaderboardGroupName, EventDTO event, String styleNamePrefix) {
-        super();
-        if (styleNamePrefix != null && !styleNamePrefix.equalsIgnoreCase("")) {
-            this.styleName = styleNamePrefix+"-globalNavigation";
-        } else {
-            this.styleName = "globalNavigation";
-        }
-        setStyleName(this.styleName);
-        if (event != null  && event.getName() != null) {
-            String eventLink = EntryPointLinkFactory.createEventLink(new HashMap<String, String>(), event.id.toString());
-            addNavigationLink(event.getName(), eventLink, "event", stringMessages.goToEventOverview());
-        } else {
-            if (showHomeNavigation) {
-                if (leaderboardGroupName != null && !leaderboardGroupName.isEmpty()) {
-                    Map<String, String> leaderboardGroupLinkParameters = new HashMap<String, String>();
-                    leaderboardGroupLinkParameters.put("showRaceDetails", "true");
-                    leaderboardGroupLinkParameters.put("leaderboardGroupName", leaderboardGroupName);
-                    String leaderBoardGroupLink = EntryPointLinkFactory.createLeaderboardGroupLink(leaderboardGroupLinkParameters);
-                    addNavigationLink(leaderboardGroupName, leaderBoardGroupLink, "leaderBoardGroup", stringMessages.goToEventOverview());
-                } else {
-                    addNavigationLink(stringMessages.home(), "/", "home", stringMessages.goToEventOverview());
-                }
-            }
-        }
-        
-        if (leaderboardName != null && !leaderboardName.isEmpty()) {
-            Map<String, String> leaderboardLinkParameters = new HashMap<String, String>();
-            leaderboardLinkParameters.put("showRaceDetails", "true");
-            leaderboardLinkParameters.put("name", leaderboardName);
-            if (leaderboardGroupName != null && !leaderboardGroupName.isEmpty()) {
-                leaderboardLinkParameters.put("leaderboardGroupName", leaderboardGroupName);
-            }
-            String leaderBoardLink = EntryPointLinkFactory.createLeaderboardLink(leaderboardLinkParameters);
-<<<<<<< HEAD
-            addNavigationLink(leaderboardName, leaderBoardLink, "leaderBoard", "Go to the overview and see all Races in one Leaderboard");
-        }
-        addLoginPanel();
-=======
-            addNavigationLink(leaderboardName, leaderBoardLink, "leaderBoard", stringMessages.goToOverviewAndSeeLeaderboard());
-        }        
->>>>>>> 07ae92cc
-    }
-
-    private void addNavigationLink(String linkName, String linkUrl, String styleNameExtension, String htmlTitle) {
-    	String setHtmlTitle = htmlTitle;
-        HTML linkHtml = new HTML(ANCHORTEMPLATE.anchor(linkUrl, linkName));
-        linkHtml.addStyleName(styleName+"-"+"Link");
-        linkHtml.addStyleName(styleName+"-"+styleNameExtension);
-        linkHtml.setTitle(setHtmlTitle);
-        add(linkHtml);
-    }
-    
-    private void addLoginPanel(){
-        
-    }
-}
+package com.sap.sailing.gwt.ui.client;
+
+import java.util.HashMap;
+import java.util.Map;
+
+import com.google.gwt.core.client.GWT;
+import com.google.gwt.safehtml.client.SafeHtmlTemplates;
+import com.google.gwt.safehtml.shared.SafeHtml;
+import com.google.gwt.user.client.ui.FlowPanel;
+import com.google.gwt.user.client.ui.HTML;
+import com.sap.sailing.gwt.ui.shared.EventDTO;
+
+public class GlobalNavigationPanel extends FlowPanel {
+
+    interface AnchorTemplates extends SafeHtmlTemplates {
+        @SafeHtmlTemplates.Template("<a href=\"{0}\">{1}</a>")
+        SafeHtml anchor(String url, String displayName);
+    }
+    
+    public static final AnchorTemplates ANCHORTEMPLATE = GWT.create(AnchorTemplates.class);
+    
+    private final String styleName;
+
+    /**
+     * @param event an optional event; may be <code>null</code>.
+     * @param styleNamePrefix an optional prefix for the style name; may be null - if not null the prefix
+     *         is prepended to the style settings.
+     */
+    public GlobalNavigationPanel(StringMessages stringMessages, boolean showHomeNavigation, String leaderboardName,
+            String leaderboardGroupName, EventDTO event, String styleNamePrefix) {
+        super();
+        if (styleNamePrefix != null && !styleNamePrefix.equalsIgnoreCase("")) {
+            this.styleName = styleNamePrefix+"-globalNavigation";
+        } else {
+            this.styleName = "globalNavigation";
+        }
+        setStyleName(this.styleName);
+        if (event != null  && event.getName() != null) {
+            String eventLink = EntryPointLinkFactory.createEventLink(new HashMap<String, String>(), event.id.toString());
+            addNavigationLink(event.getName(), eventLink, "event", stringMessages.goToEventOverview());
+        } else {
+            if (showHomeNavigation) {
+                if (leaderboardGroupName != null && !leaderboardGroupName.isEmpty()) {
+                    Map<String, String> leaderboardGroupLinkParameters = new HashMap<String, String>();
+                    leaderboardGroupLinkParameters.put("showRaceDetails", "true");
+                    leaderboardGroupLinkParameters.put("leaderboardGroupName", leaderboardGroupName);
+                    String leaderBoardGroupLink = EntryPointLinkFactory.createLeaderboardGroupLink(leaderboardGroupLinkParameters);
+                    addNavigationLink(leaderboardGroupName, leaderBoardGroupLink, "leaderBoardGroup", stringMessages.goToEventOverview());
+                } else {
+                    addNavigationLink(stringMessages.home(), "/", "home", stringMessages.goToEventOverview());
+                }
+            }
+        }
+        
+        if (leaderboardName != null && !leaderboardName.isEmpty()) {
+            Map<String, String> leaderboardLinkParameters = new HashMap<String, String>();
+            leaderboardLinkParameters.put("showRaceDetails", "true");
+            leaderboardLinkParameters.put("name", leaderboardName);
+            if (leaderboardGroupName != null && !leaderboardGroupName.isEmpty()) {
+                leaderboardLinkParameters.put("leaderboardGroupName", leaderboardGroupName);
+            }
+            String leaderBoardLink = EntryPointLinkFactory.createLeaderboardLink(leaderboardLinkParameters);
+            addNavigationLink(leaderboardName, leaderBoardLink, "leaderBoard", stringMessages.goToOverviewAndSeeLeaderboard());
+        }
+        addLoginPanel();
+    }
+
+    private void addNavigationLink(String linkName, String linkUrl, String styleNameExtension, String htmlTitle) {
+    	String setHtmlTitle = htmlTitle;
+        HTML linkHtml = new HTML(ANCHORTEMPLATE.anchor(linkUrl, linkName));
+        linkHtml.addStyleName(styleName+"-"+"Link");
+        linkHtml.addStyleName(styleName+"-"+styleNameExtension);
+        linkHtml.setTitle(setHtmlTitle);
+        add(linkHtml);
+    }
+    
+    private void addLoginPanel(){
+        
+    }
+}