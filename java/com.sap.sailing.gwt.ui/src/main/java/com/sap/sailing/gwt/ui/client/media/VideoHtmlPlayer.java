package com.sap.sailing.gwt.ui.client.media;

import com.google.gwt.media.client.MediaBase;
import com.google.gwt.media.client.Video;
import com.google.gwt.user.client.ui.Widget;
<<<<<<< HEAD
import com.sap.sailing.domain.common.TimePoint;
=======
>>>>>>> b981493f
import com.sap.sailing.domain.common.impl.MillisecondsTimePoint;
import com.sap.sailing.domain.common.media.MediaTrack;
import com.sap.sailing.gwt.ui.client.media.shared.VideoSynchPlayer;
import com.sap.sailing.gwt.ui.client.media.shared.WithWidget;
import com.sap.sse.gwt.client.player.Timer;

public class VideoHtmlPlayer extends AbstractHtmlMediaPlayer implements VideoSynchPlayer, MediaSynchAdapter, WithWidget {

    private final TimePoint raceStartTime;
    private final Timer raceTimer;
    private EditFlag editFlag;
    
    public VideoHtmlPlayer(final MediaTrack videoTrack, TimePoint raceStartTime, boolean showSynchControls, Timer raceTimer) {
        super(videoTrack);
        this.raceTimer = raceTimer;
        this.raceStartTime = raceStartTime;
    }
    
    @Override
    protected MediaBase createMediaElement() {
        return Video.createIfSupported();
    }

    @Override
    public long getOffset() {
<<<<<<< HEAD
        return getMediaTrack().startTime.asMillis() - raceStartTime.asMillis();
=======
        return getMediaTrack().startTime.asMillis() - raceStartTimeMillis;
>>>>>>> b981493f
    }

    @Override
    public void changeOffsetBy(long delta) {
        getMediaTrack().startTime = getMediaTrack().startTime.plus(delta);
        forceAlign();
    }

    @Override
    public void updateOffset() {
        getMediaTrack().startTime = new MillisecondsTimePoint(raceTimer.getTime().getTime() - getCurrentMediaTimeMillis());
    }

    @Override
    public void setControlsVisible(boolean isVisible) {
        mediaElement.setControls(isVisible);
    }

    @Override
    public void pauseRace() {
        raceTimer.pause();
    }
    
    @Override
    public void playMedia() {
        if (!isEditing()) {
            super.playMedia();
        }
    }
    
    @Override
    public void pauseMedia() {
        if (!isEditing()) {
            super.pauseMedia();
        }
    }

    @Override
    protected void alignTime() {
        if (!isEditing()) {
            super.alignTime();
        } 
    }

    @Override
    public Widget getWidget() {
        return mediaElement;
    }

    private boolean isEditing() {
        return editFlag != null && editFlag.isEditing();
    }
    
    public void setEditFlag(EditFlag editFlag) {
        this.editFlag = editFlag;
    }
    
}<|MERGE_RESOLUTION|>--- conflicted
+++ resolved
@@ -3,10 +3,6 @@
 import com.google.gwt.media.client.MediaBase;
 import com.google.gwt.media.client.Video;
 import com.google.gwt.user.client.ui.Widget;
-<<<<<<< HEAD
-import com.sap.sailing.domain.common.TimePoint;
-=======
->>>>>>> b981493f
 import com.sap.sailing.domain.common.impl.MillisecondsTimePoint;
 import com.sap.sailing.domain.common.media.MediaTrack;
 import com.sap.sailing.gwt.ui.client.media.shared.VideoSynchPlayer;
@@ -15,14 +11,14 @@
 
 public class VideoHtmlPlayer extends AbstractHtmlMediaPlayer implements VideoSynchPlayer, MediaSynchAdapter, WithWidget {
 
-    private final TimePoint raceStartTime;
+    private final long raceStartTimeMillis;
     private final Timer raceTimer;
     private EditFlag editFlag;
     
-    public VideoHtmlPlayer(final MediaTrack videoTrack, TimePoint raceStartTime, boolean showSynchControls, Timer raceTimer) {
+    public VideoHtmlPlayer(final MediaTrack videoTrack, long raceStartTimeMillis, boolean showSynchControls, Timer raceTimer) {
         super(videoTrack);
         this.raceTimer = raceTimer;
-        this.raceStartTime = raceStartTime;
+        this.raceStartTimeMillis = raceStartTimeMillis;
     }
     
     @Override
@@ -32,11 +28,7 @@
 
     @Override
     public long getOffset() {
-<<<<<<< HEAD
-        return getMediaTrack().startTime.asMillis() - raceStartTime.asMillis();
-=======
         return getMediaTrack().startTime.asMillis() - raceStartTimeMillis;
->>>>>>> b981493f
     }
 
     @Override
