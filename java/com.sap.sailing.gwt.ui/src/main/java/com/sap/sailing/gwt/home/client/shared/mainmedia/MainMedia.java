--- conflicted
+++ resolved
@@ -12,14 +12,9 @@
 import com.google.gwt.user.client.ui.HTMLPanel;
 import com.google.gwt.user.client.ui.Widget;
 import com.sap.sailing.gwt.home.client.app.PlaceNavigator;
-<<<<<<< HEAD
-import com.sap.sailing.gwt.ui.shared.media.ImageMetadataDTO;
-import com.sap.sailing.gwt.ui.shared.media.VideoMetadataDTO;
-=======
 import com.sap.sailing.gwt.home.client.shared.media.SailingFullscreenViewer;
 import com.sap.sailing.gwt.ui.shared.media.SailingImageDTO;
 import com.sap.sailing.gwt.ui.shared.media.SailingVideoDTO;
->>>>>>> 41e44b42
 import com.sap.sse.gwt.client.controls.carousel.ImageCarousel;
 
 public class MainMedia extends Composite {
@@ -46,31 +41,18 @@
         imageCarousel.registerFullscreenViewer(new SailingFullscreenViewer());
     }
 
-<<<<<<< HEAD
-    public void setData(Collection<VideoMetadataDTO> videos, ArrayList<ImageMetadataDTO> photos) {
-        Iterator<VideoMetadataDTO> videoIterator = videos.iterator();
-        int videoCount = 0;
-        while(videoCount < MAX_VIDEO_COUNT && videoIterator.hasNext()) {
-            VideoMetadataDTO videoDTO = videoIterator.next();
-=======
     public void setData(Collection<SailingVideoDTO> videos, ArrayList<SailingImageDTO> photos) {
         Iterator<SailingVideoDTO> videoIterator = videos.iterator();
         int videoCount = 0;
         while(videoCount < MAX_VIDEO_COUNT && videoIterator.hasNext()) {
             SailingVideoDTO videoDTO = videoIterator.next();
->>>>>>> 41e44b42
             MainMediaVideo video = new MainMediaVideo(videoDTO.getTitle(), videoDTO.getSourceRef(),
                     videoDTO.getMimeType());
             videosPanel.add(video);
             videoCount++;
         }
-<<<<<<< HEAD
-        for (ImageMetadataDTO image : photos) {
-            imageCarousel.addImage(image.getSourceRef(), image.getHeightInPx(), image.getWidthInPx());
-=======
         for (SailingImageDTO image : photos) {
             imageCarousel.addImage(image);
->>>>>>> 41e44b42
         }
     }
 }