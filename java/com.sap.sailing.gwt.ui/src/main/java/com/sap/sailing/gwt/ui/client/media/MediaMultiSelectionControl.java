--- conflicted
+++ resolved
@@ -16,12 +16,7 @@
 import com.google.gwt.user.client.ui.Button;
 import com.google.gwt.user.client.ui.CheckBox;
 import com.google.gwt.user.client.ui.DialogBox;
-<<<<<<< HEAD
-import com.google.gwt.user.client.ui.FlowPanel;
-import com.google.gwt.user.client.ui.Grid;
-=======
 import com.google.gwt.user.client.ui.FocusWidget;
->>>>>>> 9a4cb65f
 import com.google.gwt.user.client.ui.HasHorizontalAlignment;
 import com.google.gwt.user.client.ui.HorizontalPanel;
 import com.google.gwt.user.client.ui.Label;
@@ -86,12 +81,11 @@
             }
         });
 //        controlButtons.setWidget(0, 1, closeButton);
+        controlButtons.setCellHorizontalAlignment(closeButton, HasHorizontalAlignment.ALIGN_RIGHT);
         controlButtons.add(closeButton);
-        controlButtons.setCellHorizontalAlignment(closeButton, HasHorizontalAlignment.ALIGN_RIGHT);
+        
         grid.add(controlButtons);
 //        grid.set
-        dialogControl.add(grid);
-        dialogControl.showRelativeTo(popupLocation);
     }
 
     private void addVideoTracksToGridPanel(Collection<MediaTrack> reachableVideoTracks, Panel grid) {
@@ -168,14 +162,8 @@
             panel.add(deleteButton);
             CheckBox connectCheckBox = createConnectCheckBox(videoTrack);
             panel.setCellHorizontalAlignment(deleteButton, HasHorizontalAlignment.ALIGN_RIGHT);
-            panel.add(connectCheckBox);
-<<<<<<< HEAD
-
-=======
-            
+            panel.add(connectCheckBox);      
             setEnableOfVideoTrack(connectCheckBox, connectCheckBox.getValue());
-            
->>>>>>> 9a4cb65f
             return panel;
         } else {
             return playCheckBox;
@@ -199,16 +187,6 @@
                     setEnableOfVideoTrack((CheckBox)changeEvent.getSource(), false);
                 }
             }
-
-<<<<<<< HEAD
-            private void disconnectVideoWithRace(final MediaTrack videoTrack) {
-                videoTrack.regattasAndRaces.remove(((MediaPlayerManagerComponent) mediaPlayerManager)
-                        .getRaceIdentifier());
-            }
-
-            private void connectVideoWithRace(final MediaTrack videoTrack) {
-                videoTrack.regattasAndRaces.add(((MediaPlayerManagerComponent) mediaPlayerManager).getRaceIdentifier());
-=======
         });
         return connectCheckBox;
     }
@@ -247,7 +225,6 @@
 
             @Override
             public void onSuccess(Void allMediaTracks) {
->>>>>>> 9a4cb65f
             }
         });
     }
