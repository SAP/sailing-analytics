--- conflicted
+++ resolved
@@ -1,9 +1,8 @@
-<<<<<<< HEAD
 package com.sap.sailing.gwt.ui.shared;
 
 import java.io.Serializable;
 
-import com.sap.sailing.domain.common.dto.PositionDTO;
+import com.sap.sailing.domain.common.Position;
 
 public class WindLatticeDTO implements Serializable {
 
@@ -11,44 +10,16 @@
 	 * Generated uid for serialisation
 	 */
 	private static final long serialVersionUID = -2110785502151983845L;
-	private PositionDTO[][] matrix;
+	private Position[][] matrix;
 
 	public WindLatticeDTO() {
 	}
 
-	public void setMatrix(PositionDTO[][] matrix) {
+	public void setMatrix( Position[][] matrix ) {
 		this.matrix = matrix;
 	}
 
-	public PositionDTO[][] getMatrix() {
-		return matrix;
-	}
-}
-=======
-package com.sap.sailing.gwt.ui.shared;
-
-import java.io.Serializable;
-
-import com.sap.sailing.domain.common.Position;
-
-
-public class WindLatticeDTO implements Serializable {
-
-	/**
-	 * Generated uid for serialisation
-	 */
-	private static final long serialVersionUID = -2110785502151983845L;
-	private Position [][] matrix;
-	
-	public WindLatticeDTO() {
-	}
-	
-	public void setMatrix( Position [][] matrix ) {
-		this.matrix = matrix;
-	}
-	
 	public Position[][] getMatrix() {
 		return matrix;
 	}
-}
->>>>>>> 29d69812
+}