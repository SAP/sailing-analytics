--- conflicted
+++ resolved
@@ -38,14 +38,9 @@
         if (hash != null && hash.startsWith("#")) {
             hash = hash.substring(1);
         }
-<<<<<<< HEAD
-        Place place = hisMap.getPlace(hash);
-        String userWantsMobileUi = Cookies.getCookie(SAPSAILING_MOBILE);
-=======
         Place rawPlace = hisMap.getPlace(hash);
         Place place = placeUpdater.getRealPlace(rawPlace);
-        GWT.log("Hash: " + hash);
->>>>>>> a239f717
+        String userWantsMobileUi = Cookies.getCookie(SAPSAILING_MOBILE);
         if (place != null && !(place instanceof HasMobileVersion)) {
             LOG.info("We have a dedicated desktop place: " + hash);
             startDesktop();
