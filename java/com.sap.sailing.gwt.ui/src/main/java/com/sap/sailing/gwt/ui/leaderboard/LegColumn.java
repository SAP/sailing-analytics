--- conflicted
+++ resolved
@@ -17,12 +17,8 @@
 import com.sap.sailing.domain.common.impl.InvertibleComparatorAdapter;
 import com.sap.sailing.gwt.ui.client.StringMessages;
 import com.sap.sailing.gwt.ui.client.shared.controls.AbstractSortableColumnWithMinMax;
-<<<<<<< HEAD
 import com.sap.sailing.gwt.ui.leaderboard.DetailTypeColumn.DataExtractor;
-=======
-import com.sap.sailing.gwt.ui.leaderboard.DetailTypeColumn.LegDetailField;
 import com.sap.sse.common.Duration;
->>>>>>> 1e2ea15e
 
 /**
  * Displays competitor's rank in leg and makes the column sortable by rank. The leg is
@@ -58,123 +54,7 @@
         }
     }
     
-<<<<<<< HEAD
-    private class CorrectedTimeTraveledInSeconds extends AbstractLegDetailField<Double> {
-        @Override
-        protected Double getFromNonNullEntry(LegEntryDTO entry) {
-            return entry.correctedTotalTime == null ? null : entry.correctedTotalTime.asSeconds();
-        }
-    }
-    
-    private class AverageSpeedOverGroundInKnots extends AbstractLegDetailField<Double> {
-        @Override
-        protected Double getFromNonNullEntry(LegEntryDTO entry) {
-            return entry.averageSpeedOverGroundInKnots;
-        }
-    }
-    
-    private class AverageAbsoluteCrossTrackErrorInMeters extends AbstractLegDetailField<Double> {
-        @Override
-        protected Double getFromNonNullEntry(LegEntryDTO entry) {
-            return entry.averageAbsoluteCrossTrackErrorInMeters;
-        }
-    }
-    
-    private class AverageSignedCrossTrackErrorInMeters extends AbstractLegDetailField<Double> {
-        @Override
-        protected Double getFromNonNullEntry(LegEntryDTO entry) {
-            return entry.averageSignedCrossTrackErrorInMeters;
-        }
-    }
-    
-    private class CurrentSpeedOverGroundInKnots extends AbstractLegDetailField<Double> {
-        @Override
-        protected Double getFromNonNullEntry(LegEntryDTO entry) {
-            return entry.currentSpeedOverGroundInKnots;
-        }
-    }
-    
-    private class CurrentHeelInDegrees extends AbstractLegDetailField<Double> {
-        @Override
-        protected Double getFromNonNullEntry(LegEntryDTO entry) {
-            return entry.currentHeelInDegrees;
-        }
-    }
-
-    private class CurrentPitchInDegrees extends AbstractLegDetailField<Double> {
-        @Override
-        protected Double getFromNonNullEntry(LegEntryDTO entry) {
-            return entry.currentPitchInDegrees;
-        }
-    }
-
-    private class CurrentRideHeightInMeters extends AbstractLegDetailField<Double> {
-        @Override
-        protected Double getFromNonNullEntry(LegEntryDTO entry) {
-            return entry.currentRideHeightInMeters;
-        }
-    }
-    
-    private class CurrentDistanceFoiledInMeters extends AbstractLegDetailField<Double> {
-        @Override
-        protected Double getFromNonNullEntry(LegEntryDTO entry) {
-            return entry.currentDistanceFoiledInMeters;
-        }
-    }
-    
-    private class CurrentDurationFoiled extends AbstractLegDetailField<Double> {
-        @Override
-        protected Double getFromNonNullEntry(LegEntryDTO entry) {
-            return entry.currentDurationFoiledInSeconds;
-        }
-    }
-    
-    private class EstimatedTimeToNextWaypointInSeconds extends AbstractLegDetailField<Double> {
-        @Override
-        protected Double getFromNonNullEntry(LegEntryDTO entry) {
-            return entry.estimatedTimeToNextWaypointInSeconds;
-        }
-    }
-    
-    private class GapToLeaderInSeconds extends AbstractLegDetailField<Double> {
-        @Override
-        protected Double getFromNonNullEntry(LegEntryDTO entry) {
-            return entry.gapToLeaderInSeconds;
-        }
-    }
-    
-    private class GapChangeSinceLegStartInSeconds extends AbstractLegDetailField<Double> {
-        @Override
-        protected Double getFromNonNullEntry(LegEntryDTO entry) {
-            return entry.gapChangeSinceLegStartInSeconds;
-        }
-    }
-    
-    private class SideToWhichMarkAtLegStartWasRounded extends AbstractLegDetailField<NauticalSide> {
-        @Override
-        protected NauticalSide getFromNonNullEntry(LegEntryDTO entry) {
-            return entry.sideToWhichMarkAtLegStartWasRounded;
-        }
-    }
-    
-    private class VelocityMadeGoodInKnots extends AbstractLegDetailField<Double> {
-        @Override
-        protected Double getFromNonNullEntry(LegEntryDTO entry) {
-            return entry.velocityMadeGoodInKnots;
-        }
-    }
-    
-    private class WindwardDistanceToGoInMeters extends AbstractLegDetailField<Double> {
-        @Override
-        protected Double getFromNonNullEntry(LegEntryDTO entry) {
-            return entry.windwardDistanceToGoInMeters;
-        }
-    }
-    
     private class RankGain implements DataExtractor<Integer, LeaderboardRowDTO> {
-=======
-    private class RankGain implements LegDetailField<Integer> {
->>>>>>> 1e2ea15e
         @Override
         public Integer get(LeaderboardRowDTO row) {
             LegEntryDTO legEntry = getLegEntry(row);
@@ -272,7 +152,7 @@
         }
     }
     
-    private class DoubleDetailTypeExtractor implements LegDetailField<Double> {
+    private class DoubleDetailTypeExtractor implements DataExtractor<Double, LeaderboardRowDTO> {
         
         private final Function<LegEntryDTO, Double> valueExtractor;
 
@@ -316,66 +196,20 @@
             LeaderboardPanel<?> leaderboardPanel, StringMessages stringMessages, String detailHeaderStyle,
             String detailColumnStyle) {
         Map<DetailType, AbstractSortableColumnWithMinMax<LeaderboardRowDTO, ?>> result = new HashMap<>();
-<<<<<<< HEAD
-        result.put(DetailType.DISTANCE_TRAVELED,
-                new FormattedDoubleLeaderboardRowDTODetailTypeColumn(DetailType.DISTANCE_TRAVELED, new DistanceTraveledInMeters(), detailHeaderStyle, detailColumnStyle, leaderboardPanel));
-        result.put(DetailType.DISTANCE_TRAVELED_INCLUDING_GATE_START,
-                new FormattedDoubleLeaderboardRowDTODetailTypeColumn(DetailType.DISTANCE_TRAVELED_INCLUDING_GATE_START, new DistanceTraveledIncludingGateStartInMeters(), detailHeaderStyle, detailColumnStyle, leaderboardPanel));
-        result.put(DetailType.AVERAGE_SPEED_OVER_GROUND_IN_KNOTS, 
-                new FormattedDoubleLeaderboardRowDTODetailTypeColumn(DetailType.AVERAGE_SPEED_OVER_GROUND_IN_KNOTS, new AverageSpeedOverGroundInKnots(), detailHeaderStyle, detailColumnStyle, leaderboardPanel));
-        result.put(DetailType.CURRENT_SPEED_OVER_GROUND_IN_KNOTS, 
-                new FormattedDoubleLeaderboardRowDTODetailTypeColumn(DetailType.CURRENT_SPEED_OVER_GROUND_IN_KNOTS, new CurrentSpeedOverGroundInKnots(), detailHeaderStyle, detailColumnStyle, leaderboardPanel));
-
-        result.put(DetailType.CURRENT_HEEL_IN_DEGREES, new HeelColumn(DetailType.CURRENT_HEEL_IN_DEGREES,
-                new CurrentHeelInDegrees(), detailHeaderStyle, detailColumnStyle, leaderboardPanel));
-        result.put(DetailType.CURRENT_PITCH_IN_DEGREES, new PitchColumn(DetailType.CURRENT_PITCH_IN_DEGREES,
-                new CurrentPitchInDegrees(),
-                        detailHeaderStyle, detailColumnStyle, leaderboardPanel));
-        result.put(DetailType.CURRENT_RIDE_HEIGHT_IN_METERS, new RideHeightColumn(DetailType.CURRENT_RIDE_HEIGHT_IN_METERS,
-                new CurrentRideHeightInMeters(), detailHeaderStyle, detailColumnStyle, leaderboardPanel));
-        result.put(DetailType.CURRENT_DISTANCE_FOILED_IN_METERS, new FormattedDoubleLeaderboardRowDTODetailTypeColumn(DetailType.CURRENT_DISTANCE_FOILED_IN_METERS,
-                new CurrentDistanceFoiledInMeters(), detailHeaderStyle, detailColumnStyle, leaderboardPanel));
-        result.put(DetailType.CURRENT_DURATION_FOILED_IN_SECONDS, new TotalTimeColumn(DetailType.CURRENT_DURATION_FOILED_IN_SECONDS,
-                new CurrentDurationFoiled(), detailHeaderStyle, detailColumnStyle, leaderboardPanel));
-        result.put(DetailType.ESTIMATED_TIME_TO_NEXT_WAYPOINT_IN_SECONDS,
-                new FormattedDoubleLeaderboardRowDTODetailTypeColumn(DetailType.ESTIMATED_TIME_TO_NEXT_WAYPOINT_IN_SECONDS, new EstimatedTimeToNextWaypointInSeconds(),
-                        detailHeaderStyle, detailColumnStyle, leaderboardPanel));
-        result.put(DetailType.GAP_TO_LEADER_IN_SECONDS,
-                new FormattedDoubleLeaderboardRowDTODetailTypeColumn(DetailType.GAP_TO_LEADER_IN_SECONDS, new GapToLeaderInSeconds(), detailHeaderStyle, detailColumnStyle, leaderboardPanel));
-        result.put(DetailType.GAP_CHANGE_SINCE_LEG_START_IN_SECONDS,
-                new FormattedDoubleLeaderboardRowDTODetailTypeColumn(DetailType.GAP_CHANGE_SINCE_LEG_START_IN_SECONDS, new GapChangeSinceLegStartInSeconds(),
-                        detailHeaderStyle, detailColumnStyle, leaderboardPanel));
-        result.put(DetailType.SIDE_TO_WHICH_MARK_AT_LEG_START_WAS_ROUNDED,
-                new SideToWhichMarkAtLegStartWasRoundedColumn(stringMessages.sideToWhichMarkAtLegStartWasRounded(),
-                        new SideToWhichMarkAtLegStartWasRounded(), detailHeaderStyle, detailColumnStyle, stringMessages, leaderboardPanel));
-        result.put(DetailType.VELOCITY_MADE_GOOD_IN_KNOTS,
-                new FormattedDoubleLeaderboardRowDTODetailTypeColumn(DetailType.VELOCITY_MADE_GOOD_IN_KNOTS, new VelocityMadeGoodInKnots(), detailHeaderStyle, detailColumnStyle, leaderboardPanel));
-        result.put(DetailType.WINDWARD_DISTANCE_TO_GO_IN_METERS, 
-                new FormattedDoubleLeaderboardRowDTODetailTypeColumn(DetailType.WINDWARD_DISTANCE_TO_GO_IN_METERS, new WindwardDistanceToGoInMeters(), detailHeaderStyle, detailColumnStyle, leaderboardPanel));
-        result.put(DetailType.RANK_GAIN, new RankGainColumn(stringMessages.rankGain(), new RankGain(), detailHeaderStyle, detailColumnStyle, leaderboardPanel));
-        result.put(DetailType.NUMBER_OF_MANEUVERS, new ManeuverCountLegDetailsColumn(detailHeaderStyle, detailColumnStyle));
-        result.put(DetailType.TIME_TRAVELED, new TotalTimeColumn(DetailType.TIME_TRAVELED, new TimeTraveledInSeconds(), detailHeaderStyle, detailColumnStyle, leaderboardPanel));
-        result.put(DetailType.CORRECTED_TIME_TRAVELED,
-                new FormattedDoubleLeaderboardRowDTODetailTypeColumn(DetailType.CORRECTED_TIME_TRAVELED, new CorrectedTimeTraveledInSeconds(), detailHeaderStyle, detailColumnStyle, leaderboardPanel));
-        result.put(DetailType.AVERAGE_ABSOLUTE_CROSS_TRACK_ERROR_IN_METERS, 
-                new FormattedDoubleLeaderboardRowDTODetailTypeColumn(DetailType.AVERAGE_ABSOLUTE_CROSS_TRACK_ERROR_IN_METERS, new AverageAbsoluteCrossTrackErrorInMeters(), detailHeaderStyle, detailColumnStyle, leaderboardPanel));
-        result.put(DetailType.AVERAGE_SIGNED_CROSS_TRACK_ERROR_IN_METERS, 
-                new FormattedDoubleLeaderboardRowDTODetailTypeColumn(DetailType.AVERAGE_SIGNED_CROSS_TRACK_ERROR_IN_METERS, new AverageSignedCrossTrackErrorInMeters(), detailHeaderStyle, detailColumnStyle, leaderboardPanel));
-=======
         result.put(DetailType.LEG_DISTANCE_TRAVELED,
-                new FormattedDoubleDetailTypeColumn(DetailType.LEG_DISTANCE_TRAVELED,
+                new FormattedDoubleLeaderboardRowDTODetailTypeColumn(DetailType.LEG_DISTANCE_TRAVELED,
                         new DoubleDetailTypeExtractor(e -> e.distanceTraveledInMeters), detailHeaderStyle,
                         detailColumnStyle, leaderboardPanel));
         result.put(DetailType.LEG_DISTANCE_TRAVELED_INCLUDING_GATE_START,
-                new FormattedDoubleDetailTypeColumn(DetailType.LEG_DISTANCE_TRAVELED_INCLUDING_GATE_START,
+                new FormattedDoubleLeaderboardRowDTODetailTypeColumn(DetailType.LEG_DISTANCE_TRAVELED_INCLUDING_GATE_START,
                         new DoubleDetailTypeExtractor(e -> e.distanceTraveledIncludingGateStartInMeters),
                         detailHeaderStyle, detailColumnStyle, leaderboardPanel));
         result.put(DetailType.LEG_AVERAGE_SPEED_OVER_GROUND_IN_KNOTS,
-                new FormattedDoubleDetailTypeColumn(DetailType.LEG_AVERAGE_SPEED_OVER_GROUND_IN_KNOTS,
+                new FormattedDoubleLeaderboardRowDTODetailTypeColumn(DetailType.LEG_AVERAGE_SPEED_OVER_GROUND_IN_KNOTS,
                         new DoubleDetailTypeExtractor(e -> e.averageSpeedOverGroundInKnots), detailHeaderStyle,
                         detailColumnStyle, leaderboardPanel));
         result.put(DetailType.LEG_CURRENT_SPEED_OVER_GROUND_IN_KNOTS,
-                new FormattedDoubleDetailTypeColumn(DetailType.LEG_CURRENT_SPEED_OVER_GROUND_IN_KNOTS,
+                new FormattedDoubleLeaderboardRowDTODetailTypeColumn(DetailType.LEG_CURRENT_SPEED_OVER_GROUND_IN_KNOTS,
                         new DoubleDetailTypeExtractor(e -> e.currentSpeedOverGroundInKnots), detailHeaderStyle,
                         detailColumnStyle, leaderboardPanel));
         result.put(DetailType.BRAVO_LEG_CURRENT_HEEL_IN_DEGREES,
@@ -391,7 +225,7 @@
                         new DoubleDetailTypeExtractor(e -> e.currentRideHeightInMeters), detailHeaderStyle,
                         detailColumnStyle, leaderboardPanel));
         result.put(DetailType.BRAVOEXTENDED_LEG_CURRENT_DISTANCE_FOILED_IN_METERS,
-                new FormattedDoubleDetailTypeColumn(DetailType.BRAVOEXTENDED_LEG_CURRENT_DISTANCE_FOILED_IN_METERS,
+                new FormattedDoubleLeaderboardRowDTODetailTypeColumn(DetailType.BRAVOEXTENDED_LEG_CURRENT_DISTANCE_FOILED_IN_METERS,
                         new DoubleDetailTypeExtractor(e -> e.currentDistanceFoiledInMeters), detailHeaderStyle,
                         detailColumnStyle, leaderboardPanel));
         result.put(DetailType.BRAVOEXTENDED_LEG_CURRENT_DURATION_FOILED_IN_SECONDS,
@@ -399,15 +233,15 @@
                         new DoubleDetailTypeExtractor(e -> e.currentDurationFoiledInSeconds), detailHeaderStyle,
                         detailColumnStyle, leaderboardPanel));
         result.put(DetailType.LEG_ESTIMATED_TIME_TO_NEXT_WAYPOINT_IN_SECONDS,
-                new FormattedDoubleDetailTypeColumn(DetailType.LEG_ESTIMATED_TIME_TO_NEXT_WAYPOINT_IN_SECONDS,
+                new FormattedDoubleLeaderboardRowDTODetailTypeColumn(DetailType.LEG_ESTIMATED_TIME_TO_NEXT_WAYPOINT_IN_SECONDS,
                         new DoubleDetailTypeExtractor(e -> e.estimatedTimeToNextWaypointInSeconds), detailHeaderStyle,
                         detailColumnStyle, leaderboardPanel));
         result.put(DetailType.LEG_GAP_TO_LEADER_IN_SECONDS,
-                new FormattedDoubleDetailTypeColumn(DetailType.LEG_GAP_TO_LEADER_IN_SECONDS,
+                new FormattedDoubleLeaderboardRowDTODetailTypeColumn(DetailType.LEG_GAP_TO_LEADER_IN_SECONDS,
                         new DoubleDetailTypeExtractor(e -> e.gapToLeaderInSeconds), detailHeaderStyle,
                         detailColumnStyle, leaderboardPanel));
         result.put(DetailType.LEG_GAP_CHANGE_SINCE_LEG_START_IN_SECONDS,
-                new FormattedDoubleDetailTypeColumn(DetailType.LEG_GAP_CHANGE_SINCE_LEG_START_IN_SECONDS,
+                new FormattedDoubleLeaderboardRowDTODetailTypeColumn(DetailType.LEG_GAP_CHANGE_SINCE_LEG_START_IN_SECONDS,
                         new DoubleDetailTypeExtractor(e -> e.gapChangeSinceLegStartInSeconds), detailHeaderStyle,
                         detailColumnStyle, leaderboardPanel));
         result.put(DetailType.LEG_SIDE_TO_WHICH_MARK_AT_LEG_START_WAS_ROUNDED,
@@ -415,11 +249,11 @@
                         new SideToWhichMarkAtLegStartWasRounded(), detailHeaderStyle, detailColumnStyle, stringMessages,
                         leaderboardPanel));
         result.put(DetailType.LEG_VELOCITY_MADE_GOOD_IN_KNOTS,
-                new FormattedDoubleDetailTypeColumn(DetailType.LEG_VELOCITY_MADE_GOOD_IN_KNOTS,
+                new FormattedDoubleLeaderboardRowDTODetailTypeColumn(DetailType.LEG_VELOCITY_MADE_GOOD_IN_KNOTS,
                         new DoubleDetailTypeExtractor(e -> e.velocityMadeGoodInKnots), detailHeaderStyle,
                         detailColumnStyle, leaderboardPanel));
         result.put(DetailType.LEG_WINDWARD_DISTANCE_TO_GO_IN_METERS,
-                new FormattedDoubleDetailTypeColumn(DetailType.LEG_WINDWARD_DISTANCE_TO_GO_IN_METERS,
+                new FormattedDoubleLeaderboardRowDTODetailTypeColumn(DetailType.LEG_WINDWARD_DISTANCE_TO_GO_IN_METERS,
                         new DoubleDetailTypeExtractor(e -> e.windwardDistanceToGoInMeters), detailHeaderStyle,
                         detailColumnStyle, leaderboardPanel));
         result.put(DetailType.LEG_RANK_GAIN, new RankGainColumn(stringMessages.rankGain(), new RankGain(),
@@ -429,178 +263,177 @@
         result.put(DetailType.LEG_TIME_TRAVELED, new TotalTimeColumn(DetailType.LEG_TIME_TRAVELED,
                 new TimeTraveledInSeconds(), detailHeaderStyle, detailColumnStyle, leaderboardPanel));
         result.put(DetailType.LEG_CORRECTED_TIME_TRAVELED,
-                new FormattedDoubleDetailTypeColumn(DetailType.LEG_CORRECTED_TIME_TRAVELED,
+                new FormattedDoubleLeaderboardRowDTODetailTypeColumn(DetailType.LEG_CORRECTED_TIME_TRAVELED,
                         new DurationAsSecondsDetailTypeExtractor(e -> e.correctedTotalTime), detailHeaderStyle,
                         detailColumnStyle, leaderboardPanel));
         result.put(DetailType.LEG_AVERAGE_ABSOLUTE_CROSS_TRACK_ERROR_IN_METERS,
-                new FormattedDoubleDetailTypeColumn(DetailType.LEG_AVERAGE_ABSOLUTE_CROSS_TRACK_ERROR_IN_METERS,
+                new FormattedDoubleLeaderboardRowDTODetailTypeColumn(DetailType.LEG_AVERAGE_ABSOLUTE_CROSS_TRACK_ERROR_IN_METERS,
                         new DoubleDetailTypeExtractor(e -> e.averageAbsoluteCrossTrackErrorInMeters), detailHeaderStyle,
                         detailColumnStyle, leaderboardPanel));
         result.put(DetailType.LEG_AVERAGE_SIGNED_CROSS_TRACK_ERROR_IN_METERS,
-                new FormattedDoubleDetailTypeColumn(DetailType.LEG_AVERAGE_SIGNED_CROSS_TRACK_ERROR_IN_METERS,
+                new FormattedDoubleLeaderboardRowDTODetailTypeColumn(DetailType.LEG_AVERAGE_SIGNED_CROSS_TRACK_ERROR_IN_METERS,
                         new DoubleDetailTypeExtractor(e -> e.averageSignedCrossTrackErrorInMeters), detailHeaderStyle,
                         detailColumnStyle, leaderboardPanel));
         result.put(DetailType.EXPEDITION_LEG_AWA,
-                new FormattedDoubleDetailTypeColumn(DetailType.EXPEDITION_LEG_AWA,
+                new FormattedDoubleLeaderboardRowDTODetailTypeColumn(DetailType.EXPEDITION_LEG_AWA,
                         new DoubleDetailTypeExtractor(LegEntryDTO::getExpeditionAWA), detailHeaderStyle,
                         detailColumnStyle, leaderboardPanel));
         result.put(DetailType.EXPEDITION_LEG_AWS,
-                new FormattedDoubleDetailTypeColumn(DetailType.EXPEDITION_LEG_AWS,
+                new FormattedDoubleLeaderboardRowDTODetailTypeColumn(DetailType.EXPEDITION_LEG_AWS,
                         new DoubleDetailTypeExtractor(LegEntryDTO::getExpeditionAWS), detailHeaderStyle,
                         detailColumnStyle, leaderboardPanel));
         result.put(DetailType.EXPEDITION_LEG_TWA,
-                new FormattedDoubleDetailTypeColumn(DetailType.EXPEDITION_LEG_TWA,
+                new FormattedDoubleLeaderboardRowDTODetailTypeColumn(DetailType.EXPEDITION_LEG_TWA,
                         new DoubleDetailTypeExtractor(LegEntryDTO::getExpeditionTWA), detailHeaderStyle,
                         detailColumnStyle, leaderboardPanel));
         result.put(DetailType.EXPEDITION_LEG_TWS,
-                new FormattedDoubleDetailTypeColumn(DetailType.EXPEDITION_LEG_TWS,
+                new FormattedDoubleLeaderboardRowDTODetailTypeColumn(DetailType.EXPEDITION_LEG_TWS,
                         new DoubleDetailTypeExtractor(LegEntryDTO::getExpeditionTWS), detailHeaderStyle,
                         detailColumnStyle, leaderboardPanel));
         result.put(DetailType.EXPEDITION_LEG_TWD,
-                new FormattedDoubleDetailTypeColumn(DetailType.EXPEDITION_LEG_TWD,
+                new FormattedDoubleLeaderboardRowDTODetailTypeColumn(DetailType.EXPEDITION_LEG_TWD,
                         new DoubleDetailTypeExtractor(LegEntryDTO::getExpeditionTWD), detailHeaderStyle,
                         detailColumnStyle, leaderboardPanel));
         result.put(DetailType.EXPEDITION_LEG_TARG_TWA,
-                new FormattedDoubleDetailTypeColumn(DetailType.EXPEDITION_LEG_TARG_TWA,
+                new FormattedDoubleLeaderboardRowDTODetailTypeColumn(DetailType.EXPEDITION_LEG_TARG_TWA,
                         new DoubleDetailTypeExtractor(LegEntryDTO::getExpeditionTargTWA), detailHeaderStyle,
                         detailColumnStyle, leaderboardPanel));
         result.put(DetailType.EXPEDITION_LEG_BOAT_SPEED,
-                new FormattedDoubleDetailTypeColumn(DetailType.EXPEDITION_LEG_BOAT_SPEED,
+                new FormattedDoubleLeaderboardRowDTODetailTypeColumn(DetailType.EXPEDITION_LEG_BOAT_SPEED,
                         new DoubleDetailTypeExtractor(LegEntryDTO::getExpeditionBoatSpeed), detailHeaderStyle,
                         detailColumnStyle, leaderboardPanel));
         result.put(DetailType.EXPEDITION_LEG_TARG_BOAT_SPEED,
-                new FormattedDoubleDetailTypeColumn(DetailType.EXPEDITION_LEG_TARG_BOAT_SPEED,
+                new FormattedDoubleLeaderboardRowDTODetailTypeColumn(DetailType.EXPEDITION_LEG_TARG_BOAT_SPEED,
                         new DoubleDetailTypeExtractor(LegEntryDTO::getExpeditionTargBoatSpeed), detailHeaderStyle,
                         detailColumnStyle, leaderboardPanel));
         result.put(DetailType.EXPEDITION_LEG_SOG,
-                new FormattedDoubleDetailTypeColumn(DetailType.EXPEDITION_LEG_SOG,
+                new FormattedDoubleLeaderboardRowDTODetailTypeColumn(DetailType.EXPEDITION_LEG_SOG,
                         new DoubleDetailTypeExtractor(LegEntryDTO::getExpeditionSOG), detailHeaderStyle,
                         detailColumnStyle, leaderboardPanel));
         result.put(DetailType.EXPEDITION_LEG_COG,
-                new FormattedDoubleDetailTypeColumn(DetailType.EXPEDITION_LEG_COG,
+                new FormattedDoubleLeaderboardRowDTODetailTypeColumn(DetailType.EXPEDITION_LEG_COG,
                         new DoubleDetailTypeExtractor(LegEntryDTO::getExpeditionCOG), detailHeaderStyle,
                         detailColumnStyle, leaderboardPanel));
         result.put(DetailType.EXPEDITION_LEG_FORESTAY_LOAD,
-                new FormattedDoubleDetailTypeColumn(DetailType.EXPEDITION_LEG_FORESTAY_LOAD,
+                new FormattedDoubleLeaderboardRowDTODetailTypeColumn(DetailType.EXPEDITION_LEG_FORESTAY_LOAD,
                         new DoubleDetailTypeExtractor(LegEntryDTO::getExpeditionForestayLoad), detailHeaderStyle,
                         detailColumnStyle, leaderboardPanel));
         result.put(DetailType.EXPEDITION_LEG_RAKE,
-                new FormattedDoubleDetailTypeColumn(DetailType.EXPEDITION_LEG_RAKE,
+                new FormattedDoubleLeaderboardRowDTODetailTypeColumn(DetailType.EXPEDITION_LEG_RAKE,
                         new DoubleDetailTypeExtractor(LegEntryDTO::getExpeditionRake), detailHeaderStyle,
                         detailColumnStyle, leaderboardPanel));
         result.put(DetailType.EXPEDITION_LEG_COURSE,
-                new FormattedDoubleDetailTypeColumn(DetailType.EXPEDITION_LEG_COURSE,
+                new FormattedDoubleLeaderboardRowDTODetailTypeColumn(DetailType.EXPEDITION_LEG_COURSE,
                         new DoubleDetailTypeExtractor(LegEntryDTO::getExpeditionCourseDetail), detailHeaderStyle,
                         detailColumnStyle, leaderboardPanel));
         result.put(DetailType.EXPEDITION_LEG_HEADING,
-                new FormattedDoubleDetailTypeColumn(DetailType.EXPEDITION_LEG_HEADING,
+                new FormattedDoubleLeaderboardRowDTODetailTypeColumn(DetailType.EXPEDITION_LEG_HEADING,
                         new DoubleDetailTypeExtractor(LegEntryDTO::getExpeditionHeading), detailHeaderStyle,
                         detailColumnStyle, leaderboardPanel));
         result.put(DetailType.EXPEDITION_LEG_VMG,
-                new FormattedDoubleDetailTypeColumn(DetailType.EXPEDITION_LEG_VMG,
+                new FormattedDoubleLeaderboardRowDTODetailTypeColumn(DetailType.EXPEDITION_LEG_VMG,
                         new DoubleDetailTypeExtractor(LegEntryDTO::getExpeditionVMG), detailHeaderStyle,
                         detailColumnStyle, leaderboardPanel));
         result.put(DetailType.EXPEDITION_LEG_VMG_TARG_VMG_DELTA,
-                new FormattedDoubleDetailTypeColumn(DetailType.EXPEDITION_LEG_VMG_TARG_VMG_DELTA,
+                new FormattedDoubleLeaderboardRowDTODetailTypeColumn(DetailType.EXPEDITION_LEG_VMG_TARG_VMG_DELTA,
                         new DoubleDetailTypeExtractor(LegEntryDTO::getExpeditionVMGTargVMGDelta), detailHeaderStyle,
                         detailColumnStyle, leaderboardPanel));
         result.put(DetailType.EXPEDITION_LEG_RATE_OF_TURN,
-                new FormattedDoubleDetailTypeColumn(DetailType.EXPEDITION_LEG_RATE_OF_TURN,
+                new FormattedDoubleLeaderboardRowDTODetailTypeColumn(DetailType.EXPEDITION_LEG_RATE_OF_TURN,
                         new DoubleDetailTypeExtractor(LegEntryDTO::getExpeditionRateOfTurn), detailHeaderStyle,
                         detailColumnStyle, leaderboardPanel));
         result.put(DetailType.EXPEDITION_LEG_RUDDER_ANGLE,
-                new FormattedDoubleDetailTypeColumn(DetailType.EXPEDITION_LEG_RUDDER_ANGLE,
+                new FormattedDoubleLeaderboardRowDTODetailTypeColumn(DetailType.EXPEDITION_LEG_RUDDER_ANGLE,
                         new DoubleDetailTypeExtractor(LegEntryDTO::getExpeditionRudderAngle), detailHeaderStyle,
                         detailColumnStyle, leaderboardPanel));
         result.put(DetailType.EXPEDITION_LEG_HEEL,
-                new FormattedDoubleDetailTypeColumn(DetailType.EXPEDITION_LEG_HEEL,
+                new FormattedDoubleLeaderboardRowDTODetailTypeColumn(DetailType.EXPEDITION_LEG_HEEL,
                         new DoubleDetailTypeExtractor(LegEntryDTO::getExpeditionHeel), detailHeaderStyle,
                         detailColumnStyle, leaderboardPanel));
         result.put(DetailType.EXPEDITION_LEG_TARGET_HEEL,
-                new FormattedDoubleDetailTypeColumn(DetailType.EXPEDITION_LEG_TARGET_HEEL,
+                new FormattedDoubleLeaderboardRowDTODetailTypeColumn(DetailType.EXPEDITION_LEG_TARGET_HEEL,
                         new DoubleDetailTypeExtractor(LegEntryDTO::getExpeditionTargetHeel), detailHeaderStyle,
                         detailColumnStyle, leaderboardPanel));
         result.put(DetailType.EXPEDITION_LEG_TIME_TO_PORT_LAYLINE,
-                new FormattedDoubleDetailTypeColumn(DetailType.EXPEDITION_LEG_TIME_TO_PORT_LAYLINE,
+                new FormattedDoubleLeaderboardRowDTODetailTypeColumn(DetailType.EXPEDITION_LEG_TIME_TO_PORT_LAYLINE,
                         new DoubleDetailTypeExtractor(LegEntryDTO::getExpeditionTimeToPortLayline), detailHeaderStyle,
                         detailColumnStyle, leaderboardPanel));
         result.put(DetailType.EXPEDITION_LEG_TIME_TO_STB_LAYLINE,
-                new FormattedDoubleDetailTypeColumn(DetailType.EXPEDITION_LEG_TIME_TO_STB_LAYLINE,
+                new FormattedDoubleLeaderboardRowDTODetailTypeColumn(DetailType.EXPEDITION_LEG_TIME_TO_STB_LAYLINE,
                         new DoubleDetailTypeExtractor(LegEntryDTO::getExpeditionTimeToStbLayline), detailHeaderStyle,
                         detailColumnStyle, leaderboardPanel));
         result.put(DetailType.EXPEDITION_LEG_DIST_TO_PORT_LAYLINE,
-                new FormattedDoubleDetailTypeColumn(DetailType.EXPEDITION_LEG_DIST_TO_PORT_LAYLINE,
+                new FormattedDoubleLeaderboardRowDTODetailTypeColumn(DetailType.EXPEDITION_LEG_DIST_TO_PORT_LAYLINE,
                         new DoubleDetailTypeExtractor(LegEntryDTO::getExpeditionDistToPortLayline), detailHeaderStyle,
                         detailColumnStyle, leaderboardPanel));
         result.put(DetailType.EXPEDITION_LEG_DIST_TO_STB_LAYLINE,
-                new FormattedDoubleDetailTypeColumn(DetailType.EXPEDITION_LEG_DIST_TO_STB_LAYLINE,
+                new FormattedDoubleLeaderboardRowDTODetailTypeColumn(DetailType.EXPEDITION_LEG_DIST_TO_STB_LAYLINE,
                         new DoubleDetailTypeExtractor(LegEntryDTO::getExpeditionDistToStbLayline), detailHeaderStyle,
                         detailColumnStyle, leaderboardPanel));
         result.put(DetailType.EXPEDITION_LEG_TIME_TO_GUN,
-                new FormattedDoubleDetailTypeColumn(DetailType.EXPEDITION_LEG_TIME_TO_GUN,
+                new FormattedDoubleLeaderboardRowDTODetailTypeColumn(DetailType.EXPEDITION_LEG_TIME_TO_GUN,
                         new DoubleDetailTypeExtractor(LegEntryDTO::getExpeditionTimeToGUN),
                         detailHeaderStyle, detailColumnStyle, leaderboardPanel));
         result.put(DetailType.EXPEDITION_LEG_TIME_TO_COMMITTEE_BOAT,
-                new FormattedDoubleDetailTypeColumn(DetailType.EXPEDITION_LEG_TIME_TO_COMMITTEE_BOAT,
+                new FormattedDoubleLeaderboardRowDTODetailTypeColumn(DetailType.EXPEDITION_LEG_TIME_TO_COMMITTEE_BOAT,
                         new DoubleDetailTypeExtractor(LegEntryDTO::getExpeditionTimeToCommitteeBoat), detailHeaderStyle,
                         detailColumnStyle, leaderboardPanel));
         result.put(DetailType.EXPEDITION_LEG_TIME_TO_PIN,
-                new FormattedDoubleDetailTypeColumn(DetailType.EXPEDITION_LEG_TIME_TO_PIN,
+                new FormattedDoubleLeaderboardRowDTODetailTypeColumn(DetailType.EXPEDITION_LEG_TIME_TO_PIN,
                         new DoubleDetailTypeExtractor(LegEntryDTO::getExpeditionTimeToPin), detailHeaderStyle,
                         detailColumnStyle, leaderboardPanel));
         result.put(DetailType.EXPEDITION_LEG_TIME_TO_BURN_TO_LINE,
-                new FormattedDoubleDetailTypeColumn(DetailType.EXPEDITION_LEG_TIME_TO_BURN_TO_LINE,
+                new FormattedDoubleLeaderboardRowDTODetailTypeColumn(DetailType.EXPEDITION_LEG_TIME_TO_BURN_TO_LINE,
                         new DoubleDetailTypeExtractor(LegEntryDTO::getExpeditionTimeToBurnToLine),
                         detailHeaderStyle, detailColumnStyle, leaderboardPanel));
         result.put(DetailType.EXPEDITION_LEG_TIME_TO_BURN_TO_COMMITTEE_BOAT,
-                new FormattedDoubleDetailTypeColumn(DetailType.EXPEDITION_LEG_TIME_TO_BURN_TO_COMMITTEE_BOAT,
+                new FormattedDoubleLeaderboardRowDTODetailTypeColumn(DetailType.EXPEDITION_LEG_TIME_TO_BURN_TO_COMMITTEE_BOAT,
                         new DoubleDetailTypeExtractor(LegEntryDTO::getExpeditionTimeToBurnToCommitteeBoat),
                         detailHeaderStyle, detailColumnStyle, leaderboardPanel));
         result.put(DetailType.EXPEDITION_LEG_TIME_TO_BURN_TO_PIN,
-                new FormattedDoubleDetailTypeColumn(DetailType.EXPEDITION_LEG_TIME_TO_BURN_TO_PIN,
+                new FormattedDoubleLeaderboardRowDTODetailTypeColumn(DetailType.EXPEDITION_LEG_TIME_TO_BURN_TO_PIN,
                         new DoubleDetailTypeExtractor(LegEntryDTO::getExpeditionTimeToBurnToPin), detailHeaderStyle,
                         detailColumnStyle, leaderboardPanel));
         result.put(DetailType.EXPEDITION_LEG_DISTANCE_TO_COMMITTEE_BOAT,
-                new FormattedDoubleDetailTypeColumn(DetailType.EXPEDITION_LEG_DISTANCE_TO_COMMITTEE_BOAT,
+                new FormattedDoubleLeaderboardRowDTODetailTypeColumn(DetailType.EXPEDITION_LEG_DISTANCE_TO_COMMITTEE_BOAT,
                         new DoubleDetailTypeExtractor(LegEntryDTO::getExpeditionDistanceToCommitteeBoat),
                         detailHeaderStyle, detailColumnStyle, leaderboardPanel));
         result.put(DetailType.EXPEDITION_LEG_DISTANCE_TO_PIN,
-                new FormattedDoubleDetailTypeColumn(DetailType.EXPEDITION_LEG_DISTANCE_TO_PIN,
+                new FormattedDoubleLeaderboardRowDTODetailTypeColumn(DetailType.EXPEDITION_LEG_DISTANCE_TO_PIN,
                         new DoubleDetailTypeExtractor(LegEntryDTO::getExpeditionDistanceToPinDetail), detailHeaderStyle,
                         detailColumnStyle, leaderboardPanel));
         result.put(DetailType.EXPEDITION_LEG_DISTANCE_BELOW_LINE,
-                new FormattedDoubleDetailTypeColumn(DetailType.EXPEDITION_LEG_DISTANCE_BELOW_LINE,
+                new FormattedDoubleLeaderboardRowDTODetailTypeColumn(DetailType.EXPEDITION_LEG_DISTANCE_BELOW_LINE,
                         new DoubleDetailTypeExtractor(LegEntryDTO::getExpeditionDistanceBelowLine), detailHeaderStyle,
                         detailColumnStyle, leaderboardPanel));
         result.put(DetailType.EXPEDITION_LEG_LINE_SQUARE_FOR_WIND_DIRECTION,
-                new FormattedDoubleDetailTypeColumn(DetailType.EXPEDITION_LEG_LINE_SQUARE_FOR_WIND_DIRECTION,
+                new FormattedDoubleLeaderboardRowDTODetailTypeColumn(DetailType.EXPEDITION_LEG_LINE_SQUARE_FOR_WIND_DIRECTION,
                         new DoubleDetailTypeExtractor(LegEntryDTO::getExpeditionLineSquareForWindDirection),
                         detailHeaderStyle, detailColumnStyle, leaderboardPanel));
         result.put(DetailType.EXPEDITION_LEG_BARO,
-                new FormattedDoubleDetailTypeColumn(DetailType.EXPEDITION_LEG_BARO,
+                new FormattedDoubleLeaderboardRowDTODetailTypeColumn(DetailType.EXPEDITION_LEG_BARO,
                         new DoubleDetailTypeExtractor(LegEntryDTO::getExpeditionBaro), detailHeaderStyle,
                         detailColumnStyle, leaderboardPanel));
         result.put(DetailType.EXPEDITION_LEG_LOAD_S,
-                new FormattedDoubleDetailTypeColumn(DetailType.EXPEDITION_LEG_LOAD_S,
+                new FormattedDoubleLeaderboardRowDTODetailTypeColumn(DetailType.EXPEDITION_LEG_LOAD_S,
                         new DoubleDetailTypeExtractor(LegEntryDTO::getExpeditionLoadS), detailHeaderStyle,
                         detailColumnStyle, leaderboardPanel));
         result.put(DetailType.EXPEDITION_LEG_LOAD_P,
-                new FormattedDoubleDetailTypeColumn(DetailType.EXPEDITION_LEG_LOAD_P,
+                new FormattedDoubleLeaderboardRowDTODetailTypeColumn(DetailType.EXPEDITION_LEG_LOAD_P,
                         new DoubleDetailTypeExtractor(LegEntryDTO::getExpeditionLoadP), detailHeaderStyle,
                         detailColumnStyle, leaderboardPanel));
         result.put(DetailType.EXPEDITION_LEG_JIB_CAR_PORT,
-                new FormattedDoubleDetailTypeColumn(DetailType.EXPEDITION_LEG_JIB_CAR_PORT,
+                new FormattedDoubleLeaderboardRowDTODetailTypeColumn(DetailType.EXPEDITION_LEG_JIB_CAR_PORT,
                         new DoubleDetailTypeExtractor(LegEntryDTO::getExpeditionJibCarPort), detailHeaderStyle,
                         detailColumnStyle, leaderboardPanel));
         result.put(DetailType.EXPEDITION_LEG_JIB_CAR_STBD,
-                new FormattedDoubleDetailTypeColumn(DetailType.EXPEDITION_LEG_JIB_CAR_STBD,
+                new FormattedDoubleLeaderboardRowDTODetailTypeColumn(DetailType.EXPEDITION_LEG_JIB_CAR_STBD,
                         new DoubleDetailTypeExtractor(LegEntryDTO::getExpeditionJibCarStbd), detailHeaderStyle,
                         detailColumnStyle, leaderboardPanel));
         result.put(DetailType.EXPEDITION_LEG_MAST_BUTT,
-                new FormattedDoubleDetailTypeColumn(DetailType.EXPEDITION_LEG_MAST_BUTT,
+                new FormattedDoubleLeaderboardRowDTODetailTypeColumn(DetailType.EXPEDITION_LEG_MAST_BUTT,
                         new DoubleDetailTypeExtractor(LegEntryDTO::getExpeditionMastButt), detailHeaderStyle,
                         detailColumnStyle, leaderboardPanel));
->>>>>>> 1e2ea15e
         return result;
     }
 
