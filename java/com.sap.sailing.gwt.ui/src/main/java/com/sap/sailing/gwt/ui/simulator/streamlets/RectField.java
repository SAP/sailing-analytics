--- conflicted
+++ resolved
@@ -9,200 +9,6 @@
 
 public class RectField implements VectorField {
 
-<<<<<<< HEAD
-	private Vector[][] field;
-
-	public double x0;
-	public double x1;
-	public double y0;
-	public double y1;
-	
-	private double motionFactor;
-
-	//public double visX0;
-	public double visX1;
-	public double visY0;
-	public double visY1;
-	
-	public Position visSW;
-	public Position visNE;
-	public boolean visFull = false;
-		
-	private int w;
-	private int h;
-
-	private double maxLength;
-	public double particleFactor;
-
-	public RectField(Vector[][] field, double x0, double y0, double x1, double y1, StreamletParameters parameters) {
-		this.x0 = x0;
-		this.x1 = x1;
-		this.y0 = y0;
-		this.y1 = y1;
-
-		this.motionFactor = 0.9 * parameters.motionScale;
-		
-		this.visSW = new DegreePosition(0.0, 0.0);
-		this.visNE = new DegreePosition(0.0, 0.0);
-		
-		this.field = field;
-		this.w = field.length;
-		this.h = field[0].length;
-		this.maxLength = 0;
-		this.particleFactor = 4.5;
-
-		double mx = 0;
-		double my = 0;
-		for (int i = 0; i < this.w; i++) {
-			for (int j = 0; j < this.h; j++) {
-				if (field[i][j].length() > this.maxLength) {
-					mx = i;
-					my = j;
-				}
-				this.maxLength = Math.max(this.maxLength, field[i][j].length());
-			}
-		}
-		mx = (mx / this.w) * (x1 - x0) + x0;
-		my = (my / this.h) * (y1 - y0) + y0;
-	}
-
-	public static RectField read(String jsonData, boolean correctForSphere, StreamletParameters parameters) {
-		JSONObject data = JSONParser.parseLenient(jsonData).isObject();
-		int w = (int)data.get("gridWidth").isNumber().doubleValue();
-		int h = (int)data.get("gridHeight").isNumber().doubleValue();
-		Vector[][] field = new Vector[w][h];
-
-		int i = 0;
-		for (int x = 0; x < w; x++) {
-			for (int y = 0; y < h; y++) {
-				Vector v = new Vector();
-				v.x = data.get("field").isArray().get(i++).isNumber().doubleValue();
-				v.y = data.get("field").isArray().get(i++).isNumber().doubleValue();
-				if (correctForSphere) {
-					double uy = y / (h - 1);
-					double lat = data.get("y0").isNumber().doubleValue() * (1 - uy) + data.get("y1").isNumber().doubleValue() * uy;
-					double m = Math.PI * lat / 180;
-					double length = v.length();
-					v.x = v.x / Math.cos(m);
-					v.setLength(length);
-				}
-				field[x][y] = v;
-			}
-		}
-		RectField result = new RectField(field, data.get("x0").isNumber().doubleValue(), data.get("y0").isNumber().doubleValue(), data.get("x1").isNumber().doubleValue(), data.get("y1").isNumber().doubleValue(), parameters);
-		return result;
-	}
-
-	public void setStep(int step) {
-	}
-
-	public void nextStep() {
-	}
-
-	public void prevStep() {
-	}
-
-	public Position getRandomPosition() {
-		double rndY = Math.random();
-		double rndX = Math.random();
-		double latDeg = rndY * this.visSW.getLatDeg() + (1 - rndY) * this.visNE.getLatDeg();
-		double lngDeg = rndX * this.visSW.getLngDeg() + (1 - rndX) * this.visNE.getLngDeg();
-		return new DegreePosition(latDeg, lngDeg);
-	}
-
-	public boolean inBounds(Position p) {
-		return p.getLngDeg() >= this.x0 && p.getLngDeg() < this.x1 && p.getLatDeg() >= this.y0 && p.getLatDeg() < this.y1;
-	}
-
-	public Vector interpolate(Position p) {
-		int na = (int)Math.floor(p.getLngDeg());
-		int nb = (int)Math.floor(p.getLatDeg());
-		int ma = (int)Math.ceil(p.getLngDeg());
-		int mb = (int)Math.ceil(p.getLatDeg());
-		double fa = p.getLngDeg() - na;
-		double fb = p.getLatDeg() - nb;
-
-		Vector result = new Vector();
-		result.x = this.field[na][nb].x * (1 - fa) * (1 - fb) + this.field[ma][nb].x * fa * (1 - fb) + this.field[na][mb].x * (1 - fa) * fb + this.field[ma][mb].x * fa * fb;
-		result.y = this.field[na][nb].y * (1 - fa) * (1 - fb) + this.field[ma][nb].y * fa * (1 - fb) + this.field[na][mb].y * (1 - fa) * fb + this.field[ma][mb].y * fa * fb;
-
-		return result;	
-	}
-
-
-	public Vector getVector(Position p) {
-		double lngDeg = (this.w - 1 - 1e-6) * (p.getLngDeg() - this.x0) / (this.x1 - this.x0);
-		double latDeg = (this.h - 1 - 1e-6) * (p.getLatDeg() - this.y0) / (this.y1 - this.y0);
-		if ((lngDeg < 0)||(lngDeg > (this.w-1))||(latDeg < 0)||(latDeg > (this.h-1))) {
-			return null;
-		} else {
-			Position q = new DegreePosition(latDeg, lngDeg);
-			return this.interpolate(q);
-		}
-	}
-
-	public LatLng getCenter() {
-		return LatLng.newInstance((y0+y1)/2.0, (x0+x1)/2.0);
-	}
-	
-	public double getMaxLength() {
-		return maxLength;
-	}
-
-	public double motionScale(int zoomLevel) {
-		return this.motionFactor * Math.pow(1.7, Math.min(1.0, 6.0 - zoomLevel));
-	}
-
-	public double particleWeight(Position p, Vector v) {
-		return 1.0 - v.length() / this.maxLength;	
-	}
-
-	public String[] getColors() {
-		String[] colors = new String[256];
-		double alpha = 1.0;
-		int greyValue = 255;
-		for (int i = 0; i < 256; i++) {
-			colors[i] = "rgba(" + (greyValue) + "," + (greyValue) + "," + (greyValue) + "," + (alpha*i/255.0) + ")";
-			//this.colors[i] = 'hsla(' + 360*(0.55+0.9*(0.5-i/255)) + ',' + (100) + '% ,' + (50) + '%,' + (i/255) + ')';
-		}
-		return colors;
-	}
-
-	public int getIntensity(double speed) {
-		double s = speed / maxLength;
-		return (int)Math.min(255, 90 + Math.round(350 * s));
-	}	
-
-	public double lineWidth(double speed) {
-		return 1.0;
-	}
-
-	public Position[] getFieldCorners() {
-		
-		DegreePosition[] result = new DegreePosition[2];
-
-		result[0] = new DegreePosition(Math.min(this.y0, this.y1), Math.min(this.x0, this.x1));
-		result[1] = new DegreePosition(Math.max(this.y0, this.y1), Math.max(this.x0, this.x1));
-		
-		return result;
-	}
-	
-	public void setVisNE(Position visNE) {
-		this.visNE = visNE;
-	}
-	
-	public void setVisSW(Position visSW) {
-		this.visSW = visSW;
-	}
-
-	public void setVisFullCanvas(boolean full) {
-		this.visFull = full;
-	}
-
-	public double getParticleFactor() {
-		return this.particleFactor;
-	}
-=======
     private final Vector[][] field;
 
     private final double x0;
@@ -210,6 +16,8 @@
     private final double y0;
     private final double y1;
 
+	private double motionFactor;
+
     private Position visSW;
     private Position visNE;
 
@@ -220,12 +28,14 @@
     private final double particleFactor;
     private final String[] colorsForSpeeds;
 
-    public RectField(Vector[][] field, double x0, double y0, double x1, double y1) {
+    public RectField(Vector[][] field, double x0, double y0, double x1, double y1, StreamletParameters parameters) {
         colorsForSpeeds = createColorsForSpeeds();
         this.x0 = x0;
         this.x1 = x1;
         this.y0 = y0;
         this.y1 = y1;
+
+		this.motionFactor = 0.9 * parameters.motionScale;
 
         this.visSW = new DegreePosition(0.0, 0.0);
         this.visNE = new DegreePosition(0.0, 0.0);
@@ -252,7 +62,7 @@
         my = (my / this.h) * (y1 - y0) + y0;
     }
 
-    public static RectField read(String jsonData, boolean correctForSphere) {
+    public static RectField read(String jsonData, boolean correctForSphere, StreamletParameters parameters) {
         JSONObject data = JSONParser.parseLenient(jsonData).isObject();
         int w = (int) data.get("gridWidth").isNumber().doubleValue();
         int h = (int) data.get("gridHeight").isNumber().doubleValue();
@@ -277,7 +87,7 @@
             }
         }
         RectField result = new RectField(field, data.get("x0").isNumber().doubleValue(), data.get("y0").isNumber()
-                .doubleValue(), data.get("x1").isNumber().doubleValue(), data.get("y1").isNumber().doubleValue());
+                .doubleValue(), data.get("x1").isNumber().doubleValue(), data.get("y1").isNumber().doubleValue(), parameters);
         return result;
     }
 
@@ -346,7 +156,7 @@
 
     @Override
     public double motionScale(int zoomLevel) {
-        return 0.9 * Math.pow(1.7, Math.min(1.0, 6.0 - zoomLevel));
+        return this.motionFactor * Math.pow(1.7, Math.min(1.0, 6.0 - zoomLevel));
     }
 
     @Override
@@ -405,5 +215,4 @@
     public double getParticleFactor() {
         return this.particleFactor;
     }
->>>>>>> a7dfc1d9
 }