package com.sap.sailing.gwt.ui.simulator;

import java.util.ArrayList;
import java.util.Date;
import java.util.List;
import java.util.logging.Logger;

import com.google.gwt.maps.client.MapWidget;
import com.sap.sailing.gwt.ui.client.shared.racemap.CoordinateSystem;
import com.sap.sailing.gwt.ui.shared.SimulatorWindDTO;
import com.sap.sailing.gwt.ui.shared.WindFieldGenParamsDTO;
import com.sap.sse.gwt.client.player.Timer;

public class ReplayPathCanvasOverlay extends PathCanvasOverlay {

    private static final long serialVersionUID = -6284996043723173190L;
    private static Logger logger = Logger.getLogger(ReplayPathCanvasOverlay.class.getName());
    private List<SimulatorWindDTO> windDTOToDraw;

<<<<<<< HEAD
    public ReplayPathCanvasOverlay(MapWidget map, int zIndex, final String name, final Timer timer, WindFieldGenParamsDTO windParams, boolean algorithmTimedOut, boolean mixedLeg) {
        super(map, zIndex, name, timer, windParams, algorithmTimedOut, mixedLeg);
=======
    public ReplayPathCanvasOverlay(MapWidget map, int zIndex, final String name, final Timer timer,
            WindFieldGenParamsDTO windParams, CoordinateSystem coordinateSystem) {
        super(map, zIndex, name, timer, windParams, coordinateSystem);
>>>>>>> fac1e416
        this.displayWindAlongPath = false;
        windDTOToDraw = null;
        canvas.setStyleName("replayPanel");
    }

    /*
    @Override
    protected void drawWindField() {
        timeChanged(timer.getTime());
    }
     */
    @Override
    public void timeChanged(final Date newTime, Date oldTime) {

        if (windFieldDTO == null) {
            return;
        }
        
        canvas.getContext2d().clearRect(0/* canvas.getAbsoluteLeft() */, 0/* canvas.getAbsoluteTop() */,
                canvas.getCoordinateSpaceWidth(), canvas.getCoordinateSpaceHeight());

        windDTOToDraw = new ArrayList<SimulatorWindDTO>();
        for (final SimulatorWindDTO windDTO : windFieldDTO.getMatrix()) {
            if (windDTO.timepoint <= newTime.getTime()) {
                windDTOToDraw.add(windDTO);
            }
        }
        logger.info("In ReplayPathCanvasOverlay.drawWindField drawing " + windDTOToDraw.size() + " points");

        drawWindField(windDTOToDraw);
    }

    @Override
    public boolean shallStop() {
        if (windDTOToDraw == null || windFieldDTO == null) {
            return false;
        }
        if (!isVisible()) {
            return true;
        }
        if (windDTOToDraw.size() >= (windFieldDTO.getMatrix().size()-1)) {
            return true;
        } else {
            return false;
        }
    }
}<|MERGE_RESOLUTION|>--- conflicted
+++ resolved
@@ -17,14 +17,9 @@
     private static Logger logger = Logger.getLogger(ReplayPathCanvasOverlay.class.getName());
     private List<SimulatorWindDTO> windDTOToDraw;
 
-<<<<<<< HEAD
-    public ReplayPathCanvasOverlay(MapWidget map, int zIndex, final String name, final Timer timer, WindFieldGenParamsDTO windParams, boolean algorithmTimedOut, boolean mixedLeg) {
-        super(map, zIndex, name, timer, windParams, algorithmTimedOut, mixedLeg);
-=======
     public ReplayPathCanvasOverlay(MapWidget map, int zIndex, final String name, final Timer timer,
-            WindFieldGenParamsDTO windParams, CoordinateSystem coordinateSystem) {
-        super(map, zIndex, name, timer, windParams, coordinateSystem);
->>>>>>> fac1e416
+            WindFieldGenParamsDTO windParams, boolean algorithmTimedOut, boolean mixedLeg, CoordinateSystem coordinateSystem) {
+        super(map, zIndex, name, timer, windParams, algorithmTimedOut, mixedLeg, coordinateSystem);
         this.displayWindAlongPath = false;
         windDTOToDraw = null;
         canvas.setStyleName("replayPanel");
