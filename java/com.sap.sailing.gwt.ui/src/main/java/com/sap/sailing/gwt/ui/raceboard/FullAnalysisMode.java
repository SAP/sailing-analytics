--- conflicted
+++ resolved
@@ -1,4 +1,3 @@
-<<<<<<< HEAD
 package com.sap.sailing.gwt.ui.raceboard;
 
 import java.util.ArrayList;
@@ -63,61 +62,4 @@
             
         });
     }
-}
-=======
-package com.sap.sailing.gwt.ui.raceboard;
-
-import java.util.ArrayList;
-import java.util.List;
-
-import com.sap.sailing.domain.common.DetailType;
-import com.sap.sailing.gwt.settings.client.leaderboard.LeaderboardSettings;
-import com.sap.sailing.gwt.settings.client.leaderboard.LeaderboardSettingsFactory;
-import com.sap.sse.gwt.client.player.Timer.PlayModes;
-import com.sap.sse.gwt.client.player.Timer.PlayStates;
-
-/**
- * This mode best applies to non-live "replay" races. It sets the time to the "end of race" time point and makes sure
- * the race column in the leaderboard is expanded. The timer is put into {@link PlayStates#Paused} mode.
- * 
- * @author Axel Uhl (d043530)
- *
- */
-public class FullAnalysisMode extends AbstractRaceBoardMode {
-    private boolean leaderboardSettingsAdjusted;
-    private boolean timerAdjusted;
-    
-    /**
-     * Listening for race times info continues until information about the end of the race has been received. The leaderboard
-     * settings are adjusted as soon as a valid leaderboard has been received.
-     */
-    @Override
-    protected void trigger() {
-        if (!leaderboardSettingsAdjusted && getLeaderboard() != null) {
-            leaderboardSettingsAdjusted = true;
-            // it's important to first unregister the listener before updateSettings is called because
-            // updateSettings will trigger another leaderboard load, leading to an endless recursion otherwise
-            stopReceivingLeaderboard();
-            adjustLeaderboardSettings();
-        }
-        if (!timerAdjusted && getRaceTimesInfoForRace() != null && getRaceTimesInfoForRace().endOfRace != null) {
-            timerAdjusted = true;
-            stopReceivingRaceTimesInfos();
-            if (getTimer().getPlayMode() == PlayModes.Live) {
-                getTimer().setPlayMode(PlayModes.Replay);
-            }
-            getTimer().setTime(getRaceTimesInfoForRace().endOfRace.getTime());
-        }
-    }
-
-    private void adjustLeaderboardSettings() {
-        final LeaderboardSettings existingSettings = getLeaderboardPanel().getSettings();
-        final List<DetailType> raceDetailsToShow = new ArrayList<>(existingSettings.getRaceDetailsToShow());
-        raceDetailsToShow.add(DetailType.RACE_AVERAGE_SPEED_OVER_GROUND_IN_KNOTS);
-        raceDetailsToShow.add(DetailType.RACE_DISTANCE_TRAVELED);
-        raceDetailsToShow.add(DetailType.RACE_GAP_TO_LEADER_IN_SECONDS);
-        final LeaderboardSettings newSettings = LeaderboardSettingsFactory.getInstance().overrideDefaultValuesForRaceDetails(existingSettings, raceDetailsToShow);
-        getLeaderboardPanel().updateSettings(newSettings);
-    }
-}
->>>>>>> bb4ecf91
+}