package com.sap.sailing.gwt.ui.adminconsole;

import java.util.ArrayList;
import java.util.Collection;
import java.util.Collections;
import java.util.List;

import com.github.gwtbootstrap.client.ui.base.ProgressBarBase.Style;
import com.google.gwt.dom.client.Style.Unit;
import com.google.gwt.event.dom.client.ChangeEvent;
import com.google.gwt.event.dom.client.ChangeHandler;
import com.google.gwt.event.dom.client.ClickEvent;
import com.google.gwt.event.dom.client.ClickHandler;
import com.google.gwt.user.client.Timer;
import com.google.gwt.user.client.rpc.AsyncCallback;
import com.google.gwt.user.client.ui.Button;
import com.google.gwt.user.client.ui.FlowPanel;
import com.google.gwt.user.client.ui.Grid;
import com.google.gwt.user.client.ui.HasVerticalAlignment;
import com.google.gwt.user.client.ui.HorizontalPanel;
import com.google.gwt.user.client.ui.Label;
import com.google.gwt.user.client.ui.ListBox;
import com.google.gwt.user.client.ui.Panel;
import com.google.gwt.user.client.ui.VerticalPanel;
import com.sap.sailing.domain.common.RegattaIdentifier;
import com.sap.sailing.gwt.ui.client.ErrorReporter;
import com.sap.sailing.gwt.ui.client.RegattaRefresher;
import com.sap.sailing.gwt.ui.client.RegattaSelectionModel;
import com.sap.sailing.gwt.ui.client.RegattaSelectionProvider;
import com.sap.sailing.gwt.ui.client.SailingServiceAsync;
import com.sap.sailing.gwt.ui.client.StringMessages;
import com.sap.sailing.gwt.ui.client.TextfieldEntryDialog;
import com.sap.sailing.gwt.ui.shared.CourseAreaDTO;
import com.sap.sailing.gwt.ui.shared.EventDTO;
import com.sap.sailing.gwt.ui.shared.RegattaDTO;
import com.sap.sse.gwt.client.dialog.DataEntryDialog;
import com.sap.sse.gwt.client.dialog.DataEntryDialog.DialogCallback;

<<<<<<< HEAD
public class StructureImportUrlsManagementPanel extends FlowPanel {
    private final ListBox urlProviderSelectionListBox;
    private final ListBox urlListBox;

    private final SailingServiceAsync sailingService;
    private final ErrorReporter errorReporter;
    private final StringMessages stringMessages;
    private final RegattaRefresher regattaRefresher;
    private final EventManagementPanel eventManagementPanel;
    private StructureImportListComposite regattaListComposite;
    private RegattaSelectionProvider regattaSelectionProvider;
    private Panel progressPanel;

    private final Button addButton;
    private final Button removeButton;
    private final Button refreshButton;
    private final Button importDetailsButton;
    
    private StructureImportProgressBar progressBar;
    private Label overallName;
    private int parsed;

    public StructureImportUrlsManagementPanel(SailingServiceAsync sailingService, ErrorReporter errorReporter,
            StringMessages stringMessages, RegattaRefresher regattaRefresher, EventManagementPanel eventManagementPanel) {
        this.eventManagementPanel = eventManagementPanel;
        this.sailingService = sailingService;
        this.errorReporter = errorReporter;
        this.stringMessages = stringMessages;
        this.regattaRefresher = regattaRefresher;
        progressPanel = new FlowPanel();
        urlListBox = new ListBox(/* multiple select */true);
        urlProviderSelectionListBox = new ListBox(false);
        urlProviderSelectionListBox.addChangeHandler(new ChangeHandler() {
            @Override
            public void onChange(ChangeEvent event) {
                int selectedIndex = urlProviderSelectionListBox.getSelectedIndex();
                boolean buttonsEnabled = selectedIndex > 0;
                addButton.setEnabled(buttonsEnabled);
                removeButton.setEnabled(buttonsEnabled);
                refreshButton.setEnabled(buttonsEnabled);
                refreshUrlList();
            }
        });

        addButton = new Button(stringMessages.add());
        removeButton = new Button(stringMessages.remove());
        refreshButton = new Button(stringMessages.refresh());
        importDetailsButton = new Button(stringMessages.importRegatta());
        importDetailsButton.setEnabled(false);
        importDetailsButton.addClickHandler(new ClickHandler() {
            @Override
            public void onClick(ClickEvent event) {
                List<RegattaDTO> regattaDTOs = new ArrayList<RegattaDTO>();
                for (RegattaIdentifier selectedRegatta : regattaSelectionProvider.getSelectedRegattas()) {
                    for (RegattaDTO regattaDTO : regattaListComposite.getAllRegattas()) {
                        if (regattaDTO.getRegattaIdentifier().equals(selectedRegatta)) {
                            regattaDTOs.add(regattaDTO);
                        }
                    }
                }
                createEventDetails(regattaDTOs);
            }
        });
        addButton.addClickHandler(new ClickHandler() {
            @Override
            public void onClick(ClickEvent event) {
                addUrl();
            }
        });
        removeButton.addClickHandler(new ClickHandler() {
            @Override
            public void onClick(ClickEvent event) {
                List<RegattaDTO> regattaDTOs =  regattaListComposite.getAllRegattas();
                for (RegattaIdentifier selectedRegatta : regattaSelectionProvider.getSelectedRegattas()) {
                    for (RegattaDTO regattaDTO : regattaListComposite.getAllRegattas()) {
                        if (regattaDTO.getRegattaIdentifier().equals(selectedRegatta)) {
                            regattaDTOs.remove(regattaDTO);
                            break;
                        }
                    }
                }
                fillRegattas(regattaDTOs);
                regattaDTOs.clear();
            }
        });
        refreshButton.addClickHandler(new ClickHandler() {
            @Override
            public void onClick(ClickEvent event) {
                refreshUrlList();
            }
        });
        VerticalPanel vp = new VerticalPanel();

        HorizontalPanel buttonPanel = new HorizontalPanel();
        vp.add(buttonPanel);
        buttonPanel.add(addButton);
        buttonPanel.add(importDetailsButton);
        buttonPanel.add(removeButton);
        // buttonPanel.add(refreshButton);
        Grid grid = new Grid(1, 1);
        vp.add(grid);

        regattaSelectionProvider = new RegattaSelectionModel(true);
        // regattaSelectionProvider.addRegattaSelectionChangeListener(this);

        regattaListComposite = new StructureImportListComposite(sailingService, regattaSelectionProvider, regattaRefresher,
                errorReporter, stringMessages, "test");
        regattaListComposite.ensureDebugId("RegattaListComposite");
        grid.setWidget(0, 0, regattaListComposite);
        grid.getRowFormatter().setVerticalAlign(0, HasVerticalAlignment.ALIGN_TOP);
        grid.getColumnFormatter().getElement(0/** 1 */
        ).getStyle().setPaddingTop(2.0, Unit.EM);
        
        add(progressPanel);
        add(vp);
        refreshUrlList();

    }

    private String getSelectedProviderName() {
        String result = null;
        int selectedIndex = urlProviderSelectionListBox.getSelectedIndex();
        if (selectedIndex > 0) {
            result = urlProviderSelectionListBox.getItemText(selectedIndex);
        }
        return result;
    }

    private void refreshUrlList() {
        String selectedProviderName = getSelectedProviderName();
        if (selectedProviderName != null) {
            sailingService.getResultImportUrls(selectedProviderName, new AsyncCallback<List<String>>() {
                @Override
                public void onFailure(Throwable caught) {
                    errorReporter.reportError(stringMessages.errorRefreshingResultImportUrlList(caught.getMessage()));
                }

                @Override
                public void onSuccess(List<String> result) {
                    urlListBox.clear();
                    for (String s : result) {
                        urlListBox.addItem(s);
                    }
                }
            });
        } else {
            urlListBox.clear();
        }
    }

    private void removeSelectedUrls() {
        Set<String> toRemove = new HashSet<String>();
        for (int i = urlListBox.getItemCount() - 1; i >= 0; i--) {
            if (urlListBox.isItemSelected(i)) {
                toRemove.add(urlListBox.getItemText(i));
                urlListBox.removeItem(i);
            }
        }
        String selectedProviderName = getSelectedProviderName();
        sailingService.removeResultImportURLs(selectedProviderName, toRemove, new AsyncCallback<Void>() {
            @Override
            public void onFailure(Throwable caught) {
                errorReporter.reportError(stringMessages.errorRemovingResultImportUrls(caught.getMessage()));
                refreshUrlList();
            }

            @Override
            public void onSuccess(Void result) {
                Window.setStatus(stringMessages.successfullyUpdatedResultImportUrls());
            }
        });
    }
    


    private void createEventDetails(List<RegattaDTO> regattas) {
        List<String> regattaNamesTemp = new ArrayList<String>();
        for (RegattaDTO regatta : regattas) {
            regattaNamesTemp.add(regatta.getName());
        }

        final List<String> regattaNames = regattaNamesTemp;
        sailingService.getEvents(new AsyncCallback<List<EventDTO>>() {
            @Override
            public void onFailure(Throwable caught) {
                errorReporter.reportError("Error trying to get events");
            }

            @Override
            public void onSuccess(List<EventDTO> events) {
                List<EventDTO> existingEvents = events;
                EventCreateDialog dialog = new EventCreateDialog(Collections.unmodifiableCollection(existingEvents),
                        stringMessages, new DialogCallback<EventDTO>() {
                            @Override
                            public void cancel() {
                            }

                            @Override
                            public void ok(final EventDTO newEvent) {
                                List<String> courseAreaNames = new ArrayList<String>();
                                for (CourseAreaDTO courseAreaDTO : newEvent.venue.getCourseAreas()) {
                                    courseAreaNames.add(courseAreaDTO.getName());
                                }
                                sailingService.createEvent(newEvent.getName(), newEvent.startDate, newEvent.endDate,
                                        newEvent.venue.getName(), newEvent.isPublic, courseAreaNames,
                                        newEvent.getImageURLs(), newEvent.getVideoURLs(),
                                        newEvent.getSponsorImageURLs(), newEvent.getLogoImageURL(),
                                        newEvent.getOfficialWebsiteURL(), new AsyncCallback<EventDTO>() {

                                            @Override
                                            public void onFailure(Throwable t) {
                                                errorReporter.reportError("Error trying to create new event "
                                                        + newEvent.getName() + ": " + t.getMessage());
                                            }

                                            @Override
                                            public void onSuccess(EventDTO newEvent) { 
                                                setDefaultRegatta(regattaNames, newEvent);
                                            }
                                        });

                            }
                        });
                dialog.show();
            }
        });
    }

    private void addUrl() {
        final TextfieldEntryDialog dialog = new TextfieldEntryDialog(stringMessages.addResultImportUrl(),
                stringMessages.addResultImportUrl(), stringMessages.add(), stringMessages.cancel(), "http://",
                new DataEntryDialog.Validator<String>() {
                    @Override
                    public String getErrorMessage(String valueToValidate) {
                        String result = null;
                        if (valueToValidate == null || valueToValidate.length() == 0) {
                            result = stringMessages.pleaseEnterNonEmptyUrl();
                        }
                        return result;
                    }
                }, new DialogCallback<String>() {
                    @Override
                    public void cancel() {
                        // user cancelled; just don't add
                    }

                    @Override
                    public void ok(final String url) {
                        sailingService.getRegattas(url, new AsyncCallback<List<RegattaDTO>>() {
                            @Override
                            public void onFailure(Throwable caught) {
                                errorReporter.reportError("Error trying to load regattas");
                            }

                            @Override
                            public void onSuccess(List<RegattaDTO> regattas) {
                                fillRegattas(regattas);
                                importDetailsButton.setEnabled(true);
                                removeButton.setEnabled(true);
                            }
                        });

                    }
                });
        dialog.getEntryField().setVisibleLength(100);
        dialog.show();
    }


    public void fillRegattas(List<RegattaDTO> regattas) {
        regattaListComposite.fillRegattas(regattas);
    }
    
    private void createBarAndLabel(int amountOfRegattas){
        overallName = new Label(stringMessages.overallProgress() + ":");
        progressPanel.add(overallName);
        progressBar = new StructureImportProgressBar(
                                amountOfRegattas+1, Style.ANIMATED);
        progressPanel.add(progressBar);
        
    }
    private void setProgressBar(final int amountOfRegattas){
        createBarAndLabel(amountOfRegattas);
        
        final Timer timer = new Timer() {
            @Override
            public void run() {
                sailingService.getStructureImportOperationProgress(new AsyncCallback<Integer>(){
                         @Override
                     public void onFailure(Throwable caught) {
                         errorReporter.reportError(stringMessages
                                 .errorAddingResultImportUrl(caught
                                         .getMessage()));
                     }
                         @Override
                     public void onSuccess(Integer result) {
                                 parsed = result;
                                 progressBar.setPercent(result);
                         }
                
                });
                if(parsed >= amountOfRegattas){
                    regattaRefresher.fillRegattas();
                    fillRegattas(new ArrayList<RegattaDTO>());
                    progressBar.removeFromParent();
                    overallName.removeFromParent();
                        this.cancel();
                }
            }
        };
        timer.scheduleRepeating(2000);
    }
    
    private void setDefaultRegatta(final List<String> regattaNames, final EventDTO newEvent){
        Collection<RegattaDTO> existingRegattas = Collections.emptyList();
        List<EventDTO> existingEvents = new ArrayList<EventDTO>();
        existingEvents.add(newEvent);
        
        DefaultRegattaCreateDialog dialog = new DefaultRegattaCreateDialog(existingRegattas, existingEvents, stringMessages,
                new DialogCallback<RegattaDTO>() {
            @Override
            public void cancel() {
            }

            @Override
            public void ok(RegattaDTO newRegatta) {
                createRegattas(regattaNames, newEvent, newRegatta);
            }
        });
        dialog.ensureDebugId("DefaultRegattaCreateDialog");
        dialog.show();
                                
    }
    
    private void createRegattas(final List<String> regattaNames, EventDTO newEvent, RegattaDTO defaultRegatta){
        eventManagementPanel.fillEvents();
        sailingService.addEventImportUrl(regattaNames, newEvent, defaultRegatta,
                new AsyncCallback<Void>() {
                    @Override
                    public void onFailure(Throwable caught) {
                        errorReporter.reportError(stringMessages
                                .errorAddingResultImportUrl(caught
                                        .getMessage()));
                    }

                    @Override
                    public void onSuccess(Void result) {
                        setProgressBar(regattaNames.size());
                    }
                });
    }
=======
public class StructureImportUrlsManagementPanel extends FlowPanel implements
		RegattasDisplayer {
	private final ListBox urlProviderSelectionListBox;
	private final ListBox urlListBox;

	private final SailingServiceAsync sailingService;
	private final ErrorReporter errorReporter;
	private final StringMessages stringMessages;
	private final RegattaRefresher regattaRefresher;
	private final EventManagementPanel eventManagementPanel;
	private RegattaListComposite regattaListComposite;
	private RegattaSelectionProvider regattaSelectionProvider;
	private Panel progressPanel;

	private final Button addButton;
	private final Button removeButton;
	private final Button importDetailsButton;

	private StructureImportProgressBar progressBar;
	private Label overallName;
	private int parsed;

	public StructureImportUrlsManagementPanel(
			SailingServiceAsync sailingService, ErrorReporter errorReporter,
			StringMessages stringMessages, RegattaRefresher regattaRefresher,
			EventManagementPanel eventManagementPanel) {
		this.eventManagementPanel = eventManagementPanel;
		this.sailingService = sailingService;
		this.errorReporter = errorReporter;
		this.stringMessages = stringMessages;
		this.regattaRefresher = regattaRefresher;
		progressPanel = new FlowPanel();
		urlListBox = new ListBox(/* multiple select */true);
		urlProviderSelectionListBox = new ListBox(false);
		urlProviderSelectionListBox.addChangeHandler(new ChangeHandler() {
			@Override
			public void onChange(ChangeEvent event) {
				int selectedIndex = urlProviderSelectionListBox
						.getSelectedIndex();
				boolean buttonsEnabled = selectedIndex > 0;
				addButton.setEnabled(buttonsEnabled);
				removeButton.setEnabled(buttonsEnabled);
				refreshUrlList();
			}
		});

		addButton = new Button(stringMessages.add());
		removeButton = new Button(stringMessages.remove());
		importDetailsButton = new Button(stringMessages.importRegatta());
		importDetailsButton.setEnabled(false);
		importDetailsButton.addClickHandler(new ClickHandler() {
			@Override
			public void onClick(ClickEvent event) {
				List<RegattaDTO> regattaDTOs = new ArrayList<RegattaDTO>();
				for (RegattaIdentifier selectedRegatta : regattaSelectionProvider
						.getSelectedRegattas()) {
					for (RegattaDTO regattaDTO : regattaListComposite
							.getAllRegattas()) {
						if (regattaDTO.getRegattaIdentifier().equals(
								selectedRegatta)) {
							regattaDTOs.add(regattaDTO);
						}
					}
				}
				createEventDetails(regattaDTOs);
			}
		});
		addButton.addClickHandler(new ClickHandler() {
			@Override
			public void onClick(ClickEvent event) {
				addUrl();
			}
		});
		removeButton.addClickHandler(new ClickHandler() {
			@Override
			public void onClick(ClickEvent event) {
				List<RegattaDTO> regattaDTOs = regattaListComposite
						.getAllRegattas();
				for (RegattaIdentifier selectedRegatta : regattaSelectionProvider
						.getSelectedRegattas()) {
					for (RegattaDTO regattaDTO : regattaListComposite
							.getAllRegattas()) {
						if (regattaDTO.getRegattaIdentifier().equals(
								selectedRegatta)) {
							regattaDTOs.remove(regattaDTO);
							break;
						}
					}
				}
				fillRegattas(regattaDTOs);
				regattaDTOs.clear();
			}
		});
		VerticalPanel vp = new VerticalPanel();

		HorizontalPanel buttonPanel = new HorizontalPanel();
		vp.add(buttonPanel);
		buttonPanel.add(addButton);
		buttonPanel.add(importDetailsButton);
		buttonPanel.add(removeButton);
		Grid grid = new Grid(1, 1);
		vp.add(grid);

		regattaSelectionProvider = new RegattaSelectionModel(true);

		regattaListComposite = new RegattaListComposite(sailingService,
				regattaSelectionProvider, regattaRefresher, errorReporter,
				stringMessages, "test");
		regattaListComposite.ensureDebugId("RegattaListComposite");
		grid.setWidget(0, 0, regattaListComposite);
		grid.getRowFormatter().setVerticalAlign(0,
				HasVerticalAlignment.ALIGN_TOP);
		grid.getColumnFormatter().getElement(0/** 1 */
		).getStyle().setPaddingTop(2.0, Unit.EM);

		add(progressPanel);
		add(vp);
		refreshUrlList();

	}

	private String getSelectedProviderName() {
		String result = null;
		int selectedIndex = urlProviderSelectionListBox.getSelectedIndex();
		if (selectedIndex > 0) {
			result = urlProviderSelectionListBox.getItemText(selectedIndex);
		}
		return result;
	}

	private void refreshUrlList() {
		String selectedProviderName = getSelectedProviderName();
		if (selectedProviderName != null) {
			sailingService.getResultImportUrls(selectedProviderName,
					new AsyncCallback<List<String>>() {
						@Override
						public void onFailure(Throwable caught) {
							errorReporter.reportError(stringMessages
									.errorRefreshingResultImportUrlList(caught
											.getMessage()));
						}

						@Override
						public void onSuccess(List<String> result) {
							urlListBox.clear();
							for (String s : result) {
								urlListBox.addItem(s);
							}
						}
					});
		} else {
			urlListBox.clear();
		}
	}

	private void createEventDetails(List<RegattaDTO> regattas) {
		List<String> regattaNamesTemp = new ArrayList<String>();
		for (RegattaDTO regatta : regattas) {
			regattaNamesTemp.add(regatta.getName());
		}

		final List<String> regattaNames = regattaNamesTemp;
		sailingService.getEvents(new AsyncCallback<List<EventDTO>>() {
			@Override
			public void onFailure(Throwable caught) {
				errorReporter.reportError("Error trying to get events");
			}

			@Override
			public void onSuccess(List<EventDTO> events) {
				List<EventDTO> existingEvents = events;
				EventCreateDialog dialog = new EventCreateDialog(Collections
						.unmodifiableCollection(existingEvents),
						stringMessages, new DialogCallback<EventDTO>() {
							@Override
							public void cancel() {
							}

							@Override
							public void ok(final EventDTO newEvent) {
								List<String> courseAreaNames = new ArrayList<String>();
								for (CourseAreaDTO courseAreaDTO : newEvent.venue
										.getCourseAreas()) {
									courseAreaNames.add(courseAreaDTO.getName());
								}
								sailingService.createEvent(newEvent.getName(),
										newEvent.startDate, newEvent.endDate,
										newEvent.venue.getName(),
										newEvent.isPublic, courseAreaNames,
										newEvent.getImageURLs(),
										newEvent.getVideoURLs(),
										newEvent.getSponsorImageURLs(),
										newEvent.getLogoImageURL(),
										newEvent.getOfficialWebsiteURL(),
										new AsyncCallback<EventDTO>() {

											@Override
											public void onFailure(Throwable t) {
												errorReporter.reportError("Error trying to create new event "
														+ newEvent.getName()
														+ ": " + t.getMessage());
											}

											@Override
											public void onSuccess(
													EventDTO newEvent) {
												setDefaultRegatta(regattaNames,
														newEvent);
											}
										});

							}
						});
				dialog.show();
			}
		});
	}

	private void addUrl() {
		final TextfieldEntryDialog dialog = new TextfieldEntryDialog(
				stringMessages.addStructureImportUrl(),
				stringMessages.addStructureImportUrl(), stringMessages.add(),
				stringMessages.cancel(), "http://",
				new DataEntryDialog.Validator<String>() {
					@Override
					public String getErrorMessage(String valueToValidate) {
						String result = null;
						if (valueToValidate == null
								|| valueToValidate.length() == 0) {
							result = stringMessages.pleaseEnterNonEmptyUrl();
						}
						return result;
					}
				}, new DialogCallback<String>() {
					@Override
					public void cancel() {
						// user cancelled; just don't add
					}

					@Override
					public void ok(final String url) {
						sailingService.getRegattas(url,
								new AsyncCallback<List<RegattaDTO>>() {
									@Override
									public void onFailure(Throwable caught) {
										errorReporter
												.reportError("Error trying to load regattas");
									}

									@Override
									public void onSuccess(
											List<RegattaDTO> regattas) {
										fillRegattas(regattas);
										importDetailsButton.setEnabled(true);
										removeButton.setEnabled(true);
									}
								});

					}
				});
		dialog.getEntryField().setVisibleLength(100);
		dialog.show();
	}

	@Override
	public void fillRegattas(List<RegattaDTO> regattas) {
		regattaListComposite.fillRegattas(regattas);

	}

	private void createBarAndLabel(int amountOfRegattas) {
		overallName = new Label(stringMessages.overallProgress() + ":");
		progressPanel.add(overallName);
		progressBar = new StructureImportProgressBar(amountOfRegattas + 1,
				Style.ANIMATED);
		progressPanel.add(progressBar);

	}

	private void setProgressBar(final int amountOfRegattas) {
		createBarAndLabel(amountOfRegattas);

		final Timer timer = new Timer() {
			@Override
			public void run() {
				sailingService
						.getStructureImportOperationProgress(new AsyncCallback<Integer>() {
							@Override
							public void onFailure(Throwable caught) {
								errorReporter.reportError(stringMessages
										.errorAddingResultImportUrl(caught
												.getMessage()));
							}

							@Override
							public void onSuccess(Integer result) {
								parsed = result;
								progressBar.setPercent(result);
							}

						});
				if (parsed >= amountOfRegattas) {
					regattaRefresher.fillRegattas();
					fillRegattas(new ArrayList<RegattaDTO>());
					progressBar.removeFromParent();
					overallName.removeFromParent();
					this.cancel();
				}
			}
		};
		timer.scheduleRepeating(2000);
	}

	private void setDefaultRegatta(final List<String> regattaNames,
			final EventDTO newEvent) {
		Collection<RegattaDTO> existingRegattas = Collections.emptyList();
		List<EventDTO> existingEvents = new ArrayList<EventDTO>();
		existingEvents.add(newEvent);

		DefaultRegattaCreateDialog dialog = new DefaultRegattaCreateDialog(
				existingRegattas, existingEvents, stringMessages,
				new DialogCallback<RegattaDTO>() {
					@Override
					public void cancel() {
					}

					@Override
					public void ok(RegattaDTO newRegatta) {
						createRegattas(regattaNames, newEvent, newRegatta);
					}
				});
		dialog.ensureDebugId("DefaultRegattaCreateDialog");
		dialog.show();

	}

	private void createRegattas(final List<String> regattaNames,
			EventDTO newEvent, RegattaDTO defaultRegatta) {
		eventManagementPanel.fillEvents();
		sailingService.addEventImportUrl(regattaNames, newEvent,
				defaultRegatta, new AsyncCallback<Void>() {
					@Override
					public void onFailure(Throwable caught) {
						errorReporter.reportError(stringMessages
								.errorAddingResultImportUrl(caught.getMessage()));
					}

					@Override
					public void onSuccess(Void result) {
						setProgressBar(regattaNames.size());
					}
				});
	}
>>>>>>> b5eca983

}<|MERGE_RESOLUTION|>--- conflicted
+++ resolved
@@ -1,747 +1,387 @@
-package com.sap.sailing.gwt.ui.adminconsole;
-
-import java.util.ArrayList;
-import java.util.Collection;
-import java.util.Collections;
-import java.util.List;
-
-import com.github.gwtbootstrap.client.ui.base.ProgressBarBase.Style;
-import com.google.gwt.dom.client.Style.Unit;
-import com.google.gwt.event.dom.client.ChangeEvent;
-import com.google.gwt.event.dom.client.ChangeHandler;
-import com.google.gwt.event.dom.client.ClickEvent;
-import com.google.gwt.event.dom.client.ClickHandler;
-import com.google.gwt.user.client.Timer;
-import com.google.gwt.user.client.rpc.AsyncCallback;
-import com.google.gwt.user.client.ui.Button;
-import com.google.gwt.user.client.ui.FlowPanel;
-import com.google.gwt.user.client.ui.Grid;
-import com.google.gwt.user.client.ui.HasVerticalAlignment;
-import com.google.gwt.user.client.ui.HorizontalPanel;
-import com.google.gwt.user.client.ui.Label;
-import com.google.gwt.user.client.ui.ListBox;
-import com.google.gwt.user.client.ui.Panel;
-import com.google.gwt.user.client.ui.VerticalPanel;
-import com.sap.sailing.domain.common.RegattaIdentifier;
-import com.sap.sailing.gwt.ui.client.ErrorReporter;
-import com.sap.sailing.gwt.ui.client.RegattaRefresher;
-import com.sap.sailing.gwt.ui.client.RegattaSelectionModel;
-import com.sap.sailing.gwt.ui.client.RegattaSelectionProvider;
-import com.sap.sailing.gwt.ui.client.SailingServiceAsync;
-import com.sap.sailing.gwt.ui.client.StringMessages;
-import com.sap.sailing.gwt.ui.client.TextfieldEntryDialog;
-import com.sap.sailing.gwt.ui.shared.CourseAreaDTO;
-import com.sap.sailing.gwt.ui.shared.EventDTO;
-import com.sap.sailing.gwt.ui.shared.RegattaDTO;
-import com.sap.sse.gwt.client.dialog.DataEntryDialog;
-import com.sap.sse.gwt.client.dialog.DataEntryDialog.DialogCallback;
-
-<<<<<<< HEAD
-public class StructureImportUrlsManagementPanel extends FlowPanel {
-    private final ListBox urlProviderSelectionListBox;
-    private final ListBox urlListBox;
-
-    private final SailingServiceAsync sailingService;
-    private final ErrorReporter errorReporter;
-    private final StringMessages stringMessages;
-    private final RegattaRefresher regattaRefresher;
-    private final EventManagementPanel eventManagementPanel;
-    private StructureImportListComposite regattaListComposite;
-    private RegattaSelectionProvider regattaSelectionProvider;
-    private Panel progressPanel;
-
-    private final Button addButton;
-    private final Button removeButton;
-    private final Button refreshButton;
-    private final Button importDetailsButton;
-    
-    private StructureImportProgressBar progressBar;
-    private Label overallName;
-    private int parsed;
-
-    public StructureImportUrlsManagementPanel(SailingServiceAsync sailingService, ErrorReporter errorReporter,
-            StringMessages stringMessages, RegattaRefresher regattaRefresher, EventManagementPanel eventManagementPanel) {
-        this.eventManagementPanel = eventManagementPanel;
-        this.sailingService = sailingService;
-        this.errorReporter = errorReporter;
-        this.stringMessages = stringMessages;
-        this.regattaRefresher = regattaRefresher;
-        progressPanel = new FlowPanel();
-        urlListBox = new ListBox(/* multiple select */true);
-        urlProviderSelectionListBox = new ListBox(false);
-        urlProviderSelectionListBox.addChangeHandler(new ChangeHandler() {
-            @Override
-            public void onChange(ChangeEvent event) {
-                int selectedIndex = urlProviderSelectionListBox.getSelectedIndex();
-                boolean buttonsEnabled = selectedIndex > 0;
-                addButton.setEnabled(buttonsEnabled);
-                removeButton.setEnabled(buttonsEnabled);
-                refreshButton.setEnabled(buttonsEnabled);
-                refreshUrlList();
-            }
-        });
-
-        addButton = new Button(stringMessages.add());
-        removeButton = new Button(stringMessages.remove());
-        refreshButton = new Button(stringMessages.refresh());
-        importDetailsButton = new Button(stringMessages.importRegatta());
-        importDetailsButton.setEnabled(false);
-        importDetailsButton.addClickHandler(new ClickHandler() {
-            @Override
-            public void onClick(ClickEvent event) {
-                List<RegattaDTO> regattaDTOs = new ArrayList<RegattaDTO>();
-                for (RegattaIdentifier selectedRegatta : regattaSelectionProvider.getSelectedRegattas()) {
-                    for (RegattaDTO regattaDTO : regattaListComposite.getAllRegattas()) {
-                        if (regattaDTO.getRegattaIdentifier().equals(selectedRegatta)) {
-                            regattaDTOs.add(regattaDTO);
-                        }
-                    }
-                }
-                createEventDetails(regattaDTOs);
-            }
-        });
-        addButton.addClickHandler(new ClickHandler() {
-            @Override
-            public void onClick(ClickEvent event) {
-                addUrl();
-            }
-        });
-        removeButton.addClickHandler(new ClickHandler() {
-            @Override
-            public void onClick(ClickEvent event) {
-                List<RegattaDTO> regattaDTOs =  regattaListComposite.getAllRegattas();
-                for (RegattaIdentifier selectedRegatta : regattaSelectionProvider.getSelectedRegattas()) {
-                    for (RegattaDTO regattaDTO : regattaListComposite.getAllRegattas()) {
-                        if (regattaDTO.getRegattaIdentifier().equals(selectedRegatta)) {
-                            regattaDTOs.remove(regattaDTO);
-                            break;
-                        }
-                    }
-                }
-                fillRegattas(regattaDTOs);
-                regattaDTOs.clear();
-            }
-        });
-        refreshButton.addClickHandler(new ClickHandler() {
-            @Override
-            public void onClick(ClickEvent event) {
-                refreshUrlList();
-            }
-        });
-        VerticalPanel vp = new VerticalPanel();
-
-        HorizontalPanel buttonPanel = new HorizontalPanel();
-        vp.add(buttonPanel);
-        buttonPanel.add(addButton);
-        buttonPanel.add(importDetailsButton);
-        buttonPanel.add(removeButton);
-        // buttonPanel.add(refreshButton);
-        Grid grid = new Grid(1, 1);
-        vp.add(grid);
-
-        regattaSelectionProvider = new RegattaSelectionModel(true);
-        // regattaSelectionProvider.addRegattaSelectionChangeListener(this);
-
-        regattaListComposite = new StructureImportListComposite(sailingService, regattaSelectionProvider, regattaRefresher,
-                errorReporter, stringMessages, "test");
-        regattaListComposite.ensureDebugId("RegattaListComposite");
-        grid.setWidget(0, 0, regattaListComposite);
-        grid.getRowFormatter().setVerticalAlign(0, HasVerticalAlignment.ALIGN_TOP);
-        grid.getColumnFormatter().getElement(0/** 1 */
-        ).getStyle().setPaddingTop(2.0, Unit.EM);
-        
-        add(progressPanel);
-        add(vp);
-        refreshUrlList();
-
-    }
-
-    private String getSelectedProviderName() {
-        String result = null;
-        int selectedIndex = urlProviderSelectionListBox.getSelectedIndex();
-        if (selectedIndex > 0) {
-            result = urlProviderSelectionListBox.getItemText(selectedIndex);
-        }
-        return result;
-    }
-
-    private void refreshUrlList() {
-        String selectedProviderName = getSelectedProviderName();
-        if (selectedProviderName != null) {
-            sailingService.getResultImportUrls(selectedProviderName, new AsyncCallback<List<String>>() {
-                @Override
-                public void onFailure(Throwable caught) {
-                    errorReporter.reportError(stringMessages.errorRefreshingResultImportUrlList(caught.getMessage()));
-                }
-
-                @Override
-                public void onSuccess(List<String> result) {
-                    urlListBox.clear();
-                    for (String s : result) {
-                        urlListBox.addItem(s);
-                    }
-                }
-            });
-        } else {
-            urlListBox.clear();
-        }
-    }
-
-    private void removeSelectedUrls() {
-        Set<String> toRemove = new HashSet<String>();
-        for (int i = urlListBox.getItemCount() - 1; i >= 0; i--) {
-            if (urlListBox.isItemSelected(i)) {
-                toRemove.add(urlListBox.getItemText(i));
-                urlListBox.removeItem(i);
-            }
-        }
-        String selectedProviderName = getSelectedProviderName();
-        sailingService.removeResultImportURLs(selectedProviderName, toRemove, new AsyncCallback<Void>() {
-            @Override
-            public void onFailure(Throwable caught) {
-                errorReporter.reportError(stringMessages.errorRemovingResultImportUrls(caught.getMessage()));
-                refreshUrlList();
-            }
-
-            @Override
-            public void onSuccess(Void result) {
-                Window.setStatus(stringMessages.successfullyUpdatedResultImportUrls());
-            }
-        });
-    }
-    
-
-
-    private void createEventDetails(List<RegattaDTO> regattas) {
-        List<String> regattaNamesTemp = new ArrayList<String>();
-        for (RegattaDTO regatta : regattas) {
-            regattaNamesTemp.add(regatta.getName());
-        }
-
-        final List<String> regattaNames = regattaNamesTemp;
-        sailingService.getEvents(new AsyncCallback<List<EventDTO>>() {
-            @Override
-            public void onFailure(Throwable caught) {
-                errorReporter.reportError("Error trying to get events");
-            }
-
-            @Override
-            public void onSuccess(List<EventDTO> events) {
-                List<EventDTO> existingEvents = events;
-                EventCreateDialog dialog = new EventCreateDialog(Collections.unmodifiableCollection(existingEvents),
-                        stringMessages, new DialogCallback<EventDTO>() {
-                            @Override
-                            public void cancel() {
-                            }
-
-                            @Override
-                            public void ok(final EventDTO newEvent) {
-                                List<String> courseAreaNames = new ArrayList<String>();
-                                for (CourseAreaDTO courseAreaDTO : newEvent.venue.getCourseAreas()) {
-                                    courseAreaNames.add(courseAreaDTO.getName());
-                                }
-                                sailingService.createEvent(newEvent.getName(), newEvent.startDate, newEvent.endDate,
-                                        newEvent.venue.getName(), newEvent.isPublic, courseAreaNames,
-                                        newEvent.getImageURLs(), newEvent.getVideoURLs(),
-                                        newEvent.getSponsorImageURLs(), newEvent.getLogoImageURL(),
-                                        newEvent.getOfficialWebsiteURL(), new AsyncCallback<EventDTO>() {
-
-                                            @Override
-                                            public void onFailure(Throwable t) {
-                                                errorReporter.reportError("Error trying to create new event "
-                                                        + newEvent.getName() + ": " + t.getMessage());
-                                            }
-
-                                            @Override
-                                            public void onSuccess(EventDTO newEvent) { 
-                                                setDefaultRegatta(regattaNames, newEvent);
-                                            }
-                                        });
-
-                            }
-                        });
-                dialog.show();
-            }
-        });
-    }
-
-    private void addUrl() {
-        final TextfieldEntryDialog dialog = new TextfieldEntryDialog(stringMessages.addResultImportUrl(),
-                stringMessages.addResultImportUrl(), stringMessages.add(), stringMessages.cancel(), "http://",
-                new DataEntryDialog.Validator<String>() {
-                    @Override
-                    public String getErrorMessage(String valueToValidate) {
-                        String result = null;
-                        if (valueToValidate == null || valueToValidate.length() == 0) {
-                            result = stringMessages.pleaseEnterNonEmptyUrl();
-                        }
-                        return result;
-                    }
-                }, new DialogCallback<String>() {
-                    @Override
-                    public void cancel() {
-                        // user cancelled; just don't add
-                    }
-
-                    @Override
-                    public void ok(final String url) {
-                        sailingService.getRegattas(url, new AsyncCallback<List<RegattaDTO>>() {
-                            @Override
-                            public void onFailure(Throwable caught) {
-                                errorReporter.reportError("Error trying to load regattas");
-                            }
-
-                            @Override
-                            public void onSuccess(List<RegattaDTO> regattas) {
-                                fillRegattas(regattas);
-                                importDetailsButton.setEnabled(true);
-                                removeButton.setEnabled(true);
-                            }
-                        });
-
-                    }
-                });
-        dialog.getEntryField().setVisibleLength(100);
-        dialog.show();
-    }
-
-
-    public void fillRegattas(List<RegattaDTO> regattas) {
-        regattaListComposite.fillRegattas(regattas);
-    }
-    
-    private void createBarAndLabel(int amountOfRegattas){
-        overallName = new Label(stringMessages.overallProgress() + ":");
-        progressPanel.add(overallName);
-        progressBar = new StructureImportProgressBar(
-                                amountOfRegattas+1, Style.ANIMATED);
-        progressPanel.add(progressBar);
-        
-    }
-    private void setProgressBar(final int amountOfRegattas){
-        createBarAndLabel(amountOfRegattas);
-        
-        final Timer timer = new Timer() {
-            @Override
-            public void run() {
-                sailingService.getStructureImportOperationProgress(new AsyncCallback<Integer>(){
-                         @Override
-                     public void onFailure(Throwable caught) {
-                         errorReporter.reportError(stringMessages
-                                 .errorAddingResultImportUrl(caught
-                                         .getMessage()));
-                     }
-                         @Override
-                     public void onSuccess(Integer result) {
-                                 parsed = result;
-                                 progressBar.setPercent(result);
-                         }
-                
-                });
-                if(parsed >= amountOfRegattas){
-                    regattaRefresher.fillRegattas();
-                    fillRegattas(new ArrayList<RegattaDTO>());
-                    progressBar.removeFromParent();
-                    overallName.removeFromParent();
-                        this.cancel();
-                }
-            }
-        };
-        timer.scheduleRepeating(2000);
-    }
-    
-    private void setDefaultRegatta(final List<String> regattaNames, final EventDTO newEvent){
-        Collection<RegattaDTO> existingRegattas = Collections.emptyList();
-        List<EventDTO> existingEvents = new ArrayList<EventDTO>();
-        existingEvents.add(newEvent);
-        
-        DefaultRegattaCreateDialog dialog = new DefaultRegattaCreateDialog(existingRegattas, existingEvents, stringMessages,
-                new DialogCallback<RegattaDTO>() {
-            @Override
-            public void cancel() {
-            }
-
-            @Override
-            public void ok(RegattaDTO newRegatta) {
-                createRegattas(regattaNames, newEvent, newRegatta);
-            }
-        });
-        dialog.ensureDebugId("DefaultRegattaCreateDialog");
-        dialog.show();
-                                
-    }
-    
-    private void createRegattas(final List<String> regattaNames, EventDTO newEvent, RegattaDTO defaultRegatta){
-        eventManagementPanel.fillEvents();
-        sailingService.addEventImportUrl(regattaNames, newEvent, defaultRegatta,
-                new AsyncCallback<Void>() {
-                    @Override
-                    public void onFailure(Throwable caught) {
-                        errorReporter.reportError(stringMessages
-                                .errorAddingResultImportUrl(caught
-                                        .getMessage()));
-                    }
-
-                    @Override
-                    public void onSuccess(Void result) {
-                        setProgressBar(regattaNames.size());
-                    }
-                });
-    }
-=======
-public class StructureImportUrlsManagementPanel extends FlowPanel implements
-		RegattasDisplayer {
-	private final ListBox urlProviderSelectionListBox;
-	private final ListBox urlListBox;
-
-	private final SailingServiceAsync sailingService;
-	private final ErrorReporter errorReporter;
-	private final StringMessages stringMessages;
-	private final RegattaRefresher regattaRefresher;
-	private final EventManagementPanel eventManagementPanel;
-	private RegattaListComposite regattaListComposite;
-	private RegattaSelectionProvider regattaSelectionProvider;
-	private Panel progressPanel;
-
-	private final Button addButton;
-	private final Button removeButton;
-	private final Button importDetailsButton;
-
-	private StructureImportProgressBar progressBar;
-	private Label overallName;
-	private int parsed;
-
-	public StructureImportUrlsManagementPanel(
-			SailingServiceAsync sailingService, ErrorReporter errorReporter,
-			StringMessages stringMessages, RegattaRefresher regattaRefresher,
-			EventManagementPanel eventManagementPanel) {
-		this.eventManagementPanel = eventManagementPanel;
-		this.sailingService = sailingService;
-		this.errorReporter = errorReporter;
-		this.stringMessages = stringMessages;
-		this.regattaRefresher = regattaRefresher;
-		progressPanel = new FlowPanel();
-		urlListBox = new ListBox(/* multiple select */true);
-		urlProviderSelectionListBox = new ListBox(false);
-		urlProviderSelectionListBox.addChangeHandler(new ChangeHandler() {
-			@Override
-			public void onChange(ChangeEvent event) {
-				int selectedIndex = urlProviderSelectionListBox
-						.getSelectedIndex();
-				boolean buttonsEnabled = selectedIndex > 0;
-				addButton.setEnabled(buttonsEnabled);
-				removeButton.setEnabled(buttonsEnabled);
-				refreshUrlList();
-			}
-		});
-
-		addButton = new Button(stringMessages.add());
-		removeButton = new Button(stringMessages.remove());
-		importDetailsButton = new Button(stringMessages.importRegatta());
-		importDetailsButton.setEnabled(false);
-		importDetailsButton.addClickHandler(new ClickHandler() {
-			@Override
-			public void onClick(ClickEvent event) {
-				List<RegattaDTO> regattaDTOs = new ArrayList<RegattaDTO>();
-				for (RegattaIdentifier selectedRegatta : regattaSelectionProvider
-						.getSelectedRegattas()) {
-					for (RegattaDTO regattaDTO : regattaListComposite
-							.getAllRegattas()) {
-						if (regattaDTO.getRegattaIdentifier().equals(
-								selectedRegatta)) {
-							regattaDTOs.add(regattaDTO);
-						}
-					}
-				}
-				createEventDetails(regattaDTOs);
-			}
-		});
-		addButton.addClickHandler(new ClickHandler() {
-			@Override
-			public void onClick(ClickEvent event) {
-				addUrl();
-			}
-		});
-		removeButton.addClickHandler(new ClickHandler() {
-			@Override
-			public void onClick(ClickEvent event) {
-				List<RegattaDTO> regattaDTOs = regattaListComposite
-						.getAllRegattas();
-				for (RegattaIdentifier selectedRegatta : regattaSelectionProvider
-						.getSelectedRegattas()) {
-					for (RegattaDTO regattaDTO : regattaListComposite
-							.getAllRegattas()) {
-						if (regattaDTO.getRegattaIdentifier().equals(
-								selectedRegatta)) {
-							regattaDTOs.remove(regattaDTO);
-							break;
-						}
-					}
-				}
-				fillRegattas(regattaDTOs);
-				regattaDTOs.clear();
-			}
-		});
-		VerticalPanel vp = new VerticalPanel();
-
-		HorizontalPanel buttonPanel = new HorizontalPanel();
-		vp.add(buttonPanel);
-		buttonPanel.add(addButton);
-		buttonPanel.add(importDetailsButton);
-		buttonPanel.add(removeButton);
-		Grid grid = new Grid(1, 1);
-		vp.add(grid);
-
-		regattaSelectionProvider = new RegattaSelectionModel(true);
-
-		regattaListComposite = new RegattaListComposite(sailingService,
-				regattaSelectionProvider, regattaRefresher, errorReporter,
-				stringMessages, "test");
-		regattaListComposite.ensureDebugId("RegattaListComposite");
-		grid.setWidget(0, 0, regattaListComposite);
-		grid.getRowFormatter().setVerticalAlign(0,
-				HasVerticalAlignment.ALIGN_TOP);
-		grid.getColumnFormatter().getElement(0/** 1 */
-		).getStyle().setPaddingTop(2.0, Unit.EM);
-
-		add(progressPanel);
-		add(vp);
-		refreshUrlList();
-
-	}
-
-	private String getSelectedProviderName() {
-		String result = null;
-		int selectedIndex = urlProviderSelectionListBox.getSelectedIndex();
-		if (selectedIndex > 0) {
-			result = urlProviderSelectionListBox.getItemText(selectedIndex);
-		}
-		return result;
-	}
-
-	private void refreshUrlList() {
-		String selectedProviderName = getSelectedProviderName();
-		if (selectedProviderName != null) {
-			sailingService.getResultImportUrls(selectedProviderName,
-					new AsyncCallback<List<String>>() {
-						@Override
-						public void onFailure(Throwable caught) {
-							errorReporter.reportError(stringMessages
-									.errorRefreshingResultImportUrlList(caught
-											.getMessage()));
-						}
-
-						@Override
-						public void onSuccess(List<String> result) {
-							urlListBox.clear();
-							for (String s : result) {
-								urlListBox.addItem(s);
-							}
-						}
-					});
-		} else {
-			urlListBox.clear();
-		}
-	}
-
-	private void createEventDetails(List<RegattaDTO> regattas) {
-		List<String> regattaNamesTemp = new ArrayList<String>();
-		for (RegattaDTO regatta : regattas) {
-			regattaNamesTemp.add(regatta.getName());
-		}
-
-		final List<String> regattaNames = regattaNamesTemp;
-		sailingService.getEvents(new AsyncCallback<List<EventDTO>>() {
-			@Override
-			public void onFailure(Throwable caught) {
-				errorReporter.reportError("Error trying to get events");
-			}
-
-			@Override
-			public void onSuccess(List<EventDTO> events) {
-				List<EventDTO> existingEvents = events;
-				EventCreateDialog dialog = new EventCreateDialog(Collections
-						.unmodifiableCollection(existingEvents),
-						stringMessages, new DialogCallback<EventDTO>() {
-							@Override
-							public void cancel() {
-							}
-
-							@Override
-							public void ok(final EventDTO newEvent) {
-								List<String> courseAreaNames = new ArrayList<String>();
-								for (CourseAreaDTO courseAreaDTO : newEvent.venue
-										.getCourseAreas()) {
-									courseAreaNames.add(courseAreaDTO.getName());
-								}
-								sailingService.createEvent(newEvent.getName(),
-										newEvent.startDate, newEvent.endDate,
-										newEvent.venue.getName(),
-										newEvent.isPublic, courseAreaNames,
-										newEvent.getImageURLs(),
-										newEvent.getVideoURLs(),
-										newEvent.getSponsorImageURLs(),
-										newEvent.getLogoImageURL(),
-										newEvent.getOfficialWebsiteURL(),
-										new AsyncCallback<EventDTO>() {
-
-											@Override
-											public void onFailure(Throwable t) {
-												errorReporter.reportError("Error trying to create new event "
-														+ newEvent.getName()
-														+ ": " + t.getMessage());
-											}
-
-											@Override
-											public void onSuccess(
-													EventDTO newEvent) {
-												setDefaultRegatta(regattaNames,
-														newEvent);
-											}
-										});
-
-							}
-						});
-				dialog.show();
-			}
-		});
-	}
-
-	private void addUrl() {
-		final TextfieldEntryDialog dialog = new TextfieldEntryDialog(
-				stringMessages.addStructureImportUrl(),
-				stringMessages.addStructureImportUrl(), stringMessages.add(),
-				stringMessages.cancel(), "http://",
-				new DataEntryDialog.Validator<String>() {
-					@Override
-					public String getErrorMessage(String valueToValidate) {
-						String result = null;
-						if (valueToValidate == null
-								|| valueToValidate.length() == 0) {
-							result = stringMessages.pleaseEnterNonEmptyUrl();
-						}
-						return result;
-					}
-				}, new DialogCallback<String>() {
-					@Override
-					public void cancel() {
-						// user cancelled; just don't add
-					}
-
-					@Override
-					public void ok(final String url) {
-						sailingService.getRegattas(url,
-								new AsyncCallback<List<RegattaDTO>>() {
-									@Override
-									public void onFailure(Throwable caught) {
-										errorReporter
-												.reportError("Error trying to load regattas");
-									}
-
-									@Override
-									public void onSuccess(
-											List<RegattaDTO> regattas) {
-										fillRegattas(regattas);
-										importDetailsButton.setEnabled(true);
-										removeButton.setEnabled(true);
-									}
-								});
-
-					}
-				});
-		dialog.getEntryField().setVisibleLength(100);
-		dialog.show();
-	}
-
-	@Override
-	public void fillRegattas(List<RegattaDTO> regattas) {
-		regattaListComposite.fillRegattas(regattas);
-
-	}
-
-	private void createBarAndLabel(int amountOfRegattas) {
-		overallName = new Label(stringMessages.overallProgress() + ":");
-		progressPanel.add(overallName);
-		progressBar = new StructureImportProgressBar(amountOfRegattas + 1,
-				Style.ANIMATED);
-		progressPanel.add(progressBar);
-
-	}
-
-	private void setProgressBar(final int amountOfRegattas) {
-		createBarAndLabel(amountOfRegattas);
-
-		final Timer timer = new Timer() {
-			@Override
-			public void run() {
-				sailingService
-						.getStructureImportOperationProgress(new AsyncCallback<Integer>() {
-							@Override
-							public void onFailure(Throwable caught) {
-								errorReporter.reportError(stringMessages
-										.errorAddingResultImportUrl(caught
-												.getMessage()));
-							}
-
-							@Override
-							public void onSuccess(Integer result) {
-								parsed = result;
-								progressBar.setPercent(result);
-							}
-
-						});
-				if (parsed >= amountOfRegattas) {
-					regattaRefresher.fillRegattas();
-					fillRegattas(new ArrayList<RegattaDTO>());
-					progressBar.removeFromParent();
-					overallName.removeFromParent();
-					this.cancel();
-				}
-			}
-		};
-		timer.scheduleRepeating(2000);
-	}
-
-	private void setDefaultRegatta(final List<String> regattaNames,
-			final EventDTO newEvent) {
-		Collection<RegattaDTO> existingRegattas = Collections.emptyList();
-		List<EventDTO> existingEvents = new ArrayList<EventDTO>();
-		existingEvents.add(newEvent);
-
-		DefaultRegattaCreateDialog dialog = new DefaultRegattaCreateDialog(
-				existingRegattas, existingEvents, stringMessages,
-				new DialogCallback<RegattaDTO>() {
-					@Override
-					public void cancel() {
-					}
-
-					@Override
-					public void ok(RegattaDTO newRegatta) {
-						createRegattas(regattaNames, newEvent, newRegatta);
-					}
-				});
-		dialog.ensureDebugId("DefaultRegattaCreateDialog");
-		dialog.show();
-
-	}
-
-	private void createRegattas(final List<String> regattaNames,
-			EventDTO newEvent, RegattaDTO defaultRegatta) {
-		eventManagementPanel.fillEvents();
-		sailingService.addEventImportUrl(regattaNames, newEvent,
-				defaultRegatta, new AsyncCallback<Void>() {
-					@Override
-					public void onFailure(Throwable caught) {
-						errorReporter.reportError(stringMessages
-								.errorAddingResultImportUrl(caught.getMessage()));
-					}
-
-					@Override
-					public void onSuccess(Void result) {
-						setProgressBar(regattaNames.size());
-					}
-				});
-	}
->>>>>>> b5eca983
-
-}+package com.sap.sailing.gwt.ui.adminconsole;
+
+import java.util.ArrayList;
+import java.util.Collection;
+import java.util.Collections;
+import java.util.HashSet;
+import java.util.List;
+import java.util.Set;
+
+import com.github.gwtbootstrap.client.ui.base.ProgressBarBase.Style;
+import com.google.gwt.dom.client.Style.Unit;
+import com.google.gwt.event.dom.client.ChangeEvent;
+import com.google.gwt.event.dom.client.ChangeHandler;
+import com.google.gwt.event.dom.client.ClickEvent;
+import com.google.gwt.event.dom.client.ClickHandler;
+import com.google.gwt.user.client.Timer;
+import com.google.gwt.user.client.Window;
+import com.google.gwt.user.client.rpc.AsyncCallback;
+import com.google.gwt.user.client.ui.Button;
+import com.google.gwt.user.client.ui.FlowPanel;
+import com.google.gwt.user.client.ui.Grid;
+import com.google.gwt.user.client.ui.HasVerticalAlignment;
+import com.google.gwt.user.client.ui.HorizontalPanel;
+import com.google.gwt.user.client.ui.Label;
+import com.google.gwt.user.client.ui.ListBox;
+import com.google.gwt.user.client.ui.Panel;
+import com.google.gwt.user.client.ui.VerticalPanel;
+import com.sap.sailing.domain.common.RegattaIdentifier;
+import com.sap.sailing.gwt.ui.client.ErrorReporter;
+import com.sap.sailing.gwt.ui.client.RegattaRefresher;
+import com.sap.sailing.gwt.ui.client.RegattaSelectionModel;
+import com.sap.sailing.gwt.ui.client.RegattaSelectionProvider;
+import com.sap.sailing.gwt.ui.client.SailingServiceAsync;
+import com.sap.sailing.gwt.ui.client.StringMessages;
+import com.sap.sailing.gwt.ui.client.TextfieldEntryDialog;
+import com.sap.sailing.gwt.ui.shared.CourseAreaDTO;
+import com.sap.sailing.gwt.ui.shared.EventDTO;
+import com.sap.sailing.gwt.ui.shared.RegattaDTO;
+import com.sap.sse.gwt.client.dialog.DataEntryDialog;
+import com.sap.sse.gwt.client.dialog.DataEntryDialog.DialogCallback;
+
+public class StructureImportUrlsManagementPanel extends FlowPanel {
+    private final ListBox urlProviderSelectionListBox;
+    private final ListBox urlListBox;
+
+    private final SailingServiceAsync sailingService;
+    private final ErrorReporter errorReporter;
+    private final StringMessages stringMessages;
+    private final RegattaRefresher regattaRefresher;
+    private final EventManagementPanel eventManagementPanel;
+    private StructureImportListComposite regattaListComposite;
+    private RegattaSelectionProvider regattaSelectionProvider;
+    private Panel progressPanel;
+
+    private final Button addButton;
+    private final Button removeButton;
+    private final Button refreshButton;
+    private final Button importDetailsButton;
+
+    private StructureImportProgressBar progressBar;
+    private Label overallName;
+    private int parsed;
+
+    public StructureImportUrlsManagementPanel(SailingServiceAsync sailingService, ErrorReporter errorReporter,
+            StringMessages stringMessages, RegattaRefresher regattaRefresher, EventManagementPanel eventManagementPanel) {
+        this.eventManagementPanel = eventManagementPanel;
+        this.sailingService = sailingService;
+        this.errorReporter = errorReporter;
+        this.stringMessages = stringMessages;
+        this.regattaRefresher = regattaRefresher;
+        progressPanel = new FlowPanel();
+        urlListBox = new ListBox(/* multiple select */true);
+        urlProviderSelectionListBox = new ListBox(false);
+        urlProviderSelectionListBox.addChangeHandler(new ChangeHandler() {
+            @Override
+            public void onChange(ChangeEvent event) {
+                int selectedIndex = urlProviderSelectionListBox.getSelectedIndex();
+                boolean buttonsEnabled = selectedIndex > 0;
+                addButton.setEnabled(buttonsEnabled);
+                removeButton.setEnabled(buttonsEnabled);
+                refreshButton.setEnabled(buttonsEnabled);
+                refreshUrlList();
+            }
+        });
+
+        addButton = new Button(stringMessages.add());
+        removeButton = new Button(stringMessages.remove());
+        refreshButton = new Button(stringMessages.refresh());
+        importDetailsButton = new Button(stringMessages.importRegatta());
+        importDetailsButton.setEnabled(false);
+        importDetailsButton.addClickHandler(new ClickHandler() {
+            @Override
+            public void onClick(ClickEvent event) {
+                List<RegattaDTO> regattaDTOs = new ArrayList<RegattaDTO>();
+                for (RegattaIdentifier selectedRegatta : regattaSelectionProvider.getSelectedRegattas()) {
+                    for (RegattaDTO regattaDTO : regattaListComposite.getAllRegattas()) {
+                        if (regattaDTO.getRegattaIdentifier().equals(selectedRegatta)) {
+                            regattaDTOs.add(regattaDTO);
+                        }
+                    }
+                }
+                createEventDetails(regattaDTOs);
+            }
+        });
+        addButton.addClickHandler(new ClickHandler() {
+            @Override
+            public void onClick(ClickEvent event) {
+                addUrl();
+            }
+        });
+        removeButton.addClickHandler(new ClickHandler() {
+            @Override
+            public void onClick(ClickEvent event) {
+                List<RegattaDTO> regattaDTOs = regattaListComposite.getAllRegattas();
+                for (RegattaIdentifier selectedRegatta : regattaSelectionProvider.getSelectedRegattas()) {
+                    for (RegattaDTO regattaDTO : regattaListComposite.getAllRegattas()) {
+                        if (regattaDTO.getRegattaIdentifier().equals(selectedRegatta)) {
+                            regattaDTOs.remove(regattaDTO);
+                            break;
+                        }
+                    }
+                }
+                fillRegattas(regattaDTOs);
+                regattaDTOs.clear();
+            }
+        });
+        refreshButton.addClickHandler(new ClickHandler() {
+            @Override
+            public void onClick(ClickEvent event) {
+                refreshUrlList();
+            }
+        });
+        VerticalPanel vp = new VerticalPanel();
+
+        HorizontalPanel buttonPanel = new HorizontalPanel();
+        vp.add(buttonPanel);
+        buttonPanel.add(addButton);
+        buttonPanel.add(importDetailsButton);
+        buttonPanel.add(removeButton);
+        // buttonPanel.add(refreshButton);
+        Grid grid = new Grid(1, 1);
+        vp.add(grid);
+
+        regattaSelectionProvider = new RegattaSelectionModel(true);
+        // regattaSelectionProvider.addRegattaSelectionChangeListener(this);
+
+        regattaListComposite = new StructureImportListComposite(sailingService, regattaSelectionProvider,
+                regattaRefresher, errorReporter, stringMessages, "test");
+        regattaListComposite.ensureDebugId("RegattaListComposite");
+        grid.setWidget(0, 0, regattaListComposite);
+        grid.getRowFormatter().setVerticalAlign(0, HasVerticalAlignment.ALIGN_TOP);
+        grid.getColumnFormatter().getElement(0/** 1 */
+        ).getStyle().setPaddingTop(2.0, Unit.EM);
+
+        add(progressPanel);
+        add(vp);
+        refreshUrlList();
+
+    }
+
+    private String getSelectedProviderName() {
+        String result = null;
+        int selectedIndex = urlProviderSelectionListBox.getSelectedIndex();
+        if (selectedIndex > 0) {
+            result = urlProviderSelectionListBox.getItemText(selectedIndex);
+        }
+        return result;
+    }
+
+    private void refreshUrlList() {
+        String selectedProviderName = getSelectedProviderName();
+        if (selectedProviderName != null) {
+            sailingService.getResultImportUrls(selectedProviderName, new AsyncCallback<List<String>>() {
+                @Override
+                public void onFailure(Throwable caught) {
+                    errorReporter.reportError(stringMessages.errorRefreshingResultImportUrlList(caught.getMessage()));
+                }
+
+                @Override
+                public void onSuccess(List<String> result) {
+                    urlListBox.clear();
+                    for (String s : result) {
+                        urlListBox.addItem(s);
+                    }
+                }
+            });
+        } else {
+            urlListBox.clear();
+        }
+    }
+
+    private void removeSelectedUrls() {
+        Set<String> toRemove = new HashSet<String>();
+        for (int i = urlListBox.getItemCount() - 1; i >= 0; i--) {
+            if (urlListBox.isItemSelected(i)) {
+                toRemove.add(urlListBox.getItemText(i));
+                urlListBox.removeItem(i);
+            }
+        }
+        String selectedProviderName = getSelectedProviderName();
+        sailingService.removeResultImportURLs(selectedProviderName, toRemove, new AsyncCallback<Void>() {
+            @Override
+            public void onFailure(Throwable caught) {
+                errorReporter.reportError(stringMessages.errorRemovingResultImportUrls(caught.getMessage()));
+                refreshUrlList();
+            }
+
+            @Override
+            public void onSuccess(Void result) {
+                Window.setStatus(stringMessages.successfullyUpdatedResultImportUrls());
+            }
+        });
+    }
+
+    private void createEventDetails(List<RegattaDTO> regattas) {
+        List<String> regattaNamesTemp = new ArrayList<String>();
+        for (RegattaDTO regatta : regattas) {
+            regattaNamesTemp.add(regatta.getName());
+        }
+
+        final List<String> regattaNames = regattaNamesTemp;
+        sailingService.getEvents(new AsyncCallback<List<EventDTO>>() {
+            @Override
+            public void onFailure(Throwable caught) {
+                errorReporter.reportError("Error trying to get events");
+            }
+
+            @Override
+            public void onSuccess(List<EventDTO> events) {
+                List<EventDTO> existingEvents = events;
+                EventCreateDialog dialog = new EventCreateDialog(Collections.unmodifiableCollection(existingEvents),
+                        stringMessages, new DialogCallback<EventDTO>() {
+                            @Override
+                            public void cancel() {
+                            }
+
+                            @Override
+                            public void ok(final EventDTO newEvent) {
+                                List<String> courseAreaNames = new ArrayList<String>();
+                                for (CourseAreaDTO courseAreaDTO : newEvent.venue.getCourseAreas()) {
+                                    courseAreaNames.add(courseAreaDTO.getName());
+                                }
+                                sailingService.createEvent(newEvent.getName(), newEvent.startDate, newEvent.endDate,
+                                        newEvent.venue.getName(), newEvent.isPublic, courseAreaNames,
+                                        newEvent.getImageURLs(), newEvent.getVideoURLs(),
+                                        newEvent.getSponsorImageURLs(), newEvent.getLogoImageURL(),
+                                        newEvent.getOfficialWebsiteURL(), new AsyncCallback<EventDTO>() {
+
+                                            @Override
+                                            public void onFailure(Throwable t) {
+                                                errorReporter.reportError("Error trying to create new event "
+                                                        + newEvent.getName() + ": " + t.getMessage());
+                                            }
+
+                                            @Override
+                                            public void onSuccess(EventDTO newEvent) {
+                                                setDefaultRegatta(regattaNames, newEvent);
+                                            }
+                                        });
+
+                            }
+                        });
+                dialog.show();
+            }
+        });
+    }
+
+    private void addUrl() {
+        final TextfieldEntryDialog dialog = new TextfieldEntryDialog(stringMessages.addResultImportUrl(),
+                stringMessages.addResultImportUrl(), stringMessages.add(), stringMessages.cancel(), "http://",
+                new DataEntryDialog.Validator<String>() {
+                    @Override
+                    public String getErrorMessage(String valueToValidate) {
+                        String result = null;
+                        if (valueToValidate == null || valueToValidate.length() == 0) {
+                            result = stringMessages.pleaseEnterNonEmptyUrl();
+                        }
+                        return result;
+                    }
+                }, new DialogCallback<String>() {
+                    @Override
+                    public void cancel() {
+                        // user cancelled; just don't add
+                    }
+
+                    @Override
+                    public void ok(final String url) {
+                        sailingService.getRegattas(url, new AsyncCallback<List<RegattaDTO>>() {
+                            @Override
+                            public void onFailure(Throwable caught) {
+                                errorReporter.reportError("Error trying to load regattas");
+                            }
+
+                            @Override
+                            public void onSuccess(List<RegattaDTO> regattas) {
+                                fillRegattas(regattas);
+                                importDetailsButton.setEnabled(true);
+                                removeButton.setEnabled(true);
+                            }
+                        });
+
+                    }
+                });
+        dialog.getEntryField().setVisibleLength(100);
+        dialog.show();
+    }
+
+    public void fillRegattas(List<RegattaDTO> regattas) {
+        regattaListComposite.fillRegattas(regattas);
+    }
+
+    private void createBarAndLabel(int amountOfRegattas) {
+        overallName = new Label(stringMessages.overallProgress() + ":");
+        progressPanel.add(overallName);
+        progressBar = new StructureImportProgressBar(amountOfRegattas + 1, Style.ANIMATED);
+        progressPanel.add(progressBar);
+
+    }
+
+    private void setProgressBar(final int amountOfRegattas) {
+        createBarAndLabel(amountOfRegattas);
+
+        final Timer timer = new Timer() {
+            @Override
+            public void run() {
+                sailingService.getStructureImportOperationProgress(new AsyncCallback<Integer>() {
+                    @Override
+                    public void onFailure(Throwable caught) {
+                        errorReporter.reportError(stringMessages.errorAddingResultImportUrl(caught.getMessage()));
+                    }
+
+                    @Override
+                    public void onSuccess(Integer result) {
+                        parsed = result;
+                        progressBar.setPercent(result);
+                    }
+
+                });
+                if (parsed >= amountOfRegattas) {
+                    regattaRefresher.fillRegattas();
+                    fillRegattas(new ArrayList<RegattaDTO>());
+                    progressBar.removeFromParent();
+                    overallName.removeFromParent();
+                    this.cancel();
+                }
+            }
+        };
+        timer.scheduleRepeating(2000);
+    }
+
+    private void setDefaultRegatta(final List<String> regattaNames, final EventDTO newEvent) {
+        Collection<RegattaDTO> existingRegattas = Collections.emptyList();
+        List<EventDTO> existingEvents = new ArrayList<EventDTO>();
+        existingEvents.add(newEvent);
+
+        DefaultRegattaCreateDialog dialog = new DefaultRegattaCreateDialog(existingRegattas, existingEvents,
+                stringMessages, new DialogCallback<RegattaDTO>() {
+                    @Override
+                    public void cancel() {
+                    }
+
+                    @Override
+                    public void ok(RegattaDTO newRegatta) {
+                        createRegattas(regattaNames, newEvent, newRegatta);
+                    }
+                });
+        dialog.ensureDebugId("DefaultRegattaCreateDialog");
+        dialog.show();
+
+    }
+
+    private void createRegattas(final List<String> regattaNames, EventDTO newEvent, RegattaDTO defaultRegatta) {
+        eventManagementPanel.fillEvents();
+        sailingService.addEventImportUrl(regattaNames, newEvent, defaultRegatta, new AsyncCallback<Void>() {
+            @Override
+            public void onFailure(Throwable caught) {
+                errorReporter.reportError(stringMessages.errorAddingResultImportUrl(caught.getMessage()));
+            }
+
+            @Override
+            public void onSuccess(Void result) {
+                setProgressBar(regattaNames.size());
+            }
+        });
+    }
+
+}