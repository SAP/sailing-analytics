--- conflicted
+++ resolved
@@ -1,106 +1,102 @@
-package com.sap.sailing.gwt.ui.client;
-
-import com.google.gwt.user.client.ui.DoubleBox;
-import com.google.gwt.user.client.ui.FlowPanel;
-import com.google.gwt.user.client.ui.FocusWidget;
-import com.google.gwt.user.client.ui.Label;
-import com.google.gwt.user.client.ui.LongBox;
-import com.google.gwt.user.client.ui.Widget;
-import com.sap.sailing.gwt.ui.client.DataEntryDialog.Validator;
-<<<<<<< HEAD
-import com.sap.sailing.gwt.ui.shared.components.SettingsDialogComponent;
-=======
-import com.sap.sailing.gwt.ui.client.shared.components.SettingsDialogComponent;
->>>>>>> de45a675
-
-public class TimePanelSettingsDialogComponent<T extends TimePanelSettings>
-		implements SettingsDialogComponent<T> {
-	protected LongBox timeDelayBox;
-	protected DoubleBox refreshIntervalBox;
-	protected final StringMessages stringMessages;
-	protected final T initialSettings;
-	protected FlowPanel mainContentPanel;
-
-	private static String STYLE_LABEL = "settingsDialogLabel";
-	private static String STYLE_INPUT = "settingsDialogValue";
-	private static String STYLE_BOXPANEL = "boxPanel";
-
-	public TimePanelSettingsDialogComponent(T settings,
-			StringMessages stringMessages) {
-		this.stringMessages = stringMessages;
-		initialSettings = settings;
-	}
-
-	protected StringMessages getStringMessages() {
-		return stringMessages;
-	}
-
-	@Override
-	public Widget getAdditionalWidget(DataEntryDialog<?> dialog) {
-		mainContentPanel = new FlowPanel();
-
-		FlowPanel labelAndRefreshIntervalBoxPanel = new FlowPanel();
-		Label labelIntervalBox = new Label(stringMessages.refreshInterval()
-				+ ":");
-		labelIntervalBox.setStyleName(STYLE_LABEL);
-		labelAndRefreshIntervalBoxPanel.add(labelIntervalBox);
-
-		refreshIntervalBox = dialog.createDoubleBox(
-				((double) initialSettings.getRefreshInterval()) / 1000, 4);
-		refreshIntervalBox.setStyleName(STYLE_INPUT);
-
-		labelAndRefreshIntervalBoxPanel.setStyleName(STYLE_BOXPANEL);
-		labelAndRefreshIntervalBoxPanel.add(refreshIntervalBox);
-
-		FlowPanel labelAndTimeDelayBoxPanel = new FlowPanel();
-		Label labelTimeDelayBox = new Label(stringMessages.timeDelay() + ":");
-		labelTimeDelayBox.setStyleName(STYLE_LABEL);
-		labelAndTimeDelayBoxPanel.add(labelTimeDelayBox);
-
-		timeDelayBox = dialog.createLongBox(
-				initialSettings.getDelayToLivePlayInSeconds(), 10);
-		timeDelayBox.setStyleName(STYLE_INPUT);
-
-		labelAndTimeDelayBoxPanel.setStyleName(STYLE_BOXPANEL);
-		labelAndTimeDelayBoxPanel.add(timeDelayBox);
-
-		mainContentPanel.add(labelAndRefreshIntervalBoxPanel);
-		mainContentPanel.add(labelAndTimeDelayBoxPanel);
-
-		return mainContentPanel;
-	}
-
-	@SuppressWarnings("unchecked")
-	@Override
-	public T getResult() {
-		T result = (T) new TimePanelSettings();
-		result.setDelayToLivePlayInSeconds(timeDelayBox.getValue() == null ? -1
-				: timeDelayBox.getValue());
-		result.setRefreshInterval(refreshIntervalBox.getValue() == null ? -1
-				: (long) (refreshIntervalBox.getValue() * 1000));
-		return result;
-	}
-
-	@Override
-	public Validator<T> getValidator() {
-		return new Validator<T>() {
-			@Override
-			public String getErrorMessage(TimePanelSettings valueToValidate) {
-				String errorMessage = null;
-				if (valueToValidate.getDelayToLivePlayInSeconds() < 0) {
-					errorMessage = stringMessages.delayMustBeNonNegative();
-				}
-				if (valueToValidate.getRefreshInterval() < 500) {
-					errorMessage = stringMessages
-							.refreshIntervalMustBeGreaterThanXSeconds("0.5");
-				}
-				return errorMessage;
-			}
-		};
-	}
-
-	@Override
-	public FocusWidget getFocusWidget() {
-		return timeDelayBox;
-	}
-}
+package com.sap.sailing.gwt.ui.client;
+
+import com.google.gwt.user.client.ui.DoubleBox;
+import com.google.gwt.user.client.ui.FlowPanel;
+import com.google.gwt.user.client.ui.FocusWidget;
+import com.google.gwt.user.client.ui.Label;
+import com.google.gwt.user.client.ui.LongBox;
+import com.google.gwt.user.client.ui.Widget;
+import com.sap.sailing.gwt.ui.client.DataEntryDialog.Validator;
+import com.sap.sailing.gwt.ui.client.shared.components.SettingsDialogComponent;
+
+public class TimePanelSettingsDialogComponent<T extends TimePanelSettings>
+		implements SettingsDialogComponent<T> {
+	protected LongBox timeDelayBox;
+	protected DoubleBox refreshIntervalBox;
+	protected final StringMessages stringMessages;
+	protected final T initialSettings;
+	protected FlowPanel mainContentPanel;
+
+	private static String STYLE_LABEL = "settingsDialogLabel";
+	private static String STYLE_INPUT = "settingsDialogValue";
+	private static String STYLE_BOXPANEL = "boxPanel";
+
+	public TimePanelSettingsDialogComponent(T settings,
+			StringMessages stringMessages) {
+		this.stringMessages = stringMessages;
+		initialSettings = settings;
+	}
+
+	protected StringMessages getStringMessages() {
+		return stringMessages;
+	}
+
+	@Override
+	public Widget getAdditionalWidget(DataEntryDialog<?> dialog) {
+		mainContentPanel = new FlowPanel();
+
+		FlowPanel labelAndRefreshIntervalBoxPanel = new FlowPanel();
+		Label labelIntervalBox = new Label(stringMessages.refreshInterval()
+				+ ":");
+		labelIntervalBox.setStyleName(STYLE_LABEL);
+		labelAndRefreshIntervalBoxPanel.add(labelIntervalBox);
+
+		refreshIntervalBox = dialog.createDoubleBox(
+				((double) initialSettings.getRefreshInterval()) / 1000, 4);
+		refreshIntervalBox.setStyleName(STYLE_INPUT);
+
+		labelAndRefreshIntervalBoxPanel.setStyleName(STYLE_BOXPANEL);
+		labelAndRefreshIntervalBoxPanel.add(refreshIntervalBox);
+
+		FlowPanel labelAndTimeDelayBoxPanel = new FlowPanel();
+		Label labelTimeDelayBox = new Label(stringMessages.timeDelay() + ":");
+		labelTimeDelayBox.setStyleName(STYLE_LABEL);
+		labelAndTimeDelayBoxPanel.add(labelTimeDelayBox);
+
+		timeDelayBox = dialog.createLongBox(
+				initialSettings.getDelayToLivePlayInSeconds(), 10);
+		timeDelayBox.setStyleName(STYLE_INPUT);
+
+		labelAndTimeDelayBoxPanel.setStyleName(STYLE_BOXPANEL);
+		labelAndTimeDelayBoxPanel.add(timeDelayBox);
+
+		mainContentPanel.add(labelAndRefreshIntervalBoxPanel);
+		mainContentPanel.add(labelAndTimeDelayBoxPanel);
+
+		return mainContentPanel;
+	}
+
+	@SuppressWarnings("unchecked")
+	@Override
+	public T getResult() {
+		T result = (T) new TimePanelSettings();
+		result.setDelayToLivePlayInSeconds(timeDelayBox.getValue() == null ? -1
+				: timeDelayBox.getValue());
+		result.setRefreshInterval(refreshIntervalBox.getValue() == null ? -1
+				: (long) (refreshIntervalBox.getValue() * 1000));
+		return result;
+	}
+
+	@Override
+	public Validator<T> getValidator() {
+		return new Validator<T>() {
+			@Override
+			public String getErrorMessage(TimePanelSettings valueToValidate) {
+				String errorMessage = null;
+				if (valueToValidate.getDelayToLivePlayInSeconds() < 0) {
+					errorMessage = stringMessages.delayMustBeNonNegative();
+				}
+				if (valueToValidate.getRefreshInterval() < 500) {
+					errorMessage = stringMessages
+							.refreshIntervalMustBeGreaterThanXSeconds("0.5");
+				}
+				return errorMessage;
+			}
+		};
+	}
+
+	@Override
+	public FocusWidget getFocusWidget() {
+		return timeDelayBox;
+	}
+}