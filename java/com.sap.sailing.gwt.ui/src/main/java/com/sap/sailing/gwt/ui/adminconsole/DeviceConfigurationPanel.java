--- conflicted
+++ resolved
@@ -17,11 +17,7 @@
 import com.google.gwt.view.client.SelectionChangeEvent;
 import com.google.gwt.view.client.SelectionChangeEvent.Handler;
 import com.sap.sailing.domain.common.security.SecuredDomainType;
-<<<<<<< HEAD
 import com.sap.sailing.gwt.ui.adminconsole.places.AdminConsoleView.Presenter;
-=======
-import com.sap.sailing.gwt.ui.client.EventsProvider;
->>>>>>> 38730445
 import com.sap.sailing.gwt.ui.client.SailingServiceAsync;
 import com.sap.sailing.gwt.ui.client.SailingServiceWriteAsync;
 import com.sap.sailing.gwt.ui.client.StringMessages;
@@ -48,22 +44,15 @@
     
     private final RefreshableMultiSelectionModel<DeviceConfigurationWithSecurityDTO> refreshableMultiSelectionModel;
     
-<<<<<<< HEAD
     public DeviceConfigurationPanel(final Presenter presenter, final StringMessages stringMessages) {
         this.sailingServiceWrite = presenter.getSailingService();
         this.userService = presenter.getUserService();
-=======
-    public DeviceConfigurationPanel(EventsProvider eventsProvider, SailingServiceWriteAsync sailingServiceWrite,
-            UserService userService, StringMessages stringMessages, ErrorReporter reporter) {
-        this.sailingServiceWrite = sailingServiceWrite;
-        this.userService = userService;
->>>>>>> 38730445
         this.stringMessages = stringMessages;
         this.errorReporter = presenter.getErrorReporter();
         listComposite = new DeviceConfigurationListComposite(sailingServiceWrite, errorReporter, stringMessages,
                 userService);
         refreshableMultiSelectionModel = listComposite.getSelectionModel();
-        setupUi(eventsProvider);
+        detailComposite = setupUi(presenter);
         refreshableMultiSelectionModel.addSelectionChangeHandler(new Handler() {
             @Override
             public void onSelectionChange(SelectionChangeEvent event) {
@@ -83,12 +72,12 @@
         return userService;
     }
 
-    private void setupUi(EventsProvider eventsProvider) {
+    private DeviceConfigurationDetailComposite setupUi(Presenter presenter) {
         VerticalPanel mainPanel = new VerticalPanel();
         setWidget(mainPanel);
         mainPanel.setWidth("100%");
         setupControlPanel(mainPanel);
-        setupConfigurationPanels(mainPanel, eventsProvider);
+        return setupConfigurationPanels(mainPanel, presenter);
     }
 
     private void setupControlPanel(VerticalPanel mainPanel) {
@@ -119,15 +108,16 @@
         mainPanel.add(deviceManagementControlPanel);
     }
 
-    private void setupConfigurationPanels(VerticalPanel mainPanel, EventsProvider eventsProvider) {
+    private DeviceConfigurationDetailComposite setupConfigurationPanels(VerticalPanel mainPanel, Presenter presenter) {
         Grid grid = new Grid(1 ,2);
         mainPanel.add(grid);
         grid.setWidget(0, 0, listComposite);
         grid.getRowFormatter().setVerticalAlign(0, HasVerticalAlignment.ALIGN_TOP);
         grid.getColumnFormatter().getElement(1).getStyle().setPaddingTop(2.0, Unit.EM);
-        detailComposite = new DeviceConfigurationDetailComposite(eventsProvider, sailingServiceWrite, getUserService(), errorReporter, stringMessages, this);
-        detailComposite.setVisible(false);
-        grid.setWidget(0, 1, detailComposite);
+        DeviceConfigurationDetailComposite myDetailComposite = new DeviceConfigurationDetailComposite(presenter, stringMessages, this);
+        myDetailComposite.setVisible(false);
+        grid.setWidget(0, 1, myDetailComposite);
+        return myDetailComposite;
     }
     
     private void createConfiguration() {
@@ -188,7 +178,7 @@
     }
     
     private void removeConfiguration() {
-        detailComposite.setConfiguration(null);
+        detailComposite.setConfiguration(/* configuration to display */ null);
         for (DeviceConfigurationDTO config : refreshableMultiSelectionModel.getSelectedSet()) {
             sailingServiceWrite.removeDeviceConfiguration(config.id, new AsyncCallback<Boolean>() {
                 @Override
