--- conflicted
+++ resolved
@@ -114,8 +114,6 @@
 
     public void setSailorsInfoWebsiteURL(String sailorsInfoWebsiteURL) {
         this.sailorsInfoWebsiteURL = sailorsInfoWebsiteURL;
-<<<<<<< HEAD
-=======
     }
     
     public String getLocationAndVenueAndCountry() {
@@ -124,6 +122,5 @@
             return venue + ", " + getVenueCountry();
         }
         return venue;
->>>>>>> 91a59862
     }
 }