package com.sap.sailing.gwt.common.client;

import com.google.gwt.core.client.GWT;
import com.google.gwt.resources.client.ClientBundle;
import com.google.gwt.resources.client.ImageResource;
import com.google.gwt.resources.client.ImageResource.ImageOptions;

public interface BoatClassImageResources extends ClientBundle {
    public static final BoatClassImageResources INSTANCE = GWT.create(BoatClassImageResources.class);

    @Source("com/sap/sailing/gwt/ui/client/images/boatclass/GENERIC_BOATCLASS.png")
    @ImageOptions(preventInlining = true)
    ImageResource genericBoatClass();

    @Source("com/sap/sailing/gwt/ui/client/images/boatclass/12M.png")
    @ImageOptions(preventInlining = true)
    ImageResource _12mRIcon();
    
    @Source("com/sap/sailing/gwt/ui/client/images/boatclass/18Footer.png")
    @ImageOptions(preventInlining = true)
    ImageResource _18FooterIcon();
    
    @Source("com/sap/sailing/gwt/ui/client/images/boatclass/2_4M.png")
    @ImageOptions(preventInlining = true)
    ImageResource _2_4mIcon();
    
    @Source("com/sap/sailing/gwt/ui/client/images/boatclass/29ER.png")
    @ImageOptions(preventInlining = true)
    ImageResource _29erIcon();
    
    @Source("com/sap/sailing/gwt/ui/client/images/boatclass/420.png")
    @ImageOptions(preventInlining = true)
    ImageResource _420Icon();
    
    @Source("com/sap/sailing/gwt/ui/client/images/boatclass/470.png")
    @ImageOptions(preventInlining = true)
    ImageResource _470Icon();
    
    @Source("com/sap/sailing/gwt/ui/client/images/boatclass/49ERFX.png")
    @ImageOptions(preventInlining = true)
    ImageResource _49erFXIcon();

    @Source("com/sap/sailing/gwt/ui/client/images/boatclass/49ER.png")
    @ImageOptions(preventInlining = true)
    ImageResource _49erIcon();
    
    @Source("com/sap/sailing/gwt/ui/client/images/boatclass/5O5.png")
    @ImageOptions(preventInlining = true)
    ImageResource _505mIcon();
    
    @Source("com/sap/sailing/gwt/ui/client/images/boatclass/5_5MR.png")
    @ImageOptions(preventInlining = true)
    ImageResource _5_5MRIcon();
    
    @Source("com/sap/sailing/gwt/ui/client/images/boatclass/6MR.png")
    @ImageOptions(preventInlining = true)
    ImageResource _6MRIcon();
    
    @Source("com/sap/sailing/gwt/ui/client/images/boatclass/8MR.png")
    @ImageOptions(preventInlining = true)
    ImageResource _8MRIcon();
    
    @Source("com/sap/sailing/gwt/ui/client/images/boatclass/A_CAT.png")
    @ImageOptions(preventInlining = true)
    ImageResource A_CatIcon();
    
    @Source("com/sap/sailing/gwt/ui/client/images/boatclass/ALBIN_EXPRESS.png")
    @ImageOptions(preventInlining = true)
    ImageResource AlbinExpressIcon();

    @Source("com/sap/sailing/gwt/ui/client/images/boatclass/ALBIN_BALLAD.png")
    @ImageOptions(preventInlining = true)
    ImageResource AlbinBalladIcon();
    
    @Source("com/sap/sailing/gwt/ui/client/images/boatclass/B_ONE.png")
    @ImageOptions(preventInlining = true)
    ImageResource BOneIcon();

    @Source("com/sap/sailing/gwt/ui/client/images/boatclass/BAVARIA_CRUISER_41S.png")
    @ImageOptions(preventInlining = true)
    ImageResource BavariaCruiser41SIcon();

    @Source("com/sap/sailing/gwt/ui/client/images/boatclass/BAVARIA_CRUISER_45.png")
    @ImageOptions(preventInlining = true)
    ImageResource BavariaCruiser45Icon();

    @Source("com/sap/sailing/gwt/ui/client/images/boatclass/BAVARIA_CRUISER_46.png")
    @ImageOptions(preventInlining = true)
    ImageResource BavariaCruiser46Icon();

    @Source("com/sap/sailing/gwt/ui/client/images/boatclass/BB10M.png")
    @ImageOptions(preventInlining = true)
    ImageResource BB10MIcon();
    
    @Source("com/sap/sailing/gwt/ui/client/images/boatclass/BENETEAU_FIRST_35.png")
    @ImageOptions(preventInlining = true)
    ImageResource BeneteauFirst35Icon();
    
    @Source("com/sap/sailing/gwt/ui/client/images/boatclass/BENETEAU_FIRST_45.png")
    @ImageOptions(preventInlining = true)
    ImageResource BeneteauFirst45Icon();
    
    @Source("com/sap/sailing/gwt/ui/client/images/boatclass/Brassfahrt1.png")
    @ImageOptions(preventInlining = true)
    ImageResource Brassfahrt1Icon();
    
    @Source("com/sap/sailing/gwt/ui/client/images/boatclass/Brassfahrt2.png")
    @ImageOptions(preventInlining = true)
    ImageResource Brassfahrt2Icon();
    
    @Source("com/sap/sailing/gwt/ui/client/images/boatclass/Brassfahrt3.png")
    @ImageOptions(preventInlining = true)
    ImageResource Brassfahrt3Icon();
    
    @Source("com/sap/sailing/gwt/ui/client/images/boatclass/Brassfahrt4.png")
    @ImageOptions(preventInlining = true)
    ImageResource Brassfahrt4Icon();
    
    @Source("com/sap/sailing/gwt/ui/client/images/boatclass/Brassfahrt5.png")
    @ImageOptions(preventInlining = true)
    ImageResource Brassfahrt5Icon();
    
    @Source("com/sap/sailing/gwt/ui/client/images/boatclass/Brassfahrt6.png")
    @ImageOptions(preventInlining = true)
    ImageResource Brassfahrt6Icon();
    
    @Source("com/sap/sailing/gwt/ui/client/images/boatclass/CADET.png")
    @ImageOptions(preventInlining = true)
    ImageResource CadetIcon();
    
    @Source("com/sap/sailing/gwt/ui/client/images/boatclass/CANOE_IC.png")
    @ImageOptions(preventInlining = true)
    ImageResource CanoeICIcon();
    
    @Source("com/sap/sailing/gwt/ui/client/images/boatclass/CANOE_TAIFUN.png")
    @ImageOptions(preventInlining = true)
    ImageResource CanoeTaifunIcon();
    
    @Source("com/sap/sailing/gwt/ui/client/images/boatclass/CONTENDER.png")
    @ImageOptions(preventInlining = true)
    ImageResource ContenderIcon();
    
    @Source("com/sap/sailing/gwt/ui/client/images/boatclass/DRAGON_INT.png")
    @ImageOptions(preventInlining = true)
    ImageResource DragonIcon();
    
    @Source("com/sap/sailing/gwt/ui/client/images/boatclass/DYAS.png")
    @ImageOptions(preventInlining = true)
    ImageResource DyasIcon();

    @Source("com/sap/sailing/gwt/ui/client/images/boatclass/ELAN350.png")
    @ImageOptions(preventInlining = true)
    ImageResource Elan350Icon();

    @Source("com/sap/sailing/gwt/ui/client/images/boatclass/EUROPE_INT.png")
    @ImageOptions(preventInlining = true)
    ImageResource EuropeIcon();
    
    @Source("com/sap/sailing/gwt/ui/client/images/boatclass/ELLIOTT_6M.png")
    @ImageOptions(preventInlining = true)
    ImageResource Elliott6mIcon();
    
    @Source("com/sap/sailing/gwt/ui/client/images/boatclass/EXTREME_40.png")
    @ImageOptions(preventInlining = true)
    ImageResource Extreme40Icon();

    @Source("com/sap/sailing/gwt/ui/client/images/boatclass/D_35.png")
    @ImageOptions(preventInlining = true)
    ImageResource D35Icon();

    @Source("com/sap/sailing/gwt/ui/client/images/boatclass/DELPHIA_24.png")
    @ImageOptions(preventInlining = true)
    ImageResource Delphia24Icon();

    @Source("com/sap/sailing/gwt/ui/client/images/boatclass/F_16.png")
    @ImageOptions(preventInlining = true)
    ImageResource F16Icon();
    
    @Source("com/sap/sailing/gwt/ui/client/images/boatclass/F_18.png")
    @ImageOptions(preventInlining = true)
    ImageResource F18Icon();
    
    @Source("com/sap/sailing/gwt/ui/client/images/boatclass/FARR_30.png")
    @ImageOptions(preventInlining = true)
    ImageResource Farr30Icon();

    @Source("com/sap/sailing/gwt/ui/client/images/boatclass/FARR_280.png")
    @ImageOptions(preventInlining = true)
    ImageResource Farr280Icon();

    @Source("com/sap/sailing/gwt/ui/client/images/boatclass/FirstClass_7_5.png")
    @ImageOptions(preventInlining = true)
    ImageResource FirstClass75Icon();
    
    @Source("com/sap/sailing/gwt/ui/client/images/boatclass/FINN.png")
    @ImageOptions(preventInlining = true)
    ImageResource FinnIcon();
    
    @Source("com/sap/sailing/gwt/ui/client/images/boatclass/FLYING_JUNIOR.png")
    @ImageOptions(preventInlining = true)
    ImageResource FlyingJuniorIcon();
    
    @Source("com/sap/sailing/gwt/ui/client/images/boatclass/FLYING_PHANTOM.png")
    @ImageOptions(preventInlining = true)
    ImageResource FlyingPhantomIcon();
    
    @Source("com/sap/sailing/gwt/ui/client/images/boatclass/FLYING_DUTCHMAN.png")
    @ImageOptions(preventInlining = true)
    ImageResource FlyingDutchmanIcon();
    
    @Source("com/sap/sailing/gwt/ui/client/images/boatclass/FOLKBOAT.png")
    @ImageOptions(preventInlining = true)
    ImageResource FolkBoatIcon();
    
    @Source("com/sap/sailing/gwt/ui/client/images/boatclass/FUN.png")
    @ImageOptions(preventInlining = true)
    ImageResource FUNIcon();
    
    @Source("com/sap/sailing/gwt/ui/client/images/boatclass/H_BOAT.png")
    @ImageOptions(preventInlining = true)
    ImageResource H_BoatIcon();
    
    @Source("com/sap/sailing/gwt/ui/client/images/boatclass/HANSA_303.png")
    @ImageOptions(preventInlining = true)
    ImageResource Hansa303Icon();
    
    @Source("com/sap/sailing/gwt/ui/client/images/boatclass/HANSE_418.png")
    @ImageOptions(preventInlining = true)
    ImageResource Hanse418Icon();
    
    @Source("com/sap/sailing/gwt/ui/client/images/boatclass/HOBIE_16.png")
    @ImageOptions(preventInlining = true)
    ImageResource Hobie16Icon(); 
    
    @Source("com/sap/sailing/gwt/ui/client/images/boatclass/HOBIE_TIGER.png")
    @ImageOptions(preventInlining = true)
    ImageResource HobieTigerIcon(); 
    
    @Source("com/sap/sailing/gwt/ui/client/images/boatclass/HOBIE_WILD_CAT.png")
    @ImageOptions(preventInlining = true)
    ImageResource HobieWildCatIcon(); 
    
    @Source("com/sap/sailing/gwt/ui/client/images/boatclass/J22.png")
    @ImageOptions(preventInlining = true)
    ImageResource J22Icon();
    
    @Source("com/sap/sailing/gwt/ui/client/images/boatclass/J24.png")
    @ImageOptions(preventInlining = true)
    ImageResource J24Icon();
    
    @Source("com/sap/sailing/gwt/ui/client/images/boatclass/J70.png")
    @ImageOptions(preventInlining = true)
    ImageResource J70Icon(); 
    
    @Source("com/sap/sailing/gwt/ui/client/images/boatclass/J80.png")
    @ImageOptions(preventInlining = true)
    ImageResource J80Icon();
    
    @Source("com/sap/sailing/gwt/ui/client/images/boatclass/J88.png")
    @ImageOptions(preventInlining = true)
    ImageResource J88Icon();

    @Source("com/sap/sailing/gwt/ui/client/images/boatclass/J92.png")
    @ImageOptions(preventInlining = true)
    ImageResource J92Icon();

    @Source("com/sap/sailing/gwt/ui/client/images/boatclass/J92S.png")
    @ImageOptions(preventInlining = true)
    ImageResource J92SIcon();

    @Source("com/sap/sailing/gwt/ui/client/images/boatclass/J105.png")
    @ImageOptions(preventInlining = true)
    ImageResource J105Icon();

    @Source("com/sap/sailing/gwt/ui/client/images/boatclass/J111.png")
    @ImageOptions(preventInlining = true)
    ImageResource J111Icon();

    @Source("com/sap/sailing/gwt/ui/client/images/boatclass/JK_20.png")
    @ImageOptions(preventInlining = true)
    ImageResource JK20Icon();

    @Source("com/sap/sailing/gwt/ui/client/images/boatclass/LASER_2.png")
    @ImageOptions(preventInlining = true)
    ImageResource Laser2Icon();
   
    @Source("com/sap/sailing/gwt/ui/client/images/boatclass/LASER_SB3.png")
    @ImageOptions(preventInlining = true)
    ImageResource LaserSB3Icon();
   
    @Source("com/sap/sailing/gwt/ui/client/images/boatclass/LASER_INT.png")
    @ImageOptions(preventInlining = true)
    ImageResource LaserIcon();

    @Source("com/sap/sailing/gwt/ui/client/images/boatclass/LASER_RADIAL.png")
    @ImageOptions(preventInlining = true)
    ImageResource LaserRadialIcon();

    @Source("com/sap/sailing/gwt/ui/client/images/boatclass/LASER_4_7.png")
    @ImageOptions(preventInlining = true)
    ImageResource Laser47Icon();

    @Source("com/sap/sailing/gwt/ui/client/images/boatclass/LAGO_26.png")
    @ImageOptions(preventInlining = true)
    ImageResource Lago26Icon();

    @Source("com/sap/sailing/gwt/ui/client/images/boatclass/LONGTZE.png")
    @ImageOptions(preventInlining = true)
    ImageResource LongtzeIcon();

    @Source("com/sap/sailing/gwt/ui/client/images/boatclass/M32.png")
    @ImageOptions(preventInlining = true)
    ImageResource M32Icon();
    
    @Source("com/sap/sailing/gwt/ui/client/images/boatclass/MELGES_20.png")
    @ImageOptions(preventInlining = true)
    ImageResource Melges20Icon();

    @Source("com/sap/sailing/gwt/ui/client/images/boatclass/MELGES_24.png")
    @ImageOptions(preventInlining = true)
    ImageResource Melges24Icon();
    
    @Source("com/sap/sailing/gwt/ui/client/images/boatclass/MINI_TRANSAT.png")
    @ImageOptions(preventInlining = true)
    ImageResource MiniTransatIcon();
    
    @Source("com/sap/sailing/gwt/ui/client/images/boatclass/MOCRA.png")
    @ImageOptions(preventInlining = true)
    ImageResource MOCRAIcon();
    
    @Source("com/sap/sailing/gwt/ui/client/images/boatclass/MUSTO_SKIFF.png")
    @ImageOptions(preventInlining = true)
    ImageResource MustoSkiffIcon();
    
    @Source("com/sap/sailing/gwt/ui/client/images/boatclass/NACRA_15.png")
    @ImageOptions(preventInlining = true)
    ImageResource Nacra15Icon();
    
    @Source("com/sap/sailing/gwt/ui/client/images/boatclass/NACRA_17.png")
    @ImageOptions(preventInlining = true)
    ImageResource Nacra17Icon();
    
    @Source("com/sap/sailing/gwt/ui/client/images/boatclass/NACRA_17_FOIL.png")
    @ImageOptions(preventInlining = true)
    ImageResource Nacra17FoilIcon();
    
    @Source("com/sap/sailing/gwt/ui/client/images/boatclass/OK.png")
    @ImageOptions(preventInlining = true)
    ImageResource OKIcon();
    
    @Source("com/sap/sailing/gwt/ui/client/images/boatclass/OPTIMIST.png")
    @ImageOptions(preventInlining = true)
    ImageResource OptimistIcon();
    
    @Source("com/sap/sailing/gwt/ui/client/images/boatclass/PIRATE.png")
    @ImageOptions(preventInlining = true)
    ImageResource PiratIcon();

    @Source("com/sap/sailing/gwt/ui/client/images/boatclass/PLATU_25.png")
    @ImageOptions(preventInlining = true)
    ImageResource Platu25Icon();
    
    @Source("com/sap/sailing/gwt/ui/client/images/boatclass/RS_X.png")
    @ImageOptions(preventInlining = true)
    ImageResource RSXIcon();
    
    @Source("com/sap/sailing/gwt/ui/client/images/boatclass/RS_FEVA.png")
    @ImageOptions(preventInlining = true)
    ImageResource RSFevaIcon();
    
    @Source("com/sap/sailing/gwt/ui/client/images/boatclass/RS_VAREO.png")
    @ImageOptions(preventInlining = true)
    ImageResource RSVareoIcon();
    
    @Source("com/sap/sailing/gwt/ui/client/images/boatclass/RS_TERA.png")
    @ImageOptions(preventInlining = true)
    ImageResource RSTeraIcon();

    @Source("com/sap/sailing/gwt/ui/client/images/boatclass/RS_VENTURE.png")
    @ImageOptions(preventInlining = true)
    ImageResource RSVentureIcon();

    @Source("com/sap/sailing/gwt/ui/client/images/boatclass/SALONA_46.png")
    @ImageOptions(preventInlining = true)
    ImageResource Salona46Icon();

    @Source("com/sap/sailing/gwt/ui/client/images/boatclass/SCAN_KAP_99.png")
    @ImageOptions(preventInlining = true)
    ImageResource ScanKap99Icon();
    
    @Source("com/sap/sailing/gwt/ui/client/images/boatclass/SONAR.png")
    @ImageOptions(preventInlining = true)
    ImageResource SonarIcon();

    @Source("com/sap/sailing/gwt/ui/client/images/boatclass/SKUD_18.png")
    @ImageOptions(preventInlining = true)
    ImageResource Skud18Icon();

    @Source("com/sap/sailing/gwt/ui/client/images/boatclass/SK_22.png")
    @ImageOptions(preventInlining = true)
    ImageResource SK22Icon();

    @Source("com/sap/sailing/gwt/ui/client/images/boatclass/SOLING.png")
    @ImageOptions(preventInlining = true)
    ImageResource SolingIcon();

    @Source("com/sap/sailing/gwt/ui/client/images/boatclass/SPAEKHUGGER.png")
    @ImageOptions(preventInlining = true)
    ImageResource SpaekhuggerIcon();

    @Source("com/sap/sailing/gwt/ui/client/images/boatclass/STAR.png")
    @ImageOptions(preventInlining = true)
    ImageResource StarIcon();
    
    @Source("com/sap/sailing/gwt/ui/client/images/boatclass/STREAMLINE.png")
    @ImageOptions(preventInlining = true)
    ImageResource StreamlineIcon();
    
    @Source("com/sap/sailing/gwt/ui/client/images/boatclass/SUNBEAM_22.png")
    @ImageOptions(preventInlining = true)
    ImageResource Sunbeam22Icon();
    
    @Source("com/sap/sailing/gwt/ui/client/images/boatclass/SWAN_45.png")
    @ImageOptions(preventInlining = true)
    ImageResource Swan45Icon();
    
    @Source("com/sap/sailing/gwt/ui/client/images/boatclass/TECHNO_293.png")
    @ImageOptions(preventInlining = true)
    ImageResource Techno293Icon();
    
    @Source("com/sap/sailing/gwt/ui/client/images/boatclass/TECHNO_293_PLUS.png")
    @ImageOptions(preventInlining = true)
    ImageResource Techno293PlusIcon();
    
    @Source("com/sap/sailing/gwt/ui/client/images/boatclass/TEENY.png")
    @ImageOptions(preventInlining = true)
    ImageResource TeenyIcon();
    
    @Source("com/sap/sailing/gwt/ui/client/images/boatclass/TEMPEST.png")
    @ImageOptions(preventInlining = true)
    ImageResource TempestIcon();
    
    @Source("com/sap/sailing/gwt/ui/client/images/boatclass/TORNADO.png")
    @ImageOptions(preventInlining = true)
    ImageResource TornadoIcon();
    
    @Source("com/sap/sailing/gwt/ui/client/images/boatclass/INTERNATIONAL_14.png")
    @ImageOptions(preventInlining = true)
    ImageResource International14Icon();

    @Source("com/sap/sailing/gwt/ui/client/images/boatclass/IMOCA.png")
    @ImageOptions(preventInlining = true)
    ImageResource ImocaIcon();

    @Source("com/sap/sailing/gwt/ui/client/images/boatclass/IQFOIL_MEN.png")
    @ImageOptions(preventInlining = true)
    ImageResource IQFOilMenIcon();

    @Source("com/sap/sailing/gwt/ui/client/images/boatclass/IQFOIL_WOMEN.png")
    @ImageOptions(preventInlining = true)
    ImageResource IQFOilWoenIcon();

    @Source("com/sap/sailing/gwt/ui/client/images/boatclass/IQFOIL_YOUTH.png")
    @ImageOptions(preventInlining = true)
    ImageResource IQFOilYouthIcon();

    @Source("com/sap/sailing/gwt/ui/client/images/boatclass/IRC.png")
    @ImageOptions(preventInlining = true)
    ImageResource IRCIcon();

    @Source("com/sap/sailing/gwt/ui/client/images/boatclass/OPEN_BIC.png")
    @ImageOptions(preventInlining = true)
    ImageResource OpenBicIcon();
    
    @Source("com/sap/sailing/gwt/ui/client/images/boatclass/RS100.png")
    @ImageOptions(preventInlining = true)
    ImageResource RS100Icon();
    
    @Source("com/sap/sailing/gwt/ui/client/images/boatclass/RS200.png")
    @ImageOptions(preventInlining = true)
    ImageResource RS200Icon();
    
    @Source("com/sap/sailing/gwt/ui/client/images/boatclass/RS21.png")
    @ImageOptions(preventInlining = true)
    ImageResource RS21Icon();
    
    @Source("com/sap/sailing/gwt/ui/client/images/boatclass/RS400.png")
    @ImageOptions(preventInlining = true)
    ImageResource RS400Icon();
    
    @Source("com/sap/sailing/gwt/ui/client/images/boatclass/RS500.png")
    @ImageOptions(preventInlining = true)
    ImageResource RS500Icon();
    
    @Source("com/sap/sailing/gwt/ui/client/images/boatclass/RS800.png")
    @ImageOptions(preventInlining = true)
    ImageResource RS800Icon();
    
    @Source("com/sap/sailing/gwt/ui/client/images/boatclass/RS_AERO.png")
    @ImageOptions(preventInlining = true)
    ImageResource RSAEROIcon();
    
    @Source("com/sap/sailing/gwt/ui/client/images/boatclass/SPLASH_BLUE.png")
    @ImageOptions(preventInlining = true)
    ImageResource SplashBlueIcon();
    
    @Source("com/sap/sailing/gwt/ui/client/images/boatclass/SPLASH_RED.png")
    @ImageOptions(preventInlining = true)
    ImageResource SplashRedIcon();
    
    @Source("com/sap/sailing/gwt/ui/client/images/boatclass/SPLASH_GREEN.png")
    @ImageOptions(preventInlining = true)
    ImageResource SplashGreenIcon();
    
    @Source("com/sap/sailing/gwt/ui/client/images/boatclass/ORC.png")
    @ImageOptions(preventInlining = true)
    ImageResource ORCIcon();

    @Source("com/sap/sailing/gwt/ui/client/images/boatclass/ORC_CLUB.png")
    @ImageOptions(preventInlining = true)
    ImageResource ORCClubIcon();

    @Source("com/sap/sailing/gwt/ui/client/images/boatclass/ORC_INTERNATIONAL.png")
    @ImageOptions(preventInlining = true)
    ImageResource ORCInternationalIcon();

    @Source("com/sap/sailing/gwt/ui/client/images/boatclass/PHRF.png")
    @ImageOptions(preventInlining = true)
    ImageResource PHRFIcon();
    
    @Source("com/sap/sailing/gwt/ui/client/images/boatclass/KIELZUGVOGEL.png")
    @ImageOptions(preventInlining = true)
    ImageResource KielzugvogelIcon();

    @Source("com/sap/sailing/gwt/ui/client/images/boatclass/FORMULA_KITE.png")
    @ImageOptions(preventInlining = true)
    ImageResource FormulaKiteIcon();
    
    @Source("com/sap/sailing/gwt/ui/client/images/boatclass/TRIAS.png")
    @ImageOptions(preventInlining = true)
    ImageResource TriasIcon();

    @Source("com/sap/sailing/gwt/ui/client/images/boatclass/O_JOLLE.png")
    @ImageOptions(preventInlining = true)
    ImageResource OJolleIcon();

    @Source("com/sap/sailing/gwt/ui/client/images/boatclass/D_ONE.png")
    @ImageOptions(preventInlining = true)
    ImageResource DOneIcon();

    @Source("com/sap/sailing/gwt/ui/client/images/boatclass/PWA.png")
    @ImageOptions(preventInlining = true)
    ImageResource PWAIcon();

    @Source("com/sap/sailing/gwt/ui/client/images/boatclass/GC_32.png")
    @ImageOptions(preventInlining = true)
    ImageResource GC32Icon();

    @Source("com/sap/sailing/gwt/ui/client/images/boatclass/CC_30.png")
    @ImageOptions(preventInlining = true)
    ImageResource CC30Icon();

    @Source("com/sap/sailing/gwt/ui/client/images/boatclass/CLUB_SWAN_50.png")
    @ImageOptions(preventInlining = true)
    ImageResource CLUBSWAN50Icon();

    @Source("com/sap/sailing/gwt/ui/client/images/boatclass/GP_26.png")
    @ImageOptions(preventInlining = true)
    ImageResource GP26Icon();

    @Source("com/sap/sailing/gwt/ui/client/images/boatclass/VX_ONE.png")
    @ImageOptions(preventInlining = true)
    ImageResource VXOneIcon();

    @Source("com/sap/sailing/gwt/ui/client/images/boatclass/TARTAN_10.png")
    @ImageOptions(preventInlining = true)
    ImageResource Tartan10Icon();

    @Source("com/sap/sailing/gwt/ui/client/images/boatclass/VENT_D_OUEST.png")
    @ImageOptions(preventInlining = true)
    ImageResource VentdOuestIcon();

    @Source("com/sap/sailing/gwt/ui/client/images/boatclass/VIPER_640.png")
    @ImageOptions(preventInlining = true)
    ImageResource Viper640Icon();

    @Source("com/sap/sailing/gwt/ui/client/images/boatclass/WASZP.png")
    @ImageOptions(preventInlining = true)
    ImageResource WaszpIcon();

    @Source("com/sap/sailing/gwt/ui/client/images/boatclass/WAYFARER.png")
    @ImageOptions(preventInlining = true)
    ImageResource WayfarerIcon();

    @Source("com/sap/sailing/gwt/ui/client/images/boatclass/WETA.png")
    @ImageOptions(preventInlining = true)
    ImageResource WetaIcon();

    @Source("com/sap/sailing/gwt/ui/client/images/boatclass/WINGFOIL.png")
    @ImageOptions(preventInlining = true)
    ImageResource WingfoilIcon();

    @Source("com/sap/sailing/gwt/ui/client/images/boatclass/TOM_28_MAX.png")
    @ImageOptions(preventInlining = true)
    ImageResource Tom28MaxIcon();
    
    @Source("com/sap/sailing/gwt/ui/client/images/boatclass/TP52.png")
    @ImageOptions(preventInlining = true)
    ImageResource TP52Icon();
    
    @Source("com/sap/sailing/gwt/ui/client/images/boatclass/RUNNING.png")
    @ImageOptions(preventInlining = true)
    ImageResource RunningIcon();
    
    @Source("com/sap/sailing/gwt/ui/client/images/boatclass/VAURIEN.png")
    @ImageOptions(preventInlining = true)
    ImageResource VaurienIcon();
    
    @Source("com/sap/sailing/gwt/ui/client/images/boatclass/VARIANTA.png")
    @ImageOptions(preventInlining = true)
    ImageResource VariantaIcon();

    @Source("com/sap/sailing/gwt/ui/client/images/boatclass/VO.png")
    @ImageOptions(preventInlining = true)
    ImageResource VOIcon();

    @Source("com/sap/sailing/gwt/ui/client/images/boatclass/X_99.png")
    @ImageOptions(preventInlining = true)
    ImageResource X99Icon();

    @Source("com/sap/sailing/gwt/ui/client/images/boatclass/X_332.png")
    @ImageOptions(preventInlining = true)
    ImageResource X332Icon();

    @Source("com/sap/sailing/gwt/ui/client/images/boatclass/ZOOM8.png")
    @ImageOptions(preventInlining = true)
    ImageResource Zoom8Icon();

<<<<<<< HEAD
    @Source("com/sap/sailing/gwt/ui/client/images/boatclass/OPENBIC.png")
    ImageResource OpenBicIcon();

    @Source("com/sap/sailing/gwt/ui/client/images/boatclass/ROWINGBOAT.png")
    ImageResource RowingBoatIcon();
=======
>>>>>>> 1cff1f3c
}<|MERGE_RESOLUTION|>--- conflicted
+++ resolved
@@ -636,12 +636,7 @@
     @ImageOptions(preventInlining = true)
     ImageResource Zoom8Icon();
 
-<<<<<<< HEAD
-    @Source("com/sap/sailing/gwt/ui/client/images/boatclass/OPENBIC.png")
-    ImageResource OpenBicIcon();
 
     @Source("com/sap/sailing/gwt/ui/client/images/boatclass/ROWINGBOAT.png")
     ImageResource RowingBoatIcon();
-=======
->>>>>>> 1cff1f3c
 }