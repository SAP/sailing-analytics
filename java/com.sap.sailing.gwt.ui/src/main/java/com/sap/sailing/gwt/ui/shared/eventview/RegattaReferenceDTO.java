package com.sap.sailing.gwt.ui.shared.eventview;

import com.google.gwt.user.client.rpc.IsSerializable;

public class RegattaReferenceDTO implements IsSerializable, Comparable<RegattaReferenceDTO> {
    private String id;
    private String displayName;
    
    public RegattaReferenceDTO() {
    }
    
    public RegattaReferenceDTO(String id, String name) {
        super();
        this.id = id;
        this.displayName = name;
    }
    public String getDisplayName() {
        return displayName;
    }
    public void setDisplayName(String name) {
        this.displayName = name;
    }

    public String getId() {
        return id;
    }

    public void setId(String id) {
        this.id = id;
    }

    @Override
    public int compareTo(RegattaReferenceDTO o) {
<<<<<<< HEAD
        return displayName.compareTo(o.displayName);
=======
        int compareByDisplayName = displayName.compareTo(o.displayName);
        if(compareByDisplayName != 0) {
            return compareByDisplayName;
        }
        return id.compareTo(o.id);
>>>>>>> 2835ea9f
    }
}<|MERGE_RESOLUTION|>--- conflicted
+++ resolved
@@ -31,14 +31,10 @@
 
     @Override
     public int compareTo(RegattaReferenceDTO o) {
-<<<<<<< HEAD
-        return displayName.compareTo(o.displayName);
-=======
         int compareByDisplayName = displayName.compareTo(o.displayName);
         if(compareByDisplayName != 0) {
             return compareByDisplayName;
         }
         return id.compareTo(o.id);
->>>>>>> 2835ea9f
     }
 }