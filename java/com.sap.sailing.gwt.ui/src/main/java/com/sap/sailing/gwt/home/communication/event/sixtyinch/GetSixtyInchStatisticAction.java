--- conflicted
+++ resolved
@@ -33,12 +33,8 @@
  * otherwise.
  * </p>
  */
-<<<<<<< HEAD
 public class GetSixtyInchStatisticAction implements SailingAction<GetSixtyInchStatisticDTO>, ProvidesLeaderboardRouting {
-=======
-public class GetSixtyInchStatisticAction implements SailingAction<GetSixtyInchStatisticDTO> {
     private static final Logger LOGGER = Logger.getLogger(GetSixtyInchStatisticAction.class.getName());
->>>>>>> 2d1c34b5
     // transfer as string, to avoid transfering incompatible types
     private String racename;
     private String regattaname;
