--- conflicted
+++ resolved
@@ -9,14 +9,8 @@
 
 public class OverallLeaderboardSettingsDialogComponent extends MultiRaceLeaderboardSettingsDialogComponent {
 
-<<<<<<< HEAD
-    public OverallLeaderboardSettingsDialogComponent(MultiRaceLeaderboardSettings initialSettings,
-            List<String> allRaceColumnNames, StringMessages stringMessages, Iterable<DetailType> availableDetailTypes) {
-        super(initialSettings, allRaceColumnNames, stringMessages, availableDetailTypes);
-=======
-    public OverallLeaderboardSettingsDialogComponent(MultiRaceLeaderboardSettings initialSettings, List<String> allRaceColumnNames, StringMessages stringMessages) {
-        super(initialSettings, allRaceColumnNames, stringMessages, false);
->>>>>>> f454439d
+    public OverallLeaderboardSettingsDialogComponent(MultiRaceLeaderboardSettings initialSettings, List<String> allRaceColumnNames, StringMessages stringMessages, Iterable<DetailType> availableDetailTypes) {
+        super(initialSettings, allRaceColumnNames, stringMessages, availableDetailTypes, false);
     }
 
     @Override
