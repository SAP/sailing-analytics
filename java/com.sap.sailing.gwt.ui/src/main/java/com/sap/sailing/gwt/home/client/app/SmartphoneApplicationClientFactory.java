--- conflicted
+++ resolved
@@ -7,9 +7,9 @@
 import com.sap.sailing.gwt.home.client.place.events.EventsActivity;
 import com.sap.sailing.gwt.home.client.place.events.EventsView;
 import com.sap.sailing.gwt.home.client.place.solutions.SolutionsActivity;
-import com.sap.sailing.gwt.home.client.place.solutions.TabletAndDesktopSolutionsView;
+import com.sap.sailing.gwt.home.client.place.solutions.SolutionsView;
 import com.sap.sailing.gwt.home.client.place.sponsoring.SponsoringActivity;
-import com.sap.sailing.gwt.home.client.place.sponsoring.TabletAndDesktopSponsoringView;
+import com.sap.sailing.gwt.home.client.place.sponsoring.SponsoringView;
 import com.sap.sailing.gwt.home.client.place.start.SmartphoneStartView;
 import com.sap.sailing.gwt.home.client.place.start.StartView;
 import com.sap.sailing.gwt.ui.shared.EventDTO;
@@ -30,34 +30,26 @@
 
     @Override
     public EventView createEventView(EventDTO event) {
-        // TODO createEventView
         return null;
     }
 
     @Override
     public EventsView createEventsView(EventsActivity activity) {
-        // TODO Auto-generated method stub
         return null;
     }
 
     @Override
     public StartView createStartView() {
-<<<<<<< HEAD
         return new SmartphoneStartView(getPlaceNavigator());
     }
 
     @Override
-    public TabletAndDesktopSponsoringView createSponsoringView(SponsoringActivity activity) {
-        // TODO Auto-generated method stub
+    public SponsoringView createSponsoringView(SponsoringActivity activity) {
         return null;
     }
 
     @Override
-    public TabletAndDesktopSolutionsView createSolutionsView(SolutionsActivity activity) {
-        // TODO Auto-generated method stub
+    public SolutionsView createSolutionsView(SolutionsActivity activity) {
         return null;
-=======
-        return new SmartphoneStartView(getPlaceController());
->>>>>>> aa2ef192
     }
 }