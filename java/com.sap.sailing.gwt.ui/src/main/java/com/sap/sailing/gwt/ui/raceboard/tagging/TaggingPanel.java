--- conflicted
+++ resolved
@@ -27,13 +27,9 @@
 import com.sap.sailing.gwt.ui.client.StringMessages;
 import com.sap.sailing.gwt.ui.raceboard.tagging.TagPanelResources.TagPanelStyle;
 import com.sap.sailing.gwt.ui.shared.RaceTimesInfoDTO;
-<<<<<<< HEAD
-import com.sap.sailing.domain.common.dto.TagDTO;
 import com.sap.sailing.domain.common.security.Permission;
 import com.sap.sailing.domain.common.security.Permission.Mode;
 import com.sap.sailing.domain.common.security.SailingPermissionsForRoleProvider;
-=======
->>>>>>> b56fef8e
 import com.sap.sse.common.TimePoint;
 import com.sap.sse.common.impl.MillisecondsTimePoint;
 import com.sap.sse.gwt.client.Notification;
@@ -191,23 +187,7 @@
         if (raceColumn != null && !raceColumn.equals(this.raceColumn)) {
             this.raceColumn = raceColumn;
         }
-<<<<<<< HEAD
-        loadAllPrivateTags(new AsyncCallback<List<TagDTO>>() {
-            @Override
-            public void onFailure(Throwable caught) {
-            }
-
-            @Override
-            public void onSuccess(List<TagDTO> result) {
-                if (result != null) {
-                    result.forEach(privateTag -> tagListProvider.getAllTags().add(privateTag));
-                }
-            }
-        });
-        setCurrentState(getCurrentState());
-=======
         reloadPrivateTags();
->>>>>>> b56fef8e
     }
 
     /**
@@ -619,23 +599,7 @@
         });
 
         // load content for new user
-<<<<<<< HEAD
-        loadAllPrivateTags(new AsyncCallback<List<TagDTO>>() {
-            @Override
-            public void onFailure(Throwable caught) {
-                // no private tags available, e.g. when user is not logged in or does not have private tags
-            }
-
-            @Override
-            public void onSuccess(List<TagDTO> result) {
-                addTagsToProvider(result);
-            }
-        });
-        
-        //reload filter and tag buttons for new user
-=======
         reloadPrivateTags();
->>>>>>> b56fef8e
         filterbarPanel.loadTagFilterSets();
         footerPanel.loadAllTagButtons();
 
