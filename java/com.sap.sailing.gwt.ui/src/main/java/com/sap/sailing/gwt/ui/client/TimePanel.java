--- conflicted
+++ resolved
@@ -1,623 +1,596 @@
-package com.sap.sailing.gwt.ui.client;
-
-import java.util.Date;
-
-import com.google.gwt.core.client.GWT;
-import com.google.gwt.dom.client.Style;
-import com.google.gwt.dom.client.Style.Unit;
-import com.google.gwt.event.dom.client.ClickEvent;
-import com.google.gwt.event.dom.client.ClickHandler;
-import com.google.gwt.event.logical.shared.ValueChangeEvent;
-import com.google.gwt.event.logical.shared.ValueChangeHandler;
-import com.google.gwt.i18n.client.DateTimeFormat;
-import com.google.gwt.resources.client.ImageResource;
-import com.google.gwt.user.client.ui.Button;
-import com.google.gwt.user.client.ui.FlowPanel;
-import com.google.gwt.user.client.ui.Image;
-import com.google.gwt.user.client.ui.IntegerBox;
-import com.google.gwt.user.client.ui.Label;
-import com.google.gwt.user.client.ui.RequiresResize;
-import com.google.gwt.user.client.ui.SimplePanel;
-import com.google.gwt.user.client.ui.Widget;
-import com.sap.sailing.gwt.ui.client.TimePanelCssResources.TimePanelCss;
-import com.sap.sailing.gwt.ui.client.shared.components.Component;
-import com.sap.sailing.gwt.ui.client.shared.components.SettingsDialog;
-import com.sap.sailing.gwt.ui.client.shared.components.SettingsDialogComponent;
-import com.sap.sse.gwt.client.controls.slider.SliderBar;
-import com.sap.sse.gwt.client.controls.slider.TimeSlider;
-import com.sap.sse.gwt.client.player.PlayStateListener;
-import com.sap.sse.gwt.client.player.TimeListener;
-import com.sap.sse.gwt.client.player.TimeRangeChangeListener;
-import com.sap.sse.gwt.client.player.TimeRangeWithZoomProvider;
-import com.sap.sse.gwt.client.player.TimeZoomChangeListener;
-import com.sap.sse.gwt.client.player.Timer;
-import com.sap.sse.gwt.client.player.Timer.PlayModes;
-import com.sap.sse.gwt.client.player.Timer.PlayStates;
-
-public class TimePanel<T extends TimePanelSettings> extends SimplePanel implements Component<T>, TimeListener, TimeZoomChangeListener,
-    TimeRangeChangeListener, PlayStateListener, RequiresResize {
-    protected final Timer timer;
-    protected final TimeRangeWithZoomProvider timeRangeProvider;
-    
-    /**
-     * Tells whether the user shall be enabled to run a replay with the timer auto-advancing while the race is still live.
-     * Live races are often watched by many. If in addition to that several users run the live race based on their own time line,
-     * too many re-calculations will be triggered as the live data will constantly invalidate many caches. Therefore, if scaling
-     * to many concurrent users is an issue, the capability to replay a live race with a non-live timing may be restricted using
-     * this attribute.
-     */
-    private final boolean canReplayWhileLiveIsPossible;
-    
-    private final IntegerBox playSpeedBox;
-    private final Label timeDelayLabel;
-    private final Label timeLabel;
-    private final Label dateLabel;
-    private final Label timeToStartLabel;
-    private final FlowPanel timeToStartControlPanel;
-    private final Label playModeLabel;
-    protected final TimeSlider timeSlider;
-    private final Button backToLivePlayButton;
-    protected final StringMessages stringMessages;
-    protected final DateTimeFormat dateFormatter = DateTimeFormat.getFormat(DateTimeFormat.PredefinedFormat.DATE_FULL); 
-    protected final DateTimeFormat timeFormatter = DateTimeFormat.getFormat("HH:mm:ss"); 
-    private final ImageResource playSpeedImg;
-    private final ImageResource playModeLiveActiveImg;
-    private final ImageResource playModeReplayActiveImg;
-    private final ImageResource playModeInactiveImg;
-    private final Button playPauseButton;
-    private final Image playModeImage;
-    protected Date lastReceivedDataTimepoint;
-    private final Button slowDownButton;
-    private final Button speedUpButton;
-    private final Button toggleAdvancedModeButton;
-
-    private final FlowPanel controlsPanel;
-    private final SimplePanel timePanelSlider;
-    private final FlowPanel timePanelSliderFlowWrapper;
-    private final FlowPanel playControlPanel;
-    private final FlowPanel timePanelInnerWrapper;
-
-    /** 
-     * the minimum time the slider extends it's time when the end of the slider is reached
-     */
-    private long MINIMUM_AUTO_ADVANCE_TIME_IN_MS = 5 * 60 * 1000; // 5 minutes
-    private boolean advancedModeShown;
-    
-    private static ClientResources resources = GWT.create(ClientResources.class);
-    protected static TimePanelCss timePanelCss = TimePanelCssResources.INSTANCE.css();
-
-    public TimePanel(Timer timer, TimeRangeWithZoomProvider timeRangeProvider, StringMessages stringMessages, boolean canReplayWhileLiveIsPossible) {
-        this.timer = timer;
-        this.timeRangeProvider = timeRangeProvider;
-        this.stringMessages = stringMessages;
-        this.canReplayWhileLiveIsPossible = canReplayWhileLiveIsPossible;
-        timer.addTimeListener(this);
-        timer.addPlayStateListener(this);
-        timeRangeProvider.addTimeRangeChangeListener(this);
-        timePanelInnerWrapper = new FlowPanel();
-        timePanelInnerWrapper.setStyleName("timePanelInnerWrapper");
-        timePanelInnerWrapper.setSize("100%", "100%");
-        
-        timePanelSlider = new SimplePanel();
-        timePanelSliderFlowWrapper = new FlowPanel();
-        timePanelSlider.setStyleName("timePanelSlider");
-        timePanelSlider.getElement().getStyle().setPaddingLeft(66, Unit.PX);
-        timePanelSlider.getElement().getStyle().setPaddingRight(66, Unit.PX);
-        timePanelSliderFlowWrapper.add(timePanelSlider);
-
-        playSpeedImg = resources.timesliderPlaySpeedIcon();
-        playPauseButton = new Button("");
-
-        playModeLiveActiveImg = resources.timesliderPlayStateLiveActiveIcon();
-        playModeReplayActiveImg = resources.timesliderPlayStateReplayActiveIcon();
-        playModeInactiveImg = resources.timesliderPlayStateLiveInactiveIcon();
-        playModeImage = new Image(playModeInactiveImg);
-
-        timeSlider = new TimeSlider();
-        timeSlider.setEnabled(true);
-        timeSlider.setLabelFormatter(new SliderBar.LabelFormatter() {
-            final DateTimeFormat timeWithMinutesFormatter = DateTimeFormat.getFormat("HH:mm"); 
-            @Override
-            public String formatLabel(SliderBar slider, Double value, Double previousValue) {
-                Date date = new Date(value.longValue());
-                return timeWithMinutesFormatter.format(date); 
-            }
-        });
-
-        timeSlider.addValueChangeHandler(new ValueChangeHandler<Double>() {
-            @Override
-            public void onValueChange(ValueChangeEvent<Double> newValue) {
-                if (timeSlider.getCurrentValue() != null) {
-                    if (TimePanel.this.timer.getPlayMode() == PlayModes.Live) {
-                        // if canReplayWhileLive==false, playStateChanged(...) will ensure that the timer is paused when
-                        // reaching Replay mode
-                        TimePanel.this.timer.setPlayMode(PlayModes.Replay);
-                    }
-                    TimePanel.this.timer.setTime(timeSlider.getCurrentValue().longValue());
-                }
-            }
-        });
-        
-        timePanelInnerWrapper.add(timePanelSliderFlowWrapper);
-        timePanelSlider.add(timeSlider);
-
-        controlsPanel = new FlowPanel();
-        
-        controlsPanel.setStyleName("timePanel-controls");
-        timePanelInnerWrapper.add(controlsPanel);
-        
-        // play button control
-        playControlPanel = new FlowPanel();
-        playControlPanel.setStyleName("timePanel-controls-play");
-        controlsPanel.add(playControlPanel);
-        
-        toggleAdvancedModeButton = createToggleAdvancedModeButton();
-        playControlPanel.add(toggleAdvancedModeButton);
-        
-        playPauseButton.addClickHandler(new ClickHandler() {
-            @Override
-            public void onClick(ClickEvent event) {
-                switch(TimePanel.this.timer.getPlayState()) {
-                    case Paused:
-                        TimePanel.this.timer.play();
-                        break;
-                    case Playing:
-                        TimePanel.this.timer.pause();
-                        break;
-                }
-            }
-        });
-        playPauseButton.setTitle(stringMessages.startStopPlaying());
-        playPauseButton.setStyleName("playPauseButton");
-        playControlPanel.add(playPauseButton);
-
-        backToLivePlayButton = new Button(stringMessages.raceIsInLiveTimePanelMode());
-        backToLivePlayButton.addClickHandler(new ClickHandler() {
-            @Override
-            public void onClick(ClickEvent event) {
-                TimePanel.this.timer.setPlayMode(PlayModes.Live);
-                TimePanel.this.timer.play();
-            }
-        });
-        backToLivePlayButton.setStyleName("backToLivePlayButton");
-        backToLivePlayButton.setTitle(stringMessages.backToLive());
-        playControlPanel.add(backToLivePlayButton);
-
-        // current date and time control
-        FlowPanel timeControlPanel = new FlowPanel();
-        timeControlPanel.setStyleName("timePanel-controls-time");
-        dateLabel = new Label();
-        timeLabel = new Label();
-        timeControlPanel.add(dateLabel);
-        timeControlPanel.add(timeLabel);
-        
-        dateLabel.getElement().setClassName("dateLabel");
-        timeLabel.getElement().setClassName("timeLabel");
-
-        // time to start control
-        timeToStartControlPanel = new FlowPanel();
-        timeToStartControlPanel.setStyleName("timePanel-controls-timeToStart");
-        timeToStartLabel = new Label();
-        timeToStartControlPanel.add(timeToStartLabel);
-        timeToStartLabel.getElement().setClassName("timeToStartLabel");
-        
-        FlowPanel playModeControlPanel = new FlowPanel();
-        playModeControlPanel.setStyleName("timePanel-controls-playmode");
-        playModeControlPanel.add(playModeImage);
-        playModeImage.getElement().getStyle().setFloat(Style.Float.LEFT);
-        
-        playModeLabel = new Label();
-        playModeControlPanel .add(playModeLabel);
-
-        playModeLabel.getElement().getStyle().setFloat(Style.Float.LEFT);
-        playModeLabel.getElement().setClassName("playModeLabel");
-        
-        // play speed controls
-        FlowPanel playSpeedControlPanel = new FlowPanel();
-        playSpeedControlPanel.setStyleName("timePanel-controls-playSpeed");
-        
-        playSpeedBox = new IntegerBox();
-        playSpeedBox.setVisibleLength(3);
-        playSpeedBox.setWidth("25px");
-        playSpeedBox.setHeight("14px");
-        playSpeedBox.setValue((int)timer.getPlaySpeedFactor()); // Christopher: initialize play speed box according to play speed factor
-        playSpeedBox.setTitle(stringMessages.playSpeedHelp());
-        playSpeedBox.addValueChangeHandler(new ValueChangeHandler<Integer>() {
-            @Override
-            public void onValueChange(ValueChangeEvent<Integer> event) {
-                Integer newPlaySpeedFactor = playSpeedBox.getValue() == null ? 0 : playSpeedBox.getValue();
-                TimePanel.this.timer.setPlaySpeedFactor(newPlaySpeedFactor);
-            }
-        });
-        
-        Image playSpeedImage = new Image(playSpeedImg);
-        playSpeedControlPanel.add(playSpeedImage);
-        playSpeedControlPanel.add(playSpeedBox);
-
-        slowDownButton = new Button("-1");
-        slowDownButton.addClickHandler(new ClickHandler() {
-            @Override
-            public void onClick(ClickEvent event) {
-                playSpeedBox.setValue(playSpeedBox.getValue() == null ? 0 : playSpeedBox.getValue() - 1);
-                TimePanel.this.timer.setPlaySpeedFactor(playSpeedBox.getValue());
-            }
-        });
-        slowDownButton.setTitle(stringMessages.slowPlaySpeedDown());
-        playSpeedControlPanel.add(slowDownButton);
-
-        speedUpButton = new Button("+1");
-        speedUpButton.addClickHandler(new ClickHandler() {
-            @Override
-            public void onClick(ClickEvent event) {
-                playSpeedBox.setValue(playSpeedBox.getValue() == null ? 0 : playSpeedBox.getValue() + 1);
-                TimePanel.this.timer.setPlaySpeedFactor(playSpeedBox.getValue());
-            }
-        });
-        speedUpButton.setTitle(stringMessages.speedPlaySpeedUp());
-        playSpeedControlPanel.add(speedUpButton);
-
-        playSpeedImage.getElement().getStyle().setFloat(Style.Float.LEFT);
-        playSpeedImage.getElement().getStyle().setPadding(3, Style.Unit.PX);
-       
-        playSpeedBox.getElement().getStyle().setFloat(Style.Float.LEFT);
-        playSpeedBox.getElement().getStyle().setPadding(2, Style.Unit.PX);
-
-        speedUpButton.addStyleName("timePanelButton");
-        slowDownButton.addStyleName("timePanelButton");
-
-        // time delay
-        FlowPanel timeDelayPanel = new FlowPanel();
-        timeDelayPanel.setStyleName("timePanel-controls-timeDelay");
-
-        timeDelayLabel = new Label();
-        timeDelayPanel.add(timeDelayLabel);
-        
-        timeDelayLabel.getElement().getStyle().setFloat(Style.Float.LEFT);
-        timeDelayLabel.getElement().getStyle().setPadding(3, Style.Unit.PX);
-       
-        timePanelCss.ensureInjected();
-        controlsPanel.add(createSettingsButton());
-        setWidget(timePanelInnerWrapper);
-        playStateChanged(timer.getPlayState(), timer.getPlayMode());
-        
-        controlsPanel.add(playSpeedControlPanel);
-        controlsPanel.add(playModeControlPanel );
-        controlsPanel.add(timeDelayPanel);
-        controlsPanel.add(timeControlPanel);
-        controlsPanel.add(timeToStartControlPanel);
-        
-        hideControlsPanel();
-    }
-    
-    private Button createSettingsButton() {
-        Button settingsButton = SettingsDialog.<T>createSettingsButton(this, stringMessages);
-        settingsButton.setStyleName(timePanelCss.settingsButtonStyle());
-        settingsButton.addStyleName(timePanelCss.settingsButtonBackgroundImage());
-        return settingsButton;
-    }
-    
-    private Button createToggleAdvancedModeButton() {
-        Button toggleAdvancedModeButton = new Button();
-        toggleAdvancedModeButton.setStyleName("TimePanel-ShowExtended-Button");
-        toggleAdvancedModeButton.addStyleDependentName("Closed");
-        return toggleAdvancedModeButton;
-    }
-    
-    public boolean toggleAdvancedMode() {
-        if (advancedModeShown) {
-            hideControlsPanel();
-        } else {
-            showControlsPanel();
-        }
-        this.advancedModeShown = !advancedModeShown;
-        return this.advancedModeShown;
-    }
-    
-    private Button createSettingsButton() {
-        Button settingsButton = SettingsDialog.<T>createSettingsButton(this, stringMessages);
-        settingsButton.setStyleName(timePanelCss.settingsButtonStyle());
-        settingsButton.addStyleName(timePanelCss.settingsButtonBackgroundImage());
-        return settingsButton;
-    }
-    
-    public boolean toggleAdvancedMode(Button toggleButton) {
-        if (advancedModeShown) {
-            hideControlsPanel(toggleButton);
-        } else {
-            showControlsPanel();
-        }
-        this.advancedModeShown = !advancedModeShown;
-        return this.advancedModeShown;
-    }
-
-<<<<<<< HEAD
-    public void hideControlsPanel(Button toggleButton) {
-=======
-    protected void hideControlsPanel() {
->>>>>>> 6b185cb7
-        controlsPanel.remove(playControlPanel);
-        timePanelInnerWrapper.remove(controlsPanel);
-        playControlPanel.remove(toggleButton);
-        playControlPanel.add(toggleButton);
-        timePanelSliderFlowWrapper.insert(playControlPanel, 0);
-        playControlPanel.setStyleName("timePanel-timeslider-play");
-    }
-
-<<<<<<< HEAD
-    public void showControlsPanel() {
-=======
-    protected void showControlsPanel() {
->>>>>>> 6b185cb7
-        timePanelInnerWrapper.add(controlsPanel);
-    }
-
-    @Override
-    public void timeChanged(Date newTime, Date oldTime) {
-        if (timeRangeProvider.isZoomed()) {
-            timeSlider.setCurrentValue(new Double(newTime.getTime()), false);
-        } else {
-            if (getFromTime() != null && getToTime() != null) {
-                // handle the case where time advances beyond slider's end.
-                if (newTime.after(getToTime())) {
-                    switch (timer.getPlayMode()) {
-                    case Live:
-                        Date newMaxTime = new Date(newTime.getTime());
-                        if (newMaxTime.getTime() - getToTime().getTime() < MINIMUM_AUTO_ADVANCE_TIME_IN_MS) {
-                            newMaxTime.setTime(getToTime().getTime() + MINIMUM_AUTO_ADVANCE_TIME_IN_MS); 
-                        }
-                        setMinMax(getFromTime(), newMaxTime, /* fireEvent */ false); // no event because we guarantee that time is between min/max
-                        break;
-                    case Replay:
-                        timer.pause();
-                        break;
-                    }
-                }
-                timeSlider.setCurrentValue(new Double(newTime.getTime()), false);
-            }
-        }
-        dateLabel.setText(getDateLabelText(newTime));
-        timeLabel.setText(getTimeLabelText(newTime));
-        String timeToStartLabelText = getTimeToStartLabelText(newTime);
-        if(timeToStartLabelText != null && !timeToStartLabelText.isEmpty()) {
-            timeToStartControlPanel.setVisible(true);
-            timeToStartLabel.setText(getTimeToStartLabelText(newTime));
-        } else {
-            timeToStartControlPanel.setVisible(false);
-            timeToStartLabel.setText("");
-        }
-    }
-
-    protected String getTimeToStartLabelText(Date time) {
-        return null;
-    }
-
-    protected String getTimeLabelText(Date time) {
-        final String timeLabelText;
-        if (lastReceivedDataTimepoint == null) {
-            timeLabelText = timeFormatter.format(time);
-        } else {
-            timeLabelText = timeFormatter.format(time) + " (" + timeFormatter.format(lastReceivedDataTimepoint) + ")";
-        }
-        return timeLabelText;
-    }
-
-    protected String getDateLabelText(Date time) {
-        return dateFormatter.format(time);
-    }
-
-    protected Date getFromTime() {
-        return timeRangeProvider.getFromTime();
-    }
-    
-    protected Date getToTime() {
-        return timeRangeProvider.getToTime();
-    }
-    
-    /**
-     * @param min must not be <code>null</code>
-     * @param max must not be <code>null</code>
-     */
-    public void setMinMax(Date min, Date max, boolean fireEvent) {
-        assert min != null && max != null;
-                
-        boolean changed = false;
-        if (!max.equals(timeRangeProvider.getToTime())) {
-            changed = true;
-            timeSlider.setMaxValue(new Double(max.getTime()), fireEvent);
-        }
-        if (!min.equals(timeRangeProvider.getFromTime())) {
-            changed = true;
-            timeSlider.setMinValue(new Double(min.getTime()), fireEvent);
-        }
-        if (changed) {
-            if(!timeRangeProvider.isZoomed()) {
-                timeRangeProvider.setTimeRange(min, max, this);
-            }
-            
-            int numSteps = timeSlider.getElement().getClientWidth();
-            if (numSteps > 0) {
-                timeSlider.setStepSize(numSteps, fireEvent);
-            } else {
-                timeSlider.setStepSize(1000, fireEvent);
-            }
-
-            // Christopher: following setCurrentValue requires stepsize to be set <> 0 (otherwise division by zero; NaN)
-            if (timeSlider.getCurrentValue() == null) {
-                timeSlider.setCurrentValue(new Double(min.getTime()), fireEvent);
-            }
-        }
-    }
-
-    public void resetTimeSlider() {
-        timeSlider.clearMarkers();
-        timeSlider.redraw();
-    }
-    
-    /**
-     * Makes sure that the invariant regarding {@link #canReplayWhileLiveIsPossible} is fulfilled. The timer will be
-     * {@link Timer#pause() paused} if the state is {@link PlayStates#Playing} and the the play mode is
-     * {@link PlayModes#Replay}.
-     * 
-     */
-    @Override
-    public void playStateChanged(PlayStates playState, PlayModes playMode) {
-        boolean liveModeToBeMadePossible = isLiveModeToBeMadePossible();
-        setLiveGenerallyPossible(liveModeToBeMadePossible);
-        setJumpToLiveEnablement(liveModeToBeMadePossible && playMode != PlayModes.Live);
-        switch (playState) {
-        case Playing:
-            playPauseButton.getElement().addClassName("playPauseButtonPause");
-            playPauseButton.setVisible(true);
-            if (playMode == PlayModes.Live) {
-                playModeImage.setResource(playModeLiveActiveImg);
-            } else {
-                playModeImage.setResource(playModeReplayActiveImg);
-            }
-            break;
-        case Paused:
-            updatePlayPauseButtonsVisibility(playMode);
-            playPauseButton.getElement().removeClassName("playPauseButtonPause");
-            playModeImage.setResource(playModeInactiveImg);
-            break;
-        }
-        
-        switch (playMode) {
-        case Live:
-            playModeLabel.setText(stringMessages.playModeLive());
-            timeDelayLabel.setText(stringMessages.timeDelay() + ": " + timer.getLivePlayDelayInMillis() / 1000 + " s");
-            timeDelayLabel.setVisible(true);
-            timeSlider.setEnabled(true);
-            playSpeedBox.setEnabled(false);
-            slowDownButton.setEnabled(false);
-            speedUpButton.setEnabled(false);
-            break;
-        case Replay:
-            timeDelayLabel.setVisible(false);
-            timeDelayLabel.setText("");
-            playModeLabel.setText(stringMessages.playModeReplay());
-            timeSlider.setEnabled(true);
-            playSpeedBox.setEnabled(true);
-            slowDownButton.setEnabled(true);
-            speedUpButton.setEnabled(true);
-            if (!canReplayWhileLiveIsPossible() && playState == PlayStates.Playing && isLiveModeToBeMadePossible()) {
-                // can't leave the timer playing when race is still live and canReplayWhileLiveIsPossible==false 
-                timer.pause();
-            }
-            break;
-        }
-    }
-
-    public void updatePlayPauseButtonsVisibility(PlayModes playMode) {
-        playPauseButton.setVisible(playMode == PlayModes.Live || canReplayWhileLiveIsPossible() || !isLiveModeToBeMadePossible());
-    }
-    
-    @Override
-    public void playSpeedFactorChanged(double newPlaySpeedFactor) {
-        // nothing to do
-    }
-    
-    @Override
-    public void onTimeZoomChanged(Date zoomStartTimepoint, Date zoomEndTimepoint) {
-    }
-
-    @Override
-    public void onTimeZoomReset() {
-    }
-
-    @Override
-    public void onTimeRangeChanged(Date fromTime, Date toTime) {
-    }
-
-    protected boolean isLiveModeToBeMadePossible() {
-        return false;
-    }
-    
-    /**
-     * Enables the {@link #backToLivePlayButton} if and only if <code>enabled</code> is <code>true</code>.
-     */
-    protected void setJumpToLiveEnablement(boolean enabled) {
-        backToLivePlayButton.setEnabled(enabled);
-        if (enabled) {
-            backToLivePlayButton.setText(stringMessages.backToLiveTimePanelMode());
-            backToLivePlayButton.removeStyleDependentName("Inactive");
-            backToLivePlayButton.addStyleDependentName("Active");
-        } else {
-            backToLivePlayButton.setText(stringMessages.raceIsInLiveTimePanelMode());
-            backToLivePlayButton.removeStyleDependentName("Active");
-            backToLivePlayButton.addStyleDependentName("Inactive");
-        }
-    }
-    
-    /**
-     * Iff <code>possible</code>, makes the {@link #backToLivePlayButton} button visible. Furthermore, if
-     * <code>possible==false</code> and {@link #canReplayWhileLiveIsPossible}<code>==false</code> and the timer is in
-     * state {@link PlayStates#Paused} and in mode {@link PlayModes#Replay}, the play/pause button will be shown.
-     */
-    protected void setLiveGenerallyPossible(boolean possible) {
-        backToLivePlayButton.setVisible(possible);
-        updatePlayPauseButtonsVisibility(timer.getPlayMode());
-    }
-
-    @SuppressWarnings("unchecked")
-    public T getSettings() {
-        TimePanelSettings result = new TimePanelSettings();
-        result.setRefreshInterval(timer.getRefreshInterval());
-        return (T) result;
-    }
-
-    @Override
-    public Widget getEntryWidget() {
-        return this;
-    }
-
-    @Override
-    public boolean hasSettings() {
-        return true;
-    }
-
-    @Override
-    public SettingsDialogComponent<T> getSettingsDialogComponent() {
-        return new TimePanelSettingsDialogComponent<T>(getSettings(), stringMessages);
-    }
-
-    @Override
-    public void updateSettings(T newSettings) {
-        timer.setRefreshInterval(newSettings.getRefreshInterval());
-    }
-
-    @Override
-    public String getLocalizedShortName() {
-        return stringMessages.timePanelName();
-    }
-    
-    @Override
-    public void onResize() {
-        // handle what is required by @link{ProvidesResize}
-        Widget child = getWidget();
-        if (child instanceof RequiresResize) {
-            ((RequiresResize) child).onResize();
-        }
-        timeSlider.onResize();
-    }
-
-    public Date getLastReceivedDataTimepoint() {
-        return lastReceivedDataTimepoint;
-    }
-
-    public void setLastReceivedDataTimepoint(Date lastReceivedDataTimepoint) {
-        this.lastReceivedDataTimepoint = lastReceivedDataTimepoint;
-    }
-
-    protected boolean canReplayWhileLiveIsPossible() {
-        return canReplayWhileLiveIsPossible;
-    }
-    
-    public Button getAdvancedToggleButton() {
-        return this.toggleAdvancedModeButton;
-    }
-
-    @Override
-    public String getDependentCssClassName() {
-        return "timePanel";
-    }
-}
+package com.sap.sailing.gwt.ui.client;
+
+import java.util.Date;
+
+import com.google.gwt.core.client.GWT;
+import com.google.gwt.dom.client.Style;
+import com.google.gwt.dom.client.Style.Unit;
+import com.google.gwt.event.dom.client.ClickEvent;
+import com.google.gwt.event.dom.client.ClickHandler;
+import com.google.gwt.event.logical.shared.ValueChangeEvent;
+import com.google.gwt.event.logical.shared.ValueChangeHandler;
+import com.google.gwt.i18n.client.DateTimeFormat;
+import com.google.gwt.resources.client.ImageResource;
+import com.google.gwt.user.client.ui.Button;
+import com.google.gwt.user.client.ui.FlowPanel;
+import com.google.gwt.user.client.ui.Image;
+import com.google.gwt.user.client.ui.IntegerBox;
+import com.google.gwt.user.client.ui.Label;
+import com.google.gwt.user.client.ui.RequiresResize;
+import com.google.gwt.user.client.ui.SimplePanel;
+import com.google.gwt.user.client.ui.Widget;
+import com.sap.sailing.gwt.ui.client.TimePanelCssResources.TimePanelCss;
+import com.sap.sailing.gwt.ui.client.shared.components.Component;
+import com.sap.sailing.gwt.ui.client.shared.components.SettingsDialog;
+import com.sap.sailing.gwt.ui.client.shared.components.SettingsDialogComponent;
+import com.sap.sse.gwt.client.controls.slider.SliderBar;
+import com.sap.sse.gwt.client.controls.slider.TimeSlider;
+import com.sap.sse.gwt.client.player.PlayStateListener;
+import com.sap.sse.gwt.client.player.TimeListener;
+import com.sap.sse.gwt.client.player.TimeRangeChangeListener;
+import com.sap.sse.gwt.client.player.TimeRangeWithZoomProvider;
+import com.sap.sse.gwt.client.player.TimeZoomChangeListener;
+import com.sap.sse.gwt.client.player.Timer;
+import com.sap.sse.gwt.client.player.Timer.PlayModes;
+import com.sap.sse.gwt.client.player.Timer.PlayStates;
+
+public class TimePanel<T extends TimePanelSettings> extends SimplePanel implements Component<T>, TimeListener, TimeZoomChangeListener,
+    TimeRangeChangeListener, PlayStateListener, RequiresResize {
+    protected final Timer timer;
+    protected final TimeRangeWithZoomProvider timeRangeProvider;
+    
+    /**
+     * Tells whether the user shall be enabled to run a replay with the timer auto-advancing while the race is still live.
+     * Live races are often watched by many. If in addition to that several users run the live race based on their own time line,
+     * too many re-calculations will be triggered as the live data will constantly invalidate many caches. Therefore, if scaling
+     * to many concurrent users is an issue, the capability to replay a live race with a non-live timing may be restricted using
+     * this attribute.
+     */
+    private final boolean canReplayWhileLiveIsPossible;
+    
+    private final IntegerBox playSpeedBox;
+    private final Label timeDelayLabel;
+    private final Label timeLabel;
+    private final Label dateLabel;
+    private final Label timeToStartLabel;
+    private final FlowPanel timeToStartControlPanel;
+    private final Label playModeLabel;
+    protected final TimeSlider timeSlider;
+    private final Button backToLivePlayButton;
+    protected final StringMessages stringMessages;
+    protected final DateTimeFormat dateFormatter = DateTimeFormat.getFormat(DateTimeFormat.PredefinedFormat.DATE_FULL); 
+    protected final DateTimeFormat timeFormatter = DateTimeFormat.getFormat("HH:mm:ss"); 
+    private final ImageResource playSpeedImg;
+    private final ImageResource playModeLiveActiveImg;
+    private final ImageResource playModeReplayActiveImg;
+    private final ImageResource playModeInactiveImg;
+    private final Button playPauseButton;
+    private final Image playModeImage;
+    protected Date lastReceivedDataTimepoint;
+    private final Button slowDownButton;
+    private final Button speedUpButton;
+    private final Button toggleAdvancedModeButton;
+
+    private final FlowPanel controlsPanel;
+    private final SimplePanel timePanelSlider;
+    private final FlowPanel timePanelSliderFlowWrapper;
+    private final FlowPanel playControlPanel;
+    private final FlowPanel timePanelInnerWrapper;
+
+    /** 
+     * the minimum time the slider extends it's time when the end of the slider is reached
+     */
+    private long MINIMUM_AUTO_ADVANCE_TIME_IN_MS = 5 * 60 * 1000; // 5 minutes
+    private boolean advancedModeShown;
+    
+    private static ClientResources resources = GWT.create(ClientResources.class);
+    protected static TimePanelCss timePanelCss = TimePanelCssResources.INSTANCE.css();
+
+    public TimePanel(Timer timer, TimeRangeWithZoomProvider timeRangeProvider, StringMessages stringMessages, boolean canReplayWhileLiveIsPossible) {
+        this.timer = timer;
+        this.timeRangeProvider = timeRangeProvider;
+        this.stringMessages = stringMessages;
+        this.canReplayWhileLiveIsPossible = canReplayWhileLiveIsPossible;
+        timer.addTimeListener(this);
+        timer.addPlayStateListener(this);
+        timeRangeProvider.addTimeRangeChangeListener(this);
+        timePanelInnerWrapper = new FlowPanel();
+        timePanelInnerWrapper.setStyleName("timePanelInnerWrapper");
+        timePanelInnerWrapper.setSize("100%", "100%");
+        
+        timePanelSlider = new SimplePanel();
+        timePanelSliderFlowWrapper = new FlowPanel();
+        timePanelSlider.setStyleName("timePanelSlider");
+        timePanelSlider.getElement().getStyle().setPaddingLeft(66, Unit.PX);
+        timePanelSlider.getElement().getStyle().setPaddingRight(66, Unit.PX);
+        timePanelSliderFlowWrapper.add(timePanelSlider);
+
+        playSpeedImg = resources.timesliderPlaySpeedIcon();
+        playPauseButton = new Button("");
+
+        playModeLiveActiveImg = resources.timesliderPlayStateLiveActiveIcon();
+        playModeReplayActiveImg = resources.timesliderPlayStateReplayActiveIcon();
+        playModeInactiveImg = resources.timesliderPlayStateLiveInactiveIcon();
+        playModeImage = new Image(playModeInactiveImg);
+
+        timeSlider = new TimeSlider();
+        timeSlider.setEnabled(true);
+        timeSlider.setLabelFormatter(new SliderBar.LabelFormatter() {
+            final DateTimeFormat timeWithMinutesFormatter = DateTimeFormat.getFormat("HH:mm"); 
+            @Override
+            public String formatLabel(SliderBar slider, Double value, Double previousValue) {
+                Date date = new Date(value.longValue());
+                return timeWithMinutesFormatter.format(date); 
+            }
+        });
+
+        timeSlider.addValueChangeHandler(new ValueChangeHandler<Double>() {
+            @Override
+            public void onValueChange(ValueChangeEvent<Double> newValue) {
+                if (timeSlider.getCurrentValue() != null) {
+                    if (TimePanel.this.timer.getPlayMode() == PlayModes.Live) {
+                        // if canReplayWhileLive==false, playStateChanged(...) will ensure that the timer is paused when
+                        // reaching Replay mode
+                        TimePanel.this.timer.setPlayMode(PlayModes.Replay);
+                    }
+                    TimePanel.this.timer.setTime(timeSlider.getCurrentValue().longValue());
+                }
+            }
+        });
+        
+        timePanelInnerWrapper.add(timePanelSliderFlowWrapper);
+        timePanelSlider.add(timeSlider);
+
+        controlsPanel = new FlowPanel();
+        
+        controlsPanel.setStyleName("timePanel-controls");
+        timePanelInnerWrapper.add(controlsPanel);
+        
+        // play button control
+        playControlPanel = new FlowPanel();
+        playControlPanel.setStyleName("timePanel-controls-play");
+        controlsPanel.add(playControlPanel);
+        
+        toggleAdvancedModeButton = createToggleAdvancedModeButton();
+        playControlPanel.add(toggleAdvancedModeButton);
+        
+        playPauseButton.addClickHandler(new ClickHandler() {
+            @Override
+            public void onClick(ClickEvent event) {
+                switch(TimePanel.this.timer.getPlayState()) {
+                    case Paused:
+                        TimePanel.this.timer.play();
+                        break;
+                    case Playing:
+                        TimePanel.this.timer.pause();
+                        break;
+                }
+            }
+        });
+        playPauseButton.setTitle(stringMessages.startStopPlaying());
+        playPauseButton.setStyleName("playPauseButton");
+        playControlPanel.add(playPauseButton);
+
+        backToLivePlayButton = new Button(stringMessages.raceIsInLiveTimePanelMode());
+        backToLivePlayButton.addClickHandler(new ClickHandler() {
+            @Override
+            public void onClick(ClickEvent event) {
+                TimePanel.this.timer.setPlayMode(PlayModes.Live);
+                TimePanel.this.timer.play();
+            }
+        });
+        backToLivePlayButton.setStyleName("backToLivePlayButton");
+        backToLivePlayButton.setTitle(stringMessages.backToLive());
+        playControlPanel.add(backToLivePlayButton);
+
+        // current date and time control
+        FlowPanel timeControlPanel = new FlowPanel();
+        timeControlPanel.setStyleName("timePanel-controls-time");
+        dateLabel = new Label();
+        timeLabel = new Label();
+        timeControlPanel.add(dateLabel);
+        timeControlPanel.add(timeLabel);
+        
+        dateLabel.getElement().setClassName("dateLabel");
+        timeLabel.getElement().setClassName("timeLabel");
+
+        // time to start control
+        timeToStartControlPanel = new FlowPanel();
+        timeToStartControlPanel.setStyleName("timePanel-controls-timeToStart");
+        timeToStartLabel = new Label();
+        timeToStartControlPanel.add(timeToStartLabel);
+        timeToStartLabel.getElement().setClassName("timeToStartLabel");
+        
+        FlowPanel playModeControlPanel = new FlowPanel();
+        playModeControlPanel.setStyleName("timePanel-controls-playmode");
+        playModeControlPanel.add(playModeImage);
+        playModeImage.getElement().getStyle().setFloat(Style.Float.LEFT);
+        
+        playModeLabel = new Label();
+        playModeControlPanel .add(playModeLabel);
+
+        playModeLabel.getElement().getStyle().setFloat(Style.Float.LEFT);
+        playModeLabel.getElement().setClassName("playModeLabel");
+        
+        // play speed controls
+        FlowPanel playSpeedControlPanel = new FlowPanel();
+        playSpeedControlPanel.setStyleName("timePanel-controls-playSpeed");
+        
+        playSpeedBox = new IntegerBox();
+        playSpeedBox.setVisibleLength(3);
+        playSpeedBox.setWidth("25px");
+        playSpeedBox.setHeight("14px");
+        playSpeedBox.setValue((int)timer.getPlaySpeedFactor()); // Christopher: initialize play speed box according to play speed factor
+        playSpeedBox.setTitle(stringMessages.playSpeedHelp());
+        playSpeedBox.addValueChangeHandler(new ValueChangeHandler<Integer>() {
+            @Override
+            public void onValueChange(ValueChangeEvent<Integer> event) {
+                Integer newPlaySpeedFactor = playSpeedBox.getValue() == null ? 0 : playSpeedBox.getValue();
+                TimePanel.this.timer.setPlaySpeedFactor(newPlaySpeedFactor);
+            }
+        });
+        
+        Image playSpeedImage = new Image(playSpeedImg);
+        playSpeedControlPanel.add(playSpeedImage);
+        playSpeedControlPanel.add(playSpeedBox);
+
+        slowDownButton = new Button("-1");
+        slowDownButton.addClickHandler(new ClickHandler() {
+            @Override
+            public void onClick(ClickEvent event) {
+                playSpeedBox.setValue(playSpeedBox.getValue() == null ? 0 : playSpeedBox.getValue() - 1);
+                TimePanel.this.timer.setPlaySpeedFactor(playSpeedBox.getValue());
+            }
+        });
+        slowDownButton.setTitle(stringMessages.slowPlaySpeedDown());
+        playSpeedControlPanel.add(slowDownButton);
+
+        speedUpButton = new Button("+1");
+        speedUpButton.addClickHandler(new ClickHandler() {
+            @Override
+            public void onClick(ClickEvent event) {
+                playSpeedBox.setValue(playSpeedBox.getValue() == null ? 0 : playSpeedBox.getValue() + 1);
+                TimePanel.this.timer.setPlaySpeedFactor(playSpeedBox.getValue());
+            }
+        });
+        speedUpButton.setTitle(stringMessages.speedPlaySpeedUp());
+        playSpeedControlPanel.add(speedUpButton);
+
+        playSpeedImage.getElement().getStyle().setFloat(Style.Float.LEFT);
+        playSpeedImage.getElement().getStyle().setPadding(3, Style.Unit.PX);
+       
+        playSpeedBox.getElement().getStyle().setFloat(Style.Float.LEFT);
+        playSpeedBox.getElement().getStyle().setPadding(2, Style.Unit.PX);
+
+        speedUpButton.addStyleName("timePanelButton");
+        slowDownButton.addStyleName("timePanelButton");
+
+        // time delay
+        FlowPanel timeDelayPanel = new FlowPanel();
+        timeDelayPanel.setStyleName("timePanel-controls-timeDelay");
+
+        timeDelayLabel = new Label();
+        timeDelayPanel.add(timeDelayLabel);
+        
+        timeDelayLabel.getElement().getStyle().setFloat(Style.Float.LEFT);
+        timeDelayLabel.getElement().getStyle().setPadding(3, Style.Unit.PX);
+       
+        timePanelCss.ensureInjected();
+        controlsPanel.add(createSettingsButton());
+        setWidget(timePanelInnerWrapper);
+        playStateChanged(timer.getPlayState(), timer.getPlayMode());
+        
+        controlsPanel.add(playSpeedControlPanel);
+        controlsPanel.add(playModeControlPanel );
+        controlsPanel.add(timeDelayPanel);
+        controlsPanel.add(timeControlPanel);
+        controlsPanel.add(timeToStartControlPanel);
+        
+        hideControlsPanel();
+    }
+    
+    private Button createSettingsButton() {
+        Button settingsButton = SettingsDialog.<T>createSettingsButton(this, stringMessages);
+        settingsButton.setStyleName(timePanelCss.settingsButtonStyle());
+        settingsButton.addStyleName(timePanelCss.settingsButtonBackgroundImage());
+        return settingsButton;
+    }
+    
+    private Button createToggleAdvancedModeButton() {
+        Button toggleAdvancedModeButton = new Button();
+        toggleAdvancedModeButton.setStyleName("TimePanel-ShowExtended-Button");
+        toggleAdvancedModeButton.addStyleDependentName("Closed");
+        return toggleAdvancedModeButton;
+    }
+    
+    public boolean toggleAdvancedMode() {
+        if (advancedModeShown) {
+            hideControlsPanel();
+        } else {
+            showControlsPanel();
+        }
+        this.advancedModeShown = !advancedModeShown;
+        return this.advancedModeShown;
+    }
+
+    protected void hideControlsPanel() {
+        controlsPanel.remove(playControlPanel);
+        timePanelInnerWrapper.remove(controlsPanel);
+        timePanelSliderFlowWrapper.insert(playControlPanel, 0);
+        playControlPanel.setStyleName("timePanel-timeslider-play");
+    }
+
+    protected void showControlsPanel() {
+        timePanelInnerWrapper.add(controlsPanel);
+    }
+
+    @Override
+    public void timeChanged(Date newTime, Date oldTime) {
+        if (timeRangeProvider.isZoomed()) {
+            timeSlider.setCurrentValue(new Double(newTime.getTime()), false);
+        } else {
+            if (getFromTime() != null && getToTime() != null) {
+                // handle the case where time advances beyond slider's end.
+                if (newTime.after(getToTime())) {
+                    switch (timer.getPlayMode()) {
+                    case Live:
+                        Date newMaxTime = new Date(newTime.getTime());
+                        if (newMaxTime.getTime() - getToTime().getTime() < MINIMUM_AUTO_ADVANCE_TIME_IN_MS) {
+                            newMaxTime.setTime(getToTime().getTime() + MINIMUM_AUTO_ADVANCE_TIME_IN_MS); 
+                        }
+                        setMinMax(getFromTime(), newMaxTime, /* fireEvent */ false); // no event because we guarantee that time is between min/max
+                        break;
+                    case Replay:
+                        timer.pause();
+                        break;
+                    }
+                }
+                timeSlider.setCurrentValue(new Double(newTime.getTime()), false);
+            }
+        }
+        dateLabel.setText(getDateLabelText(newTime));
+        timeLabel.setText(getTimeLabelText(newTime));
+        String timeToStartLabelText = getTimeToStartLabelText(newTime);
+        if(timeToStartLabelText != null && !timeToStartLabelText.isEmpty()) {
+            timeToStartControlPanel.setVisible(true);
+            timeToStartLabel.setText(getTimeToStartLabelText(newTime));
+        } else {
+            timeToStartControlPanel.setVisible(false);
+            timeToStartLabel.setText("");
+        }
+    }
+
+    protected String getTimeToStartLabelText(Date time) {
+        return null;
+    }
+
+    protected String getTimeLabelText(Date time) {
+        final String timeLabelText;
+        if (lastReceivedDataTimepoint == null) {
+            timeLabelText = timeFormatter.format(time);
+        } else {
+            timeLabelText = timeFormatter.format(time) + " (" + timeFormatter.format(lastReceivedDataTimepoint) + ")";
+        }
+        return timeLabelText;
+    }
+
+    protected String getDateLabelText(Date time) {
+        return dateFormatter.format(time);
+    }
+
+    protected Date getFromTime() {
+        return timeRangeProvider.getFromTime();
+    }
+    
+    protected Date getToTime() {
+        return timeRangeProvider.getToTime();
+    }
+    
+    /**
+     * @param min must not be <code>null</code>
+     * @param max must not be <code>null</code>
+     */
+    public void setMinMax(Date min, Date max, boolean fireEvent) {
+        assert min != null && max != null;
+                
+        boolean changed = false;
+        if (!max.equals(timeRangeProvider.getToTime())) {
+            changed = true;
+            timeSlider.setMaxValue(new Double(max.getTime()), fireEvent);
+        }
+        if (!min.equals(timeRangeProvider.getFromTime())) {
+            changed = true;
+            timeSlider.setMinValue(new Double(min.getTime()), fireEvent);
+        }
+        if (changed) {
+            if(!timeRangeProvider.isZoomed()) {
+                timeRangeProvider.setTimeRange(min, max, this);
+            }
+            
+            int numSteps = timeSlider.getElement().getClientWidth();
+            if (numSteps > 0) {
+                timeSlider.setStepSize(numSteps, fireEvent);
+            } else {
+                timeSlider.setStepSize(1000, fireEvent);
+            }
+
+            // Christopher: following setCurrentValue requires stepsize to be set <> 0 (otherwise division by zero; NaN)
+            if (timeSlider.getCurrentValue() == null) {
+                timeSlider.setCurrentValue(new Double(min.getTime()), fireEvent);
+            }
+        }
+    }
+
+    public void resetTimeSlider() {
+        timeSlider.clearMarkers();
+        timeSlider.redraw();
+    }
+    
+    /**
+     * Makes sure that the invariant regarding {@link #canReplayWhileLiveIsPossible} is fulfilled. The timer will be
+     * {@link Timer#pause() paused} if the state is {@link PlayStates#Playing} and the the play mode is
+     * {@link PlayModes#Replay}.
+     * 
+     */
+    @Override
+    public void playStateChanged(PlayStates playState, PlayModes playMode) {
+        boolean liveModeToBeMadePossible = isLiveModeToBeMadePossible();
+        setLiveGenerallyPossible(liveModeToBeMadePossible);
+        setJumpToLiveEnablement(liveModeToBeMadePossible && playMode != PlayModes.Live);
+        switch (playState) {
+        case Playing:
+            playPauseButton.getElement().addClassName("playPauseButtonPause");
+            playPauseButton.setVisible(true);
+            if (playMode == PlayModes.Live) {
+                playModeImage.setResource(playModeLiveActiveImg);
+            } else {
+                playModeImage.setResource(playModeReplayActiveImg);
+            }
+            break;
+        case Paused:
+            updatePlayPauseButtonsVisibility(playMode);
+            playPauseButton.getElement().removeClassName("playPauseButtonPause");
+            playModeImage.setResource(playModeInactiveImg);
+            break;
+        }
+        
+        switch (playMode) {
+        case Live:
+            playModeLabel.setText(stringMessages.playModeLive());
+            timeDelayLabel.setText(stringMessages.timeDelay() + ": " + timer.getLivePlayDelayInMillis() / 1000 + " s");
+            timeDelayLabel.setVisible(true);
+            timeSlider.setEnabled(true);
+            playSpeedBox.setEnabled(false);
+            slowDownButton.setEnabled(false);
+            speedUpButton.setEnabled(false);
+            break;
+        case Replay:
+            timeDelayLabel.setVisible(false);
+            timeDelayLabel.setText("");
+            playModeLabel.setText(stringMessages.playModeReplay());
+            timeSlider.setEnabled(true);
+            playSpeedBox.setEnabled(true);
+            slowDownButton.setEnabled(true);
+            speedUpButton.setEnabled(true);
+            if (!canReplayWhileLiveIsPossible() && playState == PlayStates.Playing && isLiveModeToBeMadePossible()) {
+                // can't leave the timer playing when race is still live and canReplayWhileLiveIsPossible==false 
+                timer.pause();
+            }
+            break;
+        }
+    }
+
+    public void updatePlayPauseButtonsVisibility(PlayModes playMode) {
+        playPauseButton.setVisible(playMode == PlayModes.Live || canReplayWhileLiveIsPossible() || !isLiveModeToBeMadePossible());
+    }
+    
+    @Override
+    public void playSpeedFactorChanged(double newPlaySpeedFactor) {
+        // nothing to do
+    }
+    
+    @Override
+    public void onTimeZoomChanged(Date zoomStartTimepoint, Date zoomEndTimepoint) {
+    }
+
+    @Override
+    public void onTimeZoomReset() {
+    }
+
+    @Override
+    public void onTimeRangeChanged(Date fromTime, Date toTime) {
+    }
+
+    protected boolean isLiveModeToBeMadePossible() {
+        return false;
+    }
+    
+    /**
+     * Enables the {@link #backToLivePlayButton} if and only if <code>enabled</code> is <code>true</code>.
+     */
+    protected void setJumpToLiveEnablement(boolean enabled) {
+        backToLivePlayButton.setEnabled(enabled);
+        if (enabled) {
+            backToLivePlayButton.setText(stringMessages.backToLiveTimePanelMode());
+            backToLivePlayButton.removeStyleDependentName("Inactive");
+            backToLivePlayButton.addStyleDependentName("Active");
+        } else {
+            backToLivePlayButton.setText(stringMessages.raceIsInLiveTimePanelMode());
+            backToLivePlayButton.removeStyleDependentName("Active");
+            backToLivePlayButton.addStyleDependentName("Inactive");
+        }
+    }
+    
+    /**
+     * Iff <code>possible</code>, makes the {@link #backToLivePlayButton} button visible. Furthermore, if
+     * <code>possible==false</code> and {@link #canReplayWhileLiveIsPossible}<code>==false</code> and the timer is in
+     * state {@link PlayStates#Paused} and in mode {@link PlayModes#Replay}, the play/pause button will be shown.
+     */
+    protected void setLiveGenerallyPossible(boolean possible) {
+        backToLivePlayButton.setVisible(possible);
+        updatePlayPauseButtonsVisibility(timer.getPlayMode());
+    }
+
+    @SuppressWarnings("unchecked")
+    public T getSettings() {
+        TimePanelSettings result = new TimePanelSettings();
+        result.setRefreshInterval(timer.getRefreshInterval());
+        return (T) result;
+    }
+
+    @Override
+    public Widget getEntryWidget() {
+        return this;
+    }
+
+    @Override
+    public boolean hasSettings() {
+        return true;
+    }
+
+    @Override
+    public SettingsDialogComponent<T> getSettingsDialogComponent() {
+        return new TimePanelSettingsDialogComponent<T>(getSettings(), stringMessages);
+    }
+
+    @Override
+    public void updateSettings(T newSettings) {
+        timer.setRefreshInterval(newSettings.getRefreshInterval());
+    }
+
+    @Override
+    public String getLocalizedShortName() {
+        return stringMessages.timePanelName();
+    }
+    
+    @Override
+    public void onResize() {
+        // handle what is required by @link{ProvidesResize}
+        Widget child = getWidget();
+        if (child instanceof RequiresResize) {
+            ((RequiresResize) child).onResize();
+        }
+        timeSlider.onResize();
+    }
+
+    public Date getLastReceivedDataTimepoint() {
+        return lastReceivedDataTimepoint;
+    }
+
+    public void setLastReceivedDataTimepoint(Date lastReceivedDataTimepoint) {
+        this.lastReceivedDataTimepoint = lastReceivedDataTimepoint;
+    }
+
+    protected boolean canReplayWhileLiveIsPossible() {
+        return canReplayWhileLiveIsPossible;
+    }
+    
+    public Button getAdvancedToggleButton() {
+        return this.toggleAdvancedModeButton;
+    }
+
+    @Override
+    public String getDependentCssClassName() {
+        return "timePanel";
+    }
+}