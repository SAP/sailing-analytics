package com.sap.sailing.gwt.ui.client.shared.racemap;

import java.util.ArrayList;
import java.util.HashMap;
import java.util.Iterator;
import java.util.List;
import java.util.Map;
import java.util.logging.Level;
import java.util.logging.Logger;

import com.google.gwt.canvas.dom.client.Context2d;
import com.google.gwt.canvas.dom.client.CssColor;
import com.google.gwt.maps.client.MapWidget;
import com.google.gwt.maps.client.base.LatLng;
import com.google.gwt.maps.client.base.Point;
import com.google.gwt.maps.client.base.Size;
<<<<<<< HEAD
import com.sap.sailing.domain.common.Bearing;
=======
import com.sap.sailing.domain.common.Distance;
>>>>>>> cb8f9562
import com.sap.sailing.domain.common.MarkType;
import com.sap.sailing.domain.common.PassingInstruction;
import com.sap.sailing.domain.common.Position;
<<<<<<< HEAD
import com.sap.sailing.gwt.ui.shared.CoursePositionsDTO;
=======
import com.sap.sailing.domain.common.impl.MeterDistance;
>>>>>>> cb8f9562
import com.sap.sailing.gwt.ui.shared.MarkDTO;
import com.sap.sailing.gwt.ui.shared.WaypointDTO;
import com.sap.sailing.gwt.ui.shared.racemap.BoatMarkVectorGraphics;
import com.sap.sailing.gwt.ui.shared.racemap.CanvasOverlayV3;
import com.sap.sailing.gwt.ui.shared.racemap.MarkVectorGraphics;
import com.sap.sse.common.Util;

/**
 * A google map overlay based on a HTML5 canvas for drawing course marks (canvases) and the buoy zone if the mark is a buoy.
 */
public class CourseMarkOverlay extends CanvasOverlayV3 {
    /**
     * The course mark to draw
     */
    private final MarkDTO mark;
    
    private final CoursePositionsDTO coursePositionsDTO;

    private Position position;

    private Distance buoyZoneRadius;
    
    private boolean showBuoyZone;

    private final int MIN_BUOYZONE_RADIUS_IN_PX = 25;

    private final MarkVectorGraphics markVectorGraphics;

    private Map<Integer, Util.Pair<Double, Size>> markScaleAndSizePerZoomCache; 
    
    private Double lastWidth;
    private Double lastHeight;
    private Double lastScaleFactor;
    private Boolean lastShowBuoyZone;
    private Boolean lastIsSelected;
<<<<<<< HEAD
    private Double lastBuoyZoneRadiusInMeter;
    
    public CourseMarkOverlay(MapWidget map, int zIndex, MarkDTO markDTO, CoordinateSystem coordinateSystem, CoursePositionsDTO coursePositionsDTO) {
=======
    private Distance lastBuoyZoneRadius;

    public CourseMarkOverlay(MapWidget map, int zIndex, MarkDTO markDTO, CoordinateSystem coordinateSystem) {
>>>>>>> cb8f9562
        super(map, zIndex, coordinateSystem);
        this.mark = markDTO;
        this.coursePositionsDTO = coursePositionsDTO;
        this.position = markDTO.position;
        this.buoyZoneRadius = new MeterDistance(0.0);
        this.showBuoyZone = false;
        if(markDTO.type == MarkType.STARTBOAT || markDTO.type == MarkType.FINISHBOAT) {
        	this.markVectorGraphics = new BoatMarkVectorGraphics(markDTO.type, markDTO.color, markDTO.shape, markDTO.pattern);
        } else {
        	this.markVectorGraphics = new MarkVectorGraphics(markDTO.type, markDTO.color, markDTO.shape, markDTO.pattern);
        }
        this.markScaleAndSizePerZoomCache = new HashMap<Integer, Util.Pair<Double,Size>>();
        setCanvasSize(50, 50);
    }
    
    @Override
    protected void draw() {
        if (mapProjection != null && mark != null && position != null) {
            int zoom = map.getZoom();
            Util.Pair<Double, Size> markScaleAndSize = markScaleAndSizePerZoomCache.get(zoom);
            if (markScaleAndSize == null) {
                markScaleAndSize = getMarkScaleAndSize(position);
                markScaleAndSizePerZoomCache.put(zoom, markScaleAndSize);
            }
            double markSizeScaleFactor = markScaleAndSize.getA();
            getCanvas().setTitle(getTitle());
            // calculate canvas size
            double canvasWidth = markScaleAndSize.getB().getWidth();
            double canvasHeight = markScaleAndSize.getB().getHeight();
            double buoyZoneRadiusInPixel = -1;
            if (showBuoyZone && isMarkWithBuoyZone(mark)) {
                buoyZoneRadiusInPixel = calculateRadiusOfBoundingBoxInPixels(mapProjection, position,
                        buoyZoneRadius);
                if (buoyZoneRadiusInPixel > MIN_BUOYZONE_RADIUS_IN_PX) {
                    canvasWidth = (buoyZoneRadiusInPixel + 1) * 2;
                    canvasHeight = (buoyZoneRadiusInPixel + 1) * 2;
                }
            }
            if (needToDraw(showBuoyZone, isSelected, buoyZoneRadius, canvasWidth, canvasHeight, markSizeScaleFactor)) {
                setCanvasSize((int) canvasWidth, (int) canvasHeight);
                Context2d context2d = getCanvas().getContext2d();
                // draw the course mark
                markVectorGraphics.drawMarkToCanvas(context2d, isSelected, canvasWidth, canvasHeight, markSizeScaleFactor);
                setRotation();
                // draw the buoy zone
                if (showBuoyZone && isMarkWithBuoyZone(mark) && buoyZoneRadiusInPixel > MIN_BUOYZONE_RADIUS_IN_PX) {
                    CssColor grayTransparentColor = CssColor.make("rgba(37,158,255,0.75)");
                    // this translation is important for drawing lines with a real line width of 1 pixel
                    context2d.setStrokeStyle(grayTransparentColor);
                    context2d.setLineWidth(1.0);
                    context2d.beginPath();
                    context2d.arc(buoyZoneRadiusInPixel + 1, buoyZoneRadiusInPixel + 1, buoyZoneRadiusInPixel, 0,
                            Math.PI * 2, true);
                    context2d.closePath();
                    context2d.stroke();
                }
                lastBuoyZoneRadius = buoyZoneRadius;
                lastScaleFactor = markSizeScaleFactor;
                lastShowBuoyZone = showBuoyZone;
                lastIsSelected = isSelected;
                lastWidth = canvasWidth;
                lastHeight = canvasHeight;
            }
            Point buoyPositionInPx = mapProjection.fromLatLngToDivPixel(coordinateSystem.toLatLng(position));
            if (showBuoyZone && isMarkWithBuoyZone(mark) && buoyZoneRadiusInPixel > MIN_BUOYZONE_RADIUS_IN_PX) {
                setCanvasPosition(buoyPositionInPx.getX() - buoyZoneRadiusInPixel, buoyPositionInPx.getY() - buoyZoneRadiusInPixel);
            } else {
                setCanvasPosition(buoyPositionInPx.getX() - canvasWidth / 2.0, buoyPositionInPx.getY() - canvasHeight / 2.0);
            }
        }
    }
    
	private void setRotation() {
		if (mark.type == MarkType.STARTBOAT || mark.type == MarkType.FINISHBOAT) {
			Bearing lineBearing;
			List<Position> lineMarkPositions = new ArrayList<Position>();
			MarkDTO firstMark = null;
			MarkDTO secondMark = null;
			for (WaypointDTO currentWaypoint : coursePositionsDTO.course.waypoints) {
				if (currentWaypoint.passingInstructions == PassingInstruction.Line) {
					Iterator<MarkDTO> marks = currentWaypoint.controlPoint.getMarks().iterator();
					firstMark = marks.next();
					if (marks.hasNext()) {
						secondMark = marks.next();
						if (mark.getIdAsString().equals(firstMark.getIdAsString())
								|| mark.getIdAsString().equals(secondMark.getIdAsString())) {
							lineMarkPositions.add(firstMark.position);
							lineMarkPositions.add(secondMark.position);
						}
					}
				}
			}
			lineBearing = getLineBearing(lineMarkPositions);
			if (lineBearing != null) {
				setCanvasRotation(lineBearing.getDegrees());
			}
		}
	}
    
    private boolean isMarkWithBuoyZone(MarkDTO mark) {
        return mark.type == null || mark.type == MarkType.BUOY || mark.type == MarkType.STARTBOAT || 
                mark.type == MarkType.FINISHBOAT || mark.type == MarkType.LANDMARK;
    }
    
    /**
     * Compares the drawing parameters to {@link #lastLegType} and the other <code>last...</code>. If anything has
     * changed, the result is <code>true</code>.
     */
    private boolean needToDraw(boolean showBuoyZone, boolean isSelected, Distance buoyZoneRadius, double width, double height, double scaleFactor) {
        return lastShowBuoyZone == null || lastShowBuoyZone != showBuoyZone ||
               lastIsSelected == null || lastIsSelected != isSelected ||
               lastBuoyZoneRadius == null || !lastBuoyZoneRadius.equals(buoyZoneRadius) ||
               lastScaleFactor == null || lastScaleFactor != scaleFactor ||
               lastWidth == null || lastWidth != width ||
               lastHeight == null || lastHeight != height;
    }

<<<<<<< HEAD
	public Util.Pair<Double, Size> getMarkScaleAndSize(Position markPosition) {
			double minMarkHeight = 20;

			// the original buoy vector graphics is too small (2.1m x 1.5m) for
			// higher zoom levels
			// therefore we scale the buoys with factor 2 by default
			double buoyScaleFactor = 2.0;

			Size markSizeInPixel = calculateBoundingBox(mapProjection, markPosition,
					markVectorGraphics.getMarkWidthInMeters() * buoyScaleFactor,
					markVectorGraphics.getMarkHeightInMeters() * buoyScaleFactor);

			double markHeightInPixel = markSizeInPixel.getHeight();
			if (markHeightInPixel < minMarkHeight)
				markHeightInPixel = minMarkHeight;

			// The coordinates of the canvas drawing methods are based on the
			// 'centimeter' unit (1px = 1cm).
			// To calculate the display real mark size the scale factor from
			// canvas units to the real
			double markSizeScaleFactor = markHeightInPixel / (markVectorGraphics.getMarkHeightInMeters() * 100);

			return new Util.Pair<Double, Size>(markSizeScaleFactor, Size.newInstance(markHeightInPixel * 2.0, markHeightInPixel * 2.0));
	}
    
	private Bearing getLineBearing(List<Position> markPositions) {
		Bearing result = null;
		if (markPositions.size() > 1) {
			Position firstPosition = markPositions.get(0);
			Position secondPosition = markPositions.get(1);
			if (firstPosition != null) {
				result = firstPosition.getBearingGreatCircle(secondPosition);
			}
		}
		return result;
	}
=======
    public Util.Pair<Double, Size> getMarkScaleAndSize(Position markPosition) {
        double minMarkHeight = 20;
        // the original buoy vector graphics is too small (2.1m x 1.5m) for higher zoom levels
        // therefore we scale the buoys with factor 2 by default
        double buoyScaleFactor = 2.0;
        Size markSizeInPixel = calculateBoundingBox(mapProjection, markPosition,
                markVectorGraphics.getMarkWidth().scale(buoyScaleFactor), markVectorGraphics.getMarkHeight().scale(buoyScaleFactor));
        double markHeightInPixel = markSizeInPixel.getHeight();
        if (markHeightInPixel < minMarkHeight) {
            markHeightInPixel = minMarkHeight;
        }
        // The coordinates of the canvas drawing methods are based on the 'centimeter' unit (1px = 1cm).
        // To calculate the display real mark size the scale factor from canvas units to the real   
        double markSizeScaleFactor = markHeightInPixel / markVectorGraphics.getMarkHeight().scale(100).getMeters();
        return new Util.Pair<Double, Size>(markSizeScaleFactor, Size.newInstance(markHeightInPixel * 2.0, markHeightInPixel * 2.0));
    }
>>>>>>> cb8f9562

    private String getTitle() {
        return mark.getName();
    }
    
    public boolean isShowBuoyZone() {
        return showBuoyZone;
    }

    public void setShowBuoyZone(boolean showBuoyZone) {
        this.showBuoyZone = showBuoyZone;
    }

    public MarkDTO getMark() {
        return mark;
    }

    public void setMarkPosition(Position position, long transitionTimeInMillis) {
        updateTransition(transitionTimeInMillis);
        this.position = position;
    }
    
    public void setMarkPosition(LatLng positionLatLng) {
        position = coordinateSystem.getPosition(positionLatLng);
        draw();
    }
    
    /**
     * The real-world position where the mark displayed by this overlay is located
     */
    public Position getPosition() {
        return this.position;
    }

    /**
     * The {@link LatLng} position where the mark is shown on the map. This is transformed through the
     * {@link CoordinateSystem} in place for the {@link RaceMap}.
     */
    public LatLng getMarkLatLngPosition() {
        return coordinateSystem.toLatLng(position);
    }

    public Distance getBuoyZoneRadius() {
        return buoyZoneRadius;
    }

    public void setBuoyZoneRadius(Distance buoyZoneRadius) {
        this.buoyZoneRadius = buoyZoneRadius;
    }
}
<|MERGE_RESOLUTION|>--- conflicted
+++ resolved
@@ -1,295 +1,254 @@
-package com.sap.sailing.gwt.ui.client.shared.racemap;
-
-import java.util.ArrayList;
-import java.util.HashMap;
-import java.util.Iterator;
-import java.util.List;
-import java.util.Map;
-import java.util.logging.Level;
-import java.util.logging.Logger;
-
-import com.google.gwt.canvas.dom.client.Context2d;
-import com.google.gwt.canvas.dom.client.CssColor;
-import com.google.gwt.maps.client.MapWidget;
-import com.google.gwt.maps.client.base.LatLng;
-import com.google.gwt.maps.client.base.Point;
-import com.google.gwt.maps.client.base.Size;
-<<<<<<< HEAD
-import com.sap.sailing.domain.common.Bearing;
-=======
-import com.sap.sailing.domain.common.Distance;
->>>>>>> cb8f9562
-import com.sap.sailing.domain.common.MarkType;
-import com.sap.sailing.domain.common.PassingInstruction;
-import com.sap.sailing.domain.common.Position;
-<<<<<<< HEAD
-import com.sap.sailing.gwt.ui.shared.CoursePositionsDTO;
-=======
-import com.sap.sailing.domain.common.impl.MeterDistance;
->>>>>>> cb8f9562
-import com.sap.sailing.gwt.ui.shared.MarkDTO;
-import com.sap.sailing.gwt.ui.shared.WaypointDTO;
-import com.sap.sailing.gwt.ui.shared.racemap.BoatMarkVectorGraphics;
-import com.sap.sailing.gwt.ui.shared.racemap.CanvasOverlayV3;
-import com.sap.sailing.gwt.ui.shared.racemap.MarkVectorGraphics;
-import com.sap.sse.common.Util;
-
-/**
- * A google map overlay based on a HTML5 canvas for drawing course marks (canvases) and the buoy zone if the mark is a buoy.
- */
-public class CourseMarkOverlay extends CanvasOverlayV3 {
-    /**
-     * The course mark to draw
-     */
-    private final MarkDTO mark;
-    
-    private final CoursePositionsDTO coursePositionsDTO;
-
-    private Position position;
-
-    private Distance buoyZoneRadius;
-    
-    private boolean showBuoyZone;
-
-    private final int MIN_BUOYZONE_RADIUS_IN_PX = 25;
-
-    private final MarkVectorGraphics markVectorGraphics;
-
-    private Map<Integer, Util.Pair<Double, Size>> markScaleAndSizePerZoomCache; 
-    
-    private Double lastWidth;
-    private Double lastHeight;
-    private Double lastScaleFactor;
-    private Boolean lastShowBuoyZone;
-    private Boolean lastIsSelected;
-<<<<<<< HEAD
-    private Double lastBuoyZoneRadiusInMeter;
-    
-    public CourseMarkOverlay(MapWidget map, int zIndex, MarkDTO markDTO, CoordinateSystem coordinateSystem, CoursePositionsDTO coursePositionsDTO) {
-=======
-    private Distance lastBuoyZoneRadius;
-
-    public CourseMarkOverlay(MapWidget map, int zIndex, MarkDTO markDTO, CoordinateSystem coordinateSystem) {
->>>>>>> cb8f9562
-        super(map, zIndex, coordinateSystem);
-        this.mark = markDTO;
-        this.coursePositionsDTO = coursePositionsDTO;
-        this.position = markDTO.position;
-        this.buoyZoneRadius = new MeterDistance(0.0);
-        this.showBuoyZone = false;
-        if(markDTO.type == MarkType.STARTBOAT || markDTO.type == MarkType.FINISHBOAT) {
-        	this.markVectorGraphics = new BoatMarkVectorGraphics(markDTO.type, markDTO.color, markDTO.shape, markDTO.pattern);
-        } else {
-        	this.markVectorGraphics = new MarkVectorGraphics(markDTO.type, markDTO.color, markDTO.shape, markDTO.pattern);
-        }
-        this.markScaleAndSizePerZoomCache = new HashMap<Integer, Util.Pair<Double,Size>>();
-        setCanvasSize(50, 50);
-    }
-    
-    @Override
-    protected void draw() {
-        if (mapProjection != null && mark != null && position != null) {
-            int zoom = map.getZoom();
-            Util.Pair<Double, Size> markScaleAndSize = markScaleAndSizePerZoomCache.get(zoom);
-            if (markScaleAndSize == null) {
-                markScaleAndSize = getMarkScaleAndSize(position);
-                markScaleAndSizePerZoomCache.put(zoom, markScaleAndSize);
-            }
-            double markSizeScaleFactor = markScaleAndSize.getA();
-            getCanvas().setTitle(getTitle());
-            // calculate canvas size
-            double canvasWidth = markScaleAndSize.getB().getWidth();
-            double canvasHeight = markScaleAndSize.getB().getHeight();
-            double buoyZoneRadiusInPixel = -1;
-            if (showBuoyZone && isMarkWithBuoyZone(mark)) {
-                buoyZoneRadiusInPixel = calculateRadiusOfBoundingBoxInPixels(mapProjection, position,
-                        buoyZoneRadius);
-                if (buoyZoneRadiusInPixel > MIN_BUOYZONE_RADIUS_IN_PX) {
-                    canvasWidth = (buoyZoneRadiusInPixel + 1) * 2;
-                    canvasHeight = (buoyZoneRadiusInPixel + 1) * 2;
-                }
-            }
-            if (needToDraw(showBuoyZone, isSelected, buoyZoneRadius, canvasWidth, canvasHeight, markSizeScaleFactor)) {
-                setCanvasSize((int) canvasWidth, (int) canvasHeight);
-                Context2d context2d = getCanvas().getContext2d();
-                // draw the course mark
-                markVectorGraphics.drawMarkToCanvas(context2d, isSelected, canvasWidth, canvasHeight, markSizeScaleFactor);
-                setRotation();
-                // draw the buoy zone
-                if (showBuoyZone && isMarkWithBuoyZone(mark) && buoyZoneRadiusInPixel > MIN_BUOYZONE_RADIUS_IN_PX) {
-                    CssColor grayTransparentColor = CssColor.make("rgba(37,158,255,0.75)");
-                    // this translation is important for drawing lines with a real line width of 1 pixel
-                    context2d.setStrokeStyle(grayTransparentColor);
-                    context2d.setLineWidth(1.0);
-                    context2d.beginPath();
-                    context2d.arc(buoyZoneRadiusInPixel + 1, buoyZoneRadiusInPixel + 1, buoyZoneRadiusInPixel, 0,
-                            Math.PI * 2, true);
-                    context2d.closePath();
-                    context2d.stroke();
-                }
-                lastBuoyZoneRadius = buoyZoneRadius;
-                lastScaleFactor = markSizeScaleFactor;
-                lastShowBuoyZone = showBuoyZone;
-                lastIsSelected = isSelected;
-                lastWidth = canvasWidth;
-                lastHeight = canvasHeight;
-            }
-            Point buoyPositionInPx = mapProjection.fromLatLngToDivPixel(coordinateSystem.toLatLng(position));
-            if (showBuoyZone && isMarkWithBuoyZone(mark) && buoyZoneRadiusInPixel > MIN_BUOYZONE_RADIUS_IN_PX) {
-                setCanvasPosition(buoyPositionInPx.getX() - buoyZoneRadiusInPixel, buoyPositionInPx.getY() - buoyZoneRadiusInPixel);
-            } else {
-                setCanvasPosition(buoyPositionInPx.getX() - canvasWidth / 2.0, buoyPositionInPx.getY() - canvasHeight / 2.0);
-            }
-        }
-    }
-    
-	private void setRotation() {
-		if (mark.type == MarkType.STARTBOAT || mark.type == MarkType.FINISHBOAT) {
-			Bearing lineBearing;
-			List<Position> lineMarkPositions = new ArrayList<Position>();
-			MarkDTO firstMark = null;
-			MarkDTO secondMark = null;
-			for (WaypointDTO currentWaypoint : coursePositionsDTO.course.waypoints) {
-				if (currentWaypoint.passingInstructions == PassingInstruction.Line) {
-					Iterator<MarkDTO> marks = currentWaypoint.controlPoint.getMarks().iterator();
-					firstMark = marks.next();
-					if (marks.hasNext()) {
-						secondMark = marks.next();
-						if (mark.getIdAsString().equals(firstMark.getIdAsString())
-								|| mark.getIdAsString().equals(secondMark.getIdAsString())) {
-							lineMarkPositions.add(firstMark.position);
-							lineMarkPositions.add(secondMark.position);
-						}
-					}
-				}
-			}
-			lineBearing = getLineBearing(lineMarkPositions);
-			if (lineBearing != null) {
-				setCanvasRotation(lineBearing.getDegrees());
-			}
-		}
-	}
-    
-    private boolean isMarkWithBuoyZone(MarkDTO mark) {
-        return mark.type == null || mark.type == MarkType.BUOY || mark.type == MarkType.STARTBOAT || 
-                mark.type == MarkType.FINISHBOAT || mark.type == MarkType.LANDMARK;
-    }
-    
-    /**
-     * Compares the drawing parameters to {@link #lastLegType} and the other <code>last...</code>. If anything has
-     * changed, the result is <code>true</code>.
-     */
-    private boolean needToDraw(boolean showBuoyZone, boolean isSelected, Distance buoyZoneRadius, double width, double height, double scaleFactor) {
-        return lastShowBuoyZone == null || lastShowBuoyZone != showBuoyZone ||
-               lastIsSelected == null || lastIsSelected != isSelected ||
-               lastBuoyZoneRadius == null || !lastBuoyZoneRadius.equals(buoyZoneRadius) ||
-               lastScaleFactor == null || lastScaleFactor != scaleFactor ||
-               lastWidth == null || lastWidth != width ||
-               lastHeight == null || lastHeight != height;
-    }
-
-<<<<<<< HEAD
-	public Util.Pair<Double, Size> getMarkScaleAndSize(Position markPosition) {
-			double minMarkHeight = 20;
-
-			// the original buoy vector graphics is too small (2.1m x 1.5m) for
-			// higher zoom levels
-			// therefore we scale the buoys with factor 2 by default
-			double buoyScaleFactor = 2.0;
-
-			Size markSizeInPixel = calculateBoundingBox(mapProjection, markPosition,
-					markVectorGraphics.getMarkWidthInMeters() * buoyScaleFactor,
-					markVectorGraphics.getMarkHeightInMeters() * buoyScaleFactor);
-
-			double markHeightInPixel = markSizeInPixel.getHeight();
-			if (markHeightInPixel < minMarkHeight)
-				markHeightInPixel = minMarkHeight;
-
-			// The coordinates of the canvas drawing methods are based on the
-			// 'centimeter' unit (1px = 1cm).
-			// To calculate the display real mark size the scale factor from
-			// canvas units to the real
-			double markSizeScaleFactor = markHeightInPixel / (markVectorGraphics.getMarkHeightInMeters() * 100);
-
-			return new Util.Pair<Double, Size>(markSizeScaleFactor, Size.newInstance(markHeightInPixel * 2.0, markHeightInPixel * 2.0));
-	}
-    
-	private Bearing getLineBearing(List<Position> markPositions) {
-		Bearing result = null;
-		if (markPositions.size() > 1) {
-			Position firstPosition = markPositions.get(0);
-			Position secondPosition = markPositions.get(1);
-			if (firstPosition != null) {
-				result = firstPosition.getBearingGreatCircle(secondPosition);
-			}
-		}
-		return result;
-	}
-=======
-    public Util.Pair<Double, Size> getMarkScaleAndSize(Position markPosition) {
-        double minMarkHeight = 20;
-        // the original buoy vector graphics is too small (2.1m x 1.5m) for higher zoom levels
-        // therefore we scale the buoys with factor 2 by default
-        double buoyScaleFactor = 2.0;
-        Size markSizeInPixel = calculateBoundingBox(mapProjection, markPosition,
-                markVectorGraphics.getMarkWidth().scale(buoyScaleFactor), markVectorGraphics.getMarkHeight().scale(buoyScaleFactor));
-        double markHeightInPixel = markSizeInPixel.getHeight();
-        if (markHeightInPixel < minMarkHeight) {
-            markHeightInPixel = minMarkHeight;
-        }
-        // The coordinates of the canvas drawing methods are based on the 'centimeter' unit (1px = 1cm).
-        // To calculate the display real mark size the scale factor from canvas units to the real   
-        double markSizeScaleFactor = markHeightInPixel / markVectorGraphics.getMarkHeight().scale(100).getMeters();
-        return new Util.Pair<Double, Size>(markSizeScaleFactor, Size.newInstance(markHeightInPixel * 2.0, markHeightInPixel * 2.0));
-    }
->>>>>>> cb8f9562
-
-    private String getTitle() {
-        return mark.getName();
-    }
-    
-    public boolean isShowBuoyZone() {
-        return showBuoyZone;
-    }
-
-    public void setShowBuoyZone(boolean showBuoyZone) {
-        this.showBuoyZone = showBuoyZone;
-    }
-
-    public MarkDTO getMark() {
-        return mark;
-    }
-
-    public void setMarkPosition(Position position, long transitionTimeInMillis) {
-        updateTransition(transitionTimeInMillis);
-        this.position = position;
-    }
-    
-    public void setMarkPosition(LatLng positionLatLng) {
-        position = coordinateSystem.getPosition(positionLatLng);
-        draw();
-    }
-    
-    /**
-     * The real-world position where the mark displayed by this overlay is located
-     */
-    public Position getPosition() {
-        return this.position;
-    }
-
-    /**
-     * The {@link LatLng} position where the mark is shown on the map. This is transformed through the
-     * {@link CoordinateSystem} in place for the {@link RaceMap}.
-     */
-    public LatLng getMarkLatLngPosition() {
-        return coordinateSystem.toLatLng(position);
-    }
-
-    public Distance getBuoyZoneRadius() {
-        return buoyZoneRadius;
-    }
-
-    public void setBuoyZoneRadius(Distance buoyZoneRadius) {
-        this.buoyZoneRadius = buoyZoneRadius;
-    }
-}
+package com.sap.sailing.gwt.ui.client.shared.racemap;
+
+import java.util.ArrayList;
+import java.util.HashMap;
+import java.util.Iterator;
+import java.util.List;
+import java.util.Map;
+
+import com.google.gwt.canvas.dom.client.Context2d;
+import com.google.gwt.canvas.dom.client.CssColor;
+import com.google.gwt.maps.client.MapWidget;
+import com.google.gwt.maps.client.base.LatLng;
+import com.google.gwt.maps.client.base.Point;
+import com.google.gwt.maps.client.base.Size;
+import com.sap.sailing.domain.common.Bearing;
+import com.sap.sailing.domain.common.Distance;
+import com.sap.sailing.domain.common.MarkType;
+import com.sap.sailing.domain.common.PassingInstruction;
+import com.sap.sailing.domain.common.Position;
+import com.sap.sailing.domain.common.impl.MeterDistance;
+import com.sap.sailing.gwt.ui.shared.CoursePositionsDTO;
+import com.sap.sailing.gwt.ui.shared.MarkDTO;
+import com.sap.sailing.gwt.ui.shared.WaypointDTO;
+import com.sap.sailing.gwt.ui.shared.racemap.BoatMarkVectorGraphics;
+import com.sap.sailing.gwt.ui.shared.racemap.CanvasOverlayV3;
+import com.sap.sailing.gwt.ui.shared.racemap.MarkVectorGraphics;
+import com.sap.sse.common.Util;
+
+/**
+ * A google map overlay based on a HTML5 canvas for drawing course marks (canvases) and the buoy zone if the mark is a buoy.
+ */
+public class CourseMarkOverlay extends CanvasOverlayV3 {
+    /**
+     * The course mark to draw
+     */
+    private final MarkDTO mark;
+    
+    private final CoursePositionsDTO coursePositionsDTO;
+
+    private Position position;
+
+    private Distance buoyZoneRadius;
+    
+    private boolean showBuoyZone;
+
+    private final int MIN_BUOYZONE_RADIUS_IN_PX = 25;
+
+    private final MarkVectorGraphics markVectorGraphics;
+
+    private Map<Integer, Util.Pair<Double, Size>> markScaleAndSizePerZoomCache; 
+    
+    private Double lastWidth;
+    private Double lastHeight;
+    private Double lastScaleFactor;
+    private Boolean lastShowBuoyZone;
+    private Boolean lastIsSelected;
+    private Distance lastBuoyZoneRadius;
+
+    public CourseMarkOverlay(MapWidget map, int zIndex, MarkDTO markDTO, CoordinateSystem coordinateSystem, CoursePositionsDTO coursePositionsDTO) {
+        super(map, zIndex, coordinateSystem);
+        this.mark = markDTO;
+        this.coursePositionsDTO = coursePositionsDTO;
+        this.position = markDTO.position;
+        this.buoyZoneRadius = new MeterDistance(0.0);
+        this.showBuoyZone = false;
+        if(markDTO.type == MarkType.STARTBOAT || markDTO.type == MarkType.FINISHBOAT) {
+        	this.markVectorGraphics = new BoatMarkVectorGraphics(markDTO.type, markDTO.color, markDTO.shape, markDTO.pattern);
+        } else {
+        	this.markVectorGraphics = new MarkVectorGraphics(markDTO.type, markDTO.color, markDTO.shape, markDTO.pattern);
+        }
+        this.markScaleAndSizePerZoomCache = new HashMap<Integer, Util.Pair<Double,Size>>();
+        setCanvasSize(50, 50);
+    }
+    
+    @Override
+    protected void draw() {
+        if (mapProjection != null && mark != null && position != null) {
+            int zoom = map.getZoom();
+            Util.Pair<Double, Size> markScaleAndSize = markScaleAndSizePerZoomCache.get(zoom);
+            if (markScaleAndSize == null) {
+                markScaleAndSize = getMarkScaleAndSize(position);
+                markScaleAndSizePerZoomCache.put(zoom, markScaleAndSize);
+            }
+            double markSizeScaleFactor = markScaleAndSize.getA();
+            getCanvas().setTitle(getTitle());
+            // calculate canvas size
+            double canvasWidth = markScaleAndSize.getB().getWidth();
+            double canvasHeight = markScaleAndSize.getB().getHeight();
+            double buoyZoneRadiusInPixel = -1;
+            if (showBuoyZone && isMarkWithBuoyZone(mark)) {
+                buoyZoneRadiusInPixel = calculateRadiusOfBoundingBoxInPixels(mapProjection, position,
+                        buoyZoneRadius);
+                if (buoyZoneRadiusInPixel > MIN_BUOYZONE_RADIUS_IN_PX) {
+                    canvasWidth = (buoyZoneRadiusInPixel + 1) * 2;
+                    canvasHeight = (buoyZoneRadiusInPixel + 1) * 2;
+                }
+            }
+            if (needToDraw(showBuoyZone, isSelected, buoyZoneRadius, canvasWidth, canvasHeight, markSizeScaleFactor)) {
+                setCanvasSize((int) canvasWidth, (int) canvasHeight);
+                Context2d context2d = getCanvas().getContext2d();
+                // draw the course mark
+                markVectorGraphics.drawMarkToCanvas(context2d, isSelected, canvasWidth, canvasHeight, markSizeScaleFactor);
+                setRotation();
+                // draw the buoy zone
+                if (showBuoyZone && isMarkWithBuoyZone(mark) && buoyZoneRadiusInPixel > MIN_BUOYZONE_RADIUS_IN_PX) {
+                    CssColor grayTransparentColor = CssColor.make("rgba(37,158,255,0.75)");
+                    // this translation is important for drawing lines with a real line width of 1 pixel
+                    context2d.setStrokeStyle(grayTransparentColor);
+                    context2d.setLineWidth(1.0);
+                    context2d.beginPath();
+                    context2d.arc(buoyZoneRadiusInPixel + 1, buoyZoneRadiusInPixel + 1, buoyZoneRadiusInPixel, 0,
+                            Math.PI * 2, true);
+                    context2d.closePath();
+                    context2d.stroke();
+                }
+                lastBuoyZoneRadius = buoyZoneRadius;
+                lastScaleFactor = markSizeScaleFactor;
+                lastShowBuoyZone = showBuoyZone;
+                lastIsSelected = isSelected;
+                lastWidth = canvasWidth;
+                lastHeight = canvasHeight;
+            }
+            Point buoyPositionInPx = mapProjection.fromLatLngToDivPixel(coordinateSystem.toLatLng(position));
+            if (showBuoyZone && isMarkWithBuoyZone(mark) && buoyZoneRadiusInPixel > MIN_BUOYZONE_RADIUS_IN_PX) {
+                setCanvasPosition(buoyPositionInPx.getX() - buoyZoneRadiusInPixel, buoyPositionInPx.getY() - buoyZoneRadiusInPixel);
+            } else {
+                setCanvasPosition(buoyPositionInPx.getX() - canvasWidth / 2.0, buoyPositionInPx.getY() - canvasHeight / 2.0);
+            }
+        }
+    }
+    
+	private void setRotation() {
+		if (mark.type == MarkType.STARTBOAT || mark.type == MarkType.FINISHBOAT) {
+			Bearing lineBearing;
+			List<Position> lineMarkPositions = new ArrayList<Position>();
+			MarkDTO firstMark = null;
+			MarkDTO secondMark = null;
+			for (WaypointDTO currentWaypoint : coursePositionsDTO.course.waypoints) {
+				if (currentWaypoint.passingInstructions == PassingInstruction.Line) {
+					Iterator<MarkDTO> marks = currentWaypoint.controlPoint.getMarks().iterator();
+					firstMark = marks.next();
+					if (marks.hasNext()) {
+						secondMark = marks.next();
+						if (mark.getIdAsString().equals(firstMark.getIdAsString())
+								|| mark.getIdAsString().equals(secondMark.getIdAsString())) {
+							lineMarkPositions.add(firstMark.position);
+							lineMarkPositions.add(secondMark.position);
+						}
+					}
+				}
+			}
+			lineBearing = getLineBearing(lineMarkPositions);
+			if (lineBearing != null) {
+				setCanvasRotation(lineBearing.getDegrees());
+			}
+		}
+	}
+    
+    private boolean isMarkWithBuoyZone(MarkDTO mark) {
+        return mark.type == null || mark.type == MarkType.BUOY || mark.type == MarkType.STARTBOAT || 
+                mark.type == MarkType.FINISHBOAT || mark.type == MarkType.LANDMARK;
+    }
+    
+    /**
+     * Compares the drawing parameters to {@link #lastLegType} and the other <code>last...</code>. If anything has
+     * changed, the result is <code>true</code>.
+     */
+    private boolean needToDraw(boolean showBuoyZone, boolean isSelected, Distance buoyZoneRadius, double width, double height, double scaleFactor) {
+        return lastShowBuoyZone == null || lastShowBuoyZone != showBuoyZone ||
+               lastIsSelected == null || lastIsSelected != isSelected ||
+               lastBuoyZoneRadius == null || !lastBuoyZoneRadius.equals(buoyZoneRadius) ||
+               lastScaleFactor == null || lastScaleFactor != scaleFactor ||
+               lastWidth == null || lastWidth != width ||
+               lastHeight == null || lastHeight != height;
+    }
+
+    public Util.Pair<Double, Size> getMarkScaleAndSize(Position markPosition) {
+        double minMarkHeight = 20;
+        // the original buoy vector graphics is too small (2.1m x 1.5m) for higher zoom levels
+        // therefore we scale the buoys with factor 2 by default
+        double buoyScaleFactor = 2.0;
+        Size markSizeInPixel = calculateBoundingBox(mapProjection, markPosition,
+                markVectorGraphics.getMarkWidth().scale(buoyScaleFactor), markVectorGraphics.getMarkHeight().scale(buoyScaleFactor));
+        double markHeightInPixel = markSizeInPixel.getHeight();
+        if (markHeightInPixel < minMarkHeight) {
+            markHeightInPixel = minMarkHeight;
+        }
+        // The coordinates of the canvas drawing methods are based on the 'centimeter' unit (1px = 1cm).
+        // To calculate the display real mark size the scale factor from canvas units to the real   
+        double markSizeScaleFactor = markHeightInPixel / markVectorGraphics.getMarkHeight().scale(100).getMeters();
+        return new Util.Pair<Double, Size>(markSizeScaleFactor, Size.newInstance(markHeightInPixel * 2.0, markHeightInPixel * 2.0));
+    }
+
+	private Bearing getLineBearing(List<Position> markPositions) {
+		Bearing result = null;
+		if (markPositions.size() > 1) {
+			Position firstPosition = markPositions.get(0);
+			Position secondPosition = markPositions.get(1);
+			if (firstPosition != null) {
+				result = firstPosition.getBearingGreatCircle(secondPosition);
+			}
+		}
+		return result;
+	}
+
+    private String getTitle() {
+        return mark.getName();
+    }
+    
+    public boolean isShowBuoyZone() {
+        return showBuoyZone;
+    }
+
+    public void setShowBuoyZone(boolean showBuoyZone) {
+        this.showBuoyZone = showBuoyZone;
+    }
+
+    public MarkDTO getMark() {
+        return mark;
+    }
+
+    public void setMarkPosition(Position position, long transitionTimeInMillis) {
+        updateTransition(transitionTimeInMillis);
+        this.position = position;
+    }
+    
+    public void setMarkPosition(LatLng positionLatLng) {
+        position = coordinateSystem.getPosition(positionLatLng);
+        draw();
+    }
+    
+    /**
+     * The real-world position where the mark displayed by this overlay is located
+     */
+    public Position getPosition() {
+        return this.position;
+    }
+
+    /**
+     * The {@link LatLng} position where the mark is shown on the map. This is transformed through the
+     * {@link CoordinateSystem} in place for the {@link RaceMap}.
+     */
+    public LatLng getMarkLatLngPosition() {
+        return coordinateSystem.toLatLng(position);
+    }
+
+    public Distance getBuoyZoneRadius() {
+        return buoyZoneRadius;
+    }
+
+    public void setBuoyZoneRadius(Distance buoyZoneRadius) {
+        this.buoyZoneRadius = buoyZoneRadius;
+    }
+}