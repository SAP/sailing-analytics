--- conflicted
+++ resolved
@@ -1,290 +1,302 @@
-package com.sap.sailing.gwt.ui.leaderboard;
-
-import java.util.ArrayList;
-import java.util.Collections;
-import java.util.List;
-import java.util.Map;
-
-import com.sap.sailing.domain.common.DetailType;
-
-public class LeaderboardSettings {
-    public static final String PARAM_LEADERBOARD_GROUP_NAME = "leaderboardGroupName";
-    public static final String PARAM_EMBEDDED = "embedded";
-    public static final String PARAM_HIDE_TOOLBAR = "hideToolbar";
-    public static final String PARAM_SHOW_RACE_DETAILS = "showRaceDetails";
-    public static final String PARAM_RACE_NAME = "raceName";
-    public static final String PARAM_RACE_DETAIL = "raceDetail";
-    public static final String PARAM_OVERALL_DETAIL = "overallDetail";
-    public static final String PARAM_LEG_DETAIL = "legDetail";
-    public static final String PARAM_MANEUVER_DETAIL = "maneuverDetail";
-    public static final String PARAM_AUTO_EXPAND_PRESELECTED_RACE = "autoExpandPreselectedRace";
-    public static final String PARAM_AUTO_EXPAND_LAST_RACE_COLUMN = "autoExpandLastRaceColumn";
-    public static final String PARAM_REGATTA_NAME = "regattaName";
-    public static final String PARAM_REFRESH_INTERVAL_MILLIS = "refreshIntervalMillis";
-    public static final String PARAM_SHOW_CHARTS = "showCharts";
-    public static final String PARAM_CHART_DETAIL = "chartDetail";
-    public static final String PARAM_SHOW_OVERALL_LEADERBOARD = "showOverallLeaderboard";
-    public static final String PARAM_SHOW_SERIES_LEADERBOARDS = "showSeriesLeaderboards";
-    public static final String PARAM_SHOW_ADDED_SCORES = "showAddedScores";
-    public static final String PARAM_SHOW_OVERALL_COLUMN_WITH_NUMBER_OF_RACES_COMPLETED = "showNumberOfRacesCompleted";
-    
-    /**
-     * Parameter to support scaling the complete page by a given factor. This works by either using the
-     * CSS3 zoom property or by applying scale operation to the body element. This comes in handy
-     * when having to deal with screens that have high resolutions and that can't be controlled manually.
-     * It is also a very simple method of adapting the viewport to a tv resolution. This parameter works
-     * with value from 0.0 to 10.0 where 1.0 denotes the unchanged level (100%).
-     */
-    public static final String PARAM_ZOOM_TO = "zoomTo";
-    
-    /**
-     * Lets the client choose a different race column selection which displays only up to the last N races with N being the integer
-     * number specified by the parameter.
-     */
-    public static final String PARAM_NAME_LAST_N = "lastN";
-
-
-    /**
-     * Only one of {@link #namesOfRaceColumnsToShow} and {@link #namesOfRacesToShow} must be non-<code>null</code>.
-     * Only valid when the {@link #activeRaceColumnSelectionStrategy} is set to EXPLIZIT
-     */
-    private final List<String> namesOfRaceColumnsToShow;
-
-    /**
-     * Only one of {@link #namesOfRaceColumnsToShow} and {@link #namesOfRacesToShow} must be non-<code>null</code>.
-     * Only valid when the {@link #activeRaceColumnSelectionStrategy} is set to EXPLIZIT
-     */
-    private final List<String> namesOfRacesToShow;
-
-    /**
-     * Only valid when the {@link #activeRaceColumnSelectionStrategy} is set to LAST_N
-     */
-    private final Integer numberOfLastRacesToShow;
-
-    private final List<DetailType> maneuverDetailsToShow;
-    private final List<DetailType> legDetailsToShow;
-    private final List<DetailType> raceDetailsToShow;
-    private final List<DetailType> overallDetailsToShow;
-    private final boolean autoExpandPreSelectedRace;
-    private final Long delayBetweenAutoAdvancesInMilliseconds;
-    private final boolean updateUponPlayStateChange;
-    
-    /**
-     * There are two ways to select race columns.
-     * Either you select races from the list of all races or you select the last N races.
-     */
-    public static enum RaceColumnSelectionStrategies { EXPLICIT, LAST_N; }
-    private final RaceColumnSelectionStrategies activeRaceColumnSelectionStrategy;
-    
-    /**
-     * An optional sort column; if <code>null</code>, the leaderboard sorting won't be touched when updating the settings.
-     * Otherwise, the leaderboard will be sorted by the race column (ascending if {@link #sortAscending}, descending otherwise.
-     */
-    private final String nameOfRaceToSort;
-    private final boolean sortAscending;
-    
-    /**
-     * Shows scores sum'd up for each race column
-     */
-    private final boolean showAddedScores;
-    
-    private final boolean showCompetitorSailIdColumn;
-    private final boolean showCompetitorFullNameColumn;
-    
-    /**
-     * Show a column with total number of races completed
-     */
-    private final boolean showOverallColumnWithNumberOfRacesCompletedPerCompetitor;
-    
-    /**
-     * @param raceColumnsToShow <code>null</code> means don't modify the list of races shown
-     */
-    public LeaderboardSettings(List<DetailType> meneuverDetailsToShow, List<DetailType> legDetailsToShow,
-            List<DetailType> raceDetailsToShow, List<DetailType> overallDetailsToShow,
-            List<String> namesOfRaceColumnsToShow, List<String> namesOfRacesToShow, Integer numberOfLastRacesToShow,
-            boolean autoExpandPreSelectedRace, Long delayBetweenAutoAdvancesInMilliseconds, String nameOfRaceToSort,
-            boolean sortAscending, boolean updateUponPlayStateChange, RaceColumnSelectionStrategies activeRaceColumnSelectionStrategy,
-            boolean showAddedScores, boolean showOverallColumnWithNumberOfRacesCompletedPerCompetitor,
-            boolean showCompetitorSailIdColumn, boolean showCompetitorFullNameColumn) {
-        if (namesOfRacesToShow != null && namesOfRaceColumnsToShow != null) {
-            throw new IllegalArgumentException("You can identify races either only by their race or by their column names, not both");
-        }
-        this.legDetailsToShow = legDetailsToShow;
-        this.raceDetailsToShow = raceDetailsToShow;
-        this.overallDetailsToShow = overallDetailsToShow;
-        this.namesOfRacesToShow = namesOfRacesToShow;
-        this.namesOfRaceColumnsToShow = namesOfRaceColumnsToShow;
-        this.numberOfLastRacesToShow = numberOfLastRacesToShow;
-        this.activeRaceColumnSelectionStrategy = activeRaceColumnSelectionStrategy;
-        this.autoExpandPreSelectedRace = autoExpandPreSelectedRace;
-        this.delayBetweenAutoAdvancesInMilliseconds = delayBetweenAutoAdvancesInMilliseconds;
-        this.maneuverDetailsToShow = meneuverDetailsToShow;
-        this.nameOfRaceToSort = nameOfRaceToSort;
-        this.sortAscending = sortAscending;
-        this.updateUponPlayStateChange = updateUponPlayStateChange;
-        this.showAddedScores = showAddedScores;
-        this.showCompetitorSailIdColumn = showCompetitorSailIdColumn;
-        this.showCompetitorFullNameColumn = showCompetitorFullNameColumn;
-        this.showOverallColumnWithNumberOfRacesCompletedPerCompetitor = showOverallColumnWithNumberOfRacesCompletedPerCompetitor;
-    }
-  
-    public List<DetailType> getManeuverDetailsToShow() {
-        return maneuverDetailsToShow;
-    }
-
-    public List<DetailType> getLegDetailsToShow() {
-        return legDetailsToShow;
-    }
-
-    public List<DetailType> getRaceDetailsToShow() {
-        return raceDetailsToShow;
-    }
-    
-    public List<DetailType> getOverallDetailsToShow() {
-        return overallDetailsToShow;
-    }
-    
-    /**
-     * If <code>null</code>, this is to mean that the race columns should not be modified by
-     * {@link LeaderboardPanel#updateSettings(LeaderboardSettings)}.
-     */
-    public List<String> getNamesOfRaceColumnsToShow() {
-        return activeRaceColumnSelectionStrategy == RaceColumnSelectionStrategies.EXPLICIT ? namesOfRaceColumnsToShow : null;
-    }
-
-    /**
-     * If <code>null</code>, this is to mean that the race columns should not be modified by
-     * {@link LeaderboardPanel#updateSettings(LeaderboardSettings)}.
-     */
-    public List<String> getNamesOfRacesToShow() {
-        return activeRaceColumnSelectionStrategy == RaceColumnSelectionStrategies.EXPLICIT ? namesOfRacesToShow : null;
-    }
-    
-    /**
-     * If <code>null</code>, this is to mean that the race columns should not be modified by
-     * {@link LeaderboardPanel#updateSettings(LeaderboardSettings)}.
-     */
-    public Integer getNumberOfLastRacesToShow() {
-        return activeRaceColumnSelectionStrategy == RaceColumnSelectionStrategies.LAST_N ? numberOfLastRacesToShow : null;
-    }
-
-    public boolean isAutoExpandPreSelectedRace() {
-        return autoExpandPreSelectedRace;
-    }
-
-    /**
-     * @return if <code>null</code>, leave refresh interval alone (don't change in
-     *         {@link LeaderboardPanel#updateSettings(LeaderboardSettings)}
-     */
-    public Long getDelayBetweenAutoAdvancesInMilliseconds() {
-        return delayBetweenAutoAdvancesInMilliseconds;
-    }
-
-    public String getNameOfRaceToSort() {
-        return nameOfRaceToSort;
-    }
-
-    public boolean isSortAscending() {
-        return sortAscending;
-    }
-
-    /**
-     * If <code>true</code>, an update of the settings will behave like a manual settings update, meaning that
-     * the settings won't automatically be replaced / adjusted when the play state changes.
-     */
-    public boolean isUpdateUponPlayStateChange() {
-        return updateUponPlayStateChange;
-    }
-
-    public RaceColumnSelectionStrategies getActiveRaceColumnSelectionStrategy() {
-        return activeRaceColumnSelectionStrategy;
-    }
-
-    public boolean isShowAddedScores() {
-        return showAddedScores;
-    }
-    
-    public boolean isShowOverallColumnWithNumberOfRacesCompletedPerCompetitor() {
-        return showOverallColumnWithNumberOfRacesCompletedPerCompetitor;
-    }
-    
-<<<<<<< HEAD
-    /**
-     * Constructs {@link LeaderboardSettings} from the URL parameters found
-     */
-    public static LeaderboardSettings createLeaderboardSettingsFromURLParameters(Map<String, List<String>> parameterMap) {
-        LeaderboardSettings result;
-        Long refreshIntervalMillis = parameterMap.containsKey(PARAM_REFRESH_INTERVAL_MILLIS) ? Long
-                .valueOf(parameterMap.get(PARAM_REFRESH_INTERVAL_MILLIS).get(0)) : null;
-        RaceColumnSelectionStrategies raceColumnSelectionStrategy;
-        final Integer numberOfLastRacesToShow;
-        if (parameterMap.containsKey(PARAM_NAME_LAST_N)) {
-            raceColumnSelectionStrategy = RaceColumnSelectionStrategies.LAST_N;
-            numberOfLastRacesToShow = Integer.valueOf(parameterMap.get(PARAM_NAME_LAST_N).get(0));
-        } else {
-            raceColumnSelectionStrategy = RaceColumnSelectionStrategies.EXPLICIT;
-            numberOfLastRacesToShow = null;
-        }
-        if (parameterMap.containsKey(PARAM_RACE_NAME) || parameterMap.containsKey(PARAM_RACE_DETAIL) ||
-                parameterMap.containsKey(PARAM_LEG_DETAIL) || parameterMap.containsKey(PARAM_MANEUVER_DETAIL) ||
-                parameterMap.containsKey(PARAM_OVERALL_DETAIL) || parameterMap.containsKey(PARAM_SHOW_ADDED_SCORES) ||
-                parameterMap.containsKey(PARAM_SHOW_OVERALL_COLUMN_WITH_NUMBER_OF_RACES_COMPLETED)) {
-            List<DetailType> maneuverDetails = getDetailTypeListFromParamValue(parameterMap.get(PARAM_MANEUVER_DETAIL));
-            List<DetailType> raceDetails = getDetailTypeListFromParamValue(parameterMap.get(PARAM_RACE_DETAIL));
-            List<DetailType> overallDetails = getDetailTypeListFromParamValue(parameterMap.get(PARAM_OVERALL_DETAIL));
-            List<DetailType> legDetails = getDetailTypeListFromParamValue(parameterMap.get(PARAM_LEG_DETAIL));
-            List<String> namesOfRacesToShow = getStringListFromParamValue(parameterMap.get(PARAM_RACE_NAME));
-            boolean showAddedScores = parameterMap.containsKey(PARAM_SHOW_ADDED_SCORES) ? 
-                    Boolean.valueOf(parameterMap.get(PARAM_SHOW_ADDED_SCORES).get(0)) : false;
-            boolean showOverallColumnWithNumberOfRacesSailedPerCompetitor = parameterMap.containsKey(PARAM_SHOW_OVERALL_COLUMN_WITH_NUMBER_OF_RACES_COMPLETED) ?
-                    Boolean.valueOf(parameterMap.get(PARAM_SHOW_OVERALL_COLUMN_WITH_NUMBER_OF_RACES_COMPLETED).get(0)) : false;
-            boolean autoExpandPreSelectedRace = parameterMap.containsKey(PARAM_AUTO_EXPAND_PRESELECTED_RACE) ?
-                    Boolean.valueOf(parameterMap.get(PARAM_AUTO_EXPAND_PRESELECTED_RACE).get(0)) :
-                        (namesOfRacesToShow != null && namesOfRacesToShow.size() == 1);
-            result = new LeaderboardSettings(maneuverDetails, legDetails, raceDetails, overallDetails,
-                    /* namesOfRaceColumnsToShow */ null,
-                    namesOfRacesToShow, numberOfLastRacesToShow,
-                    autoExpandPreSelectedRace, refreshIntervalMillis, /* sort by column */ (namesOfRacesToShow != null && !namesOfRacesToShow.isEmpty()) ?
-                                    namesOfRacesToShow.get(0) : null,
-                            /* ascending */ true, /* updateUponPlayStateChange */ raceDetails.isEmpty() && legDetails.isEmpty(),
-                                    raceColumnSelectionStrategy, showAddedScores, showOverallColumnWithNumberOfRacesSailedPerCompetitor);
-
-        } else {
-            final List<DetailType> overallDetails = Collections.singletonList(DetailType.REGATTA_RANK);
-            result = LeaderboardSettingsFactory.getInstance().createNewDefaultSettings(null, null,
-                    /* overallDetails */ overallDetails, null,
-                    /* autoExpandFirstRace */false, refreshIntervalMillis, numberOfLastRacesToShow,
-                    raceColumnSelectionStrategy);
-        }
-        return result;
-    }
-
-    private static List<DetailType> getDetailTypeListFromParamValue(List<String> list) {
-        List<DetailType> result = new ArrayList<DetailType>();
-        if (list != null) {
-            for (String entry : list) {
-                try {
-                    result.add(DetailType.valueOf(entry));
-                } catch (IllegalArgumentException e) {
-                }
-            }
-        }
-        return result;
-    }
-
-    private static List<String> getStringListFromParamValue(List<String> list) {
-        List<String> result = new ArrayList<String>();
-        if (list != null) {
-            result.addAll(list);
-        }
-        return result;
-=======
-    public boolean isShowCompetitorSailIdColumn() {
-        return showCompetitorSailIdColumn;
-    }
-    
-    public boolean isShowCompetitorFullNameColumn() {
-        return showCompetitorFullNameColumn;
->>>>>>> b2401626
-    }
-}
+package com.sap.sailing.gwt.ui.leaderboard;
+
+import java.util.ArrayList;
+import java.util.Collections;
+import java.util.List;
+import java.util.Map;
+
+import com.sap.sailing.domain.common.DetailType;
+
+public class LeaderboardSettings {
+    public static final String PARAM_LEADERBOARD_GROUP_NAME = "leaderboardGroupName";
+    public static final String PARAM_EMBEDDED = "embedded";
+    public static final String PARAM_HIDE_TOOLBAR = "hideToolbar";
+    public static final String PARAM_SHOW_RACE_DETAILS = "showRaceDetails";
+    public static final String PARAM_RACE_NAME = "raceName";
+    public static final String PARAM_RACE_DETAIL = "raceDetail";
+    public static final String PARAM_OVERALL_DETAIL = "overallDetail";
+    public static final String PARAM_LEG_DETAIL = "legDetail";
+    public static final String PARAM_MANEUVER_DETAIL = "maneuverDetail";
+    public static final String PARAM_AUTO_EXPAND_PRESELECTED_RACE = "autoExpandPreselectedRace";
+    public static final String PARAM_AUTO_EXPAND_LAST_RACE_COLUMN = "autoExpandLastRaceColumn";
+    public static final String PARAM_REGATTA_NAME = "regattaName";
+    public static final String PARAM_REFRESH_INTERVAL_MILLIS = "refreshIntervalMillis";
+    public static final String PARAM_SHOW_CHARTS = "showCharts";
+    public static final String PARAM_CHART_DETAIL = "chartDetail";
+    public static final String PARAM_SHOW_OVERALL_LEADERBOARD = "showOverallLeaderboard";
+    public static final String PARAM_SHOW_SERIES_LEADERBOARDS = "showSeriesLeaderboards";
+    public static final String PARAM_SHOW_ADDED_SCORES = "showAddedScores";
+    public static final String PARAM_SHOW_OVERALL_COLUMN_WITH_NUMBER_OF_RACES_COMPLETED = "showNumberOfRacesCompleted";
+    
+    /**
+     * Parameter to support scaling the complete page by a given factor. This works by either using the
+     * CSS3 zoom property or by applying scale operation to the body element. This comes in handy
+     * when having to deal with screens that have high resolutions and that can't be controlled manually.
+     * It is also a very simple method of adapting the viewport to a tv resolution. This parameter works
+     * with value from 0.0 to 10.0 where 1.0 denotes the unchanged level (100%).
+     */
+    public static final String PARAM_ZOOM_TO = "zoomTo";
+    
+    /**
+     * Lets the client choose a different race column selection which displays only up to the last N races with N being the integer
+     * number specified by the parameter.
+     */
+    public static final String PARAM_NAME_LAST_N = "lastN";
+
+
+    /**
+     * Only one of {@link #namesOfRaceColumnsToShow} and {@link #namesOfRacesToShow} must be non-<code>null</code>.
+     * Only valid when the {@link #activeRaceColumnSelectionStrategy} is set to EXPLIZIT
+     */
+    private final List<String> namesOfRaceColumnsToShow;
+
+    /**
+     * Only one of {@link #namesOfRaceColumnsToShow} and {@link #namesOfRacesToShow} must be non-<code>null</code>.
+     * Only valid when the {@link #activeRaceColumnSelectionStrategy} is set to EXPLIZIT
+     */
+    private final List<String> namesOfRacesToShow;
+
+    /**
+     * Only valid when the {@link #activeRaceColumnSelectionStrategy} is set to LAST_N
+     */
+    private final Integer numberOfLastRacesToShow;
+
+    private final List<DetailType> maneuverDetailsToShow;
+    private final List<DetailType> legDetailsToShow;
+    private final List<DetailType> raceDetailsToShow;
+    private final List<DetailType> overallDetailsToShow;
+    private final boolean autoExpandPreSelectedRace;
+    private final Long delayBetweenAutoAdvancesInMilliseconds;
+    private final boolean updateUponPlayStateChange;
+    
+    /**
+     * There are two ways to select race columns.
+     * Either you select races from the list of all races or you select the last N races.
+     */
+    public static enum RaceColumnSelectionStrategies { EXPLICIT, LAST_N; }
+    private final RaceColumnSelectionStrategies activeRaceColumnSelectionStrategy;
+    
+    /**
+     * An optional sort column; if <code>null</code>, the leaderboard sorting won't be touched when updating the settings.
+     * Otherwise, the leaderboard will be sorted by the race column (ascending if {@link #sortAscending}, descending otherwise.
+     */
+    private final String nameOfRaceToSort;
+    private final boolean sortAscending;
+    
+    /**
+     * Shows scores sum'd up for each race column
+     */
+    private final boolean showAddedScores;
+    
+    private final boolean showCompetitorSailIdColumn;
+    private final boolean showCompetitorFullNameColumn;
+    
+    /**
+     * Show a column with total number of races completed
+     */
+    private final boolean showOverallColumnWithNumberOfRacesCompletedPerCompetitor;
+    
+    /**
+     * @param raceColumnsToShow <code>null</code> means don't modify the list of races shown
+     */
+    public LeaderboardSettings(List<DetailType> meneuverDetailsToShow, List<DetailType> legDetailsToShow,
+            List<DetailType> raceDetailsToShow, List<DetailType> overallDetailsToShow,
+            List<String> namesOfRaceColumnsToShow, List<String> namesOfRacesToShow, Integer numberOfLastRacesToShow,
+            boolean autoExpandPreSelectedRace, Long delayBetweenAutoAdvancesInMilliseconds, String nameOfRaceToSort,
+            boolean sortAscending, boolean updateUponPlayStateChange, RaceColumnSelectionStrategies activeRaceColumnSelectionStrategy,
+            boolean showAddedScores, boolean showOverallColumnWithNumberOfRacesCompletedPerCompetitor,
+            boolean showCompetitorSailIdColumn, boolean showCompetitorFullNameColumn) {
+        if (namesOfRacesToShow != null && namesOfRaceColumnsToShow != null) {
+            throw new IllegalArgumentException("You can identify races either only by their race or by their column names, not both");
+        }
+        this.legDetailsToShow = legDetailsToShow;
+        this.raceDetailsToShow = raceDetailsToShow;
+        this.overallDetailsToShow = overallDetailsToShow;
+        this.namesOfRacesToShow = namesOfRacesToShow;
+        this.namesOfRaceColumnsToShow = namesOfRaceColumnsToShow;
+        this.numberOfLastRacesToShow = numberOfLastRacesToShow;
+        this.activeRaceColumnSelectionStrategy = activeRaceColumnSelectionStrategy;
+        this.autoExpandPreSelectedRace = autoExpandPreSelectedRace;
+        this.delayBetweenAutoAdvancesInMilliseconds = delayBetweenAutoAdvancesInMilliseconds;
+        this.maneuverDetailsToShow = meneuverDetailsToShow;
+        this.nameOfRaceToSort = nameOfRaceToSort;
+        this.sortAscending = sortAscending;
+        this.updateUponPlayStateChange = updateUponPlayStateChange;
+        this.showAddedScores = showAddedScores;
+        this.showCompetitorSailIdColumn = showCompetitorSailIdColumn;
+        this.showCompetitorFullNameColumn = showCompetitorFullNameColumn;
+        this.showOverallColumnWithNumberOfRacesCompletedPerCompetitor = showOverallColumnWithNumberOfRacesCompletedPerCompetitor;
+    }
+  
+    public List<DetailType> getManeuverDetailsToShow() {
+        return maneuverDetailsToShow;
+    }
+
+    public List<DetailType> getLegDetailsToShow() {
+        return legDetailsToShow;
+    }
+
+    public List<DetailType> getRaceDetailsToShow() {
+        return raceDetailsToShow;
+    }
+    
+    public List<DetailType> getOverallDetailsToShow() {
+        return overallDetailsToShow;
+    }
+    
+    /**
+     * If <code>null</code>, this is to mean that the race columns should not be modified by
+     * {@link LeaderboardPanel#updateSettings(LeaderboardSettings)}.
+     */
+    public List<String> getNamesOfRaceColumnsToShow() {
+        return activeRaceColumnSelectionStrategy == RaceColumnSelectionStrategies.EXPLICIT ? namesOfRaceColumnsToShow : null;
+    }
+
+    /**
+     * If <code>null</code>, this is to mean that the race columns should not be modified by
+     * {@link LeaderboardPanel#updateSettings(LeaderboardSettings)}.
+     */
+    public List<String> getNamesOfRacesToShow() {
+        return activeRaceColumnSelectionStrategy == RaceColumnSelectionStrategies.EXPLICIT ? namesOfRacesToShow : null;
+    }
+    
+    /**
+     * If <code>null</code>, this is to mean that the race columns should not be modified by
+     * {@link LeaderboardPanel#updateSettings(LeaderboardSettings)}.
+     */
+    public Integer getNumberOfLastRacesToShow() {
+        return activeRaceColumnSelectionStrategy == RaceColumnSelectionStrategies.LAST_N ? numberOfLastRacesToShow : null;
+    }
+
+    public boolean isAutoExpandPreSelectedRace() {
+        return autoExpandPreSelectedRace;
+    }
+
+    /**
+     * @return if <code>null</code>, leave refresh interval alone (don't change in
+     *         {@link LeaderboardPanel#updateSettings(LeaderboardSettings)}
+     */
+    public Long getDelayBetweenAutoAdvancesInMilliseconds() {
+        return delayBetweenAutoAdvancesInMilliseconds;
+    }
+
+    public String getNameOfRaceToSort() {
+        return nameOfRaceToSort;
+    }
+
+    public boolean isSortAscending() {
+        return sortAscending;
+    }
+
+    /**
+     * If <code>true</code>, an update of the settings will behave like a manual settings update, meaning that
+     * the settings won't automatically be replaced / adjusted when the play state changes.
+     */
+    public boolean isUpdateUponPlayStateChange() {
+        return updateUponPlayStateChange;
+    }
+
+    public RaceColumnSelectionStrategies getActiveRaceColumnSelectionStrategy() {
+        return activeRaceColumnSelectionStrategy;
+    }
+
+    public boolean isShowAddedScores() {
+        return showAddedScores;
+    }
+    
+    public boolean isShowOverallColumnWithNumberOfRacesCompletedPerCompetitor() {
+        return showOverallColumnWithNumberOfRacesCompletedPerCompetitor;
+    }
+    
+    /**
+     * Constructs {@link LeaderboardSettings} from the URL parameters found
+     */
+    public static LeaderboardSettings createLeaderboardSettingsFromURLParameters(Map<String, List<String>> parameterMap) {
+        LeaderboardSettings result;
+        Long refreshIntervalMillis = parameterMap.containsKey(PARAM_REFRESH_INTERVAL_MILLIS) ? Long
+                .valueOf(parameterMap.get(PARAM_REFRESH_INTERVAL_MILLIS).get(0)) : null;
+        RaceColumnSelectionStrategies raceColumnSelectionStrategy;
+        final Integer numberOfLastRacesToShow;
+        if (parameterMap.containsKey(PARAM_NAME_LAST_N)) {
+            raceColumnSelectionStrategy = RaceColumnSelectionStrategies.LAST_N;
+            numberOfLastRacesToShow = Integer.valueOf(parameterMap.get(PARAM_NAME_LAST_N).get(0));
+        } else {
+            raceColumnSelectionStrategy = RaceColumnSelectionStrategies.EXPLICIT;
+            numberOfLastRacesToShow = null;
+        }
+        if (parameterMap.containsKey(PARAM_RACE_NAME) || parameterMap.containsKey(PARAM_RACE_DETAIL) ||
+                parameterMap.containsKey(PARAM_LEG_DETAIL) || parameterMap.containsKey(PARAM_MANEUVER_DETAIL) ||
+                parameterMap.containsKey(PARAM_OVERALL_DETAIL) || parameterMap.containsKey(PARAM_SHOW_ADDED_SCORES) ||
+                parameterMap.containsKey(PARAM_SHOW_OVERALL_COLUMN_WITH_NUMBER_OF_RACES_COMPLETED)) {
+            List<DetailType> maneuverDetails = getDetailTypeListFromParamValue(parameterMap.get(PARAM_MANEUVER_DETAIL));
+            List<DetailType> raceDetails = getDetailTypeListFromParamValue(parameterMap.get(PARAM_RACE_DETAIL));
+            List<DetailType> overallDetails = getDetailTypeListFromParamValue(parameterMap.get(PARAM_OVERALL_DETAIL));
+            List<DetailType> legDetails = getDetailTypeListFromParamValue(parameterMap.get(PARAM_LEG_DETAIL));
+            List<String> namesOfRacesToShow = getStringListFromParamValue(parameterMap.get(PARAM_RACE_NAME));
+            boolean showAddedScores = parameterMap.containsKey(PARAM_SHOW_ADDED_SCORES) ? 
+                    Boolean.valueOf(parameterMap.get(PARAM_SHOW_ADDED_SCORES).get(0)) : false;
+            boolean showOverallColumnWithNumberOfRacesSailedPerCompetitor = parameterMap.containsKey(PARAM_SHOW_OVERALL_COLUMN_WITH_NUMBER_OF_RACES_COMPLETED) ?
+                    Boolean.valueOf(parameterMap.get(PARAM_SHOW_OVERALL_COLUMN_WITH_NUMBER_OF_RACES_COMPLETED).get(0)) : false;
+            boolean autoExpandPreSelectedRace = parameterMap.containsKey(PARAM_AUTO_EXPAND_PRESELECTED_RACE) ?
+                    Boolean.valueOf(parameterMap.get(PARAM_AUTO_EXPAND_PRESELECTED_RACE).get(0)) :
+                        (namesOfRacesToShow != null && namesOfRacesToShow.size() == 1);
+            boolean showCompetitorSailIdColumn = true;
+            boolean showCompetitorFullNameColumn = true;
+            if (parameterMap.containsKey(LeaderboardUrlSettings.PARAM_SHOW_COMPETITOR_NAME_COLUMNS)) {
+                 String value = parameterMap.get(LeaderboardUrlSettings.PARAM_SHOW_COMPETITOR_NAME_COLUMNS).get(0);
+                 if (value.equals(LeaderboardUrlSettings.COMPETITOR_NAME_COLUMN_FULL_NAME)) {
+                     showCompetitorSailIdColumn = false;
+                 } else if (value.equals(LeaderboardUrlSettings.COMPETITOR_NAME_COLUMN_SAIL_ID)) {
+                     showCompetitorFullNameColumn = false;
+                 } else if (value.trim().equals("")) {
+                     showCompetitorFullNameColumn = false;
+                     showCompetitorSailIdColumn = false;
+                 }
+             }
+             result = new LeaderboardSettings(maneuverDetails, legDetails, raceDetails, overallDetails,
+                     /* namesOfRaceColumnsToShow */ null,
+                     namesOfRacesToShow, numberOfLastRacesToShow,
+                     autoExpandPreSelectedRace, refreshIntervalMillis, /* sort by column */ (namesOfRacesToShow != null && !namesOfRacesToShow.isEmpty()) ?
+                                     namesOfRacesToShow.get(0) : null,
+                             /* ascending */ true, /* updateUponPlayStateChange */ raceDetails.isEmpty() && legDetails.isEmpty(),
+                                     raceColumnSelectionStrategy, showAddedScores, showOverallColumnWithNumberOfRacesSailedPerCompetitor,
+                                     showCompetitorSailIdColumn, showCompetitorFullNameColumn);
+        } else {
+            final List<DetailType> overallDetails = Collections.singletonList(DetailType.REGATTA_RANK);
+            result = LeaderboardSettingsFactory.getInstance().createNewDefaultSettings(null, null,
+                    /* overallDetails */ overallDetails, null,
+                    /* autoExpandFirstRace */false, refreshIntervalMillis, numberOfLastRacesToShow,
+                    raceColumnSelectionStrategy);
+        }
+        return result;
+    }
+
+    private static List<DetailType> getDetailTypeListFromParamValue(List<String> list) {
+        List<DetailType> result = new ArrayList<DetailType>();
+        if (list != null) {
+            for (String entry : list) {
+                try {
+                    result.add(DetailType.valueOf(entry));
+                } catch (IllegalArgumentException e) {
+                }
+            }
+        }
+        return result;
+    }
+
+    private static List<String> getStringListFromParamValue(List<String> list) {
+        List<String> result = new ArrayList<String>();
+        if (list != null) {
+            result.addAll(list);
+        }
+        return result;
+    }
+    
+    public boolean isShowCompetitorSailIdColumn() {
+        return showCompetitorSailIdColumn;
+    }
+    
+    public boolean isShowCompetitorFullNameColumn() {
+        return showCompetitorFullNameColumn;
+    }
+}