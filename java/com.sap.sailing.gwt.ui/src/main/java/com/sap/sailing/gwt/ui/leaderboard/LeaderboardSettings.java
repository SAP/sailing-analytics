package com.sap.sailing.gwt.ui.leaderboard;

import java.util.List;

<<<<<<< HEAD
import com.sap.sailing.gwt.ui.shared.RaceInLeaderboardDTO;
import com.sap.sailing.server.api.DetailType;
=======
import com.sap.sailing.domain.common.DetailType;
>>>>>>> 856695bd

public class LeaderboardSettings {
    private final List<RaceInLeaderboardDTO> raceColumnsToShow;
    private final List<DetailType> maneuverDetailsToShow;
    private final List<DetailType> legDetailsToShow;
    private final List<DetailType> raceDetailsToShow;
    private final long delayBetweenAutoAdvancesInMilliseconds;
    private final long delayInMilliseconds;
    
    public LeaderboardSettings(List<DetailType> meneuverDetailsToShow, List<DetailType> legDetailsToShow,
            List<DetailType> raceDetailsToShow, List<RaceInLeaderboardDTO> raceColumnsToShow,
            long delayBetweenAutoAdvancesInMilliseconds, long delayInMilliseconds) {
        this.legDetailsToShow = legDetailsToShow;
        this.raceDetailsToShow = raceDetailsToShow;
        this.raceColumnsToShow = raceColumnsToShow;
        this.delayBetweenAutoAdvancesInMilliseconds = delayBetweenAutoAdvancesInMilliseconds;
        this.delayInMilliseconds = delayInMilliseconds;
        this.maneuverDetailsToShow = meneuverDetailsToShow;
    }
  
    public List<DetailType> getManeuverDetailsToShow() {
        return maneuverDetailsToShow;
    }

    public List<DetailType> getLegDetailsToShow() {
        return legDetailsToShow;
    }

    public List<DetailType> getRaceDetailsToShow() {
        return raceDetailsToShow;
    }
    
    public List<RaceInLeaderboardDTO> getRaceColumnsToShow(){
        return raceColumnsToShow;
    }

    public long getDelayBetweenAutoAdvancesInMilliseconds() {
        return delayBetweenAutoAdvancesInMilliseconds;
    }

    public long getDelayInMilliseconds() {
        return delayInMilliseconds;
    }
}
<|MERGE_RESOLUTION|>--- conflicted
+++ resolved
@@ -1,54 +1,50 @@
-package com.sap.sailing.gwt.ui.leaderboard;
-
-import java.util.List;
-
-<<<<<<< HEAD
-import com.sap.sailing.gwt.ui.shared.RaceInLeaderboardDTO;
-import com.sap.sailing.server.api.DetailType;
-=======
-import com.sap.sailing.domain.common.DetailType;
->>>>>>> 856695bd
-
-public class LeaderboardSettings {
-    private final List<RaceInLeaderboardDTO> raceColumnsToShow;
-    private final List<DetailType> maneuverDetailsToShow;
-    private final List<DetailType> legDetailsToShow;
-    private final List<DetailType> raceDetailsToShow;
-    private final long delayBetweenAutoAdvancesInMilliseconds;
-    private final long delayInMilliseconds;
-    
-    public LeaderboardSettings(List<DetailType> meneuverDetailsToShow, List<DetailType> legDetailsToShow,
-            List<DetailType> raceDetailsToShow, List<RaceInLeaderboardDTO> raceColumnsToShow,
-            long delayBetweenAutoAdvancesInMilliseconds, long delayInMilliseconds) {
-        this.legDetailsToShow = legDetailsToShow;
-        this.raceDetailsToShow = raceDetailsToShow;
-        this.raceColumnsToShow = raceColumnsToShow;
-        this.delayBetweenAutoAdvancesInMilliseconds = delayBetweenAutoAdvancesInMilliseconds;
-        this.delayInMilliseconds = delayInMilliseconds;
-        this.maneuverDetailsToShow = meneuverDetailsToShow;
-    }
-  
-    public List<DetailType> getManeuverDetailsToShow() {
-        return maneuverDetailsToShow;
-    }
-
-    public List<DetailType> getLegDetailsToShow() {
-        return legDetailsToShow;
-    }
-
-    public List<DetailType> getRaceDetailsToShow() {
-        return raceDetailsToShow;
-    }
-    
-    public List<RaceInLeaderboardDTO> getRaceColumnsToShow(){
-        return raceColumnsToShow;
-    }
-
-    public long getDelayBetweenAutoAdvancesInMilliseconds() {
-        return delayBetweenAutoAdvancesInMilliseconds;
-    }
-
-    public long getDelayInMilliseconds() {
-        return delayInMilliseconds;
-    }
-}
+package com.sap.sailing.gwt.ui.leaderboard;
+
+import java.util.List;
+
+import com.sap.sailing.gwt.ui.shared.RaceInLeaderboardDTO;
+import com.sap.sailing.domain.common.DetailType;
+
+public class LeaderboardSettings {
+    private final List<RaceInLeaderboardDTO> raceColumnsToShow;
+    private final List<DetailType> maneuverDetailsToShow;
+    private final List<DetailType> legDetailsToShow;
+    private final List<DetailType> raceDetailsToShow;
+    private final long delayBetweenAutoAdvancesInMilliseconds;
+    private final long delayInMilliseconds;
+    
+    public LeaderboardSettings(List<DetailType> meneuverDetailsToShow, List<DetailType> legDetailsToShow,
+            List<DetailType> raceDetailsToShow, List<RaceInLeaderboardDTO> raceColumnsToShow,
+            long delayBetweenAutoAdvancesInMilliseconds, long delayInMilliseconds) {
+        this.legDetailsToShow = legDetailsToShow;
+        this.raceDetailsToShow = raceDetailsToShow;
+        this.raceColumnsToShow = raceColumnsToShow;
+        this.delayBetweenAutoAdvancesInMilliseconds = delayBetweenAutoAdvancesInMilliseconds;
+        this.delayInMilliseconds = delayInMilliseconds;
+        this.maneuverDetailsToShow = meneuverDetailsToShow;
+    }
+  
+    public List<DetailType> getManeuverDetailsToShow() {
+        return maneuverDetailsToShow;
+    }
+
+    public List<DetailType> getLegDetailsToShow() {
+        return legDetailsToShow;
+    }
+
+    public List<DetailType> getRaceDetailsToShow() {
+        return raceDetailsToShow;
+    }
+    
+    public List<RaceInLeaderboardDTO> getRaceColumnsToShow(){
+        return raceColumnsToShow;
+    }
+
+    public long getDelayBetweenAutoAdvancesInMilliseconds() {
+        return delayBetweenAutoAdvancesInMilliseconds;
+    }
+
+    public long getDelayInMilliseconds() {
+        return delayInMilliseconds;
+    }
+}