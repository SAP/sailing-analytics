package com.sap.sailing.gwt.ui.leaderboard;

import java.util.List;

import com.sap.sailing.domain.common.DetailType;

public class LeaderboardSettings {
    /**
     * Only one of {@link #namesOfRaceColumnsToShow} and {@link #namesOfRacesToShow} must be non-<code>null</code>.
     * Only valid when the {@link #activeRaceColumnSelectionStrategy} is set to EXPLIZIT
     */
    private final List<String> namesOfRaceColumnsToShow;

    /**
     * Only one of {@link #namesOfRaceColumnsToShow} and {@link #namesOfRacesToShow} must be non-<code>null</code>.
     * Only valid when the {@link #activeRaceColumnSelectionStrategy} is set to EXPLIZIT
     */
    private final List<String> namesOfRacesToShow;

    /**
     * Only valid when the {@link #activeRaceColumnSelectionStrategy} is set to LAST_N
     */
    private final Integer numberOfLastRacesToShow;

    private final List<DetailType> maneuverDetailsToShow;
    private final List<DetailType> legDetailsToShow;
    private final List<DetailType> raceDetailsToShow;
    private final List<DetailType> overallDetailsToShow;
    private final boolean autoExpandPreSelectedRace;
    private final Long delayBetweenAutoAdvancesInMilliseconds;
    private final boolean updateUponPlayStateChange;
    
    /**
     * There are two ways to select race columns.
     * Either you select races from the list of all races or you select the last N races.
     */
    public static enum RaceColumnSelectionStrategies { EXPLICIT, LAST_N; }
    private final RaceColumnSelectionStrategies activeRaceColumnSelectionStrategy;
    
    /**
     * An optional sort column; if <code>null</code>, the leaderboard sorting won't be touched when updating the settings.
     * Otherwise, the leaderboard will be sorted by the race column (ascending if {@link #sortAscending}, descending otherwise.
     */
    private final String nameOfRaceToSort;
    private final boolean sortAscending;
    
    /**
     * @param raceColumnsToShow <code>null</code> means don't modify the list of races shown
     */
    public LeaderboardSettings(List<DetailType> meneuverDetailsToShow, List<DetailType> legDetailsToShow,
            List<DetailType> raceDetailsToShow, List<DetailType> overallDetailsToShow,
            List<String> namesOfRaceColumnsToShow, List<String> namesOfRacesToShow, Integer numberOfLastRacesToShow,
<<<<<<< HEAD
            boolean autoExpandPreSelectedRace, Long delayBetweenAutoAdvancesInMilliseconds, Long delayInMilliseconds,
            String nameOfRaceToSort, boolean sortAscending, boolean updateUponPlayStateChange,
            RaceColumnSelectionStrategies activeRaceColumnSelectionStrategy) {
=======
            boolean autoExpandPreSelectedRace, Long delayBetweenAutoAdvancesInMilliseconds, String nameOfRaceToSort,
            boolean sortAscending, boolean updateUponPlayStateChange, RaceColumnSelectionStrategies activeRaceColumnSelectionStrategy,
            boolean showOverallLeaderboardsOnSamePage) {
>>>>>>> 71207dd6
        if (namesOfRacesToShow != null && namesOfRaceColumnsToShow != null) {
            throw new IllegalArgumentException("You can identify races either only by their race or by their column names, not both");
        }
        this.legDetailsToShow = legDetailsToShow;
        this.raceDetailsToShow = raceDetailsToShow;
        this.overallDetailsToShow = overallDetailsToShow;
        this.namesOfRacesToShow = namesOfRacesToShow;
        this.namesOfRaceColumnsToShow = namesOfRaceColumnsToShow;
        this.numberOfLastRacesToShow = numberOfLastRacesToShow;
        this.activeRaceColumnSelectionStrategy = activeRaceColumnSelectionStrategy;
        this.autoExpandPreSelectedRace = autoExpandPreSelectedRace;
        this.delayBetweenAutoAdvancesInMilliseconds = delayBetweenAutoAdvancesInMilliseconds;
        this.maneuverDetailsToShow = meneuverDetailsToShow;
        this.nameOfRaceToSort = nameOfRaceToSort;
        this.sortAscending = sortAscending;
        this.updateUponPlayStateChange = updateUponPlayStateChange;
    }
  
    public List<DetailType> getManeuverDetailsToShow() {
        return maneuverDetailsToShow;
    }

    public List<DetailType> getLegDetailsToShow() {
        return legDetailsToShow;
    }

    public List<DetailType> getRaceDetailsToShow() {
        return raceDetailsToShow;
    }
    
    public List<DetailType> getOverallDetailsToShow() {
        return overallDetailsToShow;
    }
    
    /**
     * If <code>null</code>, this is to mean that the race columns should not be modified by
     * {@link LeaderboardPanel#updateSettings(LeaderboardSettings)}.
     */
    public List<String> getNamesOfRaceColumnsToShow() {
        return activeRaceColumnSelectionStrategy == RaceColumnSelectionStrategies.EXPLICIT ? namesOfRaceColumnsToShow : null;
    }

    /**
     * If <code>null</code>, this is to mean that the race columns should not be modified by
     * {@link LeaderboardPanel#updateSettings(LeaderboardSettings)}.
     */
    public List<String> getNamesOfRacesToShow() {
        return activeRaceColumnSelectionStrategy == RaceColumnSelectionStrategies.EXPLICIT ? namesOfRacesToShow : null;
    }
    
    /**
     * If <code>null</code>, this is to mean that the race columns should not be modified by
     * {@link LeaderboardPanel#updateSettings(LeaderboardSettings)}.
     */
    public Integer getNumberOfLastRacesToShow() {
        return activeRaceColumnSelectionStrategy == RaceColumnSelectionStrategies.LAST_N ? numberOfLastRacesToShow : null;
    }

    public boolean isAutoExpandPreSelectedRace() {
        return autoExpandPreSelectedRace;
    }

    /**
     * @return if <code>null</code>, leave refresh interval alone (don't change in
     *         {@link LeaderboardPanel#updateSettings(LeaderboardSettings)}
     */
    public Long getDelayBetweenAutoAdvancesInMilliseconds() {
        return delayBetweenAutoAdvancesInMilliseconds;
    }

    public String getNameOfRaceToSort() {
        return nameOfRaceToSort;
    }

    public boolean isSortAscending() {
        return sortAscending;
    }

    /**
     * If <code>true</code>, an update of the settings will behave like a manual settings update, meaning that
     * the settings won't automatically be replaced / adjusted when the play state changes.
     */
    public boolean updateUponPlayStateChange() {
        return updateUponPlayStateChange;
    }

    public RaceColumnSelectionStrategies getActiveRaceColumnSelectionStrategy() {
        return activeRaceColumnSelectionStrategy;
    }
}
<|MERGE_RESOLUTION|>--- conflicted
+++ resolved
@@ -1,151 +1,144 @@
-package com.sap.sailing.gwt.ui.leaderboard;
-
-import java.util.List;
-
-import com.sap.sailing.domain.common.DetailType;
-
-public class LeaderboardSettings {
-    /**
-     * Only one of {@link #namesOfRaceColumnsToShow} and {@link #namesOfRacesToShow} must be non-<code>null</code>.
-     * Only valid when the {@link #activeRaceColumnSelectionStrategy} is set to EXPLIZIT
-     */
-    private final List<String> namesOfRaceColumnsToShow;
-
-    /**
-     * Only one of {@link #namesOfRaceColumnsToShow} and {@link #namesOfRacesToShow} must be non-<code>null</code>.
-     * Only valid when the {@link #activeRaceColumnSelectionStrategy} is set to EXPLIZIT
-     */
-    private final List<String> namesOfRacesToShow;
-
-    /**
-     * Only valid when the {@link #activeRaceColumnSelectionStrategy} is set to LAST_N
-     */
-    private final Integer numberOfLastRacesToShow;
-
-    private final List<DetailType> maneuverDetailsToShow;
-    private final List<DetailType> legDetailsToShow;
-    private final List<DetailType> raceDetailsToShow;
-    private final List<DetailType> overallDetailsToShow;
-    private final boolean autoExpandPreSelectedRace;
-    private final Long delayBetweenAutoAdvancesInMilliseconds;
-    private final boolean updateUponPlayStateChange;
-    
-    /**
-     * There are two ways to select race columns.
-     * Either you select races from the list of all races or you select the last N races.
-     */
-    public static enum RaceColumnSelectionStrategies { EXPLICIT, LAST_N; }
-    private final RaceColumnSelectionStrategies activeRaceColumnSelectionStrategy;
-    
-    /**
-     * An optional sort column; if <code>null</code>, the leaderboard sorting won't be touched when updating the settings.
-     * Otherwise, the leaderboard will be sorted by the race column (ascending if {@link #sortAscending}, descending otherwise.
-     */
-    private final String nameOfRaceToSort;
-    private final boolean sortAscending;
-    
-    /**
-     * @param raceColumnsToShow <code>null</code> means don't modify the list of races shown
-     */
-    public LeaderboardSettings(List<DetailType> meneuverDetailsToShow, List<DetailType> legDetailsToShow,
-            List<DetailType> raceDetailsToShow, List<DetailType> overallDetailsToShow,
-            List<String> namesOfRaceColumnsToShow, List<String> namesOfRacesToShow, Integer numberOfLastRacesToShow,
-<<<<<<< HEAD
-            boolean autoExpandPreSelectedRace, Long delayBetweenAutoAdvancesInMilliseconds, Long delayInMilliseconds,
-            String nameOfRaceToSort, boolean sortAscending, boolean updateUponPlayStateChange,
-            RaceColumnSelectionStrategies activeRaceColumnSelectionStrategy) {
-=======
-            boolean autoExpandPreSelectedRace, Long delayBetweenAutoAdvancesInMilliseconds, String nameOfRaceToSort,
-            boolean sortAscending, boolean updateUponPlayStateChange, RaceColumnSelectionStrategies activeRaceColumnSelectionStrategy,
-            boolean showOverallLeaderboardsOnSamePage) {
->>>>>>> 71207dd6
-        if (namesOfRacesToShow != null && namesOfRaceColumnsToShow != null) {
-            throw new IllegalArgumentException("You can identify races either only by their race or by their column names, not both");
-        }
-        this.legDetailsToShow = legDetailsToShow;
-        this.raceDetailsToShow = raceDetailsToShow;
-        this.overallDetailsToShow = overallDetailsToShow;
-        this.namesOfRacesToShow = namesOfRacesToShow;
-        this.namesOfRaceColumnsToShow = namesOfRaceColumnsToShow;
-        this.numberOfLastRacesToShow = numberOfLastRacesToShow;
-        this.activeRaceColumnSelectionStrategy = activeRaceColumnSelectionStrategy;
-        this.autoExpandPreSelectedRace = autoExpandPreSelectedRace;
-        this.delayBetweenAutoAdvancesInMilliseconds = delayBetweenAutoAdvancesInMilliseconds;
-        this.maneuverDetailsToShow = meneuverDetailsToShow;
-        this.nameOfRaceToSort = nameOfRaceToSort;
-        this.sortAscending = sortAscending;
-        this.updateUponPlayStateChange = updateUponPlayStateChange;
-    }
-  
-    public List<DetailType> getManeuverDetailsToShow() {
-        return maneuverDetailsToShow;
-    }
-
-    public List<DetailType> getLegDetailsToShow() {
-        return legDetailsToShow;
-    }
-
-    public List<DetailType> getRaceDetailsToShow() {
-        return raceDetailsToShow;
-    }
-    
-    public List<DetailType> getOverallDetailsToShow() {
-        return overallDetailsToShow;
-    }
-    
-    /**
-     * If <code>null</code>, this is to mean that the race columns should not be modified by
-     * {@link LeaderboardPanel#updateSettings(LeaderboardSettings)}.
-     */
-    public List<String> getNamesOfRaceColumnsToShow() {
-        return activeRaceColumnSelectionStrategy == RaceColumnSelectionStrategies.EXPLICIT ? namesOfRaceColumnsToShow : null;
-    }
-
-    /**
-     * If <code>null</code>, this is to mean that the race columns should not be modified by
-     * {@link LeaderboardPanel#updateSettings(LeaderboardSettings)}.
-     */
-    public List<String> getNamesOfRacesToShow() {
-        return activeRaceColumnSelectionStrategy == RaceColumnSelectionStrategies.EXPLICIT ? namesOfRacesToShow : null;
-    }
-    
-    /**
-     * If <code>null</code>, this is to mean that the race columns should not be modified by
-     * {@link LeaderboardPanel#updateSettings(LeaderboardSettings)}.
-     */
-    public Integer getNumberOfLastRacesToShow() {
-        return activeRaceColumnSelectionStrategy == RaceColumnSelectionStrategies.LAST_N ? numberOfLastRacesToShow : null;
-    }
-
-    public boolean isAutoExpandPreSelectedRace() {
-        return autoExpandPreSelectedRace;
-    }
-
-    /**
-     * @return if <code>null</code>, leave refresh interval alone (don't change in
-     *         {@link LeaderboardPanel#updateSettings(LeaderboardSettings)}
-     */
-    public Long getDelayBetweenAutoAdvancesInMilliseconds() {
-        return delayBetweenAutoAdvancesInMilliseconds;
-    }
-
-    public String getNameOfRaceToSort() {
-        return nameOfRaceToSort;
-    }
-
-    public boolean isSortAscending() {
-        return sortAscending;
-    }
-
-    /**
-     * If <code>true</code>, an update of the settings will behave like a manual settings update, meaning that
-     * the settings won't automatically be replaced / adjusted when the play state changes.
-     */
-    public boolean updateUponPlayStateChange() {
-        return updateUponPlayStateChange;
-    }
-
-    public RaceColumnSelectionStrategies getActiveRaceColumnSelectionStrategy() {
-        return activeRaceColumnSelectionStrategy;
-    }
-}
+package com.sap.sailing.gwt.ui.leaderboard;
+
+import java.util.List;
+
+import com.sap.sailing.domain.common.DetailType;
+
+public class LeaderboardSettings {
+    /**
+     * Only one of {@link #namesOfRaceColumnsToShow} and {@link #namesOfRacesToShow} must be non-<code>null</code>.
+     * Only valid when the {@link #activeRaceColumnSelectionStrategy} is set to EXPLIZIT
+     */
+    private final List<String> namesOfRaceColumnsToShow;
+
+    /**
+     * Only one of {@link #namesOfRaceColumnsToShow} and {@link #namesOfRacesToShow} must be non-<code>null</code>.
+     * Only valid when the {@link #activeRaceColumnSelectionStrategy} is set to EXPLIZIT
+     */
+    private final List<String> namesOfRacesToShow;
+
+    /**
+     * Only valid when the {@link #activeRaceColumnSelectionStrategy} is set to LAST_N
+     */
+    private final Integer numberOfLastRacesToShow;
+
+    private final List<DetailType> maneuverDetailsToShow;
+    private final List<DetailType> legDetailsToShow;
+    private final List<DetailType> raceDetailsToShow;
+    private final List<DetailType> overallDetailsToShow;
+    private final boolean autoExpandPreSelectedRace;
+    private final Long delayBetweenAutoAdvancesInMilliseconds;
+    private final boolean updateUponPlayStateChange;
+    
+    /**
+     * There are two ways to select race columns.
+     * Either you select races from the list of all races or you select the last N races.
+     */
+    public static enum RaceColumnSelectionStrategies { EXPLICIT, LAST_N; }
+    private final RaceColumnSelectionStrategies activeRaceColumnSelectionStrategy;
+    
+    /**
+     * An optional sort column; if <code>null</code>, the leaderboard sorting won't be touched when updating the settings.
+     * Otherwise, the leaderboard will be sorted by the race column (ascending if {@link #sortAscending}, descending otherwise.
+     */
+    private final String nameOfRaceToSort;
+    private final boolean sortAscending;
+    
+    /**
+     * @param raceColumnsToShow <code>null</code> means don't modify the list of races shown
+     */
+    public LeaderboardSettings(List<DetailType> meneuverDetailsToShow, List<DetailType> legDetailsToShow,
+            List<DetailType> raceDetailsToShow, List<DetailType> overallDetailsToShow,
+            List<String> namesOfRaceColumnsToShow, List<String> namesOfRacesToShow, Integer numberOfLastRacesToShow,
+            boolean autoExpandPreSelectedRace, Long delayBetweenAutoAdvancesInMilliseconds, String nameOfRaceToSort,
+            boolean sortAscending, boolean updateUponPlayStateChange, RaceColumnSelectionStrategies activeRaceColumnSelectionStrategy) {
+        if (namesOfRacesToShow != null && namesOfRaceColumnsToShow != null) {
+            throw new IllegalArgumentException("You can identify races either only by their race or by their column names, not both");
+        }
+        this.legDetailsToShow = legDetailsToShow;
+        this.raceDetailsToShow = raceDetailsToShow;
+        this.overallDetailsToShow = overallDetailsToShow;
+        this.namesOfRacesToShow = namesOfRacesToShow;
+        this.namesOfRaceColumnsToShow = namesOfRaceColumnsToShow;
+        this.numberOfLastRacesToShow = numberOfLastRacesToShow;
+        this.activeRaceColumnSelectionStrategy = activeRaceColumnSelectionStrategy;
+        this.autoExpandPreSelectedRace = autoExpandPreSelectedRace;
+        this.delayBetweenAutoAdvancesInMilliseconds = delayBetweenAutoAdvancesInMilliseconds;
+        this.maneuverDetailsToShow = meneuverDetailsToShow;
+        this.nameOfRaceToSort = nameOfRaceToSort;
+        this.sortAscending = sortAscending;
+        this.updateUponPlayStateChange = updateUponPlayStateChange;
+    }
+  
+    public List<DetailType> getManeuverDetailsToShow() {
+        return maneuverDetailsToShow;
+    }
+
+    public List<DetailType> getLegDetailsToShow() {
+        return legDetailsToShow;
+    }
+
+    public List<DetailType> getRaceDetailsToShow() {
+        return raceDetailsToShow;
+    }
+    
+    public List<DetailType> getOverallDetailsToShow() {
+        return overallDetailsToShow;
+    }
+    
+    /**
+     * If <code>null</code>, this is to mean that the race columns should not be modified by
+     * {@link LeaderboardPanel#updateSettings(LeaderboardSettings)}.
+     */
+    public List<String> getNamesOfRaceColumnsToShow() {
+        return activeRaceColumnSelectionStrategy == RaceColumnSelectionStrategies.EXPLICIT ? namesOfRaceColumnsToShow : null;
+    }
+
+    /**
+     * If <code>null</code>, this is to mean that the race columns should not be modified by
+     * {@link LeaderboardPanel#updateSettings(LeaderboardSettings)}.
+     */
+    public List<String> getNamesOfRacesToShow() {
+        return activeRaceColumnSelectionStrategy == RaceColumnSelectionStrategies.EXPLICIT ? namesOfRacesToShow : null;
+    }
+    
+    /**
+     * If <code>null</code>, this is to mean that the race columns should not be modified by
+     * {@link LeaderboardPanel#updateSettings(LeaderboardSettings)}.
+     */
+    public Integer getNumberOfLastRacesToShow() {
+        return activeRaceColumnSelectionStrategy == RaceColumnSelectionStrategies.LAST_N ? numberOfLastRacesToShow : null;
+    }
+
+    public boolean isAutoExpandPreSelectedRace() {
+        return autoExpandPreSelectedRace;
+    }
+
+    /**
+     * @return if <code>null</code>, leave refresh interval alone (don't change in
+     *         {@link LeaderboardPanel#updateSettings(LeaderboardSettings)}
+     */
+    public Long getDelayBetweenAutoAdvancesInMilliseconds() {
+        return delayBetweenAutoAdvancesInMilliseconds;
+    }
+
+    public String getNameOfRaceToSort() {
+        return nameOfRaceToSort;
+    }
+
+    public boolean isSortAscending() {
+        return sortAscending;
+    }
+
+    /**
+     * If <code>true</code>, an update of the settings will behave like a manual settings update, meaning that
+     * the settings won't automatically be replaced / adjusted when the play state changes.
+     */
+    public boolean updateUponPlayStateChange() {
+        return updateUponPlayStateChange;
+    }
+
+    public RaceColumnSelectionStrategies getActiveRaceColumnSelectionStrategy() {
+        return activeRaceColumnSelectionStrategy;
+    }
+}