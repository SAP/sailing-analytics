package com.sap.sailing.gwt.ui.spectator;

import java.util.ArrayList;
import java.util.Collections;
import java.util.HashMap;
import java.util.List;
import java.util.Map;

import com.google.gwt.cell.client.SafeHtmlCell;
import com.google.gwt.core.client.GWT;
import com.google.gwt.dom.client.Style.FontWeight;
import com.google.gwt.safecss.shared.SafeStyles;
import com.google.gwt.safecss.shared.SafeStylesBuilder;
import com.google.gwt.safehtml.client.SafeHtmlTemplates;
import com.google.gwt.safehtml.shared.SafeHtml;
import com.google.gwt.safehtml.shared.SafeHtmlBuilder;
import com.google.gwt.safehtml.shared.SafeUri;
import com.google.gwt.safehtml.shared.UriUtils;
import com.google.gwt.user.cellview.client.CellTable;
import com.google.gwt.user.cellview.client.Column;
import com.google.gwt.user.client.rpc.AsyncCallback;
import com.google.gwt.user.client.ui.Anchor;
import com.google.gwt.user.client.ui.FlexTable;
import com.google.gwt.user.client.ui.Grid;
import com.google.gwt.user.client.ui.HTML;
import com.google.gwt.user.client.ui.HTMLTable.CellFormatter;
import com.google.gwt.user.client.ui.HasVerticalAlignment;
import com.google.gwt.user.client.ui.HorizontalPanel;
import com.google.gwt.user.client.ui.Label;
import com.google.gwt.user.client.ui.SimplePanel;
import com.google.gwt.user.client.ui.VerticalPanel;
import com.google.gwt.user.client.ui.Widget;
import com.google.gwt.view.client.NoSelectionModel;
import com.sap.sailing.domain.common.LeaderboardNameConstants;
import com.sap.sailing.domain.common.RegattaAndRaceIdentifier;
import com.sap.sailing.domain.common.dto.FleetDTO;
import com.sap.sailing.domain.common.dto.RaceColumnDTO;
import com.sap.sailing.domain.common.dto.RaceDTO;
import com.sap.sailing.gwt.settings.client.EntryPointWithSettingsLinkFactory;
import com.sap.sailing.gwt.settings.client.leaderboard.LeaderboardContextDefinition;
import com.sap.sailing.gwt.settings.client.leaderboard.LeaderboardPerspectiveOwnSettings;
import com.sap.sailing.gwt.settings.client.raceboard.RaceBoardPerspectiveOwnSettings;
import com.sap.sailing.gwt.settings.client.raceboard.RaceboardContextDefinition;
import com.sap.sailing.gwt.ui.adminconsole.LeaderboardConfigPanel.AnchorCell;
import com.sap.sailing.gwt.ui.client.HasWelcomeWidget;
import com.sap.sailing.gwt.ui.client.SailingServiceAsync;
import com.sap.sailing.gwt.ui.client.StringMessages;
import com.sap.sailing.gwt.ui.client.shared.panels.WelcomeWidget;
import com.sap.sailing.gwt.ui.client.shared.racemap.RaceMapLifecycle;
import com.sap.sailing.gwt.ui.client.shared.racemap.RaceMapSettings;
import com.sap.sailing.gwt.ui.shared.LeaderboardGroupDTO;
import com.sap.sailing.gwt.ui.shared.RegattaDTO;
import com.sap.sailing.gwt.ui.shared.SeriesDTO;
import com.sap.sailing.gwt.ui.shared.StrippedLeaderboardDTO;
import com.sap.sse.common.Color;
import com.sap.sse.common.Util;
import com.sap.sse.common.settings.Settings;
import com.sap.sse.gwt.client.ErrorReporter;
import com.sap.sse.gwt.client.celltable.BaseCelltable;
import com.sap.sse.gwt.client.player.Timer;
import com.sap.sse.gwt.client.player.Timer.PlayModes;
import com.sap.sse.gwt.client.shared.perspective.PerspectiveCompositeSettings;

public class LeaderboardGroupPanel extends SimplePanel implements HasWelcomeWidget {

    interface AnchorTemplates extends SafeHtmlTemplates {
        @SafeHtmlTemplates.Template("<a class=\"{2}\" href=\"{0}\">{1}</a>")
        SafeHtml anchor(SafeUri url, String displayName, String styleClass);

        @SafeHtmlTemplates.Template("<a target=\"{3}\" class=\"{2}\" href=\"{0}\">{1}</a>")
        SafeHtml anchorWithTarget(SafeUri url, String displayName, String styleClass, String target);
    }
    
    interface TextWithClassTemplate extends SafeHtmlTemplates {
        @SafeHtmlTemplates.Template("<div class=\"{1}\">{0}</div>")
        SafeHtml textWithClass(String text, String styleClass);

        @SafeHtmlTemplates.Template("<div class=\"{2}\" style=\"min-width:{1}px;\">{0}</div>")
        SafeHtml textWithClass(String text, int widthInPx, String styleClass);
    }

    interface ColorBoxTemplate extends SafeHtmlTemplates {
        @SafeHtmlTemplates.Template("<div class=\"{1}\" style=\"{0}\">&nbsp;</div>")
        SafeHtml colorBox(SafeStyles htmlColor, String styleClass);

        @SafeHtmlTemplates.Template("<div class=\"{0}\">&nbsp;</div>")
        SafeHtml nocolorBox(String styleClass);
    }
    
    private static final AnchorTemplates ANCHORTEMPLATE = GWT.create(AnchorTemplates.class);
    private static final TextWithClassTemplate TEXTTEMPLATE = GWT.create(TextWithClassTemplate.class);
    private static final ColorBoxTemplate COLORBOXTEMPLATE = GWT.create(ColorBoxTemplate.class);
    
    private static final String STYLE_NAME_PREFIX = "leaderboardGroupPanel-";
    private static final String STYLE_INACTIVE_RACE = STYLE_NAME_PREFIX + "InactiveRace";
    private static final String STYLE_ACTIVE_RACE = STYLE_NAME_PREFIX + "ActiveRace";
    private static final String STYLE_LIVE_RACE = STYLE_NAME_PREFIX + "LiveRace";
    private static final String STYLE_ACTIVE_LEADERBOARD = STYLE_NAME_PREFIX + "ActiveLeaderboard";
    private static final String STYLE_LEGEND = STYLE_NAME_PREFIX + "Legend";
    private static final String STYLE_TABLE_TEXT = STYLE_NAME_PREFIX + "TableText";
    private static final String STYLE_COLORBOX = STYLE_NAME_PREFIX + "ColorBox";
    private static final String STYLE_BOATCLASS = STYLE_NAME_PREFIX + "BoatClass";
    private static final String STYLE_LEGEND_LIVE = STYLE_NAME_PREFIX + "LegendLive";
    private static final String STYLE_LEGEND_TRACKED = STYLE_NAME_PREFIX + "LegendTracked";
    
    private final SailingServiceAsync sailingService;
    private final StringMessages stringMessages;
    private final ErrorReporter errorReporter;
    private LeaderboardGroupDTO leaderboardGroup;
    private Map<String, RegattaDTO> regattasByName;
    private final String viewMode;
    
    private VerticalPanel mainPanel;
    private Widget welcomeWidget = null;
    private final boolean isEmbedded;
    private final boolean showRaceDetails;
    private final boolean canReplayDuringLiveRaces;
    private final boolean showMapControls;
    private final Timer timerForClientServerOffset;
    
    public LeaderboardGroupPanel(SailingServiceAsync sailingService, StringMessages stringConstants,
            ErrorReporter errorReporter, final String groupName, String viewMode, boolean embedded,
            boolean showRaceDetails, boolean canReplayDuringLiveRaces, boolean showMapControls) {
        super();
        this.isEmbedded = embedded;
        this.showRaceDetails = showRaceDetails;
        this.showMapControls = showMapControls;
        this.canReplayDuringLiveRaces = canReplayDuringLiveRaces;
        this.sailingService = sailingService;
        this.stringMessages = stringConstants;
        this.errorReporter = errorReporter;
        this.viewMode = viewMode;
        setWidth("95%");
        regattasByName = new HashMap<String, RegattaDTO>(); 
        mainPanel = new VerticalPanel();
        mainPanel.setWidth("100%");
        mainPanel.addStyleName("mainPanel");
        add(mainPanel);
        timerForClientServerOffset = new Timer(PlayModes.Replay);
        loadLeaderboardGroup(groupName);
    }

    private void loadLeaderboardGroup(final String leaderboardGroupName) {
        final long clientTimeWhenRequestWasSent = System.currentTimeMillis();
        sailingService.getLeaderboardGroupByName(leaderboardGroupName, false /*withGeoLocationData*/, new AsyncCallback<LeaderboardGroupDTO>() {
            @Override
            public void onSuccess(final LeaderboardGroupDTO leaderboardGroupDTO) {
                final long clientTimeWhenResponseWasReceived = System.currentTimeMillis();
                if (leaderboardGroupDTO != null) {
                    LeaderboardGroupPanel.this.leaderboardGroup = leaderboardGroupDTO;
                    if (leaderboardGroupDTO.getAverageDelayToLiveInMillis() != null) {
                        timerForClientServerOffset.setLivePlayDelayInMillis(leaderboardGroupDTO.getAverageDelayToLiveInMillis());
                    }
                    timerForClientServerOffset.adjustClientServerOffset(clientTimeWhenRequestWasSent, leaderboardGroupDTO.getCurrentServerTime(), clientTimeWhenResponseWasReceived);
                    // in case there is a regatta leaderboard in the leaderboard group 
                    // we need to know the corresponding regatta structure
                    if (leaderboardGroup.containsRegattaLeaderboard()) {
                        sailingService.getRegattas(new AsyncCallback<List<RegattaDTO>>() {
                            @Override
                            public void onSuccess(List<RegattaDTO> regattaDTOs) {
                                for(RegattaDTO regattaDTO: regattaDTOs) {
                                    regattasByName.put(regattaDTO.getName(), regattaDTO);
                                }
                                createPageContent();
                            }
                            
                            @Override
                            public void onFailure(Throwable t) {
                                errorReporter.reportError("Error trying to load corresponding regattas for leaderboard group " + leaderboardGroupName + ": " + t.getMessage());
                            }
                        });
                    } else {
                        createPageContent();
                    }
                } else {
                    errorReporter.reportError(stringMessages.noLeaderboardGroupWithNameFound(leaderboardGroupName));
                }
            }
            @Override
            public void onFailure(Throwable t) {
                errorReporter.reportError("Error trying to load the leaderboard group " + leaderboardGroupName + ": " + t.getMessage());
            }
        });
    }

    private void createPageContent() {
        if (!isEmbedded) {
            Label groupNameLabel = new Label(leaderboardGroup.getName() + ":");
            groupNameLabel.setStyleName(STYLE_NAME_PREFIX + "GroupName");
            mainPanel.add(groupNameLabel);
            // Using HTML to display the line breaks in the description
            HTML leaderboardGroupDescriptionLabel = new HTML(new SafeHtmlBuilder().appendEscapedLines(leaderboardGroup.description).toSafeHtml());
            leaderboardGroupDescriptionLabel.setStyleName(STYLE_NAME_PREFIX + "GroupDescription");
            mainPanel.add(leaderboardGroupDescriptionLabel);
        }
        
        FlexTable flexTable = new FlexTable();
 
        Label leaderboardsLabel = new Label(stringMessages.leaderboards());
        leaderboardsLabel.addStyleName(STYLE_NAME_PREFIX + "LeaderboardsLabel");
        
        if (leaderboardGroup.hasOverallLeaderboard() && !isEmbedded) {
            mainPanel.add(leaderboardsLabel);
        } else {
            flexTable.setWidget(0, 0, leaderboardsLabel);
        }

        mainPanel.add(flexTable);
        flexTable.getCellFormatter().setVerticalAlignment(0, 0, HasVerticalAlignment.ALIGN_MIDDLE);
        
        // legend
        HorizontalPanel legendPanel = createLegendPanel();
        flexTable.setWidget(0, 1, legendPanel);
        
        if (leaderboardGroup.hasOverallLeaderboard()) {
            final String link = EntryPointWithSettingsLinkFactory.createLeaderboardLink(
                    new LeaderboardContextDefinition(
                            leaderboardGroup.getName() + " " + LeaderboardNameConstants.OVERALL,
                            stringMessages.overallStandings(), leaderboardGroup.getName()),
                    new LeaderboardPerspectiveOwnSettings(showRaceDetails, isEmbedded));
            Anchor overallStandingsLink = new Anchor(stringMessages.overallStandings(), true, link);
            overallStandingsLink.setStyleName(STYLE_ACTIVE_LEADERBOARD);
            overallStandingsLink.addStyleName("overallStandings");
            flexTable.setWidget(0, 0, overallStandingsLink);
        }

        SafeHtmlCell leaderboardNameCell = new SafeHtmlCell();
        Column<StrippedLeaderboardDTO, SafeHtml> leaderboardNameColumn = new Column<StrippedLeaderboardDTO, SafeHtml>(
                leaderboardNameCell) {
            @Override
            public SafeHtml getValue(StrippedLeaderboardDTO strippedLeaderboardDTO) {
                String text = strippedLeaderboardDTO.displayName != null ? strippedLeaderboardDTO.displayName : strippedLeaderboardDTO.name; 
                SafeHtmlBuilder b = new SafeHtmlBuilder();
                b.append(TEXTTEMPLATE.textWithClass(text, STYLE_BOATCLASS));
                return b.toSafeHtml();
            }
        };

        AnchorCell nameAnchorCell = new AnchorCell();
        Column<StrippedLeaderboardDTO, SafeHtml> overviewColumn = new Column<StrippedLeaderboardDTO, SafeHtml>(
                nameAnchorCell) {
            @Override
            public SafeHtml getValue(StrippedLeaderboardDTO leaderboard) {
<<<<<<< HEAD
                final String link = EntryPointWithSettingsLinkFactory.createLeaderboardLink(
                        new LeaderboardContextDefinition(leaderboard.name, leaderboard.displayName,
                                leaderboardGroup.getName()),
                        new LeaderboardPerspectiveOwnSettings(showRaceDetails, isEmbedded));
                return getAnchor(link, stringMessages.leaderboard(), STYLE_ACTIVE_LEADERBOARD);
=======
                String link = EntryPointLinkFactory.createLeaderboardLink(createLeaderboardLinkParameters(leaderboard));
                return getAnchor(link, stringMessages.leaderboard(),
                        STYLE_ACTIVE_LEADERBOARD);
>>>>>>> c8da589b
            }
        };
        
        LeaderboardGroupFullTableResources tableResources = GWT.create(LeaderboardGroupFullTableResources.class);
        CellTable<StrippedLeaderboardDTO> leaderboardsTable = new BaseCelltable<StrippedLeaderboardDTO>(10000,
                tableResources);
        leaderboardsTable.setSelectionModel(new NoSelectionModel<StrippedLeaderboardDTO>());
        leaderboardsTable.addColumn(leaderboardNameColumn, stringMessages.regatta());
        leaderboardsTable.addColumn(overviewColumn, "");
        if (showRaceDetails) {
            SafeHtmlCell racesCell = new SafeHtmlCell();
            Column<StrippedLeaderboardDTO, SafeHtml> racesColumn = new Column<StrippedLeaderboardDTO, SafeHtml>(
                    racesCell) {
                @Override
                public SafeHtml getValue(StrippedLeaderboardDTO leaderboard) {
                    return leaderboardStrutureToHtml(leaderboard);
                }
            };
            leaderboardsTable.addColumn(racesColumn, stringMessages.races());
        }
        
        if (leaderboardGroup.displayLeaderboardsInReverseOrder) {
            leaderboardsTable.setRowData(leaderboardGroup.getLeaderboardsInReverseOrder());
        } else {
            leaderboardsTable.setRowData(leaderboardGroup.getLeaderboards());
        }
        flexTable.setWidget(1, 0,leaderboardsTable);
        flexTable.getFlexCellFormatter().setColSpan(1, 0,2);
    }

    private HorizontalPanel createLegendPanel() {
        HorizontalPanel legendPanel = new HorizontalPanel();
        legendPanel.setStyleName(STYLE_LEGEND);
        legendPanel.setVerticalAlignment(HasVerticalAlignment.ALIGN_MIDDLE);
        legendPanel.setSpacing(5);
        
        Label legendLabel = new Label(stringMessages.legend() + ":");
        legendLabel.getElement().getStyle().setFontWeight(FontWeight.BOLD);
        legendPanel.add(legendLabel);
        
        Label inactiveRace = new Label(stringMessages.untracked());
        inactiveRace.setStyleName(STYLE_INACTIVE_RACE);
        legendPanel.add(inactiveRace);

        Label activeRace = new Label(stringMessages.tracked());
        activeRace.setStyleName(STYLE_LEGEND_TRACKED);
        legendPanel.add(activeRace);
        
        Label liveRace = new Label(stringMessages.live());
        liveRace.setStyleName(STYLE_LEGEND_LIVE);
        legendPanel.add(liveRace);
        return legendPanel;
    }

    private SafeHtml leaderboardStrutureToHtml(StrippedLeaderboardDTO leaderboard) {
        SafeHtmlBuilder b = new SafeHtmlBuilder();
        if (leaderboard.type.isRegattaLeaderboard()) {
            RegattaDTO regatta = regattasByName.get(leaderboard.regattaName);
            if (regatta != null) {
                int numberOfSeries = Util.size(regatta.series);
                Grid seriesGrid = new Grid(numberOfSeries, 2);
                CellFormatter seriesGridFormatter = seriesGrid.getCellFormatter();
                int seriesRow = 0;
                for (SeriesDTO series : regatta.series) {
                    // render the series name
                    if (!LeaderboardNameConstants.DEFAULT_SERIES_NAME.equals(series.getName())) {
                        seriesGrid.setHTML(seriesRow, 0, TEXTTEMPLATE.textWithClass(series.getName(), 50,
                                STYLE_TABLE_TEXT));
                    }
                    seriesGridFormatter.setVerticalAlignment(seriesRow, 0, HasVerticalAlignment.ALIGN_MIDDLE);
                    int numberOfFleets = series.getFleets().size();
                    if(numberOfFleets > 1) {
                        // multiple fleets 
                        Grid fleetsGrid = new Grid(numberOfFleets, 3);
                        CellFormatter fleetGridsFormatter = fleetsGrid.getCellFormatter();
                        int fleetRow = 0;
                        for(FleetDTO fleet: series.getFleets()) {
                            Color color = fleet.getColor();
                            if(color != null) {
                                SafeStyles bgStyle = new SafeStylesBuilder().trustedBackgroundColor(color.getAsHtml()).toSafeStyles();
                                fleetsGrid.setHTML(fleetRow, 0, COLORBOXTEMPLATE.colorBox(bgStyle, STYLE_COLORBOX));
                                fleetGridsFormatter.setVerticalAlignment(fleetRow, 0, HasVerticalAlignment.ALIGN_MIDDLE);
                            }
                            fleetsGrid.setHTML(fleetRow, 1, TEXTTEMPLATE.textWithClass(fleet.getName(), 50,
                                    STYLE_TABLE_TEXT));
                            fleetGridsFormatter.setVerticalAlignment(fleetRow, 1, HasVerticalAlignment.ALIGN_MIDDLE);
                            List<RaceColumnDTO> raceColumnsOfSeries = getRacesOfFleet(leaderboard, series, fleet);
                            fleetsGrid.setHTML(fleetRow, 2, renderRacesToHTml(leaderboard.name, raceColumnsOfSeries, fleet));
                            fleetRow++;
                        }                        
                        seriesGrid.setWidget(seriesRow, 1, fleetsGrid);
                    } else {
                        // single fleet
                        FleetDTO fleet = series.getFleets().get(0);
                        List<RaceColumnDTO> raceColumnsOfSeries = getRacesOfFleet(leaderboard, series, fleet);
                        String displayName = fleet.getName();
                        if (!LeaderboardNameConstants.DEFAULT_FLEET_NAME.equals(fleet.getName())) {
                            Grid fleetsGrid = new Grid(1, 2);
                            CellFormatter fleetGridsFormatter = fleetsGrid.getCellFormatter();
                            fleetsGrid.setHTML(0, 0, TEXTTEMPLATE.textWithClass(displayName, 50,
                                    STYLE_TABLE_TEXT));
                            fleetGridsFormatter.setVerticalAlignment(0, 0, HasVerticalAlignment.ALIGN_MIDDLE);
                            fleetsGrid.setHTML(0, 1, renderRacesToHTml(leaderboard.name, raceColumnsOfSeries, fleet));
                            seriesGrid.setWidget(seriesRow, 1, fleetsGrid);
                        } else {
                            seriesGrid.setHTML(seriesRow, 1, renderRacesToHTml(leaderboard.name, raceColumnsOfSeries, fleet));
                        }
                    }
                    seriesRow++;
                }
                b.appendHtmlConstant(seriesGrid.getElement().getString());
            }
        } else {
            List<RaceColumnDTO> raceColumns = leaderboard.getRaceList();
            b.append(renderRacesToHTml(leaderboard.name, raceColumns, new FleetDTO(LeaderboardNameConstants.DEFAULT_FLEET_NAME, 0, null)));
        }
        return b.toSafeHtml();
    }
    
    private SafeHtml renderRacesToHTml(String leaderboardName, List<RaceColumnDTO> raceColumns, FleetDTO fleet) {
        SafeHtmlBuilder b = new SafeHtmlBuilder();
        for (RaceColumnDTO raceColumn : raceColumns) {
            String raceColumnName = raceColumn.getRaceColumnName();
            RaceDTO race = raceColumn.getRace(fleet);
            renderRaceLink(leaderboardName, race, raceColumn.isLive(fleet, timerForClientServerOffset.getLiveTimePointInMillis()), raceColumnName, b);
        }
        return b.toSafeHtml();
    }

    private List<RaceColumnDTO> getRacesOfFleet(StrippedLeaderboardDTO leaderboard, SeriesDTO series, FleetDTO fleet) {
        List<RaceColumnDTO> racesColumnsOfFleet = new ArrayList<RaceColumnDTO>();
        for (RaceColumnDTO raceColumn : series.getRaceColumns()) {
            for (FleetDTO fleetOfRaceColumn : series.getFleets()) {
                if (fleet.equals(fleetOfRaceColumn)) {
                    // We have to get the race column from the leaderboard, because the race column of the series
                    // have no tracked race and would be displayed as inactive race.
                    racesColumnsOfFleet.add(leaderboard.getRaceColumnByName(raceColumn.getName()));
                }
            }
        }
        return racesColumnsOfFleet;
    }
    
    private void renderRaceLink(String leaderboardName, RaceDTO race, boolean isLive, String raceColumnName, SafeHtmlBuilder b) {
        if (race != null) {
            RegattaAndRaceIdentifier raceIdentifier = race.getRaceIdentifier();

            RaceboardContextDefinition raceboardContext = new RaceboardContextDefinition(raceIdentifier.getRegattaName(),
                    raceIdentifier.getRaceName(), leaderboardName, leaderboardGroup.getName(), null, viewMode);
            RaceBoardPerspectiveOwnSettings perspectiveOwnSettings = RaceBoardPerspectiveOwnSettings
                    .createDefaultWithCanReplayDuringLiveRaces(canReplayDuringLiveRaces);
            Map<String, Settings> innerSettings = Collections.singletonMap(RaceMapLifecycle.ID,
                    RaceMapSettings.getDefaultWithShowMapControls(showMapControls));
            PerspectiveCompositeSettings<RaceBoardPerspectiveOwnSettings> settings = new PerspectiveCompositeSettings<>(
                    perspectiveOwnSettings, innerSettings);
                    
            String link = EntryPointWithSettingsLinkFactory.createRaceBoardLink(raceboardContext, settings);
            if (isLive) {
                b.append(getAnchor(link, raceColumnName, STYLE_LIVE_RACE));
            } else if (race.trackedRace.hasGPSData && race.trackedRace.hasWindData) {
                b.append(getAnchor(link, raceColumnName, STYLE_ACTIVE_RACE));
            } else {
                b.append(TEXTTEMPLATE.textWithClass(raceColumnName,
                        STYLE_INACTIVE_RACE));
            }
        } else {
            b.append(
                    TEXTTEMPLATE.textWithClass(raceColumnName, STYLE_INACTIVE_RACE));
        }
    }

    private SafeHtml getAnchor(String link, String linkText, String style) {
        if (isEmbedded) {
            return ANCHORTEMPLATE.anchorWithTarget(UriUtils.fromString(link), linkText, style, "_blank");
        } else {
            return ANCHORTEMPLATE.anchor(UriUtils.fromString(link), linkText, style);
        }
    }

    @Override
    public void setWelcomeWidgetVisible(boolean isVisible) {
        if (welcomeWidget != null) {
            welcomeWidget.setVisible(isVisible);
        }
    }

    @Override
    public void setWelcomeWidget(WelcomeWidget welcome) {
        boolean needsToBeInserted = welcomeWidget == null;
        welcomeWidget = welcome;
        if (needsToBeInserted) {
            mainPanel.insert(welcomeWidget, 0);
        }
    }

}
<|MERGE_RESOLUTION|>--- conflicted
+++ resolved
@@ -1,450 +1,445 @@
-package com.sap.sailing.gwt.ui.spectator;
-
-import java.util.ArrayList;
-import java.util.Collections;
-import java.util.HashMap;
-import java.util.List;
-import java.util.Map;
-
-import com.google.gwt.cell.client.SafeHtmlCell;
-import com.google.gwt.core.client.GWT;
-import com.google.gwt.dom.client.Style.FontWeight;
-import com.google.gwt.safecss.shared.SafeStyles;
-import com.google.gwt.safecss.shared.SafeStylesBuilder;
-import com.google.gwt.safehtml.client.SafeHtmlTemplates;
-import com.google.gwt.safehtml.shared.SafeHtml;
-import com.google.gwt.safehtml.shared.SafeHtmlBuilder;
-import com.google.gwt.safehtml.shared.SafeUri;
-import com.google.gwt.safehtml.shared.UriUtils;
-import com.google.gwt.user.cellview.client.CellTable;
-import com.google.gwt.user.cellview.client.Column;
-import com.google.gwt.user.client.rpc.AsyncCallback;
-import com.google.gwt.user.client.ui.Anchor;
-import com.google.gwt.user.client.ui.FlexTable;
-import com.google.gwt.user.client.ui.Grid;
-import com.google.gwt.user.client.ui.HTML;
-import com.google.gwt.user.client.ui.HTMLTable.CellFormatter;
-import com.google.gwt.user.client.ui.HasVerticalAlignment;
-import com.google.gwt.user.client.ui.HorizontalPanel;
-import com.google.gwt.user.client.ui.Label;
-import com.google.gwt.user.client.ui.SimplePanel;
-import com.google.gwt.user.client.ui.VerticalPanel;
-import com.google.gwt.user.client.ui.Widget;
-import com.google.gwt.view.client.NoSelectionModel;
-import com.sap.sailing.domain.common.LeaderboardNameConstants;
-import com.sap.sailing.domain.common.RegattaAndRaceIdentifier;
-import com.sap.sailing.domain.common.dto.FleetDTO;
-import com.sap.sailing.domain.common.dto.RaceColumnDTO;
-import com.sap.sailing.domain.common.dto.RaceDTO;
-import com.sap.sailing.gwt.settings.client.EntryPointWithSettingsLinkFactory;
-import com.sap.sailing.gwt.settings.client.leaderboard.LeaderboardContextDefinition;
-import com.sap.sailing.gwt.settings.client.leaderboard.LeaderboardPerspectiveOwnSettings;
-import com.sap.sailing.gwt.settings.client.raceboard.RaceBoardPerspectiveOwnSettings;
-import com.sap.sailing.gwt.settings.client.raceboard.RaceboardContextDefinition;
-import com.sap.sailing.gwt.ui.adminconsole.LeaderboardConfigPanel.AnchorCell;
-import com.sap.sailing.gwt.ui.client.HasWelcomeWidget;
-import com.sap.sailing.gwt.ui.client.SailingServiceAsync;
-import com.sap.sailing.gwt.ui.client.StringMessages;
-import com.sap.sailing.gwt.ui.client.shared.panels.WelcomeWidget;
-import com.sap.sailing.gwt.ui.client.shared.racemap.RaceMapLifecycle;
-import com.sap.sailing.gwt.ui.client.shared.racemap.RaceMapSettings;
-import com.sap.sailing.gwt.ui.shared.LeaderboardGroupDTO;
-import com.sap.sailing.gwt.ui.shared.RegattaDTO;
-import com.sap.sailing.gwt.ui.shared.SeriesDTO;
-import com.sap.sailing.gwt.ui.shared.StrippedLeaderboardDTO;
-import com.sap.sse.common.Color;
-import com.sap.sse.common.Util;
-import com.sap.sse.common.settings.Settings;
-import com.sap.sse.gwt.client.ErrorReporter;
-import com.sap.sse.gwt.client.celltable.BaseCelltable;
-import com.sap.sse.gwt.client.player.Timer;
-import com.sap.sse.gwt.client.player.Timer.PlayModes;
-import com.sap.sse.gwt.client.shared.perspective.PerspectiveCompositeSettings;
-
-public class LeaderboardGroupPanel extends SimplePanel implements HasWelcomeWidget {
-
-    interface AnchorTemplates extends SafeHtmlTemplates {
-        @SafeHtmlTemplates.Template("<a class=\"{2}\" href=\"{0}\">{1}</a>")
-        SafeHtml anchor(SafeUri url, String displayName, String styleClass);
-
-        @SafeHtmlTemplates.Template("<a target=\"{3}\" class=\"{2}\" href=\"{0}\">{1}</a>")
-        SafeHtml anchorWithTarget(SafeUri url, String displayName, String styleClass, String target);
-    }
-    
-    interface TextWithClassTemplate extends SafeHtmlTemplates {
-        @SafeHtmlTemplates.Template("<div class=\"{1}\">{0}</div>")
-        SafeHtml textWithClass(String text, String styleClass);
-
-        @SafeHtmlTemplates.Template("<div class=\"{2}\" style=\"min-width:{1}px;\">{0}</div>")
-        SafeHtml textWithClass(String text, int widthInPx, String styleClass);
-    }
-
-    interface ColorBoxTemplate extends SafeHtmlTemplates {
-        @SafeHtmlTemplates.Template("<div class=\"{1}\" style=\"{0}\">&nbsp;</div>")
-        SafeHtml colorBox(SafeStyles htmlColor, String styleClass);
-
-        @SafeHtmlTemplates.Template("<div class=\"{0}\">&nbsp;</div>")
-        SafeHtml nocolorBox(String styleClass);
-    }
-    
-    private static final AnchorTemplates ANCHORTEMPLATE = GWT.create(AnchorTemplates.class);
-    private static final TextWithClassTemplate TEXTTEMPLATE = GWT.create(TextWithClassTemplate.class);
-    private static final ColorBoxTemplate COLORBOXTEMPLATE = GWT.create(ColorBoxTemplate.class);
-    
-    private static final String STYLE_NAME_PREFIX = "leaderboardGroupPanel-";
-    private static final String STYLE_INACTIVE_RACE = STYLE_NAME_PREFIX + "InactiveRace";
-    private static final String STYLE_ACTIVE_RACE = STYLE_NAME_PREFIX + "ActiveRace";
-    private static final String STYLE_LIVE_RACE = STYLE_NAME_PREFIX + "LiveRace";
-    private static final String STYLE_ACTIVE_LEADERBOARD = STYLE_NAME_PREFIX + "ActiveLeaderboard";
-    private static final String STYLE_LEGEND = STYLE_NAME_PREFIX + "Legend";
-    private static final String STYLE_TABLE_TEXT = STYLE_NAME_PREFIX + "TableText";
-    private static final String STYLE_COLORBOX = STYLE_NAME_PREFIX + "ColorBox";
-    private static final String STYLE_BOATCLASS = STYLE_NAME_PREFIX + "BoatClass";
-    private static final String STYLE_LEGEND_LIVE = STYLE_NAME_PREFIX + "LegendLive";
-    private static final String STYLE_LEGEND_TRACKED = STYLE_NAME_PREFIX + "LegendTracked";
-    
-    private final SailingServiceAsync sailingService;
-    private final StringMessages stringMessages;
-    private final ErrorReporter errorReporter;
-    private LeaderboardGroupDTO leaderboardGroup;
-    private Map<String, RegattaDTO> regattasByName;
-    private final String viewMode;
-    
-    private VerticalPanel mainPanel;
-    private Widget welcomeWidget = null;
-    private final boolean isEmbedded;
-    private final boolean showRaceDetails;
-    private final boolean canReplayDuringLiveRaces;
-    private final boolean showMapControls;
-    private final Timer timerForClientServerOffset;
-    
-    public LeaderboardGroupPanel(SailingServiceAsync sailingService, StringMessages stringConstants,
-            ErrorReporter errorReporter, final String groupName, String viewMode, boolean embedded,
-            boolean showRaceDetails, boolean canReplayDuringLiveRaces, boolean showMapControls) {
-        super();
-        this.isEmbedded = embedded;
-        this.showRaceDetails = showRaceDetails;
-        this.showMapControls = showMapControls;
-        this.canReplayDuringLiveRaces = canReplayDuringLiveRaces;
-        this.sailingService = sailingService;
-        this.stringMessages = stringConstants;
-        this.errorReporter = errorReporter;
-        this.viewMode = viewMode;
-        setWidth("95%");
-        regattasByName = new HashMap<String, RegattaDTO>(); 
-        mainPanel = new VerticalPanel();
-        mainPanel.setWidth("100%");
-        mainPanel.addStyleName("mainPanel");
-        add(mainPanel);
-        timerForClientServerOffset = new Timer(PlayModes.Replay);
-        loadLeaderboardGroup(groupName);
-    }
-
-    private void loadLeaderboardGroup(final String leaderboardGroupName) {
-        final long clientTimeWhenRequestWasSent = System.currentTimeMillis();
-        sailingService.getLeaderboardGroupByName(leaderboardGroupName, false /*withGeoLocationData*/, new AsyncCallback<LeaderboardGroupDTO>() {
-            @Override
-            public void onSuccess(final LeaderboardGroupDTO leaderboardGroupDTO) {
-                final long clientTimeWhenResponseWasReceived = System.currentTimeMillis();
-                if (leaderboardGroupDTO != null) {
-                    LeaderboardGroupPanel.this.leaderboardGroup = leaderboardGroupDTO;
-                    if (leaderboardGroupDTO.getAverageDelayToLiveInMillis() != null) {
-                        timerForClientServerOffset.setLivePlayDelayInMillis(leaderboardGroupDTO.getAverageDelayToLiveInMillis());
-                    }
-                    timerForClientServerOffset.adjustClientServerOffset(clientTimeWhenRequestWasSent, leaderboardGroupDTO.getCurrentServerTime(), clientTimeWhenResponseWasReceived);
-                    // in case there is a regatta leaderboard in the leaderboard group 
-                    // we need to know the corresponding regatta structure
-                    if (leaderboardGroup.containsRegattaLeaderboard()) {
-                        sailingService.getRegattas(new AsyncCallback<List<RegattaDTO>>() {
-                            @Override
-                            public void onSuccess(List<RegattaDTO> regattaDTOs) {
-                                for(RegattaDTO regattaDTO: regattaDTOs) {
-                                    regattasByName.put(regattaDTO.getName(), regattaDTO);
-                                }
-                                createPageContent();
-                            }
-                            
-                            @Override
-                            public void onFailure(Throwable t) {
-                                errorReporter.reportError("Error trying to load corresponding regattas for leaderboard group " + leaderboardGroupName + ": " + t.getMessage());
-                            }
-                        });
-                    } else {
-                        createPageContent();
-                    }
-                } else {
-                    errorReporter.reportError(stringMessages.noLeaderboardGroupWithNameFound(leaderboardGroupName));
-                }
-            }
-            @Override
-            public void onFailure(Throwable t) {
-                errorReporter.reportError("Error trying to load the leaderboard group " + leaderboardGroupName + ": " + t.getMessage());
-            }
-        });
-    }
-
-    private void createPageContent() {
-        if (!isEmbedded) {
-            Label groupNameLabel = new Label(leaderboardGroup.getName() + ":");
-            groupNameLabel.setStyleName(STYLE_NAME_PREFIX + "GroupName");
-            mainPanel.add(groupNameLabel);
-            // Using HTML to display the line breaks in the description
-            HTML leaderboardGroupDescriptionLabel = new HTML(new SafeHtmlBuilder().appendEscapedLines(leaderboardGroup.description).toSafeHtml());
-            leaderboardGroupDescriptionLabel.setStyleName(STYLE_NAME_PREFIX + "GroupDescription");
-            mainPanel.add(leaderboardGroupDescriptionLabel);
-        }
-        
-        FlexTable flexTable = new FlexTable();
- 
-        Label leaderboardsLabel = new Label(stringMessages.leaderboards());
-        leaderboardsLabel.addStyleName(STYLE_NAME_PREFIX + "LeaderboardsLabel");
-        
-        if (leaderboardGroup.hasOverallLeaderboard() && !isEmbedded) {
-            mainPanel.add(leaderboardsLabel);
-        } else {
-            flexTable.setWidget(0, 0, leaderboardsLabel);
-        }
-
-        mainPanel.add(flexTable);
-        flexTable.getCellFormatter().setVerticalAlignment(0, 0, HasVerticalAlignment.ALIGN_MIDDLE);
-        
-        // legend
-        HorizontalPanel legendPanel = createLegendPanel();
-        flexTable.setWidget(0, 1, legendPanel);
-        
-        if (leaderboardGroup.hasOverallLeaderboard()) {
-            final String link = EntryPointWithSettingsLinkFactory.createLeaderboardLink(
-                    new LeaderboardContextDefinition(
-                            leaderboardGroup.getName() + " " + LeaderboardNameConstants.OVERALL,
-                            stringMessages.overallStandings(), leaderboardGroup.getName()),
-                    new LeaderboardPerspectiveOwnSettings(showRaceDetails, isEmbedded));
-            Anchor overallStandingsLink = new Anchor(stringMessages.overallStandings(), true, link);
-            overallStandingsLink.setStyleName(STYLE_ACTIVE_LEADERBOARD);
-            overallStandingsLink.addStyleName("overallStandings");
-            flexTable.setWidget(0, 0, overallStandingsLink);
-        }
-
-        SafeHtmlCell leaderboardNameCell = new SafeHtmlCell();
-        Column<StrippedLeaderboardDTO, SafeHtml> leaderboardNameColumn = new Column<StrippedLeaderboardDTO, SafeHtml>(
-                leaderboardNameCell) {
-            @Override
-            public SafeHtml getValue(StrippedLeaderboardDTO strippedLeaderboardDTO) {
-                String text = strippedLeaderboardDTO.displayName != null ? strippedLeaderboardDTO.displayName : strippedLeaderboardDTO.name; 
-                SafeHtmlBuilder b = new SafeHtmlBuilder();
-                b.append(TEXTTEMPLATE.textWithClass(text, STYLE_BOATCLASS));
-                return b.toSafeHtml();
-            }
-        };
-
-        AnchorCell nameAnchorCell = new AnchorCell();
-        Column<StrippedLeaderboardDTO, SafeHtml> overviewColumn = new Column<StrippedLeaderboardDTO, SafeHtml>(
-                nameAnchorCell) {
-            @Override
-            public SafeHtml getValue(StrippedLeaderboardDTO leaderboard) {
-<<<<<<< HEAD
-                final String link = EntryPointWithSettingsLinkFactory.createLeaderboardLink(
-                        new LeaderboardContextDefinition(leaderboard.name, leaderboard.displayName,
-                                leaderboardGroup.getName()),
-                        new LeaderboardPerspectiveOwnSettings(showRaceDetails, isEmbedded));
-                return getAnchor(link, stringMessages.leaderboard(), STYLE_ACTIVE_LEADERBOARD);
-=======
-                String link = EntryPointLinkFactory.createLeaderboardLink(createLeaderboardLinkParameters(leaderboard));
-                return getAnchor(link, stringMessages.leaderboard(),
-                        STYLE_ACTIVE_LEADERBOARD);
->>>>>>> c8da589b
-            }
-        };
-        
-        LeaderboardGroupFullTableResources tableResources = GWT.create(LeaderboardGroupFullTableResources.class);
-        CellTable<StrippedLeaderboardDTO> leaderboardsTable = new BaseCelltable<StrippedLeaderboardDTO>(10000,
-                tableResources);
-        leaderboardsTable.setSelectionModel(new NoSelectionModel<StrippedLeaderboardDTO>());
-        leaderboardsTable.addColumn(leaderboardNameColumn, stringMessages.regatta());
-        leaderboardsTable.addColumn(overviewColumn, "");
-        if (showRaceDetails) {
-            SafeHtmlCell racesCell = new SafeHtmlCell();
-            Column<StrippedLeaderboardDTO, SafeHtml> racesColumn = new Column<StrippedLeaderboardDTO, SafeHtml>(
-                    racesCell) {
-                @Override
-                public SafeHtml getValue(StrippedLeaderboardDTO leaderboard) {
-                    return leaderboardStrutureToHtml(leaderboard);
-                }
-            };
-            leaderboardsTable.addColumn(racesColumn, stringMessages.races());
-        }
-        
-        if (leaderboardGroup.displayLeaderboardsInReverseOrder) {
-            leaderboardsTable.setRowData(leaderboardGroup.getLeaderboardsInReverseOrder());
-        } else {
-            leaderboardsTable.setRowData(leaderboardGroup.getLeaderboards());
-        }
-        flexTable.setWidget(1, 0,leaderboardsTable);
-        flexTable.getFlexCellFormatter().setColSpan(1, 0,2);
-    }
-
-    private HorizontalPanel createLegendPanel() {
-        HorizontalPanel legendPanel = new HorizontalPanel();
-        legendPanel.setStyleName(STYLE_LEGEND);
-        legendPanel.setVerticalAlignment(HasVerticalAlignment.ALIGN_MIDDLE);
-        legendPanel.setSpacing(5);
-        
-        Label legendLabel = new Label(stringMessages.legend() + ":");
-        legendLabel.getElement().getStyle().setFontWeight(FontWeight.BOLD);
-        legendPanel.add(legendLabel);
-        
-        Label inactiveRace = new Label(stringMessages.untracked());
-        inactiveRace.setStyleName(STYLE_INACTIVE_RACE);
-        legendPanel.add(inactiveRace);
-
-        Label activeRace = new Label(stringMessages.tracked());
-        activeRace.setStyleName(STYLE_LEGEND_TRACKED);
-        legendPanel.add(activeRace);
-        
-        Label liveRace = new Label(stringMessages.live());
-        liveRace.setStyleName(STYLE_LEGEND_LIVE);
-        legendPanel.add(liveRace);
-        return legendPanel;
-    }
-
-    private SafeHtml leaderboardStrutureToHtml(StrippedLeaderboardDTO leaderboard) {
-        SafeHtmlBuilder b = new SafeHtmlBuilder();
-        if (leaderboard.type.isRegattaLeaderboard()) {
-            RegattaDTO regatta = regattasByName.get(leaderboard.regattaName);
-            if (regatta != null) {
-                int numberOfSeries = Util.size(regatta.series);
-                Grid seriesGrid = new Grid(numberOfSeries, 2);
-                CellFormatter seriesGridFormatter = seriesGrid.getCellFormatter();
-                int seriesRow = 0;
-                for (SeriesDTO series : regatta.series) {
-                    // render the series name
-                    if (!LeaderboardNameConstants.DEFAULT_SERIES_NAME.equals(series.getName())) {
-                        seriesGrid.setHTML(seriesRow, 0, TEXTTEMPLATE.textWithClass(series.getName(), 50,
-                                STYLE_TABLE_TEXT));
-                    }
-                    seriesGridFormatter.setVerticalAlignment(seriesRow, 0, HasVerticalAlignment.ALIGN_MIDDLE);
-                    int numberOfFleets = series.getFleets().size();
-                    if(numberOfFleets > 1) {
-                        // multiple fleets 
-                        Grid fleetsGrid = new Grid(numberOfFleets, 3);
-                        CellFormatter fleetGridsFormatter = fleetsGrid.getCellFormatter();
-                        int fleetRow = 0;
-                        for(FleetDTO fleet: series.getFleets()) {
-                            Color color = fleet.getColor();
-                            if(color != null) {
-                                SafeStyles bgStyle = new SafeStylesBuilder().trustedBackgroundColor(color.getAsHtml()).toSafeStyles();
-                                fleetsGrid.setHTML(fleetRow, 0, COLORBOXTEMPLATE.colorBox(bgStyle, STYLE_COLORBOX));
-                                fleetGridsFormatter.setVerticalAlignment(fleetRow, 0, HasVerticalAlignment.ALIGN_MIDDLE);
-                            }
-                            fleetsGrid.setHTML(fleetRow, 1, TEXTTEMPLATE.textWithClass(fleet.getName(), 50,
-                                    STYLE_TABLE_TEXT));
-                            fleetGridsFormatter.setVerticalAlignment(fleetRow, 1, HasVerticalAlignment.ALIGN_MIDDLE);
-                            List<RaceColumnDTO> raceColumnsOfSeries = getRacesOfFleet(leaderboard, series, fleet);
-                            fleetsGrid.setHTML(fleetRow, 2, renderRacesToHTml(leaderboard.name, raceColumnsOfSeries, fleet));
-                            fleetRow++;
-                        }                        
-                        seriesGrid.setWidget(seriesRow, 1, fleetsGrid);
-                    } else {
-                        // single fleet
-                        FleetDTO fleet = series.getFleets().get(0);
-                        List<RaceColumnDTO> raceColumnsOfSeries = getRacesOfFleet(leaderboard, series, fleet);
-                        String displayName = fleet.getName();
-                        if (!LeaderboardNameConstants.DEFAULT_FLEET_NAME.equals(fleet.getName())) {
-                            Grid fleetsGrid = new Grid(1, 2);
-                            CellFormatter fleetGridsFormatter = fleetsGrid.getCellFormatter();
-                            fleetsGrid.setHTML(0, 0, TEXTTEMPLATE.textWithClass(displayName, 50,
-                                    STYLE_TABLE_TEXT));
-                            fleetGridsFormatter.setVerticalAlignment(0, 0, HasVerticalAlignment.ALIGN_MIDDLE);
-                            fleetsGrid.setHTML(0, 1, renderRacesToHTml(leaderboard.name, raceColumnsOfSeries, fleet));
-                            seriesGrid.setWidget(seriesRow, 1, fleetsGrid);
-                        } else {
-                            seriesGrid.setHTML(seriesRow, 1, renderRacesToHTml(leaderboard.name, raceColumnsOfSeries, fleet));
-                        }
-                    }
-                    seriesRow++;
-                }
-                b.appendHtmlConstant(seriesGrid.getElement().getString());
-            }
-        } else {
-            List<RaceColumnDTO> raceColumns = leaderboard.getRaceList();
-            b.append(renderRacesToHTml(leaderboard.name, raceColumns, new FleetDTO(LeaderboardNameConstants.DEFAULT_FLEET_NAME, 0, null)));
-        }
-        return b.toSafeHtml();
-    }
-    
-    private SafeHtml renderRacesToHTml(String leaderboardName, List<RaceColumnDTO> raceColumns, FleetDTO fleet) {
-        SafeHtmlBuilder b = new SafeHtmlBuilder();
-        for (RaceColumnDTO raceColumn : raceColumns) {
-            String raceColumnName = raceColumn.getRaceColumnName();
-            RaceDTO race = raceColumn.getRace(fleet);
-            renderRaceLink(leaderboardName, race, raceColumn.isLive(fleet, timerForClientServerOffset.getLiveTimePointInMillis()), raceColumnName, b);
-        }
-        return b.toSafeHtml();
-    }
-
-    private List<RaceColumnDTO> getRacesOfFleet(StrippedLeaderboardDTO leaderboard, SeriesDTO series, FleetDTO fleet) {
-        List<RaceColumnDTO> racesColumnsOfFleet = new ArrayList<RaceColumnDTO>();
-        for (RaceColumnDTO raceColumn : series.getRaceColumns()) {
-            for (FleetDTO fleetOfRaceColumn : series.getFleets()) {
-                if (fleet.equals(fleetOfRaceColumn)) {
-                    // We have to get the race column from the leaderboard, because the race column of the series
-                    // have no tracked race and would be displayed as inactive race.
-                    racesColumnsOfFleet.add(leaderboard.getRaceColumnByName(raceColumn.getName()));
-                }
-            }
-        }
-        return racesColumnsOfFleet;
-    }
-    
-    private void renderRaceLink(String leaderboardName, RaceDTO race, boolean isLive, String raceColumnName, SafeHtmlBuilder b) {
-        if (race != null) {
-            RegattaAndRaceIdentifier raceIdentifier = race.getRaceIdentifier();
-
-            RaceboardContextDefinition raceboardContext = new RaceboardContextDefinition(raceIdentifier.getRegattaName(),
-                    raceIdentifier.getRaceName(), leaderboardName, leaderboardGroup.getName(), null, viewMode);
-            RaceBoardPerspectiveOwnSettings perspectiveOwnSettings = RaceBoardPerspectiveOwnSettings
-                    .createDefaultWithCanReplayDuringLiveRaces(canReplayDuringLiveRaces);
-            Map<String, Settings> innerSettings = Collections.singletonMap(RaceMapLifecycle.ID,
-                    RaceMapSettings.getDefaultWithShowMapControls(showMapControls));
-            PerspectiveCompositeSettings<RaceBoardPerspectiveOwnSettings> settings = new PerspectiveCompositeSettings<>(
-                    perspectiveOwnSettings, innerSettings);
-                    
-            String link = EntryPointWithSettingsLinkFactory.createRaceBoardLink(raceboardContext, settings);
-            if (isLive) {
-                b.append(getAnchor(link, raceColumnName, STYLE_LIVE_RACE));
-            } else if (race.trackedRace.hasGPSData && race.trackedRace.hasWindData) {
-                b.append(getAnchor(link, raceColumnName, STYLE_ACTIVE_RACE));
-            } else {
-                b.append(TEXTTEMPLATE.textWithClass(raceColumnName,
-                        STYLE_INACTIVE_RACE));
-            }
-        } else {
-            b.append(
-                    TEXTTEMPLATE.textWithClass(raceColumnName, STYLE_INACTIVE_RACE));
-        }
-    }
-
-    private SafeHtml getAnchor(String link, String linkText, String style) {
-        if (isEmbedded) {
-            return ANCHORTEMPLATE.anchorWithTarget(UriUtils.fromString(link), linkText, style, "_blank");
-        } else {
-            return ANCHORTEMPLATE.anchor(UriUtils.fromString(link), linkText, style);
-        }
-    }
-
-    @Override
-    public void setWelcomeWidgetVisible(boolean isVisible) {
-        if (welcomeWidget != null) {
-            welcomeWidget.setVisible(isVisible);
-        }
-    }
-
-    @Override
-    public void setWelcomeWidget(WelcomeWidget welcome) {
-        boolean needsToBeInserted = welcomeWidget == null;
-        welcomeWidget = welcome;
-        if (needsToBeInserted) {
-            mainPanel.insert(welcomeWidget, 0);
-        }
-    }
-
-}
+package com.sap.sailing.gwt.ui.spectator;
+
+import java.util.ArrayList;
+import java.util.Collections;
+import java.util.HashMap;
+import java.util.List;
+import java.util.Map;
+
+import com.google.gwt.cell.client.SafeHtmlCell;
+import com.google.gwt.core.client.GWT;
+import com.google.gwt.dom.client.Style.FontWeight;
+import com.google.gwt.safecss.shared.SafeStyles;
+import com.google.gwt.safecss.shared.SafeStylesBuilder;
+import com.google.gwt.safehtml.client.SafeHtmlTemplates;
+import com.google.gwt.safehtml.shared.SafeHtml;
+import com.google.gwt.safehtml.shared.SafeHtmlBuilder;
+import com.google.gwt.safehtml.shared.SafeUri;
+import com.google.gwt.safehtml.shared.UriUtils;
+import com.google.gwt.user.cellview.client.CellTable;
+import com.google.gwt.user.cellview.client.Column;
+import com.google.gwt.user.client.rpc.AsyncCallback;
+import com.google.gwt.user.client.ui.Anchor;
+import com.google.gwt.user.client.ui.FlexTable;
+import com.google.gwt.user.client.ui.Grid;
+import com.google.gwt.user.client.ui.HTML;
+import com.google.gwt.user.client.ui.HTMLTable.CellFormatter;
+import com.google.gwt.user.client.ui.HasVerticalAlignment;
+import com.google.gwt.user.client.ui.HorizontalPanel;
+import com.google.gwt.user.client.ui.Label;
+import com.google.gwt.user.client.ui.SimplePanel;
+import com.google.gwt.user.client.ui.VerticalPanel;
+import com.google.gwt.user.client.ui.Widget;
+import com.google.gwt.view.client.NoSelectionModel;
+import com.sap.sailing.domain.common.LeaderboardNameConstants;
+import com.sap.sailing.domain.common.RegattaAndRaceIdentifier;
+import com.sap.sailing.domain.common.dto.FleetDTO;
+import com.sap.sailing.domain.common.dto.RaceColumnDTO;
+import com.sap.sailing.domain.common.dto.RaceDTO;
+import com.sap.sailing.gwt.settings.client.EntryPointWithSettingsLinkFactory;
+import com.sap.sailing.gwt.settings.client.leaderboard.LeaderboardContextDefinition;
+import com.sap.sailing.gwt.settings.client.leaderboard.LeaderboardPerspectiveOwnSettings;
+import com.sap.sailing.gwt.settings.client.raceboard.RaceBoardPerspectiveOwnSettings;
+import com.sap.sailing.gwt.settings.client.raceboard.RaceboardContextDefinition;
+import com.sap.sailing.gwt.ui.adminconsole.LeaderboardConfigPanel.AnchorCell;
+import com.sap.sailing.gwt.ui.client.HasWelcomeWidget;
+import com.sap.sailing.gwt.ui.client.SailingServiceAsync;
+import com.sap.sailing.gwt.ui.client.StringMessages;
+import com.sap.sailing.gwt.ui.client.shared.panels.WelcomeWidget;
+import com.sap.sailing.gwt.ui.client.shared.racemap.RaceMapLifecycle;
+import com.sap.sailing.gwt.ui.client.shared.racemap.RaceMapSettings;
+import com.sap.sailing.gwt.ui.shared.LeaderboardGroupDTO;
+import com.sap.sailing.gwt.ui.shared.RegattaDTO;
+import com.sap.sailing.gwt.ui.shared.SeriesDTO;
+import com.sap.sailing.gwt.ui.shared.StrippedLeaderboardDTO;
+import com.sap.sse.common.Color;
+import com.sap.sse.common.Util;
+import com.sap.sse.common.settings.Settings;
+import com.sap.sse.gwt.client.ErrorReporter;
+import com.sap.sse.gwt.client.celltable.BaseCelltable;
+import com.sap.sse.gwt.client.player.Timer;
+import com.sap.sse.gwt.client.player.Timer.PlayModes;
+import com.sap.sse.gwt.client.shared.perspective.PerspectiveCompositeSettings;
+
+public class LeaderboardGroupPanel extends SimplePanel implements HasWelcomeWidget {
+
+    interface AnchorTemplates extends SafeHtmlTemplates {
+        @SafeHtmlTemplates.Template("<a class=\"{2}\" href=\"{0}\">{1}</a>")
+        SafeHtml anchor(SafeUri url, String displayName, String styleClass);
+
+        @SafeHtmlTemplates.Template("<a target=\"{3}\" class=\"{2}\" href=\"{0}\">{1}</a>")
+        SafeHtml anchorWithTarget(SafeUri url, String displayName, String styleClass, String target);
+    }
+    
+    interface TextWithClassTemplate extends SafeHtmlTemplates {
+        @SafeHtmlTemplates.Template("<div class=\"{1}\">{0}</div>")
+        SafeHtml textWithClass(String text, String styleClass);
+
+        @SafeHtmlTemplates.Template("<div class=\"{2}\" style=\"min-width:{1}px;\">{0}</div>")
+        SafeHtml textWithClass(String text, int widthInPx, String styleClass);
+    }
+
+    interface ColorBoxTemplate extends SafeHtmlTemplates {
+        @SafeHtmlTemplates.Template("<div class=\"{1}\" style=\"{0}\">&nbsp;</div>")
+        SafeHtml colorBox(SafeStyles htmlColor, String styleClass);
+
+        @SafeHtmlTemplates.Template("<div class=\"{0}\">&nbsp;</div>")
+        SafeHtml nocolorBox(String styleClass);
+    }
+    
+    private static final AnchorTemplates ANCHORTEMPLATE = GWT.create(AnchorTemplates.class);
+    private static final TextWithClassTemplate TEXTTEMPLATE = GWT.create(TextWithClassTemplate.class);
+    private static final ColorBoxTemplate COLORBOXTEMPLATE = GWT.create(ColorBoxTemplate.class);
+    
+    private static final String STYLE_NAME_PREFIX = "leaderboardGroupPanel-";
+    private static final String STYLE_INACTIVE_RACE = STYLE_NAME_PREFIX + "InactiveRace";
+    private static final String STYLE_ACTIVE_RACE = STYLE_NAME_PREFIX + "ActiveRace";
+    private static final String STYLE_LIVE_RACE = STYLE_NAME_PREFIX + "LiveRace";
+    private static final String STYLE_ACTIVE_LEADERBOARD = STYLE_NAME_PREFIX + "ActiveLeaderboard";
+    private static final String STYLE_LEGEND = STYLE_NAME_PREFIX + "Legend";
+    private static final String STYLE_TABLE_TEXT = STYLE_NAME_PREFIX + "TableText";
+    private static final String STYLE_COLORBOX = STYLE_NAME_PREFIX + "ColorBox";
+    private static final String STYLE_BOATCLASS = STYLE_NAME_PREFIX + "BoatClass";
+    private static final String STYLE_LEGEND_LIVE = STYLE_NAME_PREFIX + "LegendLive";
+    private static final String STYLE_LEGEND_TRACKED = STYLE_NAME_PREFIX + "LegendTracked";
+    
+    private final SailingServiceAsync sailingService;
+    private final StringMessages stringMessages;
+    private final ErrorReporter errorReporter;
+    private LeaderboardGroupDTO leaderboardGroup;
+    private Map<String, RegattaDTO> regattasByName;
+    private final String viewMode;
+    
+    private VerticalPanel mainPanel;
+    private Widget welcomeWidget = null;
+    private final boolean isEmbedded;
+    private final boolean showRaceDetails;
+    private final boolean canReplayDuringLiveRaces;
+    private final boolean showMapControls;
+    private final Timer timerForClientServerOffset;
+    
+    public LeaderboardGroupPanel(SailingServiceAsync sailingService, StringMessages stringConstants,
+            ErrorReporter errorReporter, final String groupName, String viewMode, boolean embedded,
+            boolean showRaceDetails, boolean canReplayDuringLiveRaces, boolean showMapControls) {
+        super();
+        this.isEmbedded = embedded;
+        this.showRaceDetails = showRaceDetails;
+        this.showMapControls = showMapControls;
+        this.canReplayDuringLiveRaces = canReplayDuringLiveRaces;
+        this.sailingService = sailingService;
+        this.stringMessages = stringConstants;
+        this.errorReporter = errorReporter;
+        this.viewMode = viewMode;
+        setWidth("95%");
+        regattasByName = new HashMap<String, RegattaDTO>(); 
+        mainPanel = new VerticalPanel();
+        mainPanel.setWidth("100%");
+        mainPanel.addStyleName("mainPanel");
+        add(mainPanel);
+        timerForClientServerOffset = new Timer(PlayModes.Replay);
+        loadLeaderboardGroup(groupName);
+    }
+
+    private void loadLeaderboardGroup(final String leaderboardGroupName) {
+        final long clientTimeWhenRequestWasSent = System.currentTimeMillis();
+        sailingService.getLeaderboardGroupByName(leaderboardGroupName, false /*withGeoLocationData*/, new AsyncCallback<LeaderboardGroupDTO>() {
+            @Override
+            public void onSuccess(final LeaderboardGroupDTO leaderboardGroupDTO) {
+                final long clientTimeWhenResponseWasReceived = System.currentTimeMillis();
+                if (leaderboardGroupDTO != null) {
+                    LeaderboardGroupPanel.this.leaderboardGroup = leaderboardGroupDTO;
+                    if (leaderboardGroupDTO.getAverageDelayToLiveInMillis() != null) {
+                        timerForClientServerOffset.setLivePlayDelayInMillis(leaderboardGroupDTO.getAverageDelayToLiveInMillis());
+                    }
+                    timerForClientServerOffset.adjustClientServerOffset(clientTimeWhenRequestWasSent, leaderboardGroupDTO.getCurrentServerTime(), clientTimeWhenResponseWasReceived);
+                    // in case there is a regatta leaderboard in the leaderboard group 
+                    // we need to know the corresponding regatta structure
+                    if (leaderboardGroup.containsRegattaLeaderboard()) {
+                        sailingService.getRegattas(new AsyncCallback<List<RegattaDTO>>() {
+                            @Override
+                            public void onSuccess(List<RegattaDTO> regattaDTOs) {
+                                for(RegattaDTO regattaDTO: regattaDTOs) {
+                                    regattasByName.put(regattaDTO.getName(), regattaDTO);
+                                }
+                                createPageContent();
+                            }
+                            
+                            @Override
+                            public void onFailure(Throwable t) {
+                                errorReporter.reportError("Error trying to load corresponding regattas for leaderboard group " + leaderboardGroupName + ": " + t.getMessage());
+                            }
+                        });
+                    } else {
+                        createPageContent();
+                    }
+                } else {
+                    errorReporter.reportError(stringMessages.noLeaderboardGroupWithNameFound(leaderboardGroupName));
+                }
+            }
+            @Override
+            public void onFailure(Throwable t) {
+                errorReporter.reportError("Error trying to load the leaderboard group " + leaderboardGroupName + ": " + t.getMessage());
+            }
+        });
+    }
+
+    private void createPageContent() {
+        if (!isEmbedded) {
+            Label groupNameLabel = new Label(leaderboardGroup.getName() + ":");
+            groupNameLabel.setStyleName(STYLE_NAME_PREFIX + "GroupName");
+            mainPanel.add(groupNameLabel);
+            // Using HTML to display the line breaks in the description
+            HTML leaderboardGroupDescriptionLabel = new HTML(new SafeHtmlBuilder().appendEscapedLines(leaderboardGroup.description).toSafeHtml());
+            leaderboardGroupDescriptionLabel.setStyleName(STYLE_NAME_PREFIX + "GroupDescription");
+            mainPanel.add(leaderboardGroupDescriptionLabel);
+        }
+        
+        FlexTable flexTable = new FlexTable();
+ 
+        Label leaderboardsLabel = new Label(stringMessages.leaderboards());
+        leaderboardsLabel.addStyleName(STYLE_NAME_PREFIX + "LeaderboardsLabel");
+        
+        if (leaderboardGroup.hasOverallLeaderboard() && !isEmbedded) {
+            mainPanel.add(leaderboardsLabel);
+        } else {
+            flexTable.setWidget(0, 0, leaderboardsLabel);
+        }
+
+        mainPanel.add(flexTable);
+        flexTable.getCellFormatter().setVerticalAlignment(0, 0, HasVerticalAlignment.ALIGN_MIDDLE);
+        
+        // legend
+        HorizontalPanel legendPanel = createLegendPanel();
+        flexTable.setWidget(0, 1, legendPanel);
+        
+        if (leaderboardGroup.hasOverallLeaderboard()) {
+            final String link = EntryPointWithSettingsLinkFactory.createLeaderboardLink(
+                    new LeaderboardContextDefinition(
+                            leaderboardGroup.getName() + " " + LeaderboardNameConstants.OVERALL,
+                            stringMessages.overallStandings(), leaderboardGroup.getName()),
+                    new LeaderboardPerspectiveOwnSettings(showRaceDetails, isEmbedded));
+            Anchor overallStandingsLink = new Anchor(stringMessages.overallStandings(), true, link);
+            overallStandingsLink.setStyleName(STYLE_ACTIVE_LEADERBOARD);
+            overallStandingsLink.addStyleName("overallStandings");
+            flexTable.setWidget(0, 0, overallStandingsLink);
+        }
+
+        SafeHtmlCell leaderboardNameCell = new SafeHtmlCell();
+        Column<StrippedLeaderboardDTO, SafeHtml> leaderboardNameColumn = new Column<StrippedLeaderboardDTO, SafeHtml>(
+                leaderboardNameCell) {
+            @Override
+            public SafeHtml getValue(StrippedLeaderboardDTO strippedLeaderboardDTO) {
+                String text = strippedLeaderboardDTO.displayName != null ? strippedLeaderboardDTO.displayName : strippedLeaderboardDTO.name; 
+                SafeHtmlBuilder b = new SafeHtmlBuilder();
+                b.append(TEXTTEMPLATE.textWithClass(text, STYLE_BOATCLASS));
+                return b.toSafeHtml();
+            }
+        };
+
+        AnchorCell nameAnchorCell = new AnchorCell();
+        Column<StrippedLeaderboardDTO, SafeHtml> overviewColumn = new Column<StrippedLeaderboardDTO, SafeHtml>(
+                nameAnchorCell) {
+            @Override
+            public SafeHtml getValue(StrippedLeaderboardDTO leaderboard) {
+                final String link = EntryPointWithSettingsLinkFactory.createLeaderboardLink(
+                        new LeaderboardContextDefinition(leaderboard.name, leaderboard.displayName,
+                                leaderboardGroup.getName()),
+                        new LeaderboardPerspectiveOwnSettings(showRaceDetails, isEmbedded));
+                return getAnchor(link, stringMessages.leaderboard(),
+                        STYLE_ACTIVE_LEADERBOARD);
+            }
+        };
+        
+        LeaderboardGroupFullTableResources tableResources = GWT.create(LeaderboardGroupFullTableResources.class);
+        CellTable<StrippedLeaderboardDTO> leaderboardsTable = new BaseCelltable<StrippedLeaderboardDTO>(10000,
+                tableResources);
+        leaderboardsTable.setSelectionModel(new NoSelectionModel<StrippedLeaderboardDTO>());
+        leaderboardsTable.addColumn(leaderboardNameColumn, stringMessages.regatta());
+        leaderboardsTable.addColumn(overviewColumn, "");
+        if (showRaceDetails) {
+            SafeHtmlCell racesCell = new SafeHtmlCell();
+            Column<StrippedLeaderboardDTO, SafeHtml> racesColumn = new Column<StrippedLeaderboardDTO, SafeHtml>(
+                    racesCell) {
+                @Override
+                public SafeHtml getValue(StrippedLeaderboardDTO leaderboard) {
+                    return leaderboardStrutureToHtml(leaderboard);
+                }
+            };
+            leaderboardsTable.addColumn(racesColumn, stringMessages.races());
+        }
+        
+        if (leaderboardGroup.displayLeaderboardsInReverseOrder) {
+            leaderboardsTable.setRowData(leaderboardGroup.getLeaderboardsInReverseOrder());
+        } else {
+            leaderboardsTable.setRowData(leaderboardGroup.getLeaderboards());
+        }
+        flexTable.setWidget(1, 0,leaderboardsTable);
+        flexTable.getFlexCellFormatter().setColSpan(1, 0,2);
+    }
+
+    private HorizontalPanel createLegendPanel() {
+        HorizontalPanel legendPanel = new HorizontalPanel();
+        legendPanel.setStyleName(STYLE_LEGEND);
+        legendPanel.setVerticalAlignment(HasVerticalAlignment.ALIGN_MIDDLE);
+        legendPanel.setSpacing(5);
+        
+        Label legendLabel = new Label(stringMessages.legend() + ":");
+        legendLabel.getElement().getStyle().setFontWeight(FontWeight.BOLD);
+        legendPanel.add(legendLabel);
+        
+        Label inactiveRace = new Label(stringMessages.untracked());
+        inactiveRace.setStyleName(STYLE_INACTIVE_RACE);
+        legendPanel.add(inactiveRace);
+
+        Label activeRace = new Label(stringMessages.tracked());
+        activeRace.setStyleName(STYLE_LEGEND_TRACKED);
+        legendPanel.add(activeRace);
+        
+        Label liveRace = new Label(stringMessages.live());
+        liveRace.setStyleName(STYLE_LEGEND_LIVE);
+        legendPanel.add(liveRace);
+        return legendPanel;
+    }
+
+    private SafeHtml leaderboardStrutureToHtml(StrippedLeaderboardDTO leaderboard) {
+        SafeHtmlBuilder b = new SafeHtmlBuilder();
+        if (leaderboard.type.isRegattaLeaderboard()) {
+            RegattaDTO regatta = regattasByName.get(leaderboard.regattaName);
+            if (regatta != null) {
+                int numberOfSeries = Util.size(regatta.series);
+                Grid seriesGrid = new Grid(numberOfSeries, 2);
+                CellFormatter seriesGridFormatter = seriesGrid.getCellFormatter();
+                int seriesRow = 0;
+                for (SeriesDTO series : regatta.series) {
+                    // render the series name
+                    if (!LeaderboardNameConstants.DEFAULT_SERIES_NAME.equals(series.getName())) {
+                        seriesGrid.setHTML(seriesRow, 0, TEXTTEMPLATE.textWithClass(series.getName(), 50,
+                                STYLE_TABLE_TEXT));
+                    }
+                    seriesGridFormatter.setVerticalAlignment(seriesRow, 0, HasVerticalAlignment.ALIGN_MIDDLE);
+                    int numberOfFleets = series.getFleets().size();
+                    if(numberOfFleets > 1) {
+                        // multiple fleets 
+                        Grid fleetsGrid = new Grid(numberOfFleets, 3);
+                        CellFormatter fleetGridsFormatter = fleetsGrid.getCellFormatter();
+                        int fleetRow = 0;
+                        for(FleetDTO fleet: series.getFleets()) {
+                            Color color = fleet.getColor();
+                            if(color != null) {
+                                SafeStyles bgStyle = new SafeStylesBuilder().trustedBackgroundColor(color.getAsHtml()).toSafeStyles();
+                                fleetsGrid.setHTML(fleetRow, 0, COLORBOXTEMPLATE.colorBox(bgStyle, STYLE_COLORBOX));
+                                fleetGridsFormatter.setVerticalAlignment(fleetRow, 0, HasVerticalAlignment.ALIGN_MIDDLE);
+                            }
+                            fleetsGrid.setHTML(fleetRow, 1, TEXTTEMPLATE.textWithClass(fleet.getName(), 50,
+                                    STYLE_TABLE_TEXT));
+                            fleetGridsFormatter.setVerticalAlignment(fleetRow, 1, HasVerticalAlignment.ALIGN_MIDDLE);
+                            List<RaceColumnDTO> raceColumnsOfSeries = getRacesOfFleet(leaderboard, series, fleet);
+                            fleetsGrid.setHTML(fleetRow, 2, renderRacesToHTml(leaderboard.name, raceColumnsOfSeries, fleet));
+                            fleetRow++;
+                        }                        
+                        seriesGrid.setWidget(seriesRow, 1, fleetsGrid);
+                    } else {
+                        // single fleet
+                        FleetDTO fleet = series.getFleets().get(0);
+                        List<RaceColumnDTO> raceColumnsOfSeries = getRacesOfFleet(leaderboard, series, fleet);
+                        String displayName = fleet.getName();
+                        if (!LeaderboardNameConstants.DEFAULT_FLEET_NAME.equals(fleet.getName())) {
+                            Grid fleetsGrid = new Grid(1, 2);
+                            CellFormatter fleetGridsFormatter = fleetsGrid.getCellFormatter();
+                            fleetsGrid.setHTML(0, 0, TEXTTEMPLATE.textWithClass(displayName, 50,
+                                    STYLE_TABLE_TEXT));
+                            fleetGridsFormatter.setVerticalAlignment(0, 0, HasVerticalAlignment.ALIGN_MIDDLE);
+                            fleetsGrid.setHTML(0, 1, renderRacesToHTml(leaderboard.name, raceColumnsOfSeries, fleet));
+                            seriesGrid.setWidget(seriesRow, 1, fleetsGrid);
+                        } else {
+                            seriesGrid.setHTML(seriesRow, 1, renderRacesToHTml(leaderboard.name, raceColumnsOfSeries, fleet));
+                        }
+                    }
+                    seriesRow++;
+                }
+                b.appendHtmlConstant(seriesGrid.getElement().getString());
+            }
+        } else {
+            List<RaceColumnDTO> raceColumns = leaderboard.getRaceList();
+            b.append(renderRacesToHTml(leaderboard.name, raceColumns, new FleetDTO(LeaderboardNameConstants.DEFAULT_FLEET_NAME, 0, null)));
+        }
+        return b.toSafeHtml();
+    }
+    
+    private SafeHtml renderRacesToHTml(String leaderboardName, List<RaceColumnDTO> raceColumns, FleetDTO fleet) {
+        SafeHtmlBuilder b = new SafeHtmlBuilder();
+        for (RaceColumnDTO raceColumn : raceColumns) {
+            String raceColumnName = raceColumn.getRaceColumnName();
+            RaceDTO race = raceColumn.getRace(fleet);
+            renderRaceLink(leaderboardName, race, raceColumn.isLive(fleet, timerForClientServerOffset.getLiveTimePointInMillis()), raceColumnName, b);
+        }
+        return b.toSafeHtml();
+    }
+
+    private List<RaceColumnDTO> getRacesOfFleet(StrippedLeaderboardDTO leaderboard, SeriesDTO series, FleetDTO fleet) {
+        List<RaceColumnDTO> racesColumnsOfFleet = new ArrayList<RaceColumnDTO>();
+        for (RaceColumnDTO raceColumn : series.getRaceColumns()) {
+            for (FleetDTO fleetOfRaceColumn : series.getFleets()) {
+                if (fleet.equals(fleetOfRaceColumn)) {
+                    // We have to get the race column from the leaderboard, because the race column of the series
+                    // have no tracked race and would be displayed as inactive race.
+                    racesColumnsOfFleet.add(leaderboard.getRaceColumnByName(raceColumn.getName()));
+                }
+            }
+        }
+        return racesColumnsOfFleet;
+    }
+    
+    private void renderRaceLink(String leaderboardName, RaceDTO race, boolean isLive, String raceColumnName, SafeHtmlBuilder b) {
+        if (race != null) {
+            RegattaAndRaceIdentifier raceIdentifier = race.getRaceIdentifier();
+
+            RaceboardContextDefinition raceboardContext = new RaceboardContextDefinition(raceIdentifier.getRegattaName(),
+                    raceIdentifier.getRaceName(), leaderboardName, leaderboardGroup.getName(), null, viewMode);
+            RaceBoardPerspectiveOwnSettings perspectiveOwnSettings = RaceBoardPerspectiveOwnSettings
+                    .createDefaultWithCanReplayDuringLiveRaces(canReplayDuringLiveRaces);
+            Map<String, Settings> innerSettings = Collections.singletonMap(RaceMapLifecycle.ID,
+                    RaceMapSettings.getDefaultWithShowMapControls(showMapControls));
+            PerspectiveCompositeSettings<RaceBoardPerspectiveOwnSettings> settings = new PerspectiveCompositeSettings<>(
+                    perspectiveOwnSettings, innerSettings);
+                    
+            String link = EntryPointWithSettingsLinkFactory.createRaceBoardLink(raceboardContext, settings);
+            if (isLive) {
+                b.append(getAnchor(link, raceColumnName, STYLE_LIVE_RACE));
+            } else if (race.trackedRace.hasGPSData && race.trackedRace.hasWindData) {
+                b.append(getAnchor(link, raceColumnName, STYLE_ACTIVE_RACE));
+            } else {
+                b.append(TEXTTEMPLATE.textWithClass(raceColumnName,
+                        STYLE_INACTIVE_RACE));
+            }
+        } else {
+            b.append(
+                    TEXTTEMPLATE.textWithClass(raceColumnName, STYLE_INACTIVE_RACE));
+        }
+    }
+
+    private SafeHtml getAnchor(String link, String linkText, String style) {
+        if (isEmbedded) {
+            return ANCHORTEMPLATE.anchorWithTarget(UriUtils.fromString(link), linkText, style, "_blank");
+        } else {
+            return ANCHORTEMPLATE.anchor(UriUtils.fromString(link), linkText, style);
+        }
+    }
+
+    @Override
+    public void setWelcomeWidgetVisible(boolean isVisible) {
+        if (welcomeWidget != null) {
+            welcomeWidget.setVisible(isVisible);
+        }
+    }
+
+    @Override
+    public void setWelcomeWidget(WelcomeWidget welcome) {
+        boolean needsToBeInserted = welcomeWidget == null;
+        welcomeWidget = welcome;
+        if (needsToBeInserted) {
+            mainPanel.insert(welcomeWidget, 0);
+        }
+    }
+
+}