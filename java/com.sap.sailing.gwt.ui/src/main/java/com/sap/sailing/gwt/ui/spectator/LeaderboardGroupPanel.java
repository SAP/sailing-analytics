--- conflicted
+++ resolved
@@ -6,10 +6,7 @@
 import java.util.List;
 import java.util.Map;
 import java.util.UUID;
-<<<<<<< HEAD
-=======
 import java.util.function.Consumer;
->>>>>>> 23d2d8f2
 
 import com.google.gwt.cell.client.SafeHtmlCell;
 import com.google.gwt.core.client.GWT;
@@ -124,12 +121,8 @@
     private final Timer timerForClientServerOffset;
     
     public LeaderboardGroupPanel(SailingServiceAsync sailingService, StringMessages stringConstants,
-<<<<<<< HEAD
-            ErrorReporter errorReporter, final String groupId, final String groupName, String viewMode, boolean embedded,
-=======
             ErrorReporter errorReporter, final String groupId, final String groupName,
             Consumer<String> headerCallback, String viewMode, boolean embedded,
->>>>>>> 23d2d8f2
             boolean showRaceDetails, boolean canReplayDuringLiveRaces, boolean showMapControls) {
         super();
         this.isEmbedded = embedded;
@@ -147,15 +140,6 @@
         mainPanel.addStyleName("mainPanel");
         add(mainPanel);
         timerForClientServerOffset = new Timer(PlayModes.Replay);
-<<<<<<< HEAD
-        loadLeaderboardGroup(groupId, groupName);
-    }
-
-    private void loadLeaderboardGroup(final String leaderboardGroupId, final String leaderboardGroupName) {
-        final long clientTimeWhenRequestWasSent = System.currentTimeMillis();
-        sailingService.getLeaderboardGroupById(UUID.fromString(leaderboardGroupId),
-                new AsyncCallback<LeaderboardGroupDTO>() {
-=======
         loadLeaderboardGroup(groupId, groupName, headerCallback);
     }
 
@@ -164,7 +148,6 @@
         final long clientTimeWhenRequestWasSent = System.currentTimeMillis();
         sailingService.getLeaderboardGroupByUuidOrName(leaderboardGroupId != null ? UUID.fromString(leaderboardGroupId) : null,
                 leaderboardGroupName, new AsyncCallback<LeaderboardGroupDTO>() {
->>>>>>> 23d2d8f2
             @Override
             public void onSuccess(final LeaderboardGroupDTO leaderboardGroupDTO) {
                 if (leaderboardGroupDTO != null) {
@@ -413,17 +396,10 @@
     private void renderRaceLink(String leaderboardName, RaceDTO race, boolean isLive, String raceColumnName, SafeHtmlBuilder b) {
         if (race != null) {
             RegattaAndRaceIdentifier raceIdentifier = race.getRaceIdentifier();
-<<<<<<< HEAD
-
-            RaceboardContextDefinition raceboardContext = new RaceboardContextDefinition(
-                    raceIdentifier.getRegattaName(), raceIdentifier.getRaceName(), leaderboardName,
-                    leaderboardGroup.getName(), leaderboardGroup.getId(), null, viewMode);
-=======
             RaceboardContextDefinition raceboardContext = new RaceboardContextDefinition(
                     raceIdentifier.getRegattaName(), raceIdentifier.getRaceName(), leaderboardName,
                     /* leaderboardGroupName not required because we have the ID */ null,
                     leaderboardGroup.getId(), null, viewMode);
->>>>>>> 23d2d8f2
             RaceBoardPerspectiveOwnSettings perspectiveOwnSettings = RaceBoardPerspectiveOwnSettings
                     .createDefaultWithCanReplayDuringLiveRaces(canReplayDuringLiveRaces);
             Map<String, Settings> innerSettings = Collections.singletonMap(RaceMapLifecycle.ID,
