--- conflicted
+++ resolved
@@ -163,18 +163,11 @@
                 /* delayBetweenAutoAdvancesInMilliseconds */ LeaderboardEntryPoint.DEFAULT_REFRESH_INTERVAL_MILLIS);
         leaderboardPanel = new SingleRaceLeaderboardPanel(null, null, sailingService, new AsyncActionsExecutor(),
                 leaderboardSettings, true, liveRace, getPlace().getRaceMapSelectionProvider(), timer, null,
-                getSlideCtx().getContextDefinition().getLeaderboardName(), errorReporter, StringMessages.INSTANCE,
+                getSlideCtx().getContextDefinition().getLeaderboardName(), errorReporter, StringMessages.INSTANCE, 
                 false, null, false, null, false, true, false, false, false, new SixtyInchLeaderBoardStyle(true),
-<<<<<<< HEAD
                 FlagImageResolverImpl.get(), Arrays.asList(DetailType.values()));
-        
-        getPlace().getRaceMap().setQuickRanksDTOProvider(new QuickRanksDTOFromLeaderboardDTOProvider(new RaceCompetitorSet(getPlace().getRaceMapSelectionProvider()), lifeRace));
-        
-=======
-                FlagImageResolverImpl.get());
         getPlace().getRaceMap().setQuickRanksDTOProvider(new QuickRanksDTOFromLeaderboardDTOProvider(
                 new RaceCompetitorSet(getPlace().getRaceMapSelectionProvider()), liveRace));
->>>>>>> 8106f5a4
         view.startingWith(this, panel, getPlace().getRaceMap(), leaderboardPanel);
         selectionTimer.schedule(SWITCH_COMPETITOR_DELAY);
     }
