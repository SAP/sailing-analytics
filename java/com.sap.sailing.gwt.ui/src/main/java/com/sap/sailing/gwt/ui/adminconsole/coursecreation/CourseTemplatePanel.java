package com.sap.sailing.gwt.ui.adminconsole.coursecreation;

import static com.sap.sse.security.shared.HasPermissions.DefaultActions.CHANGE_OWNERSHIP;
import static com.sap.sse.security.shared.HasPermissions.DefaultActions.DELETE;
import static com.sap.sse.security.shared.HasPermissions.DefaultActions.UPDATE;
import static com.sap.sse.security.ui.client.component.AccessControlledActionsColumn.create;
import static com.sap.sse.security.ui.client.component.DefaultActionsImagesBarCell.ACTION_CHANGE_OWNERSHIP;
import static com.sap.sse.security.ui.client.component.DefaultActionsImagesBarCell.ACTION_DELETE;
import static com.sap.sse.security.ui.client.component.DefaultActionsImagesBarCell.ACTION_UPDATE;

import java.util.ArrayList;
import java.util.Collection;
import java.util.Comparator;
import java.util.List;
import java.util.UUID;
import java.util.stream.Collectors;

import com.google.gwt.cell.client.TextCell;
import com.google.gwt.core.client.GWT;
import com.google.gwt.dom.client.BrowserEvents;
import com.google.gwt.dom.client.NativeEvent;
import com.google.gwt.dom.client.Style.Unit;
import com.google.gwt.safehtml.shared.SafeHtmlUtils;
import com.google.gwt.user.cellview.client.AbstractCellTable;
import com.google.gwt.user.cellview.client.CellTable;
import com.google.gwt.user.cellview.client.Column;
import com.google.gwt.user.cellview.client.ColumnSortEvent.ListHandler;
import com.google.gwt.user.client.Command;
import com.google.gwt.user.client.Window;
import com.google.gwt.user.client.rpc.AsyncCallback;
import com.google.gwt.user.client.ui.FlowPanel;
import com.google.gwt.user.client.ui.Label;
import com.google.gwt.view.client.CellPreviewEvent;
import com.google.gwt.view.client.DefaultSelectionEventManager;
import com.google.gwt.view.client.DefaultSelectionEventManager.SelectAction;
import com.google.gwt.view.client.ListDataProvider;
import com.sap.sailing.domain.common.security.SecuredDomainType;
import com.sap.sailing.gwt.ui.client.SailingServiceAsync;
import com.sap.sailing.gwt.ui.client.StringMessages;
import com.sap.sailing.gwt.ui.shared.courseCreation.CourseTemplateDTO;
import com.sap.sailing.gwt.ui.shared.courseCreation.MarkRoleDTO;
import com.sap.sailing.gwt.ui.shared.courseCreation.MarkTemplateDTO;
import com.sap.sse.gwt.adminconsole.AdminConsoleTableResources;
import com.sap.sse.gwt.client.ErrorReporter;
import com.sap.sse.gwt.client.celltable.BaseCelltable;
import com.sap.sse.gwt.client.celltable.EntityIdentityComparator;
import com.sap.sse.gwt.client.celltable.RefreshableMultiSelectionModel;
import com.sap.sse.gwt.client.controls.BetterCheckboxCell;
import com.sap.sse.gwt.client.dialog.DataEntryDialog.DialogCallback;
import com.sap.sse.gwt.client.panels.LabeledAbstractFilterablePanel;
import com.sap.sse.security.shared.HasPermissions;
import com.sap.sse.security.shared.HasPermissions.DefaultActions;
import com.sap.sse.security.ui.client.UserService;
import com.sap.sse.security.ui.client.component.AccessControlledActionsColumn;
import com.sap.sse.security.ui.client.component.AccessControlledButtonPanel;
import com.sap.sse.security.ui.client.component.DefaultActionsImagesBarCell;
import com.sap.sse.security.ui.client.component.EditOwnershipDialog;
import com.sap.sse.security.ui.client.component.SecuredDTOOwnerColumn;
import com.sap.sse.security.ui.client.component.editacl.EditACLDialog;

public class CourseTemplatePanel extends FlowPanel {
    private static AdminConsoleTableResources tableResources = GWT.create(AdminConsoleTableResources.class);

    private final SailingServiceAsync sailingService;
    private final LabeledAbstractFilterablePanel<CourseTemplateDTO> filterableCourseTemplatePanel;
    private List<CourseTemplateDTO> allCourseTemplates;
    private final ErrorReporter errorReporter;
    private final StringMessages stringMessages;
    private CellTable<CourseTemplateDTO> courseTemplateTable;
    private ListDataProvider<CourseTemplateDTO> courseTemplateListDataProvider = new ListDataProvider<>();
    private RefreshableMultiSelectionModel<CourseTemplateDTO> refreshableSelectionModel;
    private List<MarkRoleDTO> allMarkRoles;
    private List<MarkTemplateDTO> allMarkTemplates;

    public CourseTemplatePanel(SailingServiceAsync sailingService, ErrorReporter errorReporter,
            StringMessages stringMessages, final UserService userService) {
        this.sailingService = sailingService;
        this.stringMessages = stringMessages;
        this.errorReporter = errorReporter;
        AccessControlledButtonPanel buttonAndFilterPanel = new AccessControlledButtonPanel(userService,
                SecuredDomainType.MARK_TEMPLATE);
        add(buttonAndFilterPanel);
        allCourseTemplates = new ArrayList<>();
        Label lblFilterRaces = new Label(stringMessages.filterCourseTemplateByName() + ":");
        lblFilterRaces.setWordWrap(false);
        this.filterableCourseTemplatePanel = new LabeledAbstractFilterablePanel<CourseTemplateDTO>(lblFilterRaces,
                allCourseTemplates, courseTemplateListDataProvider, stringMessages) {
            @Override
            public List<String> getSearchableStrings(CourseTemplateDTO t) {
                List<String> strings = new ArrayList<String>();
                strings.add(t.getName());
                strings.add(t.getUuid().toString());
                return strings;
            }

            @Override
            public AbstractCellTable<CourseTemplateDTO> getCellTable() {
                return courseTemplateTable;
            }
        };
        filterableCourseTemplatePanel.getTextBox().ensureDebugId("CourseTemplateFilterTextBox");
        createCourseTemplateTable(userService);
        buttonAndFilterPanel.addUnsecuredAction(stringMessages.refresh(), new Command() {
            @Override
            public void execute() {
                loadCourseTemplates();
            }
        });
        buttonAndFilterPanel.addCreateAction(stringMessages.add(), new Command() {
            @Override
            public void execute() {
                openEditCourseTemplateDialog(new CourseTemplateDTO(), userService, true);
            }
        });
<<<<<<< HEAD
        buttonAndFilterPanel.addRemoveAction(refreshableSelectionModel, stringMessages.remove(), new Command() {
            @Override
            public void execute() {
                if (askUserForConfirmation()) {
                    removeCourseTemplates(refreshableSelectionModel.getSelectedSet().stream().map(
                        courseTemplateDTO -> courseTemplateDTO.getUuid()).collect(Collectors.toList()));
                }
            }

            private void removeCourseTemplates(Collection<UUID> courseTemplatesUuids) {
                if (!courseTemplatesUuids.isEmpty()) {
                    sailingService.removeCourseTemplates(courseTemplatesUuids, new AsyncCallback<Void>() {
                        @Override
                        public void onFailure(Throwable caught) {
                            errorReporter
                                    .reportError("Error trying to remove course teamplates:" + caught.getMessage());
                        }

                        @Override
                        public void onSuccess(Void result) {
                            refreshCourseTemplates();
                        }
                    });
                }
            }

            private boolean askUserForConfirmation() {
                final boolean result;
                if (refreshableSelectionModel.itemIsSelectedButNotVisible(courseTemplateTable.getVisibleItems())) {
                    final String markRolesNames = refreshableSelectionModel.getSelectedSet().stream()
                            .map(CourseTemplateDTO::getName).collect(Collectors.joining("\n"));
                    result = Window
                            .confirm(stringMessages.doYouReallyWantToRemoveNonVisibleCourseTemplates(markRolesNames));
                } else {
                    result = Window.confirm(stringMessages.doYouReallyWantToRemoveCourseTemplates());
                }
                return result;
            }
        });
=======

        buttonAndFilterPanel.addRemoveAction(stringMessages.remove(), refreshableSelectionModel, true,
                () -> removeCourseTemplates(refreshableSelectionModel.getSelectedSet().stream()
                        .map(courseTemplateDTO -> courseTemplateDTO.getUuid()).collect(Collectors.toList())));

>>>>>>> ef388716
        buttonAndFilterPanel.addUnsecuredWidget(lblFilterRaces);
        buttonAndFilterPanel.addUnsecuredWidget(filterableCourseTemplatePanel);
        filterableCourseTemplatePanel
                .setUpdatePermissionFilterForCheckbox(event -> userService.hasPermission(event, DefaultActions.UPDATE));

    }

    private void removeCourseTemplates(Collection<UUID> courseTemplatesUuids) {
        if (!courseTemplatesUuids.isEmpty()) {
            sailingService.removeCourseTemplates(courseTemplatesUuids, new AsyncCallback<Void>() {
                @Override
                public void onFailure(Throwable caught) {
                    errorReporter.reportError("Error trying to remove course teamplates:" + caught.getMessage());
                }

                @Override
                public void onSuccess(Void result) {
                    refreshCourseTemplates();
                }
            });
        }
    }

    public void loadCourseTemplates() {
        courseTemplateListDataProvider.getList().clear();
        sailingService.getCourseTemplates(new AsyncCallback<List<CourseTemplateDTO>>() {
            @Override
            public void onFailure(Throwable caught) {
                errorReporter.reportError(caught.toString());
            }

            @Override
            public void onSuccess(List<CourseTemplateDTO> result) {
                courseTemplateListDataProvider.getList().clear();
                courseTemplateListDataProvider.getList().addAll(result);
                filterableCourseTemplatePanel.updateAll(courseTemplateListDataProvider.getList());
                courseTemplateListDataProvider.refresh();
            }
        });
    }

    private void loadMarkRoles() {
        sailingService.getMarkRoles(new AsyncCallback<List<MarkRoleDTO>>() {
            @Override
            public void onFailure(Throwable caught) {
                errorReporter.reportError(caught.toString());
            }

            @Override
            public void onSuccess(List<MarkRoleDTO> markRoles) {
                allMarkRoles = markRoles;
            }
        });
    }

    private void loadMarkTemplates() {
        sailingService.getMarkTemplates(new AsyncCallback<List<MarkTemplateDTO>>() {
            @Override
            public void onFailure(Throwable caught) {
                errorReporter.reportError(caught.toString());
            }

            @Override
            public void onSuccess(List<MarkTemplateDTO> markTemplateDTOs) {
                allMarkTemplates = markTemplateDTOs;
            }
        });
    }

    private void createCourseTemplateTable(final UserService userService) {
        // Create a CellTable.

        // Set a key provider that provides a unique key for each contact. If key is
        // used to identify contacts when fields (such as the name and address)
        // change.
        courseTemplateTable = new BaseCelltable<>(1000, tableResources);
        courseTemplateTable.setWidth("100%");

        // Attach a column sort handler to the ListDataProvider to sort the list.
        ListHandler<CourseTemplateDTO> sortHandler = new ListHandler<>(courseTemplateListDataProvider.getList());
        courseTemplateTable.addColumnSortHandler(sortHandler);

        // Add a selection model so we can select cells.
        refreshableSelectionModel = new RefreshableMultiSelectionModel<>(
                new EntityIdentityComparator<CourseTemplateDTO>() {
                    @Override
                    public boolean representSameEntity(CourseTemplateDTO dto1, CourseTemplateDTO dto2) {
                        return dto1.getUuid().equals(dto2.getUuid());
                    }

                    @Override
                    public int hashCode(CourseTemplateDTO t) {
                        return t.getUuid().hashCode();
                    }
                }, filterableCourseTemplatePanel.getAllListDataProvider());
        courseTemplateTable.setSelectionModel(refreshableSelectionModel, DefaultSelectionEventManager
                .createCustomManager(new DefaultSelectionEventManager.CheckboxEventTranslator<CourseTemplateDTO>() {
                    @Override
                    public boolean clearCurrentSelection(CellPreviewEvent<CourseTemplateDTO> event) {
                        return !isCheckboxColumn(event.getColumn());
                    }

                    @Override
                    public SelectAction translateSelectionEvent(CellPreviewEvent<CourseTemplateDTO> event) {
                        NativeEvent nativeEvent = event.getNativeEvent();
                        if (BrowserEvents.CLICK.equals(nativeEvent.getType())) {
                            if (nativeEvent.getCtrlKey()) {
                                CourseTemplateDTO value = event.getValue();
                                refreshableSelectionModel.setSelected(value,
                                        !refreshableSelectionModel.isSelected(value));
                                return SelectAction.IGNORE;
                            }
                            if (!refreshableSelectionModel.getSelectedSet().isEmpty()
                                    && !isCheckboxColumn(event.getColumn())) {
                                return SelectAction.DEFAULT;
                            }
                        }
                        return SelectAction.TOGGLE;
                    }

                    private boolean isCheckboxColumn(int columnIndex) {
                        return columnIndex == 0;
                    }
                }));

        // Initialize the columns.
        initTableColumns(sortHandler, userService);

        courseTemplateListDataProvider.addDataDisplay(courseTemplateTable);
        add(courseTemplateTable);
        allCourseTemplates.clear();
        allCourseTemplates.addAll(courseTemplateListDataProvider.getList());
    }

    /**
     * Add the columns to the table.
     */
    private void initTableColumns(final ListHandler<CourseTemplateDTO> sortHandler, final UserService userService) {
        Column<CourseTemplateDTO, Boolean> checkColumn = new Column<CourseTemplateDTO, Boolean>(
                new BetterCheckboxCell(tableResources.cellTableStyle().cellTableCheckboxSelected(),
                        tableResources.cellTableStyle().cellTableCheckboxDeselected())) {
            @Override
            public Boolean getValue(CourseTemplateDTO object) {
                // Get the value from the selection model.
                return refreshableSelectionModel.isSelected(object);
            }
        };
        courseTemplateTable.addColumn(checkColumn, SafeHtmlUtils.fromSafeConstant("<br/>"));
        courseTemplateTable.setColumnWidth(checkColumn, 40, Unit.PX);

        // id
        Column<CourseTemplateDTO, String> idColumn = new Column<CourseTemplateDTO, String>(new TextCell()) {
            @Override
            public String getValue(CourseTemplateDTO courseTemplate) {
                return courseTemplate.getUuid().toString();
            }
        };
        // name
        Column<CourseTemplateDTO, String> nameColumn = new Column<CourseTemplateDTO, String>(new TextCell()) {
            @Override
            public String getValue(CourseTemplateDTO courseTemplate) {
                return courseTemplate.getName();
            }
        };
        // url
        Column<CourseTemplateDTO, String> urlColumn = new Column<CourseTemplateDTO, String>(new TextCell()) {
            @Override
            public String getValue(CourseTemplateDTO courseTemplate) {
                return courseTemplate.getOptionalImageUrl().orElse("");
            }
        };
        // tags
        Column<CourseTemplateDTO, String> tagsColumn = new Column<CourseTemplateDTO, String>(new TextCell()) {
            @Override
            public String getValue(CourseTemplateDTO courseTemplate) {
                return String.join(", ", courseTemplate.getTags());
            }
        };
        // # Waypoint Templates
        Column<CourseTemplateDTO, String> waypointTemplateCountColumn = new Column<CourseTemplateDTO, String>(
                new TextCell()) {
            @Override
            public String getValue(CourseTemplateDTO courseTemplate) {
                return Integer.toString(courseTemplate.getWaypointTemplates().size());
            }
        };

        nameColumn.setSortable(true);
        sortHandler.setComparator(nameColumn, new Comparator<CourseTemplateDTO>() {
            public int compare(CourseTemplateDTO courseTemplate1, CourseTemplateDTO courseTemplate2) {
                return courseTemplate1.getName().compareTo(courseTemplate2.getName());
            }
        });

        courseTemplateTable.addColumn(nameColumn, stringMessages.name());
        courseTemplateTable.addColumn(urlColumn, stringMessages.url());
        courseTemplateTable.addColumn(tagsColumn, stringMessages.tags());
        courseTemplateTable.addColumn(waypointTemplateCountColumn, stringMessages.waypoints());

        SecuredDTOOwnerColumn.configureOwnerColumns(courseTemplateTable, sortHandler, stringMessages);

        final HasPermissions type = SecuredDomainType.COURSE_TEMPLATE;

        final AccessControlledActionsColumn<CourseTemplateDTO, DefaultActionsImagesBarCell> actionsColumn = create(
                new DefaultActionsImagesBarCell(stringMessages), userService);
        final EditOwnershipDialog.DialogConfig<CourseTemplateDTO> configOwnership = EditOwnershipDialog
                .create(userService.getUserManagementService(), type, courseTemplate -> {
                    /* no refresh action */}, stringMessages);

        final EditACLDialog.DialogConfig<CourseTemplateDTO> configACL = EditACLDialog.create(
                userService.getUserManagementService(), type, courseTemplate -> courseTemplate.getAccessControlList(),
                stringMessages);
        actionsColumn.addAction(ACTION_DELETE, DELETE, e -> {
            if (Window.confirm(stringMessages.doYouReallyWantToRemoveCourseTemplate(e.getName()))) {
                sailingService.removeCourseTemplate(e.getUuid(), new AsyncCallback<Void>() {

                    @Override
                    public void onFailure(Throwable caught) {
                        errorReporter.reportError(stringMessages.couldNotRemoveCourseTemplate(caught.getMessage()));
                    }

                    @Override
                    public void onSuccess(Void result) {
                        refreshCourseTemplates();
                    }
                });
            }
        });
        actionsColumn.addAction(ACTION_UPDATE, UPDATE, e -> openEditCourseTemplateDialog(e, userService, false));
        actionsColumn.addAction(ACTION_CHANGE_OWNERSHIP, CHANGE_OWNERSHIP, configOwnership::openDialog);
        actionsColumn.addAction(DefaultActionsImagesBarCell.ACTION_CHANGE_ACL, DefaultActions.CHANGE_ACL,
                courseTemplate -> configACL.openDialog(courseTemplate));
        courseTemplateTable.addColumn(idColumn, stringMessages.id());
        courseTemplateTable.addColumn(actionsColumn, stringMessages.actions());
    }

    public void refreshCourseTemplates() {
        loadCourseTemplates();
        loadMarkRoles();
        loadMarkTemplates();
    }

    void openEditCourseTemplateDialog(final CourseTemplateDTO originalCourseTemplate, final UserService userService,
            final boolean isNew) {
        final CourseTemplateEditDialog dialog = new CourseTemplateEditDialog(sailingService, userService,
                stringMessages, originalCourseTemplate, allMarkRoles, allMarkTemplates,
                new DialogCallback<CourseTemplateDTO>() {
                    @Override
                    public void ok(CourseTemplateDTO courseTemplate) {
                        sailingService.createOrUpdateCourseTemplate(courseTemplate,
                                new AsyncCallback<CourseTemplateDTO>() {
                                    @Override
                                    public void onFailure(Throwable caught) {
                                        errorReporter.reportError(
                                                "Error trying to store course template: " + caught.getMessage());
                                    }

                                    @Override
                                    public void onSuccess(CourseTemplateDTO updatedCourseTemplate) {
                                        int editedCourseTemplateIndex = filterableCourseTemplatePanel
                                                .indexOf(originalCourseTemplate);
                                        filterableCourseTemplatePanel.remove(originalCourseTemplate);
                                        if (editedCourseTemplateIndex >= 0) {
                                            filterableCourseTemplatePanel.add(editedCourseTemplateIndex,
                                                    updatedCourseTemplate);
                                        } else {
                                            filterableCourseTemplatePanel.add(updatedCourseTemplate);
                                        }
                                        courseTemplateListDataProvider.refresh();
                                    }
                                });
                    }

                    @Override
                    public void cancel() {
                    }
                }, isNew);
        dialog.ensureDebugId("CourseTemplateEditDialog");
        dialog.show();
    }

}<|MERGE_RESOLUTION|>--- conflicted
+++ resolved
@@ -112,53 +112,11 @@
                 openEditCourseTemplateDialog(new CourseTemplateDTO(), userService, true);
             }
         });
-<<<<<<< HEAD
-        buttonAndFilterPanel.addRemoveAction(refreshableSelectionModel, stringMessages.remove(), new Command() {
-            @Override
-            public void execute() {
-                if (askUserForConfirmation()) {
-                    removeCourseTemplates(refreshableSelectionModel.getSelectedSet().stream().map(
-                        courseTemplateDTO -> courseTemplateDTO.getUuid()).collect(Collectors.toList()));
-                }
-            }
-
-            private void removeCourseTemplates(Collection<UUID> courseTemplatesUuids) {
-                if (!courseTemplatesUuids.isEmpty()) {
-                    sailingService.removeCourseTemplates(courseTemplatesUuids, new AsyncCallback<Void>() {
-                        @Override
-                        public void onFailure(Throwable caught) {
-                            errorReporter
-                                    .reportError("Error trying to remove course teamplates:" + caught.getMessage());
-                        }
-
-                        @Override
-                        public void onSuccess(Void result) {
-                            refreshCourseTemplates();
-                        }
-                    });
-                }
-            }
-
-            private boolean askUserForConfirmation() {
-                final boolean result;
-                if (refreshableSelectionModel.itemIsSelectedButNotVisible(courseTemplateTable.getVisibleItems())) {
-                    final String markRolesNames = refreshableSelectionModel.getSelectedSet().stream()
-                            .map(CourseTemplateDTO::getName).collect(Collectors.joining("\n"));
-                    result = Window
-                            .confirm(stringMessages.doYouReallyWantToRemoveNonVisibleCourseTemplates(markRolesNames));
-                } else {
-                    result = Window.confirm(stringMessages.doYouReallyWantToRemoveCourseTemplates());
-                }
-                return result;
-            }
-        });
-=======
 
         buttonAndFilterPanel.addRemoveAction(stringMessages.remove(), refreshableSelectionModel, true,
                 () -> removeCourseTemplates(refreshableSelectionModel.getSelectedSet().stream()
                         .map(courseTemplateDTO -> courseTemplateDTO.getUuid()).collect(Collectors.toList())));
 
->>>>>>> ef388716
         buttonAndFilterPanel.addUnsecuredWidget(lblFilterRaces);
         buttonAndFilterPanel.addUnsecuredWidget(filterableCourseTemplatePanel);
         filterableCourseTemplatePanel
