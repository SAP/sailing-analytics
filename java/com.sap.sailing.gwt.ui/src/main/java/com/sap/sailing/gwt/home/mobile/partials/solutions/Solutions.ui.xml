<!DOCTYPE ui:UiBinder SYSTEM "http://dl.google.com/gwt/DTD/xhtml.ent">
<<<<<<< HEAD
<ui:UiBinder xmlns:ui="urn:ui:com.google.gwt.uibinder" xmlns:g="urn:import:com.google.gwt.user.client.ui" xmlns:s="urn:import:com.sap.sailing.gwt.home.client.shared">
  <ui:with field="i18n" type="com.sap.sailing.gwt.ui.client.StringMessages" />
  <ui:with field="i18n_ubi" type="com.sap.sailing.gwt.common.client.i18n.TextMessages" />
  <ui:with field="res" type="com.sap.sailing.gwt.common.client.SharedResources" />
  <ui:with field="local_res" type="com.sap.sailing.gwt.home.mobile.partials.solutions.SolutionsResources" />
  <g:HTMLPanel>
    <div class="{res.mediaCss.grid}">
      <div class="{local_res.css.solutions} {local_res.css.accordion}">
        <div class="{local_res.css.solutions_item} {res.mediaCss.small12} {res.mediaCss.columns}" ui:field="sapSailingAnalyticsUi">
          <div class="{local_res.css.solutions_item_header} {local_res.css.accordion_trigger}">
            <h2 class="{local_res.css.solutions_item_header_title}">
              <ui:text from='{i18n_ubi.solutionsSAPHeadline}' />
            </h2>
            <img src="images/home/arrow-down-grey.png" alt="{i18n_ubi.solutionsSAPHeadline}" class="{local_res.css.solutions_item_header_arrow}"></img>
          </div>
          <div class="{local_res.css.solutions_item_body} {local_res.css.accordion_content}">
            <img src="images/mobile/solutions-sap-trimmed.png" alt="{i18n.sapSailingAnalytics}"></img>
            <p>
              <ui:text from='{i18n_ubi.solutionsSAPText1}' />
            </p>
            <p>
              <ui:text from='{i18n_ubi.solutionsSAPText2}' />
            </p>
          </div>
        </div>
        <div class="{local_res.css.solutions_item} {res.mediaCss.small12} {res.mediaCss.columns}" ui:field="raceCommitteeAppUi">
          <div class="{local_res.css.solutions_item_header} {local_res.css.accordion_trigger}">
            <h2 class="{local_res.css.solutions_item_header_title}">
              <ui:text from='{i18n_ubi.solutionsRaceHeadline}' />
            </h2>
            <img src="images/home/arrow-down-grey.png" alt="" class="{local_res.css.solutions_item_header_arrow}"></img>
          </div>
          <div class="{local_res.css.solutions_item_body} {local_res.css.accordion_content}">
            <img src="images/home/solutions-race.png" alt="{i18n_ubi.solutionsRaceHeadline}"></img>
            <p>
              <ui:text from='{i18n_ubi.solutionsRaceText}' />
            </p>
          </div>
        </div>
        <div class="{local_res.css.solutions_item} {res.mediaCss.small12} {res.mediaCss.columns}" ui:field="postRaceAnalyticsUi">
          <div class="{local_res.css.solutions_item_header} {local_res.css.accordion_trigger}">
            <h2 class="{local_res.css.solutions_item_header_title}">
              <ui:text from='{i18n_ubi.solutionsPostHeadline}' />
            </h2>
            <img src="images/home/arrow-down-grey.png" alt="" class="{local_res.css.solutions_item_header_arrow}"></img>
          </div>
          <div class="{local_res.css.solutions_item_body} {local_res.css.accordion_content}">
            <img src="images/mobile/solutions-post-trimmed.png" alt="{i18n_ubi.solutionsPostHeadline}"></img>
            <p>
              <ui:text from='{i18n_ubi.solutionsPostText}' />
            </p>
          </div>
        </div>
        <div class="{local_res.css.solutions_item} {res.mediaCss.small12} {res.mediaCss.columns}" ui:field="stgTrainingDiaryUi">
          <div class="{local_res.css.solutions_item_header} {local_res.css.accordion_trigger}">
            <h2 class="{local_res.css.solutions_item_header_title}">
              <ui:text from='{i18n_ubi.solutionsTrainingHeadline}' />
            </h2>
            <img src="images/home/arrow-down-grey.png" alt="" class="{local_res.css.solutions_item_header_arrow}"></img>
          </div>
          <div class="{local_res.css.solutions_item_body} {local_res.css.accordion_content}">
            <img src="images/home/solutions-training.png" alt="{i18n_ubi.solutionsTrainingHeadline}"></img>
            <p>
              <ui:text from='{i18n_ubi.solutionsTrainingText}' />
            </p>
          </div>
        </div>
        <div class="{local_res.css.solutions_item} {res.mediaCss.small12} {res.mediaCss.columns}" ui:field="strategySimulatorUi">
          <div class="{local_res.css.solutions_item_header} {local_res.css.accordion_trigger}">
            <h2 class="{local_res.css.solutions_item_header_title}">
              <ui:text from='{i18n_ubi.solutionsSimulatorHeadline}' />
            </h2>
            <img src="images/home/arrow-down-grey.png" alt="" class="{local_res.css.solutions_item_header_arrow}"></img>
          </div>
          <div class="{local_res.css.solutions_item_body} {local_res.css.accordion_content}">
            <img src="images/mobile/solutions-simulator-trimmed.png" alt="{i18n_ubi.solutionsSimulatorHeadline}"></img>
            <p>
              <ui:text from='{i18n_ubi.solutionsSimulatorText}' />
            </p>
          </div>
        </div>
      </div>
    </div>
  </g:HTMLPanel>
=======
<ui:UiBinder xmlns:ui="urn:ui:com.google.gwt.uibinder"
	xmlns:g="urn:import:com.google.gwt.user.client.ui" xmlns:s="urn:import:com.sap.sailing.gwt.home.client.shared">
	<ui:with field="i18n"
		type="com.sap.sailing.gwt.common.client.i18n.TextMessages" />
	<ui:with field="res"
		type="com.sap.sailing.gwt.home.mobile.resources.SharedResources" />
	<ui:with field="local_res"
		type="com.sap.sailing.gwt.home.mobile.partials.solutions.SolutionsResources" />
	<g:HTMLPanel>
		<div class="{res.mediaCss.grid}">
			<div class="{local_res.css.solutions} {local_res.css.accordion}">
				<div ui:field="sapInSailingDiv"
					class="{local_res.css.solutions_item} {res.mediaCss.small12} {res.mediaCss.columns}">
					<div
						class="{local_res.css.solutions_item_header} {local_res.css.accordion_trigger}">
						<h2 class="{local_res.css.solutions_item_header_title}">
							<ui:text from='{i18n.sapInSailing}' />
						</h2>
						<img src="images/mobile/arrow-down-grey.png" alt=""
							class="{local_res.css.solutions_item_header_arrow}"></img>
					</div>
					<div 
					    
						class="{local_res.css.solutions_item_body} {local_res.css.accordion_content}">
						<img src="images/mobile/solutions-sap-in-sailing.jpg" alt="{i18n.sapInSailing}"></img>
						<p>
							<ui:text from='{i18n.contentSapInSailing1}' />
						</p>
						<ul>
							<li>
								<ui:text from='{i18n.contentSapInSailing2}' />
							</li>
							<li>
								<ui:text from='{i18n.contentSapInSailing3}' />
							</li>
							<li>
								<ui:text from='{i18n.contentSapInSailing4}' />
							</li>
						</ul>
						<p>
							<ui:text from='{i18n.contentSapInSailing5}' />
						</p>
						<ul>
							<li>
								<ui:text from='{i18n.contentSapInSailing6}' />
							</li>
							<li>
								<ui:text from='{i18n.contentSapInSailing7}' />
							</li>
							<li>
								<ui:text from='{i18n.contentSapInSailing8}' />
							</li>
							<li>
								<ui:text from='{i18n.contentSapInSailing9}' />
							</li>
							<li>
								<ui:text from='{i18n.contentSapInSailing10}' />
							</li>
							<li>
								<ui:text from='{i18n.contentSapInSailing11}' />
							</li>
							<li>
								<ui:text from='{i18n.contentSapInSailing12}' />
							</li>
						</ul>
					</div>
				</div>
				<div
					ui:field="sapSailingAnalyticsUi"
					class="{local_res.css.solutions_item} {res.mediaCss.small12} {res.mediaCss.columns}">
					<div
						class="{local_res.css.solutions_item_header} {local_res.css.accordion_trigger}">
						<h2 class="{local_res.css.solutions_item_header_title}">
							<ui:text from='{i18n.sapSailingAnalytics}' />
						</h2>
						<img src="images/mobile/arrow-down-grey.png" alt=""
							class="{local_res.css.solutions_item_header_arrow}"></img>
					</div>
					<div 
						class="{local_res.css.solutions_item_body} {local_res.css.accordion_content}">
						<img src="images/mobile/solutions-sap-trimmed.png" alt="{i18n.sapSailingAnalytics}"></img>
						<p>
							<ui:text from='{i18n.contentSapSailingAnalytics1}' />
						</p>
						<p>
							<ui:text from='{i18n.contentSapSailingAnalytics2}' />
						</p>
					</div>
				</div>
				<div
				    ui:field="raceCommitteeAppUi"
					class="{local_res.css.solutions_item} {res.mediaCss.small12} {res.mediaCss.columns}">
					<div
						class="{local_res.css.solutions_item_header} {local_res.css.accordion_trigger}">
						<h2 class="{local_res.css.solutions_item_header_title}">
							<ui:text from='{i18n.sapSailingRaceManager}' />
						</h2>
						<img src="images/mobile/arrow-down-grey.png" alt=""
							class="{local_res.css.solutions_item_header_arrow}"></img>
					</div>
					<div
						class="{local_res.css.solutions_item_body} {local_res.css.accordion_content}">
						<img src="images/mobile/solutions-race.png" alt="{i18n.sapSailingRaceManager}"></img>
						<p>
							<ui:text from='{i18n.contentSapSailingRaceManager}' />
						</p>
					</div>
				</div>
				<div
				    ui:field="postRaceAnalyticsUi"
					class="{local_res.css.solutions_item} {res.mediaCss.small12} {res.mediaCss.columns}">
					<div
						class="{local_res.css.solutions_item_header} {local_res.css.accordion_trigger}">
						<h2 class="{local_res.css.solutions_item_header_title}">
							<ui:text from='{i18n.postRaceAnalytics}' />
						</h2>
						<img src="images/mobile/arrow-down-grey.png" alt=""
							class="{local_res.css.solutions_item_header_arrow}"></img>
					</div>
					<div
						class="{local_res.css.solutions_item_body} {local_res.css.accordion_content}">
						<img src="images/mobile/solutions-post-trimmed.png" alt="{i18n.postRaceAnalytics}"></img>
						<p>
							<ui:text from='{i18n.contentPostRaceAnalytics1}' />
						</p>
						<p>
							<ui:text from='{i18n.contentPostRaceAnalytics2}' />
						</p>
					</div>
				</div>
				<div ui:field="stgTrainingDiaryUi"
					class="{local_res.css.solutions_item} {res.mediaCss.small12} {res.mediaCss.columns}">
					<div
						class="{local_res.css.solutions_item_header} {local_res.css.accordion_trigger}">
						<h2 class="{local_res.css.solutions_item_header_title}">
							<ui:text from='{i18n.i18nDeSolutionsTrainingHeadline}' />
						</h2>
						<img src="images/mobile/arrow-down-grey.png" alt=""
							class="{local_res.css.solutions_item_header_arrow}"></img>
					</div>
					<div
						class="{local_res.css.solutions_item_body} {local_res.css.accordion_content}">
						<img src="images/mobile/solutions-training.png" alt="{i18n.i18nDeSolutionsTrainingHeadline}"></img>
						<p>
							<ui:text from='{i18n.i18nDeSolutionsTrainingText}' />
						</p>
					</div>
				</div>
				<div
				    	ui:field="strategySimulatorUi"
					class="{local_res.css.solutions_item} {res.mediaCss.small12} {res.mediaCss.columns}">
					<div
						class="{local_res.css.solutions_item_header} {local_res.css.accordion_trigger}">
						<h2 class="{local_res.css.solutions_item_header_title}">
							<ui:text from='{i18n.strategySimulator}' />
						</h2>
						<img src="images/mobile/arrow-down-grey.png" alt=""
							class="{local_res.css.solutions_item_header_arrow}"></img>
					</div>
					<div
						class="{local_res.css.solutions_item_body} {local_res.css.accordion_content}">
						<img src="images/mobile/solutions-simulator-trimmed.png" alt="{i18n.strategySimulator}"></img>
						<p>
							<ui:text from='{i18n.contentStrategySimulator}' />
						</p>
					</div>
				</div>
			</div>
		</div>

	</g:HTMLPanel>
>>>>>>> 5d0b1894
</ui:UiBinder><|MERGE_RESOLUTION|>--- conflicted
+++ resolved
@@ -1,114 +1,22 @@
 <!DOCTYPE ui:UiBinder SYSTEM "http://dl.google.com/gwt/DTD/xhtml.ent">
-<<<<<<< HEAD
-<ui:UiBinder xmlns:ui="urn:ui:com.google.gwt.uibinder" xmlns:g="urn:import:com.google.gwt.user.client.ui" xmlns:s="urn:import:com.sap.sailing.gwt.home.client.shared">
-  <ui:with field="i18n" type="com.sap.sailing.gwt.ui.client.StringMessages" />
-  <ui:with field="i18n_ubi" type="com.sap.sailing.gwt.common.client.i18n.TextMessages" />
-  <ui:with field="res" type="com.sap.sailing.gwt.common.client.SharedResources" />
-  <ui:with field="local_res" type="com.sap.sailing.gwt.home.mobile.partials.solutions.SolutionsResources" />
-  <g:HTMLPanel>
-    <div class="{res.mediaCss.grid}">
-      <div class="{local_res.css.solutions} {local_res.css.accordion}">
-        <div class="{local_res.css.solutions_item} {res.mediaCss.small12} {res.mediaCss.columns}" ui:field="sapSailingAnalyticsUi">
-          <div class="{local_res.css.solutions_item_header} {local_res.css.accordion_trigger}">
-            <h2 class="{local_res.css.solutions_item_header_title}">
-              <ui:text from='{i18n_ubi.solutionsSAPHeadline}' />
-            </h2>
-            <img src="images/home/arrow-down-grey.png" alt="{i18n_ubi.solutionsSAPHeadline}" class="{local_res.css.solutions_item_header_arrow}"></img>
-          </div>
-          <div class="{local_res.css.solutions_item_body} {local_res.css.accordion_content}">
-            <img src="images/mobile/solutions-sap-trimmed.png" alt="{i18n.sapSailingAnalytics}"></img>
-            <p>
-              <ui:text from='{i18n_ubi.solutionsSAPText1}' />
-            </p>
-            <p>
-              <ui:text from='{i18n_ubi.solutionsSAPText2}' />
-            </p>
-          </div>
-        </div>
-        <div class="{local_res.css.solutions_item} {res.mediaCss.small12} {res.mediaCss.columns}" ui:field="raceCommitteeAppUi">
-          <div class="{local_res.css.solutions_item_header} {local_res.css.accordion_trigger}">
-            <h2 class="{local_res.css.solutions_item_header_title}">
-              <ui:text from='{i18n_ubi.solutionsRaceHeadline}' />
-            </h2>
-            <img src="images/home/arrow-down-grey.png" alt="" class="{local_res.css.solutions_item_header_arrow}"></img>
-          </div>
-          <div class="{local_res.css.solutions_item_body} {local_res.css.accordion_content}">
-            <img src="images/home/solutions-race.png" alt="{i18n_ubi.solutionsRaceHeadline}"></img>
-            <p>
-              <ui:text from='{i18n_ubi.solutionsRaceText}' />
-            </p>
-          </div>
-        </div>
-        <div class="{local_res.css.solutions_item} {res.mediaCss.small12} {res.mediaCss.columns}" ui:field="postRaceAnalyticsUi">
-          <div class="{local_res.css.solutions_item_header} {local_res.css.accordion_trigger}">
-            <h2 class="{local_res.css.solutions_item_header_title}">
-              <ui:text from='{i18n_ubi.solutionsPostHeadline}' />
-            </h2>
-            <img src="images/home/arrow-down-grey.png" alt="" class="{local_res.css.solutions_item_header_arrow}"></img>
-          </div>
-          <div class="{local_res.css.solutions_item_body} {local_res.css.accordion_content}">
-            <img src="images/mobile/solutions-post-trimmed.png" alt="{i18n_ubi.solutionsPostHeadline}"></img>
-            <p>
-              <ui:text from='{i18n_ubi.solutionsPostText}' />
-            </p>
-          </div>
-        </div>
-        <div class="{local_res.css.solutions_item} {res.mediaCss.small12} {res.mediaCss.columns}" ui:field="stgTrainingDiaryUi">
-          <div class="{local_res.css.solutions_item_header} {local_res.css.accordion_trigger}">
-            <h2 class="{local_res.css.solutions_item_header_title}">
-              <ui:text from='{i18n_ubi.solutionsTrainingHeadline}' />
-            </h2>
-            <img src="images/home/arrow-down-grey.png" alt="" class="{local_res.css.solutions_item_header_arrow}"></img>
-          </div>
-          <div class="{local_res.css.solutions_item_body} {local_res.css.accordion_content}">
-            <img src="images/home/solutions-training.png" alt="{i18n_ubi.solutionsTrainingHeadline}"></img>
-            <p>
-              <ui:text from='{i18n_ubi.solutionsTrainingText}' />
-            </p>
-          </div>
-        </div>
-        <div class="{local_res.css.solutions_item} {res.mediaCss.small12} {res.mediaCss.columns}" ui:field="strategySimulatorUi">
-          <div class="{local_res.css.solutions_item_header} {local_res.css.accordion_trigger}">
-            <h2 class="{local_res.css.solutions_item_header_title}">
-              <ui:text from='{i18n_ubi.solutionsSimulatorHeadline}' />
-            </h2>
-            <img src="images/home/arrow-down-grey.png" alt="" class="{local_res.css.solutions_item_header_arrow}"></img>
-          </div>
-          <div class="{local_res.css.solutions_item_body} {local_res.css.accordion_content}">
-            <img src="images/mobile/solutions-simulator-trimmed.png" alt="{i18n_ubi.solutionsSimulatorHeadline}"></img>
-            <p>
-              <ui:text from='{i18n_ubi.solutionsSimulatorText}' />
-            </p>
-          </div>
-        </div>
-      </div>
-    </div>
-  </g:HTMLPanel>
-=======
 <ui:UiBinder xmlns:ui="urn:ui:com.google.gwt.uibinder"
 	xmlns:g="urn:import:com.google.gwt.user.client.ui" xmlns:s="urn:import:com.sap.sailing.gwt.home.client.shared">
-	<ui:with field="i18n"
-		type="com.sap.sailing.gwt.common.client.i18n.TextMessages" />
-	<ui:with field="res"
-		type="com.sap.sailing.gwt.home.mobile.resources.SharedResources" />
-	<ui:with field="local_res"
-		type="com.sap.sailing.gwt.home.mobile.partials.solutions.SolutionsResources" />
+	<ui:with field="i18n" type="com.sap.sailing.gwt.common.client.i18n.TextMessages" />
+	<ui:with field="res" type="com.sap.sailing.gwt.common.client.SharedResources" />
+	<ui:with field="local_res" type="com.sap.sailing.gwt.home.mobile.partials.solutions.SolutionsResources" />
 	<g:HTMLPanel>
 		<div class="{res.mediaCss.grid}">
 			<div class="{local_res.css.solutions} {local_res.css.accordion}">
 				<div ui:field="sapInSailingDiv"
 					class="{local_res.css.solutions_item} {res.mediaCss.small12} {res.mediaCss.columns}">
-					<div
-						class="{local_res.css.solutions_item_header} {local_res.css.accordion_trigger}">
+					<div class="{local_res.css.solutions_item_header} {local_res.css.accordion_trigger}">
 						<h2 class="{local_res.css.solutions_item_header_title}">
 							<ui:text from='{i18n.sapInSailing}' />
 						</h2>
 						<img src="images/mobile/arrow-down-grey.png" alt=""
 							class="{local_res.css.solutions_item_header_arrow}"></img>
 					</div>
-					<div 
-					    
-						class="{local_res.css.solutions_item_body} {local_res.css.accordion_content}">
+					<div class="{local_res.css.solutions_item_body} {local_res.css.accordion_content}">
 						<img src="images/mobile/solutions-sap-in-sailing.jpg" alt="{i18n.sapInSailing}"></img>
 						<p>
 							<ui:text from='{i18n.contentSapInSailing1}' />
@@ -152,19 +60,16 @@
 						</ul>
 					</div>
 				</div>
-				<div
-					ui:field="sapSailingAnalyticsUi"
+				<div ui:field="sapSailingAnalyticsUi"
 					class="{local_res.css.solutions_item} {res.mediaCss.small12} {res.mediaCss.columns}">
-					<div
-						class="{local_res.css.solutions_item_header} {local_res.css.accordion_trigger}">
+					<div class="{local_res.css.solutions_item_header} {local_res.css.accordion_trigger}">
 						<h2 class="{local_res.css.solutions_item_header_title}">
 							<ui:text from='{i18n.sapSailingAnalytics}' />
 						</h2>
 						<img src="images/mobile/arrow-down-grey.png" alt=""
 							class="{local_res.css.solutions_item_header_arrow}"></img>
 					</div>
-					<div 
-						class="{local_res.css.solutions_item_body} {local_res.css.accordion_content}">
+					<div class="{local_res.css.solutions_item_body} {local_res.css.accordion_content}">
 						<img src="images/mobile/solutions-sap-trimmed.png" alt="{i18n.sapSailingAnalytics}"></img>
 						<p>
 							<ui:text from='{i18n.contentSapSailingAnalytics1}' />
@@ -174,38 +79,32 @@
 						</p>
 					</div>
 				</div>
-				<div
-				    ui:field="raceCommitteeAppUi"
+				<div ui:field="raceCommitteeAppUi"
 					class="{local_res.css.solutions_item} {res.mediaCss.small12} {res.mediaCss.columns}">
-					<div
-						class="{local_res.css.solutions_item_header} {local_res.css.accordion_trigger}">
+					<div class="{local_res.css.solutions_item_header} {local_res.css.accordion_trigger}">
 						<h2 class="{local_res.css.solutions_item_header_title}">
 							<ui:text from='{i18n.sapSailingRaceManager}' />
 						</h2>
 						<img src="images/mobile/arrow-down-grey.png" alt=""
 							class="{local_res.css.solutions_item_header_arrow}"></img>
 					</div>
-					<div
-						class="{local_res.css.solutions_item_body} {local_res.css.accordion_content}">
+					<div class="{local_res.css.solutions_item_body} {local_res.css.accordion_content}">
 						<img src="images/mobile/solutions-race.png" alt="{i18n.sapSailingRaceManager}"></img>
 						<p>
 							<ui:text from='{i18n.contentSapSailingRaceManager}' />
 						</p>
 					</div>
 				</div>
-				<div
-				    ui:field="postRaceAnalyticsUi"
+				<div ui:field="postRaceAnalyticsUi"
 					class="{local_res.css.solutions_item} {res.mediaCss.small12} {res.mediaCss.columns}">
-					<div
-						class="{local_res.css.solutions_item_header} {local_res.css.accordion_trigger}">
+					<div class="{local_res.css.solutions_item_header} {local_res.css.accordion_trigger}">
 						<h2 class="{local_res.css.solutions_item_header_title}">
 							<ui:text from='{i18n.postRaceAnalytics}' />
 						</h2>
 						<img src="images/mobile/arrow-down-grey.png" alt=""
 							class="{local_res.css.solutions_item_header_arrow}"></img>
 					</div>
-					<div
-						class="{local_res.css.solutions_item_body} {local_res.css.accordion_content}">
+					<div class="{local_res.css.solutions_item_body} {local_res.css.accordion_content}">
 						<img src="images/mobile/solutions-post-trimmed.png" alt="{i18n.postRaceAnalytics}"></img>
 						<p>
 							<ui:text from='{i18n.contentPostRaceAnalytics1}' />
@@ -217,35 +116,30 @@
 				</div>
 				<div ui:field="stgTrainingDiaryUi"
 					class="{local_res.css.solutions_item} {res.mediaCss.small12} {res.mediaCss.columns}">
-					<div
-						class="{local_res.css.solutions_item_header} {local_res.css.accordion_trigger}">
+					<div class="{local_res.css.solutions_item_header} {local_res.css.accordion_trigger}">
 						<h2 class="{local_res.css.solutions_item_header_title}">
 							<ui:text from='{i18n.i18nDeSolutionsTrainingHeadline}' />
 						</h2>
 						<img src="images/mobile/arrow-down-grey.png" alt=""
 							class="{local_res.css.solutions_item_header_arrow}"></img>
 					</div>
-					<div
-						class="{local_res.css.solutions_item_body} {local_res.css.accordion_content}">
+					<div class="{local_res.css.solutions_item_body} {local_res.css.accordion_content}">
 						<img src="images/mobile/solutions-training.png" alt="{i18n.i18nDeSolutionsTrainingHeadline}"></img>
 						<p>
 							<ui:text from='{i18n.i18nDeSolutionsTrainingText}' />
 						</p>
 					</div>
 				</div>
-				<div
-				    	ui:field="strategySimulatorUi"
+				<div ui:field="strategySimulatorUi"
 					class="{local_res.css.solutions_item} {res.mediaCss.small12} {res.mediaCss.columns}">
-					<div
-						class="{local_res.css.solutions_item_header} {local_res.css.accordion_trigger}">
+					<div class="{local_res.css.solutions_item_header} {local_res.css.accordion_trigger}">
 						<h2 class="{local_res.css.solutions_item_header_title}">
 							<ui:text from='{i18n.strategySimulator}' />
 						</h2>
 						<img src="images/mobile/arrow-down-grey.png" alt=""
 							class="{local_res.css.solutions_item_header_arrow}"></img>
 					</div>
-					<div
-						class="{local_res.css.solutions_item_body} {local_res.css.accordion_content}">
+					<div class="{local_res.css.solutions_item_body} {local_res.css.accordion_content}">
 						<img src="images/mobile/solutions-simulator-trimmed.png" alt="{i18n.strategySimulator}"></img>
 						<p>
 							<ui:text from='{i18n.contentStrategySimulator}' />
@@ -254,7 +148,5 @@
 				</div>
 			</div>
 		</div>
-
 	</g:HTMLPanel>
->>>>>>> 5d0b1894
 </ui:UiBinder>