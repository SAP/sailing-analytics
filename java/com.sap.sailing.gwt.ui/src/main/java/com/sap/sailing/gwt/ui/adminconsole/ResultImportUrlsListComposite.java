package com.sap.sailing.gwt.ui.adminconsole;

import java.util.List;
import java.util.Set;

import com.google.gwt.event.dom.client.ChangeEvent;
import com.google.gwt.event.dom.client.ChangeHandler;
import com.google.gwt.user.client.rpc.AsyncCallback;
import com.google.gwt.user.client.ui.Button;
import com.google.gwt.user.client.ui.CaptionPanel;
import com.google.gwt.user.client.ui.Composite;
import com.google.gwt.user.client.ui.Grid;
import com.google.gwt.user.client.ui.Label;
import com.google.gwt.user.client.ui.ListBox;
import com.google.gwt.user.client.ui.VerticalPanel;
import com.sap.sailing.domain.common.security.SecuredDomainType;
import com.sap.sailing.gwt.ui.client.SailingServiceWriteAsync;
import com.sap.sailing.gwt.ui.client.StringMessages;
import com.sap.sailing.gwt.ui.shared.UrlDTO;
import com.sap.sse.common.Util.Pair;
import com.sap.sse.gwt.client.ErrorReporter;
import com.sap.sse.gwt.client.Notification;
import com.sap.sse.gwt.client.Notification.NotificationType;
import com.sap.sse.gwt.client.celltable.RefreshableMultiSelectionModel;
import com.sap.sse.gwt.client.dialog.DataEntryDialog;
import com.sap.sse.security.ui.client.UserService;
import com.sap.sse.security.ui.client.component.AccessControlledButtonPanel;

/**
 * A composite for showing and managing a list of all result import URLs.
 * 
 * @author Tim Hessenmüller (D062243)
 */
public class ResultImportUrlsListComposite extends Composite {
    private final SailingServiceWriteAsync sailingServiceWrite;
    private final ErrorReporter errorReporter;
    private final StringMessages stringMessages;

    private final ListBox urlProviderListBox;

    private final ResultImportUrlsTableWrapper<RefreshableMultiSelectionModel<UrlDTO>> table;

    public ResultImportUrlsListComposite(SailingServiceWriteAsync sailingServiceWriteAsync, UserService userService,
            ErrorReporter errorReporter, StringMessages stringMessages) {
        this.sailingServiceWrite = sailingServiceWriteAsync;
        this.errorReporter = errorReporter;
        this.stringMessages = stringMessages;

        final CaptionPanel captionPanel = new CaptionPanel(stringMessages.resultImportUrls());
        final VerticalPanel panel = new VerticalPanel();
        final AccessControlledButtonPanel buttonPanel = new AccessControlledButtonPanel(userService,
                SecuredDomainType.RESULT_IMPORT_URL);

        table = new ResultImportUrlsTableWrapper<>(sailingServiceAsync, userService, stringMessages, errorReporter);
        final Button add = buttonPanel.addCreateAction(stringMessages.add(), this::addUrl);
        add.setEnabled(false);

        buttonPanel.addRemoveAction(stringMessages.remove(), table.getSelectionModel(), true,
                () -> removeUrls(table.getSelectionModel().getSelectedSet()));

        final Button refresh = buttonPanel.addUnsecuredAction(stringMessages.refresh(), this::updateTable);
        refresh.setEnabled(false);

        Grid urlSample = new Grid(1, 2);
        urlSample.setWidget(0, 0, new Label(stringMessages.sampleURL("")));
        Label urlSampleLabel = new Label();
        urlSample.setWidget(0, 1, urlSampleLabel);

        urlProviderListBox = new ListBox();
        urlProviderListBox.setMultipleSelect(false);
        urlProviderListBox.addChangeHandler(new ChangeHandler() {
            @Override
            public void onChange(ChangeEvent event) {
                int index = urlProviderListBox.getSelectedIndex();
                boolean buttonsEnabled = index > 0;
                add.setEnabled(buttonsEnabled);
                refresh.setEnabled(buttonsEnabled);
                table.getSelectionModel().clear();
                table.update(getSelectedProviderName());
                String provider = urlProviderListBox.getSelectedValue();
                urlSampleLabel.setText(provider == null || provider.equals("null") ? "" : provider);
            }
        });
        sailingServiceWrite.getUrlResultProviderNamesAndOptionalSampleURL(new AsyncCallback<List<Pair<String, String>>>() {
            @Override
            public void onSuccess(List<Pair<String, String>> urlProviderNamesAndOptionalSampleURL) {
                urlProviderListBox.clear();
                urlProviderListBox.addItem(stringMessages.pleaseSelectAURLProvider());
                for (Pair<String, String> urlProviderNameAndSampleURL : urlProviderNamesAndOptionalSampleURL) {
                    urlProviderListBox.addItem(urlProviderNameAndSampleURL.getA(), urlProviderNameAndSampleURL.getB());
                }
            }

            @Override
            public void onFailure(Throwable caught) {
            }
        });

<<<<<<< HEAD
        table = new ResultImportUrlsTableWrapper<>(sailingServiceWriteAsync, userService, stringMessages, errorReporter);
        table.getSelectionModel().addSelectionChangeHandler(new Handler() {
            @Override
            public void onSelectionChange(SelectionChangeEvent event) {
                remove.setEnabled(!table.getSelectionModel().getSelectedSet().isEmpty());
            }
        });

=======
>>>>>>> a42d6824
        Grid providerGrid = new Grid(1, 2);
        providerGrid.setWidget(0, 0, new Label(stringMessages.urlProviders()));
        providerGrid.setWidget(0, 1, urlProviderListBox);

        panel.add(providerGrid);
        panel.add(buttonPanel);
        panel.add(urlSample);
        panel.add(table);
        captionPanel.setContentWidget(panel);
        initWidget(captionPanel);
    }

    private void addUrl() {
        new ResultImportUrlAddDialog(getSelectedProviderName(), sailingServiceWrite, stringMessages,
                new DataEntryDialog.DialogCallback<UrlDTO>() {
                    @Override
                    public void ok(UrlDTO url) {
                        sailingServiceWrite.addResultImportUrl(getSelectedProviderName(), url, new AsyncCallback<Void>() {
                            @Override
                            public void onSuccess(Void result) {
                                Notification.notify(stringMessages.successfullyUpdatedResultImportUrls(),
                                        NotificationType.INFO);
                                updateTable();
                            }
                            @Override
                            public void onFailure(Throwable caught) {
                                errorReporter
                                        .reportError(stringMessages.errorAddingResultImportUrl(caught.getMessage()));
                            }
                        });
                    }
                    @Override
                    public void cancel() {
                        // Cancelled by user. Do nothing.
                    }
                }).show();
    }

    private void removeUrls(Set<UrlDTO> set) {
        if (set != null && set.size() > 0) {
            String providerName = getSelectedProviderName();
            sailingServiceWrite.removeResultImportURLs(providerName, set, new AsyncCallback<Void>() {
                @Override
                public void onSuccess(Void result) {
                    Notification.notify(stringMessages.successfullyUpdatedResultImportUrls(), NotificationType.INFO);
                    updateTable();
                }

                @Override
                public void onFailure(Throwable caught) {
                    errorReporter.reportError(stringMessages.errorRemovingResultImportUrls(caught.getMessage()));
                }
            });
        }
    }

    private void updateTable() {
        table.update(getSelectedProviderName());
    }

    private String getSelectedProviderName() {
        String result = null;
        int selectedIndex = urlProviderListBox.getSelectedIndex();
        if (selectedIndex > 0) {
            result = urlProviderListBox.getItemText(selectedIndex);
        }
        return result;
    }
}<|MERGE_RESOLUTION|>--- conflicted
+++ resolved
@@ -96,17 +96,6 @@
             }
         });
 
-<<<<<<< HEAD
-        table = new ResultImportUrlsTableWrapper<>(sailingServiceWriteAsync, userService, stringMessages, errorReporter);
-        table.getSelectionModel().addSelectionChangeHandler(new Handler() {
-            @Override
-            public void onSelectionChange(SelectionChangeEvent event) {
-                remove.setEnabled(!table.getSelectionModel().getSelectedSet().isEmpty());
-            }
-        });
-
-=======
->>>>>>> a42d6824
         Grid providerGrid = new Grid(1, 2);
         providerGrid.setWidget(0, 0, new Label(stringMessages.urlProviders()));
         providerGrid.setWidget(0, 1, urlProviderListBox);
