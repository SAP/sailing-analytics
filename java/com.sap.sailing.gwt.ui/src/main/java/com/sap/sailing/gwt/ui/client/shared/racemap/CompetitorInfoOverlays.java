--- conflicted
+++ resolved
@@ -142,15 +142,10 @@
         infoText.append(competitorDTO.getShortInfo()).append("\n");
         final Double lastSpeedInKnots = getLastSpeedInKnots(competitorDTO);
         if (lastSpeedInKnots != null) {
-<<<<<<< HEAD
-            infoText.append(NumberFormatterFactory.getDecimalFormat(1).format(getLastSpeedInKnots(competitorDTO))).append(" ")
-            .append(stringMessages.knotsUnit()).append("\n");
-=======
             infoText.append(NumberFormatterFactory.getDecimalFormat(1).format(lastSpeedInKnots)).append(" ")
                     .append(stringMessages.knotsUnit()).append("\n");
         } else {
             GWT.log("Warning: no speed could be determined for competitor "+competitorDTO.getName());
->>>>>>> 5e7dbb39
         }
         final Integer rank = ranks.get(competitorDTO.getIdAsString());
         if (rank != null && rank != 0) {
