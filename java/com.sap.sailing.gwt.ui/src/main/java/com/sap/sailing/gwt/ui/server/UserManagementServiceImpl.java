--- conflicted
+++ resolved
@@ -1,130 +1,63 @@
-<<<<<<< HEAD
-package com.sap.sailing.gwt.ui.server;
-
-import java.security.Principal;
-import java.util.ArrayList;
-import java.util.List;
-
-import javax.servlet.http.HttpServletRequest;
-import javax.servlet.http.HttpSession;
-
-import com.google.gwt.user.server.rpc.RemoteServiceServlet;
-import com.sap.sailing.gwt.ui.client.UserManagementService;
-import com.sap.sailing.gwt.ui.shared.UserDTO;
-import com.sap.sailing.gwt.ui.usermanagement.UserRoles;
-
-/*
- * This is a extremly simple implementation of a user management service. 
- */
-public class UserManagementServiceImpl  extends RemoteServiceServlet implements UserManagementService {
-    private static final long serialVersionUID = -6360444730702283475L;
-//    private static final Logger logger = Logger.getLogger(UserManagementServiceImpl.class.getName());
-
-    @Override
-    public boolean isUserInRole(String userRole) {
-        return getThreadLocalRequest().isUserInRole(userRole);
-    }
-
-    @Override
-    public void logoutUser() {
-        HttpSession session = getThreadLocalRequest().getSession();
-        if(session != null) {
-            session.invalidate();
-            session = null;
-        }
-    }
-
-    @Override
-    public UserDTO getUser() {
-        HttpServletRequest threadLocalRequest = getThreadLocalRequest();
-        Principal userPrincipal = threadLocalRequest.getUserPrincipal();
-        List<String> roles = new ArrayList<String>();
-        
-        if (userPrincipal != null) {
-           UserDTO userDTO = new UserDTO(userPrincipal.getName());
-           
-           for(UserRoles role: UserRoles.values()) {
-               if (threadLocalRequest.isUserInRole(role.name())) {
-                   roles.add(role.name());
-               }
-           }
-           userDTO.roles = roles;
-           
-           return userDTO;
-        }
-        
-        return null;
-    }
-    
-    @Override
-    /**
-     * Override of function to prevent exception "Blocked request without GWT permutation header (XSRF attack?)" when testing the GWT sites
-     */
-    protected void checkPermutationStrongName() throws SecurityException {
-    }
-}
-=======
-package com.sap.sailing.gwt.ui.server;
-
-import java.security.Principal;
-import java.util.ArrayList;
-import java.util.List;
-
-import javax.servlet.http.HttpServletRequest;
-import javax.servlet.http.HttpSession;
-
-import com.sap.sailing.gwt.ui.client.UserManagementService;
-import com.sap.sailing.gwt.ui.shared.UserDTO;
-import com.sap.sailing.gwt.ui.usermanagement.UserRoles;
-
-/*
- * This is a extremly simple implementation of a user management service. 
- */
-public class UserManagementServiceImpl  extends ProxiedRemoteServiceServlet implements UserManagementService {
-    private static final long serialVersionUID = -6360444730702283475L;
-//    private static final Logger logger = Logger.getLogger(UserManagementServiceImpl.class.getName());
-
-    @Override
-    public boolean isUserInRole(String userRole) {
-        return getThreadLocalRequest().isUserInRole(userRole);
-    }
-
-    @Override
-    public void logoutUser() {
-        HttpSession session = getThreadLocalRequest().getSession();
-        if(session != null) {
-            session.invalidate();
-            session = null;
-        }
-    }
-
-    @Override
-    public UserDTO getUser() {
-        HttpServletRequest threadLocalRequest = getThreadLocalRequest();
-        Principal userPrincipal = threadLocalRequest.getUserPrincipal();
-        List<String> roles = new ArrayList<String>();
-        
-        if (userPrincipal != null) {
-           UserDTO userDTO = new UserDTO(userPrincipal.getName());
-           
-           for(UserRoles role: UserRoles.values()) {
-               if (threadLocalRequest.isUserInRole(role.name())) {
-                   roles.add(role.name());
-               }
-           }
-           userDTO.roles = roles;
-           
-           return userDTO;
-        }
-        
-        return null;
-    }
-    
-    @Override
-    /**
-     * Override of function to prevent exception "Blocked request without GWT permutation header (XSRF attack?)" when testing the GWT sites
-     */
-    protected void checkPermutationStrongName() throws SecurityException {
-    }
-}
->>>>>>> 8609ff84
+package com.sap.sailing.gwt.ui.server;
+
+import java.security.Principal;
+import java.util.ArrayList;
+import java.util.List;
+
+import javax.servlet.http.HttpServletRequest;
+import javax.servlet.http.HttpSession;
+
+import com.sap.sailing.gwt.ui.client.UserManagementService;
+import com.sap.sailing.gwt.ui.shared.UserDTO;
+import com.sap.sailing.gwt.ui.usermanagement.UserRoles;
+
+/*
+ * This is a extremly simple implementation of a user management service. 
+ */
+public class UserManagementServiceImpl  extends ProxiedRemoteServiceServlet implements UserManagementService {
+    private static final long serialVersionUID = -6360444730702283475L;
+//    private static final Logger logger = Logger.getLogger(UserManagementServiceImpl.class.getName());
+
+    @Override
+    public boolean isUserInRole(String userRole) {
+        return getThreadLocalRequest().isUserInRole(userRole);
+    }
+
+    @Override
+    public void logoutUser() {
+        HttpSession session = getThreadLocalRequest().getSession();
+        if(session != null) {
+            session.invalidate();
+            session = null;
+        }
+    }
+
+    @Override
+    public UserDTO getUser() {
+        HttpServletRequest threadLocalRequest = getThreadLocalRequest();
+        Principal userPrincipal = threadLocalRequest.getUserPrincipal();
+        List<String> roles = new ArrayList<String>();
+        
+        if (userPrincipal != null) {
+           UserDTO userDTO = new UserDTO(userPrincipal.getName());
+           
+           for(UserRoles role: UserRoles.values()) {
+               if (threadLocalRequest.isUserInRole(role.name())) {
+                   roles.add(role.name());
+               }
+           }
+           userDTO.roles = roles;
+           
+           return userDTO;
+        }
+        
+        return null;
+    }
+    
+    @Override
+    /**
+     * Override of function to prevent exception "Blocked request without GWT permutation header (XSRF attack?)" when testing the GWT sites
+     */
+    protected void checkPermutationStrongName() throws SecurityException {
+    }
+}