package com.sap.sailing.gwt.ui.leaderboard;

import java.util.List;

import com.google.gwt.dom.client.Style.Unit;
import com.google.gwt.user.client.rpc.AsyncCallback;
import com.google.gwt.user.client.ui.FlowPanel;
import com.sap.sailing.domain.common.DetailType;
import com.sap.sailing.domain.common.RaceIdentifier;
import com.sap.sailing.gwt.ui.client.CompetitorSelectionModel;
import com.sap.sailing.gwt.ui.client.ErrorReporter;
import com.sap.sailing.gwt.ui.client.SailingServiceAsync;
import com.sap.sailing.gwt.ui.client.StringMessages;
import com.sap.sailing.gwt.ui.client.shared.charts.MultiCompetitorLeaderboardChart;
import com.sap.sse.gwt.client.async.AsyncActionsExecutor;
import com.sap.sse.gwt.client.async.MarkedAsyncCallback;
import com.sap.sse.gwt.client.player.Timer;
import com.sap.sse.gwt.client.useragent.UserAgentDetails;

/**
 * A viewer for a single leaderboard and a leaderboard chart.
 * @author Frank Mittag (c163874)
 *
 */
public class LeaderboardViewer extends AbstractLeaderboardViewer {
    private final MultiCompetitorLeaderboardChart multiCompetitorChart;
    private LeaderboardPanel overallLeaderboardPanel;
    
    public LeaderboardViewer(final SailingServiceAsync sailingService, final AsyncActionsExecutor asyncActionsExecutor,
            final Timer timer, final LeaderboardSettings leaderboardSettings, final RaceIdentifier preselectedRace,
            final String leaderboardGroupName, String leaderboardName, final ErrorReporter errorReporter,
            final StringMessages stringMessages, final UserAgentDetails userAgent, boolean showRaceDetails, boolean hideToolbar, 
            boolean autoExpandLastRaceColumn, boolean showCharts, DetailType chartDetailType, boolean showOverallLeaderboard) {
        this(new CompetitorSelectionModel(/* hasMultiSelection */true), sailingService, asyncActionsExecutor, timer,
                leaderboardSettings, preselectedRace, leaderboardGroupName, leaderboardName, errorReporter,
                stringMessages, userAgent, showRaceDetails, hideToolbar, autoExpandLastRaceColumn, showCharts,
                chartDetailType, showOverallLeaderboard);
    }

    private LeaderboardViewer(CompetitorSelectionModel competitorSelectionModel,
            final SailingServiceAsync sailingService, final AsyncActionsExecutor asyncActionsExecutor,
            final Timer timer, final LeaderboardSettings leaderboardSettings, final RaceIdentifier preselectedRace,
            final String leaderboardGroupName, String leaderboardName, final ErrorReporter errorReporter,
            final StringMessages stringMessages, final UserAgentDetails userAgent, boolean showRaceDetails,
            boolean hideToolbar, boolean autoExpandLastRaceColumn, boolean showCharts, DetailType chartDetailType,
            boolean showOverallLeaderboard) {
        super(competitorSelectionModel, asyncActionsExecutor, timer, stringMessages, hideToolbar, new LeaderboardPanel(
                sailingService, asyncActionsExecutor, leaderboardSettings, preselectedRace,
                competitorSelectionModel, timer, leaderboardGroupName, leaderboardName, errorReporter,
                stringMessages, userAgent, showRaceDetails, /* competitorSearchTextBox */ null, /* showSelectionCheckbox */ true, /* adjustTimerDelay */
<<<<<<< HEAD
                /* raceTimesInfoProvider */null, autoExpandLastRaceColumn, true));
=======
                /* raceTimesInfoProvider */null, autoExpandLastRaceColumn, true, /*autoApplyTopNFilter*/ false, false));
>>>>>>> 81bf2ed1
        final FlowPanel mainPanel = createViewerPanel();
        setWidget(mainPanel);
        multiCompetitorChart = new MultiCompetitorLeaderboardChart(sailingService, asyncActionsExecutor, leaderboardName, chartDetailType,
                competitorSelectionProvider, timer, stringMessages, errorReporter);
        multiCompetitorChart.setVisible(showCharts); 
        multiCompetitorChart.getElement().getStyle().setMarginTop(10, Unit.PX);
        multiCompetitorChart.getElement().getStyle().setMarginBottom(10, Unit.PX);

        mainPanel.add(getLeaderboardPanel());
        mainPanel.add(multiCompetitorChart);

        addComponentToNavigationMenu(getLeaderboardPanel(), false, null, /* hasSettingsWhenComponentIsInvisible*/ true);
        addComponentToNavigationMenu(multiCompetitorChart, true, null,  /* hasSettingsWhenComponentIsInvisible*/ true);
        // Remark: For now we only add the overallLeaderboardPanel to the navigation menu in case it's visible from the beginning
        
        if(showCharts) {
            multiCompetitorChart.timeChanged(timer.getTime(), null);
        }
        overallLeaderboardPanel = null;
        if(showOverallLeaderboard) {
            sailingService.getOverallLeaderboardNamesContaining(leaderboardName, new MarkedAsyncCallback<List<String>>(
                    new AsyncCallback<List<String>>() {
                        @Override
                        public void onSuccess(List<String> result) {
                            if(result.size() == 1) {
                                String overallLeaderboardName = result.get(0);
                                overallLeaderboardPanel = new LeaderboardPanel(sailingService, asyncActionsExecutor,
                                        leaderboardSettings, preselectedRace, competitorSelectionProvider, timer,
                                        leaderboardGroupName, overallLeaderboardName, errorReporter, stringMessages, userAgent,
                                        false, /* competitorSearchTextBox */ null, /* showSelectionCheckbox */ true,  /* raceTimesInfoProvider */null,
<<<<<<< HEAD
                                        false, /* adjustTimerDelay */ true);
=======
                                        false, /* adjustTimerDelay */ true, /*autoApplyTopNFilter*/ false, false);
>>>>>>> 81bf2ed1
                                mainPanel.add(overallLeaderboardPanel);
                                addComponentToNavigationMenu(overallLeaderboardPanel, true, stringMessages.seriesLeaderboard(),
                                        /* hasSettingsWhenComponentIsInvisible*/ true);
                            }
                        }
                        
                        @Override
                        public void onFailure(Throwable caught) {
                            // DO NOTHING
                        }
            }));
        }
    }
    
    @Override
    public void setVisible(boolean visible) {
        super.setVisible(visible);
        
        if(visible) {
            timer.addTimeListener(multiCompetitorChart);
        } else {
            timer.removeTimeListener(multiCompetitorChart);
        }
    }
}<|MERGE_RESOLUTION|>--- conflicted
+++ resolved
@@ -48,11 +48,7 @@
                 sailingService, asyncActionsExecutor, leaderboardSettings, preselectedRace,
                 competitorSelectionModel, timer, leaderboardGroupName, leaderboardName, errorReporter,
                 stringMessages, userAgent, showRaceDetails, /* competitorSearchTextBox */ null, /* showSelectionCheckbox */ true, /* adjustTimerDelay */
-<<<<<<< HEAD
-                /* raceTimesInfoProvider */null, autoExpandLastRaceColumn, true));
-=======
                 /* raceTimesInfoProvider */null, autoExpandLastRaceColumn, true, /*autoApplyTopNFilter*/ false, false));
->>>>>>> 81bf2ed1
         final FlowPanel mainPanel = createViewerPanel();
         setWidget(mainPanel);
         multiCompetitorChart = new MultiCompetitorLeaderboardChart(sailingService, asyncActionsExecutor, leaderboardName, chartDetailType,
@@ -83,11 +79,7 @@
                                         leaderboardSettings, preselectedRace, competitorSelectionProvider, timer,
                                         leaderboardGroupName, overallLeaderboardName, errorReporter, stringMessages, userAgent,
                                         false, /* competitorSearchTextBox */ null, /* showSelectionCheckbox */ true,  /* raceTimesInfoProvider */null,
-<<<<<<< HEAD
-                                        false, /* adjustTimerDelay */ true);
-=======
                                         false, /* adjustTimerDelay */ true, /*autoApplyTopNFilter*/ false, false);
->>>>>>> 81bf2ed1
                                 mainPanel.add(overallLeaderboardPanel);
                                 addComponentToNavigationMenu(overallLeaderboardPanel, true, stringMessages.seriesLeaderboard(),
                                         /* hasSettingsWhenComponentIsInvisible*/ true);
