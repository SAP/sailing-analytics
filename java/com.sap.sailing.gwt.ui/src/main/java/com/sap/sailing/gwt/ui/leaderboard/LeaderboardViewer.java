package com.sap.sailing.gwt.ui.leaderboard;

import java.util.List;

import com.google.gwt.dom.client.Style.Unit;
import com.google.gwt.user.client.rpc.AsyncCallback;
import com.google.gwt.user.client.ui.FlowPanel;
import com.sap.sailing.domain.common.DetailType;
import com.sap.sailing.domain.common.RaceIdentifier;
import com.sap.sailing.gwt.ui.client.CompetitorSelectionModel;
import com.sap.sailing.gwt.ui.client.ErrorReporter;
import com.sap.sailing.gwt.ui.client.SailingServiceAsync;
import com.sap.sailing.gwt.ui.client.StringMessages;
import com.sap.sailing.gwt.ui.client.shared.charts.MultiCompetitorLeaderboardChart;
import com.sap.sse.gwt.client.async.AsyncActionsExecutor;
import com.sap.sse.gwt.client.async.MarkedAsyncCallback;
import com.sap.sse.gwt.client.player.Timer;
import com.sap.sse.gwt.client.useragent.UserAgentDetails;

/**
 * A viewer for a single leaderboard and a leaderboard chart.
 * @author Frank Mittag (c163874)
 *
 */
public class LeaderboardViewer extends AbstractLeaderboardViewer {
    private final MultiCompetitorLeaderboardChart multiCompetitorChart;
    private LeaderboardPanel overallLeaderboardPanel;
    
    public LeaderboardViewer(final SailingServiceAsync sailingService, final AsyncActionsExecutor asyncActionsExecutor,
            final Timer timer, final LeaderboardSettings leaderboardSettings, final RaceIdentifier preselectedRace,
            final String leaderboardGroupName, String leaderboardName, final ErrorReporter errorReporter,
            final StringMessages stringMessages, final UserAgentDetails userAgent, boolean showRaceDetails, boolean hideToolbar, 
            boolean autoExpandLastRaceColumn, boolean showCharts, DetailType chartDetailType, boolean showOverallLeaderboard) {
        this(new CompetitorSelectionModel(/* hasMultiSelection */true), sailingService, asyncActionsExecutor, timer,
                leaderboardSettings, preselectedRace, leaderboardGroupName, leaderboardName, errorReporter,
                stringMessages, userAgent, showRaceDetails, hideToolbar, autoExpandLastRaceColumn, showCharts,
                chartDetailType, showOverallLeaderboard);
    }

    private LeaderboardViewer(CompetitorSelectionModel competitorSelectionModel,
            final SailingServiceAsync sailingService, final AsyncActionsExecutor asyncActionsExecutor,
            final Timer timer, final LeaderboardSettings leaderboardSettings, final RaceIdentifier preselectedRace,
            final String leaderboardGroupName, String leaderboardName, final ErrorReporter errorReporter,
            final StringMessages stringMessages, final UserAgentDetails userAgent, boolean showRaceDetails,
            boolean hideToolbar, boolean autoExpandLastRaceColumn, boolean showCharts, DetailType chartDetailType,
            boolean showOverallLeaderboard) {
        super(competitorSelectionModel, asyncActionsExecutor, timer, stringMessages, hideToolbar, new LeaderboardPanel(
                sailingService, asyncActionsExecutor, leaderboardSettings, preselectedRace,
                competitorSelectionModel, timer, leaderboardGroupName, leaderboardName, errorReporter,
<<<<<<< HEAD
                stringMessages, userAgent, showRaceDetails, /* showCompetitorSearchBox */ false, /* raceTimesInfoProvider */null, /* adjustTimerDelay */
                autoExpandLastRaceColumn, true));
=======
                stringMessages, userAgent, showRaceDetails, /* showCompetitorSearchBox */ false, /* showSelectionCheckbox */ true, /* adjustTimerDelay */
                /* raceTimesInfoProvider */null, autoExpandLastRaceColumn, true));
>>>>>>> 4af4828b
        final FlowPanel mainPanel = createViewerPanel();
        setWidget(mainPanel);
        multiCompetitorChart = new MultiCompetitorLeaderboardChart(sailingService, asyncActionsExecutor, leaderboardName, chartDetailType,
                competitorSelectionProvider, timer, stringMessages, errorReporter);
        multiCompetitorChart.setVisible(showCharts); 
        multiCompetitorChart.getElement().getStyle().setMarginTop(10, Unit.PX);
        multiCompetitorChart.getElement().getStyle().setMarginBottom(10, Unit.PX);

        mainPanel.add(getLeaderboardPanel());
        mainPanel.add(multiCompetitorChart);

        addComponentToNavigationMenu(getLeaderboardPanel(), false, null, /* hasSettingsWhenComponentIsInvisible*/ true);
        addComponentToNavigationMenu(multiCompetitorChart, true, null,  /* hasSettingsWhenComponentIsInvisible*/ true);
        // Remark: For now we only add the overallLeaderboardPanel to the navigation menu in case it's visible from the beginning
        
        if(showCharts) {
            multiCompetitorChart.timeChanged(timer.getTime(), null);
        }
        overallLeaderboardPanel = null;
        if(showOverallLeaderboard) {
            sailingService.getOverallLeaderboardNamesContaining(leaderboardName, new MarkedAsyncCallback<List<String>>(
                    new AsyncCallback<List<String>>() {
                        @Override
                        public void onSuccess(List<String> result) {
                            if(result.size() == 1) {
                                String overallLeaderboardName = result.get(0);
                                overallLeaderboardPanel = new LeaderboardPanel(sailingService, asyncActionsExecutor,
                                        leaderboardSettings, preselectedRace, competitorSelectionProvider, timer,
                                        leaderboardGroupName, overallLeaderboardName, errorReporter, stringMessages, userAgent,
<<<<<<< HEAD
                                        false, /* showCompetitorSearchBox */ false, /* raceTimesInfoProvider */null,  false, /* adjustTimerDelay */ true);
=======
                                        false, /* showCompetitorSearchBox */ false, /* showSelectionCheckbox */ true,  /* raceTimesInfoProvider */null,
                                        false, /* adjustTimerDelay */ true);
>>>>>>> 4af4828b
                                mainPanel.add(overallLeaderboardPanel);
                                addComponentToNavigationMenu(overallLeaderboardPanel, true, stringMessages.seriesLeaderboard(),
                                        /* hasSettingsWhenComponentIsInvisible*/ true);
                            }
                        }
                        
                        @Override
                        public void onFailure(Throwable caught) {
                            // DO NOTHING
                        }
            }));
        }
    }
    
    @Override
    public void setVisible(boolean visible) {
        super.setVisible(visible);
        
        if(visible) {
            timer.addTimeListener(multiCompetitorChart);
        } else {
            timer.removeTimeListener(multiCompetitorChart);
        }
    }
}<|MERGE_RESOLUTION|>--- conflicted
+++ resolved
@@ -47,13 +47,8 @@
         super(competitorSelectionModel, asyncActionsExecutor, timer, stringMessages, hideToolbar, new LeaderboardPanel(
                 sailingService, asyncActionsExecutor, leaderboardSettings, preselectedRace,
                 competitorSelectionModel, timer, leaderboardGroupName, leaderboardName, errorReporter,
-<<<<<<< HEAD
-                stringMessages, userAgent, showRaceDetails, /* showCompetitorSearchBox */ false, /* raceTimesInfoProvider */null, /* adjustTimerDelay */
-                autoExpandLastRaceColumn, true));
-=======
                 stringMessages, userAgent, showRaceDetails, /* showCompetitorSearchBox */ false, /* showSelectionCheckbox */ true, /* adjustTimerDelay */
                 /* raceTimesInfoProvider */null, autoExpandLastRaceColumn, true));
->>>>>>> 4af4828b
         final FlowPanel mainPanel = createViewerPanel();
         setWidget(mainPanel);
         multiCompetitorChart = new MultiCompetitorLeaderboardChart(sailingService, asyncActionsExecutor, leaderboardName, chartDetailType,
@@ -83,12 +78,8 @@
                                 overallLeaderboardPanel = new LeaderboardPanel(sailingService, asyncActionsExecutor,
                                         leaderboardSettings, preselectedRace, competitorSelectionProvider, timer,
                                         leaderboardGroupName, overallLeaderboardName, errorReporter, stringMessages, userAgent,
-<<<<<<< HEAD
-                                        false, /* showCompetitorSearchBox */ false, /* raceTimesInfoProvider */null,  false, /* adjustTimerDelay */ true);
-=======
                                         false, /* showCompetitorSearchBox */ false, /* showSelectionCheckbox */ true,  /* raceTimesInfoProvider */null,
                                         false, /* adjustTimerDelay */ true);
->>>>>>> 4af4828b
                                 mainPanel.add(overallLeaderboardPanel);
                                 addComponentToNavigationMenu(overallLeaderboardPanel, true, stringMessages.seriesLeaderboard(),
                                         /* hasSettingsWhenComponentIsInvisible*/ true);
