--- conflicted
+++ resolved
@@ -1,168 +1,106 @@
-<<<<<<< HEAD
-package com.sap.sailing.gwt.ui.client;
-
-import com.google.gwt.safehtml.shared.SafeHtmlBuilder;
-import com.google.gwt.user.client.ui.Anchor;
-import com.google.gwt.user.client.ui.FlowPanel;
-import com.google.gwt.user.client.ui.Label;
-
-public class LogoAndTitlePanel extends FlowPanel {
-    protected Label titleLabel; 
-    protected Label subTitleLabel;
-
-    public LogoAndTitlePanel(StringMessages stringConstants) {
-        this(null, null, stringConstants);
-    }
-
-    public LogoAndTitlePanel(String title, StringMessages stringConstants) {
-        this(title, null, stringConstants);
-    }
-
-    public LogoAndTitlePanel(String title, String subTitle, StringMessages stringConstants) {
-        Anchor sapLogo = new Anchor(new SafeHtmlBuilder().appendHtmlConstant(
-                "<img class=\"linkNoBorder\" src=\"/gwt/images/sap_66_transparent.png\"/>").toSafeHtml());
-        sapLogo.setHref("http://www.sap.com");
-        sapLogo.addStyleName("sapLogo");
-        this.add(sapLogo);
-
-        Anchor pioLogo = new Anchor(new SafeHtmlBuilder().appendHtmlConstant(
-                "<img class=\"linkNoBorder\" src=\"/gwt/images/pio_logo_42.png\"/>").toSafeHtml());
-        pioLogo.setHref("http://www.sap.com/services/portfolio/predictive-analytics");
-        pioLogo.addStyleName("pioLogo");
-        this.add(pioLogo);
-
-        FlowPanel sailingAnalyticsLabelPanel = new FlowPanel();
-        Label sailingAnalyticsLabel = new Label(stringConstants.sapSailingAnalytics());
-        sailingAnalyticsLabelPanel.add(sailingAnalyticsLabel);
-        sailingAnalyticsLabelPanel.addStyleName("sailingAnalyticsLabelPanel");
-        sailingAnalyticsLabel.addStyleName("sailingAnalyticsLabel boldLabel");
-        this.add(sailingAnalyticsLabelPanel);
-        
-        if (title != null) {
-            FlowPanel subTitleLabelWrapper = new FlowPanel();
-            subTitleLabelWrapper.addStyleName("titleLabelWrapper");
-            titleLabel = new Label(title);
-            titleLabel.addStyleName("titleLabel");
-            subTitleLabelWrapper.add(titleLabel);
-            this.add(subTitleLabelWrapper);
-        }
-        
-        if (subTitle != null) {
-            FlowPanel subTitleLabelWrapper = new FlowPanel();
-            subTitleLabelWrapper.addStyleName("subTitleLabelWrapper");
-            subTitleLabel = new Label(subTitle);
-            subTitleLabel.addStyleName("subTitleLabel");
-            subTitleLabelWrapper.add(subTitleLabel);
-            this.add(subTitleLabelWrapper);
-        }
-    }
-    
-}
-=======
-package com.sap.sailing.gwt.ui.client;
-
-import com.google.gwt.safehtml.shared.SafeHtmlBuilder;
-import com.google.gwt.user.client.ui.Anchor;
-import com.google.gwt.user.client.ui.FlowPanel;
-import com.google.gwt.user.client.ui.Label;
-import com.google.gwt.user.client.ui.RequiresResize;
-
-public class LogoAndTitlePanel extends FlowPanel implements RequiresResize {
-    private final String title;
-    private final String subtitle;
-    private Label titleLabel; 
-    private Label subTitleLabel;
-    private final Anchor sapLogo;
-    private boolean lastIsSmallWidth;
-    private final WindowSizeDetector windowSizeDetector;
-    private final StringMessages stringMessages;
-
-    public LogoAndTitlePanel(StringMessages stringConstants, WindowSizeDetector windowSizeDetector) {
-        this(null, null, stringConstants, windowSizeDetector);
-    }
-
-    public LogoAndTitlePanel(String title, StringMessages stringConstants, WindowSizeDetector windowSizeDetector) {
-        this(title, null, stringConstants, windowSizeDetector);
-    }
-
-    public LogoAndTitlePanel(String title, String subtitle, StringMessages stringMessages, WindowSizeDetector windowSizeDetector) {
-        this.title = title;
-        this.subtitle = subtitle;
-        this.stringMessages = stringMessages;
-        this.windowSizeDetector = windowSizeDetector;
-        lastIsSmallWidth = windowSizeDetector.isSmallWidth();
-        sapLogo = new Anchor(new SafeHtmlBuilder().appendHtmlConstant(
-                "<img class=\"linkNoBorder\" src=\"/gwt/images/sap_66_transparent.png\"/>").toSafeHtml());
-        sapLogo.setHref("http://www.sap.com");
-        sapLogo.addStyleName("sapLogo");
-        this.add(sapLogo);
-        renderUI();
-    }
-
-    private void renderUI() {
-        for (int i=getWidgetCount()-1; i>=0; i--) {
-            if (getWidget(i) != sapLogo) {
-                remove(i);
-            }
-        }
-        if (!lastIsSmallWidth) {
-            FlowPanel sailingAnalyticsLabelPanel = new FlowPanel();
-            Label sailingAnalyticsLabel = new Label(stringMessages.sapSailingAnalytics());
-            sailingAnalyticsLabelPanel.add(sailingAnalyticsLabel);
-            sailingAnalyticsLabelPanel.addStyleName("sailingAnalyticsLabelPanel");
-            sailingAnalyticsLabel.addStyleName("sailingAnalyticsLabel boldLabel");
-            this.add(sailingAnalyticsLabelPanel);
-        }
-        if (!lastIsSmallWidth && title != null) {
-            FlowPanel titleLabelWrapper = new FlowPanel();
-            titleLabelWrapper.addStyleName("titleLabelWrapper");
-            titleLabel = new Label(title);
-            titleLabel.addStyleName("titleLabel");
-            titleLabelWrapper.add(titleLabel);
-            this.add(titleLabelWrapper);
-        }
-        if (subtitle != null) {
-            subTitleLabel = new Label(subtitle);
-            FlowPanel subTitleLabelWrapper = new FlowPanel();
-            if (lastIsSmallWidth) {
-                subTitleLabelWrapper.addStyleName("titleLabelWrapper");
-                subTitleLabel.addStyleName("titleLabelRight");
-            } else {
-                subTitleLabelWrapper.addStyleName("subTitleLabelWrapper");
-                subTitleLabel.addStyleName("subTitleLabel");
-            }
-            subTitleLabelWrapper.add(subTitleLabel);
-            this.add(subTitleLabelWrapper);
-        }
-    }
-
-    public String getTitle() {
-        return titleLabel != null ? titleLabel.getText() : null;
-    }
-
-    public void setTitle(String title) {
-        if(titleLabel != null) {
-            titleLabel.setText(title);
-        }
-    }
-
-    public String getSubTitle() {
-        return subTitleLabel != null ? subTitleLabel.getText() : null;
-    }
-
-    public void setSubTitle(String subTitle) {
-        if(subTitleLabel != null) {
-            subTitleLabel.setText(subTitle);
-        }
-    }
-
-    @Override
-    public void onResize() {
-        if (windowSizeDetector.isSmallWidth() != lastIsSmallWidth) {
-            lastIsSmallWidth = windowSizeDetector.isSmallWidth();
-            renderUI();
-        }
-        
-    }   
-}
->>>>>>> 8609ff84
+package com.sap.sailing.gwt.ui.client;
+
+import com.google.gwt.safehtml.shared.SafeHtmlBuilder;
+import com.google.gwt.user.client.ui.Anchor;
+import com.google.gwt.user.client.ui.FlowPanel;
+import com.google.gwt.user.client.ui.Label;
+import com.google.gwt.user.client.ui.RequiresResize;
+
+public class LogoAndTitlePanel extends FlowPanel implements RequiresResize {
+    private final String title;
+    private final String subtitle;
+    private Label titleLabel; 
+    private Label subTitleLabel;
+    private final Anchor sapLogo;
+    private boolean lastIsSmallWidth;
+    private final WindowSizeDetector windowSizeDetector;
+    private final StringMessages stringMessages;
+
+    public LogoAndTitlePanel(StringMessages stringConstants, WindowSizeDetector windowSizeDetector) {
+        this(null, null, stringConstants, windowSizeDetector);
+    }
+
+    public LogoAndTitlePanel(String title, StringMessages stringConstants, WindowSizeDetector windowSizeDetector) {
+        this(title, null, stringConstants, windowSizeDetector);
+    }
+
+    public LogoAndTitlePanel(String title, String subtitle, StringMessages stringMessages, WindowSizeDetector windowSizeDetector) {
+        this.title = title;
+        this.subtitle = subtitle;
+        this.stringMessages = stringMessages;
+        this.windowSizeDetector = windowSizeDetector;
+        lastIsSmallWidth = windowSizeDetector.isSmallWidth();
+        sapLogo = new Anchor(new SafeHtmlBuilder().appendHtmlConstant(
+                "<img class=\"linkNoBorder\" src=\"/gwt/images/sap_66_transparent.png\"/>").toSafeHtml());
+        sapLogo.setHref("http://www.sap.com");
+        sapLogo.addStyleName("sapLogo");
+        this.add(sapLogo);
+        renderUI();
+    }
+
+    private void renderUI() {
+        for (int i=getWidgetCount()-1; i>=0; i--) {
+            if (getWidget(i) != sapLogo) {
+                remove(i);
+            }
+        }
+        if (!lastIsSmallWidth) {
+            FlowPanel sailingAnalyticsLabelPanel = new FlowPanel();
+            Label sailingAnalyticsLabel = new Label(stringMessages.sapSailingAnalytics());
+            sailingAnalyticsLabelPanel.add(sailingAnalyticsLabel);
+            sailingAnalyticsLabelPanel.addStyleName("sailingAnalyticsLabelPanel");
+            sailingAnalyticsLabel.addStyleName("sailingAnalyticsLabel boldLabel");
+            this.add(sailingAnalyticsLabelPanel);
+        }
+        if (!lastIsSmallWidth && title != null) {
+            FlowPanel titleLabelWrapper = new FlowPanel();
+            titleLabelWrapper.addStyleName("titleLabelWrapper");
+            titleLabel = new Label(title);
+            titleLabel.addStyleName("titleLabel");
+            titleLabelWrapper.add(titleLabel);
+            this.add(titleLabelWrapper);
+        }
+        if (subtitle != null) {
+            subTitleLabel = new Label(subtitle);
+            FlowPanel subTitleLabelWrapper = new FlowPanel();
+            if (lastIsSmallWidth) {
+                subTitleLabelWrapper.addStyleName("titleLabelWrapper");
+                subTitleLabel.addStyleName("titleLabelRight");
+            } else {
+                subTitleLabelWrapper.addStyleName("subTitleLabelWrapper");
+                subTitleLabel.addStyleName("subTitleLabel");
+            }
+            subTitleLabelWrapper.add(subTitleLabel);
+            this.add(subTitleLabelWrapper);
+        }
+    }
+
+    public String getTitle() {
+        return titleLabel != null ? titleLabel.getText() : null;
+    }
+
+    public void setTitle(String title) {
+        if(titleLabel != null) {
+            titleLabel.setText(title);
+        }
+    }
+
+    public String getSubTitle() {
+        return subTitleLabel != null ? subTitleLabel.getText() : null;
+    }
+
+    public void setSubTitle(String subTitle) {
+        if(subTitleLabel != null) {
+            subTitleLabel.setText(subTitle);
+        }
+    }
+
+    @Override
+    public void onResize() {
+        if (windowSizeDetector.isSmallWidth() != lastIsSmallWidth) {
+            lastIsSmallWidth = windowSizeDetector.isSmallWidth();
+            renderUI();
+        }
+        
+    }   
+}