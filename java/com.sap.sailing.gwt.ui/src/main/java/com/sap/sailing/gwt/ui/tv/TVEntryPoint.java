package com.sap.sailing.gwt.ui.tv;

import java.util.List;

import com.google.gwt.core.client.GWT;
import com.google.gwt.dom.client.Style.Unit;
import com.google.gwt.user.client.Window;
import com.google.gwt.user.client.rpc.AsyncCallback;
import com.google.gwt.user.client.rpc.ServiceDefTarget;
import com.google.gwt.user.client.ui.DockLayoutPanel;
import com.google.gwt.user.client.ui.Label;
import com.google.gwt.user.client.ui.RootLayoutPanel;
import com.google.gwt.user.client.ui.RootPanel;
import com.sap.sailing.gwt.ui.client.AbstractEntryPoint;
import com.sap.sailing.gwt.ui.client.LogoAndTitlePanel;
import com.sap.sailing.gwt.ui.client.MediaService;
import com.sap.sailing.gwt.ui.client.MediaServiceAsync;
import com.sap.sailing.gwt.ui.client.RemoteServiceMappingConstants;
import com.sap.sailing.gwt.ui.client.SailingService;
import com.sap.sailing.gwt.ui.client.SailingServiceAsync;
import com.sap.sailing.gwt.ui.raceboard.RaceBoardViewConfiguration;
import com.sap.sse.gwt.client.EntryPointHelper;
import com.sap.sse.gwt.shared.GwtHttpRequestUtils;

public class TVEntryPoint extends AbstractEntryPoint {
    private static final String PARAM_LEADERBOARD_GROUP_NAME = "leaderboardGroupName";
    private static final String PARAM_EMBEDDED = "embedded";
    private static final String PARAM_SHOW_RACE_DETAILS = "showRaceDetails";
    private static final String PARAM_DELAY_TO_LIVE_MILLIS = "delayToLiveMillis";
    private String leaderboardName;
    private String leaderboardGroupName;
    private TVViewController tvViewController;
    private RaceBoardViewConfiguration raceboardViewConfig;
    
    private final SailingServiceAsync sailingService = GWT.create(SailingService.class);
    private final MediaServiceAsync mediaService = GWT.create(MediaService.class);

    @Override
    public void doOnModuleLoad() {     
        super.doOnModuleLoad();
        
        EntryPointHelper.registerASyncService((ServiceDefTarget) sailingService, RemoteServiceMappingConstants.sailingServiceRemotePath);
        EntryPointHelper.registerASyncService((ServiceDefTarget) mediaService, RemoteServiceMappingConstants.mediaServiceRemotePath);

        final boolean showRaceDetails = Window.Location.getParameter(PARAM_SHOW_RACE_DETAILS) != null
                && Window.Location.getParameter(PARAM_SHOW_RACE_DETAILS).equalsIgnoreCase("true");
        final boolean embedded = Window.Location.getParameter(PARAM_EMBEDDED) != null
                && Window.Location.getParameter(PARAM_EMBEDDED).equalsIgnoreCase("true");
        final long delayToLiveMillis = Window.Location.getParameter(PARAM_DELAY_TO_LIVE_MILLIS) != null ? Long
                .valueOf(Window.Location.getParameter(PARAM_DELAY_TO_LIVE_MILLIS)) : 5000l; // default 5s
        final boolean showNavigationPanel = GwtHttpRequestUtils.getBooleanParameter(
                RaceBoardViewConfiguration.PARAM_VIEW_SHOW_NAVIGATION_PANEL, false /* default */);
        final boolean showLeaderboard = GwtHttpRequestUtils.getBooleanParameter(
                RaceBoardViewConfiguration.PARAM_VIEW_SHOW_LEADERBOARD, true /* default */);
        final boolean showWindChart = GwtHttpRequestUtils.getBooleanParameter(
                RaceBoardViewConfiguration.PARAM_VIEW_SHOW_WINDCHART, false /* default */);
        final boolean showViewStreamlets = GwtHttpRequestUtils.getBooleanParameter(
                RaceBoardViewConfiguration.PARAM_VIEW_SHOW_STREAMLETS, false /* default */);
        final boolean showCompetitorsChart = GwtHttpRequestUtils.getBooleanParameter(
                RaceBoardViewConfiguration.PARAM_VIEW_SHOW_COMPETITORSCHART, false /* default */);
        String activeCompetitorsFilterSetName = GwtHttpRequestUtils.getStringParameter(RaceBoardViewConfiguration.PARAM_VIEW_COMPETITOR_FILTER, null /* default*/);
        final boolean autoSelectMedia = GwtHttpRequestUtils.getBooleanParameter(RaceBoardViewConfiguration.PARAM_AUTOSELECT_MEDIA, false);
        raceboardViewConfig = new RaceBoardViewConfiguration(activeCompetitorsFilterSetName, showLeaderboard,
<<<<<<< HEAD
                showWindChart, showCompetitorsChart, showViewStreamlets, /* canReplayWhileLiveIsPossible */false,
                autoSelectMedia);
=======
                showWindChart, showCompetitorsChart, /* canReplayWhileLiveIsPossible */false, autoSelectMedia,
                showNavigationPanel);
>>>>>>> 3520c374

        sailingService.getLeaderboardNames(new AsyncCallback<List<String>>() {
            @Override
            public void onSuccess(List<String> leaderboardNames) {
                leaderboardName = Window.Location.getParameter("name");
                leaderboardGroupName = Window.Location.getParameter(PARAM_LEADERBOARD_GROUP_NAME);
                if (leaderboardNames.contains(leaderboardName)) {
                    createUI(showRaceDetails, embedded, showNavigationPanel, delayToLiveMillis);
                } else {
                    RootPanel.get().add(new Label(stringMessages.noSuchLeaderboard()));
                }
            }

            @Override
            public void onFailure(Throwable t) {
                reportError("Error trying to obtain list of leaderboard names: " + t.getMessage());
            }
        });
    }
    
    private void createUI(boolean showRaceDetails, boolean embedded, boolean showNavigationPanel, long delayToLiveMillis) {
        DockLayoutPanel mainPanel = new DockLayoutPanel(Unit.PX);
        RootLayoutPanel.get().add(mainPanel);
        LogoAndTitlePanel logoAndTitlePanel = null;
        if (!embedded) {
            String leaderboardDisplayName = Window.Location.getParameter("displayName");
            if(leaderboardDisplayName == null || leaderboardDisplayName.isEmpty()) {
                leaderboardDisplayName = leaderboardName;
            }
            logoAndTitlePanel = new LogoAndTitlePanel(leaderboardGroupName, leaderboardDisplayName, stringMessages, this);
            logoAndTitlePanel.addStyleName("LogoAndTitlePanel");
            mainPanel.addNorth(logoAndTitlePanel, 68);
        }
        
        tvViewController = new TVViewController(sailingService, mediaService, stringMessages, this,
                leaderboardGroupName, leaderboardName, userAgent, logoAndTitlePanel, mainPanel, delayToLiveMillis,
                showRaceDetails, showNavigationPanel, raceboardViewConfig);
        tvViewController.updateTvView(TVViews.Leaderboard);
    }
}
<|MERGE_RESOLUTION|>--- conflicted
+++ resolved
@@ -1,110 +1,105 @@
-package com.sap.sailing.gwt.ui.tv;
-
-import java.util.List;
-
-import com.google.gwt.core.client.GWT;
-import com.google.gwt.dom.client.Style.Unit;
-import com.google.gwt.user.client.Window;
-import com.google.gwt.user.client.rpc.AsyncCallback;
-import com.google.gwt.user.client.rpc.ServiceDefTarget;
-import com.google.gwt.user.client.ui.DockLayoutPanel;
-import com.google.gwt.user.client.ui.Label;
-import com.google.gwt.user.client.ui.RootLayoutPanel;
-import com.google.gwt.user.client.ui.RootPanel;
-import com.sap.sailing.gwt.ui.client.AbstractEntryPoint;
-import com.sap.sailing.gwt.ui.client.LogoAndTitlePanel;
-import com.sap.sailing.gwt.ui.client.MediaService;
-import com.sap.sailing.gwt.ui.client.MediaServiceAsync;
-import com.sap.sailing.gwt.ui.client.RemoteServiceMappingConstants;
-import com.sap.sailing.gwt.ui.client.SailingService;
-import com.sap.sailing.gwt.ui.client.SailingServiceAsync;
-import com.sap.sailing.gwt.ui.raceboard.RaceBoardViewConfiguration;
-import com.sap.sse.gwt.client.EntryPointHelper;
-import com.sap.sse.gwt.shared.GwtHttpRequestUtils;
-
-public class TVEntryPoint extends AbstractEntryPoint {
-    private static final String PARAM_LEADERBOARD_GROUP_NAME = "leaderboardGroupName";
-    private static final String PARAM_EMBEDDED = "embedded";
-    private static final String PARAM_SHOW_RACE_DETAILS = "showRaceDetails";
-    private static final String PARAM_DELAY_TO_LIVE_MILLIS = "delayToLiveMillis";
-    private String leaderboardName;
-    private String leaderboardGroupName;
-    private TVViewController tvViewController;
-    private RaceBoardViewConfiguration raceboardViewConfig;
-    
-    private final SailingServiceAsync sailingService = GWT.create(SailingService.class);
-    private final MediaServiceAsync mediaService = GWT.create(MediaService.class);
-
-    @Override
-    public void doOnModuleLoad() {     
-        super.doOnModuleLoad();
-        
-        EntryPointHelper.registerASyncService((ServiceDefTarget) sailingService, RemoteServiceMappingConstants.sailingServiceRemotePath);
-        EntryPointHelper.registerASyncService((ServiceDefTarget) mediaService, RemoteServiceMappingConstants.mediaServiceRemotePath);
-
-        final boolean showRaceDetails = Window.Location.getParameter(PARAM_SHOW_RACE_DETAILS) != null
-                && Window.Location.getParameter(PARAM_SHOW_RACE_DETAILS).equalsIgnoreCase("true");
-        final boolean embedded = Window.Location.getParameter(PARAM_EMBEDDED) != null
-                && Window.Location.getParameter(PARAM_EMBEDDED).equalsIgnoreCase("true");
-        final long delayToLiveMillis = Window.Location.getParameter(PARAM_DELAY_TO_LIVE_MILLIS) != null ? Long
-                .valueOf(Window.Location.getParameter(PARAM_DELAY_TO_LIVE_MILLIS)) : 5000l; // default 5s
-        final boolean showNavigationPanel = GwtHttpRequestUtils.getBooleanParameter(
-                RaceBoardViewConfiguration.PARAM_VIEW_SHOW_NAVIGATION_PANEL, false /* default */);
-        final boolean showLeaderboard = GwtHttpRequestUtils.getBooleanParameter(
-                RaceBoardViewConfiguration.PARAM_VIEW_SHOW_LEADERBOARD, true /* default */);
-        final boolean showWindChart = GwtHttpRequestUtils.getBooleanParameter(
-                RaceBoardViewConfiguration.PARAM_VIEW_SHOW_WINDCHART, false /* default */);
-        final boolean showViewStreamlets = GwtHttpRequestUtils.getBooleanParameter(
-                RaceBoardViewConfiguration.PARAM_VIEW_SHOW_STREAMLETS, false /* default */);
-        final boolean showCompetitorsChart = GwtHttpRequestUtils.getBooleanParameter(
-                RaceBoardViewConfiguration.PARAM_VIEW_SHOW_COMPETITORSCHART, false /* default */);
-        String activeCompetitorsFilterSetName = GwtHttpRequestUtils.getStringParameter(RaceBoardViewConfiguration.PARAM_VIEW_COMPETITOR_FILTER, null /* default*/);
-        final boolean autoSelectMedia = GwtHttpRequestUtils.getBooleanParameter(RaceBoardViewConfiguration.PARAM_AUTOSELECT_MEDIA, false);
-        raceboardViewConfig = new RaceBoardViewConfiguration(activeCompetitorsFilterSetName, showLeaderboard,
-<<<<<<< HEAD
-                showWindChart, showCompetitorsChart, showViewStreamlets, /* canReplayWhileLiveIsPossible */false,
-                autoSelectMedia);
-=======
-                showWindChart, showCompetitorsChart, /* canReplayWhileLiveIsPossible */false, autoSelectMedia,
-                showNavigationPanel);
->>>>>>> 3520c374
-
-        sailingService.getLeaderboardNames(new AsyncCallback<List<String>>() {
-            @Override
-            public void onSuccess(List<String> leaderboardNames) {
-                leaderboardName = Window.Location.getParameter("name");
-                leaderboardGroupName = Window.Location.getParameter(PARAM_LEADERBOARD_GROUP_NAME);
-                if (leaderboardNames.contains(leaderboardName)) {
-                    createUI(showRaceDetails, embedded, showNavigationPanel, delayToLiveMillis);
-                } else {
-                    RootPanel.get().add(new Label(stringMessages.noSuchLeaderboard()));
-                }
-            }
-
-            @Override
-            public void onFailure(Throwable t) {
-                reportError("Error trying to obtain list of leaderboard names: " + t.getMessage());
-            }
-        });
-    }
-    
-    private void createUI(boolean showRaceDetails, boolean embedded, boolean showNavigationPanel, long delayToLiveMillis) {
-        DockLayoutPanel mainPanel = new DockLayoutPanel(Unit.PX);
-        RootLayoutPanel.get().add(mainPanel);
-        LogoAndTitlePanel logoAndTitlePanel = null;
-        if (!embedded) {
-            String leaderboardDisplayName = Window.Location.getParameter("displayName");
-            if(leaderboardDisplayName == null || leaderboardDisplayName.isEmpty()) {
-                leaderboardDisplayName = leaderboardName;
-            }
-            logoAndTitlePanel = new LogoAndTitlePanel(leaderboardGroupName, leaderboardDisplayName, stringMessages, this);
-            logoAndTitlePanel.addStyleName("LogoAndTitlePanel");
-            mainPanel.addNorth(logoAndTitlePanel, 68);
-        }
-        
-        tvViewController = new TVViewController(sailingService, mediaService, stringMessages, this,
-                leaderboardGroupName, leaderboardName, userAgent, logoAndTitlePanel, mainPanel, delayToLiveMillis,
-                showRaceDetails, showNavigationPanel, raceboardViewConfig);
-        tvViewController.updateTvView(TVViews.Leaderboard);
-    }
-}
+package com.sap.sailing.gwt.ui.tv;
+
+import java.util.List;
+
+import com.google.gwt.core.client.GWT;
+import com.google.gwt.dom.client.Style.Unit;
+import com.google.gwt.user.client.Window;
+import com.google.gwt.user.client.rpc.AsyncCallback;
+import com.google.gwt.user.client.rpc.ServiceDefTarget;
+import com.google.gwt.user.client.ui.DockLayoutPanel;
+import com.google.gwt.user.client.ui.Label;
+import com.google.gwt.user.client.ui.RootLayoutPanel;
+import com.google.gwt.user.client.ui.RootPanel;
+import com.sap.sailing.gwt.ui.client.AbstractEntryPoint;
+import com.sap.sailing.gwt.ui.client.LogoAndTitlePanel;
+import com.sap.sailing.gwt.ui.client.MediaService;
+import com.sap.sailing.gwt.ui.client.MediaServiceAsync;
+import com.sap.sailing.gwt.ui.client.RemoteServiceMappingConstants;
+import com.sap.sailing.gwt.ui.client.SailingService;
+import com.sap.sailing.gwt.ui.client.SailingServiceAsync;
+import com.sap.sailing.gwt.ui.raceboard.RaceBoardViewConfiguration;
+import com.sap.sse.gwt.client.EntryPointHelper;
+import com.sap.sse.gwt.shared.GwtHttpRequestUtils;
+
+public class TVEntryPoint extends AbstractEntryPoint {
+    private static final String PARAM_LEADERBOARD_GROUP_NAME = "leaderboardGroupName";
+    private static final String PARAM_EMBEDDED = "embedded";
+    private static final String PARAM_SHOW_RACE_DETAILS = "showRaceDetails";
+    private static final String PARAM_DELAY_TO_LIVE_MILLIS = "delayToLiveMillis";
+    private String leaderboardName;
+    private String leaderboardGroupName;
+    private TVViewController tvViewController;
+    private RaceBoardViewConfiguration raceboardViewConfig;
+    
+    private final SailingServiceAsync sailingService = GWT.create(SailingService.class);
+    private final MediaServiceAsync mediaService = GWT.create(MediaService.class);
+
+    @Override
+    public void doOnModuleLoad() {     
+        super.doOnModuleLoad();
+        
+        EntryPointHelper.registerASyncService((ServiceDefTarget) sailingService, RemoteServiceMappingConstants.sailingServiceRemotePath);
+        EntryPointHelper.registerASyncService((ServiceDefTarget) mediaService, RemoteServiceMappingConstants.mediaServiceRemotePath);
+
+        final boolean showRaceDetails = Window.Location.getParameter(PARAM_SHOW_RACE_DETAILS) != null
+                && Window.Location.getParameter(PARAM_SHOW_RACE_DETAILS).equalsIgnoreCase("true");
+        final boolean embedded = Window.Location.getParameter(PARAM_EMBEDDED) != null
+                && Window.Location.getParameter(PARAM_EMBEDDED).equalsIgnoreCase("true");
+        final long delayToLiveMillis = Window.Location.getParameter(PARAM_DELAY_TO_LIVE_MILLIS) != null ? Long
+                .valueOf(Window.Location.getParameter(PARAM_DELAY_TO_LIVE_MILLIS)) : 5000l; // default 5s
+        final boolean showNavigationPanel = GwtHttpRequestUtils.getBooleanParameter(
+                RaceBoardViewConfiguration.PARAM_VIEW_SHOW_NAVIGATION_PANEL, false /* default */);
+        final boolean showLeaderboard = GwtHttpRequestUtils.getBooleanParameter(
+                RaceBoardViewConfiguration.PARAM_VIEW_SHOW_LEADERBOARD, true /* default */);
+        final boolean showWindChart = GwtHttpRequestUtils.getBooleanParameter(
+                RaceBoardViewConfiguration.PARAM_VIEW_SHOW_WINDCHART, false /* default */);
+        final boolean showViewStreamlets = GwtHttpRequestUtils.getBooleanParameter(
+                RaceBoardViewConfiguration.PARAM_VIEW_SHOW_STREAMLETS, false /* default */);
+        final boolean showCompetitorsChart = GwtHttpRequestUtils.getBooleanParameter(
+                RaceBoardViewConfiguration.PARAM_VIEW_SHOW_COMPETITORSCHART, false /* default */);
+        String activeCompetitorsFilterSetName = GwtHttpRequestUtils.getStringParameter(RaceBoardViewConfiguration.PARAM_VIEW_COMPETITOR_FILTER, null /* default*/);
+        final boolean autoSelectMedia = GwtHttpRequestUtils.getBooleanParameter(RaceBoardViewConfiguration.PARAM_AUTOSELECT_MEDIA, false);
+        raceboardViewConfig = new RaceBoardViewConfiguration(activeCompetitorsFilterSetName, showLeaderboard,
+                showWindChart, showCompetitorsChart, showViewStreamlets, /* canReplayWhileLiveIsPossible */false, autoSelectMedia,
+                showNavigationPanel);
+
+        sailingService.getLeaderboardNames(new AsyncCallback<List<String>>() {
+            @Override
+            public void onSuccess(List<String> leaderboardNames) {
+                leaderboardName = Window.Location.getParameter("name");
+                leaderboardGroupName = Window.Location.getParameter(PARAM_LEADERBOARD_GROUP_NAME);
+                if (leaderboardNames.contains(leaderboardName)) {
+                    createUI(showRaceDetails, embedded, showNavigationPanel, delayToLiveMillis);
+                } else {
+                    RootPanel.get().add(new Label(stringMessages.noSuchLeaderboard()));
+                }
+            }
+
+            @Override
+            public void onFailure(Throwable t) {
+                reportError("Error trying to obtain list of leaderboard names: " + t.getMessage());
+            }
+        });
+    }
+    
+    private void createUI(boolean showRaceDetails, boolean embedded, boolean showNavigationPanel, long delayToLiveMillis) {
+        DockLayoutPanel mainPanel = new DockLayoutPanel(Unit.PX);
+        RootLayoutPanel.get().add(mainPanel);
+        LogoAndTitlePanel logoAndTitlePanel = null;
+        if (!embedded) {
+            String leaderboardDisplayName = Window.Location.getParameter("displayName");
+            if(leaderboardDisplayName == null || leaderboardDisplayName.isEmpty()) {
+                leaderboardDisplayName = leaderboardName;
+            }
+            logoAndTitlePanel = new LogoAndTitlePanel(leaderboardGroupName, leaderboardDisplayName, stringMessages, this);
+            logoAndTitlePanel.addStyleName("LogoAndTitlePanel");
+            mainPanel.addNorth(logoAndTitlePanel, 68);
+        }
+        
+        tvViewController = new TVViewController(sailingService, mediaService, stringMessages, this,
+                leaderboardGroupName, leaderboardName, userAgent, logoAndTitlePanel, mainPanel, delayToLiveMillis,
+                showRaceDetails, showNavigationPanel, raceboardViewConfig);
+        tvViewController.updateTvView(TVViews.Leaderboard);
+    }
+}