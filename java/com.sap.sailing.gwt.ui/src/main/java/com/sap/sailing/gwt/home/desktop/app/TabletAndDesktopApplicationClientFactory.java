package com.sap.sailing.gwt.home.desktop.app;

import com.google.gwt.activity.shared.Activity;
import com.google.gwt.event.shared.SimpleEventBus;
import com.google.gwt.place.shared.Place;
import com.google.gwt.place.shared.PlaceController;
import com.google.web.bindery.event.shared.EventBus;
import com.sap.sailing.gwt.home.communication.SailingDispatchSystem;
import com.sap.sailing.gwt.home.communication.SailingDispatchSystemImpl;
import com.sap.sailing.gwt.home.desktop.places.error.TabletAndDesktopErrorView;
import com.sap.sailing.gwt.home.desktop.places.events.EventsView;
import com.sap.sailing.gwt.home.desktop.places.events.TabletAndDesktopEventsView;
import com.sap.sailing.gwt.home.desktop.places.searchresult.TabletAndDesktopSearchResultView;
import com.sap.sailing.gwt.home.desktop.places.solutions.SolutionsView;
import com.sap.sailing.gwt.home.desktop.places.solutions.TabletAndDesktopSolutionsView;
import com.sap.sailing.gwt.home.desktop.places.sponsoring.SponsoringView;
import com.sap.sailing.gwt.home.desktop.places.sponsoring.TabletAndDesktopSponsoringView;
import com.sap.sailing.gwt.home.desktop.places.start.StartView;
import com.sap.sailing.gwt.home.desktop.places.start.TabletAndDesktopStartView;
import com.sap.sailing.gwt.home.desktop.places.whatsnew.TabletAndDesktopWhatsNewView;
import com.sap.sailing.gwt.home.desktop.places.whatsnew.WhatsNewPlace.WhatsNewNavigationTabs;
import com.sap.sailing.gwt.home.desktop.places.whatsnew.WhatsNewView;
import com.sap.sailing.gwt.home.shared.app.UserManagementContext;
import com.sap.sailing.gwt.home.shared.app.UserManagementContextImpl;
import com.sap.sailing.gwt.home.shared.framework.WrappedPlacesManagementController;
import com.sap.sailing.gwt.home.shared.framework.WrappedPlacesManagementController.StartPlaceActivityMapper;
import com.sap.sailing.gwt.home.shared.partials.busy.BusyViewImpl;
import com.sap.sailing.gwt.home.shared.places.searchresult.SearchResultView;
import com.sap.sailing.gwt.home.shared.places.solutions.SolutionsPlace.SolutionsNavigationTabs;
import com.sap.sailing.gwt.home.shared.usermanagement.RequiresLoggedInUser;
import com.sap.sailing.gwt.home.shared.usermanagement.UserManagementContextEvent;
import com.sap.sailing.gwt.home.shared.usermanagement.UserManagementRequestEvent;
import com.sap.sailing.gwt.home.shared.usermanagement.create.CreateAccountActivity;
import com.sap.sailing.gwt.home.shared.usermanagement.create.CreateAccountPlace;
import com.sap.sailing.gwt.home.shared.usermanagement.flyover.UserManagementFlyover;
import com.sap.sailing.gwt.home.shared.usermanagement.info.LoggedInUserInfoActivity;
import com.sap.sailing.gwt.home.shared.usermanagement.info.LoggedInUserInfoPlace;
import com.sap.sailing.gwt.home.shared.usermanagement.recovery.PasswordRecoveryActivity;
import com.sap.sailing.gwt.home.shared.usermanagement.recovery.PasswordRecoveryPlace;
import com.sap.sailing.gwt.home.shared.usermanagement.signin.SignInActivity;
import com.sap.sailing.gwt.home.shared.usermanagement.signin.SignInPlace;
import com.sap.sailing.gwt.ui.client.refresh.BusyView;
import com.sap.sse.security.ui.client.DefaultWithSecurityImpl;
import com.sap.sse.security.ui.client.UserManagementServiceAsync;
import com.sap.sse.security.ui.client.UserStatusEventHandler;
import com.sap.sse.security.ui.client.WithSecurity;
import com.sap.sse.security.ui.shared.UserDTO;


public class TabletAndDesktopApplicationClientFactory extends AbstractApplicationClientFactory<ApplicationTopLevelView<DesktopResettableNavigationPathDisplay>> implements DesktopClientFactory {
    private final SailingDispatchSystem dispatch = new SailingDispatchSystemImpl();
    private final WithSecurity securityProvider;
    private final WrappedPlacesManagementController userManagementWizardController;
    private UserManagementContext uCtx = new UserManagementContextImpl();
    
    public TabletAndDesktopApplicationClientFactory(boolean isStandaloneServer) {
        this(new SimpleEventBus(), isStandaloneServer);
    }
    
    private TabletAndDesktopApplicationClientFactory(EventBus eventBus, boolean isStandaloneServer) {
        this(eventBus, new PlaceController(eventBus), isStandaloneServer);
    }

    private TabletAndDesktopApplicationClientFactory(EventBus eventBus, PlaceController placeController, boolean isStandaloneServer) {
        this(eventBus, placeController, new DesktopPlacesNavigator(placeController, isStandaloneServer));
    }

    private TabletAndDesktopApplicationClientFactory(EventBus eventBus, PlaceController placeController, DesktopPlacesNavigator placesNavigator) {
        super(new TabletAndDesktopApplicationView(placesNavigator, eventBus), eventBus, placeController, placesNavigator);
        securityProvider = new DefaultWithSecurityImpl();
        securityProvider.getUserService().addUserStatusEventHandler(new UserStatusEventHandler() {
            @Override
            public void onUserStatusChange(UserDTO user) {
                uCtx = new UserManagementContextImpl(user);
                getEventBus().fireEvent(new UserManagementContextEvent(uCtx));
            }
        });
        
        final UserManagementFlyover userManagementDisplay = new UserManagementFlyover();
        this.userManagementWizardController = new WrappedPlacesManagementController(
                new DesktopUserManagementStartPlaceActivityMapper(), userManagementDisplay);
        getEventBus().addHandler(UserManagementRequestEvent.TYPE, new UserManagementRequestEvent.Handler() {
            @Override
            public void onUserManagementRequestEvent(UserManagementRequestEvent event) {
                if (userManagementDisplay.isShowing()) {
                    userManagementDisplay.hide();
                } else {
                    userManagementDisplay.setWidget(createBusyView());
                    userManagementDisplay.show();
                    userManagementWizardController.start();
                }
            }
        });
        getEventBus().addHandler(UserManagementContextEvent.TYPE, new UserManagementContextEvent.Handler() {
            @Override
            public void onUserChangeEvent(UserManagementContextEvent event) {
                userManagementWizardController.fireEvent(event);
            }
        });
    }
    
    @Override
    public DesktopResettableNavigationPathDisplay getNavigationPathDisplay() {
        return getTopLevelView().getNavigationPathDisplay();
    }

    @Override
    public TabletAndDesktopErrorView createErrorView(String errorMessage, Throwable errorReason) {
        return new TabletAndDesktopErrorView(errorMessage, errorReason, null);
    }

    @Override
    public EventsView createEventsView() {
        return new TabletAndDesktopEventsView(getHomePlacesNavigator());
    }

    @Override
    public StartView createStartView() {
        return new TabletAndDesktopStartView(getHomePlacesNavigator());
    }

    @Override
    public SponsoringView createSponsoringView() {
        return new TabletAndDesktopSponsoringView();
    }

    @Override
    public SolutionsView createSolutionsView(SolutionsNavigationTabs navigationTab) {
        return new TabletAndDesktopSolutionsView(navigationTab, getHomePlacesNavigator());
    }

    @Override
    public SearchResultView createSearchResultView() {
        return new TabletAndDesktopSearchResultView(getHomePlacesNavigator());
    }

    @Override
    public WhatsNewView createWhatsNewView(WhatsNewNavigationTabs navigationTab) {
        return new TabletAndDesktopWhatsNewView(navigationTab, getHomePlacesNavigator());
    }

    @Override
    public SailingDispatchSystem getDispatch() {
        return dispatch;
    }

    @Override
    public BusyView createBusyView() {
        return new BusyViewImpl();
    }

    @Override
    public UserManagementServiceAsync getUserManagement() {
        return securityProvider.getUserManagementService();
    }

    @Override
    public UserManagementContext getUserManagementContext() {
        return uCtx;
    }
    
    @Override
    public void resetUserManagementContext() {
        uCtx = new UserManagementContextImpl();
        securityProvider.getUserService().updateUser(true);
        getEventBus().fireEvent(new UserManagementRequestEvent());
    }

    @Override
    public void didLogin(UserDTO user) {
        uCtx = new UserManagementContextImpl(user);
        securityProvider.getUserService().updateUser(true);
        getEventBus().fireEvent(new UserManagementContextEvent(uCtx));
    }

    private class DesktopUserManagementStartPlaceActivityMapper implements StartPlaceActivityMapper {
        private PlaceController placeController;

        @Override
        public Activity getActivity(final Place requestedPlace) {
            final Place placeToUse;
            if (requestedPlace instanceof RequiresLoggedInUser && !uCtx.isLoggedIn()) {
                placeToUse = getStartPlace();
            } else {
                placeToUse = requestedPlace;
            }

            final TabletAndDesktopApplicationClientFactory cf = TabletAndDesktopApplicationClientFactory.this;
            if (placeToUse instanceof SignInPlace) {
                return new SignInActivity((SignInPlace) placeToUse, cf, placeController);
            } else if (placeToUse instanceof CreateAccountPlace) {
<<<<<<< HEAD
                return new CreateAccountActivity((CreateAccountPlace) placeToUse, cf, placeController);
=======
                return new CreateAccountActivity(cf, getHomePlacesNavigator().getCreateConfirmationNavigation(),
                        placeController);
>>>>>>> 64a2bb4c
            } else if (placeToUse instanceof PasswordRecoveryPlace) {
                return new PasswordRecoveryActivity<TabletAndDesktopApplicationClientFactory>(
                        (PasswordRecoveryPlace) placeToUse, cf, placeController);
            } else if (placeToUse instanceof LoggedInUserInfoPlace) {
                return new LoggedInUserInfoActivity((LoggedInUserInfoPlace) placeToUse, cf, placeController);
            }
            
            return new SignInActivity(new SignInPlace(new LoggedInUserInfoPlace()), cf, placeController);
        }
        
        @Override
        public Place getStartPlace() {
            if (uCtx.isLoggedIn()) {
                return new LoggedInUserInfoPlace();
            } else {
                return new SignInPlace(new LoggedInUserInfoPlace());
            }
        }

        @Override
        public void setPlaceController(PlaceController placeController) {
            this.placeController = placeController;
        }
    }

}<|MERGE_RESOLUTION|>--- conflicted
+++ resolved
@@ -189,12 +189,8 @@
             if (placeToUse instanceof SignInPlace) {
                 return new SignInActivity((SignInPlace) placeToUse, cf, placeController);
             } else if (placeToUse instanceof CreateAccountPlace) {
-<<<<<<< HEAD
-                return new CreateAccountActivity((CreateAccountPlace) placeToUse, cf, placeController);
-=======
-                return new CreateAccountActivity(cf, getHomePlacesNavigator().getCreateConfirmationNavigation(),
-                        placeController);
->>>>>>> 64a2bb4c
+                return new CreateAccountActivity((CreateAccountPlace) placeToUse, cf, 
+                	getHomePlacesNavigator().getCreateConfirmationNavigation(), placeController);
             } else if (placeToUse instanceof PasswordRecoveryPlace) {
                 return new PasswordRecoveryActivity<TabletAndDesktopApplicationClientFactory>(
                         (PasswordRecoveryPlace) placeToUse, cf, placeController);
