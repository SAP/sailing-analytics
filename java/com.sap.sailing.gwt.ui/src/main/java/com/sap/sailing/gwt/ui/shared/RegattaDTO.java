--- conflicted
+++ resolved
@@ -1,4 +1,3 @@
-<<<<<<< HEAD
 package com.sap.sailing.gwt.ui.shared;
 
 import java.util.Date;
@@ -17,6 +16,8 @@
     public List<RaceWithCompetitorsDTO> races;
     public List<SeriesDTO> series;
     public ScoringSchemeType scoringScheme;
+    public String defaultCourseAreaIdAsString;
+    public String defaultCourseAreaName;
 
     public RegattaDTO() {}
 
@@ -77,82 +78,4 @@
             return false;
         return true;
     }
-}
-=======
-package com.sap.sailing.gwt.ui.shared;
-
-import java.util.Date;
-import java.util.List;
-
-import com.google.gwt.user.client.rpc.IsSerializable;
-import com.sap.sailing.domain.common.ScoringSchemeType;
-
-public class RegattaDTO extends NamedDTO implements IsSerializable {
-    /**
-     * May be <code>null</code> in case the boat class is not known
-     */
-    public BoatClassDTO boatClass;
-    public List<RaceWithCompetitorsDTO> races;
-    public List<SeriesDTO> series;
-    public ScoringSchemeType scoringScheme;
-    public String defaultCourseAreaIdAsString;
-    public String defaultCourseAreaName;
-
-    public RegattaDTO() {}
-
-    public RegattaDTO(String name, ScoringSchemeType scoringScheme /*, List<CompetitorDTO> competitors*/) {
-        super(name);
-        this.name = name;
-        this.scoringScheme = scoringScheme;
-    }
-
-    /**
-     * @return The start date of the first {@link #races Race}, or <code>null</code> if the start date isn't set
-     */
-    public Date getStartDate() {
-        return races.get(0).startOfRace;
-    }
-    
-    /**
-     * @return <code>true</code> if at least one race of the regatta is currently tracked, else it returns <code>false</code>
-     */
-    public boolean currentlyTracked() {
-        boolean tracked = false;
-        for (RaceDTO race : races) {
-            tracked = race.isTracked;
-            if (tracked) {
-                break;
-            }
-        }
-        return tracked;
-    }
-
-    @Override
-    public int hashCode() {
-        final int prime = 31;
-        int result = super.hashCode();
-        result = prime * result + ((name == null) ? 0 : name.hashCode());
-        result = prime * result + ((scoringScheme == null) ? 0 : scoringScheme.hashCode());
-        return result;
-    }
-
-    @Override
-    public boolean equals(Object obj) {
-        if (this == obj)
-            return true;
-        if (!super.equals(obj))
-            return false;
-        if (getClass() != obj.getClass())
-            return false;
-        RegattaDTO other = (RegattaDTO) obj;
-        if (name == null) {
-            if (other.name != null)
-                return false;
-        } else if (!name.equals(other.name))
-            return false;
-        if (scoringScheme != other.scoringScheme)
-            return false;
-        return true;
-    }
-}
->>>>>>> 054165b2
+}