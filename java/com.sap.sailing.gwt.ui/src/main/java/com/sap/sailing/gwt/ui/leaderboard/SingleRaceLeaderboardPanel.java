package com.sap.sailing.gwt.ui.leaderboard;

import java.util.HashMap;
import java.util.List;
import java.util.Map;

import com.google.gwt.cell.client.TextCell;
import com.google.gwt.safehtml.shared.SafeHtmlBuilder;
import com.google.gwt.safehtml.shared.SafeHtmlUtils;
import com.google.gwt.user.cellview.client.SafeHtmlHeader;
import com.sap.sailing.domain.common.InvertibleComparator;
import com.sap.sailing.domain.common.RegattaAndRaceIdentifier;
import com.sap.sailing.domain.common.SortingOrder;
import com.sap.sailing.domain.common.dto.AbstractLeaderboardDTO;
import com.sap.sailing.domain.common.dto.BoatDTO;
import com.sap.sailing.domain.common.dto.CompetitorDTO;
import com.sap.sailing.domain.common.dto.LeaderboardDTO;
import com.sap.sailing.domain.common.dto.LeaderboardRowDTO;
import com.sap.sailing.domain.common.dto.RaceColumnDTO;
import com.sap.sailing.domain.common.impl.InvertibleComparatorAdapter;
import com.sap.sailing.gwt.settings.client.leaderboard.LeaderboardSettings;
import com.sap.sailing.gwt.settings.client.leaderboard.SingleRaceLeaderboardSettings;
import com.sap.sailing.gwt.settings.client.leaderboard.SingleRaceLeaderboardSettingsDialogComponent;
import com.sap.sailing.gwt.ui.client.RaceCompetitorSelectionProvider;
import com.sap.sailing.gwt.ui.client.FlagImageResolver;
import com.sap.sailing.gwt.ui.client.RaceTimesInfoProvider;
import com.sap.sailing.gwt.ui.client.SailingServiceAsync;
import com.sap.sailing.gwt.ui.client.StringMessages;
import com.sap.sailing.gwt.ui.client.shared.controls.AbstractSortableColumnWithMinMax;
import com.sap.sailing.gwt.ui.client.shared.filter.CompetitorRaceRankFilter;
import com.sap.sse.common.Util;
import com.sap.sse.common.filter.BinaryOperator;
import com.sap.sse.common.filter.Filter;
import com.sap.sse.common.filter.FilterSet;
import com.sap.sse.gwt.client.ErrorReporter;
import com.sap.sse.gwt.client.async.AsyncActionsExecutor;
import com.sap.sse.gwt.client.player.Timer;
import com.sap.sse.gwt.client.shared.components.Component;
import com.sap.sse.gwt.client.shared.components.SettingsDialog;
import com.sap.sse.gwt.client.shared.components.SettingsDialogComponent;
import com.sap.sse.gwt.client.shared.settings.ComponentContext;

/**
 * This type of {@link LeaderboardPanel} shows a single race. When the leaderboard uses fleet racing, this will cause
 * only those competitors to be shown that are part of the specific race.
 */
public class SingleRaceLeaderboardPanel extends LeaderboardPanel<SingleRaceLeaderboardSettings> {
    private boolean autoExpandPreSelectedRace;

    /**
     * If this is <code>null</code>, all leaderboard columns added by updating the leaderboard from the server are
     * automatically added to the table. Otherwise, only the column whose {@link RaceColumnDTO#getRaceIdentifier(String)
     * race identifier} matches the value of this attribute will be added.
     */
    private final RegattaAndRaceIdentifier preSelectedRace;
    private RaceRankColumn raceRankColumn;
    private boolean notSortedYet = true;

    private boolean showRaceRankColumn;
    
    public SingleRaceLeaderboardPanel(Component<?> parent, ComponentContext<?> context,
            SailingServiceAsync sailingService, AsyncActionsExecutor asyncActionsExecutor, SingleRaceLeaderboardSettings settings,
            boolean isEmbedded, RegattaAndRaceIdentifier preSelectedRace,
            RaceCompetitorSelectionProvider competitorSelectionProvider, Timer timer, String leaderboardGroupName,
            String leaderboardName, ErrorReporter errorReporter, StringMessages stringMessages, boolean showRaceDetails,
            CompetitorFilterPanel competitorSearchTextBox, boolean showSelectionCheckbox,
            RaceTimesInfoProvider optionalRaceTimesInfoProvider, boolean autoExpandLastRaceColumn,
            boolean adjustTimerDelay, boolean autoApplyTopNFilter, boolean showCompetitorFilterStatus,
            boolean enableSyncScroller,LeaderBoardStyle style, FlagImageResolver flagImageResolver) {
        super(parent, context, sailingService, asyncActionsExecutor, settings, isEmbedded, competitorSelectionProvider,
                timer, leaderboardGroupName, leaderboardName, errorReporter, stringMessages, showRaceDetails,
                competitorSearchTextBox, showSelectionCheckbox, optionalRaceTimesInfoProvider, autoExpandLastRaceColumn,
                adjustTimerDelay, autoApplyTopNFilter, showCompetitorFilterStatus, enableSyncScroller,style, flagImageResolver);
        assert preSelectedRace != null;
        this.preSelectedRace = preSelectedRace;
        this.showRaceRankColumn = settings.isShowRaceRankColumn();
        initialize(settings);
    }
    

    @Override
    protected int ensureRaceRankColumn(int rankColumnIndex) {
        boolean required = isShowRaceRankColumn() && preSelectedRace != null;
        final int indexOfNextColumn = required ? 1 : 0;
        if (getLeaderboardTable().getColumnCount() > rankColumnIndex) {
            if (required) {
                if (getLeaderboardTable().getColumn(rankColumnIndex) != getRaceRankColumn()) {
                    insertColumn(rankColumnIndex, getRaceRankColumn());
                }
            } else {
                if (getLeaderboardTable().getColumn(rankColumnIndex) == getRaceRankColumn()) {
                    removeColumn(rankColumnIndex);
                }
            }
        } else {
            if (required) {
                insertColumn(rankColumnIndex, getRaceRankColumn());
            }
        }
        return indexOfNextColumn;
    }

    private AbstractSortableColumnWithMinMax<LeaderboardRowDTO, ?> getRaceRankColumn() {
        if(raceRankColumn == null){
            raceRankColumn = new RaceRankColumn(preSelectedRace);
        }
        return raceRankColumn;
    }

    private boolean isShowRaceRankColumn() {
        return showRaceRankColumn;
    }

    @Override
    protected boolean canShowCompetitorBoatInfo() {
        return true;
    }

    @Override
    protected void setDefaultRaceColumnSelection(SingleRaceLeaderboardSettings settings) {
        raceColumnSelection = new ExplicitRaceColumnSelectionWithPreselectedRace(preSelectedRace);
    }

    /**
     * Updates the competitors and their boats in the competitorSelectionProvider with the competitors received from the {@link LeaderboardDTO}
     */
    protected void updateCompetitors(LeaderboardDTO leaderboard) {
        final RaceCompetitorSelectionProvider raceCompetitorSelection = (RaceCompetitorSelectionProvider) competitorSelectionProvider;
        RaceColumnDTO singleRaceColumn = null;
        for (RaceColumnDTO raceColumn: leaderboard.getRaceList()) {
            if (leaderboard.raceIsTracked(raceColumn.getRaceColumnName())) {
                singleRaceColumn = raceColumn;
                break;
            }
        }
        if (singleRaceColumn != null) {
            for (CompetitorDTO competitor: leaderboard.competitors) {
                BoatDTO boatOfCompetitor = leaderboard.getBoatOfCompetitor(singleRaceColumn.getRaceColumnName(), competitor);
                raceCompetitorSelection.setBoat(competitor, boatOfCompetitor);
                
                LeaderboardRowDTO leaderboardRowDTO = leaderboard.rows.get(competitor);
                leaderboardRowDTO.boat = boatOfCompetitor; 
            }
        }
        super.updateCompetitors(leaderboard);
    }

    @Override
    public SingleRaceLeaderboardSettings getSettings() {
        final SingleRaceLeaderboardSettings leaderboardSettings = new SingleRaceLeaderboardSettings(selectedManeuverDetails,
                selectedLegDetails, selectedRaceDetails, selectedOverallDetailColumns, timer.getRefreshInterval(),
                isShowAddedScores(),
<<<<<<< HEAD
                isShowOverallColumnWithNumberOfRacesCompletedPerCompetitor(), isShowCompetitorShortName(),
                isShowCompetitorFullName(), isShowCompetitorBoatInfo(), isShowCompetitorNationality, showRaceRankColumn);
=======
                isShowCompetitorSailId(),
                isShowCompetitorFullName(), isShowCompetitorNationality,showRaceRankColumn);
>>>>>>> dff23fdc
        return leaderboardSettings;
    }

    private boolean isAutoExpandPreSelectedRace() {
        return autoExpandPreSelectedRace;
    }

    private RaceCompetitorSelectionProvider getRaceCompetitorSelection() {
        return (RaceCompetitorSelectionProvider) competitorSelectionProvider;
    }
    
    @Override
    public String getCompetitorColor(CompetitorDTO competitor) {
        return getRaceCompetitorSelection().getColor(competitor, preSelectedRace).getAsHtml();
    }

    @Override
    public boolean renderBoatColorIfNecessary(CompetitorDTO competitor, SafeHtmlBuilder sb) {
        boolean showBoatColor = !isShowCompetitorFullName() && isEmbedded;
        if (showBoatColor) {
            String competitorColor = getRaceCompetitorSelection().getColor(competitor, preSelectedRace).getAsHtml();
            sb.appendHtmlConstant("<div style=\" "+style.determineBoatColorDivStyle(competitorColor)+ "\">");
        }
        return showBoatColor;
    }

    @Override
    public int getLegCount(LeaderboardDTO leaderboardDTO, String raceColumnName) {
        return leaderboardDTO.getLegCount(raceColumnName, preSelectedRace);
    }

    @Override
    protected SingleRaceLeaderboardSettings overrideDefaultsForNamesOfRaceColumns(SingleRaceLeaderboardSettings currentSettings,
            LeaderboardDTO result) {
        return currentSettings;
    }

    @Override
    protected void applyTop30FilterIfCompetitorSizeGreaterEqual40(LeaderboardDTO leaderboard) {
        int maxRaceRank = 30;
        if (leaderboard.competitors.size() >= 40) {
            CompetitorRaceRankFilter raceRankFilter = new CompetitorRaceRankFilter();
            raceRankFilter.setLeaderboardFetcher(this);
            raceRankFilter.setSelectedRace(preSelectedRace);
            raceRankFilter.setQuickRankProvider(this.competitorFilterPanel.getQuickRankProvider());
            raceRankFilter.setOperator(new BinaryOperator<Integer>(BinaryOperator.Operators.LessThanEquals));
            raceRankFilter.setValue(maxRaceRank);
            FilterSet<CompetitorDTO, Filter<CompetitorDTO>> activeFilterSet = competitorSelectionProvider
                    .getOrCreateCompetitorsFilterSet(stringMessages.topNCompetitorsByRaceRank(maxRaceRank));
            activeFilterSet.addFilter(raceRankFilter);
            competitorSelectionProvider.setCompetitorsFilterSet(activeFilterSet);
        }
    }

    @SuppressWarnings("rawtypes")
    @Override
    protected void processAutoExpands(AbstractSortableColumnWithMinMax<?, ?> c, RaceColumn<?> lastRaceColumn) {
        // Toggle pre-selected race, if the setting is set and it isn't open yet, or the last race column if
        // that was requested
        if ((!autoExpandPerformedOnce && isAutoExpandPreSelectedRace() && c instanceof LeaderboardPanel.RaceColumn
                && ((RaceColumn) c).getRace().hasTrackedRace(preSelectedRace))
                || (isAutoExpandLastRaceColumn() && c == lastRaceColumn)) {
            ExpandableSortableColumn<?> expandableSortableColumn = (ExpandableSortableColumn<?>) c;
            if (!expandableSortableColumn.isExpanded()) {
                expandableSortableColumn.changeExpansionState(/* expand */ true);
                autoExpandPerformedOnce = true;
            }
        }
        if (c instanceof RaceColumn && ((RaceColumn) c).getRace().hasTrackedRace(preSelectedRace)) {
            RaceColumnDTO raceColumn = ((RaceColumn) c).getRace();
            informLeaderboardUpdateListenersAboutRaceSelected(preSelectedRace, raceColumn);
        }
    }

    @Override
    protected void postApplySettings(LeaderboardSettings newSettings,
            List<ExpandableSortableColumn<?>> columnsToExpandAgain) {
        super.postApplySettings(newSettings, columnsToExpandAgain);

        if (notSortedYet) {
            final RaceColumn<?> raceColumnByRaceName = getRaceColumnByRaceName(preSelectedRace.getRaceName());
            if (raceColumnByRaceName != null) {
                getLeaderboardTable().sortColumn(raceColumnByRaceName, /* ascending */true);
                notSortedYet = false;
            }
        }
    }

    /**
     * Extracts the rows to display of the <code>leaderboard</code>. These are all {@link AbstractLeaderboardDTO#rows
     * rows} in case {@link #preSelectedRace} is <code>null</code>, or only the rows of the competitors who scored in
     * the race identified by {@link #preSelectedRace} otherwise.
     */
    @Override
    public Map<CompetitorDTO, LeaderboardRowDTO> getRowsToDisplay() {
        Map<CompetitorDTO, LeaderboardRowDTO> result;
        Iterable<CompetitorDTO> allFilteredCompetitors = competitorSelectionProvider.getFilteredCompetitors();
        result = new HashMap<CompetitorDTO, LeaderboardRowDTO>();
        for (CompetitorDTO competitorInPreSelectedRace : getCompetitors(preSelectedRace)) {
            if (Util.contains(allFilteredCompetitors, competitorInPreSelectedRace)) {
                result.put(competitorInPreSelectedRace, leaderboard.rows.get(competitorInPreSelectedRace));
            }
        }
        return result;
    }

    @Override
    public SettingsDialogComponent<SingleRaceLeaderboardSettings> getSettingsDialogComponent(
            SingleRaceLeaderboardSettings useTheseSettings) {
        return new SingleRaceLeaderboardSettingsDialogComponent(useTheseSettings, stringMessages);
    }

    @Override
    protected void openSettingsDialog() {
        SettingsDialog<SingleRaceLeaderboardSettings> settingsDialog = new SettingsDialog<SingleRaceLeaderboardSettings>(
                this, stringMessages);
        settingsDialog.ensureDebugId("LeaderboardSettingsDialog");
        settingsDialog.show();
    }

    @Override
    protected void applyRaceSelection(LeaderboardSettings newSettings) {
    }

    public void setAutoExpandPreSelected(boolean b) {
        autoExpandPreSelectedRace = b;
    }
    
    private class RaceRankColumn extends LeaderboardSortableColumnWithMinMax<LeaderboardRowDTO, String> {
        public RaceRankColumn(RegattaAndRaceIdentifier preSelectedRace) {
            super(new TextCell(), SortingOrder.ASCENDING, SingleRaceLeaderboardPanel.this);
            setHorizontalAlignment(ALIGN_CENTER);
            setSortable(true);
        }

        @Override
        public String getValue(LeaderboardRowDTO object) {
            int raceRank = getRacePlace(object);
            return "" + (raceRank == 0 ? "-" : raceRank);
        }

        private int getRacePlace(LeaderboardRowDTO object) {
            RaceColumn<?> raceColumn = getRaceColumnByRaceName(preSelectedRace.getRaceName());
            if(raceColumn.race == null){
                return -1;
            }
            List<CompetitorDTO> competitorsSorted = getLeaderboard().getCompetitorsFromBestToWorst(raceColumn.race);
            int raceRank = -1;
            for (int i = 0; i < competitorsSorted.size(); i++) {
                if (object.competitor.equals(competitorsSorted.get(i))) {
                    raceRank = i + 1;
                    break;
                }
            }
            return raceRank;
        }

        @Override
        public InvertibleComparator<LeaderboardRowDTO> getComparator() {
            return new InvertibleComparatorAdapter<LeaderboardRowDTO>() {
                @Override
                public int compare(LeaderboardRowDTO o1, LeaderboardRowDTO o2) {
                    int racePlace1 = getRacePlace(o1);
                    int racePlace2 = getRacePlace(o2);
                    return racePlace1 == 0 ? racePlace2 == 0 ? 0 : 1 : racePlace2 == 0 ? -1 : racePlace1 - racePlace2;
                }
            };
        }

        @Override
        public SafeHtmlHeader getHeader() {
            return new SafeHtmlHeaderWithTooltip(SafeHtmlUtils.fromString(stringMessages.raceRankShort()),
                    stringMessages.raceRank());
        }
    }
    
    @Override
    public void updateSettings(SingleRaceLeaderboardSettings newSettings) {
        super.updateSettings(newSettings);
        showRaceRankColumn = newSettings.isShowRaceRankColumn();
    }
}<|MERGE_RESOLUTION|>--- conflicted
+++ resolved
@@ -149,14 +149,8 @@
     public SingleRaceLeaderboardSettings getSettings() {
         final SingleRaceLeaderboardSettings leaderboardSettings = new SingleRaceLeaderboardSettings(selectedManeuverDetails,
                 selectedLegDetails, selectedRaceDetails, selectedOverallDetailColumns, timer.getRefreshInterval(),
-                isShowAddedScores(),
-<<<<<<< HEAD
-                isShowOverallColumnWithNumberOfRacesCompletedPerCompetitor(), isShowCompetitorShortName(),
+                isShowAddedScores(), isShowCompetitorShortName(),
                 isShowCompetitorFullName(), isShowCompetitorBoatInfo(), isShowCompetitorNationality, showRaceRankColumn);
-=======
-                isShowCompetitorSailId(),
-                isShowCompetitorFullName(), isShowCompetitorNationality,showRaceRankColumn);
->>>>>>> dff23fdc
         return leaderboardSettings;
     }
 
