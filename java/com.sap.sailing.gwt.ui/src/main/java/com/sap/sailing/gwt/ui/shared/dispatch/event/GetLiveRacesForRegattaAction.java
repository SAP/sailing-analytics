--- conflicted
+++ resolved
@@ -7,10 +7,7 @@
 import com.sap.sailing.gwt.ui.shared.dispatch.Action;
 import com.sap.sailing.gwt.ui.shared.dispatch.DispatchContext;
 import com.sap.sailing.gwt.ui.shared.dispatch.ResultWithTTL;
-<<<<<<< HEAD
-=======
 import com.sap.sailing.gwt.ui.shared.dispatch.SortedSetResult;
->>>>>>> a6a2f7bc
 import com.sap.sailing.gwt.ui.shared.dispatch.event.EventActionUtil.CalculationWithEvent;
 
 public class GetLiveRacesForRegattaAction implements Action<ResultWithTTL<SortedSetResult<LiveRaceDTO>>> {
@@ -28,17 +25,10 @@
 
     @Override
     @GwtIncompatible
-<<<<<<< HEAD
-    public ResultWithTTL<LiveRacesDTO> execute(final DispatchContext context) {
-        return EventActionUtil.withLiveRaceOrDefaultSchedule(context, eventId, new CalculationWithEvent<LiveRacesDTO>() {
-            @Override
-            public ResultWithTTL<LiveRacesDTO> calculateWithEvent(Event event) {
-=======
     public ResultWithTTL<SortedSetResult<LiveRaceDTO>> execute(final DispatchContext context) {
         return EventActionUtil.withLiveRaceOrDefaultSchedule(context, eventId, new CalculationWithEvent<SortedSetResult<LiveRaceDTO>>() {
             @Override
             public ResultWithTTL<SortedSetResult<LiveRaceDTO>> calculateWithEvent(Event event) {
->>>>>>> a6a2f7bc
                 LiveRaceCalculator liveRaceCalculator = new LiveRaceCalculator();
                 EventActionUtil.forRacesOfRegatta(context, eventId, regattaName, liveRaceCalculator);
                 return liveRaceCalculator.getResult();
