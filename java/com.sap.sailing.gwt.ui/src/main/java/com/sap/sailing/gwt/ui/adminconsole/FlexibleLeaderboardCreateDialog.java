--- conflicted
+++ resolved
@@ -1,46 +1,24 @@
-<<<<<<< HEAD
-package com.sap.sailing.gwt.ui.adminconsole;
-
-import java.util.Collection;
-
-import com.sap.sailing.gwt.ui.client.ErrorReporter;
-import com.sap.sailing.gwt.ui.client.StringMessages;
-import com.sap.sailing.gwt.ui.shared.EventDTO;
-import com.sap.sailing.gwt.ui.shared.StrippedLeaderboardDTO;
-
-public class FlexibleLeaderboardCreateDialog extends FlexibleLeaderboardDialog {
-
-    public FlexibleLeaderboardCreateDialog(Collection<StrippedLeaderboardDTO> existingLeaderboards, StringMessages stringMessages,
-            Collection<EventDTO> existingEvents, ErrorReporter errorReporter, DialogCallback<LeaderboardDescriptor> callback) {
-        super(stringMessages.createFlexibleLeaderboard(), new LeaderboardDescriptor(), stringMessages, existingEvents, errorReporter, new FlexibleLeaderboardDialog.LeaderboardParameterValidator(stringMessages, existingLeaderboards), callback);
-        nameTextBox = createTextBox(null);
-        displayNameTextBox = createTextBox(null);
-        scoringSchemeListBox = createScoringSchemeListBox(this, stringMessages);
-        sailingEventsListBox = createSailingEventListBox();
-        discardThresholdBoxes = initEmptyDiscardThresholdBoxes(this);
-    }
-}
-=======
-package com.sap.sailing.gwt.ui.adminconsole;
-
-import java.util.Collection;
-
-import com.sap.sailing.gwt.ui.client.ErrorReporter;
-import com.sap.sailing.gwt.ui.client.StringMessages;
-import com.sap.sailing.gwt.ui.shared.StrippedLeaderboardDTO;
-
-public class FlexibleLeaderboardCreateDialog extends FlexibleLeaderboardDialog {
-    
-    public FlexibleLeaderboardCreateDialog(Collection<StrippedLeaderboardDTO> existingLeaderboards, StringMessages stringMessages,
-            ErrorReporter errorReporter, DialogCallback<LeaderboardDescriptor> callback) {
-        super(stringMessages.createFlexibleLeaderboard(), new LeaderboardDescriptor(), stringMessages, errorReporter, new FlexibleLeaderboardDialog.LeaderboardParameterValidator(stringMessages, existingLeaderboards), callback);
-        nameTextBox = createTextBox(null);
-        displayNameTextBox = createTextBox(null);
-        nameTextBox.setVisibleLength(50);
-        displayNameTextBox.setVisibleLength(50);
-
-        scoringSchemeListBox = createScoringSchemeListBox(this, stringMessages);
-        discardThresholdBoxes = initEmptyDiscardThresholdBoxes(this);
-    }
-}
->>>>>>> be38ea45
+package com.sap.sailing.gwt.ui.adminconsole;
+
+import java.util.Collection;
+
+import com.sap.sailing.gwt.ui.client.ErrorReporter;
+import com.sap.sailing.gwt.ui.client.StringMessages;
+import com.sap.sailing.gwt.ui.shared.EventDTO;
+import com.sap.sailing.gwt.ui.shared.StrippedLeaderboardDTO;
+
+public class FlexibleLeaderboardCreateDialog extends FlexibleLeaderboardDialog {
+
+    public FlexibleLeaderboardCreateDialog(Collection<StrippedLeaderboardDTO> existingLeaderboards, StringMessages stringMessages,
+            Collection<EventDTO> existingEvents, ErrorReporter errorReporter, DialogCallback<LeaderboardDescriptor> callback) {
+        super(stringMessages.createFlexibleLeaderboard(), new LeaderboardDescriptor(), stringMessages, existingEvents, errorReporter, new FlexibleLeaderboardDialog.LeaderboardParameterValidator(stringMessages, existingLeaderboards), callback);
+        nameTextBox = createTextBox(null);
+        displayNameTextBox = createTextBox(null);
+        nameTextBox.setVisibleLength(50);
+        displayNameTextBox.setVisibleLength(50);
+
+        scoringSchemeListBox = createScoringSchemeListBox(this, stringMessages);
+        sailingEventsListBox = createSailingEventListBox();
+        discardThresholdBoxes = initEmptyDiscardThresholdBoxes(this);
+    }
+}