--- conflicted
+++ resolved
@@ -1,22 +1,13 @@
 package com.sap.sailing.gwt.ui.shared.start;
 
-<<<<<<< HEAD
-import com.sap.sailing.gwt.ui.shared.eventlist.EventListEventDTO;
-
-public class EventStageDTO extends EventListEventDTO {
-=======
 import com.sap.sailing.gwt.ui.shared.general.EventLinkAndMetadataDTO;
 
 public class EventStageDTO extends EventLinkAndMetadataDTO {
->>>>>>> 8dba8910
 
     private StageEventType stageType;
     private String stageImageURL;
 
-<<<<<<< HEAD
     @Override
-=======
->>>>>>> 8dba8910
     public StageEventType getStageType() {
         return stageType;
     }
