--- conflicted
+++ resolved
@@ -34,14 +34,8 @@
                 /* showAddedScores */ showAddedScoresCheckBox.getValue().booleanValue(),
                 /* showOverallColumnWithNumberOfRacesSailedPerCompetitor */ showOverallColumnWithNumberOfRacesSailedPerCompetitorCheckBox
                         .getValue().booleanValue(),
-<<<<<<< HEAD
                 showCompetitorShortNameColumnCheckBox.getValue(), showCompetitorFullNameColumnCheckBox.getValue(),
                 showCompetitorBoatInfoColumnCheckBox.getValue(), isCompetitorNationalityColumnVisible.getValue(), showRaceRankColumn.getValue());
-        SettingsDefaultValuesUtils.keepDefaults(initialSettings, newSettings);
-=======
-                showCompetitorSailIdColumnheckBox.getValue(), showCompetitorFullNameColumnCheckBox.getValue(),
-                isCompetitorNationalityColumnVisible.getValue(), showRaceRankColumn.getValue());
->>>>>>> e690db8c
         return newSettings;
     }
     
