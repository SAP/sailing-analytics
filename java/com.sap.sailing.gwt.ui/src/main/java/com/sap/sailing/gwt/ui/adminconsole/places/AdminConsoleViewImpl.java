--- conflicted
+++ resolved
@@ -1,10 +1,4 @@
 package com.sap.sailing.gwt.ui.adminconsole.places;
-
-<<<<<<< HEAD
-import java.util.Map;
-=======
-import java.util.Set;
->>>>>>> c2c74350
 
 import com.google.gwt.core.client.GWT;
 import com.google.gwt.place.shared.PlaceController;
@@ -128,7 +122,7 @@
 import com.sap.sse.security.ui.client.usermanagement.UserManagementPanel;
 
 public class AdminConsoleViewImpl extends Composite implements AdminConsoleView {
-    
+
     interface AdminConsoleViewUiBinder extends UiBinder<Widget, AdminConsoleViewImpl> {
     }
     private static AdminConsoleViewUiBinder uiBinder = GWT.create(AdminConsoleViewUiBinder.class);
@@ -197,15 +191,8 @@
         adminConsolePanel.addStyleName("adminConsolePanel");
         
         /* EVENTS */
-<<<<<<< HEAD
-        final EventManagementPanelSupplier eventManagementPanelSupplier = new EventManagementPanelSupplier(stringMessages, presenter, adminConsolePanel);
+        final EventManagementPanelSupplier eventManagementPanelSupplier = new EventManagementPanelSupplier(stringMessages, presenter, placeController);
         adminConsolePanel.addToVerticalTabPanel(new DefaultRefreshableAdminConsolePanel<EventManagementPanel>(eventManagementPanelSupplier) {
-=======
-        final EventManagementPanel eventManagementPanel = new EventManagementPanel(sailingService,
-                userService, errorReporter, presenter, getStringMessages(), placeController);
-        eventManagementPanel.ensureDebugId("EventManagement");
-        adminConsolePanel.addToVerticalTabPanel(new DefaultRefreshableAdminConsolePanel<EventManagementPanel>(eventManagementPanel) {
->>>>>>> c2c74350
             @Override
             public void refreshAfterBecomingVisible() {
                 if (getWidget() != null) {
@@ -214,6 +201,7 @@
                 presenter.fillLeaderboardGroups();
             }
         }, stringMessages.events(), new EventsPlace((String) null /* no place token */), SecuredDomainType.EVENT.getPermission(DefaultActions.MUTATION_ACTIONS));
+        
         /* REGATTAS */
         final RegattaManagementPanelSupplier regattaManagementPanelSupplier = new RegattaManagementPanelSupplier(stringMessages, presenter);
         adminConsolePanel.addToVerticalTabPanel(new DefaultRefreshableAdminConsolePanel<RegattaManagementPanel>(regattaManagementPanelSupplier) {
@@ -245,21 +233,8 @@
                 presenter.fillLeaderboards();
                 presenter.fillLeaderboardGroups();
             }
-<<<<<<< HEAD
-
-            @Override
-            public void setupWidgetByParams(Map<String, String> params) {
-                refreshAfterBecomingVisible(); //Refresh to sure that actual data is provided
-                presenter.setupLeaderboardGroups(getWidget(), params);
-            }
         }, stringMessages.leaderboardGroups(), new LeaderboardGroupsPlace((String) null /* no place token */), SecuredDomainType.LEADERBOARD_GROUP.getPermission(DefaultActions.MUTATION_ACTIONS));
-=======
-        }, getStringMessages().leaderboardGroups(), new LeaderboardGroupsPlace((String) null /* no place token */), SecuredDomainType.LEADERBOARD_GROUP.getPermission(DefaultActions.MUTATION_ACTIONS));
-        regattasDisplayers.add(leaderboardGroupConfigPanel);
-        leaderboardGroupsDisplayers.add(leaderboardGroupConfigPanel);
-        leaderboardsDisplayers.add(leaderboardGroupConfigPanel);
->>>>>>> c2c74350
-        
+
         /* RACES */
         final HorizontalTabLayoutPanel racesTabPanel = adminConsolePanel.addVerticalTab(stringMessages.trackedRaces(), RACES);
 
