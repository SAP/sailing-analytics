package com.sap.sailing.gwt.ui.adminconsole.places;

import java.util.Map;

import com.google.gwt.core.client.GWT;
import com.google.gwt.place.shared.PlaceController;
import com.google.gwt.uibinder.client.UiBinder;
import com.google.gwt.uibinder.client.UiField;
import com.google.gwt.user.client.ui.Composite;
import com.google.gwt.user.client.ui.HeaderPanel;
import com.google.gwt.user.client.ui.Widget;
import com.sap.sailing.domain.common.security.SecuredDomainType;
import com.sap.sailing.domain.common.security.SecuredDomainType.TrackedRaceActions;
import com.sap.sailing.gwt.common.authentication.FixedSailingAuthentication;
import com.sap.sailing.gwt.common.authentication.SAPSailingHeaderWithAuthentication;
import com.sap.sailing.gwt.ui.adminconsole.BoatPanel;
import com.sap.sailing.gwt.ui.adminconsole.BoatPanelSupplier;
import com.sap.sailing.gwt.ui.adminconsole.CompetitorPanel;
import com.sap.sailing.gwt.ui.adminconsole.CompetitorPanelSupplier;
import com.sap.sailing.gwt.ui.adminconsole.CourseTemplatePanelSupplier;
import com.sap.sailing.gwt.ui.adminconsole.DeviceConfigurationPanel;
import com.sap.sailing.gwt.ui.adminconsole.DeviceConfigurationPanelSupplier;
import com.sap.sailing.gwt.ui.adminconsole.EventManagementPanel;
import com.sap.sailing.gwt.ui.adminconsole.EventManagementPanelSupplier;
import com.sap.sailing.gwt.ui.adminconsole.ExpeditionDeviceConfigurationsPanel;
import com.sap.sailing.gwt.ui.adminconsole.ExpeditionDeviceConfigurationsPanelSupplier;
import com.sap.sailing.gwt.ui.adminconsole.FileStoragePanelSupplier;
import com.sap.sailing.gwt.ui.adminconsole.IgtimiAccountsPanel;
import com.sap.sailing.gwt.ui.adminconsole.IgtimiAccountsPanelSupplier;
import com.sap.sailing.gwt.ui.adminconsole.LeaderboardConfigPanel;
import com.sap.sailing.gwt.ui.adminconsole.LeaderboardConfigPanelSupplier;
import com.sap.sailing.gwt.ui.adminconsole.LeaderboardGroupConfigPanel;
import com.sap.sailing.gwt.ui.adminconsole.LeaderboardGroupConfigPanelSupplier;
import com.sap.sailing.gwt.ui.adminconsole.LocalServerManagementPanel;
import com.sap.sailing.gwt.ui.adminconsole.LocalServerManagementPanelSupplier;
import com.sap.sailing.gwt.ui.adminconsole.MarkPropertiesPanelSupplier;
import com.sap.sailing.gwt.ui.adminconsole.MarkRolePanelSupplier;
import com.sap.sailing.gwt.ui.adminconsole.MarkTemplatePanelSupplier;
import com.sap.sailing.gwt.ui.adminconsole.MasterDataImportPanelSupplier;
import com.sap.sailing.gwt.ui.adminconsole.MediaPanel;
import com.sap.sailing.gwt.ui.adminconsole.MediaPanelSupplier;
import com.sap.sailing.gwt.ui.adminconsole.RaceCourseManagementPanel;
import com.sap.sailing.gwt.ui.adminconsole.RaceCourseManagementPanelSupplier;
import com.sap.sailing.gwt.ui.adminconsole.RegattaManagementPanel;
import com.sap.sailing.gwt.ui.adminconsole.RegattaManagementPanelSupplier;
import com.sap.sailing.gwt.ui.adminconsole.RemoteServerInstancesManagementPanel;
import com.sap.sailing.gwt.ui.adminconsole.RemoteServerInstancesManagementPanelSupplier;
import com.sap.sailing.gwt.ui.adminconsole.ReplicationPanelSupplier;
import com.sap.sailing.gwt.ui.adminconsole.ResultImportUrlsListComposite;
import com.sap.sailing.gwt.ui.adminconsole.ResultImportUrlsListCompositeSupplier;
import com.sap.sailing.gwt.ui.adminconsole.RoleDefinitionsPanelSupplier;
import com.sap.sailing.gwt.ui.adminconsole.SmartphoneTrackingEventManagementPanel;
import com.sap.sailing.gwt.ui.adminconsole.SmartphoneTrackingEventManagementPanelSupplier;
import com.sap.sailing.gwt.ui.adminconsole.StructureImportManagementPanel;
import com.sap.sailing.gwt.ui.adminconsole.StructureImportManagementPanelSupplier;
import com.sap.sailing.gwt.ui.adminconsole.SwissTimingEventManagementPanel;
import com.sap.sailing.gwt.ui.adminconsole.SwissTimingEventManagementPanelSupplier;
import com.sap.sailing.gwt.ui.adminconsole.SwissTimingReplayConnectorPanel;
import com.sap.sailing.gwt.ui.adminconsole.SwissTimingReplayConnectorPanelSupplier;
import com.sap.sailing.gwt.ui.adminconsole.TracTracEventManagementPanel;
import com.sap.sailing.gwt.ui.adminconsole.TracTracEventManagementPanelSupplier;
import com.sap.sailing.gwt.ui.adminconsole.TrackedRacesManagementPanel;
import com.sap.sailing.gwt.ui.adminconsole.TrackedRacesManagementPanelSupplier;
import com.sap.sailing.gwt.ui.adminconsole.UserGroupManagementPanelSupplier;
import com.sap.sailing.gwt.ui.adminconsole.UserManagementPanelSupplier;
import com.sap.sailing.gwt.ui.adminconsole.WindPanel;
import com.sap.sailing.gwt.ui.adminconsole.WindPanelSupplier;
import com.sap.sailing.gwt.ui.adminconsole.coursecreation.CourseTemplatePanel;
import com.sap.sailing.gwt.ui.adminconsole.coursecreation.MarkPropertiesPanel;
import com.sap.sailing.gwt.ui.adminconsole.coursecreation.MarkRolePanel;
import com.sap.sailing.gwt.ui.adminconsole.coursecreation.MarkTemplatePanel;
import com.sap.sailing.gwt.ui.adminconsole.places.advanced.FileStoragePlace;
import com.sap.sailing.gwt.ui.adminconsole.places.advanced.LocalServerPlace;
import com.sap.sailing.gwt.ui.adminconsole.places.advanced.MasterDataImportPlace;
import com.sap.sailing.gwt.ui.adminconsole.places.advanced.RemoteServerInstancesPlace;
import com.sap.sailing.gwt.ui.adminconsole.places.advanced.ReplicationPlace;
import com.sap.sailing.gwt.ui.adminconsole.places.advanced.RolesPlace;
import com.sap.sailing.gwt.ui.adminconsole.places.advanced.UserGroupManagementPlace;
import com.sap.sailing.gwt.ui.adminconsole.places.advanced.UserManagementPlace;
import com.sap.sailing.gwt.ui.adminconsole.places.connectors.ExpeditionDeviceConfigurationsPlace;
import com.sap.sailing.gwt.ui.adminconsole.places.connectors.IgtimiAccountsPlace;
import com.sap.sailing.gwt.ui.adminconsole.places.connectors.Manage2SailRegattaStructureImportPlace;
import com.sap.sailing.gwt.ui.adminconsole.places.connectors.ResultImportUrlsPlace;
import com.sap.sailing.gwt.ui.adminconsole.places.connectors.SmartphoneTrackingPlace;
import com.sap.sailing.gwt.ui.adminconsole.places.connectors.SwissTimingArchivedEventsPlace;
import com.sap.sailing.gwt.ui.adminconsole.places.connectors.SwissTimingEventsPlace;
import com.sap.sailing.gwt.ui.adminconsole.places.connectors.TracTracEventsPlace;
import com.sap.sailing.gwt.ui.adminconsole.places.coursecreation.CourseTemplatesPlace;
import com.sap.sailing.gwt.ui.adminconsole.places.coursecreation.MarkPropertiesPlace;
import com.sap.sailing.gwt.ui.adminconsole.places.coursecreation.MarkRolesPlace;
import com.sap.sailing.gwt.ui.adminconsole.places.coursecreation.MarkTemplatesPlace;
import com.sap.sailing.gwt.ui.adminconsole.places.events.EventsPlace;
import com.sap.sailing.gwt.ui.adminconsole.places.leaderboards.LeaderboardGroupsPlace;
import com.sap.sailing.gwt.ui.adminconsole.places.leaderboards.LeaderboardsPlace;
import com.sap.sailing.gwt.ui.adminconsole.places.racemanager.DeviceConfigurationPlace;
import com.sap.sailing.gwt.ui.adminconsole.places.regattas.RegattasPlace;
import com.sap.sailing.gwt.ui.adminconsole.places.trackedraces.AudioAndVideoPlace;
import com.sap.sailing.gwt.ui.adminconsole.places.trackedraces.BoatsPlace;
import com.sap.sailing.gwt.ui.adminconsole.places.trackedraces.CompetitorsPlace;
import com.sap.sailing.gwt.ui.adminconsole.places.trackedraces.CourseLayoutPlace;
import com.sap.sailing.gwt.ui.adminconsole.places.trackedraces.TrackedRacesPlace;
import com.sap.sailing.gwt.ui.adminconsole.places.trackedraces.WindPlace;
import com.sap.sailing.gwt.ui.client.StringMessages;
import com.sap.sailing.gwt.ui.masterdataimport.MasterDataImportPanel;
import com.sap.sailing.gwt.ui.shared.SecurityStylesheetResources;
import com.sap.sse.gwt.adminconsole.AdminConsolePanel;
import com.sap.sse.gwt.adminconsole.AdminConsoleTableResources;
import com.sap.sse.gwt.adminconsole.DefaultRefreshableAdminConsolePanel;
import com.sap.sse.gwt.adminconsole.ReplicationPanel;
import com.sap.sse.gwt.client.ErrorReporter;
import com.sap.sse.gwt.client.ServerInfoDTO;
import com.sap.sse.gwt.client.controls.filestorage.FileStoragePanel;
import com.sap.sse.gwt.client.panels.HorizontalTabLayoutPanel;
import com.sap.sse.security.shared.HasPermissions.DefaultActions;
import com.sap.sse.security.shared.impl.SecuredSecurityTypes;
import com.sap.sse.security.shared.impl.SecuredSecurityTypes.ServerActions;
import com.sap.sse.security.ui.authentication.decorator.AuthorizedContentDecorator;
import com.sap.sse.security.ui.authentication.decorator.WidgetFactory;
import com.sap.sse.security.ui.authentication.generic.GenericAuthentication;
import com.sap.sse.security.ui.authentication.generic.GenericAuthorizedContentDecorator;
import com.sap.sse.security.ui.client.UserService;
import com.sap.sse.security.ui.client.component.RoleDefinitionsPanel;
import com.sap.sse.security.ui.client.component.UserGroupManagementPanel;
import com.sap.sse.security.ui.client.usermanagement.UserManagementPanel;

public class AdminConsoleViewImpl extends Composite implements AdminConsoleView {

    interface AdminConsoleViewUiBinder extends UiBinder<Widget, AdminConsoleViewImpl> {
    }
    private static AdminConsoleViewUiBinder uiBinder = GWT.create(AdminConsoleViewUiBinder.class);
    private final AdminConsoleTableResources tableResources = GWT.create(AdminConsoleTableResources.class);
    
    public static final String ADVANCED = "AdvancedTab";
    public static final String CONNECTORS = "TrackingProviderPanel";
    public static final String COURSE_CREATION = "CourseCreationTab";
    public static final String LEADERBOARDS = "LeaderboardPanel";
    public static final String RACES = "RacesPanel";
    public static final String RACE_COMMITEE = "RaceCommiteeAppPanel";

    @UiField
    HeaderPanel headerPanel;
    
    private Presenter presenter;
    private final StringMessages stringMessages = StringMessages.INSTANCE;

    private UserService userService;
    
    private ErrorReporter errorReporter;

    private AdminConsolePanel<AbstractAdminConsolePlace> adminConsolePanel;
    private PlaceController placeController;
    
    private AbstractAdminConsolePlace defaultPlace;
    
    public AdminConsoleViewImpl() {
        initWidget(uiBinder.createAndBindUi(this));
    }
    
    @Override
    public void setPresenter(final Presenter presenter) {
        this.presenter = presenter;
        this.userService = presenter.getUserService();
        this.errorReporter = presenter.getErrorReporter();
        this.placeController = presenter.getPlaceController();
    }

    @Override
    public HeaderPanel createUI(final ServerInfoDTO serverInfo) {
        SAPSailingHeaderWithAuthentication header = new SAPSailingHeaderWithAuthentication(stringMessages.administration());
        GenericAuthentication genericSailingAuthentication = new FixedSailingAuthentication(userService, header.getAuthenticationMenuView());
        AuthorizedContentDecorator authorizedContentDecorator = new GenericAuthorizedContentDecorator(genericSailingAuthentication);
        authorizedContentDecorator.setContentWidgetFactory(new WidgetFactory() {
            @Override
            public Widget get() {
                return createAdminConsolePanel(serverInfo);
            }
        });
        headerPanel.setHeaderWidget(header);
        headerPanel.setContentWidget(authorizedContentDecorator);
        return headerPanel;
    }
    
    @Override
    public void selectTabByPlace(AbstractAdminConsolePlace place) {
        adminConsolePanel.selectTabByPlace(place);
    }
    
    private AdminConsolePanel<AbstractAdminConsolePlace> createAdminConsolePanel(final ServerInfoDTO serverInfo) {
        
        adminConsolePanel = new AdminConsolePanel<>(userService,
                serverInfo, stringMessages.releaseNotes(), "/release_notes_admin.html", null, errorReporter,
                SecurityStylesheetResources.INSTANCE.css(), stringMessages, placeController);
        adminConsolePanel.addStyleName("adminConsolePanel");
        
        /* EVENTS */
        final EventManagementPanelSupplier eventManagementPanelSupplier = new EventManagementPanelSupplier(stringMessages, presenter, adminConsolePanel);
        adminConsolePanel.addToVerticalTabPanel(new DefaultRefreshableAdminConsolePanel<EventManagementPanel>(eventManagementPanelSupplier) {
            @Override
            public void refreshAfterBecomingVisible() {
                getWidget().fillEvents();
                presenter.fillLeaderboardGroups();
            }
<<<<<<< HEAD
        }, stringMessages.events(), new EventsPlace(), SecuredDomainType.EVENT.getPermission(DefaultActions.MUTATION_ACTIONS));

=======
        }, getStringMessages().events(), new EventsPlace((String) null /* no place token */), SecuredDomainType.EVENT.getPermission(DefaultActions.MUTATION_ACTIONS));
        leaderboardGroupsDisplayers.add(eventManagementPanel);
        
>>>>>>> 394ab24d
        /* REGATTAS */
        final RegattaManagementPanelSupplier regattaManagementPanelSupplier = new RegattaManagementPanelSupplier(stringMessages, presenter);
        adminConsolePanel.addToVerticalTabPanel(new DefaultRefreshableAdminConsolePanel<RegattaManagementPanel>(regattaManagementPanelSupplier) {
            @Override
            public void refreshAfterBecomingVisible() {
                presenter.fillRegattas();
            }
<<<<<<< HEAD
        }, stringMessages.regattas(), new RegattasPlace(), SecuredDomainType.REGATTA.getPermission(DefaultActions.MUTATION_ACTIONS));

=======
        }, getStringMessages().regattas(), new RegattasPlace((String) null /* no place token */), SecuredDomainType.REGATTA.getPermission(DefaultActions.MUTATION_ACTIONS));
        regattasDisplayers.add(regattaManagementPanel);
        
>>>>>>> 394ab24d
        /* LEADERBOARDS */
        final HorizontalTabLayoutPanel leaderboardTabPanel = adminConsolePanel
                .addVerticalTab(stringMessages.leaderboards(), LEADERBOARDS);

        /* Leaderboard */
        final LeaderboardConfigPanelSupplier leaderboardConfigPanelSupplier = new LeaderboardConfigPanelSupplier(
                stringMessages, presenter, true);
        adminConsolePanel.addToTabPanel(leaderboardTabPanel, new DefaultRefreshableAdminConsolePanel<LeaderboardConfigPanel>(leaderboardConfigPanelSupplier) {
            @Override
            public void refreshAfterBecomingVisible() {
                presenter.fillLeaderboards();
            }
<<<<<<< HEAD
        }, stringMessages.leaderboards(), new LeaderboardsPlace(), SecuredDomainType.LEADERBOARD.getPermission(DefaultActions.MUTATION_ACTIONS));
=======
        }, getStringMessages().leaderboards(), new LeaderboardsPlace((String) null /* no place token */), SecuredDomainType.LEADERBOARD.getPermission(DefaultActions.MUTATION_ACTIONS));     
        
        regattasDisplayers.add(leaderboardConfigPanel);
        leaderboardsDisplayers.add(leaderboardConfigPanel);
>>>>>>> 394ab24d

        /* Leaderboard Group */
        final LeaderboardGroupConfigPanelSupplier leaderboardGroupConfigPanelSupplier = new LeaderboardGroupConfigPanelSupplier(
                stringMessages, presenter);
        adminConsolePanel.addToTabPanel(leaderboardTabPanel, new DefaultRefreshableAdminConsolePanel<LeaderboardGroupConfigPanel>(leaderboardGroupConfigPanelSupplier) {
            @Override
            public void refreshAfterBecomingVisible() {
                presenter.fillLeaderboards();
                presenter.fillLeaderboardGroups();
            }

            @Override
            public void setupWidgetByParams(Map<String, String> params) {
                refreshAfterBecomingVisible(); //Refresh to sure that actual data is provided
                presenter.setupLeaderboardGroups(getWidget(), params);
            }
<<<<<<< HEAD
        }, stringMessages.leaderboardGroups(), new LeaderboardGroupsPlace(), SecuredDomainType.LEADERBOARD_GROUP.getPermission(DefaultActions.MUTATION_ACTIONS));
=======
        }, getStringMessages().leaderboardGroups(), new LeaderboardGroupsPlace((String) null /* no place token */), SecuredDomainType.LEADERBOARD_GROUP.getPermission(DefaultActions.MUTATION_ACTIONS));
        regattasDisplayers.add(leaderboardGroupConfigPanel);
        leaderboardGroupsDisplayers.add(leaderboardGroupConfigPanel);
        leaderboardsDisplayers.add(leaderboardGroupConfigPanel);
>>>>>>> 394ab24d
        
        /* RACES */
        final HorizontalTabLayoutPanel racesTabPanel = adminConsolePanel.addVerticalTab(stringMessages.trackedRaces(), RACES);

        /* Tracked races */
        final TrackedRacesManagementPanelSupplier trackedRacesManagementPanelSupplier = new TrackedRacesManagementPanelSupplier(stringMessages, presenter);
        adminConsolePanel.addToTabPanel(racesTabPanel,
                new DefaultRefreshableAdminConsolePanel<TrackedRacesManagementPanel>(trackedRacesManagementPanelSupplier) {
                    @Override
                    public void refreshAfterBecomingVisible() {
                        presenter.fillRegattas();
                    }
<<<<<<< HEAD
                }, stringMessages.trackedRaces(), new TrackedRacesPlace(),
=======
                }, getStringMessages().trackedRaces(), new TrackedRacesPlace((String) null /* no place token */),
>>>>>>> 394ab24d
                SecuredDomainType.TRACKED_RACE.getPermission(TrackedRaceActions.MUTATION_ACTIONS));

        /* Competitor */
        final CompetitorPanelSupplier competitorPanelSupplier = new CompetitorPanelSupplier(stringMessages, presenter);
        adminConsolePanel.addToTabPanel(racesTabPanel, new DefaultRefreshableAdminConsolePanel<CompetitorPanel>(competitorPanelSupplier) {
            @Override
            public void refreshAfterBecomingVisible() {
                getWidget().refreshCompetitorList();
            }
<<<<<<< HEAD
        }, stringMessages.competitors(), new CompetitorsPlace(),
=======
        }, getStringMessages().competitors(), new CompetitorsPlace(null),
>>>>>>> 394ab24d
                SecuredDomainType.COMPETITOR.getPermission(DefaultActions.MUTATION_ACTIONS_FOR_NON_DELETABLE_TYPES));

        /* Boat */
        final BoatPanelSupplier boatPanelSupplier = new BoatPanelSupplier(stringMessages, presenter);
        adminConsolePanel.addToTabPanel(racesTabPanel, new DefaultRefreshableAdminConsolePanel<BoatPanel>(boatPanelSupplier) {
            @Override
            public void refreshAfterBecomingVisible() {
                getWidget().refreshBoatList();
            }
<<<<<<< HEAD
        }, stringMessages.boats(), new BoatsPlace(),
=======
        }, getStringMessages().boats(), new BoatsPlace((String) null /* no place token */),
>>>>>>> 394ab24d
                SecuredDomainType.BOAT.getPermission(DefaultActions.MUTATION_ACTIONS_FOR_NON_DELETABLE_TYPES));

        /* Race */
        final RaceCourseManagementPanelSupplier raceCourseManagementPanelSupplier =
                new RaceCourseManagementPanelSupplier(stringMessages, presenter);
        adminConsolePanel.addToTabPanel(racesTabPanel,
                new DefaultRefreshableAdminConsolePanel<RaceCourseManagementPanel>(raceCourseManagementPanelSupplier) {
                    @Override
                    public void refreshAfterBecomingVisible() {
                        presenter.fillRegattas();
                    }
<<<<<<< HEAD
                }, stringMessages.courseLayout(), new CourseLayoutPlace(),
=======
                }, getStringMessages().courseLayout(), new CourseLayoutPlace((String) null /* no place token */),
>>>>>>> 394ab24d
                SecuredDomainType.TRACKED_RACE.getPermission(DefaultActions.UPDATE));

        /* Wind */
        final WindPanelSupplier windPanelSupplier = new WindPanelSupplier(stringMessages, presenter);
        adminConsolePanel.addToTabPanel(racesTabPanel, new DefaultRefreshableAdminConsolePanel<WindPanel>(windPanelSupplier) {
            @Override
            public void refreshAfterBecomingVisible() {
                presenter.fillRegattas();
            }
<<<<<<< HEAD
        }, stringMessages.wind(), new WindPlace(), SecuredDomainType.TRACKED_RACE.getPermission(DefaultActions.UPDATE));
=======
        }, getStringMessages().wind(), new WindPlace((String) null /* no place token */), SecuredDomainType.TRACKED_RACE.getPermission(DefaultActions.UPDATE));
        regattasDisplayers.add(windPanel);
>>>>>>> 394ab24d

        /* Media */
        final MediaPanelSupplier mediaPanelSupplier = new MediaPanelSupplier(stringMessages, presenter);
        adminConsolePanel.addToTabPanel(racesTabPanel, new DefaultRefreshableAdminConsolePanel<MediaPanel>(mediaPanelSupplier) {
            @Override
            public void refreshAfterBecomingVisible() {
                getWidget().onShow();
            }
<<<<<<< HEAD
        }, stringMessages.mediaPanel(), new AudioAndVideoPlace(),
=======
        }, getStringMessages().mediaPanel(), new AudioAndVideoPlace((String) null /* no place token */), 
>>>>>>> 394ab24d
                SecuredDomainType.MEDIA_TRACK.getPermission(DefaultActions.MUTATION_ACTIONS));

        /* RACE COMMITTEE APP */
        final HorizontalTabLayoutPanel raceCommitteeTabPanel = adminConsolePanel.addVerticalTab(stringMessages.raceCommitteeApp(), RACE_COMMITEE);

        /* Device Configuration User */
        final DeviceConfigurationPanelSupplier deviceConfigurationUserPanelSupplier = new DeviceConfigurationPanelSupplier(stringMessages, presenter);
        adminConsolePanel.addToTabPanel(raceCommitteeTabPanel,
<<<<<<< HEAD
                new DefaultRefreshableAdminConsolePanel<DeviceConfigurationPanel>(deviceConfigurationUserPanelSupplier),
                stringMessages.deviceConfiguration(), new DeviceConfigurationPlace(),
=======
                new DefaultRefreshableAdminConsolePanel<DeviceConfigurationPanel>(deviceConfigurationUserPanel),
                getStringMessages().deviceConfiguration(), new DeviceConfigurationPlace((String) null /* no place token */),
>>>>>>> 394ab24d
                SecuredDomainType.RACE_MANAGER_APP_DEVICE_CONFIGURATION.getPermission(DefaultActions.MUTATION_ACTIONS));

        /* CONNECTORS */
        final HorizontalTabLayoutPanel connectorsTabPanel = adminConsolePanel.addVerticalTab(stringMessages.connectors(), CONNECTORS);

        /* TracTrac Event Management */
        final TracTracEventManagementPanelSupplier tracTracEventManagementPanelSupplier =
                new TracTracEventManagementPanelSupplier(stringMessages, presenter, tableResources);
        adminConsolePanel.addToTabPanel(connectorsTabPanel,
                new DefaultRefreshableAdminConsolePanel<TracTracEventManagementPanel>(tracTracEventManagementPanelSupplier) {
                    @Override
                    public void refreshAfterBecomingVisible() {
                        getWidget().refreshTracTracConnectors();
                    }
                },
<<<<<<< HEAD
                stringMessages.tracTracEvents(), new TracTracEventsPlace(),
                SecuredDomainType.TRACTRAC_ACCOUNT.getPermission(DefaultActions.values()));

        /* Swiss Timing Replay Connector */
        final SwissTimingReplayConnectorPanelSupplier swissTimingReplayConnectorPanelSupplier =
                new SwissTimingReplayConnectorPanelSupplier(stringMessages, presenter, tableResources);
        adminConsolePanel.addToTabPanel(connectorsTabPanel,
                new DefaultRefreshableAdminConsolePanel<SwissTimingReplayConnectorPanel>(
                        swissTimingReplayConnectorPanelSupplier),
                stringMessages.swissTimingArchiveConnector(), new SwissTimingArchivedEventsPlace(),
=======
                getStringMessages().tracTracEvents(), new TracTracEventsPlace((String) null /* no place token */),
                SecuredDomainType.TRACTRAC_ACCOUNT.getPermission(DefaultActions.values()));
        regattasDisplayers.add(tractracEventManagementPanel);
        
        SwissTimingReplayConnectorPanel swissTimingReplayConnectorPanel = new SwissTimingReplayConnectorPanel(
                sailingService, userService, errorReporter, presenter, getStringMessages(), tableResources);
        adminConsolePanel.addToTabPanel(connectorsTabPanel, new DefaultRefreshableAdminConsolePanel<SwissTimingReplayConnectorPanel>(swissTimingReplayConnectorPanel),
                getStringMessages().swissTimingArchiveConnector(), new SwissTimingArchivedEventsPlace((String) null /* no place token */),
>>>>>>> 394ab24d
                SecuredDomainType.SWISS_TIMING_ARCHIVE_ACCOUNT.getPermission(DefaultActions.values()));

<<<<<<< HEAD
        /* Swiss Timing Event Management */
        final SwissTimingEventManagementPanelSupplier swissTimingEventManagementPanelSupplier =
                new SwissTimingEventManagementPanelSupplier(stringMessages, presenter, tableResources);
        adminConsolePanel.addToTabPanel(connectorsTabPanel, new DefaultRefreshableAdminConsolePanel<SwissTimingEventManagementPanel>(swissTimingEventManagementPanelSupplier),
                stringMessages.swissTimingEvents(), new SwissTimingEventsPlace(),
=======
        SwissTimingEventManagementPanel swisstimingEventManagementPanel = new SwissTimingEventManagementPanel(
                sailingService, userService, errorReporter, presenter, getStringMessages(), tableResources);
        adminConsolePanel.addToTabPanel(connectorsTabPanel, new DefaultRefreshableAdminConsolePanel<SwissTimingEventManagementPanel>(swisstimingEventManagementPanel),
                getStringMessages().swissTimingEvents(), new SwissTimingEventsPlace((String) null /* no place token */),
>>>>>>> 394ab24d
                SecuredDomainType.SWISS_TIMING_ACCOUNT.getPermission(DefaultActions.values()));

        /* Smartphone Tracking Event Management */
        final SmartphoneTrackingEventManagementPanelSupplier trackingEventManagementPanelSupplier =
                new SmartphoneTrackingEventManagementPanelSupplier(stringMessages, presenter);
        adminConsolePanel.addToTabPanel(connectorsTabPanel,
                new DefaultRefreshableAdminConsolePanel<SmartphoneTrackingEventManagementPanel>(
                        trackingEventManagementPanelSupplier) {
                    @Override
                    public void refreshAfterBecomingVisible() {
                        presenter.fillLeaderboards();
                    }
<<<<<<< HEAD
                }, stringMessages.smartphoneTracking(), new SmartphoneTrackingPlace(),
=======
                }, getStringMessages().smartphoneTracking(), new SmartphoneTrackingPlace((String) null /* no place token */),
>>>>>>> 394ab24d
                SecuredDomainType.LEADERBOARD.getPermission(DefaultActions.UPDATE, DefaultActions.DELETE));

        /* Igtimi Accounts */
        final IgtimiAccountsPanelSupplier accountsPanelSupplier = new IgtimiAccountsPanelSupplier(stringMessages, presenter);
        adminConsolePanel.addToTabPanel(connectorsTabPanel,
                new DefaultRefreshableAdminConsolePanel<IgtimiAccountsPanel>(accountsPanelSupplier) {
                    @Override
                    public void refreshAfterBecomingVisible() {
                        getWidget().refresh();
                    }
<<<<<<< HEAD
                }, stringMessages.igtimiAccounts(), new IgtimiAccountsPlace(),
=======
                },
                getStringMessages().igtimiAccounts(), new IgtimiAccountsPlace((String) null /* no place token */),
>>>>>>> 394ab24d
                SecuredDomainType.IGTIMI_ACCOUNT.getPermission(DefaultActions.values()));

        /* Expedition Device Configurations */
        final ExpeditionDeviceConfigurationsPanelSupplier expeditionDeviceConfigurationsPanelSupplier =
                new ExpeditionDeviceConfigurationsPanelSupplier(stringMessages, presenter);
        adminConsolePanel.addToTabPanel(connectorsTabPanel,
                new DefaultRefreshableAdminConsolePanel<ExpeditionDeviceConfigurationsPanel>(expeditionDeviceConfigurationsPanelSupplier) {
            @Override
            public void refreshAfterBecomingVisible() {
                getWidget().refresh();
            }
<<<<<<< HEAD
        }, stringMessages.expeditionDeviceConfigurations(), new ExpeditionDeviceConfigurationsPlace(),
=======
        }, getStringMessages().expeditionDeviceConfigurations(), new ExpeditionDeviceConfigurationsPlace((String) null /* no place token */),
>>>>>>> 394ab24d
                SecuredDomainType.EXPEDITION_DEVICE_CONFIGURATION.getPermission(DefaultActions.values()));

        /* Result Import Urls List */
        final ResultImportUrlsListCompositeSupplier urlsListCompositeSupplier = new ResultImportUrlsListCompositeSupplier(
                stringMessages, presenter);
        adminConsolePanel.addToTabPanel(connectorsTabPanel,
<<<<<<< HEAD
                new DefaultRefreshableAdminConsolePanel<ResultImportUrlsListComposite>(urlsListCompositeSupplier),
                stringMessages.resultImportUrls(), new ResultImportUrlsPlace(),
                SecuredDomainType.RESULT_IMPORT_URL.getPermission(DefaultActions.values()));

        /* Structure Import Management */
        final StructureImportManagementPanelSupplier structureImportManagementPanelSupplier = new StructureImportManagementPanelSupplier(
                stringMessages, presenter);
        adminConsolePanel.addToTabPanel(connectorsTabPanel,
                new DefaultRefreshableAdminConsolePanel<StructureImportManagementPanel>(
                        structureImportManagementPanelSupplier),
                stringMessages.manage2Sail() + " " + stringMessages.regattaStructureImport(),
                new Manage2SailRegattaStructureImportPlace(),
=======
                new DefaultRefreshableAdminConsolePanel<ResultImportUrlsListComposite>(resultUrlsListComposite),
                getStringMessages().resultImportUrls(), new ResultImportUrlsPlace((String) null /* no place token */),
                SecuredDomainType.RESULT_IMPORT_URL.getPermission(DefaultActions.values()));

        StructureImportManagementPanel structureImportUrlsManagementPanel = new StructureImportManagementPanel(
                sailingService, userService, errorReporter, getStringMessages(), presenter, eventManagementPanel);
        adminConsolePanel.addToTabPanel(connectorsTabPanel, new DefaultRefreshableAdminConsolePanel<StructureImportManagementPanel>(structureImportUrlsManagementPanel),
                getStringMessages().manage2Sail() + " " + getStringMessages().regattaStructureImport(), new Manage2SailRegattaStructureImportPlace((String) null /* no place token */),
>>>>>>> 394ab24d
                SecuredDomainType.REGATTA.getPermission(DefaultActions.CREATE));

        /* ADVANCED */
        final HorizontalTabLayoutPanel advancedTabPanel = adminConsolePanel.addVerticalTab(stringMessages.advanced(),
                ADVANCED);

        /* Replication */
        final ReplicationPanelSupplier replicationPanelSupplier = new ReplicationPanelSupplier(stringMessages, presenter);
        adminConsolePanel.addToTabPanel(advancedTabPanel, new DefaultRefreshableAdminConsolePanel<ReplicationPanel>(replicationPanelSupplier) {
            @Override
            public void refreshAfterBecomingVisible() {
                getWidget().updateReplicaList();
            }
<<<<<<< HEAD
                }, stringMessages.replication(), new ReplicationPlace(),
                () -> userService.hasAnyServerPermission(ServerActions.REPLICATE, ServerActions.START_REPLICATION,
                        ServerActions.READ_REPLICATOR));

        /* Master Data */
        final MasterDataImportPanelSupplier masterDataImportPanelSupplier = new MasterDataImportPanelSupplier(stringMessages, presenter);
        adminConsolePanel.addToTabPanel(advancedTabPanel, new DefaultRefreshableAdminConsolePanel<MasterDataImportPanel>(masterDataImportPanelSupplier),
                stringMessages.masterDataImportPanel(), new MasterDataImportPlace(), SecuredSecurityTypes.SERVER.getPermissionForObject(
                        SecuredSecurityTypes.ServerActions.CAN_IMPORT_MASTERDATA, serverInfo));

        /* Remote Server Instance Manager */
        final RemoteServerInstancesManagementPanelSupplier remoteServerInstancesManagementPanelSupplier =
                new RemoteServerInstancesManagementPanelSupplier(stringMessages, presenter, tableResources);
        adminConsolePanel.addToTabPanel(advancedTabPanel, new DefaultRefreshableAdminConsolePanel<RemoteServerInstancesManagementPanel>(remoteServerInstancesManagementPanelSupplier),
                stringMessages.remoteServerInstances(), new RemoteServerInstancesPlace(),
=======
                }, getStringMessages().replication(), new ReplicationPlace((String) null /* no place token */),
                () -> userService.hasAnyServerPermission(ServerActions.REPLICATE, ServerActions.START_REPLICATION,
                        ServerActions.READ_REPLICATOR));
        
        final MasterDataImportPanel masterDataImportPanel = new MasterDataImportPanel(getStringMessages(), sailingService,
                presenter, eventManagementPanel, presenter, presenter, mediaPanel);
        masterDataImportPanel.ensureDebugId("MasterDataImport");
        adminConsolePanel.addToTabPanel(advancedTabPanel, new DefaultRefreshableAdminConsolePanel<MasterDataImportPanel>(masterDataImportPanel),
                getStringMessages().masterDataImportPanel(), new MasterDataImportPlace((String) null /* no place token */), SecuredSecurityTypes.SERVER.getPermissionForObject(
                        SecuredSecurityTypes.ServerActions.CAN_IMPORT_MASTERDATA, serverInfo));
        
        RemoteServerInstancesManagementPanel remoteServerInstancesManagementPanel = new RemoteServerInstancesManagementPanel(sailingService, userService,
                errorReporter, getStringMessages(), tableResources);
        adminConsolePanel.addToTabPanel(advancedTabPanel, new DefaultRefreshableAdminConsolePanel<RemoteServerInstancesManagementPanel>(remoteServerInstancesManagementPanel),
                getStringMessages().remoteServerInstances(), new RemoteServerInstancesPlace((String) null /* no place token */),
>>>>>>> 394ab24d
                SecuredSecurityTypes.SERVER.getPermissionForObject(
                        SecuredSecurityTypes.ServerActions.CONFIGURE_REMOTE_INSTANCES, serverInfo));

        /* Local Server Management */
        final LocalServerManagementPanelSupplier localServerInstancesManagementPanelSupplier =
                new LocalServerManagementPanelSupplier(stringMessages, presenter);
        adminConsolePanel.addToTabPanel(advancedTabPanel,
                new DefaultRefreshableAdminConsolePanel<LocalServerManagementPanel>(
                        localServerInstancesManagementPanelSupplier) {
                            @Override
                            public void refreshAfterBecomingVisible() {
                                getWidget().refreshServerConfiguration();
                            }
<<<<<<< HEAD
        }, stringMessages.localServer(), new LocalServerPlace(),
=======
        }, getStringMessages().localServer(), new LocalServerPlace((String) null /* no place token */), 
>>>>>>> 394ab24d
                // We explicitly use a different permission check here.
                // Most panels show a list of domain objects which means we check if the user has permissions for any
                // potentially existing object to decide about the visibility.
                // The local server tab is about the specific server object. This check needs to contain the ownership
                // information to work as intended.
                () -> userService.hasAnyServerPermission(ServerActions.CONFIGURE_LOCAL_SERVER,
                        DefaultActions.CHANGE_OWNERSHIP, DefaultActions.CHANGE_ACL));

        /* User Management */
        final UserManagementPanelSupplier userManagementPanelSupplier = new UserManagementPanelSupplier(presenter, tableResources);
        adminConsolePanel.addToTabPanel(advancedTabPanel,
                new DefaultRefreshableAdminConsolePanel<UserManagementPanel<AdminConsoleTableResources>>(userManagementPanelSupplier) {
                    @Override
                    public void refreshAfterBecomingVisible() {
                        getWidget().updateUsers();
                        getWidget().refreshSuggests();
                    }
<<<<<<< HEAD
                }, stringMessages.userManagement(), new UserManagementPlace(), SecuredSecurityTypes.USER.getPermission(DefaultActions.MUTATION_ACTIONS));
=======
                }, getStringMessages().userManagement(), new UserManagementPlace((String) null /* no place token */), SecuredSecurityTypes.USER.getPermission(DefaultActions.MUTATION_ACTIONS));
>>>>>>> 394ab24d

        /* Role Definition */
        final RoleDefinitionsPanelSupplier roleDefinitionsPanelSupplier = new RoleDefinitionsPanelSupplier(presenter, tableResources);
        adminConsolePanel.addToTabPanel(advancedTabPanel,
                new DefaultRefreshableAdminConsolePanel<RoleDefinitionsPanel>(roleDefinitionsPanelSupplier) {
                    @Override
                    public void refreshAfterBecomingVisible() {
                        getWidget().updateRoleDefinitions();
                    }
<<<<<<< HEAD
                }, stringMessages.roles(), new RolesPlace(),
=======
                }, getStringMessages().roles(), new RolesPlace((String) null /* no place token */), 
>>>>>>> 394ab24d
                SecuredSecurityTypes.ROLE_DEFINITION.getPermission(DefaultActions.MUTATION_ACTIONS));

        /* User Group Management */
        final UserGroupManagementPanelSupplier userGroupManagementPanelSupplier = new UserGroupManagementPanelSupplier(presenter, tableResources);
        adminConsolePanel.addToTabPanel(advancedTabPanel,
                new DefaultRefreshableAdminConsolePanel<UserGroupManagementPanel>(userGroupManagementPanelSupplier) {
                    @Override
                    public void refreshAfterBecomingVisible() {
                        getWidget().updateUserGroups();
                        getWidget().refreshSuggests();
                    }
<<<<<<< HEAD
                }, stringMessages.userGroupManagement(), new UserGroupManagementPlace(), SecuredSecurityTypes.USER_GROUP.getPermission(DefaultActions.MUTATION_ACTIONS));

        /* File Storage */
        final FileStoragePanelSupplier fileStoragePanelSupplier = new FileStoragePanelSupplier(presenter);
        adminConsolePanel.addToTabPanel(advancedTabPanel, new DefaultRefreshableAdminConsolePanel<FileStoragePanel>(fileStoragePanelSupplier),
                stringMessages.fileStorage(), new FileStoragePlace(),
=======
                }, getStringMessages().userGroupManagement(), new UserGroupManagementPlace((String) null /* no place token */), SecuredSecurityTypes.USER_GROUP.getPermission(DefaultActions.MUTATION_ACTIONS));
        final FileStoragePanel fileStoragePanel = new FileStoragePanel(sailingService, errorReporter);
        adminConsolePanel.addToTabPanel(advancedTabPanel, new DefaultRefreshableAdminConsolePanel<FileStoragePanel>(fileStoragePanel),
                getStringMessages().fileStorage(), new FileStoragePlace(null),
>>>>>>> 394ab24d
                SecuredSecurityTypes.SERVER.getPermissionForObject(
                        SecuredSecurityTypes.ServerActions.CONFIGURE_FILE_STORAGE, serverInfo));

        /* COURSE CREATION */
        final HorizontalTabLayoutPanel courseCreationTabPanel = adminConsolePanel
                .addVerticalTab(stringMessages.courseCreation(), COURSE_CREATION);

        /* Mark Template */
        final MarkTemplatePanelSupplier markTemplatePanelSupplier = new MarkTemplatePanelSupplier(stringMessages, presenter);
        adminConsolePanel.addToTabPanel(courseCreationTabPanel,
                new DefaultRefreshableAdminConsolePanel<MarkTemplatePanel>(markTemplatePanelSupplier) {
                @Override
                public void refreshAfterBecomingVisible() {
                            getWidget().refreshMarkTemplates();
                }
<<<<<<< HEAD
            }, stringMessages.markTemplates(), new MarkTemplatesPlace(),
=======
            }, getStringMessages().markTemplates(), new MarkTemplatesPlace((String) null /* no place token */),
>>>>>>> 394ab24d
            SecuredDomainType.MARK_TEMPLATE.getPermission(DefaultActions.MUTATION_ACTIONS));

        /* Mark Properties */
        final MarkPropertiesPanelSupplier markPropertiesPanelSupplier = new MarkPropertiesPanelSupplier(stringMessages, presenter);
        adminConsolePanel.addToTabPanel(courseCreationTabPanel,
                new DefaultRefreshableAdminConsolePanel<MarkPropertiesPanel>(markPropertiesPanelSupplier) {
                    @Override
                    public void refreshAfterBecomingVisible() {
                        getWidget().refreshMarkProperties();
                    }
<<<<<<< HEAD
                }, stringMessages.markProperties(), new MarkPropertiesPlace(),
=======
                }, getStringMessages().markProperties(), new MarkPropertiesPlace((String) null /* no place token */),
>>>>>>> 394ab24d
                SecuredDomainType.MARK_PROPERTIES.getPermission(DefaultActions.MUTATION_ACTIONS));

        /* Course Template */
        final CourseTemplatePanelSupplier courseTemplatePanelSupplier = new CourseTemplatePanelSupplier(stringMessages, presenter);
        adminConsolePanel.addToTabPanel(courseCreationTabPanel,
                new DefaultRefreshableAdminConsolePanel<CourseTemplatePanel>(courseTemplatePanelSupplier) {
                    @Override
                    public void refreshAfterBecomingVisible() {
                        getWidget().refreshCourseTemplates();
                    }
<<<<<<< HEAD
                }, stringMessages.courseTemplates(), new CourseTemplatesPlace(),
=======
                }, getStringMessages().courseTemplates(), new CourseTemplatesPlace((String) null /* no place token */),
>>>>>>> 394ab24d
                SecuredDomainType.COURSE_TEMPLATE.getPermission(DefaultActions.MUTATION_ACTIONS));

        /* Mark Role */
        final MarkRolePanelSupplier markRolePanelSupplier = new MarkRolePanelSupplier(stringMessages, presenter);
        adminConsolePanel.addToTabPanel(courseCreationTabPanel,
                new DefaultRefreshableAdminConsolePanel<MarkRolePanel>(markRolePanelSupplier) {
                    @Override
                    public void refreshAfterBecomingVisible() {
                        getWidget().refreshMarkRoles();
                    }
<<<<<<< HEAD
                }, stringMessages.markRoles(), new MarkRolesPlace(),
=======
                }, getStringMessages().markRoles(), new MarkRolesPlace((String) null /* no place token */), 
>>>>>>> 394ab24d
                SecuredDomainType.MARK_ROLE.getPermission(DefaultActions.MUTATION_ACTIONS));

        adminConsolePanel.initUI(defaultPlace);


        return adminConsolePanel;
    }

    @Override
    public void setRedirectToPlace(AbstractAdminConsolePlace redirectoPlace) {
        this.defaultPlace = redirectoPlace;
    }

}<|MERGE_RESOLUTION|>--- conflicted
+++ resolved
@@ -144,14 +144,14 @@
     private final StringMessages stringMessages = StringMessages.INSTANCE;
 
     private UserService userService;
-    
+
     private ErrorReporter errorReporter;
 
     private AdminConsolePanel<AbstractAdminConsolePlace> adminConsolePanel;
     private PlaceController placeController;
-    
+
     private AbstractAdminConsolePlace defaultPlace;
-    
+
     public AdminConsoleViewImpl() {
         initWidget(uiBinder.createAndBindUi(this));
     }
@@ -200,14 +200,7 @@
                 getWidget().fillEvents();
                 presenter.fillLeaderboardGroups();
             }
-<<<<<<< HEAD
-        }, stringMessages.events(), new EventsPlace(), SecuredDomainType.EVENT.getPermission(DefaultActions.MUTATION_ACTIONS));
-
-=======
-        }, getStringMessages().events(), new EventsPlace((String) null /* no place token */), SecuredDomainType.EVENT.getPermission(DefaultActions.MUTATION_ACTIONS));
-        leaderboardGroupsDisplayers.add(eventManagementPanel);
-        
->>>>>>> 394ab24d
+        }, stringMessages.events(), new EventsPlace((String) null /* no place token */), SecuredDomainType.EVENT.getPermission(DefaultActions.MUTATION_ACTIONS));
         /* REGATTAS */
         final RegattaManagementPanelSupplier regattaManagementPanelSupplier = new RegattaManagementPanelSupplier(stringMessages, presenter);
         adminConsolePanel.addToVerticalTabPanel(new DefaultRefreshableAdminConsolePanel<RegattaManagementPanel>(regattaManagementPanelSupplier) {
@@ -215,14 +208,7 @@
             public void refreshAfterBecomingVisible() {
                 presenter.fillRegattas();
             }
-<<<<<<< HEAD
-        }, stringMessages.regattas(), new RegattasPlace(), SecuredDomainType.REGATTA.getPermission(DefaultActions.MUTATION_ACTIONS));
-
-=======
-        }, getStringMessages().regattas(), new RegattasPlace((String) null /* no place token */), SecuredDomainType.REGATTA.getPermission(DefaultActions.MUTATION_ACTIONS));
-        regattasDisplayers.add(regattaManagementPanel);
-        
->>>>>>> 394ab24d
+        }, stringMessages.regattas(), new RegattasPlace((String) null /* no place token */), SecuredDomainType.REGATTA.getPermission(DefaultActions.MUTATION_ACTIONS));
         /* LEADERBOARDS */
         final HorizontalTabLayoutPanel leaderboardTabPanel = adminConsolePanel
                 .addVerticalTab(stringMessages.leaderboards(), LEADERBOARDS);
@@ -235,14 +221,7 @@
             public void refreshAfterBecomingVisible() {
                 presenter.fillLeaderboards();
             }
-<<<<<<< HEAD
-        }, stringMessages.leaderboards(), new LeaderboardsPlace(), SecuredDomainType.LEADERBOARD.getPermission(DefaultActions.MUTATION_ACTIONS));
-=======
-        }, getStringMessages().leaderboards(), new LeaderboardsPlace((String) null /* no place token */), SecuredDomainType.LEADERBOARD.getPermission(DefaultActions.MUTATION_ACTIONS));     
-        
-        regattasDisplayers.add(leaderboardConfigPanel);
-        leaderboardsDisplayers.add(leaderboardConfigPanel);
->>>>>>> 394ab24d
+        }, stringMessages.leaderboards(), new LeaderboardsPlace((String) null /* no place token */), SecuredDomainType.LEADERBOARD.getPermission(DefaultActions.MUTATION_ACTIONS));
 
         /* Leaderboard Group */
         final LeaderboardGroupConfigPanelSupplier leaderboardGroupConfigPanelSupplier = new LeaderboardGroupConfigPanelSupplier(
@@ -259,14 +238,7 @@
                 refreshAfterBecomingVisible(); //Refresh to sure that actual data is provided
                 presenter.setupLeaderboardGroups(getWidget(), params);
             }
-<<<<<<< HEAD
-        }, stringMessages.leaderboardGroups(), new LeaderboardGroupsPlace(), SecuredDomainType.LEADERBOARD_GROUP.getPermission(DefaultActions.MUTATION_ACTIONS));
-=======
-        }, getStringMessages().leaderboardGroups(), new LeaderboardGroupsPlace((String) null /* no place token */), SecuredDomainType.LEADERBOARD_GROUP.getPermission(DefaultActions.MUTATION_ACTIONS));
-        regattasDisplayers.add(leaderboardGroupConfigPanel);
-        leaderboardGroupsDisplayers.add(leaderboardGroupConfigPanel);
-        leaderboardsDisplayers.add(leaderboardGroupConfigPanel);
->>>>>>> 394ab24d
+        }, stringMessages.leaderboardGroups(), new LeaderboardGroupsPlace((String) null /* no place token */), SecuredDomainType.LEADERBOARD_GROUP.getPermission(DefaultActions.MUTATION_ACTIONS));
         
         /* RACES */
         final HorizontalTabLayoutPanel racesTabPanel = adminConsolePanel.addVerticalTab(stringMessages.trackedRaces(), RACES);
@@ -279,11 +251,7 @@
                     public void refreshAfterBecomingVisible() {
                         presenter.fillRegattas();
                     }
-<<<<<<< HEAD
-                }, stringMessages.trackedRaces(), new TrackedRacesPlace(),
-=======
-                }, getStringMessages().trackedRaces(), new TrackedRacesPlace((String) null /* no place token */),
->>>>>>> 394ab24d
+                }, stringMessages.trackedRaces(), new TrackedRacesPlace((String) null /* no place token */),
                 SecuredDomainType.TRACKED_RACE.getPermission(TrackedRaceActions.MUTATION_ACTIONS));
 
         /* Competitor */
@@ -293,11 +261,7 @@
             public void refreshAfterBecomingVisible() {
                 getWidget().refreshCompetitorList();
             }
-<<<<<<< HEAD
-        }, stringMessages.competitors(), new CompetitorsPlace(),
-=======
-        }, getStringMessages().competitors(), new CompetitorsPlace(null),
->>>>>>> 394ab24d
+        }, stringMessages.competitors(), new CompetitorsPlace(null),
                 SecuredDomainType.COMPETITOR.getPermission(DefaultActions.MUTATION_ACTIONS_FOR_NON_DELETABLE_TYPES));
 
         /* Boat */
@@ -307,11 +271,7 @@
             public void refreshAfterBecomingVisible() {
                 getWidget().refreshBoatList();
             }
-<<<<<<< HEAD
-        }, stringMessages.boats(), new BoatsPlace(),
-=======
-        }, getStringMessages().boats(), new BoatsPlace((String) null /* no place token */),
->>>>>>> 394ab24d
+        }, stringMessages.boats(), new BoatsPlace((String) null /* no place token */),
                 SecuredDomainType.BOAT.getPermission(DefaultActions.MUTATION_ACTIONS_FOR_NON_DELETABLE_TYPES));
 
         /* Race */
@@ -323,11 +283,7 @@
                     public void refreshAfterBecomingVisible() {
                         presenter.fillRegattas();
                     }
-<<<<<<< HEAD
-                }, stringMessages.courseLayout(), new CourseLayoutPlace(),
-=======
-                }, getStringMessages().courseLayout(), new CourseLayoutPlace((String) null /* no place token */),
->>>>>>> 394ab24d
+                }, stringMessages.courseLayout(), new CourseLayoutPlace((String) null /* no place token */),
                 SecuredDomainType.TRACKED_RACE.getPermission(DefaultActions.UPDATE));
 
         /* Wind */
@@ -337,12 +293,7 @@
             public void refreshAfterBecomingVisible() {
                 presenter.fillRegattas();
             }
-<<<<<<< HEAD
-        }, stringMessages.wind(), new WindPlace(), SecuredDomainType.TRACKED_RACE.getPermission(DefaultActions.UPDATE));
-=======
-        }, getStringMessages().wind(), new WindPlace((String) null /* no place token */), SecuredDomainType.TRACKED_RACE.getPermission(DefaultActions.UPDATE));
-        regattasDisplayers.add(windPanel);
->>>>>>> 394ab24d
+        }, stringMessages.wind(), new WindPlace((String) null /* no place token */), SecuredDomainType.TRACKED_RACE.getPermission(DefaultActions.UPDATE));
 
         /* Media */
         final MediaPanelSupplier mediaPanelSupplier = new MediaPanelSupplier(stringMessages, presenter);
@@ -351,11 +302,7 @@
             public void refreshAfterBecomingVisible() {
                 getWidget().onShow();
             }
-<<<<<<< HEAD
-        }, stringMessages.mediaPanel(), new AudioAndVideoPlace(),
-=======
-        }, getStringMessages().mediaPanel(), new AudioAndVideoPlace((String) null /* no place token */), 
->>>>>>> 394ab24d
+        }, stringMessages.mediaPanel(), new AudioAndVideoPlace((String) null /* no place token */),
                 SecuredDomainType.MEDIA_TRACK.getPermission(DefaultActions.MUTATION_ACTIONS));
 
         /* RACE COMMITTEE APP */
@@ -364,13 +311,8 @@
         /* Device Configuration User */
         final DeviceConfigurationPanelSupplier deviceConfigurationUserPanelSupplier = new DeviceConfigurationPanelSupplier(stringMessages, presenter);
         adminConsolePanel.addToTabPanel(raceCommitteeTabPanel,
-<<<<<<< HEAD
                 new DefaultRefreshableAdminConsolePanel<DeviceConfigurationPanel>(deviceConfigurationUserPanelSupplier),
-                stringMessages.deviceConfiguration(), new DeviceConfigurationPlace(),
-=======
-                new DefaultRefreshableAdminConsolePanel<DeviceConfigurationPanel>(deviceConfigurationUserPanel),
-                getStringMessages().deviceConfiguration(), new DeviceConfigurationPlace((String) null /* no place token */),
->>>>>>> 394ab24d
+                stringMessages.deviceConfiguration(), new DeviceConfigurationPlace((String) null /* no place token */),
                 SecuredDomainType.RACE_MANAGER_APP_DEVICE_CONFIGURATION.getPermission(DefaultActions.MUTATION_ACTIONS));
 
         /* CONNECTORS */
@@ -386,8 +328,7 @@
                         getWidget().refreshTracTracConnectors();
                     }
                 },
-<<<<<<< HEAD
-                stringMessages.tracTracEvents(), new TracTracEventsPlace(),
+                stringMessages.tracTracEvents(), new TracTracEventsPlace((String) null /* no place token */),
                 SecuredDomainType.TRACTRAC_ACCOUNT.getPermission(DefaultActions.values()));
 
         /* Swiss Timing Replay Connector */
@@ -396,31 +337,14 @@
         adminConsolePanel.addToTabPanel(connectorsTabPanel,
                 new DefaultRefreshableAdminConsolePanel<SwissTimingReplayConnectorPanel>(
                         swissTimingReplayConnectorPanelSupplier),
-                stringMessages.swissTimingArchiveConnector(), new SwissTimingArchivedEventsPlace(),
-=======
-                getStringMessages().tracTracEvents(), new TracTracEventsPlace((String) null /* no place token */),
-                SecuredDomainType.TRACTRAC_ACCOUNT.getPermission(DefaultActions.values()));
-        regattasDisplayers.add(tractracEventManagementPanel);
-        
-        SwissTimingReplayConnectorPanel swissTimingReplayConnectorPanel = new SwissTimingReplayConnectorPanel(
-                sailingService, userService, errorReporter, presenter, getStringMessages(), tableResources);
-        adminConsolePanel.addToTabPanel(connectorsTabPanel, new DefaultRefreshableAdminConsolePanel<SwissTimingReplayConnectorPanel>(swissTimingReplayConnectorPanel),
-                getStringMessages().swissTimingArchiveConnector(), new SwissTimingArchivedEventsPlace((String) null /* no place token */),
->>>>>>> 394ab24d
+                stringMessages.swissTimingArchiveConnector(), new SwissTimingArchivedEventsPlace((String) null /* no place token */),
                 SecuredDomainType.SWISS_TIMING_ARCHIVE_ACCOUNT.getPermission(DefaultActions.values()));
 
-<<<<<<< HEAD
         /* Swiss Timing Event Management */
         final SwissTimingEventManagementPanelSupplier swissTimingEventManagementPanelSupplier =
                 new SwissTimingEventManagementPanelSupplier(stringMessages, presenter, tableResources);
         adminConsolePanel.addToTabPanel(connectorsTabPanel, new DefaultRefreshableAdminConsolePanel<SwissTimingEventManagementPanel>(swissTimingEventManagementPanelSupplier),
-                stringMessages.swissTimingEvents(), new SwissTimingEventsPlace(),
-=======
-        SwissTimingEventManagementPanel swisstimingEventManagementPanel = new SwissTimingEventManagementPanel(
-                sailingService, userService, errorReporter, presenter, getStringMessages(), tableResources);
-        adminConsolePanel.addToTabPanel(connectorsTabPanel, new DefaultRefreshableAdminConsolePanel<SwissTimingEventManagementPanel>(swisstimingEventManagementPanel),
-                getStringMessages().swissTimingEvents(), new SwissTimingEventsPlace((String) null /* no place token */),
->>>>>>> 394ab24d
+                stringMessages.swissTimingEvents(), new SwissTimingEventsPlace((String) null /* no place token */),
                 SecuredDomainType.SWISS_TIMING_ACCOUNT.getPermission(DefaultActions.values()));
 
         /* Smartphone Tracking Event Management */
@@ -433,11 +357,7 @@
                     public void refreshAfterBecomingVisible() {
                         presenter.fillLeaderboards();
                     }
-<<<<<<< HEAD
-                }, stringMessages.smartphoneTracking(), new SmartphoneTrackingPlace(),
-=======
-                }, getStringMessages().smartphoneTracking(), new SmartphoneTrackingPlace((String) null /* no place token */),
->>>>>>> 394ab24d
+                }, stringMessages.smartphoneTracking(), new SmartphoneTrackingPlace((String) null /* no place token */),
                 SecuredDomainType.LEADERBOARD.getPermission(DefaultActions.UPDATE, DefaultActions.DELETE));
 
         /* Igtimi Accounts */
@@ -448,12 +368,7 @@
                     public void refreshAfterBecomingVisible() {
                         getWidget().refresh();
                     }
-<<<<<<< HEAD
-                }, stringMessages.igtimiAccounts(), new IgtimiAccountsPlace(),
-=======
-                },
-                getStringMessages().igtimiAccounts(), new IgtimiAccountsPlace((String) null /* no place token */),
->>>>>>> 394ab24d
+                }, stringMessages.igtimiAccounts(), new IgtimiAccountsPlace((String) null /* no place token */),
                 SecuredDomainType.IGTIMI_ACCOUNT.getPermission(DefaultActions.values()));
 
         /* Expedition Device Configurations */
@@ -465,20 +380,15 @@
             public void refreshAfterBecomingVisible() {
                 getWidget().refresh();
             }
-<<<<<<< HEAD
-        }, stringMessages.expeditionDeviceConfigurations(), new ExpeditionDeviceConfigurationsPlace(),
-=======
-        }, getStringMessages().expeditionDeviceConfigurations(), new ExpeditionDeviceConfigurationsPlace((String) null /* no place token */),
->>>>>>> 394ab24d
+        }, stringMessages.expeditionDeviceConfigurations(), new ExpeditionDeviceConfigurationsPlace((String) null /* no place token */),
                 SecuredDomainType.EXPEDITION_DEVICE_CONFIGURATION.getPermission(DefaultActions.values()));
 
         /* Result Import Urls List */
         final ResultImportUrlsListCompositeSupplier urlsListCompositeSupplier = new ResultImportUrlsListCompositeSupplier(
                 stringMessages, presenter);
         adminConsolePanel.addToTabPanel(connectorsTabPanel,
-<<<<<<< HEAD
                 new DefaultRefreshableAdminConsolePanel<ResultImportUrlsListComposite>(urlsListCompositeSupplier),
-                stringMessages.resultImportUrls(), new ResultImportUrlsPlace(),
+                stringMessages.resultImportUrls(), new ResultImportUrlsPlace((String) null /* no place token */),
                 SecuredDomainType.RESULT_IMPORT_URL.getPermission(DefaultActions.values()));
 
         /* Structure Import Management */
@@ -488,17 +398,7 @@
                 new DefaultRefreshableAdminConsolePanel<StructureImportManagementPanel>(
                         structureImportManagementPanelSupplier),
                 stringMessages.manage2Sail() + " " + stringMessages.regattaStructureImport(),
-                new Manage2SailRegattaStructureImportPlace(),
-=======
-                new DefaultRefreshableAdminConsolePanel<ResultImportUrlsListComposite>(resultUrlsListComposite),
-                getStringMessages().resultImportUrls(), new ResultImportUrlsPlace((String) null /* no place token */),
-                SecuredDomainType.RESULT_IMPORT_URL.getPermission(DefaultActions.values()));
-
-        StructureImportManagementPanel structureImportUrlsManagementPanel = new StructureImportManagementPanel(
-                sailingService, userService, errorReporter, getStringMessages(), presenter, eventManagementPanel);
-        adminConsolePanel.addToTabPanel(connectorsTabPanel, new DefaultRefreshableAdminConsolePanel<StructureImportManagementPanel>(structureImportUrlsManagementPanel),
-                getStringMessages().manage2Sail() + " " + getStringMessages().regattaStructureImport(), new Manage2SailRegattaStructureImportPlace((String) null /* no place token */),
->>>>>>> 394ab24d
+                new Manage2SailRegattaStructureImportPlace((String) null /* no place token */),
                 SecuredDomainType.REGATTA.getPermission(DefaultActions.CREATE));
 
         /* ADVANCED */
@@ -512,39 +412,21 @@
             public void refreshAfterBecomingVisible() {
                 getWidget().updateReplicaList();
             }
-<<<<<<< HEAD
-                }, stringMessages.replication(), new ReplicationPlace(),
+                }, stringMessages.replication(), new ReplicationPlace((String) null /* no place token */),
                 () -> userService.hasAnyServerPermission(ServerActions.REPLICATE, ServerActions.START_REPLICATION,
                         ServerActions.READ_REPLICATOR));
 
         /* Master Data */
         final MasterDataImportPanelSupplier masterDataImportPanelSupplier = new MasterDataImportPanelSupplier(stringMessages, presenter);
         adminConsolePanel.addToTabPanel(advancedTabPanel, new DefaultRefreshableAdminConsolePanel<MasterDataImportPanel>(masterDataImportPanelSupplier),
-                stringMessages.masterDataImportPanel(), new MasterDataImportPlace(), SecuredSecurityTypes.SERVER.getPermissionForObject(
+                stringMessages.masterDataImportPanel(), new MasterDataImportPlace((String) null /* no place token */), SecuredSecurityTypes.SERVER.getPermissionForObject(
                         SecuredSecurityTypes.ServerActions.CAN_IMPORT_MASTERDATA, serverInfo));
 
         /* Remote Server Instance Manager */
         final RemoteServerInstancesManagementPanelSupplier remoteServerInstancesManagementPanelSupplier =
                 new RemoteServerInstancesManagementPanelSupplier(stringMessages, presenter, tableResources);
         adminConsolePanel.addToTabPanel(advancedTabPanel, new DefaultRefreshableAdminConsolePanel<RemoteServerInstancesManagementPanel>(remoteServerInstancesManagementPanelSupplier),
-                stringMessages.remoteServerInstances(), new RemoteServerInstancesPlace(),
-=======
-                }, getStringMessages().replication(), new ReplicationPlace((String) null /* no place token */),
-                () -> userService.hasAnyServerPermission(ServerActions.REPLICATE, ServerActions.START_REPLICATION,
-                        ServerActions.READ_REPLICATOR));
-        
-        final MasterDataImportPanel masterDataImportPanel = new MasterDataImportPanel(getStringMessages(), sailingService,
-                presenter, eventManagementPanel, presenter, presenter, mediaPanel);
-        masterDataImportPanel.ensureDebugId("MasterDataImport");
-        adminConsolePanel.addToTabPanel(advancedTabPanel, new DefaultRefreshableAdminConsolePanel<MasterDataImportPanel>(masterDataImportPanel),
-                getStringMessages().masterDataImportPanel(), new MasterDataImportPlace((String) null /* no place token */), SecuredSecurityTypes.SERVER.getPermissionForObject(
-                        SecuredSecurityTypes.ServerActions.CAN_IMPORT_MASTERDATA, serverInfo));
-        
-        RemoteServerInstancesManagementPanel remoteServerInstancesManagementPanel = new RemoteServerInstancesManagementPanel(sailingService, userService,
-                errorReporter, getStringMessages(), tableResources);
-        adminConsolePanel.addToTabPanel(advancedTabPanel, new DefaultRefreshableAdminConsolePanel<RemoteServerInstancesManagementPanel>(remoteServerInstancesManagementPanel),
-                getStringMessages().remoteServerInstances(), new RemoteServerInstancesPlace((String) null /* no place token */),
->>>>>>> 394ab24d
+                stringMessages.remoteServerInstances(), new RemoteServerInstancesPlace((String) null /* no place token */),
                 SecuredSecurityTypes.SERVER.getPermissionForObject(
                         SecuredSecurityTypes.ServerActions.CONFIGURE_REMOTE_INSTANCES, serverInfo));
 
@@ -558,11 +440,7 @@
                             public void refreshAfterBecomingVisible() {
                                 getWidget().refreshServerConfiguration();
                             }
-<<<<<<< HEAD
-        }, stringMessages.localServer(), new LocalServerPlace(),
-=======
-        }, getStringMessages().localServer(), new LocalServerPlace((String) null /* no place token */), 
->>>>>>> 394ab24d
+        }, stringMessages.localServer(), new LocalServerPlace((String) null /* no place token */),
                 // We explicitly use a different permission check here.
                 // Most panels show a list of domain objects which means we check if the user has permissions for any
                 // potentially existing object to decide about the visibility.
@@ -580,11 +458,7 @@
                         getWidget().updateUsers();
                         getWidget().refreshSuggests();
                     }
-<<<<<<< HEAD
-                }, stringMessages.userManagement(), new UserManagementPlace(), SecuredSecurityTypes.USER.getPermission(DefaultActions.MUTATION_ACTIONS));
-=======
-                }, getStringMessages().userManagement(), new UserManagementPlace((String) null /* no place token */), SecuredSecurityTypes.USER.getPermission(DefaultActions.MUTATION_ACTIONS));
->>>>>>> 394ab24d
+                }, stringMessages.userManagement(), new UserManagementPlace((String) null /* no place token */), SecuredSecurityTypes.USER.getPermission(DefaultActions.MUTATION_ACTIONS));
 
         /* Role Definition */
         final RoleDefinitionsPanelSupplier roleDefinitionsPanelSupplier = new RoleDefinitionsPanelSupplier(presenter, tableResources);
@@ -594,11 +468,7 @@
                     public void refreshAfterBecomingVisible() {
                         getWidget().updateRoleDefinitions();
                     }
-<<<<<<< HEAD
-                }, stringMessages.roles(), new RolesPlace(),
-=======
-                }, getStringMessages().roles(), new RolesPlace((String) null /* no place token */), 
->>>>>>> 394ab24d
+                }, stringMessages.roles(), new RolesPlace((String) null /* no place token */),
                 SecuredSecurityTypes.ROLE_DEFINITION.getPermission(DefaultActions.MUTATION_ACTIONS));
 
         /* User Group Management */
@@ -610,19 +480,12 @@
                         getWidget().updateUserGroups();
                         getWidget().refreshSuggests();
                     }
-<<<<<<< HEAD
-                }, stringMessages.userGroupManagement(), new UserGroupManagementPlace(), SecuredSecurityTypes.USER_GROUP.getPermission(DefaultActions.MUTATION_ACTIONS));
+                }, stringMessages.userGroupManagement(), new UserGroupManagementPlace((String) null /* no place token */), SecuredSecurityTypes.USER_GROUP.getPermission(DefaultActions.MUTATION_ACTIONS));
 
         /* File Storage */
         final FileStoragePanelSupplier fileStoragePanelSupplier = new FileStoragePanelSupplier(presenter);
         adminConsolePanel.addToTabPanel(advancedTabPanel, new DefaultRefreshableAdminConsolePanel<FileStoragePanel>(fileStoragePanelSupplier),
-                stringMessages.fileStorage(), new FileStoragePlace(),
-=======
-                }, getStringMessages().userGroupManagement(), new UserGroupManagementPlace((String) null /* no place token */), SecuredSecurityTypes.USER_GROUP.getPermission(DefaultActions.MUTATION_ACTIONS));
-        final FileStoragePanel fileStoragePanel = new FileStoragePanel(sailingService, errorReporter);
-        adminConsolePanel.addToTabPanel(advancedTabPanel, new DefaultRefreshableAdminConsolePanel<FileStoragePanel>(fileStoragePanel),
-                getStringMessages().fileStorage(), new FileStoragePlace(null),
->>>>>>> 394ab24d
+                stringMessages.fileStorage(), new FileStoragePlace(null),
                 SecuredSecurityTypes.SERVER.getPermissionForObject(
                         SecuredSecurityTypes.ServerActions.CONFIGURE_FILE_STORAGE, serverInfo));
 
@@ -638,11 +501,7 @@
                 public void refreshAfterBecomingVisible() {
                             getWidget().refreshMarkTemplates();
                 }
-<<<<<<< HEAD
-            }, stringMessages.markTemplates(), new MarkTemplatesPlace(),
-=======
-            }, getStringMessages().markTemplates(), new MarkTemplatesPlace((String) null /* no place token */),
->>>>>>> 394ab24d
+            }, stringMessages.markTemplates(), new MarkTemplatesPlace((String) null /* no place token */),
             SecuredDomainType.MARK_TEMPLATE.getPermission(DefaultActions.MUTATION_ACTIONS));
 
         /* Mark Properties */
@@ -653,11 +512,7 @@
                     public void refreshAfterBecomingVisible() {
                         getWidget().refreshMarkProperties();
                     }
-<<<<<<< HEAD
-                }, stringMessages.markProperties(), new MarkPropertiesPlace(),
-=======
-                }, getStringMessages().markProperties(), new MarkPropertiesPlace((String) null /* no place token */),
->>>>>>> 394ab24d
+                }, stringMessages.markProperties(), new MarkPropertiesPlace((String) null /* no place token */),
                 SecuredDomainType.MARK_PROPERTIES.getPermission(DefaultActions.MUTATION_ACTIONS));
 
         /* Course Template */
@@ -668,11 +523,7 @@
                     public void refreshAfterBecomingVisible() {
                         getWidget().refreshCourseTemplates();
                     }
-<<<<<<< HEAD
-                }, stringMessages.courseTemplates(), new CourseTemplatesPlace(),
-=======
-                }, getStringMessages().courseTemplates(), new CourseTemplatesPlace((String) null /* no place token */),
->>>>>>> 394ab24d
+                }, stringMessages.courseTemplates(), new CourseTemplatesPlace((String) null /* no place token */),
                 SecuredDomainType.COURSE_TEMPLATE.getPermission(DefaultActions.MUTATION_ACTIONS));
 
         /* Mark Role */
@@ -683,11 +534,7 @@
                     public void refreshAfterBecomingVisible() {
                         getWidget().refreshMarkRoles();
                     }
-<<<<<<< HEAD
-                }, stringMessages.markRoles(), new MarkRolesPlace(),
-=======
-                }, getStringMessages().markRoles(), new MarkRolesPlace((String) null /* no place token */), 
->>>>>>> 394ab24d
+                }, stringMessages.markRoles(), new MarkRolesPlace((String) null /* no place token */),
                 SecuredDomainType.MARK_ROLE.getPermission(DefaultActions.MUTATION_ACTIONS));
 
         adminConsolePanel.initUI(defaultPlace);
