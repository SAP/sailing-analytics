--- conflicted
+++ resolved
@@ -47,12 +47,8 @@
 import com.sap.sailing.gwt.ui.adminconsole.RemoteServerInstancesManagementPanelSupplier;
 import com.sap.sailing.gwt.ui.adminconsole.ReplicationPanelSupplier;
 import com.sap.sailing.gwt.ui.adminconsole.ResultImportUrlsListComposite;
-<<<<<<< HEAD
 import com.sap.sailing.gwt.ui.adminconsole.ResultImportUrlsListCompositeSupplier;
 import com.sap.sailing.gwt.ui.adminconsole.RoleDefinitionsPanelSupplier;
-=======
-import com.sap.sailing.gwt.ui.adminconsole.RoleDefinitionsPanelWrapper;
->>>>>>> f0e7176f
 import com.sap.sailing.gwt.ui.adminconsole.SmartphoneTrackingEventManagementPanel;
 import com.sap.sailing.gwt.ui.adminconsole.SmartphoneTrackingEventManagementPanelSupplier;
 import com.sap.sailing.gwt.ui.adminconsole.StructureImportManagementPanel;
@@ -64,14 +60,9 @@
 import com.sap.sailing.gwt.ui.adminconsole.TracTracEventManagementPanel;
 import com.sap.sailing.gwt.ui.adminconsole.TracTracEventManagementPanelSupplier;
 import com.sap.sailing.gwt.ui.adminconsole.TrackedRacesManagementPanel;
-<<<<<<< HEAD
 import com.sap.sailing.gwt.ui.adminconsole.TrackedRacesManagementPanelSupplier;
 import com.sap.sailing.gwt.ui.adminconsole.UserGroupManagementPanelSupplier;
 import com.sap.sailing.gwt.ui.adminconsole.UserManagementPanelSupplier;
-=======
-import com.sap.sailing.gwt.ui.adminconsole.UserGroupManagementPanelWrapper;
-import com.sap.sailing.gwt.ui.adminconsole.UserManagementPanelWrapper;
->>>>>>> f0e7176f
 import com.sap.sailing.gwt.ui.adminconsole.WindPanel;
 import com.sap.sailing.gwt.ui.adminconsole.WindPanelSupplier;
 import com.sap.sailing.gwt.ui.adminconsole.coursecreation.CourseTemplatePanel;
@@ -136,7 +127,7 @@
 
     interface AdminConsoleViewUiBinder extends UiBinder<Widget, AdminConsoleViewImpl> {
     }
-    private static AdminConsoleViewUiBinder uiBinder = GWT.create(AdminConsoleViewUiBinder.class);    
+    private static AdminConsoleViewUiBinder uiBinder = GWT.create(AdminConsoleViewUiBinder.class);
     private final AdminConsoleTableResources tableResources = GWT.create(AdminConsoleTableResources.class);
     
     public static final String ADVANCED = "AdvancedTab";
@@ -144,41 +135,22 @@
     public static final String COURSE_CREATION = "CourseCreationTab";
     public static final String LEADERBOARDS = "LeaderboardPanel";
     public static final String RACES = "RacesPanel";
-    public static final String RACE_COMMITEE = "RaceCommiteeAppPanel"; 
-    
+    public static final String RACE_COMMITEE = "RaceCommiteeAppPanel";
+
     @UiField
     HeaderPanel headerPanel;
     
-<<<<<<< HEAD
     private Presenter presenter;
-    
     private final StringMessages stringMessages = StringMessages.INSTANCE;
-    
+
     private UserService userService;
     
-=======
-    private Presenter presenter;    
-    private StringMessages stringMessages;   
-    private UserService userService;    
-    private SailingServiceWriteAsync sailingService;
-    private MediaServiceWriteAsync mediaServiceWrite;   
->>>>>>> f0e7176f
     private ErrorReporter errorReporter;
-   
-    private AdminConsolePanel<AbstractAdminConsolePlace> adminConsolePanel;    
+
+    private AdminConsolePanel<AbstractAdminConsolePlace> adminConsolePanel;
     private PlaceController placeController;
+    
     private AbstractAdminConsolePlace defaultPlace;
-    
-<<<<<<< HEAD
-    private String verticalTabName;
-    private String horizontalTabName;
-
-    private AdminConsolePlace defaultPlace;
-=======
-    private Set<RegattasDisplayer> regattasDisplayers;
-    private Set<LeaderboardsDisplayer<StrippedLeaderboardDTOWithSecurity>> leaderboardsDisplayers;
-    private Set<LeaderboardGroupsDisplayer> leaderboardGroupsDisplayers; 
->>>>>>> f0e7176f
     
     public AdminConsoleViewImpl() {
         initWidget(uiBinder.createAndBindUi(this));
@@ -188,37 +160,23 @@
     public void setPresenter(final Presenter presenter) {
         this.presenter = presenter;
         this.userService = presenter.getUserService();
-<<<<<<< HEAD
         this.errorReporter = presenter.getErrorReporter();
-=======
-        this.sailingService = presenter.getSailingService();
-        this.mediaServiceWrite = presenter.getMediaServiceWrite();
-        
-        this.stringMessages = StringMessages.INSTANCE;
-        this.errorReporter = presenter.getErrorReporter();        
->>>>>>> f0e7176f
         this.placeController = presenter.getPlaceController();
     }
-    
+
     @Override
-<<<<<<< HEAD
-    public HeaderPanel createUI(final ServerInfoDTO serverInfo) {   
-        
+    public HeaderPanel createUI(final ServerInfoDTO serverInfo) {
         SAPSailingHeaderWithAuthentication header = new SAPSailingHeaderWithAuthentication(stringMessages.administration());
-=======
-    public HeaderPanel createUI(final ServerInfoDTO serverInfo) {           
-        SAPSailingHeaderWithAuthentication header = new SAPSailingHeaderWithAuthentication(getStringMessages().administration());
->>>>>>> f0e7176f
         GenericAuthentication genericSailingAuthentication = new FixedSailingAuthentication(userService, header.getAuthenticationMenuView());
         AuthorizedContentDecorator authorizedContentDecorator = new GenericAuthorizedContentDecorator(genericSailingAuthentication);
-        authorizedContentDecorator.setContentWidgetFactory(new WidgetFactory() {         
+        authorizedContentDecorator.setContentWidgetFactory(new WidgetFactory() {
             @Override
             public Widget get() {
                 return createAdminConsolePanel(serverInfo);
             }
-        });       
+        });
         headerPanel.setHeaderWidget(header);
-        headerPanel.setContentWidget(authorizedContentDecorator);        
+        headerPanel.setContentWidget(authorizedContentDecorator);
         return headerPanel;
     }
     
@@ -229,28 +187,8 @@
     
     private AdminConsolePanel<AbstractAdminConsolePlace> createAdminConsolePanel(final ServerInfoDTO serverInfo) {
         
-<<<<<<< HEAD
-        final Anchor pwaAnchor = new Anchor(
-                new SafeHtmlBuilder().appendEscaped(stringMessages.pwaAnchor()).toSafeHtml(), "AdminConsolePwa.html");
-        pwaAnchor.addStyleName("releaseNotesAnchor");
-        
-        /**DOM.sinkEvents(awpAnchor, Event.ONCLICK);
-        DOM.setEventListener(awpAnchor, new EventListener() {
-            @Override
-            public void onBrowserEvent(Event event) {
-                if (event.getTypeInt() == Event.ONCLICK) {
-                    event.preventDefault();
-                    SwitchingEntryPoint.switchToMobile();
-                }
-            }
-        });**/
-        
-        adminConsolePanel = new AdminConsolePanel(userService, 
-                serverInfo, stringMessages.releaseNotes(), "/release_notes_admin.html", pwaAnchor, errorReporter,
-=======
-        adminConsolePanel = new AdminConsolePanel<>(userService, 
-                serverInfo, getStringMessages().releaseNotes(), "/release_notes_admin.html", null, errorReporter,
->>>>>>> f0e7176f
+        adminConsolePanel = new AdminConsolePanel<>(userService,
+                serverInfo, stringMessages.releaseNotes(), "/release_notes_admin.html", null, errorReporter,
                 SecurityStylesheetResources.INSTANCE.css(), stringMessages, placeController);
         adminConsolePanel.addStyleName("adminConsolePanel");
         
@@ -285,7 +223,7 @@
             public void refreshAfterBecomingVisible() {
                 presenter.fillLeaderboards();
             }
-        }, stringMessages.leaderboards(), new LeaderboardsPlace(), SecuredDomainType.LEADERBOARD.getPermission(DefaultActions.MUTATION_ACTIONS));     
+        }, stringMessages.leaderboards(), new LeaderboardsPlace(), SecuredDomainType.LEADERBOARD.getPermission(DefaultActions.MUTATION_ACTIONS));
 
         /* Leaderboard Group */
         final LeaderboardGroupConfigPanelSupplier leaderboardGroupConfigPanelSupplier = new LeaderboardGroupConfigPanelSupplier(
@@ -325,7 +263,7 @@
             public void refreshAfterBecomingVisible() {
                 getWidget().refreshCompetitorList();
             }
-        }, stringMessages.competitors(), new CompetitorsPlace(), 
+        }, stringMessages.competitors(), new CompetitorsPlace(),
                 SecuredDomainType.COMPETITOR.getPermission(DefaultActions.MUTATION_ACTIONS_FOR_NON_DELETABLE_TYPES));
 
         /* Boat */
@@ -339,7 +277,7 @@
                 SecuredDomainType.BOAT.getPermission(DefaultActions.MUTATION_ACTIONS_FOR_NON_DELETABLE_TYPES));
 
         /* Race */
-        final RaceCourseManagementPanelSupplier raceCourseManagementPanelSupplier = 
+        final RaceCourseManagementPanelSupplier raceCourseManagementPanelSupplier =
                 new RaceCourseManagementPanelSupplier(stringMessages, presenter);
         adminConsolePanel.addToTabPanel(racesTabPanel,
                 new DefaultRefreshableAdminConsolePanel<RaceCourseManagementPanel>(raceCourseManagementPanelSupplier) {
@@ -366,7 +304,7 @@
             public void refreshAfterBecomingVisible() {
                 getWidget().onShow();
             }
-        }, stringMessages.mediaPanel(), new AudioAndVideoPlace(), 
+        }, stringMessages.mediaPanel(), new AudioAndVideoPlace(),
                 SecuredDomainType.MEDIA_TRACK.getPermission(DefaultActions.MUTATION_ACTIONS));
 
         /* RACE COMMITTEE APP */
@@ -383,7 +321,7 @@
         final HorizontalTabLayoutPanel connectorsTabPanel = adminConsolePanel.addVerticalTab(stringMessages.connectors(), CONNECTORS);
 
         /* TracTrac Event Management */
-        final TracTracEventManagementPanelSupplier tracTracEventManagementPanelSupplier = 
+        final TracTracEventManagementPanelSupplier tracTracEventManagementPanelSupplier =
                 new TracTracEventManagementPanelSupplier(stringMessages, presenter, tableResources);
         adminConsolePanel.addToTabPanel(connectorsTabPanel,
                 new DefaultRefreshableAdminConsolePanel<TracTracEventManagementPanel>(tracTracEventManagementPanelSupplier) {
@@ -396,7 +334,7 @@
                 SecuredDomainType.TRACTRAC_ACCOUNT.getPermission(DefaultActions.values()));
 
         /* Swiss Timing Replay Connector */
-        final SwissTimingReplayConnectorPanelSupplier swissTimingReplayConnectorPanelSupplier = 
+        final SwissTimingReplayConnectorPanelSupplier swissTimingReplayConnectorPanelSupplier =
                 new SwissTimingReplayConnectorPanelSupplier(stringMessages, presenter, tableResources);
         adminConsolePanel.addToTabPanel(connectorsTabPanel,
                 new DefaultRefreshableAdminConsolePanel<SwissTimingReplayConnectorPanel>(
@@ -405,14 +343,14 @@
                 SecuredDomainType.SWISS_TIMING_ARCHIVE_ACCOUNT.getPermission(DefaultActions.values()));
 
         /* Swiss Timing Event Management */
-        final SwissTimingEventManagementPanelSupplier swissTimingEventManagementPanelSupplier = 
+        final SwissTimingEventManagementPanelSupplier swissTimingEventManagementPanelSupplier =
                 new SwissTimingEventManagementPanelSupplier(stringMessages, presenter, tableResources);
         adminConsolePanel.addToTabPanel(connectorsTabPanel, new DefaultRefreshableAdminConsolePanel<SwissTimingEventManagementPanel>(swissTimingEventManagementPanelSupplier),
                 stringMessages.swissTimingEvents(), new SwissTimingEventsPlace(),
                 SecuredDomainType.SWISS_TIMING_ACCOUNT.getPermission(DefaultActions.values()));
 
         /* Smartphone Tracking Event Management */
-        final SmartphoneTrackingEventManagementPanelSupplier trackingEventManagementPanelSupplier = 
+        final SmartphoneTrackingEventManagementPanelSupplier trackingEventManagementPanelSupplier =
                 new SmartphoneTrackingEventManagementPanelSupplier(stringMessages, presenter);
         adminConsolePanel.addToTabPanel(connectorsTabPanel,
                 new DefaultRefreshableAdminConsolePanel<SmartphoneTrackingEventManagementPanel>(
@@ -436,9 +374,9 @@
                 SecuredDomainType.IGTIMI_ACCOUNT.getPermission(DefaultActions.values()));
 
         /* Expedition Device Configurations */
-        final ExpeditionDeviceConfigurationsPanelSupplier expeditionDeviceConfigurationsPanelSupplier = 
+        final ExpeditionDeviceConfigurationsPanelSupplier expeditionDeviceConfigurationsPanelSupplier =
                 new ExpeditionDeviceConfigurationsPanelSupplier(stringMessages, presenter);
-        adminConsolePanel.addToTabPanel(connectorsTabPanel, 
+        adminConsolePanel.addToTabPanel(connectorsTabPanel,
                 new DefaultRefreshableAdminConsolePanel<ExpeditionDeviceConfigurationsPanel>(expeditionDeviceConfigurationsPanelSupplier) {
             @Override
             public void refreshAfterBecomingVisible() {
@@ -479,16 +417,15 @@
                 }, stringMessages.replication(), new ReplicationPlace(),
                 () -> userService.hasAnyServerPermission(ServerActions.REPLICATE, ServerActions.START_REPLICATION,
                         ServerActions.READ_REPLICATOR));
-<<<<<<< HEAD
 
         /* Master Data */
         final MasterDataImportPanelSupplier masterDataImportPanelSupplier = new MasterDataImportPanelSupplier(stringMessages, presenter);
         adminConsolePanel.addToTabPanel(advancedTabPanel, new DefaultRefreshableAdminConsolePanel<MasterDataImportPanel>(masterDataImportPanelSupplier),
                 stringMessages.masterDataImportPanel(), new MasterDataImportPlace(), SecuredSecurityTypes.SERVER.getPermissionForObject(
                         SecuredSecurityTypes.ServerActions.CAN_IMPORT_MASTERDATA, serverInfo));
-        
+
         /* Remote Server Instance Manager */
-        final RemoteServerInstancesManagementPanelSupplier remoteServerInstancesManagementPanelSupplier = 
+        final RemoteServerInstancesManagementPanelSupplier remoteServerInstancesManagementPanelSupplier =
                 new RemoteServerInstancesManagementPanelSupplier(stringMessages, presenter, tableResources);
         adminConsolePanel.addToTabPanel(advancedTabPanel, new DefaultRefreshableAdminConsolePanel<RemoteServerInstancesManagementPanel>(remoteServerInstancesManagementPanelSupplier),
                 stringMessages.remoteServerInstances(), new RemoteServerInstancesPlace(),
@@ -496,28 +433,8 @@
                         SecuredSecurityTypes.ServerActions.CONFIGURE_REMOTE_INSTANCES, serverInfo));
 
         /* Local Server Management */
-        final LocalServerManagementPanelSupplier localServerInstancesManagementPanelSupplier = 
+        final LocalServerManagementPanelSupplier localServerInstancesManagementPanelSupplier =
                 new LocalServerManagementPanelSupplier(stringMessages, presenter);
-=======
-        
-        final MasterDataImportPanel masterDataImportPanel = new MasterDataImportPanel(getStringMessages(), sailingService,
-                presenter, eventManagementPanel, presenter, presenter, mediaPanel);
-        masterDataImportPanel.ensureDebugId("MasterDataImport");
-        adminConsolePanel.addToTabPanel(advancedTabPanel, new DefaultRefreshableAdminConsolePanel<MasterDataImportPanel>(masterDataImportPanel),
-                getStringMessages().masterDataImportPanel(), new MasterDataImportPlace(), SecuredSecurityTypes.SERVER.getPermissionForObject(
-                        SecuredSecurityTypes.ServerActions.CAN_IMPORT_MASTERDATA, serverInfo));
-        
-        RemoteServerInstancesManagementPanel remoteServerInstancesManagementPanel = new RemoteServerInstancesManagementPanel(sailingService, userService,
-                errorReporter, getStringMessages(), tableResources);
-        adminConsolePanel.addToTabPanel(advancedTabPanel, new DefaultRefreshableAdminConsolePanel<RemoteServerInstancesManagementPanel>(remoteServerInstancesManagementPanel),
-                getStringMessages().remoteServerInstances(), new RemoteServerInstancesPlace(),
-                SecuredSecurityTypes.SERVER.getPermissionForObject(
-                        SecuredSecurityTypes.ServerActions.CONFIGURE_REMOTE_INSTANCES, serverInfo));
-        
-        final LocalServerManagementPanel localServerInstancesManagementPanel = new LocalServerManagementPanel(
-                sailingService, userService, errorReporter, getStringMessages());
-        localServerInstancesManagementPanel.ensureDebugId("LocalServer");
->>>>>>> f0e7176f
         adminConsolePanel.addToTabPanel(advancedTabPanel,
                 new DefaultRefreshableAdminConsolePanel<LocalServerManagementPanel>(
                         localServerInstancesManagementPanelSupplier) {
@@ -525,7 +442,7 @@
                             public void refreshAfterBecomingVisible() {
                                 getWidget().refreshServerConfiguration();
                             }
-        }, stringMessages.localServer(), new LocalServerPlace(), 
+        }, stringMessages.localServer(), new LocalServerPlace(),
                 // We explicitly use a different permission check here.
                 // Most panels show a list of domain objects which means we check if the user has permissions for any
                 // potentially existing object to decide about the visibility.
@@ -534,14 +451,8 @@
                 () -> userService.hasAnyServerPermission(ServerActions.CONFIGURE_LOCAL_SERVER,
                         DefaultActions.CHANGE_OWNERSHIP, DefaultActions.CHANGE_ACL));
 
-<<<<<<< HEAD
         /* User Management */
         final UserManagementPanelSupplier userManagementPanelSupplier = new UserManagementPanelSupplier(presenter, tableResources);
-=======
-        final UserManagementPanel<AdminConsoleTableResources> userManagementPanel = new UserManagementPanelWrapper(userService, StringMessages.INSTANCE,
-                SecuredDomainType.getAllInstances(), errorReporter, tableResources);
-        userManagementPanel.ensureDebugId("UserManagementPanel");
->>>>>>> f0e7176f
         adminConsolePanel.addToTabPanel(advancedTabPanel,
                 new DefaultRefreshableAdminConsolePanel<UserManagementPanel<AdminConsoleTableResources>>(userManagementPanelSupplier) {
                     @Override
@@ -551,29 +462,19 @@
                     }
                 }, stringMessages.userManagement(), new UserManagementPlace(), SecuredSecurityTypes.USER.getPermission(DefaultActions.MUTATION_ACTIONS));
 
-<<<<<<< HEAD
         /* Role Definition */
         final RoleDefinitionsPanelSupplier roleDefinitionsPanelSupplier = new RoleDefinitionsPanelSupplier(presenter, tableResources);
-=======
-        final RoleDefinitionsPanel roleManagementPanel = new RoleDefinitionsPanelWrapper(StringMessages.INSTANCE,
-                userService, tableResources, errorReporter);
->>>>>>> f0e7176f
         adminConsolePanel.addToTabPanel(advancedTabPanel,
                 new DefaultRefreshableAdminConsolePanel<RoleDefinitionsPanel>(roleDefinitionsPanelSupplier) {
                     @Override
                     public void refreshAfterBecomingVisible() {
                         getWidget().updateRoleDefinitions();
                     }
-                }, stringMessages.roles(), new RolesPlace(), 
+                }, stringMessages.roles(), new RolesPlace(),
                 SecuredSecurityTypes.ROLE_DEFINITION.getPermission(DefaultActions.MUTATION_ACTIONS));
 
-<<<<<<< HEAD
         /* User Group Management */
         final UserGroupManagementPanelSupplier userGroupManagementPanelSupplier = new UserGroupManagementPanelSupplier(presenter, tableResources);
-=======
-        final UserGroupManagementPanel userGroupManagementPanel = new UserGroupManagementPanelWrapper(userService,
-                StringMessages.INSTANCE, SecuredDomainType.getAllInstances(), errorReporter, tableResources);
->>>>>>> f0e7176f
         adminConsolePanel.addToTabPanel(advancedTabPanel,
                 new DefaultRefreshableAdminConsolePanel<UserGroupManagementPanel>(userGroupManagementPanelSupplier) {
                     @Override
@@ -589,11 +490,7 @@
                 stringMessages.fileStorage(), new FileStoragePlace(),
                 SecuredSecurityTypes.SERVER.getPermissionForObject(
                         SecuredSecurityTypes.ServerActions.CONFIGURE_FILE_STORAGE, serverInfo));
-<<<<<<< HEAD
-
-=======
-        
->>>>>>> f0e7176f
+
         /* COURSE CREATION */
         final HorizontalTabLayoutPanel courseCreationTabPanel = adminConsolePanel
                 .addVerticalTab(stringMessages.courseCreation(), COURSE_CREATION);
@@ -639,20 +536,12 @@
                     public void refreshAfterBecomingVisible() {
                         getWidget().refreshMarkRoles();
                     }
-                }, stringMessages.markRoles(), new MarkRolesPlace(), 
+                }, stringMessages.markRoles(), new MarkRolesPlace(),
                 SecuredDomainType.MARK_ROLE.getPermission(DefaultActions.MUTATION_ACTIONS));
-<<<<<<< HEAD
-        adminConsolePanel.initUI(verticalTabName, horizontalTabName);
-
-=======
 
         adminConsolePanel.initUI(defaultPlace);
-        
-        presenter.fillRegattas();
-        presenter.fillLeaderboardGroups();
-        presenter.fillLeaderboards();
-        
->>>>>>> f0e7176f
+
+
         return adminConsolePanel;
     }
 
