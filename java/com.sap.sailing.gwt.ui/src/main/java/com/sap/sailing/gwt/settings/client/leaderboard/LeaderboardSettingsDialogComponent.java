--- conflicted
+++ resolved
@@ -1,4 +1,3 @@
-<<<<<<< HEAD
 package com.sap.sailing.gwt.settings.client.leaderboard;
 
 import java.util.ArrayList;
@@ -439,445 +438,4 @@
         }
         return result;
     }
-}
-=======
-package com.sap.sailing.gwt.settings.client.leaderboard;
-
-import java.util.ArrayList;
-import java.util.LinkedHashMap;
-import java.util.List;
-import java.util.Map;
-
-import com.google.gwt.dom.client.Style.Float;
-import com.google.gwt.dom.client.Style.Unit;
-import com.google.gwt.event.dom.client.ClickEvent;
-import com.google.gwt.event.dom.client.ClickHandler;
-import com.google.gwt.user.client.ui.CheckBox;
-import com.google.gwt.user.client.ui.FlowPanel;
-import com.google.gwt.user.client.ui.FocusWidget;
-import com.google.gwt.user.client.ui.Grid;
-import com.google.gwt.user.client.ui.HasVerticalAlignment;
-import com.google.gwt.user.client.ui.HorizontalPanel;
-import com.google.gwt.user.client.ui.Label;
-import com.google.gwt.user.client.ui.LongBox;
-import com.google.gwt.user.client.ui.RadioButton;
-import com.google.gwt.user.client.ui.Widget;
-import com.sap.sailing.domain.common.DetailType;
-import com.sap.sailing.gwt.settings.client.leaderboard.LeaderboardSettings.RaceColumnSelectionStrategies;
-import com.sap.sailing.gwt.ui.client.DebugIdHelper;
-import com.sap.sailing.gwt.ui.client.DetailTypeFormatter;
-import com.sap.sailing.gwt.ui.client.StringMessages;
-import com.sap.sailing.gwt.ui.leaderboard.LeaderboardEntryPoint;
-import com.sap.sailing.gwt.ui.leaderboard.LeaderboardPanel;
-import com.sap.sailing.gwt.ui.leaderboard.LegColumn;
-import com.sap.sailing.gwt.ui.leaderboard.ManeuverCountRaceColumn;
-import com.sap.sse.common.Util;
-import com.sap.sse.gwt.client.controls.IntegerBox;
-import com.sap.sse.gwt.client.dialog.DataEntryDialog;
-import com.sap.sse.gwt.client.dialog.DataEntryDialog.Validator;
-import com.sap.sse.gwt.client.shared.components.SettingsDialogComponent;
-
-public class LeaderboardSettingsDialogComponent implements SettingsDialogComponent<LeaderboardSettings> {
-    private final Map<String, CheckBox> raceColumnCheckboxes;
-    private final List<String> raceAllRaceColumnNames;
-    private final Map<DetailType, CheckBox> maneuverDetailCheckboxes;
-    private final Map<DetailType, CheckBox> legDetailCheckboxes;
-    private final Map<DetailType, CheckBox> raceDetailCheckboxes;
-    private final Map<DetailType, CheckBox> overallDetailCheckboxes;
-    private final StringMessages stringMessages;
-    private LongBox refreshIntervalInSecondsBox;
-    private RaceColumnSelectionStrategies activeRaceColumnSelectionStrategy;
-    
-    private RadioButton explicitRaceColumnSelectionRadioBtn;
-    private RadioButton lastNRacesColumnSelectionRadioBtn;
-    private IntegerBox numberOfLastRacesToShowBox;
-    private CheckBox showAddedScoresCheckBox;
-    private CheckBox showOverallColumnWithNumberOfRacesSailedPerCompetitorCheckBox;
-    private CheckBox showCompetitorSailIdColumnheckBox;
-    private CheckBox showCompetitorFullNameColumnCheckBox;
-    private LeaderboardSettings initialSettings;
-
-    public LeaderboardSettingsDialogComponent(LeaderboardSettings initialSettings, List<String> allRaceColumnNames, StringMessages stringMessages) {
-        this.initialSettings = initialSettings;
-        this.stringMessages = stringMessages;
-        this.raceAllRaceColumnNames = allRaceColumnNames;
-        this.activeRaceColumnSelectionStrategy = initialSettings.getActiveRaceColumnSelectionStrategy();
-        
-        maneuverDetailCheckboxes = new LinkedHashMap<DetailType, CheckBox>();
-        raceColumnCheckboxes = new LinkedHashMap<>();
-        legDetailCheckboxes = new LinkedHashMap<DetailType, CheckBox>();
-        raceDetailCheckboxes = new LinkedHashMap<DetailType, CheckBox>();
-        overallDetailCheckboxes = new LinkedHashMap<DetailType, CheckBox>();
-    }
-
-    @Override
-    public Widget getAdditionalWidget(DataEntryDialog<?> dialog) {
-        FlowPanel dialogPanel = new FlowPanel();
-        dialogPanel.ensureDebugId("LeaderboardSettingsPanel");
-        dialogPanel.add(createSelectedRacesPanel(dialog));
-        dialogPanel.add(createOverallDetailPanel(dialog));
-        dialogPanel.add(createRaceDetailPanel(dialog));
-        dialogPanel.add(createRaceStartAnalysisPanel(dialog));
-        dialogPanel.add(createLegDetailsPanel(dialog));
-        dialogPanel.add(createManeuverDetailsPanel(dialog));
-        dialogPanel.add(createTimingDetailsPanel(dialog));
-        return dialogPanel;
-    }
-    
-    private FlowPanel createManeuverDetailsPanel(DataEntryDialog<?> dialog) {
-        FlowPanel meneuverPanel = new FlowPanel();
-        meneuverPanel.ensureDebugId("ManeuverSettingsPanel");
-        meneuverPanel.add(dialog.createHeadline(stringMessages.maneuverTypes(), true));
-        meneuverPanel.addStyleName("SettingsDialogComponent");
-        FlowPanel meneuverContent = new FlowPanel();
-        meneuverContent.addStyleName("dialogInnerContent");
-        List<DetailType> currentMeneuverDetailSelection = initialSettings.getManeuverDetailsToShow();
-        for (DetailType detailType : ManeuverCountRaceColumn.getAvailableManeuverDetailColumnTypes()) {
-            CheckBox checkbox = createAndRegisterCheckbox(dialog, detailType,
-                    currentMeneuverDetailSelection.contains(detailType), maneuverDetailCheckboxes);
-            
-            meneuverContent.add(checkbox);
-        }
-        meneuverPanel.add(meneuverContent);
-        return meneuverPanel;
-    }
-
-    private FlowPanel createTimingDetailsPanel(DataEntryDialog<?> dialog) {
-        FlowPanel timingPanel = new FlowPanel();
-        timingPanel.ensureDebugId("TimingSettingsPanel");
-        refreshIntervalInSecondsBox = dialog.createLongBox(
-                (initialSettings.getDelayBetweenAutoAdvancesInMilliseconds()==null ?
-                        LeaderboardEntryPoint.DEFAULT_REFRESH_INTERVAL_MILLIS : initialSettings.getDelayBetweenAutoAdvancesInMilliseconds()) / 1000l, 4);
-        refreshIntervalInSecondsBox.ensureDebugId("RefreshIntervalLongBox");
-        
-        timingPanel.add(dialog.createHeadline(stringMessages.timing(), true));
-        timingPanel.addStyleName("SettingsDialogComponent");
-
-        FlowPanel timingContent = new FlowPanel();
-        timingPanel.add(timingContent);
-        
-        timingContent.addStyleName("dialogInnerContent");
-        Label refreshIntervalLabel = new Label(stringMessages.refreshInterval() + ":");
-        refreshIntervalLabel.getElement().getStyle().setPaddingRight(5, Unit.PX);
-        refreshIntervalLabel.getElement().getStyle().setPaddingLeft(5, Unit.PX);
-        refreshIntervalLabel.getElement().getStyle().setFloat(Float.LEFT);
-        timingContent.add(refreshIntervalLabel);
-        timingContent.add(refreshIntervalInSecondsBox);
-
-        return timingPanel;
-    }
-
-    private FlowPanel createRaceDetailPanel(DataEntryDialog<?> dialog) {
-        FlowPanel raceDetailDialog = new FlowPanel();
-        raceDetailDialog.ensureDebugId("RaceDetailsSettingsPanel");
-        raceDetailDialog.add(dialog.createHeadline(stringMessages.raceDetailsToShow(), true));
-        raceDetailDialog.addStyleName("SettingsDialogComponent");
-        int detailCountInCurrentFlowPanel = 0;
-        List<DetailType> currentRaceDetailSelection = initialSettings.getRaceDetailsToShow();
-        FlowPanel raceDetailDialogContent = null;
-        for (DetailType type : LeaderboardPanel.getAvailableRaceDetailColumnTypes()) {
-            if (detailCountInCurrentFlowPanel % 8 == 0) {
-                raceDetailDialogContent = new FlowPanel();
-                raceDetailDialogContent.addStyleName("dialogInnerContent");
-                raceDetailDialog.add(raceDetailDialogContent);
-            }
-            CheckBox checkbox = createAndRegisterCheckbox(dialog, type, currentRaceDetailSelection.contains(type),
-                    raceDetailCheckboxes);
-            raceDetailDialogContent.add(checkbox);
-            detailCountInCurrentFlowPanel++;
-        }
-        // Make it possible to configure added points
-        FlowPanel addedScoresFlowPanel = new FlowPanel();
-        addedScoresFlowPanel.addStyleName("dialogInnerContent");
-        showAddedScoresCheckBox = dialog.createCheckbox(stringMessages.showAddedScores());
-        dialog.addTooltip(showAddedScoresCheckBox, stringMessages.showAddedScores());
-        showAddedScoresCheckBox.setValue(initialSettings.isShowAddedScores());
-        addedScoresFlowPanel.add(showAddedScoresCheckBox);
-        raceDetailDialog.add(addedScoresFlowPanel);
-        return raceDetailDialog;
-    }
-
-    private FlowPanel createRaceStartAnalysisPanel(DataEntryDialog<?> dialog) {
-        FlowPanel raceStartAnalysisDialog = new FlowPanel();
-        raceStartAnalysisDialog.ensureDebugId("RaceStartAnalysisDialog");
-        raceStartAnalysisDialog.add(dialog.createHeadline(stringMessages.raceStartAnalysis(), true));
-        raceStartAnalysisDialog.addStyleName("SettingsDialogComponent");
-        int detailCountInCurrentFlowPanel = 0;
-        List<DetailType> currentRaceDetailSelection = initialSettings.getRaceDetailsToShow();
-        FlowPanel raceStartAnalysisDialogContent = null;
-        for (DetailType type : LeaderboardPanel.getAvailableRaceStartAnalysisColumnTypes()) {
-            if (detailCountInCurrentFlowPanel % 8 == 0) {
-                raceStartAnalysisDialogContent = new FlowPanel();
-                raceStartAnalysisDialogContent.addStyleName("dialogInnerContent");
-                raceStartAnalysisDialog.add(raceStartAnalysisDialogContent);
-            }
-            CheckBox checkbox = createAndRegisterCheckbox(dialog, type, currentRaceDetailSelection.contains(type),
-                    raceDetailCheckboxes);
-            raceStartAnalysisDialogContent.add(checkbox);
-            detailCountInCurrentFlowPanel++;
-        }
-        return raceStartAnalysisDialog;
-    }
-
-    private FlowPanel createOverallDetailPanel(DataEntryDialog<?> dialog) {
-        FlowPanel overallDetailDialog = new FlowPanel();
-        overallDetailDialog.ensureDebugId("OverallDetailsSettingsPanel");
-        overallDetailDialog.add(dialog.createHeadline(stringMessages.overallDetailsToShow(), true));
-        overallDetailDialog.addStyleName("SettingsDialogComponent overallDetailSettings");
-        FlowPanel overallDetailDialogContent = new FlowPanel();
-        overallDetailDialogContent.addStyleName("dialogInnerContent");
-        List<DetailType> currentOverallDetailSelection = initialSettings.getOverallDetailsToShow();
-        for (DetailType type : LeaderboardPanel.getAvailableOverallDetailColumnTypes()) {
-            CheckBox checkbox = createAndRegisterCheckbox(dialog, type, currentOverallDetailSelection.contains(type),
-                    overallDetailCheckboxes);
-            overallDetailDialogContent.add(checkbox);
-        }
-        showOverallColumnWithNumberOfRacesSailedPerCompetitorCheckBox = dialog.createCheckbox(stringMessages.showNumberOfRacesScored());
-        dialog.addTooltip(showOverallColumnWithNumberOfRacesSailedPerCompetitorCheckBox, stringMessages.showNumberOfRacesScored());
-        showOverallColumnWithNumberOfRacesSailedPerCompetitorCheckBox.setValue(initialSettings.isShowOverallColumnWithNumberOfRacesCompletedPerCompetitor());
-        overallDetailDialogContent.add(showOverallColumnWithNumberOfRacesSailedPerCompetitorCheckBox);
-        showCompetitorSailIdColumnheckBox = dialog.createCheckbox(stringMessages.showCompetitorSailIdColumn());
-        showCompetitorSailIdColumnheckBox.setValue(initialSettings.isShowCompetitorSailIdColumn());
-        overallDetailDialogContent.add(showCompetitorSailIdColumnheckBox);
-        showCompetitorFullNameColumnCheckBox = dialog.createCheckbox(stringMessages.showCompetitorFullNameColumn());
-        showCompetitorFullNameColumnCheckBox.setValue(initialSettings.isShowCompetitorFullNameColumn());
-        overallDetailDialogContent.add(showCompetitorFullNameColumnCheckBox);
-        overallDetailDialog.add(overallDetailDialogContent);
-        return overallDetailDialog;
-    }
-
-    private FlowPanel createLegDetailsPanel(DataEntryDialog<?> dialog) {
-        FlowPanel legDetailsToShow = new FlowPanel();
-        legDetailsToShow.ensureDebugId("LegDetailsSettingsPanel");
-        legDetailsToShow.add(dialog.createHeadline(stringMessages.legDetailsToShow(), true));
-        legDetailsToShow.addStyleName("SettingsDialogComponent");
-        FlowPanel legDetailsContent = null;
-        List<DetailType> currentLegDetailSelection = initialSettings.getLegDetailsToShow();
-        int detailCountInCurrentFlowPanel = 0;
-        for (DetailType type : LegColumn.getAvailableLegDetailColumnTypes()) {
-            if (detailCountInCurrentFlowPanel % 8 == 0) {
-                legDetailsContent = new FlowPanel();
-                legDetailsContent.addStyleName("dialogInnerContent");
-                legDetailsToShow.add(legDetailsContent);
-            }
-            CheckBox checkbox = createAndRegisterCheckbox(dialog, type, currentLegDetailSelection.contains(type),
-                    legDetailCheckboxes);
-            legDetailsContent.add(checkbox);
-            detailCountInCurrentFlowPanel++;
-        }
-        return legDetailsToShow;
-    }
-
-    private FlowPanel createSelectedRacesPanel(DataEntryDialog<?> dialog) {
-        FlowPanel selectedRacesPanel = new FlowPanel();
-        selectedRacesPanel.ensureDebugId("RaceSelectionSettingsPanel");
-        selectedRacesPanel.addStyleName("SettingsDialogComponent");
-        selectedRacesPanel.add(dialog.createHeadline(stringMessages.selectedRaces(), true));
-        // race selection strategy elements
-        HorizontalPanel racesSelectionStrategyPanel = new HorizontalPanel();
-        selectedRacesPanel.add(racesSelectionStrategyPanel);
-
-        FlowPanel selectedRacesContent = new FlowPanel();
-        selectedRacesContent.addStyleName("dialogInnerContent");
-        selectedRacesPanel.add(selectedRacesContent);
-        
-        // Attention: We need to consider that there are regattas with more than 30 races
-        int racesCount = raceAllRaceColumnNames.size();
-        if (racesCount > 0) {
-            final FlowPanel explicitRaceSelectionContent = new FlowPanel();
-            explicitRaceSelectionContent.ensureDebugId("ExplicitRaceSelectionPanel");
-            final FlowPanel lastNRacesSelectionContent = new FlowPanel();
-            lastNRacesSelectionContent.ensureDebugId("MostCurrentRacesSelectionPanel");
-            
-            String radioButtonGroupName = "raceSelectionStrategyGroup";
-            Label raceSelectionWayLabel = new Label(stringMessages.chooseTheWayYouSelectRaces() + ":");
-            raceSelectionWayLabel.getElement().getStyle().setPaddingRight(5, Unit.PX);
-            racesSelectionStrategyPanel.add(raceSelectionWayLabel);
-            explicitRaceColumnSelectionRadioBtn = dialog.createRadioButton(radioButtonGroupName, stringMessages.selectFromAllRaces());
-            explicitRaceColumnSelectionRadioBtn.ensureDebugId("ExplicitRaceSelectionRadioButton");
-            racesSelectionStrategyPanel.setVerticalAlignment(HasVerticalAlignment.ALIGN_MIDDLE);
-            explicitRaceColumnSelectionRadioBtn.setValue(activeRaceColumnSelectionStrategy == RaceColumnSelectionStrategies.EXPLICIT);
-            explicitRaceColumnSelectionRadioBtn.addClickHandler(new ClickHandler() {
-                @Override
-                public void onClick(ClickEvent event) {
-                    explicitRaceSelectionContent.setVisible(true);
-                    lastNRacesSelectionContent.setVisible(false);
-                    activeRaceColumnSelectionStrategy = RaceColumnSelectionStrategies.EXPLICIT;
-                }
-            });
-            racesSelectionStrategyPanel.add(explicitRaceColumnSelectionRadioBtn);
-
-            // content of explicit race selection
-            int maxRacesPerRow = 10;
-            int rowIndex = 0;
-            int columnIndex = 0;
-            int rowCount = racesCount / maxRacesPerRow;
-            if(racesCount % maxRacesPerRow != 0) {
-                rowCount++;
-            }
-            Grid grid = new Grid(rowCount, maxRacesPerRow);
-            List<String> namesOfRaceColumnsToShow = initialSettings.getNamesOfRaceColumnsToShow();
-            for (String raceColumnName : raceAllRaceColumnNames) {
-                CheckBox checkbox = createCheckbox(dialog, raceColumnName,
-                        Util.contains(namesOfRaceColumnsToShow, raceColumnName), null);
-                raceColumnCheckboxes.put(raceColumnName, checkbox);
-                grid.setWidget(rowIndex, columnIndex++, checkbox);
-                if(columnIndex == maxRacesPerRow) {
-                    rowIndex++;
-                    columnIndex = 0;
-                }
-            }
-            explicitRaceSelectionContent.add(grid);
-            explicitRaceSelectionContent.setVisible(activeRaceColumnSelectionStrategy == RaceColumnSelectionStrategies.EXPLICIT);
-            selectedRacesContent.add(explicitRaceSelectionContent);
-            
-            lastNRacesColumnSelectionRadioBtn = dialog.createRadioButton(radioButtonGroupName, stringMessages.selectANumberOfRaces());
-            lastNRacesColumnSelectionRadioBtn.ensureDebugId("MostCurrentRacesSelectionRadioButton");
-            lastNRacesColumnSelectionRadioBtn.setValue(activeRaceColumnSelectionStrategy == RaceColumnSelectionStrategies.LAST_N);
-            lastNRacesColumnSelectionRadioBtn.addClickHandler(new ClickHandler() {
-                @Override
-                public void onClick(ClickEvent event) {
-                    explicitRaceSelectionContent.setVisible(false);
-                    lastNRacesSelectionContent.setVisible(true);
-                    activeRaceColumnSelectionStrategy = RaceColumnSelectionStrategies.LAST_N;
-                }
-            });
-            racesSelectionStrategyPanel.add(lastNRacesColumnSelectionRadioBtn);
-            dialog.alignAllPanelWidgetsVertically(racesSelectionStrategyPanel, HasVerticalAlignment.ALIGN_MIDDLE);
-            
-            // content of 'number of races' selection
-            HorizontalPanel hPanel = new HorizontalPanel();
-            lastNRacesSelectionContent.add(hPanel);
-            Label numberOfLastRacesLabel = new Label(stringMessages.numberOfLastNRaces() + ":");
-            numberOfLastRacesLabel.getElement().getStyle().setPaddingRight(10, Unit.PX);
-            hPanel.add(numberOfLastRacesLabel);
-            Integer numberOfLastRacesToShow = initialSettings.getNumberOfLastRacesToShow();
-            numberOfLastRacesToShowBox = dialog.createIntegerBox(numberOfLastRacesToShow != null ? numberOfLastRacesToShow : racesCount, 3);
-            numberOfLastRacesToShowBox.ensureDebugId("NumberOfMostCurrentRacesIntegerBox");
-            hPanel.add(numberOfLastRacesToShowBox);
-            dialog.alignAllPanelWidgetsVertically(hPanel, HasVerticalAlignment.ALIGN_MIDDLE);
-            lastNRacesSelectionContent.setVisible(activeRaceColumnSelectionStrategy == RaceColumnSelectionStrategies.LAST_N);
-            selectedRacesContent.add(lastNRacesSelectionContent);
-        } else {
-            selectedRacesContent.add(new Label(stringMessages.noRacesYet()));
-        }
-        return selectedRacesPanel;
-    }
-    
-    private CheckBox createAndRegisterCheckbox(DataEntryDialog<?> dialog, DetailType detailType, boolean selected,
-            Map<DetailType, CheckBox> registry) {
-        CheckBox checkbox = createCheckbox(dialog, detailType, selected);
-        registry.put(detailType, checkbox);
-        return checkbox;
-    }
-    
-    private CheckBox createCheckbox(DataEntryDialog<?> dialog, DetailType detailType, boolean selected) {
-        CheckBox checkbox = createCheckbox(dialog, DetailTypeFormatter.format(detailType), selected,
-                DetailTypeFormatter.getTooltip(detailType));
-        checkbox.ensureDebugId(DebugIdHelper.createDebugId(detailType) + "CheckBox");
-        return checkbox;
-    }
-    
-    private CheckBox createCheckbox(DataEntryDialog<?> dialog, String label, boolean selected, String tooltip) {
-        CheckBox checkbox = dialog.createCheckbox(label);
-        checkbox.ensureDebugId(DebugIdHelper.createDebugId(label) + "CheckBox");
-        checkbox.setValue(selected);
-        dialog.addTooltip(checkbox, tooltip);
-        return checkbox;
-    }
-
-    @Override
-    public LeaderboardSettings getResult() {
-        List<DetailType> maneuverDetailsToShow = new ArrayList<DetailType>();
-        for (Map.Entry<DetailType, CheckBox> entry : maneuverDetailCheckboxes.entrySet()) {
-            if (entry.getValue().getValue()) {
-                maneuverDetailsToShow.add(entry.getKey());
-            }
-        }
-        List<DetailType> overallDetailsToShow = new ArrayList<DetailType>();
-        for (Map.Entry<DetailType, CheckBox> entry : overallDetailCheckboxes.entrySet()) {
-            if (entry.getValue().getValue()) {
-                overallDetailsToShow.add(entry.getKey());
-            }
-        }
-        List<DetailType> raceDetailsToShow = new ArrayList<DetailType>();
-        for (Map.Entry<DetailType, CheckBox> entry : raceDetailCheckboxes.entrySet()) {
-            if (entry.getValue().getValue()) {
-                raceDetailsToShow.add(entry.getKey());
-            }
-        }
-        List<DetailType> legDetailsToShow = new ArrayList<DetailType>();
-        for (Map.Entry<DetailType, CheckBox> entry : legDetailCheckboxes.entrySet()) {
-            if (entry.getValue().getValue()) {
-                legDetailsToShow.add(entry.getKey());
-            }
-        }
-        List<String> namesOfRaceColumnsToShow = null;
-        if (activeRaceColumnSelectionStrategy == RaceColumnSelectionStrategies.EXPLICIT) {
-            namesOfRaceColumnsToShow = new ArrayList<String>();
-            for (Map.Entry<String, CheckBox> entry : raceColumnCheckboxes.entrySet()) {
-                if (entry.getValue().getValue()) {
-                    namesOfRaceColumnsToShow.add(entry.getKey());
-                }
-            }
-        }
-        Long delayBetweenAutoAdvancesValue = refreshIntervalInSecondsBox.getValue();
-        Integer lastNRacesToShowValue = activeRaceColumnSelectionStrategy == RaceColumnSelectionStrategies.LAST_N ?
-                numberOfLastRacesToShowBox.getValue() : null;
-        LeaderboardSettings newSettings = new LeaderboardSettings(maneuverDetailsToShow, legDetailsToShow, raceDetailsToShow,
-                overallDetailsToShow, namesOfRaceColumnsToShow, /* nameOfRacesToShow */null,
-                lastNRacesToShowValue,
-                initialSettings.isAutoExpandPreSelectedRace(), 1000l * (delayBetweenAutoAdvancesValue == null ? 0l : delayBetweenAutoAdvancesValue.longValue()),
-                null,
-                true, /* updateUponPlayStateChange */ true, activeRaceColumnSelectionStrategy,
-                /*showAddedScores*/ showAddedScoresCheckBox.getValue().booleanValue(),
-                /*showOverallColumnWithNumberOfRacesSailedPerCompetitor*/ showOverallColumnWithNumberOfRacesSailedPerCompetitorCheckBox.getValue().booleanValue(),
-                showCompetitorSailIdColumnheckBox.getValue(), showCompetitorFullNameColumnCheckBox.getValue());
-        return LeaderboardSettingsFactory.getInstance().keepDefaults(initialSettings, newSettings);
-    }
-
-    @Override
-    public Validator<LeaderboardSettings> getValidator() {
-        return new Validator<LeaderboardSettings>() {
-            @Override
-            public String getErrorMessage(LeaderboardSettings valueToValidate) {
-                final String result;
-                if (valueToValidate.getLegDetailsToShow().isEmpty()) {
-                    result = stringMessages.selectAtLeastOneLegDetail();
-                } else if (valueToValidate.getDelayBetweenAutoAdvancesInMilliseconds() < 1000) {
-                    result = stringMessages.chooseUpdateIntervalOfAtLeastOneSecond();
-                } else if (valueToValidate.getActiveRaceColumnSelectionStrategy() == RaceColumnSelectionStrategies.LAST_N
-                        && (numberOfLastRacesToShowBox.getValue() == null || numberOfLastRacesToShowBox.getValue() < 0)) {
-                    result = stringMessages.numberOfRacesMustBeNonNegativeNumber();
-                } else {
-                    result = null;
-                }
-                return result;
-            }
-        };
-    }
-
-    @Override
-    public FocusWidget getFocusWidget() {
-        final FocusWidget result;
-        if (raceDetailCheckboxes.isEmpty()) {
-            if (legDetailCheckboxes.isEmpty()) {
-                if (maneuverDetailCheckboxes.isEmpty()) {
-                    if (overallDetailCheckboxes.isEmpty()) {
-                        result = refreshIntervalInSecondsBox;
-                    } else {
-                        result = overallDetailCheckboxes.values().iterator().next();
-                    }
-                } else {
-                    result = maneuverDetailCheckboxes.values().iterator().next();
-                }
-            } else {
-                result = legDetailCheckboxes.values().iterator().next();
-            }
-        } else {
-            result = raceDetailCheckboxes.values().iterator().next();
-        }
-        return result;
-    }
-}
->>>>>>> bb4ecf91
+}