package com.sap.sailing.gwt.settings.client.leaderboard;

import java.util.ArrayList;
import java.util.Collection;
import java.util.LinkedHashMap;
import java.util.List;
import java.util.Map;

import com.google.gwt.dom.client.Style.Float;
import com.google.gwt.dom.client.Style.Unit;
import com.google.gwt.user.client.ui.CheckBox;
import com.google.gwt.user.client.ui.FlowPanel;
import com.google.gwt.user.client.ui.FocusWidget;
import com.google.gwt.user.client.ui.Label;
import com.google.gwt.user.client.ui.LongBox;
import com.google.gwt.user.client.ui.RadioButton;
import com.sap.sailing.domain.common.DetailType;
import com.sap.sailing.gwt.ui.client.DebugIdHelper;
import com.sap.sailing.gwt.ui.client.DetailTypeFormatter;
import com.sap.sailing.gwt.ui.client.StringMessages;
import com.sap.sailing.gwt.ui.leaderboard.LeaderboardEntryPoint;
import com.sap.sailing.gwt.ui.leaderboard.ManeuverCountRaceColumn;
import com.sap.sse.common.Util;
import com.sap.sse.gwt.client.controls.IntegerBox;
import com.sap.sse.gwt.client.dialog.DataEntryDialog;
import com.sap.sse.gwt.client.shared.components.SettingsDialogComponent;

public abstract class LeaderboardSettingsDialogComponent<T extends LeaderboardSettings> implements SettingsDialogComponent<T> {
    public static final String CHECK_BOX_DEBUGID_CONSTANT = "CheckBox";
    protected final Map<DetailType, CheckBox> maneuverDetailCheckboxes;
    protected final Map<DetailType, CheckBox> legDetailCheckboxes;
    protected final Map<DetailType, CheckBox> raceDetailCheckboxes;
    protected final Map<DetailType, CheckBox> overallDetailCheckboxes;
    protected final StringMessages stringMessages;
    protected LongBox refreshIntervalInSecondsBox;
    protected final boolean canBoatInfoBeShown;
    
    protected RadioButton explicitRaceColumnSelectionRadioBtn;
    protected RadioButton lastNRacesColumnSelectionRadioBtn;
    protected IntegerBox numberOfLastRacesToShowBox;
    protected CheckBox showAddedScoresCheckBox;
    protected CheckBox showCompetitorShortNameColumnCheckBox;
    protected CheckBox showCompetitorFullNameColumnCheckBox;
    protected CheckBox showCompetitorBoatInfoColumnCheckBox;
    protected CheckBox isCompetitorNationalityColumnVisible;
    protected T initialSettings;
    protected Iterable<DetailType> availableDetailTypes;

<<<<<<< HEAD
    public LeaderboardSettingsDialogComponent(T initialSettings, StringMessages stringMessages, Iterable<DetailType> availableDetailTypes) {
=======
    public LeaderboardSettingsDialogComponent(T initialSettings, StringMessages stringMessages, boolean canBoatInfoBeShown) {
>>>>>>> f454439d
        this.initialSettings = initialSettings;
        this.stringMessages = stringMessages;
        this.canBoatInfoBeShown = canBoatInfoBeShown;
        
        maneuverDetailCheckboxes = new LinkedHashMap<DetailType, CheckBox>();
        legDetailCheckboxes = new LinkedHashMap<DetailType, CheckBox>();
        raceDetailCheckboxes = new LinkedHashMap<DetailType, CheckBox>();
        overallDetailCheckboxes = new LinkedHashMap<DetailType, CheckBox>();
        this.availableDetailTypes = availableDetailTypes;
    }
    
    protected FlowPanel createManeuverDetailsPanel(DataEntryDialog<?> dialog) {
        FlowPanel meneuverPanel = new FlowPanel();
        meneuverPanel.ensureDebugId("ManeuverSettingsPanel");
        meneuverPanel.add(dialog.createHeadline(stringMessages.maneuverTypes(), true));
        meneuverPanel.addStyleName("SettingsDialogComponent");
        FlowPanel meneuverContent = new FlowPanel();
        meneuverContent.addStyleName("dialogInnerContent");
        Collection<DetailType> currentMeneuverDetailSelection = initialSettings.getManeuverDetailsToShow();
        for (DetailType detailType : Util.retainCopy(ManeuverCountRaceColumn.getAvailableManeuverDetailColumnTypes(), availableDetailTypes)) {
            CheckBox checkbox = createAndRegisterCheckbox(dialog, detailType,
                    currentMeneuverDetailSelection.contains(detailType), maneuverDetailCheckboxes);
            
            meneuverContent.add(checkbox);
        }
        meneuverPanel.add(meneuverContent);
        return meneuverPanel;
    }

    protected FlowPanel createTimingDetailsPanel(DataEntryDialog<?> dialog) {
        FlowPanel timingPanel = new FlowPanel();
        timingPanel.ensureDebugId("TimingSettingsPanel");
        refreshIntervalInSecondsBox = dialog.createLongBox(
                (initialSettings.getDelayBetweenAutoAdvancesInMilliseconds()==null ?
                        LeaderboardEntryPoint.DEFAULT_REFRESH_INTERVAL_MILLIS : initialSettings.getDelayBetweenAutoAdvancesInMilliseconds()) / 1000l, 4);
        refreshIntervalInSecondsBox.ensureDebugId("RefreshIntervalLongBox");
        
        timingPanel.add(dialog.createHeadline(stringMessages.timing(), true));
        timingPanel.addStyleName("SettingsDialogComponent");

        FlowPanel timingContent = new FlowPanel();
        timingPanel.add(timingContent);
        
        timingContent.addStyleName("dialogInnerContent");
        Label refreshIntervalLabel = new Label(stringMessages.refreshInterval() + ":");
        refreshIntervalLabel.getElement().getStyle().setPaddingRight(5, Unit.PX);
        refreshIntervalLabel.getElement().getStyle().setPaddingLeft(5, Unit.PX);
        refreshIntervalLabel.getElement().getStyle().setFloat(Float.LEFT);
        timingContent.add(refreshIntervalLabel);
        timingContent.add(refreshIntervalInSecondsBox);

        return timingPanel;
    }

    protected FlowPanel createRaceDetailPanel(DataEntryDialog<?> dialog) {
        FlowPanel raceDetailDialog = new FlowPanel();
        raceDetailDialog.ensureDebugId("RaceDetailsSettingsPanel");
        raceDetailDialog.add(dialog.createHeadline(stringMessages.raceDetailsToShow(), true));
        raceDetailDialog.addStyleName("SettingsDialogComponent");
        int detailCountInCurrentFlowPanel = 0;
        Collection<DetailType> currentRaceDetailSelection = initialSettings.getRaceDetailsToShow();
        FlowPanel raceDetailDialogContent = null;
        for (DetailType type : Util.retainCopy(DetailType.getAllRaceDetailTypes(), availableDetailTypes)) {
            if (detailCountInCurrentFlowPanel % 8 == 0) {
                raceDetailDialogContent = new FlowPanel();
                raceDetailDialogContent.addStyleName("dialogInnerContent");
                raceDetailDialog.add(raceDetailDialogContent);
            }
            CheckBox checkbox = createAndRegisterCheckbox(dialog, type, currentRaceDetailSelection.contains(type),
                    raceDetailCheckboxes);
            raceDetailDialogContent.add(checkbox);
            detailCountInCurrentFlowPanel++;
        }
        // Make it possible to configure added points
        FlowPanel addedScoresFlowPanel = new FlowPanel();
        addedScoresFlowPanel.addStyleName("dialogInnerContent");
        showAddedScoresCheckBox = dialog.createCheckbox(stringMessages.showAddedScores());
        dialog.addTooltip(showAddedScoresCheckBox, stringMessages.showAddedScores());
        showAddedScoresCheckBox.setValue(initialSettings.isShowAddedScores());
        addedScoresFlowPanel.add(showAddedScoresCheckBox);
        raceDetailDialog.add(addedScoresFlowPanel);
        return raceDetailDialog;
    }

    protected FlowPanel createRaceStartAnalysisPanel(DataEntryDialog<?> dialog) {
        FlowPanel raceStartAnalysisDialog = new FlowPanel();
        raceStartAnalysisDialog.ensureDebugId("RaceStartAnalysisDialog");
        raceStartAnalysisDialog.add(dialog.createHeadline(stringMessages.raceStartAnalysis(), true));
        raceStartAnalysisDialog.addStyleName("SettingsDialogComponent");
        int detailCountInCurrentFlowPanel = 0;
        Collection<DetailType> currentRaceDetailSelection = initialSettings.getRaceDetailsToShow();
        FlowPanel raceStartAnalysisDialogContent = null;
        for (DetailType type : Util.retainCopy(DetailType.getRaceStartAnalysisColumnTypes(), availableDetailTypes)) {
            if (detailCountInCurrentFlowPanel % 8 == 0) {
                raceStartAnalysisDialogContent = new FlowPanel();
                raceStartAnalysisDialogContent.addStyleName("dialogInnerContent");
                raceStartAnalysisDialog.add(raceStartAnalysisDialogContent);
            }
            CheckBox checkbox = createAndRegisterCheckbox(dialog, type, currentRaceDetailSelection.contains(type),
                    raceDetailCheckboxes);
            raceStartAnalysisDialogContent.add(checkbox);
            detailCountInCurrentFlowPanel++;
        }
        return raceStartAnalysisDialog;
    }

    protected FlowPanel createOverallDetailPanel(DataEntryDialog<?> dialog) {
        FlowPanel overallDetailDialog = new FlowPanel();
        overallDetailDialog.ensureDebugId("OverallDetailsSettingsPanel");
        overallDetailDialog.add(dialog.createHeadline(stringMessages.overallDetailsToShow(), true));
        overallDetailDialog.addStyleName("SettingsDialogComponent overallDetailSettings");
        FlowPanel overallDetailDialogContent = new FlowPanel();
        overallDetailDialogContent.addStyleName("dialogInnerContent");
        Collection<DetailType> currentOverallDetailSelection = initialSettings.getOverallDetailsToShow();
        for (DetailType type : Util.retainCopy(DetailType.getAvailableOverallDetailColumnTypes(), availableDetailTypes)) {
            CheckBox checkbox = createAndRegisterCheckbox(dialog, type, currentOverallDetailSelection.contains(type),
                    overallDetailCheckboxes);
            overallDetailDialogContent.add(checkbox);
        }
        
        FlowPanel overallDetailDialogContentSecondLine = new FlowPanel();
        overallDetailDialogContentSecondLine.addStyleName("dialogInnerContent");
        showCompetitorShortNameColumnCheckBox = dialog.createCheckbox(stringMessages.showCompetitorShortNameColumn());
        showCompetitorShortNameColumnCheckBox.setTitle(stringMessages.showCompetitorShortNameColumnTooltip(stringMessages.alwaysShowCompetitorNationalityColumn()));
        showCompetitorShortNameColumnCheckBox.setValue(initialSettings.isShowCompetitorShortNameColumn());
        overallDetailDialogContentSecondLine.add(showCompetitorShortNameColumnCheckBox);
        showCompetitorFullNameColumnCheckBox = dialog.createCheckbox(stringMessages.showCompetitorFullNameColumn());
        showCompetitorFullNameColumnCheckBox.setValue(initialSettings.isShowCompetitorFullNameColumn());
        overallDetailDialogContentSecondLine.add(showCompetitorFullNameColumnCheckBox);
        showCompetitorBoatInfoColumnCheckBox = dialog.createCheckbox(stringMessages.showCompetitorBoatColumn());
        showCompetitorBoatInfoColumnCheckBox.setValue(initialSettings.isShowCompetitorBoatInfoColumn());
        overallDetailDialogContentSecondLine.add(showCompetitorBoatInfoColumnCheckBox);
        showCompetitorBoatInfoColumnCheckBox.setVisible(canBoatInfoBeShown);
        isCompetitorNationalityColumnVisible = dialog.createCheckbox(stringMessages.alwaysShowCompetitorNationalityColumn());
        isCompetitorNationalityColumnVisible.setTitle(stringMessages.alwaysShowCompetitorNationalityColumnTooltip());
        isCompetitorNationalityColumnVisible.setValue(initialSettings.isShowCompetitorNationality());
        overallDetailDialogContentSecondLine.add(isCompetitorNationalityColumnVisible);

        overallDetailDialog.add(overallDetailDialogContent);
        overallDetailDialog.add(overallDetailDialogContentSecondLine);
        return overallDetailDialog;
    }

    protected FlowPanel createLegDetailsPanel(DataEntryDialog<?> dialog) {
        FlowPanel legDetailsToShow = new FlowPanel();
        legDetailsToShow.ensureDebugId("LegDetailsSettingsPanel");
        legDetailsToShow.add(dialog.createHeadline(stringMessages.legDetailsToShow(), true));
        legDetailsToShow.addStyleName("SettingsDialogComponent");
        FlowPanel legDetailsContent = null;
        Collection<DetailType> currentLegDetailSelection = initialSettings.getLegDetailsToShow();
        int detailCountInCurrentFlowPanel = 0;
        for (DetailType type : Util.retainCopy(DetailType.getAllLegDetailColumnTypes(), availableDetailTypes)) {
            if (detailCountInCurrentFlowPanel % 8 == 0) {
                legDetailsContent = new FlowPanel();
                legDetailsContent.addStyleName("dialogInnerContent");
                legDetailsToShow.add(legDetailsContent);
            }
            CheckBox checkbox = createAndRegisterCheckbox(dialog, type, currentLegDetailSelection.contains(type),
                    legDetailCheckboxes);
            legDetailsContent.add(checkbox);
            detailCountInCurrentFlowPanel++;
        }
        return legDetailsToShow;
    }

    
    
    private CheckBox createAndRegisterCheckbox(DataEntryDialog<?> dialog, DetailType detailType, boolean selected,
            Map<DetailType, CheckBox> registry) {
        CheckBox checkbox = createCheckbox(dialog, detailType, selected);
        registry.put(detailType, checkbox);
        return checkbox;
    }
    
    private CheckBox createCheckbox(DataEntryDialog<?> dialog, DetailType detailType, boolean selected) {
        CheckBox checkbox = createCheckbox(dialog, DetailTypeFormatter.format(detailType), selected,
                DetailTypeFormatter.getTooltip(detailType));
        checkbox.ensureDebugId(DebugIdHelper.createDebugId(detailType) + CHECK_BOX_DEBUGID_CONSTANT);
        return checkbox;
    }
    
    protected CheckBox createCheckbox(DataEntryDialog<?> dialog, String label, boolean selected, String tooltip) {
        CheckBox checkbox = dialog.createCheckbox(label);
        checkbox.ensureDebugId(DebugIdHelper.createDebugId(label) + CHECK_BOX_DEBUGID_CONSTANT);
        checkbox.setValue(selected);
        dialog.addTooltip(checkbox, tooltip);
        return checkbox;
    }

    @Override
    public FocusWidget getFocusWidget() {
        final FocusWidget result;
        if (raceDetailCheckboxes.isEmpty()) {
            if (legDetailCheckboxes.isEmpty()) {
                if (maneuverDetailCheckboxes.isEmpty()) {
                    if (overallDetailCheckboxes.isEmpty()) {
                        result = refreshIntervalInSecondsBox;
                    } else {
                        result = overallDetailCheckboxes.values().iterator().next();
                    }
                } else {
                    result = maneuverDetailCheckboxes.values().iterator().next();
                }
            } else {
                result = legDetailCheckboxes.values().iterator().next();
            }
        } else {
            result = raceDetailCheckboxes.values().iterator().next();
        }
        return result;
    }
    
    protected List<DetailType> getSelected(Map<DetailType, CheckBox> checkBoxes, Collection<DetailType> initialValues) {
        List<DetailType> selectedDetails = new ArrayList<DetailType>(initialValues);
        for (Map.Entry<DetailType, CheckBox> entry : checkBoxes.entrySet()) {
            if (entry.getValue().getValue()) {
                selectedDetails.add(entry.getKey());
            } else {
                selectedDetails.remove(entry.getKey());
            }
        }
        return selectedDetails;
    }
}<|MERGE_RESOLUTION|>--- conflicted
+++ resolved
@@ -46,11 +46,7 @@
     protected T initialSettings;
     protected Iterable<DetailType> availableDetailTypes;
 
-<<<<<<< HEAD
-    public LeaderboardSettingsDialogComponent(T initialSettings, StringMessages stringMessages, Iterable<DetailType> availableDetailTypes) {
-=======
-    public LeaderboardSettingsDialogComponent(T initialSettings, StringMessages stringMessages, boolean canBoatInfoBeShown) {
->>>>>>> f454439d
+    public LeaderboardSettingsDialogComponent(T initialSettings, StringMessages stringMessages, Iterable<DetailType> availableDetailTypes, boolean canBoatInfoBeShown) {
         this.initialSettings = initialSettings;
         this.stringMessages = stringMessages;
         this.canBoatInfoBeShown = canBoatInfoBeShown;
@@ -61,7 +57,7 @@
         overallDetailCheckboxes = new LinkedHashMap<DetailType, CheckBox>();
         this.availableDetailTypes = availableDetailTypes;
     }
-    
+
     protected FlowPanel createManeuverDetailsPanel(DataEntryDialog<?> dialog) {
         FlowPanel meneuverPanel = new FlowPanel();
         meneuverPanel.ensureDebugId("ManeuverSettingsPanel");
