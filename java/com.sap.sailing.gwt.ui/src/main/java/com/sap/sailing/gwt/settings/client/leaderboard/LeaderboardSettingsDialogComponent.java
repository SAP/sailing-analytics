package com.sap.sailing.gwt.settings.client.leaderboard;

import java.util.ArrayList;
import java.util.Collection;
import java.util.LinkedHashMap;
import java.util.List;
import java.util.Map;

import com.google.gwt.dom.client.Style.Float;
import com.google.gwt.dom.client.Style.Unit;
import com.google.gwt.user.client.ui.CheckBox;
import com.google.gwt.user.client.ui.FlowPanel;
import com.google.gwt.user.client.ui.FocusWidget;
import com.google.gwt.user.client.ui.Label;
import com.google.gwt.user.client.ui.LongBox;
import com.google.gwt.user.client.ui.RadioButton;
import com.sap.sailing.domain.common.DetailType;
import com.sap.sailing.gwt.ui.client.DebugIdHelper;
import com.sap.sailing.gwt.ui.client.DetailTypeFormatter;
import com.sap.sailing.gwt.ui.client.StringMessages;
import com.sap.sailing.gwt.ui.leaderboard.LeaderboardEntryPoint;
import com.sap.sailing.gwt.ui.leaderboard.LeaderboardPanel;
import com.sap.sailing.gwt.ui.leaderboard.LegColumn;
import com.sap.sailing.gwt.ui.leaderboard.ManeuverCountRaceColumn;
import com.sap.sse.gwt.client.controls.IntegerBox;
import com.sap.sse.gwt.client.dialog.DataEntryDialog;
import com.sap.sse.gwt.client.shared.components.SettingsDialogComponent;

public abstract class LeaderboardSettingsDialogComponent<T extends LeaderboardSettings> implements SettingsDialogComponent<T> {
    protected final Map<DetailType, CheckBox> maneuverDetailCheckboxes;
    protected final Map<DetailType, CheckBox> legDetailCheckboxes;
    protected final Map<DetailType, CheckBox> raceDetailCheckboxes;
    protected final Map<DetailType, CheckBox> overallDetailCheckboxes;
    protected final StringMessages stringMessages;
    protected LongBox refreshIntervalInSecondsBox;
    protected final boolean canBoatInfoBeShown;
    
    protected RadioButton explicitRaceColumnSelectionRadioBtn;
    protected RadioButton lastNRacesColumnSelectionRadioBtn;
    protected IntegerBox numberOfLastRacesToShowBox;
    protected CheckBox showAddedScoresCheckBox;
<<<<<<< HEAD
    protected CheckBox showOverallColumnWithNumberOfRacesSailedPerCompetitorCheckBox;
    protected CheckBox showCompetitorShortNameColumnCheckBox;
=======
    protected CheckBox showCompetitorSailIdColumnheckBox;
>>>>>>> dff23fdc
    protected CheckBox showCompetitorFullNameColumnCheckBox;
    protected CheckBox showCompetitorBoatInfoColumnCheckBox;
    protected CheckBox isCompetitorNationalityColumnVisible;
    protected T initialSettings;

    public LeaderboardSettingsDialogComponent(T initialSettings, StringMessages stringMessages, boolean canBoatInfoBeShown) {
        this.initialSettings = initialSettings;
        this.stringMessages = stringMessages;
        this.canBoatInfoBeShown = canBoatInfoBeShown;
        
        maneuverDetailCheckboxes = new LinkedHashMap<DetailType, CheckBox>();
        legDetailCheckboxes = new LinkedHashMap<DetailType, CheckBox>();
        raceDetailCheckboxes = new LinkedHashMap<DetailType, CheckBox>();
        overallDetailCheckboxes = new LinkedHashMap<DetailType, CheckBox>();
    }

    protected FlowPanel createManeuverDetailsPanel(DataEntryDialog<?> dialog) {
        FlowPanel meneuverPanel = new FlowPanel();
        meneuverPanel.ensureDebugId("ManeuverSettingsPanel");
        meneuverPanel.add(dialog.createHeadline(stringMessages.maneuverTypes(), true));
        meneuverPanel.addStyleName("SettingsDialogComponent");
        FlowPanel meneuverContent = new FlowPanel();
        meneuverContent.addStyleName("dialogInnerContent");
        Collection<DetailType> currentMeneuverDetailSelection = initialSettings.getManeuverDetailsToShow();
        for (DetailType detailType : ManeuverCountRaceColumn.getAvailableManeuverDetailColumnTypes()) {
            CheckBox checkbox = createAndRegisterCheckbox(dialog, detailType,
                    currentMeneuverDetailSelection.contains(detailType), maneuverDetailCheckboxes);
            
            meneuverContent.add(checkbox);
        }
        meneuverPanel.add(meneuverContent);
        return meneuverPanel;
    }

    protected FlowPanel createTimingDetailsPanel(DataEntryDialog<?> dialog) {
        FlowPanel timingPanel = new FlowPanel();
        timingPanel.ensureDebugId("TimingSettingsPanel");
        refreshIntervalInSecondsBox = dialog.createLongBox(
                (initialSettings.getDelayBetweenAutoAdvancesInMilliseconds()==null ?
                        LeaderboardEntryPoint.DEFAULT_REFRESH_INTERVAL_MILLIS : initialSettings.getDelayBetweenAutoAdvancesInMilliseconds()) / 1000l, 4);
        refreshIntervalInSecondsBox.ensureDebugId("RefreshIntervalLongBox");
        
        timingPanel.add(dialog.createHeadline(stringMessages.timing(), true));
        timingPanel.addStyleName("SettingsDialogComponent");

        FlowPanel timingContent = new FlowPanel();
        timingPanel.add(timingContent);
        
        timingContent.addStyleName("dialogInnerContent");
        Label refreshIntervalLabel = new Label(stringMessages.refreshInterval() + ":");
        refreshIntervalLabel.getElement().getStyle().setPaddingRight(5, Unit.PX);
        refreshIntervalLabel.getElement().getStyle().setPaddingLeft(5, Unit.PX);
        refreshIntervalLabel.getElement().getStyle().setFloat(Float.LEFT);
        timingContent.add(refreshIntervalLabel);
        timingContent.add(refreshIntervalInSecondsBox);

        return timingPanel;
    }

    protected FlowPanel createRaceDetailPanel(DataEntryDialog<?> dialog) {
        FlowPanel raceDetailDialog = new FlowPanel();
        raceDetailDialog.ensureDebugId("RaceDetailsSettingsPanel");
        raceDetailDialog.add(dialog.createHeadline(stringMessages.raceDetailsToShow(), true));
        raceDetailDialog.addStyleName("SettingsDialogComponent");
        int detailCountInCurrentFlowPanel = 0;
        Collection<DetailType> currentRaceDetailSelection = initialSettings.getRaceDetailsToShow();
        FlowPanel raceDetailDialogContent = null;
        for (DetailType type : LeaderboardPanel.getAvailableRaceDetailColumnTypes()) {
            if (detailCountInCurrentFlowPanel % 8 == 0) {
                raceDetailDialogContent = new FlowPanel();
                raceDetailDialogContent.addStyleName("dialogInnerContent");
                raceDetailDialog.add(raceDetailDialogContent);
            }
            CheckBox checkbox = createAndRegisterCheckbox(dialog, type, currentRaceDetailSelection.contains(type),
                    raceDetailCheckboxes);
            raceDetailDialogContent.add(checkbox);
            detailCountInCurrentFlowPanel++;
        }
        // Make it possible to configure added points
        FlowPanel addedScoresFlowPanel = new FlowPanel();
        addedScoresFlowPanel.addStyleName("dialogInnerContent");
        showAddedScoresCheckBox = dialog.createCheckbox(stringMessages.showAddedScores());
        dialog.addTooltip(showAddedScoresCheckBox, stringMessages.showAddedScores());
        showAddedScoresCheckBox.setValue(initialSettings.isShowAddedScores());
        addedScoresFlowPanel.add(showAddedScoresCheckBox);
        raceDetailDialog.add(addedScoresFlowPanel);
        return raceDetailDialog;
    }

    protected FlowPanel createRaceStartAnalysisPanel(DataEntryDialog<?> dialog) {
        FlowPanel raceStartAnalysisDialog = new FlowPanel();
        raceStartAnalysisDialog.ensureDebugId("RaceStartAnalysisDialog");
        raceStartAnalysisDialog.add(dialog.createHeadline(stringMessages.raceStartAnalysis(), true));
        raceStartAnalysisDialog.addStyleName("SettingsDialogComponent");
        int detailCountInCurrentFlowPanel = 0;
        Collection<DetailType> currentRaceDetailSelection = initialSettings.getRaceDetailsToShow();
        FlowPanel raceStartAnalysisDialogContent = null;
        for (DetailType type : LeaderboardPanel.getAvailableRaceStartAnalysisColumnTypes()) {
            if (detailCountInCurrentFlowPanel % 8 == 0) {
                raceStartAnalysisDialogContent = new FlowPanel();
                raceStartAnalysisDialogContent.addStyleName("dialogInnerContent");
                raceStartAnalysisDialog.add(raceStartAnalysisDialogContent);
            }
            CheckBox checkbox = createAndRegisterCheckbox(dialog, type, currentRaceDetailSelection.contains(type),
                    raceDetailCheckboxes);
            raceStartAnalysisDialogContent.add(checkbox);
            detailCountInCurrentFlowPanel++;
        }
        return raceStartAnalysisDialog;
    }

    protected FlowPanel createOverallDetailPanel(DataEntryDialog<?> dialog) {
        FlowPanel overallDetailDialog = new FlowPanel();
        overallDetailDialog.ensureDebugId("OverallDetailsSettingsPanel");
        overallDetailDialog.add(dialog.createHeadline(stringMessages.overallDetailsToShow(), true));
        overallDetailDialog.addStyleName("SettingsDialogComponent overallDetailSettings");
        FlowPanel overallDetailDialogContent = new FlowPanel();
        overallDetailDialogContent.addStyleName("dialogInnerContent");
        Collection<DetailType> currentOverallDetailSelection = initialSettings.getOverallDetailsToShow();
        for (DetailType type : LeaderboardPanel.getAvailableOverallDetailColumnTypes()) {
            CheckBox checkbox = createAndRegisterCheckbox(dialog, type, currentOverallDetailSelection.contains(type),
                    overallDetailCheckboxes);
            overallDetailDialogContent.add(checkbox);
        }
        
        FlowPanel overallDetailDialogContentSecondLine = new FlowPanel();
        overallDetailDialogContentSecondLine.addStyleName("dialogInnerContent");
        showCompetitorShortNameColumnCheckBox = dialog.createCheckbox(stringMessages.showCompetitorShortNameColumn());
        showCompetitorShortNameColumnCheckBox.setTitle(stringMessages.showCompetitorShortNameColumnTooltip(stringMessages.alwaysShowCompetitorNationalityColumn()));
        showCompetitorShortNameColumnCheckBox.setValue(initialSettings.isShowCompetitorShortNameColumn());
        overallDetailDialogContentSecondLine.add(showCompetitorShortNameColumnCheckBox);
        showCompetitorFullNameColumnCheckBox = dialog.createCheckbox(stringMessages.showCompetitorFullNameColumn());
        showCompetitorFullNameColumnCheckBox.setValue(initialSettings.isShowCompetitorFullNameColumn());
        overallDetailDialogContentSecondLine.add(showCompetitorFullNameColumnCheckBox);
        showCompetitorBoatInfoColumnCheckBox = dialog.createCheckbox(stringMessages.showCompetitorBoatColumn());
        showCompetitorBoatInfoColumnCheckBox.setValue(initialSettings.isShowCompetitorBoatInfoColumn());
        overallDetailDialogContentSecondLine.add(showCompetitorBoatInfoColumnCheckBox);
        showCompetitorBoatInfoColumnCheckBox.setVisible(canBoatInfoBeShown);
        isCompetitorNationalityColumnVisible = dialog.createCheckbox(stringMessages.alwaysShowCompetitorNationalityColumn());
        isCompetitorNationalityColumnVisible.setTitle(stringMessages.alwaysShowCompetitorNationalityColumnTooltip());
        isCompetitorNationalityColumnVisible.setValue(initialSettings.isShowCompetitorNationality());
        overallDetailDialogContentSecondLine.add(isCompetitorNationalityColumnVisible);

        overallDetailDialog.add(overallDetailDialogContent);
        overallDetailDialog.add(overallDetailDialogContentSecondLine);
        return overallDetailDialog;
    }

    protected FlowPanel createLegDetailsPanel(DataEntryDialog<?> dialog) {
        FlowPanel legDetailsToShow = new FlowPanel();
        legDetailsToShow.ensureDebugId("LegDetailsSettingsPanel");
        legDetailsToShow.add(dialog.createHeadline(stringMessages.legDetailsToShow(), true));
        legDetailsToShow.addStyleName("SettingsDialogComponent");
        FlowPanel legDetailsContent = null;
        Collection<DetailType> currentLegDetailSelection = initialSettings.getLegDetailsToShow();
        int detailCountInCurrentFlowPanel = 0;
        for (DetailType type : LegColumn.getAvailableLegDetailColumnTypes()) {
            if (detailCountInCurrentFlowPanel % 8 == 0) {
                legDetailsContent = new FlowPanel();
                legDetailsContent.addStyleName("dialogInnerContent");
                legDetailsToShow.add(legDetailsContent);
            }
            CheckBox checkbox = createAndRegisterCheckbox(dialog, type, currentLegDetailSelection.contains(type),
                    legDetailCheckboxes);
            legDetailsContent.add(checkbox);
            detailCountInCurrentFlowPanel++;
        }
        return legDetailsToShow;
    }

    
    
    private CheckBox createAndRegisterCheckbox(DataEntryDialog<?> dialog, DetailType detailType, boolean selected,
            Map<DetailType, CheckBox> registry) {
        CheckBox checkbox = createCheckbox(dialog, detailType, selected);
        registry.put(detailType, checkbox);
        return checkbox;
    }
    
    private CheckBox createCheckbox(DataEntryDialog<?> dialog, DetailType detailType, boolean selected) {
        CheckBox checkbox = createCheckbox(dialog, DetailTypeFormatter.format(detailType), selected,
                DetailTypeFormatter.getTooltip(detailType));
        checkbox.ensureDebugId(DebugIdHelper.createDebugId(detailType) + "CheckBox");
        return checkbox;
    }
    
    protected CheckBox createCheckbox(DataEntryDialog<?> dialog, String label, boolean selected, String tooltip) {
        CheckBox checkbox = dialog.createCheckbox(label);
        checkbox.ensureDebugId(DebugIdHelper.createDebugId(label) + "CheckBox");
        checkbox.setValue(selected);
        dialog.addTooltip(checkbox, tooltip);
        return checkbox;
    }

    @Override
    public FocusWidget getFocusWidget() {
        final FocusWidget result;
        if (raceDetailCheckboxes.isEmpty()) {
            if (legDetailCheckboxes.isEmpty()) {
                if (maneuverDetailCheckboxes.isEmpty()) {
                    if (overallDetailCheckboxes.isEmpty()) {
                        result = refreshIntervalInSecondsBox;
                    } else {
                        result = overallDetailCheckboxes.values().iterator().next();
                    }
                } else {
                    result = maneuverDetailCheckboxes.values().iterator().next();
                }
            } else {
                result = legDetailCheckboxes.values().iterator().next();
            }
        } else {
            result = raceDetailCheckboxes.values().iterator().next();
        }
        return result;
    }
    
    protected List<DetailType> getSelected(Map<DetailType, CheckBox> checkBoxes) {
        List<DetailType> selectedDetails = new ArrayList<DetailType>();
        for (Map.Entry<DetailType, CheckBox> entry : checkBoxes.entrySet()) {
            if (entry.getValue().getValue()) {
                selectedDetails.add(entry.getKey());
            }
        }
        return selectedDetails;
    }
}<|MERGE_RESOLUTION|>--- conflicted
+++ resolved
@@ -39,12 +39,7 @@
     protected RadioButton lastNRacesColumnSelectionRadioBtn;
     protected IntegerBox numberOfLastRacesToShowBox;
     protected CheckBox showAddedScoresCheckBox;
-<<<<<<< HEAD
-    protected CheckBox showOverallColumnWithNumberOfRacesSailedPerCompetitorCheckBox;
     protected CheckBox showCompetitorShortNameColumnCheckBox;
-=======
-    protected CheckBox showCompetitorSailIdColumnheckBox;
->>>>>>> dff23fdc
     protected CheckBox showCompetitorFullNameColumnCheckBox;
     protected CheckBox showCompetitorBoatInfoColumnCheckBox;
     protected CheckBox isCompetitorNationalityColumnVisible;
