package com.sap.sailing.gwt.ui.adminconsole;

import java.util.Date;

import com.github.gwtbootstrap.datetimepicker.client.ui.base.HasViewMode.ViewMode;
import com.google.gwt.core.client.GWT;
import com.google.gwt.event.dom.client.ClickEvent;
import com.google.gwt.event.dom.client.ClickHandler;
import com.google.gwt.event.logical.shared.AttachEvent;
import com.google.gwt.event.logical.shared.AttachEvent.Handler;
import com.google.gwt.event.logical.shared.ValueChangeEvent;
import com.google.gwt.event.logical.shared.ValueChangeHandler;
import com.google.gwt.i18n.client.DateTimeFormat;
import com.google.gwt.user.client.rpc.AsyncCallback;
import com.google.gwt.user.client.ui.CaptionPanel;
import com.google.gwt.user.client.ui.Grid;
import com.google.gwt.user.client.ui.HasVerticalAlignment;
import com.google.gwt.user.client.ui.HorizontalPanel;
import com.google.gwt.user.client.ui.Image;
import com.google.gwt.user.client.ui.Label;
import com.google.gwt.user.client.ui.ListBox;
import com.google.gwt.user.client.ui.PushButton;
import com.google.gwt.user.client.ui.TextBox;
import com.google.gwt.user.client.ui.VerticalPanel;
import com.google.gwt.user.client.ui.Widget;
import com.sap.sailing.domain.common.impl.Util;
import com.sap.sailing.domain.common.racelog.RacingProcedureType;
import com.sap.sailing.gwt.ui.client.ErrorReporter;
import com.sap.sailing.gwt.ui.client.SailingServiceAsync;
import com.sap.sailing.gwt.ui.client.StringMessages;
import com.sap.sailing.gwt.ui.shared.BetterDateTimeBox;
<<<<<<< HEAD
import com.sap.sailing.gwt.ui.shared.RaceLogSetStartTimeAndProcedureDTO;
import com.sap.sse.gwt.ui.DataEntryDialog;
=======
import com.sap.sailing.gwt.ui.shared.RaceLogSetStartTimeDTO;
import com.sap.sse.gwt.client.dialog.DataEntryDialog;
>>>>>>> bbb06bed

public class SetStartTimeDialog extends DataEntryDialog<RaceLogSetStartTimeAndProcedureDTO> {

    private static AdminConsoleResources resources = GWT.create(AdminConsoleResources.class);
    
    private final SailingServiceAsync service;
    private final ErrorReporter errorReporter;
    private final String leaderboardName;
    private final String raceColumnName;
    private final String fleetName;
    private final StringMessages stringMessages;
    
    private Label currentStartTimeLabel;
    private Label currentPassIdBox;
    private BetterDateTimeBox timeBox;
    private TextBox authorNameBox;
<<<<<<< HEAD
    private com.sap.sse.gwt.ui.IntegerBox authorPriorityBox;
    private ListBox racingProcedureSelection;
=======
    private com.sap.sse.gwt.client.controls.IntegerBox authorPriorityBox;
>>>>>>> bbb06bed
    
    public SetStartTimeDialog(SailingServiceAsync service, ErrorReporter errorReporter, String leaderboardName, 
            String raceColumnName, String fleetName, StringMessages stringMessages, 
            DataEntryDialog.DialogCallback<RaceLogSetStartTimeAndProcedureDTO> callback) {
        super(stringMessages.setStartTime(), stringMessages.setStartTimeDescription(), stringMessages.setStartTime(), 
                stringMessages.cancel(), new StartTimeValidator(stringMessages), callback);
        this.service = service;
        this.errorReporter = errorReporter;
        this.stringMessages = stringMessages;
        this.leaderboardName = leaderboardName;
        this.raceColumnName = raceColumnName;
        this.fleetName = fleetName;
    }
    
    @Override
    protected Widget getAdditionalWidget() {
        VerticalPanel content = new VerticalPanel();
        content.add(createCurrentPanel());
        content.add(createInputPanel());
        refreshCurrentStartTime();
        return content;
    }

    private Widget createCurrentPanel() {
        CaptionPanel current = new CaptionPanel(stringMessages.liveData());
        HorizontalPanel currentPanel = new HorizontalPanel();
        currentPanel.setVerticalAlignment(HasVerticalAlignment.ALIGN_MIDDLE);
        Grid grid = new Grid(2,2);
        currentStartTimeLabel = new Label("");
        grid.setWidget(0, 0, createLabel(stringMessages.startTime()));
        grid.setWidget(0, 1, currentStartTimeLabel);
        
        currentPassIdBox = new Label("");
        grid.setWidget(1, 0, createLabel(stringMessages.currentPass()));
        grid.setWidget(1, 1, currentPassIdBox);
        currentPanel.add(grid);
        
        PushButton refreshButton = new PushButton(new Image(resources.reloadIcon()));
        refreshButton.addClickHandler(new ClickHandler() {
            @Override
            public void onClick(ClickEvent event) {
                refreshCurrentStartTime();
            }
        });
        currentPanel.add(refreshButton);
        
        current.add(currentPanel);
        return current;
    }
    
    private Widget createInputPanel() {
        Grid content = new Grid(4, 2);
        timeBox = new BetterDateTimeBox();
        timeBox.addValueChangeHandler(new ValueChangeHandler<Date>() {
            @Override
            public void onValueChange(ValueChangeEvent<Date> event) {
                validate();
            }
        });
        timeBox.addAttachHandler(new Handler() {
            @Override
            public void onAttachOrDetach(AttachEvent event) {
                if (event.isAttached()) {
                    addAutoHidePartner(timeBox.getPicker());
                }
            }
        });
        timeBox.setAutoClose(true);
        timeBox.setStartView(ViewMode.HOUR);
        timeBox.setFormat("dd/mm/yyyy hh:ii");
        content.setWidget(0, 0, createLabel(stringMessages.startTime()));
        content.setWidget(0, 1, timeBox);
        
        
        authorNameBox = createTextBox("Shore");
        content.setWidget(1, 0, createLabel(stringMessages.authorName()));
        content.setWidget(1, 1, authorNameBox);
        authorPriorityBox = createIntegerBox(4, 2);
        content.setWidget(2, 0, createLabel(stringMessages.authorPriority()));
        content.setWidget(2, 1, authorPriorityBox);
        
        racingProcedureSelection = createListBox(false);
        ListBoxUtils.setupRacingProcedureTypeListBox(racingProcedureSelection, RacingProcedureType.RRS26, stringMessages.no());
        int racingCounter = 0;
        for (RacingProcedureType racingType : RacingProcedureType.values()) {
            racingProcedureSelection.setValue(racingCounter++, racingType.name());
        }
        content.setWidget(3, 0, createLabel(stringMessages.racingProcedure()));
        content.setWidget(3, 1, racingProcedureSelection);
        return content;
    }

    @Override
    protected RaceLogSetStartTimeAndProcedureDTO getResult() {
        RaceLogSetStartTimeAndProcedureDTO dto = new RaceLogSetStartTimeAndProcedureDTO();
        dto.leaderboardName = leaderboardName;
        dto.raceColumnName = raceColumnName;
        dto.fleetName = fleetName;
        dto.authorName = authorNameBox.getValue();
        dto.authorPriority = authorPriorityBox.getValue();
        dto.logicalTimePoint = new Date();
        dto.startTime = timeBox.getValue();
        dto.passId = -1;
        dto.racingProcedure = RacingProcedureType.values()[racingProcedureSelection.getSelectedIndex()];
        return dto;
    }

    private void refreshCurrentStartTime() {
        service.getStartTimeAndProcedure(leaderboardName, raceColumnName, fleetName, new AsyncCallback<Util.Triple<Date,Integer, RacingProcedureType>>() {
            
            @Override
            public void onSuccess(Util.Triple<Date, Integer, RacingProcedureType> result) {
                if (result == null) {
                    currentStartTimeLabel.setText(stringMessages.notAvailable());
                    currentPassIdBox.setText(stringMessages.notAvailable());
                } else {
                    Date startTime = result.getA();
                    if (startTime == null) {
                        currentStartTimeLabel.setText(stringMessages.unknown());
                    } else {
                        currentStartTimeLabel.setText(DateTimeFormat.getFormat(
                                DateTimeFormat.PredefinedFormat.DATE_TIME_MEDIUM).format(startTime));                    
                    }
                    currentPassIdBox.setText(result.getB().toString());
                    int racingProcedureIndex = 0;
                    for (RacingProcedureType racingProcedureSelect : RacingProcedureType.values()) {
                        if (racingProcedureSelect.equals(result.getC())) {
                            break;
                        }
                        racingProcedureIndex++;
                    }
                    racingProcedureSelection.setSelectedIndex(racingProcedureIndex);
                }
            }
            
            @Override
            public void onFailure(Throwable caught) {
                errorReporter.reportError(caught.getMessage());
            }
        });
    }
    
    private static class StartTimeValidator implements Validator<RaceLogSetStartTimeAndProcedureDTO> {
        
        private final StringMessages stringMessages;
        
        public StartTimeValidator(StringMessages stringMessages) {
            this.stringMessages = stringMessages;
        }

        @Override
        public String getErrorMessage(RaceLogSetStartTimeAndProcedureDTO dto) {
            if (dto.authorName == null || dto.authorName.isEmpty() || 
                    dto.authorPriority == null || dto.startTime == null) {
                return stringMessages.pleaseEnterAValue();
            }
            return null;
        }
        
    }

}<|MERGE_RESOLUTION|>--- conflicted
+++ resolved
@@ -29,13 +29,8 @@
 import com.sap.sailing.gwt.ui.client.SailingServiceAsync;
 import com.sap.sailing.gwt.ui.client.StringMessages;
 import com.sap.sailing.gwt.ui.shared.BetterDateTimeBox;
-<<<<<<< HEAD
 import com.sap.sailing.gwt.ui.shared.RaceLogSetStartTimeAndProcedureDTO;
-import com.sap.sse.gwt.ui.DataEntryDialog;
-=======
-import com.sap.sailing.gwt.ui.shared.RaceLogSetStartTimeDTO;
 import com.sap.sse.gwt.client.dialog.DataEntryDialog;
->>>>>>> bbb06bed
 
 public class SetStartTimeDialog extends DataEntryDialog<RaceLogSetStartTimeAndProcedureDTO> {
 
@@ -52,12 +47,8 @@
     private Label currentPassIdBox;
     private BetterDateTimeBox timeBox;
     private TextBox authorNameBox;
-<<<<<<< HEAD
-    private com.sap.sse.gwt.ui.IntegerBox authorPriorityBox;
+    private com.sap.sse.gwt.client.controls.IntegerBox authorPriorityBox;
     private ListBox racingProcedureSelection;
-=======
-    private com.sap.sse.gwt.client.controls.IntegerBox authorPriorityBox;
->>>>>>> bbb06bed
     
     public SetStartTimeDialog(SailingServiceAsync service, ErrorReporter errorReporter, String leaderboardName, 
             String raceColumnName, String fleetName, StringMessages stringMessages, 
