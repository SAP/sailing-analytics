--- conflicted
+++ resolved
@@ -18,18 +18,9 @@
     private final FullCanvasOverlay fullcanvas;
     private final Canvas canvas;
     private final MapWidget map;
-
-<<<<<<< HEAD
-	protected FullCanvasOverlay fullcanvas;
-	protected Canvas canvas;
-	protected MapWidget map;
-	protected StreamletParameters parameters; 
-	
-	private Timer loopTimer;
-    private String[] color;
-=======
+	private StreamletParameters parameters; 
+
     private Timer loopTimer;
->>>>>>> a7dfc1d9
     private Mercator projection;
     private VectorField field;
     private int nParticles;
@@ -40,72 +31,26 @@
     private Position boundsNE;
     private Position boundsSW;
 
-<<<<<<< HEAD
-	public Swarm(FullCanvasOverlay fullcanvas, MapWidget map, StreamletParameters streamletPars) {
-		this.fullcanvas = fullcanvas;
-		this.canvas = fullcanvas.getCanvas();
-		this.map = map;
-		this.parameters = streamletPars;
-	}
-	
-    public void start(int animationDuration, WindFieldDTO windField) {
-
-    	projection = new Mercator(fullcanvas, map);
-
-    	if (windField == null) {
-
-    		SimulatorJSBundle bundle = GWT.create(SimulatorJSBundle.class);
-    		String jsonStr = bundle.windStreamletsDataJS().getText();
-    		field = RectField.read(jsonStr.substring(19, jsonStr.length()-1), false, this.parameters);
-
-    		map.setZoom(5);
-    		map.panTo(((RectField)field).getCenter());
-
-    		projection.calibrate();
-
-    	} else {
-    		
-    		field = new SimulatorField(((WindStreamletsCanvasOverlay)fullcanvas).getWindFieldDTO(), ((WindStreamletsCanvasOverlay)fullcanvas).getWindParams(), this.parameters);
-        	fullcanvas.setCanvasSettings();
-    		projection.calibrate();
-    		
-    	}
-
-    	this.updateBounds();
-    	
-    	color = field.getColors();
-
-    	Context2d ctxt = canvas.getContext2d();
-    	ctxt.setFillStyle("red");
-    	
-    	/*Vector p = this.projection.latlng2pixel(this.field.getFieldNE());
-    	ctxt.fillRect(p.x,p.y,5.0,5.0); 
-
-    	p = this.projection.latlng2pixel(this.field.getFieldSW());
-    	ctxt.fillRect(p.x,p.y,5.0,5.0);*/
-
-    	particles = this.createParticles();
-=======
-    public Swarm(FullCanvasOverlay fullcanvas, MapWidget map) {
+    public Swarm(FullCanvasOverlay fullcanvas, MapWidget map, StreamletParameters streamletPars) {
         this.fullcanvas = fullcanvas;
         this.canvas = fullcanvas.getCanvas();
         this.map = map;
-    }
->>>>>>> a7dfc1d9
+		this.parameters = streamletPars;
+    }
 
     public void start(int animationDuration, WindFieldDTO windField) {
         projection = new Mercator(fullcanvas, map);
         if (windField == null) {
             SimulatorJSBundle bundle = GWT.create(SimulatorJSBundle.class);
             String jsonStr = bundle.windStreamletsDataJS().getText();
-            RectField f = RectField.read(jsonStr.substring(19, jsonStr.length() - 1), false);
+            RectField f = RectField.read(jsonStr.substring(19, jsonStr.length() - 1), false, this.parameters);
             field = f;
             map.setZoom(5);
             map.panTo(f.getCenter());
             projection.calibrate();
         } else {
             field = new SimulatorField(((WindStreamletsCanvasOverlay) fullcanvas).getWindFieldDTO(),
-                    ((WindStreamletsCanvasOverlay) fullcanvas).getWindParams());
+                    ((WindStreamletsCanvasOverlay) fullcanvas).getWindParams(), this.parameters);
             fullcanvas.setCanvasSettings();
             projection.calibrate();
         }
@@ -122,27 +67,6 @@
     }
 
     public Particle createParticle() {
-<<<<<<< HEAD
-    	Particle particle = new Particle();
-    	boolean done = false;
-    	while (!done) {
-    		particle.pos = field.getRandomPosition();
-    		Vector v = field.getVector(particle.pos);
-    		double weight = field.particleWeight(particle.pos, v);
-    		if (weight >= Math.random()) {
-    			if (v.length() == 0) {
-    				particle.age = 0;    				
-    			} else {
-    				particle.age = 1 + (int)Math.round(Math.random()*40);
-    			}
-    			particle.pxOld = projection.latlng2pixel(particle.pos);
-    			particle.speed = 0;
-    			particle.v = v;
-    			done = true;
-    		}
-    	}
-    	return particle;
-=======
         Particle particle = new Particle();
         boolean done = false;
         while (!done) {
@@ -162,7 +86,6 @@
             }
         }
         return particle;
->>>>>>> a7dfc1d9
     }
 
     public Particle[] createParticles() {
@@ -174,76 +97,6 @@
     }
 
     public void onBoundsChanged() {
-<<<<<<< HEAD
-    	projection.clearCanvas();
-    	swarmPause = 5;
-    }
-    
-    public static native void console(String msg) /*-{
-		console.log(msg);
-	}-*/;
-
-    public void updateBounds() {
-
-    	Position mapNE = new DegreePosition(map.getBounds().getNorthEast().getLatitude(), map.getBounds().getNorthEast().getLongitude());
-    	Position mapSW = new DegreePosition(map.getBounds().getSouthWest().getLatitude(), map.getBounds().getSouthWest().getLongitude());
-
-    	Position[] fieldCorners = this.field.getFieldCorners();
-    	Position fieldNE = fieldCorners[1];
-    	Position fieldSW = fieldCorners[0];
-
-    	Vector visibleNE = this.isVisible(fieldNE);
-    	Vector visibleSW = this.isVisible(fieldSW);
-
-    	boolean useBoundsNorth = (visibleNE.y == 0);
-    	boolean useBoundsEast = (visibleNE.x == 0);
-    	boolean useBoundsSouth = (visibleSW.y == 0);
-    	boolean useBoundsWest = (visibleSW.x == 0);
-
-    	swarmOffScreen = (visibleNE.y > 0)||(visibleSW.y < 0)||(visibleNE.x < 0)||(visibleSW.x > 0);
-
-    	if (swarmOffScreen) {
-
-    		this.boundsNE = fieldNE;
-    		this.boundsSW = fieldSW;
-
-    	} else {
-
-    		if ((!useBoundsNorth)&&(!useBoundsEast)) {
-    			this.boundsNE = mapNE;
-    		} else if (!useBoundsNorth) {
-    			this.boundsNE = new DegreePosition(mapNE.getLatDeg(), fieldNE.getLngDeg());
-    		} else if (!useBoundsEast) {
-    			this.boundsNE = new DegreePosition(fieldNE.getLatDeg(), mapNE.getLngDeg());		
-    		} else {
-    			this.boundsNE = fieldNE;
-    		}
-
-    		if ((!useBoundsSouth)&&(!useBoundsWest)) {
-    			this.boundsSW = mapSW;
-    		} else if (!useBoundsSouth) {
-    			this.boundsSW = new DegreePosition(mapSW.getLatDeg(), fieldSW.getLngDeg());
-    		} else if (!useBoundsWest) {
-    			this.boundsSW = new DegreePosition(fieldSW.getLatDeg(), mapSW.getLngDeg());		
-    		} else {
-    			this.boundsSW = fieldSW;
-    		}
-
-    	}
-
-    	this.field.setVisSW(this.boundsSW);
-    	this.field.setVisNE(this.boundsNE);
-    	this.field.setVisFullCanvas((!useBoundsNorth)&&(!useBoundsEast)&&(!useBoundsSouth)&&(!useBoundsWest));
-
-    	Vector boundsSWpx = this.projection.latlng2pixel(this.boundsSW);
-    	Vector boundsNEpx = this.projection.latlng2pixel(this.boundsNE);
-
-    	double boundsWidthpx = Math.abs(boundsNEpx.x - boundsSWpx.x);
-    	double boundsHeightpx = Math.abs(boundsSWpx.y - boundsNEpx.y);
-
-    	this.nParticles = (int)Math.round(Math.sqrt(boundsWidthpx * boundsHeightpx) * this.field.getParticleFactor() * this.parameters.swarmScale);
-    	//System.out.println("#particles: "+this.nParticles + " at " + (boundsWidthpx) +"x" + (boundsHeightpx) + "px  (" + (boundsWidthpx * boundsHeightpx) + " pixels)");
-=======
         projection.clearCanvas();
         swarmPause = 5;
     }
@@ -293,8 +146,7 @@
         Vector boundsNEpx = this.projection.latlng2pixel(this.boundsNE);
         double boundsWidthpx = Math.abs(boundsNEpx.x - boundsSWpx.x);
         double boundsHeightpx = Math.abs(boundsSWpx.y - boundsNEpx.y);
-        this.nParticles = (int) Math.round(Math.sqrt(boundsWidthpx * boundsHeightpx) * this.field.getParticleFactor());
->>>>>>> a7dfc1d9
+        this.nParticles = (int) Math.round(Math.sqrt(boundsWidthpx * boundsHeightpx) * this.field.getParticleFactor() * this.parameters.swarmScale);
     };
 
     public Vector isVisible(Position pos) {
@@ -336,55 +188,6 @@
         loopTimer.schedule(millis);
     }
 
-<<<<<<< HEAD
-    	ctxt.setGlobalAlpha(0.08);
-    	ctxt.setGlobalCompositeOperation("destination-out");
-    	ctxt.setFillStyle("black");
-    	ctxt.fillRect(0, 0, canvas.getOffsetWidth(), canvas.getOffsetHeight());
-    	ctxt.setGlobalAlpha(1.0);
-    	ctxt.setGlobalCompositeOperation("source-over");
-    	ctxt.setFillStyle("white");
-    	for(int idx=0; idx<particles.length; idx++) {
-    		Particle particle = particles[idx];
-    		if (particle.age == 0) {
-    			continue;
-    		}
-    		ctxt.setLineWidth(field.lineWidth(particle.speed));
-    		ctxt.setStrokeStyle(color[field.getIntensity(particle.speed)]);
-    		ctxt.beginPath();
-    		ctxt.moveTo(particle.pxOld.x, particle.pxOld.y);
-    		particle.pxOld = projection.latlng2pixel(particle.pos);
-    		ctxt.lineTo(particle.pxOld.x, particle.pxOld.y);
-    		ctxt.stroke();
-    	}
-    } 
-
-    public boolean execute() {
-
-    	double speed = 0.01*field.motionScale(map.getZoom());
-    	
-    	for(int idx=0; idx<particles.length; idx++) {
-    		Particle particle = particles[idx];
-    		if ((particle.age > 0) && (particle.v != null)) {
-    			double latDeg = particle.pos.getLatDeg() + speed*particle.v.y;
-    			double lngDeg = particle.pos.getLngDeg() + speed*particle.v.x;
-    			particle.pos = new DegreePosition(latDeg, lngDeg);
-    			particle.speed = particle.v.length();
-    			particle.age--;
-    			if ((particle.age > 0) && (this.field.inBounds(particle.pos))) {
-    				particle.v = field.getVector(particle.pos);
-    			} else {
-    				particle.v = null;    				
-    			}
-    		} else {
-    			particles[idx] = this.createParticle();
-    		}
-    	}    	
-
-    	drawSwarm();
-
-    	return true;
-=======
     public void drawSwarm() {
         Context2d ctxt = canvas.getContext2d();
         ctxt.setGlobalAlpha(0.08);
@@ -430,7 +233,6 @@
         }
         drawSwarm();
         return true;
->>>>>>> a7dfc1d9
     }
 
     public VectorField getField() {
