--- conflicted
+++ resolved
@@ -1,4 +1,3 @@
-<<<<<<< HEAD
 package com.sap.sailing.gwt.ui.client.shared.racemap;
 
 import java.util.Collection;
@@ -327,335 +326,4 @@
     public Set<ManeuverType> getManeuverTypesToShow() {
         return Util.createSet(maneuverTypesToShow.getValues());
     }
-}
-=======
-package com.sap.sailing.gwt.ui.client.shared.racemap;
-
-import java.util.Collection;
-import java.util.HashSet;
-import java.util.Set;
-
-import com.sap.sailing.domain.common.Distance;
-import com.sap.sailing.domain.common.ManeuverType;
-import com.sap.sailing.domain.common.Position;
-import com.sap.sailing.domain.common.impl.MeterDistance;
-import com.sap.sailing.gwt.settings.client.settingtypes.DistanceSetting;
-import com.sap.sailing.gwt.settings.client.settingtypes.converter.ManeuverTypeStringToEnumConverter;
-import com.sap.sailing.gwt.ui.client.shared.racemap.RaceMapHelpLinesSettings.HelpLineTypes;
-import com.sap.sse.common.Util;
-import com.sap.sse.common.settings.generic.AbstractGenericSerializableSettings;
-import com.sap.sse.common.settings.generic.BooleanSetting;
-import com.sap.sse.common.settings.generic.EnumSetSetting;
-import com.sap.sse.common.settings.generic.IntegerSetting;
-import com.sap.sse.common.settings.generic.LongSetting;
-import com.sap.sse.gwt.shared.GwtHttpRequestUtils;
-
-public class RaceMapSettings extends AbstractGenericSerializableSettings {
-    private static final long serialVersionUID = 6283369783437892096L;
-    
-    public static final String PARAM_SHOW_MAPCONTROLS = "showMapControls";
-    public static final String PARAM_SHOW_COURSE_GEOMETRY = "showCourseGeometry";
-    public static final String PARAM_MAP_ORIENTATION_WIND_UP = "windUp";
-    public static final String PARAM_VIEW_SHOW_STREAMLETS = "viewShowStreamlets";
-    public static final String PARAM_VIEW_SHOW_STREAMLET_COLORS = "viewShowStreamletColors";
-    public static final String PARAM_VIEW_SHOW_SIMULATION = "viewShowSimulation";
-    public static final String PARAM_BUOY_ZONE_RADIUS_IN_METERS = "buoyZoneRadiusInMeters";
-
-    public static final Distance DEFAULT_BUOY_ZONE_RADIUS = new MeterDistance(15);
-
-    private BooleanSetting showDouglasPeuckerPoints;
-
-    private EnumSetSetting<ManeuverType> maneuverTypesToShow;
-
-    private BooleanSetting showOnlySelectedCompetitors;
-
-    private RaceMapZoomSettings zoomSettings;
-
-    private RaceMapHelpLinesSettings helpLinesSettings;
-    
-    private BooleanSetting transparentHoverlines;
-    
-    private IntegerSetting hoverlineStrokeWeight;
-
-    private LongSetting tailLengthInMilliseconds;
-
-    private DistanceSetting buoyZoneRadius;
-
-    private BooleanSetting showSelectedCompetitorsInfo;
-    
-    private BooleanSetting showWindStreamletColors;
-    
-    private BooleanSetting showWindStreamletOverlay;
-
-    private BooleanSetting showSimulationOverlay;
-    
-    private BooleanSetting showMapControls;
-    
-    /**
-     * If <code>true</code>, all map contents will be transformed to a water-only environment, rotating all directions /
-     * bearings / headings so that an assumed average wind direction for the race is coming from the top of the map
-     * ("wind-up display"). The implementation hinges on
-     * {@link Position#getLocalCoordinates(Position, com.sap.sailing.domain.common.Bearing)} which can transform
-     * positions to any other coordinate space that is translated and rotated compared to the original
-     * coordinate space.
-     */
-    private BooleanSetting windUp;
-    
-    @Override
-    protected void addChildSettings() {
-        showMapControls = new BooleanSetting(PARAM_SHOW_MAPCONTROLS, this, true);
-        helpLinesSettings = new RaceMapHelpLinesSettings("helpLinesSettings", this);
-        windUp = new BooleanSetting(PARAM_MAP_ORIENTATION_WIND_UP, this, false);
-        buoyZoneRadius = new DistanceSetting(PARAM_BUOY_ZONE_RADIUS_IN_METERS, this, DEFAULT_BUOY_ZONE_RADIUS);
-        showWindStreamletOverlay = new BooleanSetting(PARAM_VIEW_SHOW_STREAMLETS, this, false);
-        showWindStreamletColors = new BooleanSetting(PARAM_VIEW_SHOW_STREAMLET_COLORS, this, false);
-        showSimulationOverlay = new BooleanSetting(PARAM_VIEW_SHOW_SIMULATION, this, false);
-        zoomSettings = new RaceMapZoomSettings("zoomSettings", this);
-        transparentHoverlines = new BooleanSetting("transparentHoverlines", this, false);
-        hoverlineStrokeWeight = new IntegerSetting("hoverlineStrokeWeight", this, 15);
-        tailLengthInMilliseconds = new LongSetting("tailLengthInMilliseconds", this, 100000l);
-        showOnlySelectedCompetitors = new BooleanSetting("showOnlySelectedCompetitors", this, false);
-        showSelectedCompetitorsInfo = new BooleanSetting("showSelectedCompetitorsInfo", this, true);
-        maneuverTypesToShow = new EnumSetSetting<>("maneuverTypesToShow", this, getDefaultManeuvers(), new ManeuverTypeStringToEnumConverter());
-        showDouglasPeuckerPoints = new BooleanSetting("showDouglasPeuckerPoints", this, false);
-    }
-
-    public RaceMapSettings() {
-    }
-
-    public RaceMapSettings(RaceMapZoomSettings zoomSettings, RaceMapHelpLinesSettings helpLinesSettings,
-            Boolean transparentHoverlines, Integer hoverlineStrokeWeight, Long tailLengthInMilliseconds, Boolean windUp,
-            Distance buoyZoneRadius, Boolean showOnlySelectedCompetitors, Boolean showSelectedCompetitorsInfo,
-            Boolean showWindStreamletColors, Boolean showWindStreamletOverlay, Boolean showSimulationOverlay,
-            Boolean showMapControls, Collection<ManeuverType> maneuverTypesToShow, Boolean showDouglasPeuckerPoints) {
-        this.zoomSettings.init(zoomSettings);
-        this.helpLinesSettings.init(helpLinesSettings);
-        this.transparentHoverlines.setValue(transparentHoverlines);
-        this.hoverlineStrokeWeight.setValue(hoverlineStrokeWeight);
-        this.tailLengthInMilliseconds.setValue(tailLengthInMilliseconds);
-        this.windUp.setValue(windUp);
-        this.buoyZoneRadius.setValue(buoyZoneRadius);
-        this.showOnlySelectedCompetitors.setValue(showOnlySelectedCompetitors);
-        this.showSelectedCompetitorsInfo.setValue(showSelectedCompetitorsInfo);
-        this.showWindStreamletColors.setValue(showWindStreamletColors);
-        this.showWindStreamletOverlay.setValue(showWindStreamletOverlay);
-        this.showSimulationOverlay.setValue(showSimulationOverlay);
-        this.showMapControls.setValue(showMapControls);
-        this.maneuverTypesToShow.setValues(maneuverTypesToShow);
-        this.showDouglasPeuckerPoints.setValue(showDouglasPeuckerPoints);
-    }
-
-    public static RaceMapSettings getDefaultWithShowMapControls(boolean showMapControlls) {
-        RaceMapSettings raceMapSetting = new RaceMapSettings();
-        raceMapSetting.showMapControls.setValue(showMapControlls);
-        return raceMapSetting;
-    }
-
-    private RaceMapSettings(boolean showMapControls, boolean showCourseGeometry, boolean windUp, Distance buoyZoneRadius, boolean showWindStreamletOverlay, boolean showWindStreamletColors, boolean showSimulationOverlay) {
-        this(showMapControls, new RaceMapHelpLinesSettings(createHelpLineSettings(showCourseGeometry)), windUp, buoyZoneRadius, showWindStreamletOverlay, showWindStreamletColors, showSimulationOverlay);
-    }
-
-    private RaceMapSettings(boolean showMapControls, RaceMapHelpLinesSettings helpLineSettings, boolean windUp, Distance buoyZoneRadius, boolean showWindStreamletOverlay, boolean showWindStreamletColors, boolean showSimulationOverlay) {
-        this(
-                new RaceMapZoomSettings(),
-                helpLineSettings,
-                /* transparentHoverlines as discussed with Stefan on 2015-12-08 */ false,
-                /* hoverlineStrokeWeight as discussed with Stefan on 2015-12-08 */ 15,
-                /* tailLengthInMilliseconds */ 100000l,
-                /* windUp */ windUp,
-                /* buoyZoneRadius */ buoyZoneRadius,
-                /* showOnlySelectedCompetitors */ false,
-                /* showSelectedCompetitorsInfo */ true,
-                /* showWindStreamletColors */ showWindStreamletColors,
-                /* showWindStreamletOverlay */ showWindStreamletOverlay,
-                /* showSimulationOverlay */ showSimulationOverlay,
-                /* showMapControls */ showMapControls,
-                /* maneuverTypesToShow */ getDefaultManeuvers(),
-                /* showDouglasPeuckerPoints */ false);
-    }
-    
-    private static Set<HelpLineTypes> createHelpLineSettings(boolean showCourseGeometry) {
-        final Set<HelpLineTypes> helpLineTypes = new HashSet<>();
-        Util.addAll(new RaceMapHelpLinesSettings().getVisibleHelpLineTypes(), helpLineTypes);
-        if (showCourseGeometry) {
-            helpLineTypes.add(HelpLineTypes.COURSEGEOMETRY);
-        } else {
-            helpLineTypes.remove(HelpLineTypes.COURSEGEOMETRY);
-        }
-        return helpLineTypes;
-    }
-
-    /**
-     * copy constructor that produces a new settings object that equals the one passed as argument
-     */
-    public RaceMapSettings(RaceMapSettings settings) {
-        this(settings, new RaceMapZoomSettings(settings.zoomSettings.getTypesToConsiderOnZoom(), settings.zoomSettings.isZoomToSelectedCompetitors()));
-    }
-
-    /**
-     * copy constructor that produces a new settings object that equals the one passed as argument but takes the zoom settings from the second parameter
-     */
-    public RaceMapSettings(RaceMapSettings settings, RaceMapZoomSettings zoomSettings) {
-        this.buoyZoneRadius.setDefaultValue(settings.buoyZoneRadius.getDefaultValue());
-        this.buoyZoneRadius.setValue(settings.buoyZoneRadius.getValue());
-        this.helpLinesSettings.init(settings.getHelpLinesSettings());
-        this.transparentHoverlines.setValue(settings.transparentHoverlines.getValue());
-        this.hoverlineStrokeWeight.setValue(settings.hoverlineStrokeWeight.getValue());
-        this.maneuverTypesToShow.setValues(settings.maneuverTypesToShow.getValues());
-        this.showDouglasPeuckerPoints.setValue(settings.showDouglasPeuckerPoints.getValue());
-        this.showOnlySelectedCompetitors.setValue(settings.showOnlySelectedCompetitors.getValue());
-        this.showSelectedCompetitorsInfo.setValue(settings.showSelectedCompetitorsInfo.getValue());
-        this.showSimulationOverlay.setValue(settings.showSimulationOverlay.getValue());
-        this.showWindStreamletOverlay.setValue(settings.showWindStreamletOverlay.getValue());
-        this.showWindStreamletColors.setValue(settings.showWindStreamletColors.getValue());
-        this.showMapControls.setValue(settings.showMapControls.getValue());
-        this.tailLengthInMilliseconds.setValue(settings.tailLengthInMilliseconds.getValue());
-        this.windUp.setValue(settings.windUp.getValue());
-        this.zoomSettings.init(zoomSettings);
-    }
-    
-    /**
-     * @return 0 if the tails are not visible {@link #getTailLengthInMilliseconds()} otherwise
-     */
-    public long getEffectiveTailLengthInMilliseconds() {
-        return helpLinesSettings.isVisible(HelpLineTypes.BOATTAILS) ? getTailLengthInMilliseconds() : 0;
-    }
-
-    /**
-     * The tail length as set in the dialog; feeds into {@link #getEffectiveTailLengthInMilliseconds()}, but only if
-     * {@link #isShowTails()} is <code>true</code>.
-     */
-    public long getTailLengthInMilliseconds() {
-        return tailLengthInMilliseconds.getValue();
-    }
-
-    public boolean isShowDouglasPeuckerPoints() {
-        return showDouglasPeuckerPoints.getValue();
-    }
-    
-    public boolean isShowWindStreamletOverlay() {
-        return showWindStreamletOverlay.getValue();
-    }
-
-    public boolean isShowWindStreamletColors() {
-        return showWindStreamletColors.getValue();
-    }
-
-    public boolean isShowSimulationOverlay() {
-        return showSimulationOverlay.getValue();
-    }
-
-    public boolean isShowManeuverType(ManeuverType maneuverType) {
-        return Util.contains(maneuverTypesToShow.getValues(), maneuverType);
-    }
-
-    public boolean isShowOnlySelectedCompetitors() {
-        return showOnlySelectedCompetitors.getValue();
-    }
-
-    public RaceMapZoomSettings getZoomSettings() {
-        return zoomSettings;
-    }
-
-    public RaceMapHelpLinesSettings getHelpLinesSettings() {
-        return helpLinesSettings;
-    }
-
-    public boolean getTransparentHoverlines() {
-        return this.transparentHoverlines.getValue();
-    }
-    
-    public int getHoverlineStrokeWeight() {
-        return this.hoverlineStrokeWeight.getValue();
-    }
-    
-    public boolean isShowSelectedCompetitorsInfo() {
-        return showSelectedCompetitorsInfo.getValue();
-    }
-
-    public Distance getBuoyZoneRadius() {
-        return buoyZoneRadius.getValue();
-    }
-    
-    public boolean isBuoyZoneRadiusDefaultValue() {
-        return buoyZoneRadius.isDefaultValue();
-    }
-    
-    public RaceMapSettings getDefaultSettings() {
-        RaceMapSettings newRaceMapSettings = new RaceMapSettings();
-        newRaceMapSettings.buoyZoneRadius.setDefaultValue(this.buoyZoneRadius.getDefaultValue());
-        return newRaceMapSettings;
-    }
-    
-    public RaceMapSettings keepDefaults(RaceMapSettings previousSettings) {
-        RaceMapSettings newRaceMapSettings = previousSettings.getDefaultSettings();
-        newRaceMapSettings.buoyZoneRadius.setValue(getBuoyZoneRadius());
-        newRaceMapSettings.hoverlineStrokeWeight.setValue(getHoverlineStrokeWeight());
-        newRaceMapSettings.maneuverTypesToShow.setValues(getManeuverTypesToShow());
-        newRaceMapSettings.showDouglasPeuckerPoints.setValue(isShowDouglasPeuckerPoints());
-        newRaceMapSettings.showMapControls.setValue(isShowMapControls());
-        newRaceMapSettings.showOnlySelectedCompetitors.setValue(isShowOnlySelectedCompetitors());
-        newRaceMapSettings.showSelectedCompetitorsInfo.setValue(isShowSelectedCompetitorsInfo());
-        newRaceMapSettings.showSimulationOverlay.setValue(isShowSimulationOverlay());
-        newRaceMapSettings.showWindStreamletColors.setValue(isShowWindStreamletColors());
-        newRaceMapSettings.showWindStreamletOverlay.setValue(isShowWindStreamletOverlay());
-        newRaceMapSettings.tailLengthInMilliseconds.setValue(getTailLengthInMilliseconds());
-        newRaceMapSettings.transparentHoverlines.setValue(getTransparentHoverlines());
-        newRaceMapSettings.windUp.setValue(isWindUp());
-        newRaceMapSettings.helpLinesSettings.init(this.helpLinesSettings);
-        newRaceMapSettings.zoomSettings.init(this.zoomSettings);
-        return newRaceMapSettings;
-    }
-    
-    public static RaceMapSettings createSettingsWithNewDefaultBuoyZoneRadius(RaceMapSettings settings, Distance newDefaultBuoyZoneRadius) {
-        final RaceMapSettings newRaceMapSettings = new RaceMapSettings(
-                settings.getZoomSettings(), settings.getHelpLinesSettings(),
-                settings.getTransparentHoverlines(),
-                settings.getHoverlineStrokeWeight(),
-                settings.getTailLengthInMilliseconds(), settings.isWindUp(),
-                settings.buoyZoneRadius.isDefaultValue() ? newDefaultBuoyZoneRadius : settings.getBuoyZoneRadius(), settings.isShowOnlySelectedCompetitors(),
-                settings.isShowSelectedCompetitorsInfo(),
-                settings.isShowWindStreamletColors(),
-                settings.isShowWindStreamletOverlay(),
-                settings.isShowSimulationOverlay(), settings.isShowMapControls(),
-                settings.getManeuverTypesToShow(),
-                settings.isShowDouglasPeuckerPoints());
-        newRaceMapSettings.buoyZoneRadius.setDefaultValue(newDefaultBuoyZoneRadius);
-        return newRaceMapSettings;
-    }
-
-    public boolean isWindUp() {
-        return windUp.getValue();
-    }
-
-    public boolean isShowMapControls() {
-        return showMapControls.getValue();
-    }
-
-    private static HashSet<ManeuverType> getDefaultManeuvers() {
-        HashSet<ManeuverType> types = new HashSet<ManeuverType>();
-        types.add(ManeuverType.JIBE);
-        types.add(ManeuverType.TACK);
-        types.add(ManeuverType.PENALTY_CIRCLE);
-        return types;
-    }
-
-    public static RaceMapSettings readSettingsFromURL(boolean defaultForShowMapControls,
-            boolean defaultForShowCourseGeometry, boolean defaultForMapOrientationWindUp,
-            boolean defaultForViewShowStreamlets, boolean defaultForViewShowStreamletColors,
-            boolean defaultForViewShowSimulation) {
-        final boolean showMapControls = GwtHttpRequestUtils.getBooleanParameter(PARAM_SHOW_MAPCONTROLS, defaultForShowMapControls /* default */);
-        final boolean showCourseGeometry = GwtHttpRequestUtils.getBooleanParameter(PARAM_SHOW_COURSE_GEOMETRY, defaultForShowCourseGeometry /* default */);
-        final boolean windUp = GwtHttpRequestUtils.getBooleanParameter(PARAM_MAP_ORIENTATION_WIND_UP, defaultForMapOrientationWindUp /* default */);
-        final boolean showWindStreamletOverlay = GwtHttpRequestUtils.getBooleanParameter(PARAM_VIEW_SHOW_STREAMLETS, defaultForViewShowStreamlets /* default */);
-        final boolean showWindStreamletColors = GwtHttpRequestUtils.getBooleanParameter(PARAM_VIEW_SHOW_STREAMLET_COLORS, defaultForViewShowStreamletColors /* default */);
-        final boolean showSimulationOverlay = GwtHttpRequestUtils.getBooleanParameter(PARAM_VIEW_SHOW_SIMULATION, defaultForViewShowSimulation /* default */);
-        final double buoyZoneRadiusInMeters = GwtHttpRequestUtils.getDoubleParameter(PARAM_BUOY_ZONE_RADIUS_IN_METERS, DEFAULT_BUOY_ZONE_RADIUS.getMeters() /* default */);
-        return new RaceMapSettings(showMapControls, showCourseGeometry, windUp, new MeterDistance(buoyZoneRadiusInMeters), showWindStreamletOverlay, showWindStreamletColors, showSimulationOverlay);
-    }
-
-    public Set<ManeuverType> getManeuverTypesToShow() {
-        return Util.createSet(maneuverTypesToShow.getValues());
-    }
-}
->>>>>>> 9123771f
+}