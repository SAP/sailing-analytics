--- conflicted
+++ resolved
@@ -37,22 +37,11 @@
             Integer numberOfLastRacesToShow,
             Long delayBetweenAutoAdvancesInMilliseconds,
             RaceColumnSelectionStrategies activeRaceColumnSelectionStrategy,
-<<<<<<< HEAD
-            boolean showAddedScores, boolean showOverallColumnWithNumberOfRacesCompletedPerCompetitor,
-            boolean showCompetitorShortNameColumn, boolean showCompetitorFullNameColumn, boolean showCompetitorBoatInfoColumn,
-            boolean isCompetitorNationalityColumnVisible) {
+            boolean showAddedScores, boolean showCompetitorShortNameColumn, boolean showCompetitorFullNameColumn,
+            boolean showCompetitorBoatInfoColumn, boolean isCompetitorNationalityColumnVisible) {
         super(maneuverDetailsToShow, legDetailsToShow, raceDetailsToShow, overallDetailsToShow, delayBetweenAutoAdvancesInMilliseconds,
-                showAddedScores, showOverallColumnWithNumberOfRacesCompletedPerCompetitor, showCompetitorShortNameColumn,
+                showAddedScores, showCompetitorShortNameColumn,
                 showCompetitorFullNameColumn, showCompetitorBoatInfoColumn, isCompetitorNationalityColumnVisible);
-=======
-            boolean showAddedScores,
-            boolean showCompetitorSailIdColumn, boolean showCompetitorFullNameColumn,
-            boolean isCompetitorNationalityColumnVisible) {
-        super(maneuverDetailsToShow, legDetailsToShow, raceDetailsToShow, overallDetailsToShow, delayBetweenAutoAdvancesInMilliseconds,
-                showAddedScores, showCompetitorSailIdColumn,
-                showCompetitorFullNameColumn, isCompetitorNationalityColumnVisible);
->>>>>>> dff23fdc
-        
         this.namesOfRaceColumnsToShow.setValues(namesOfRaceColumnsToShow);
         this.numberOfLastRacesToShow.setValue(numberOfLastRacesToShow);
         this.activeRaceColumnSelectionStrategy.setValue(activeRaceColumnSelectionStrategy);
