package com.sap.sailing.gwt.ui.leaderboard;

import java.util.ArrayList;
import java.util.HashMap;
import java.util.List;
import java.util.Map;

import com.google.gwt.safehtml.shared.SafeHtmlBuilder;
<<<<<<< HEAD
import com.sap.sailing.domain.common.DetailType;
=======
import com.sap.sailing.domain.common.LeaderboardType;
>>>>>>> f454439d
import com.sap.sailing.domain.common.dto.AbstractLeaderboardDTO;
import com.sap.sailing.domain.common.dto.CompetitorDTO;
import com.sap.sailing.domain.common.dto.LeaderboardDTO;
import com.sap.sailing.domain.common.dto.LeaderboardRowDTO;
import com.sap.sailing.domain.common.dto.RaceColumnDTO;
import com.sap.sailing.gwt.settings.client.leaderboard.LeaderboardSettings;
import com.sap.sailing.gwt.settings.client.leaderboard.MultiRaceLeaderboardSettings;
import com.sap.sailing.gwt.settings.client.leaderboard.MultiRaceLeaderboardSettingsDialogComponent;
import com.sap.sailing.gwt.ui.client.CompetitorSelectionProvider;
import com.sap.sailing.gwt.ui.client.FlagImageResolver;
import com.sap.sailing.gwt.ui.client.RaceTimesInfoProvider;
import com.sap.sailing.gwt.ui.client.SailingServiceAsync;
import com.sap.sailing.gwt.ui.client.StringMessages;
import com.sap.sailing.gwt.ui.client.shared.controls.AbstractSortableColumnWithMinMax;
import com.sap.sailing.gwt.ui.client.shared.filter.CompetitorRaceRankFilter;
import com.sap.sse.common.Util;
import com.sap.sse.common.filter.BinaryOperator;
import com.sap.sse.common.filter.Filter;
import com.sap.sse.common.filter.FilterSet;
import com.sap.sse.gwt.client.ErrorReporter;
import com.sap.sse.gwt.client.async.AsyncActionsExecutor;
import com.sap.sse.gwt.client.player.Timer;
import com.sap.sse.gwt.client.shared.components.Component;
import com.sap.sse.gwt.client.shared.components.SettingsDialog;
import com.sap.sse.gwt.client.shared.components.SettingsDialogComponent;
import com.sap.sse.gwt.client.shared.settings.ComponentContext;

/**
 * This type of {@link LeaderboardPanel} shows a customizable set of leaderboard columns. In case of fleet racing it's
 * not possible to only show a physical race.
 */
public class MultiRaceLeaderboardPanel extends LeaderboardPanel<MultiRaceLeaderboardSettings> {

    public MultiRaceLeaderboardPanel(Component<?> parent, ComponentContext<?> context,
            SailingServiceAsync sailingService, AsyncActionsExecutor asyncActionsExecutor,
            MultiRaceLeaderboardSettings settings, boolean isEmbedded,
            CompetitorSelectionProvider competitorSelectionProvider, String leaderboardGroupName,
            String leaderboardName, ErrorReporter errorReporter, StringMessages stringMessages, boolean showRaceDetails,
            LeaderBoardStyle style, FlagImageResolver flagImageResolver, Iterable<DetailType> availableDetailTypes) {
        super(parent, context, sailingService, asyncActionsExecutor, settings, isEmbedded, competitorSelectionProvider,
                leaderboardGroupName, leaderboardName, errorReporter, stringMessages, showRaceDetails, style, flagImageResolver, availableDetailTypes);
        initialize(settings);
    }

    public MultiRaceLeaderboardPanel(Component<?> parent, ComponentContext<?> context,
            SailingServiceAsync sailingService, AsyncActionsExecutor asyncActionsExecutor,
            MultiRaceLeaderboardSettings settings, boolean isEmbedded,
            CompetitorSelectionProvider competitorSelectionProvider, Timer timer, String leaderboardGroupName,
            String leaderboardName, ErrorReporter errorReporter, StringMessages stringMessages, boolean showRaceDetails,
            CompetitorFilterPanel competitorSearchTextBox, boolean showSelectionCheckbox,
            RaceTimesInfoProvider optionalRaceTimesInfoProvider, boolean autoExpandLastRaceColumn,
            boolean adjustTimerDelay, boolean autoApplyTopNFilter, boolean showCompetitorFilterStatus,
            boolean enableSyncScroller, LeaderBoardStyle style, FlagImageResolver flagImageResolver, Iterable<DetailType> availableDetailTypes) {
        super(parent, context, sailingService, asyncActionsExecutor, settings, isEmbedded, competitorSelectionProvider,
                timer, leaderboardGroupName, leaderboardName, errorReporter, stringMessages, showRaceDetails,
                competitorSearchTextBox, showSelectionCheckbox, optionalRaceTimesInfoProvider, autoExpandLastRaceColumn,
                adjustTimerDelay, autoApplyTopNFilter, showCompetitorFilterStatus, enableSyncScroller, style, flagImageResolver, availableDetailTypes);
        initialize(settings);
    }

    public MultiRaceLeaderboardPanel(Component<?> parent, ComponentContext<?> context,
            SailingServiceAsync sailingService, AsyncActionsExecutor asyncActionsExecutor,
            MultiRaceLeaderboardSettings settings, CompetitorSelectionProvider competitorSelectionProvider,
            String leaderboardName, ErrorReporter errorReporter, StringMessages stringMessages,
            boolean showRaceDetails, LeaderBoardStyle style, FlagImageResolver flagImageResolver, Iterable<DetailType> availableDetailTypes) {
        super(parent, context, sailingService, asyncActionsExecutor, settings, competitorSelectionProvider,
                leaderboardName, errorReporter, stringMessages, showRaceDetails,style, flagImageResolver, availableDetailTypes);
        initialize(settings);
    }

    @Override
    public MultiRaceLeaderboardSettings getSettings() {
        Iterable<RaceColumnDTO> selectedRaceColumns = raceColumnSelection
                .getSelectedRaceColumnsOrderedAsInLeaderboard(leaderboard);
        List<String> namesOfRaceColumnsToShow = new ArrayList<>();
        for (RaceColumnDTO raceColumn : selectedRaceColumns) {
            namesOfRaceColumnsToShow.add(raceColumn.getName());
        }
        final MultiRaceLeaderboardSettings leaderboardSettings = new MultiRaceLeaderboardSettings(selectedManeuverDetails,
                selectedLegDetails, selectedRaceDetails, selectedOverallDetailColumns, namesOfRaceColumnsToShow,
                raceColumnSelection.getNumberOfLastRaceColumnsToShow(), timer.getRefreshInterval(),
                raceColumnSelection.getType(), isShowAddedScores(), isShowCompetitorShortName(),
                isShowCompetitorFullName(), isShowCompetitorBoatInfo(), isShowCompetitorNationality);
        return leaderboardSettings;
    }

    @Override
    protected void setDefaultRaceColumnSelection(MultiRaceLeaderboardSettings settings) {
        switch (settings.getActiveRaceColumnSelectionStrategy()) {
        case EXPLICIT:
            raceColumnSelection = new ExplicitRaceColumnSelection();
            break;
        case LAST_N:
            setRaceColumnSelectionToLastNStrategy(settings.getNumberOfLastRacesToShow());
            break;
        }
    }

    @Override
    protected boolean canShowCompetitorBoatInfo() {
        boolean isMetaLeaderboard = leaderboard.type == LeaderboardType.FlexibleMetaLeaderboard || leaderboard.type == LeaderboardType.RegattaMetaLeaderboard;
        return this.leaderboard.canBoatsOfCompetitorsChangePerRace == false && !isMetaLeaderboard;
    }

    @Override
    public String getCompetitorColor(CompetitorDTO competitor) {
        // not used for multi
        return null;
    }

    @Override
    public boolean renderBoatColorIfNecessary(CompetitorDTO competitor, SafeHtmlBuilder sb) {
        return false;
    }

    @Override
    public int getLegCount(LeaderboardDTO leaderboardDTO, String raceColumnName) {
        return leaderboardDTO.getLegCount(raceColumnName, null);
    }

    @Override
    protected MultiRaceLeaderboardSettings overrideDefaultsForNamesOfRaceColumns(
            MultiRaceLeaderboardSettings currentSettings, LeaderboardDTO result) {
        return currentSettings.overrideDefaultsForNamesOfRaceColumns(result.getNamesOfRaceColumns());
    }

    @Override
    protected void applyTop30FilterIfCompetitorSizeGreaterEqual40(LeaderboardDTO leaderboard) {
        int maxRaceRank = 30;
        if (leaderboard.competitors.size() >= 40) {
            CompetitorRaceRankFilter raceRankFilter = new CompetitorRaceRankFilter();
            raceRankFilter.setLeaderboardFetcher(this);
            raceRankFilter.setQuickRankProvider(this.competitorFilterPanel.getQuickRankProvider());
            raceRankFilter.setOperator(new BinaryOperator<Integer>(BinaryOperator.Operators.LessThanEquals));
            raceRankFilter.setValue(maxRaceRank);
            FilterSet<CompetitorDTO, Filter<CompetitorDTO>> activeFilterSet = competitorSelectionProvider
                    .getOrCreateCompetitorsFilterSet(stringMessages.topNCompetitorsByRaceRank(maxRaceRank));
            activeFilterSet.addFilter(raceRankFilter);
            competitorSelectionProvider.setCompetitorsFilterSet(activeFilterSet);
        }
    }

    /**
     * Extracts the rows to display of the <code>leaderboard</code>. These are all {@link AbstractLeaderboardDTO#rows
     * rows} in case {@link #preSelectedRace} is <code>null</code>, or only the rows of the competitors who scored in
     * the race identified by {@link #preSelectedRace} otherwise.
     */
    @Override
    public Map<CompetitorDTO, LeaderboardRowDTO> getRowsToDisplay() {
        Map<CompetitorDTO, LeaderboardRowDTO> result;
        Iterable<CompetitorDTO> allFilteredCompetitors = competitorSelectionProvider.getFilteredCompetitors();
        result = new HashMap<CompetitorDTO, LeaderboardRowDTO>();
        for (CompetitorDTO competitor : leaderboard.rows.keySet()) {
            if (Util.contains(allFilteredCompetitors, competitor)) {
                result.put(competitor, leaderboard.rows.get(competitor));
            }
        }
        return result;
    }

    @Override
    public SettingsDialogComponent<MultiRaceLeaderboardSettings> getSettingsDialogComponent(
            MultiRaceLeaderboardSettings useTheseSettings) {
        return new MultiRaceLeaderboardSettingsDialogComponent((MultiRaceLeaderboardSettings) useTheseSettings,
<<<<<<< HEAD
                leaderboard.getNamesOfRaceColumns(), stringMessages, availableDetailTypes);
=======
                leaderboard.getNamesOfRaceColumns(), stringMessages, !leaderboard.canBoatsOfCompetitorsChangePerRace);
>>>>>>> f454439d
    }

    @Override
    protected void openSettingsDialog() {
        SettingsDialog<MultiRaceLeaderboardSettings> settingsDialog = new SettingsDialog<MultiRaceLeaderboardSettings>(
                this, stringMessages);
        settingsDialog.ensureDebugId("LeaderboardSettingsDialog");
        settingsDialog.show();
    }

    @Override
    protected void applyRaceSelection(final LeaderboardSettings ns) {
        MultiRaceLeaderboardSettings newSettings = (MultiRaceLeaderboardSettings) ns;
        Iterable<String> oldNamesOfRaceColumnsToShow = null;
        if (newSettings.getNamesOfRaceColumnsToShow() == null) {
            oldNamesOfRaceColumnsToShow = raceColumnSelection.getSelectedRaceColumnNames();
        }
        switch (newSettings.getActiveRaceColumnSelectionStrategy()) {
        case EXPLICIT:
            setDefaultRaceColumnSelection(newSettings);
            if (newSettings.getNamesOfRaceColumnsToShow() != null) {
                raceColumnSelection.requestClear();
                for (String nameOfRaceColumnToShow : newSettings.getNamesOfRaceColumnsToShow()) {
                    RaceColumnDTO raceColumnToShow = getRaceByColumnName(nameOfRaceColumnToShow);
                    if (raceColumnToShow != null) {
                        raceColumnSelection.requestRaceColumnSelection(raceColumnToShow);
                    }
                }
            } else {
                // apply the old column selections again
                for (String oldNameOfRaceColumnToShow : oldNamesOfRaceColumnsToShow) {
                    final RaceColumnDTO raceColumnByName = getLeaderboard()
                            .getRaceColumnByName(oldNameOfRaceColumnToShow);
                    if (raceColumnByName != null) {
                        raceColumnSelection.requestRaceColumnSelection(raceColumnByName);
                    }
                }
            }
            break;
        case LAST_N:
            setRaceColumnSelectionToLastNStrategy(newSettings.getNumberOfLastRacesToShow());
            break;
        }
    }

    private RaceColumnDTO getRaceByColumnName(String columnName) {
        if (getLeaderboard() != null) {
            for (RaceColumnDTO race : getLeaderboard().getRaceList()) {
                if (columnName.equals(race.getRaceColumnName())) {
                    return race;
                }
            }
        }
        return null;
    }

    @Override
    protected void processAutoExpands(AbstractSortableColumnWithMinMax<?, ?> c, RaceColumn<?> lastRaceColumn) {
        // Toggle or the last race column if that was requested
        if (isAutoExpandLastRaceColumn() && c == lastRaceColumn) {
            ExpandableSortableColumn<?> expandableSortableColumn = (ExpandableSortableColumn<?>) c;
            if (!expandableSortableColumn.isExpanded()) {
                expandableSortableColumn.changeExpansionState(/* expand */ true);
                autoExpandPerformedOnce = true;
            }
        }
    }
}<|MERGE_RESOLUTION|>--- conflicted
+++ resolved
@@ -6,11 +6,8 @@
 import java.util.Map;
 
 import com.google.gwt.safehtml.shared.SafeHtmlBuilder;
-<<<<<<< HEAD
 import com.sap.sailing.domain.common.DetailType;
-=======
 import com.sap.sailing.domain.common.LeaderboardType;
->>>>>>> f454439d
 import com.sap.sailing.domain.common.dto.AbstractLeaderboardDTO;
 import com.sap.sailing.domain.common.dto.CompetitorDTO;
 import com.sap.sailing.domain.common.dto.LeaderboardDTO;
@@ -175,11 +172,7 @@
     public SettingsDialogComponent<MultiRaceLeaderboardSettings> getSettingsDialogComponent(
             MultiRaceLeaderboardSettings useTheseSettings) {
         return new MultiRaceLeaderboardSettingsDialogComponent((MultiRaceLeaderboardSettings) useTheseSettings,
-<<<<<<< HEAD
-                leaderboard.getNamesOfRaceColumns(), stringMessages, availableDetailTypes);
-=======
-                leaderboard.getNamesOfRaceColumns(), stringMessages, !leaderboard.canBoatsOfCompetitorsChangePerRace);
->>>>>>> f454439d
+                leaderboard.getNamesOfRaceColumns(), stringMessages, availableDetailTypes, !leaderboard.canBoatsOfCompetitorsChangePerRace);
     }
 
     @Override
