<!DOCTYPE ui:UiBinder SYSTEM "http://dl.google.com/gwt/DTD/xhtml.ent">
<ui:UiBinder xmlns:ui="urn:ui:com.google.gwt.uibinder" xmlns:g="urn:import:com.google.gwt.user.client.ui">
    <ui:with field="i18n" type="com.sap.sailing.gwt.ui.client.StringMessages" />
    <ui:with field="res" type="com.sap.sailing.gwt.common.client.SharedResources" />
    <ui:with field="local_res"
        type="com.sap.sailing.gwt.home.mobile.partials.sectionHeader.SectionHeaderResources" />
    <ui:with field="shr" type="com.sap.sailing.gwt.home.shared.resources.SharedHomeResources" />
<<<<<<< HEAD

    <ui:style>
        .headerContentPanel {
        display:none;
        position:absolue;
        right:49px;
        }
    </ui:style>
    <g:HTMLPanel>
        <a style="display:block;" ui:field="headerMainUi">
            <div class="{local_res.css.sectionheader_item}" ui:field="headerLeftUi">
                <div class="{local_res.css.sectionheader_item_image}" style="display:none;" ui:field="imageUi">
                    <div class="{local_res.css.sectionheader_item_image_seperator}"></div>
                </div>
                <div ui:field="titleAndLabelContainerUi">
                    <h2 class="{local_res.css.sectionheader_item_title}" ui:field="titleUi"></h2>
                    <div class="{local_res.css.sectionheader_item_label} {res.mainCss.label}" style="display:none;"
                        ui:field="labelUi"></div>
                </div>
                <div class="{local_res.css.sectionheader_item_subtitle}" style="display:none;" ui:field="subtitleUi"></div>
            </div>
            <g:HTMLPanel addStyleNames="{local_res.css.sectionheader_item} {local_res.css.sectionheader_itemright}"
                ui:field="headerRightUi">
                <div class="{local_res.css.sectionheader_item_infotext}" style="display:none;" ui:field="infoTextUi"></div>
                <div class="{local_res.css.sectionheader_item_arrow}" style="display:none;" ui:field="actionArrowUi"></div>
                <g:SimplePanel ui:field="filterSelectContainerUi"></g:SimplePanel>
            </g:HTMLPanel>
        </a>
        <g:HTMLPanel
            addStyleNames="{local_res.css.sectionheader_itemright} {local_res.css.sectionheader_element}"
            ui:field="headerContentUi" />
    </g:HTMLPanel>
=======
	<g:HTMLPanel>
		<a style="display:block;" ui:field="headerMainUi">
			<div class="{local_res.css.sectionheader_item}" ui:field="headerLeftUi">
				<div class="{local_res.css.sectionheader_item_image}" style="display:none;" ui:field="imageUi">
		        	<div class="{local_res.css.sectionheader_item_image_seperator}"></div>
		      	</div>
		      	<div ui:field="titleAndLabelContainerUi">
					<h2 class="{local_res.css.sectionheader_item_title}" ui:field="titleUi"></h2>
					<div class="{local_res.css.sectionheader_item_label} {res.mainCss.label}" style="display:none;" ui:field="labelUi"></div>
		      	</div>
				<div class="{local_res.css.sectionheader_item_subtitle}" style="display:none;" ui:field="subtitleUi"></div>
			</div>
			<div class="{local_res.css.sectionheader_item} {local_res.css.sectionheader_itemright}" style="display:none;" ui:field="headerRightUi">
				<g:SimplePanel addStyleNames="{local_res.css.sectionheader_itemright_container}" ui:field="widgetContainerUi" />
				<div class="{local_res.css.sectionheader_item_infotext}" style="display:none;" ui:field="infoTextUi"></div>
				<div class="{local_res.css.sectionheader_item_arrow}" style="display:none;" ui:field="actionArrowUi"></div>
			</div>
		</a>
	</g:HTMLPanel>
>>>>>>> a1472d39
</ui:UiBinder><|MERGE_RESOLUTION|>--- conflicted
+++ resolved
@@ -1,19 +1,9 @@
 <!DOCTYPE ui:UiBinder SYSTEM "http://dl.google.com/gwt/DTD/xhtml.ent">
 <ui:UiBinder xmlns:ui="urn:ui:com.google.gwt.uibinder" xmlns:g="urn:import:com.google.gwt.user.client.ui">
-    <ui:with field="i18n" type="com.sap.sailing.gwt.ui.client.StringMessages" />
-    <ui:with field="res" type="com.sap.sailing.gwt.common.client.SharedResources" />
-    <ui:with field="local_res"
-        type="com.sap.sailing.gwt.home.mobile.partials.sectionHeader.SectionHeaderResources" />
+	<ui:with field="i18n" type="com.sap.sailing.gwt.ui.client.StringMessages" />
+	<ui:with field="res" type="com.sap.sailing.gwt.common.client.SharedResources" />
+	<ui:with field="local_res" type="com.sap.sailing.gwt.home.mobile.partials.sectionHeader.SectionHeaderResources" />
     <ui:with field="shr" type="com.sap.sailing.gwt.home.shared.resources.SharedHomeResources" />
-<<<<<<< HEAD
-
-    <ui:style>
-        .headerContentPanel {
-        display:none;
-        position:absolue;
-        right:49px;
-        }
-    </ui:style>
     <g:HTMLPanel>
         <a style="display:block;" ui:field="headerMainUi">
             <div class="{local_res.css.sectionheader_item}" ui:field="headerLeftUi">
@@ -29,34 +19,12 @@
             </div>
             <g:HTMLPanel addStyleNames="{local_res.css.sectionheader_item} {local_res.css.sectionheader_itemright}"
                 ui:field="headerRightUi">
+                <g:SimplePanel addStyleNames="{local_res.css.sectionheader_itemright_container}" ui:field="widgetContainerUi" />
                 <div class="{local_res.css.sectionheader_item_infotext}" style="display:none;" ui:field="infoTextUi"></div>
                 <div class="{local_res.css.sectionheader_item_arrow}" style="display:none;" ui:field="actionArrowUi"></div>
-                <g:SimplePanel ui:field="filterSelectContainerUi"></g:SimplePanel>
             </g:HTMLPanel>
         </a>
-        <g:HTMLPanel
-            addStyleNames="{local_res.css.sectionheader_itemright} {local_res.css.sectionheader_element}"
-            ui:field="headerContentUi" />
+        <g:HTMLPanel ui:field="headerContentUi"
+            addStyleNames="{local_res.css.sectionheader_itemright} {local_res.css.sectionheader_element}" />
     </g:HTMLPanel>
-=======
-	<g:HTMLPanel>
-		<a style="display:block;" ui:field="headerMainUi">
-			<div class="{local_res.css.sectionheader_item}" ui:field="headerLeftUi">
-				<div class="{local_res.css.sectionheader_item_image}" style="display:none;" ui:field="imageUi">
-		        	<div class="{local_res.css.sectionheader_item_image_seperator}"></div>
-		      	</div>
-		      	<div ui:field="titleAndLabelContainerUi">
-					<h2 class="{local_res.css.sectionheader_item_title}" ui:field="titleUi"></h2>
-					<div class="{local_res.css.sectionheader_item_label} {res.mainCss.label}" style="display:none;" ui:field="labelUi"></div>
-		      	</div>
-				<div class="{local_res.css.sectionheader_item_subtitle}" style="display:none;" ui:field="subtitleUi"></div>
-			</div>
-			<div class="{local_res.css.sectionheader_item} {local_res.css.sectionheader_itemright}" style="display:none;" ui:field="headerRightUi">
-				<g:SimplePanel addStyleNames="{local_res.css.sectionheader_itemright_container}" ui:field="widgetContainerUi" />
-				<div class="{local_res.css.sectionheader_item_infotext}" style="display:none;" ui:field="infoTextUi"></div>
-				<div class="{local_res.css.sectionheader_item_arrow}" style="display:none;" ui:field="actionArrowUi"></div>
-			</div>
-		</a>
-	</g:HTMLPanel>
->>>>>>> a1472d39
 </ui:UiBinder>