--- conflicted
+++ resolved
@@ -31,14 +31,6 @@
 import com.sap.sailing.domain.common.DataImportProgress;
 import com.sap.sailing.domain.common.MasterDataImportObjectCreationCount;
 import com.sap.sailing.gwt.ui.adminconsole.places.AdminConsoleView.Presenter;
-<<<<<<< HEAD
-import com.sap.sailing.gwt.ui.client.EventRefresher;
-import com.sap.sailing.gwt.ui.client.LeaderboardGroupsRefresher;
-import com.sap.sailing.gwt.ui.client.LeaderboardsRefresher;
-import com.sap.sailing.gwt.ui.client.MediaTracksRefresher;
-import com.sap.sailing.gwt.ui.client.RegattaRefresher;
-=======
->>>>>>> 3e347363
 import com.sap.sailing.gwt.ui.client.SailingServiceWriteAsync;
 import com.sap.sailing.gwt.ui.client.StringMessages;
 import com.sap.sse.common.Util;
@@ -64,15 +56,7 @@
     private String currentHost;
     private SailingServiceWriteAsync sailingServiceWrite;
     private CheckBox overrideSwitch;
-<<<<<<< HEAD
-    private final RegattaRefresher regattaRefresher;
-    private final EventRefresher eventRefresher;
-    private final LeaderboardsRefresher<StrippedLeaderboardDTOWithSecurity> leaderboardsRefresher;
-    private final LeaderboardGroupsRefresher leaderboardGroupsRefresher;
-    private final MediaTracksRefresher mediaTracksRefresher;
-=======
     private final Presenter presenter;
->>>>>>> 3e347363
     private CheckBox compressSwitch;
     private CheckBox exportWindSwitch;
     private CheckBox exportDeviceConfigsSwitch;
@@ -84,15 +68,7 @@
     public MasterDataImportPanel(final Presenter presenter, StringMessages stringMessages) {
         this.sailingServiceWrite = presenter.getSailingService();
         this.stringMessages = stringMessages;
-<<<<<<< HEAD
-        this.regattaRefresher = presenter;
-        this.eventRefresher = presenter;
-        this.leaderboardsRefresher = presenter;
-        this.leaderboardGroupsRefresher = presenter;
-        this.mediaTracksRefresher = presenter;
-=======
         this.presenter = presenter;
->>>>>>> 3e347363
         HorizontalPanel serverAddressPanel = new HorizontalPanel();
         serverAddressPanel.add(new Label(stringMessages.importRemoteHost()));
         hostBox = new TextBox();
@@ -241,18 +217,6 @@
         int mediaTracksImported = creationCount.getMediaTrackCount();
         int trackedRacesImported = creationCount.getTrackedRacesCount();
         if (regattasCreated > 0) {
-<<<<<<< HEAD
-            regattaRefresher.loadRegattas();
-        }
-        if (eventsCreated > 0) {
-            eventRefresher.loadEvents();
-        }
-        if (leaderboardGroupsCreated > 0) {
-            leaderboardGroupsRefresher.loadLeaderboardGroups();
-        }
-        if (leaderboardsCreated > 0) {
-            leaderboardsRefresher.loadLeaderboards();
-=======
             presenter.getRegattasRefresher().reloadAndCallFillAll();
         }
         if (eventsCreated > 0) {
@@ -263,7 +227,6 @@
         }
         if (leaderboardsCreated > 0) {
             presenter.getLeaderboardsRefresher().reloadAndCallFillAll();
->>>>>>> 3e347363
         }
         if (mediaTracksImported > 0) {
             presenter.getMediaTracksRefresher().reloadAndCallFillAll();
