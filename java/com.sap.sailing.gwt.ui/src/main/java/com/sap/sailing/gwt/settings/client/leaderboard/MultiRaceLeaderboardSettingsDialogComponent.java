package com.sap.sailing.gwt.settings.client.leaderboard;

import java.util.ArrayList;
import java.util.LinkedHashMap;
import java.util.List;
import java.util.Map;

import com.google.gwt.dom.client.Style.Unit;
import com.google.gwt.event.dom.client.ClickEvent;
import com.google.gwt.event.dom.client.ClickHandler;
import com.google.gwt.user.client.ui.CheckBox;
import com.google.gwt.user.client.ui.FlowPanel;
import com.google.gwt.user.client.ui.Grid;
import com.google.gwt.user.client.ui.HasVerticalAlignment;
import com.google.gwt.user.client.ui.HorizontalPanel;
import com.google.gwt.user.client.ui.Label;
import com.google.gwt.user.client.ui.Widget;
import com.sap.sailing.domain.common.DetailType;
import com.sap.sailing.gwt.ui.client.StringMessages;
import com.sap.sse.common.Util;
import com.sap.sse.gwt.client.dialog.DataEntryDialog;
import com.sap.sse.gwt.client.dialog.DataEntryDialog.Validator;

public class MultiRaceLeaderboardSettingsDialogComponent
        extends LeaderboardSettingsDialogComponent<MultiRaceLeaderboardSettings> {

    private final Map<String, CheckBox> raceColumnCheckboxes;
    private final List<String> raceAllRaceColumnNames;
    private RaceColumnSelectionStrategies activeRaceColumnSelectionStrategy;

    public MultiRaceLeaderboardSettingsDialogComponent(MultiRaceLeaderboardSettings initialSettings,
<<<<<<< HEAD
            List<String> allRaceColumnNames, StringMessages stringMessages, Iterable<DetailType> availableDetailTypes) {
        super(initialSettings, stringMessages, availableDetailTypes);
=======
            List<String> allRaceColumnNames, StringMessages stringMessages, boolean canBoatInfoBeShown) {
        super(initialSettings, stringMessages, canBoatInfoBeShown);
>>>>>>> f454439d
        this.activeRaceColumnSelectionStrategy = initialSettings.getActiveRaceColumnSelectionStrategy();
        this.raceAllRaceColumnNames = allRaceColumnNames;
        raceColumnCheckboxes = new LinkedHashMap<>();
    }

    @Override
    public MultiRaceLeaderboardSettings getResult() {
        List<DetailType> maneuverDetailsToShow = getSelected(maneuverDetailCheckboxes, initialSettings.getManeuverDetailsToShow());
        List<DetailType> overallDetailsToShow = getSelected(overallDetailCheckboxes, initialSettings.getOverallDetailsToShow());
        List<DetailType> raceDetailsToShow = getSelected(raceDetailCheckboxes, initialSettings.getRaceDetailsToShow());
        List<DetailType> legDetailsToShow = getSelected(legDetailCheckboxes, initialSettings.getLegDetailsToShow());
        List<String> namesOfRaceColumnsToShow = null;
        if (activeRaceColumnSelectionStrategy == RaceColumnSelectionStrategies.EXPLICIT) {
            namesOfRaceColumnsToShow = new ArrayList<String>();
            for (Map.Entry<String, CheckBox> entry : raceColumnCheckboxes.entrySet()) {
                if (entry.getValue().getValue()) {
                    namesOfRaceColumnsToShow.add(entry.getKey());
                }
            }
        }
        Long delayBetweenAutoAdvancesValue = refreshIntervalInSecondsBox.getValue();
        Integer lastNRacesToShowValue = activeRaceColumnSelectionStrategy == RaceColumnSelectionStrategies.LAST_N
                ? numberOfLastRacesToShowBox.getValue() : null;
        final MultiRaceLeaderboardSettings newSettings = new MultiRaceLeaderboardSettings(maneuverDetailsToShow,
                legDetailsToShow, raceDetailsToShow, overallDetailsToShow, namesOfRaceColumnsToShow,
                lastNRacesToShowValue,
                1000l * (delayBetweenAutoAdvancesValue == null ? 0l : delayBetweenAutoAdvancesValue.longValue()),
                activeRaceColumnSelectionStrategy,
                /* showAddedScores */ showAddedScoresCheckBox.getValue().booleanValue(),
                showCompetitorShortNameColumnCheckBox.getValue(), showCompetitorFullNameColumnCheckBox.getValue(),
                showCompetitorBoatInfoColumnCheckBox.getValue(), isCompetitorNationalityColumnVisible.getValue());
        return newSettings;
    }

    private FlowPanel createSelectedRacesPanel(DataEntryDialog<?> dialog) {
        FlowPanel selectedRacesPanel = new FlowPanel();
        selectedRacesPanel.ensureDebugId("RaceSelectionSettingsPanel");
        selectedRacesPanel.addStyleName("SettingsDialogComponent");
        selectedRacesPanel.add(dialog.createHeadline(stringMessages.selectedRaces(), true));
        // race selection strategy elements
        HorizontalPanel racesSelectionStrategyPanel = new HorizontalPanel();
        selectedRacesPanel.add(racesSelectionStrategyPanel);

        FlowPanel selectedRacesContent = new FlowPanel();
        selectedRacesContent.addStyleName("dialogInnerContent");
        selectedRacesPanel.add(selectedRacesContent);

        // Attention: We need to consider that there are regattas with more than 30 races
        int racesCount = raceAllRaceColumnNames.size();
        if (racesCount > 0) {
            final FlowPanel explicitRaceSelectionContent = new FlowPanel();
            explicitRaceSelectionContent.ensureDebugId("ExplicitRaceSelectionPanel");
            final FlowPanel lastNRacesSelectionContent = new FlowPanel();
            lastNRacesSelectionContent.ensureDebugId("MostCurrentRacesSelectionPanel");

            String radioButtonGroupName = "raceSelectionStrategyGroup";
            Label raceSelectionWayLabel = new Label(stringMessages.chooseTheWayYouSelectRaces() + ":");
            raceSelectionWayLabel.getElement().getStyle().setPaddingRight(5, Unit.PX);
            racesSelectionStrategyPanel.add(raceSelectionWayLabel);
            explicitRaceColumnSelectionRadioBtn = dialog.createRadioButton(radioButtonGroupName,
                    stringMessages.selectFromAllRaces());
            explicitRaceColumnSelectionRadioBtn.ensureDebugId("ExplicitRaceSelectionRadioButton");
            racesSelectionStrategyPanel.setVerticalAlignment(HasVerticalAlignment.ALIGN_MIDDLE);
            explicitRaceColumnSelectionRadioBtn
                    .setValue(activeRaceColumnSelectionStrategy == RaceColumnSelectionStrategies.EXPLICIT);
            explicitRaceColumnSelectionRadioBtn.addClickHandler(new ClickHandler() {
                @Override
                public void onClick(ClickEvent event) {
                    explicitRaceSelectionContent.setVisible(true);
                    lastNRacesSelectionContent.setVisible(false);
                    activeRaceColumnSelectionStrategy = RaceColumnSelectionStrategies.EXPLICIT;
                }
            });
            racesSelectionStrategyPanel.add(explicitRaceColumnSelectionRadioBtn);

            // content of explicit race selection
            int maxRacesPerRow = 10;
            int rowIndex = 0;
            int columnIndex = 0;
            int rowCount = racesCount / maxRacesPerRow;
            if (racesCount % maxRacesPerRow != 0) {
                rowCount++;
            }
            Grid grid = new Grid(rowCount, maxRacesPerRow);
            List<String> namesOfRaceColumnsToShow = initialSettings.getNamesOfRaceColumnsToShow();
            final boolean noRaceSelected = namesOfRaceColumnsToShow == null || Util.isEmpty(namesOfRaceColumnsToShow);
            for (String raceColumnName : raceAllRaceColumnNames) {
                CheckBox checkbox = createCheckbox(dialog, raceColumnName,
                        noRaceSelected || Util.contains(namesOfRaceColumnsToShow, raceColumnName), null);
                raceColumnCheckboxes.put(raceColumnName, checkbox);
                grid.setWidget(rowIndex, columnIndex++, checkbox);
                if (columnIndex == maxRacesPerRow) {
                    rowIndex++;
                    columnIndex = 0;
                }
            }
            explicitRaceSelectionContent.add(grid);
            explicitRaceSelectionContent
                    .setVisible(activeRaceColumnSelectionStrategy == RaceColumnSelectionStrategies.EXPLICIT);
            selectedRacesContent.add(explicitRaceSelectionContent);

            lastNRacesColumnSelectionRadioBtn = dialog.createRadioButton(radioButtonGroupName,
                    stringMessages.selectANumberOfRaces());
            lastNRacesColumnSelectionRadioBtn.ensureDebugId("MostCurrentRacesSelectionRadioButton");
            lastNRacesColumnSelectionRadioBtn
                    .setValue(activeRaceColumnSelectionStrategy == RaceColumnSelectionStrategies.LAST_N);
            lastNRacesColumnSelectionRadioBtn.addClickHandler(new ClickHandler() {
                @Override
                public void onClick(ClickEvent event) {
                    explicitRaceSelectionContent.setVisible(false);
                    lastNRacesSelectionContent.setVisible(true);
                    activeRaceColumnSelectionStrategy = RaceColumnSelectionStrategies.LAST_N;
                }
            });
            racesSelectionStrategyPanel.add(lastNRacesColumnSelectionRadioBtn);
            dialog.alignAllPanelWidgetsVertically(racesSelectionStrategyPanel, HasVerticalAlignment.ALIGN_MIDDLE);

            // content of 'number of races' selection
            HorizontalPanel hPanel = new HorizontalPanel();
            lastNRacesSelectionContent.add(hPanel);
            Label numberOfLastRacesLabel = new Label(stringMessages.numberOfLastNRaces() + ":");
            numberOfLastRacesLabel.getElement().getStyle().setPaddingRight(10, Unit.PX);
            hPanel.add(numberOfLastRacesLabel);
            Integer numberOfLastRacesToShow = initialSettings.getNumberOfLastRacesToShow();
            numberOfLastRacesToShowBox = dialog
                    .createIntegerBox(numberOfLastRacesToShow != null ? numberOfLastRacesToShow : racesCount, 3);
            numberOfLastRacesToShowBox.ensureDebugId("NumberOfMostCurrentRacesIntegerBox");
            hPanel.add(numberOfLastRacesToShowBox);
            dialog.alignAllPanelWidgetsVertically(hPanel, HasVerticalAlignment.ALIGN_MIDDLE);
            lastNRacesSelectionContent
                    .setVisible(activeRaceColumnSelectionStrategy == RaceColumnSelectionStrategies.LAST_N);
            selectedRacesContent.add(lastNRacesSelectionContent);
        } else {
            selectedRacesContent.add(new Label(stringMessages.noRacesYet()));
        }
        return selectedRacesPanel;
    }

    @Override
    public Widget getAdditionalWidget(DataEntryDialog<?> dialog) {
        FlowPanel dialogPanel = new FlowPanel();
        dialogPanel.ensureDebugId("LeaderboardSettingsPanel");
        dialogPanel.add(createSelectedRacesPanel(dialog));
        dialogPanel.add(createOverallDetailPanel(dialog));
        DetailType.getAllRaceDetailTypes().retainAll(Util.asList(availableDetailTypes));
        dialogPanel.add(createRaceDetailPanel(dialog));
        dialogPanel.add(createRaceStartAnalysisPanel(dialog));
        dialogPanel.add(createLegDetailsPanel(dialog));
        dialogPanel.add(createManeuverDetailsPanel(dialog));
        dialogPanel.add(createTimingDetailsPanel(dialog));
        return dialogPanel;
    }

    @Override
    public Validator<MultiRaceLeaderboardSettings> getValidator() {
        return new Validator<MultiRaceLeaderboardSettings>() {
            @Override
            public String getErrorMessage(MultiRaceLeaderboardSettings valueToValidate) {
                final String result;
                if (valueToValidate.getLegDetailsToShow().isEmpty()) {
                    result = stringMessages.selectAtLeastOneLegDetail();
                } else if (valueToValidate.getDelayBetweenAutoAdvancesInMilliseconds() < 1000) {
                    result = stringMessages.chooseUpdateIntervalOfAtLeastOneSecond();
                } else if (valueToValidate.getActiveRaceColumnSelectionStrategy() == RaceColumnSelectionStrategies.LAST_N
                        && (numberOfLastRacesToShowBox.getValue() == null || numberOfLastRacesToShowBox.getValue() < 0)) {
                    result = stringMessages.numberOfRacesMustBeNonNegativeNumber();
                } else {
                    result = null;
                }
                return result;
            }
        };
    }
}<|MERGE_RESOLUTION|>--- conflicted
+++ resolved
@@ -29,13 +29,8 @@
     private RaceColumnSelectionStrategies activeRaceColumnSelectionStrategy;
 
     public MultiRaceLeaderboardSettingsDialogComponent(MultiRaceLeaderboardSettings initialSettings,
-<<<<<<< HEAD
-            List<String> allRaceColumnNames, StringMessages stringMessages, Iterable<DetailType> availableDetailTypes) {
-        super(initialSettings, stringMessages, availableDetailTypes);
-=======
-            List<String> allRaceColumnNames, StringMessages stringMessages, boolean canBoatInfoBeShown) {
-        super(initialSettings, stringMessages, canBoatInfoBeShown);
->>>>>>> f454439d
+            List<String> allRaceColumnNames, StringMessages stringMessages, Iterable<DetailType> availableDetailTypes, boolean canBoatInfoBeShown) {
+        super(initialSettings, stringMessages, availableDetailTypes, canBoatInfoBeShown);
         this.activeRaceColumnSelectionStrategy = initialSettings.getActiveRaceColumnSelectionStrategy();
         this.raceAllRaceColumnNames = allRaceColumnNames;
         raceColumnCheckboxes = new LinkedHashMap<>();
@@ -180,7 +175,6 @@
         dialogPanel.ensureDebugId("LeaderboardSettingsPanel");
         dialogPanel.add(createSelectedRacesPanel(dialog));
         dialogPanel.add(createOverallDetailPanel(dialog));
-        DetailType.getAllRaceDetailTypes().retainAll(Util.asList(availableDetailTypes));
         dialogPanel.add(createRaceDetailPanel(dialog));
         dialogPanel.add(createRaceStartAnalysisPanel(dialog));
         dialogPanel.add(createLegDetailsPanel(dialog));
