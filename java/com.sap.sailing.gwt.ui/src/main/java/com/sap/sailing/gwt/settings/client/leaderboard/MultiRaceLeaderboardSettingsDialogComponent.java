--- conflicted
+++ resolved
@@ -63,14 +63,8 @@
                 /* showAddedScores */ showAddedScoresCheckBox.getValue().booleanValue(),
                 /* showOverallColumnWithNumberOfRacesSailedPerCompetitor */ showOverallColumnWithNumberOfRacesSailedPerCompetitorCheckBox
                         .getValue().booleanValue(),
-<<<<<<< HEAD
                 showCompetitorShortNameColumnCheckBox.getValue(), showCompetitorFullNameColumnCheckBox.getValue(),
                 showCompetitorBoatInfoColumnCheckBox.getValue(), isCompetitorNationalityColumnVisible.getValue());
-        SettingsDefaultValuesUtils.keepDefaults(initialSettings, newSettings);
-=======
-                showCompetitorSailIdColumnheckBox.getValue(), showCompetitorFullNameColumnCheckBox.getValue(),
-                isCompetitorNationalityColumnVisible.getValue());
->>>>>>> e690db8c
         return newSettings;
     }
 
