package com.sap.sailing.gwt.ui.leaderboard;

import java.util.ArrayList;
import java.util.Collections;
import java.util.Comparator;
import java.util.Date;
import java.util.HashMap;
import java.util.HashSet;
import java.util.List;
import java.util.Set;

import ca.nanometrics.gflot.client.Axis;
import ca.nanometrics.gflot.client.DataPoint;
import ca.nanometrics.gflot.client.PlotItem;
import ca.nanometrics.gflot.client.PlotModelStrategy;
import ca.nanometrics.gflot.client.PlotPosition;
import ca.nanometrics.gflot.client.PlotWithOverview;
import ca.nanometrics.gflot.client.PlotWithOverviewModel;
import ca.nanometrics.gflot.client.SeriesHandler;
import ca.nanometrics.gflot.client.SeriesType;
import ca.nanometrics.gflot.client.event.PlotHoverListener;
import ca.nanometrics.gflot.client.event.SelectionListener;
import ca.nanometrics.gflot.client.jsni.Plot;
import ca.nanometrics.gflot.client.options.AxisOptions;
import ca.nanometrics.gflot.client.options.GridOptions;
import ca.nanometrics.gflot.client.options.LegendOptions;
import ca.nanometrics.gflot.client.options.LineSeriesOptions;
import ca.nanometrics.gflot.client.options.PlotOptions;
import ca.nanometrics.gflot.client.options.PointsSeriesOptions;
import ca.nanometrics.gflot.client.options.SelectionOptions;
import ca.nanometrics.gflot.client.options.TickFormatter;

import com.google.gwt.core.client.GWT;
import com.google.gwt.event.dom.client.ClickEvent;
import com.google.gwt.event.dom.client.ClickHandler;
import com.google.gwt.event.shared.GwtEvent;
import com.google.gwt.i18n.client.DateTimeFormat;
import com.google.gwt.i18n.client.NumberFormat;
import com.google.gwt.safehtml.shared.SafeHtmlBuilder;
import com.google.gwt.user.client.rpc.AsyncCallback;
import com.google.gwt.user.client.ui.AbsolutePanel;
import com.google.gwt.user.client.ui.Anchor;
import com.google.gwt.user.client.ui.DeckPanel;
import com.google.gwt.user.client.ui.FlowPanel;
import com.google.gwt.user.client.ui.HasHorizontalAlignment;
import com.google.gwt.user.client.ui.HasVerticalAlignment;
import com.google.gwt.user.client.ui.HorizontalPanel;
import com.google.gwt.user.client.ui.Label;
import com.google.gwt.user.client.ui.RadioButton;
import com.google.gwt.user.client.ui.SimplePanel;
import com.google.gwt.user.client.ui.VerticalPanel;
import com.google.gwt.user.client.ui.Widget;
import com.sap.sailing.domain.common.impl.Util.Pair;
import com.sap.sailing.gwt.ui.client.ColorMap;
import com.sap.sailing.gwt.ui.client.CompetitorSelectionChangeListener;
import com.sap.sailing.gwt.ui.client.CompetitorSelectionProvider;
import com.sap.sailing.gwt.ui.client.DetailTypeFormatter;
import com.sap.sailing.gwt.ui.client.ErrorReporter;
import com.sap.sailing.gwt.ui.client.SailingServiceAsync;
import com.sap.sailing.gwt.ui.client.StringMessages;
import com.sap.sailing.gwt.ui.shared.CompetitorDTO;
import com.sap.sailing.gwt.ui.shared.CompetitorInRaceDTO;
import com.sap.sailing.gwt.ui.shared.CompetitorsAndTimePointsDTO;
import com.sap.sailing.gwt.ui.shared.components.Component;
import com.sap.sailing.gwt.ui.shared.components.SettingsDialog;
import com.sap.sailing.server.api.DetailType;
import com.sap.sailing.server.api.RaceIdentifier;

/**
 * ChartPanel is a GWT panel that can show one sort of competitor data (e.g. current speed over ground, windward distance to
 * leader) for different races in a chart.
 * 
 * When calling the constructor a chart is created that creates a final amount of series (so the maximum number of
 * competitors cannot be changed in one chart) which are connected to competitors, when the sailing service returns the
 * data. So {@code seriesID, competitorID and markSeriesID} are linked with the index. So if u know for example the
 * seriesID-index, you can get the competitor by calling competitorID.get(index).
 * 
 * @author Benjamin Ebling (D056866), Axel Uhl (d043530)
 * 
 */
public abstract class AbstractChartPanel<SettingsType extends ChartSettings> extends SimplePanel implements CompetitorSelectionChangeListener {
    private CompetitorInRaceDTO chartData;
    private CompetitorsAndTimePointsDTO competitorsAndTimePointsDTO = null;
    private final SailingServiceAsync sailingService;
    private final ErrorReporter errorReporter;
    private final DateTimeFormat dateFormat;
    private final HorizontalPanel mainPanel;
    private final VerticalPanel chartPanel;
    private final FlowPanel legendPanel;
    private final Label title;
    private final DeckPanel chart;
    private final RaceIdentifier[] races;
    private final ColorMap<Integer> colorMap;
    private int selectedRace = 0;
    private int stepsToLoad = 100;
    private final StringMessages stringMessages;
    private PlotWithOverview plot;
    private final List<SeriesHandler> seriesID;
    private final Set<SeriesHandler> seriesIsUsed;
    private final List<CompetitorDTO> competitorID;
    private final List<SeriesHandler> markSeriesID;
    private final HashMap<CompetitorDTO, Widget> competitorLabels;
    private final HashMap<String, String> markPassingBuoyName;
    private int width, height;

    private DetailType dataToShow;
    private AbsolutePanel loadingPanel;
    private final CompetitorSelectionProvider competitorSelectionProvider;

    public AbstractChartPanel(SailingServiceAsync sailingService,
            CompetitorSelectionProvider competitorSelectionProvider, RaceIdentifier[] races,
            final StringMessages stringMessages, int chartWidth, int chartHeight, ErrorReporter errorReporter,
            DetailType dataToShow) {
        width = chartWidth;
    	height = chartHeight;
    	this.dataToShow = dataToShow;
    	this.competitorSelectionProvider = competitorSelectionProvider;
    	competitorSelectionProvider.addCompetitorSelectionChangeListener(this);
    	this.errorReporter = errorReporter;
    	chartData = new CompetitorInRaceDTO();
    	seriesID = new ArrayList<SeriesHandler>();
    	seriesIsUsed = new HashSet<SeriesHandler>();
    	competitorID = new ArrayList<CompetitorDTO>();
    	markSeriesID = new ArrayList<SeriesHandler>();
    	colorMap = new ColorMap<Integer>();
    	competitorLabels = new HashMap<CompetitorDTO, Widget>();
    	markPassingBuoyName = new HashMap<String, String>();
        this.sailingService = sailingService;
        this.races = races;
        this.stringMessages = stringMessages;
        dateFormat = DateTimeFormat.getFormat("HH:mm:ss");
        mainPanel = new HorizontalPanel();
        mainPanel.setSpacing(5);
        chartPanel = new VerticalPanel();
        title = new Label(DetailTypeFormatter.format(dataToShow, stringMessages));
        title.setStyleName("chartTitle");
        chartPanel.add(title);
        HorizontalPanel raceChooserPanel = new HorizontalPanel();
        raceChooserPanel.setSpacing(5);
        for (int i = 0; i < races.length; i++) {
            RadioButton r = new RadioButton("chooseRace");
            r.setText(races[i].toString());
            raceChooserPanel.add(r);
            if (i == 0) {
                r.setValue(true);
            }
            final int index = i;
            r.addClickHandler(new ClickHandler() {

                @Override
                public void onClick(ClickEvent event) {
                    selectedRace = index;
                    setCompetitorsAndTimePointsDTO(null);
                    clearChart(true);
                    loadData();
                }
            });
        }
        chartPanel.add(raceChooserPanel);
        loadingPanel = new AbsolutePanel();
        loadingPanel.setSize(width + "px", height + "px");
        Anchor a = new Anchor(new SafeHtmlBuilder().appendHtmlConstant("<img src=\"/gwt/images/ajax-loader.gif\"/>")
                .toSafeHtml());
        loadingPanel.add(a, width / 2 - 32 / 2, height / 2 - 32 - 2);
        chartPanel.setHorizontalAlignment(HasHorizontalAlignment.ALIGN_LEFT);
        chartPanel.setSpacing(5);
        legendPanel = new FlowPanel();
        legendPanel.setWidth("100%");
        legendPanel.setHeight("21px");
        chartPanel.add(legendPanel);
        chart = new DeckPanel();
        chart.add(loadingPanel);
        chart.showWidget(0);
        chartPanel.add(chart);
        mainPanel.add(chartPanel);
        Anchor showConfigAnchor = new Anchor(new SafeHtmlBuilder().appendHtmlConstant(
                "<img class=\"linkNoBorder\" src=\"/gwt/images/settings.png\"/>").toSafeHtml());
        showConfigAnchor.setTitle(stringMessages.configuration());
        showConfigAnchor.addClickHandler(new ClickHandler() {
            @Override
            public void onClick(ClickEvent event) {
                new SettingsDialog<SettingsType>(getComponent(), stringMessages).show();
            }
        });
        mainPanel.add(showConfigAnchor);
        this.add(mainPanel);
        loadData();
    }
    
    protected abstract Component<SettingsType> getComponent();
    
    protected void loadData() {
    	chart.showWidget(0);
        final Runnable loadData = new Runnable() {
            @Override
            public void run() {
                final List<CompetitorDTO> competitorsToLoad = new ArrayList<CompetitorDTO>();
                for (CompetitorDTO competitor : competitorSelectionProvider.getAllCompetitors()) {
                    if (isCompetitorVisible(competitor) && !competitorID.contains(competitor)) {
                        competitorsToLoad.add(competitor);
                    }
                }
                final CompetitorsAndTimePointsDTO competitorsAndTimePointsToLoad = new CompetitorsAndTimePointsDTO(
                        getStepsToLoad());
                competitorsAndTimePointsToLoad.setStartTime(getCompetitorsAndTimePointsDTO().getStartTime());
                competitorsAndTimePointsToLoad.setTimePointOfNewestEvent(getCompetitorsAndTimePointsDTO()
                        .getTimePointOfNewestEvent());
                for (CompetitorDTO competitor : competitorsToLoad) {
                    competitorsAndTimePointsToLoad.setMarkPassings(competitor,
                            getCompetitorsAndTimePointsDTO().getMarkPassings(competitor));
                }
                competitorsAndTimePointsToLoad.setCompetitors(competitorsToLoad.toArray(new CompetitorDTO[0]));
                AbstractChartPanel.this.sailingService.getCompetitorRaceData(races[selectedRace],
                        competitorsAndTimePointsToLoad, dataToShow, new AsyncCallback<CompetitorInRaceDTO>() {
                            @Override
                            public void onFailure(Throwable caught) {
                                errorReporter.reportError(getStringMessages().failedToLoadRaceData() + ": "
                                        + caught.toString());
                            }

                            @Override
                            public void onSuccess(CompetitorInRaceDTO result) {
                                fireEvent(new DataLoadedEvent());
                                for (CompetitorDTO competitor : competitorsToLoad) {
                                    chartData.setRaceData(competitor, result.getRaceData(competitor));
                                    chartData.setMarkPassingData(competitor, result.getMarkPassings(competitor));
                                }
                                updateTableData(competitorsAndTimePointsToLoad.getCompetitors());
                                chart.showWidget(1);
                            }
                        });
            }
        };
        if (getCompetitorsAndTimePointsDTO() != null) {
            loadData.run();
        } else {
            this.sailingService.getCompetitorsAndTimePoints(races[selectedRace], getStepsToLoad(),
                    new AsyncCallback<CompetitorsAndTimePointsDTO>() {
                        @Override
                        public void onFailure(Throwable caught) {
                            errorReporter.reportError(stringMessages.failedToLoadRaceInformation(caught.toString()));
                        }

                        @Override
                        public void onSuccess(CompetitorsAndTimePointsDTO result) {
                            setCompetitorsAndTimePointsDTO(result);
                            if (chart.getWidgetCount() == 1){
                            	chart.add(createChart());
                            }
                            loadData.run();
                        }
                    });
        }
    }

    @Override
    public void addedToSelection(CompetitorDTO competitor) {
        loadData();
    }
    
    @Override
    public void removedFromSelection(CompetitorDTO competitor) {
        if (competitorID.contains(competitor)) {
            setLegendVisible(competitor, false);
            getCompetitorSeries(competitor).setVisible(false);
            getCompetitorMarkPassingSeries(competitor).setVisible(false);
        }
        plot.redraw();
    }
    
    private synchronized void updateTableData(CompetitorDTO[] competitorDTOs) {
    	List<SeriesHandler> series = new ArrayList<SeriesHandler>();
    	for (SeriesHandler sh : seriesID){
    		series.add(sh);
    	}
    	for (SeriesHandler sh : markSeriesID){
    		series.add(sh);
    	}
    	CompetitorDTO firstCompetitor = null;
        if (getCompetitorsAndTimePointsDTO() != null && chartData != null) {
            for (CompetitorDTO competitor : competitorDTOs) {
            	if (firstCompetitor == null){
            		firstCompetitor = competitor;
            	}
            	competitorID.add(competitor);
                SeriesHandler compSeries = getCompetitorSeries(competitor);
                seriesIsUsed.add(compSeries);
                SeriesHandler markSeries = getCompetitorMarkPassingSeries(competitor);
                seriesIsUsed.add(markSeries);
                compSeries.clear();
                markSeries.clear();
                if (isCompetitorVisible(competitor) && chartData.getRaceData(competitor) != null){
                	long starttime = System.currentTimeMillis();
                	Pair<String,Long>[] markPassingTimes = getCompetitorsAndTimePointsDTO().getMarkPassings(competitor);
                    Double[] markPassingValues = chartData.getMarkPassings(competitor);
                    for (int j = 0; j < markPassingTimes.length; j++){
                        if (markPassingValues[j] != null && markPassingTimes[j].getB() != null) {
                        	markPassingBuoyName.put(competitor.id + markPassingTimes[j].getB(), markPassingTimes[j].getA());
                            markSeries.add(new DataPoint(markPassingTimes[j].getB(),markPassingValues[j]));
                        }
                    }
                    GWT.log("Update mark passings time for " + competitor.name + ": " + (System.currentTimeMillis() - starttime));
                    starttime = System.currentTimeMillis();
                    Double[] data = chartData.getRaceData(competitor);
                    long[] timepoints = getCompetitorsAndTimePointsDTO().getTimePoints();
                    for (int j = 0; j < getStepsToLoad(); j++) {
                    	if (data[j] != null){
                    		compSeries.add(new DataPoint(timepoints[j], data[j]));
                    	}
                    }
                    GWT.log("Update data time for " + competitor.name + ": " + (System.currentTimeMillis() - starttime));
                }
                setLegendVisible(competitor, isCompetitorVisible(competitor));
                compSeries.setVisible(isCompetitorVisible(competitor));
                markSeries.setVisible(isCompetitorVisible(competitor));
                series.remove(compSeries);
                series.remove(markSeries);
            }
            if (firstCompetitor != null && chartData.getRaceData(firstCompetitor) != null) {
                for (SeriesHandler sh : series) {
                    if (!seriesIsUsed.contains(sh)) {
                        sh.clear();
                        Double[] data = chartData.getRaceData(firstCompetitor);
                        long[] timepoints = getCompetitorsAndTimePointsDTO().getTimePoints();
                        for (int j = 0; j < getStepsToLoad(); j++) {
                            if (data[j] != null) {
                                sh.add(new DataPoint(timepoints[j], data[j]));
                            }
                        }
                    }
                }
            }
        }
        if (plot != null && plot.isAttached()) {
            try {
                if (competitorDTOs != null && competitorDTOs.length > 0) {
                    plot.setLinearSelection(0, 1);
                }
                plot.redraw();
            } catch (Exception e) {

            }
        }
        return;
    }

    // DataLoaded event handling.
    public void addDataLoadedHandler(DataLoadedHandler handler) {
        this.addHandler(handler, DataLoadedEvent.TYPE);
    }

    public interface DataLoadedHandler extends com.google.gwt.event.shared.EventHandler {
        public void onDataLoaded(DataLoadedEvent event);
    }

    public static class DataLoadedEvent extends GwtEvent<DataLoadedHandler> {
        public static Type<DataLoadedHandler> TYPE = new Type<DataLoadedHandler>();

        public DataLoadedEvent() {
            super();
        }

        @Override
        protected void dispatch(DataLoadedHandler handler) {
            handler.onDataLoaded(this);
        }

        @Override
        public com.google.gwt.event.shared.GwtEvent.Type<DataLoadedHandler> getAssociatedType() {
            return TYPE;
        }
    }

    private boolean isCompetitorVisible(CompetitorDTO competitor) {
        return competitorSelectionProvider.isSelected(competitor);
    }

    private Widget createChart() {
        final Label selectedPointLabel = new Label(getStringMessages().hoverOverAPoint());
        final PlotWithOverviewModel model = new PlotWithOverviewModel(PlotModelStrategy.defaultStrategy());
        PlotOptions plotOptions = new PlotOptions();
        plotOptions.setDefaultLineSeriesOptions(new LineSeriesOptions().setLineWidth(1).setShow(true));
        plotOptions.setDefaultPointsOptions(new PointsSeriesOptions().setShow(false));
        plotOptions.setDefaultShadowSize(2);
        AxisOptions hAxisOptions = new AxisOptions();
        hAxisOptions.setTickFormatter(new TickFormatter() {

            @Override
            public String formatTickValue(double tickValue, Axis axis) {
                return dateFormat.format(new Date((long) tickValue));
            }
        });
        plotOptions.setXAxisOptions(hAxisOptions);
        plotOptions.setLegendOptions(new LegendOptions().setShow(false));
        plotOptions.setGridOptions(new GridOptions().setHoverable(true).setMouseActiveRadius(5).setAutoHighlight(true));

        plotOptions.setSelectionOptions(new SelectionOptions().setDragging(true).setMode("x"));
        for (int i = 0; i <  getCompetitorsAndTimePointsDTO().getCompetitors().length; i++){
        	SeriesHandler series = model.addSeries(""+i, colorMap.getColorByID(i));
    		series.setOptions(SeriesType.LINES, new LineSeriesOptions().setLineWidth(2.5).setShow(true));
    		series.setOptions(SeriesType.POINTS, new PointsSeriesOptions().setLineWidth(0).setShow(false));
    		series.setVisible(false);
    		seriesID.add(series);
    		series = model.addSeries(i + " passed mark", colorMap.getColorByID(i));
    		series.setOptions(SeriesType.LINES, new LineSeriesOptions().setLineWidth(0).setShow(false));
    		series.setOptions(SeriesType.POINTS, new PointsSeriesOptions().setLineWidth(3).setShow(true));
    		series.setVisible(false);
    		markSeriesID.add(series);
        }
        plot = new PlotWithOverview(model, plotOptions);
        // add hover listener
        plot.addHoverListener(new PlotHoverListener() {
            public void onPlotHover(Plot plot, PlotPosition position, PlotItem item) {
                // FIXME can the indexOf ever find anything? seriesID is a List<SeriesHandler>; item.getSeries() returns a Series object
//                CompetitorDTO competitor = competitorID.get(seriesID.indexOf(item.getSeries()));
                Integer index = item.getSeriesIndex() / 2;
                CompetitorDTO competitor = competitorID.get(index);
                if (item != null && competitor != null) {
                    if (item.getSeries().getLabel().toLowerCase().contains("mark")) {
                        selectedPointLabel.setText(stringMessages.competitorPassedMarkAtDate(competitor.name,
                                markPassingBuoyName.get(competitor.id + (long) item.getDataPoint().getX()),
                                dateFormat.format(new Date((long) item.getDataPoint().getX()))));
                    } else {
                		String unit = "";
                		switch (dataToShow){
                		case CURRENT_SPEED_OVER_GROUND_IN_KNOTS:
                			unit = getStringMessages().currentSpeedOverGroundInKnotsUnit();
                			break;
                		case DISTANCE_TRAVELED:
                			unit = getStringMessages().distanceInMetersUnit();
                			break;
                		case GAP_TO_LEADER_IN_SECONDS:
                			unit = getStringMessages().gapToLeaderInSecondsUnit();
                			break;
                		case VELOCITY_MADE_GOOD_IN_KNOTS:
                			unit = getStringMessages().velocityMadeGoodInKnotsUnit();
                			break;
                		case WINDWARD_DISTANCE_TO_OVERALL_LEADER:
                			unit = getStringMessages().windwardDistanceToGoInMetersUnit();
                		}
                		String decimalPlaces = "";
                		for (int i = 0; i < dataToShow.getPrecision(); i++){
                			if (i == 0){
                				decimalPlaces += ".";
                			}
                			decimalPlaces += "0";
                		}
                		NumberFormat numberFormat = NumberFormat.getFormat("0" +decimalPlaces);
                		selectedPointLabel.setText(stringMessages.valueForCompetitorAt(competitor.name,
                		        dateFormat.format(new Date((long) item.getDataPoint().getX())),
                		        numberFormat.format(item.getDataPoint().getY()) + unit));
                	}
                } else {
                    selectedPointLabel.setText(getStringMessages().noSelection());
                }
            }
        }, true);
        plot.addSelectionListener(new SelectionListener() {
            public void selected(double x1, double y1, double x2, double y2) {
<<<<<<< HEAD
            	//Remove not visible buoys from the series when user is zooming in or add them if he is zooming out.
                    //Make series invisible didn't work, so they're removed from the Model instead
                    //TODO How to re-add the series to the model? How to modify the selection, if the 'overview-bar' is used?
//            	for (CompetitorDTO competitor : competitorID){
//            	    Pair<String,Long>[] markPassingTimes = competitorsAndTimePointsDTO.getMarkPassings(competitor);
//                    Double[] markPassingValues = chartData.getMarkPassings(competitor);
//                    boolean markPassingsInRange = false;
//                    
//                    SeriesHandler markSeries = getCompetitorMarkPassingSeries(competitor);
//                    markSeries.clear();
//                    
//                    for (int j = 0; j < markPassingTimes.length; j++){
//                        double passingTime = markPassingTimes[j].getB().doubleValue();
//                        if (markPassingValues[j] != null && x1 < passingTime && passingTime < x2) {
//                            markSeries.add(new DataPoint(passingTime ,markPassingValues[j]));
//                            markPassingsInRange = true;
//                        }
//                    }
//                    
//                    if (!markPassingsInRange){
//                        model.removeSeries(markSeries);
//                        markSeriesID.remove(markSeries);
//                    } else {
//                        //Here you should re-add the series. The code below does'nt work
//                        if (!markSeriesID.contains(markSeries)) {
//                            CompetitorDTO[] competitors = competitorsAndTimePointsDTO.getCompetitor();
//                            int index = -1;
//                            for (CompetitorDTO competitorDTO : competitors) {
//                                if (competitor.equals(competitorDTO)) {
//                                    break;
//                                }
//                                index++;
//                            }
//                            SeriesHandler series = model
//                                    .addSeries(index + " passed mark", colorMap.getColorByID(index));
//                            series.setOptions(SeriesType.LINES, new LineSeriesOptions().setLineWidth(0).setShow(false));
//                            series.setOptions(SeriesType.POINTS, new PointsSeriesOptions().setLineWidth(3)
//                                    .setShow(true));
//                            series.setVisible(true);
//                            markSeriesID.add(index, series);
//                        }
//                    }
//            	}
                //Instead of making the mark passings invisible, refactor the selection range, so that there is no blank space in the plot
                ArrayList<Double> x1Values = new ArrayList<Double>();
                ArrayList<Double> x2Values = new ArrayList<Double>();
                boolean markPassingInRange = false;
                
                competitorLoop:
                for (CompetitorDTO competitor : competitorID) {
                    ArrayList<Pair<Double, Double>> negativeDeltas = new ArrayList<Pair<Double, Double>>();
                    ArrayList<Pair<Double, Double>> positiveDeltas = new ArrayList<Pair<Double, Double>>();
                    Pair<String, Long>[] markPassingTimes = competitorsAndTimePointsDTO.getMarkPassings(competitor);
=======
            	/* TODO Remove not visible buoys from the series when user is zooming in or add them if he is zooming out.
            	for (CompetitorDTO competitor : competitorsAndTimePointsDTO.getCompetitor()){
            		long[] markPassingTimes = competitorsAndTimePointsDTO.getMarkPassings(competitor);
>>>>>>> 48d9410d
                    Double[] markPassingValues = chartData.getMarkPassings(competitor);
                    
                    for (int i = 0; i < markPassingValues.length; i++) {
                        double markPassing = markPassingTimes[i].getB().doubleValue();
                        if (markPassingValues[i] != null && (markPassing < x1 || markPassing > x2)) {
                            double delta = markPassing < x1 ? markPassing - x1 : markPassing - x2;
                            Pair<Double, Double> p = new Pair<Double, Double>(delta, markPassing);
                            if (delta < 0) {
                                negativeDeltas.add(p);
                            } else {
                                positiveDeltas.add(p);
                            }
                        } else if (markPassingValues[i] != null) {
                            markPassingInRange = true;
                            break competitorLoop;
                        }
                    }
                    
                    Comparator<Pair<Double, Double>> comp = new Comparator<Pair<Double,Double>>() {
                        @Override
                        public int compare(Pair<Double, Double> p1, Pair<Double, Double> p2) {
                            return p1.getA().compareTo(p2.getA());
                        }
                    };
                    
                    Collections.sort(negativeDeltas, comp);
                    x1Values.add(negativeDeltas.get(negativeDeltas.size() - 1).getB());
                    Collections.sort(positiveDeltas, comp);
                    x2Values.add(positiveDeltas.get(0).getB());
                }
                
                //If there are mark passings between x1 and x2 no refactoring is needed
                if (!markPassingInRange) {
                    Collections.sort(x1Values);
                    x1 = x1Values.get(0) - 2000; //Increase x1 by 2 seconds prevent small blank space
                    Collections.sort(x2Values);
                    x2 = x2Values.get(x2Values.size() - 1) + 2000; //Increase x2 by 2 seconds prevent small blank space
                }
                
                plot.setLinearSelection(x1, x2);
            }
        });
        plot.setHeight(height);
        plot.setWidth(width);
        plot.setOverviewHeight(60);
        FlowPanel panel = new FlowPanel() {
            @Override
            protected void onLoad() {
                super.onLoad();
                plot.redraw();
            }
        };
        panel.add(selectedPointLabel);
        panel.add(plot);
        return panel;
    }
    
    /**
     * 
     * @param competitor
     * @return A series in the chart, that can be used to show the data of a specific competitor.
     */
    private SeriesHandler getCompetitorSeries(CompetitorDTO competitor){
    	return seriesID.get(competitorID.indexOf(competitor));
    }
    
    /**
     * 
     * @param competitor
     * @return A series in the chart, that can be used to show the mark passings.
     */
    private SeriesHandler getCompetitorMarkPassingSeries(CompetitorDTO competitor){
    	return markSeriesID.get(competitorID.indexOf(competitor));
    }
    
    /**
     * Decide if the legend for a specific competitor should be shown or not.
     */
    private void setLegendVisible(CompetitorDTO competitor, boolean visible) {
    	Widget label = competitorLabels.get(competitor);
    	if (label == null){
    		label = createCompetitorLabel(competitor.name, colorMap.getColorByID(competitorID.indexOf(competitor)));
    		competitorLabels.put(competitor, label);
    		legendPanel.add(label);
    	}
    	label.setVisible(visible);
    }

    /**
     * 
     * @param competitor The competitor for the legend.
     * @param color The color for the colored square next to the label.
     * @return A widget, that can be used for the legend of the chart.
     */
    private Widget createCompetitorLabel(String competitor, String color){
    	HorizontalPanel competitorLabel = new HorizontalPanel();
    	competitorLabel.setStyleName("chartLegend");
    	competitorLabel.setVerticalAlignment(HasVerticalAlignment.ALIGN_MIDDLE);
    	competitorLabel.setSpacing(3);
    	Label colorSquare = new Label();
    	colorSquare.getElement().setAttribute("style", "background-color: " + color + ";");
    	colorSquare.setSize("10px", "10px");
    	competitorLabel.add(colorSquare);
    	Label legendLabel = new Label(competitor);
    	legendLabel.setHorizontalAlignment(HasHorizontalAlignment.ALIGN_LEFT);
    	competitorLabel.add(legendLabel);
    	return competitorLabel;
    }
    
    public void resize(int width, int height){
    	this.width = width;
    	this.height = height;
    	this.setSize(width + "px", height + "px");
    }
    
    /**
     * Clears the whole chart and empties cached data.
     * 
     * @param clearCheckBoxes Declares whether the checkboxes for the visibility of the competitors should be cleared too. Should be true, when you change the race to show.
     */
    protected void clearChart(boolean clearCheckBoxes) {
        if (clearCheckBoxes) {
            seriesIsUsed.clear();
        }
        competitorID.clear();
        legendPanel.clear();
        competitorLabels.clear();
        for (SeriesHandler series : seriesID) {
            series.clear();
        }
        for (SeriesHandler series : markSeriesID) {
            series.clear();
        }
    }

    public String getLocalizedShortName() {
        return DetailTypeFormatter.format(dataToShow, getStringMessages());
    }

    public Widget getEntryWidget() {
        return this;
    }

    public boolean hasSettings() {
        return true;
    }
    
    public ChartSettings getAbstractSettings() {
        return new ChartSettings(getStepsToLoad());
    }

    /**
     * Updates the settings known to be contained in {@link ChartSettings}. Subclasses have to update settings provided
     * by subclasses thereof. Subclasses also need to call {@link #clearChart(boolean)} and {@link #loadData()} after
     * updating all settings.
     */
    public void updateSettingsOnly(ChartSettings newSettings) {
        setStepsToLoad(newSettings.getStepsToLoad());
        setCompetitorsAndTimePointsDTO(null);
    }

    protected StringMessages getStringMessages() {
        return stringMessages;
    }

    protected int getStepsToLoad() {
        return stepsToLoad;
    }

    protected void setStepsToLoad(int stepsToLoad) {
        this.stepsToLoad = stepsToLoad;
    }
    
    protected DetailType getDataToShow() {
        return this.dataToShow;
    }
    
    /**
     * Updates the {@link #dataToShow} field but does not yet {@link #clearChart(boolean) clear the chart} nor
     * {@link #loadData load the data}.
     */
    protected void setDataToShow(DetailType dataToShow) {
        this.dataToShow = dataToShow;
    }

<<<<<<< HEAD
    protected CompetitorsAndTimePointsDTO getCompetitorsAndTimePointsDAO() {
        return competitorsAndTimePointsDTO;
    }

    protected void setCompetitorsAndTimePointsDAO(CompetitorsAndTimePointsDTO competitorsAndTimePointsDAO) {
        this.competitorsAndTimePointsDTO = competitorsAndTimePointsDAO;
=======
    protected CompetitorsAndTimePointsDTO getCompetitorsAndTimePointsDTO() {
        return competitorsAndTimePointsDTO;
    }

    protected void setCompetitorsAndTimePointsDTO(CompetitorsAndTimePointsDTO competitorsAndTimePointsDTO) {
        this.competitorsAndTimePointsDTO = competitorsAndTimePointsDTO;
>>>>>>> 48d9410d
    }
}
<|MERGE_RESOLUTION|>--- conflicted
+++ resolved
@@ -1,720 +1,705 @@
-package com.sap.sailing.gwt.ui.leaderboard;
-
-import java.util.ArrayList;
-import java.util.Collections;
-import java.util.Comparator;
-import java.util.Date;
-import java.util.HashMap;
-import java.util.HashSet;
-import java.util.List;
-import java.util.Set;
-
-import ca.nanometrics.gflot.client.Axis;
-import ca.nanometrics.gflot.client.DataPoint;
-import ca.nanometrics.gflot.client.PlotItem;
-import ca.nanometrics.gflot.client.PlotModelStrategy;
-import ca.nanometrics.gflot.client.PlotPosition;
-import ca.nanometrics.gflot.client.PlotWithOverview;
-import ca.nanometrics.gflot.client.PlotWithOverviewModel;
-import ca.nanometrics.gflot.client.SeriesHandler;
-import ca.nanometrics.gflot.client.SeriesType;
-import ca.nanometrics.gflot.client.event.PlotHoverListener;
-import ca.nanometrics.gflot.client.event.SelectionListener;
-import ca.nanometrics.gflot.client.jsni.Plot;
-import ca.nanometrics.gflot.client.options.AxisOptions;
-import ca.nanometrics.gflot.client.options.GridOptions;
-import ca.nanometrics.gflot.client.options.LegendOptions;
-import ca.nanometrics.gflot.client.options.LineSeriesOptions;
-import ca.nanometrics.gflot.client.options.PlotOptions;
-import ca.nanometrics.gflot.client.options.PointsSeriesOptions;
-import ca.nanometrics.gflot.client.options.SelectionOptions;
-import ca.nanometrics.gflot.client.options.TickFormatter;
-
-import com.google.gwt.core.client.GWT;
-import com.google.gwt.event.dom.client.ClickEvent;
-import com.google.gwt.event.dom.client.ClickHandler;
-import com.google.gwt.event.shared.GwtEvent;
-import com.google.gwt.i18n.client.DateTimeFormat;
-import com.google.gwt.i18n.client.NumberFormat;
-import com.google.gwt.safehtml.shared.SafeHtmlBuilder;
-import com.google.gwt.user.client.rpc.AsyncCallback;
-import com.google.gwt.user.client.ui.AbsolutePanel;
-import com.google.gwt.user.client.ui.Anchor;
-import com.google.gwt.user.client.ui.DeckPanel;
-import com.google.gwt.user.client.ui.FlowPanel;
-import com.google.gwt.user.client.ui.HasHorizontalAlignment;
-import com.google.gwt.user.client.ui.HasVerticalAlignment;
-import com.google.gwt.user.client.ui.HorizontalPanel;
-import com.google.gwt.user.client.ui.Label;
-import com.google.gwt.user.client.ui.RadioButton;
-import com.google.gwt.user.client.ui.SimplePanel;
-import com.google.gwt.user.client.ui.VerticalPanel;
-import com.google.gwt.user.client.ui.Widget;
-import com.sap.sailing.domain.common.impl.Util.Pair;
-import com.sap.sailing.gwt.ui.client.ColorMap;
-import com.sap.sailing.gwt.ui.client.CompetitorSelectionChangeListener;
-import com.sap.sailing.gwt.ui.client.CompetitorSelectionProvider;
-import com.sap.sailing.gwt.ui.client.DetailTypeFormatter;
-import com.sap.sailing.gwt.ui.client.ErrorReporter;
-import com.sap.sailing.gwt.ui.client.SailingServiceAsync;
-import com.sap.sailing.gwt.ui.client.StringMessages;
-import com.sap.sailing.gwt.ui.shared.CompetitorDTO;
-import com.sap.sailing.gwt.ui.shared.CompetitorInRaceDTO;
-import com.sap.sailing.gwt.ui.shared.CompetitorsAndTimePointsDTO;
-import com.sap.sailing.gwt.ui.shared.components.Component;
-import com.sap.sailing.gwt.ui.shared.components.SettingsDialog;
-import com.sap.sailing.server.api.DetailType;
-import com.sap.sailing.server.api.RaceIdentifier;
-
-/**
- * ChartPanel is a GWT panel that can show one sort of competitor data (e.g. current speed over ground, windward distance to
- * leader) for different races in a chart.
- * 
- * When calling the constructor a chart is created that creates a final amount of series (so the maximum number of
- * competitors cannot be changed in one chart) which are connected to competitors, when the sailing service returns the
- * data. So {@code seriesID, competitorID and markSeriesID} are linked with the index. So if u know for example the
- * seriesID-index, you can get the competitor by calling competitorID.get(index).
- * 
- * @author Benjamin Ebling (D056866), Axel Uhl (d043530)
- * 
- */
-public abstract class AbstractChartPanel<SettingsType extends ChartSettings> extends SimplePanel implements CompetitorSelectionChangeListener {
-    private CompetitorInRaceDTO chartData;
-    private CompetitorsAndTimePointsDTO competitorsAndTimePointsDTO = null;
-    private final SailingServiceAsync sailingService;
-    private final ErrorReporter errorReporter;
-    private final DateTimeFormat dateFormat;
-    private final HorizontalPanel mainPanel;
-    private final VerticalPanel chartPanel;
-    private final FlowPanel legendPanel;
-    private final Label title;
-    private final DeckPanel chart;
-    private final RaceIdentifier[] races;
-    private final ColorMap<Integer> colorMap;
-    private int selectedRace = 0;
-    private int stepsToLoad = 100;
-    private final StringMessages stringMessages;
-    private PlotWithOverview plot;
-    private final List<SeriesHandler> seriesID;
-    private final Set<SeriesHandler> seriesIsUsed;
-    private final List<CompetitorDTO> competitorID;
-    private final List<SeriesHandler> markSeriesID;
-    private final HashMap<CompetitorDTO, Widget> competitorLabels;
-    private final HashMap<String, String> markPassingBuoyName;
-    private int width, height;
-
-    private DetailType dataToShow;
-    private AbsolutePanel loadingPanel;
-    private final CompetitorSelectionProvider competitorSelectionProvider;
-
-    public AbstractChartPanel(SailingServiceAsync sailingService,
-            CompetitorSelectionProvider competitorSelectionProvider, RaceIdentifier[] races,
-            final StringMessages stringMessages, int chartWidth, int chartHeight, ErrorReporter errorReporter,
-            DetailType dataToShow) {
-        width = chartWidth;
-    	height = chartHeight;
-    	this.dataToShow = dataToShow;
-    	this.competitorSelectionProvider = competitorSelectionProvider;
-    	competitorSelectionProvider.addCompetitorSelectionChangeListener(this);
-    	this.errorReporter = errorReporter;
-    	chartData = new CompetitorInRaceDTO();
-    	seriesID = new ArrayList<SeriesHandler>();
-    	seriesIsUsed = new HashSet<SeriesHandler>();
-    	competitorID = new ArrayList<CompetitorDTO>();
-    	markSeriesID = new ArrayList<SeriesHandler>();
-    	colorMap = new ColorMap<Integer>();
-    	competitorLabels = new HashMap<CompetitorDTO, Widget>();
-    	markPassingBuoyName = new HashMap<String, String>();
-        this.sailingService = sailingService;
-        this.races = races;
-        this.stringMessages = stringMessages;
-        dateFormat = DateTimeFormat.getFormat("HH:mm:ss");
-        mainPanel = new HorizontalPanel();
-        mainPanel.setSpacing(5);
-        chartPanel = new VerticalPanel();
-        title = new Label(DetailTypeFormatter.format(dataToShow, stringMessages));
-        title.setStyleName("chartTitle");
-        chartPanel.add(title);
-        HorizontalPanel raceChooserPanel = new HorizontalPanel();
-        raceChooserPanel.setSpacing(5);
-        for (int i = 0; i < races.length; i++) {
-            RadioButton r = new RadioButton("chooseRace");
-            r.setText(races[i].toString());
-            raceChooserPanel.add(r);
-            if (i == 0) {
-                r.setValue(true);
-            }
-            final int index = i;
-            r.addClickHandler(new ClickHandler() {
-
-                @Override
-                public void onClick(ClickEvent event) {
-                    selectedRace = index;
-                    setCompetitorsAndTimePointsDTO(null);
-                    clearChart(true);
-                    loadData();
-                }
-            });
-        }
-        chartPanel.add(raceChooserPanel);
-        loadingPanel = new AbsolutePanel();
-        loadingPanel.setSize(width + "px", height + "px");
-        Anchor a = new Anchor(new SafeHtmlBuilder().appendHtmlConstant("<img src=\"/gwt/images/ajax-loader.gif\"/>")
-                .toSafeHtml());
-        loadingPanel.add(a, width / 2 - 32 / 2, height / 2 - 32 - 2);
-        chartPanel.setHorizontalAlignment(HasHorizontalAlignment.ALIGN_LEFT);
-        chartPanel.setSpacing(5);
-        legendPanel = new FlowPanel();
-        legendPanel.setWidth("100%");
-        legendPanel.setHeight("21px");
-        chartPanel.add(legendPanel);
-        chart = new DeckPanel();
-        chart.add(loadingPanel);
-        chart.showWidget(0);
-        chartPanel.add(chart);
-        mainPanel.add(chartPanel);
-        Anchor showConfigAnchor = new Anchor(new SafeHtmlBuilder().appendHtmlConstant(
-                "<img class=\"linkNoBorder\" src=\"/gwt/images/settings.png\"/>").toSafeHtml());
-        showConfigAnchor.setTitle(stringMessages.configuration());
-        showConfigAnchor.addClickHandler(new ClickHandler() {
-            @Override
-            public void onClick(ClickEvent event) {
-                new SettingsDialog<SettingsType>(getComponent(), stringMessages).show();
-            }
-        });
-        mainPanel.add(showConfigAnchor);
-        this.add(mainPanel);
-        loadData();
-    }
-    
-    protected abstract Component<SettingsType> getComponent();
-    
-    protected void loadData() {
-    	chart.showWidget(0);
-        final Runnable loadData = new Runnable() {
-            @Override
-            public void run() {
-                final List<CompetitorDTO> competitorsToLoad = new ArrayList<CompetitorDTO>();
-                for (CompetitorDTO competitor : competitorSelectionProvider.getAllCompetitors()) {
-                    if (isCompetitorVisible(competitor) && !competitorID.contains(competitor)) {
-                        competitorsToLoad.add(competitor);
-                    }
-                }
-                final CompetitorsAndTimePointsDTO competitorsAndTimePointsToLoad = new CompetitorsAndTimePointsDTO(
-                        getStepsToLoad());
-                competitorsAndTimePointsToLoad.setStartTime(getCompetitorsAndTimePointsDTO().getStartTime());
-                competitorsAndTimePointsToLoad.setTimePointOfNewestEvent(getCompetitorsAndTimePointsDTO()
-                        .getTimePointOfNewestEvent());
-                for (CompetitorDTO competitor : competitorsToLoad) {
-                    competitorsAndTimePointsToLoad.setMarkPassings(competitor,
-                            getCompetitorsAndTimePointsDTO().getMarkPassings(competitor));
-                }
-                competitorsAndTimePointsToLoad.setCompetitors(competitorsToLoad.toArray(new CompetitorDTO[0]));
-                AbstractChartPanel.this.sailingService.getCompetitorRaceData(races[selectedRace],
-                        competitorsAndTimePointsToLoad, dataToShow, new AsyncCallback<CompetitorInRaceDTO>() {
-                            @Override
-                            public void onFailure(Throwable caught) {
-                                errorReporter.reportError(getStringMessages().failedToLoadRaceData() + ": "
-                                        + caught.toString());
-                            }
-
-                            @Override
-                            public void onSuccess(CompetitorInRaceDTO result) {
-                                fireEvent(new DataLoadedEvent());
-                                for (CompetitorDTO competitor : competitorsToLoad) {
-                                    chartData.setRaceData(competitor, result.getRaceData(competitor));
-                                    chartData.setMarkPassingData(competitor, result.getMarkPassings(competitor));
-                                }
-                                updateTableData(competitorsAndTimePointsToLoad.getCompetitors());
-                                chart.showWidget(1);
-                            }
-                        });
-            }
-        };
-        if (getCompetitorsAndTimePointsDTO() != null) {
-            loadData.run();
-        } else {
-            this.sailingService.getCompetitorsAndTimePoints(races[selectedRace], getStepsToLoad(),
-                    new AsyncCallback<CompetitorsAndTimePointsDTO>() {
-                        @Override
-                        public void onFailure(Throwable caught) {
-                            errorReporter.reportError(stringMessages.failedToLoadRaceInformation(caught.toString()));
-                        }
-
-                        @Override
-                        public void onSuccess(CompetitorsAndTimePointsDTO result) {
-                            setCompetitorsAndTimePointsDTO(result);
-                            if (chart.getWidgetCount() == 1){
-                            	chart.add(createChart());
-                            }
-                            loadData.run();
-                        }
-                    });
-        }
-    }
-
-    @Override
-    public void addedToSelection(CompetitorDTO competitor) {
-        loadData();
-    }
-    
-    @Override
-    public void removedFromSelection(CompetitorDTO competitor) {
-        if (competitorID.contains(competitor)) {
-            setLegendVisible(competitor, false);
-            getCompetitorSeries(competitor).setVisible(false);
-            getCompetitorMarkPassingSeries(competitor).setVisible(false);
-        }
-        plot.redraw();
-    }
-    
-    private synchronized void updateTableData(CompetitorDTO[] competitorDTOs) {
-    	List<SeriesHandler> series = new ArrayList<SeriesHandler>();
-    	for (SeriesHandler sh : seriesID){
-    		series.add(sh);
-    	}
-    	for (SeriesHandler sh : markSeriesID){
-    		series.add(sh);
-    	}
-    	CompetitorDTO firstCompetitor = null;
-        if (getCompetitorsAndTimePointsDTO() != null && chartData != null) {
-            for (CompetitorDTO competitor : competitorDTOs) {
-            	if (firstCompetitor == null){
-            		firstCompetitor = competitor;
-            	}
-            	competitorID.add(competitor);
-                SeriesHandler compSeries = getCompetitorSeries(competitor);
-                seriesIsUsed.add(compSeries);
-                SeriesHandler markSeries = getCompetitorMarkPassingSeries(competitor);
-                seriesIsUsed.add(markSeries);
-                compSeries.clear();
-                markSeries.clear();
-                if (isCompetitorVisible(competitor) && chartData.getRaceData(competitor) != null){
-                	long starttime = System.currentTimeMillis();
-                	Pair<String,Long>[] markPassingTimes = getCompetitorsAndTimePointsDTO().getMarkPassings(competitor);
-                    Double[] markPassingValues = chartData.getMarkPassings(competitor);
-                    for (int j = 0; j < markPassingTimes.length; j++){
-                        if (markPassingValues[j] != null && markPassingTimes[j].getB() != null) {
-                        	markPassingBuoyName.put(competitor.id + markPassingTimes[j].getB(), markPassingTimes[j].getA());
-                            markSeries.add(new DataPoint(markPassingTimes[j].getB(),markPassingValues[j]));
-                        }
-                    }
-                    GWT.log("Update mark passings time for " + competitor.name + ": " + (System.currentTimeMillis() - starttime));
-                    starttime = System.currentTimeMillis();
-                    Double[] data = chartData.getRaceData(competitor);
-                    long[] timepoints = getCompetitorsAndTimePointsDTO().getTimePoints();
-                    for (int j = 0; j < getStepsToLoad(); j++) {
-                    	if (data[j] != null){
-                    		compSeries.add(new DataPoint(timepoints[j], data[j]));
-                    	}
-                    }
-                    GWT.log("Update data time for " + competitor.name + ": " + (System.currentTimeMillis() - starttime));
-                }
-                setLegendVisible(competitor, isCompetitorVisible(competitor));
-                compSeries.setVisible(isCompetitorVisible(competitor));
-                markSeries.setVisible(isCompetitorVisible(competitor));
-                series.remove(compSeries);
-                series.remove(markSeries);
-            }
-            if (firstCompetitor != null && chartData.getRaceData(firstCompetitor) != null) {
-                for (SeriesHandler sh : series) {
-                    if (!seriesIsUsed.contains(sh)) {
-                        sh.clear();
-                        Double[] data = chartData.getRaceData(firstCompetitor);
-                        long[] timepoints = getCompetitorsAndTimePointsDTO().getTimePoints();
-                        for (int j = 0; j < getStepsToLoad(); j++) {
-                            if (data[j] != null) {
-                                sh.add(new DataPoint(timepoints[j], data[j]));
-                            }
-                        }
-                    }
-                }
-            }
-        }
-        if (plot != null && plot.isAttached()) {
-            try {
-                if (competitorDTOs != null && competitorDTOs.length > 0) {
-                    plot.setLinearSelection(0, 1);
-                }
-                plot.redraw();
-            } catch (Exception e) {
-
-            }
-        }
-        return;
-    }
-
-    // DataLoaded event handling.
-    public void addDataLoadedHandler(DataLoadedHandler handler) {
-        this.addHandler(handler, DataLoadedEvent.TYPE);
-    }
-
-    public interface DataLoadedHandler extends com.google.gwt.event.shared.EventHandler {
-        public void onDataLoaded(DataLoadedEvent event);
-    }
-
-    public static class DataLoadedEvent extends GwtEvent<DataLoadedHandler> {
-        public static Type<DataLoadedHandler> TYPE = new Type<DataLoadedHandler>();
-
-        public DataLoadedEvent() {
-            super();
-        }
-
-        @Override
-        protected void dispatch(DataLoadedHandler handler) {
-            handler.onDataLoaded(this);
-        }
-
-        @Override
-        public com.google.gwt.event.shared.GwtEvent.Type<DataLoadedHandler> getAssociatedType() {
-            return TYPE;
-        }
-    }
-
-    private boolean isCompetitorVisible(CompetitorDTO competitor) {
-        return competitorSelectionProvider.isSelected(competitor);
-    }
-
-    private Widget createChart() {
-        final Label selectedPointLabel = new Label(getStringMessages().hoverOverAPoint());
-        final PlotWithOverviewModel model = new PlotWithOverviewModel(PlotModelStrategy.defaultStrategy());
-        PlotOptions plotOptions = new PlotOptions();
-        plotOptions.setDefaultLineSeriesOptions(new LineSeriesOptions().setLineWidth(1).setShow(true));
-        plotOptions.setDefaultPointsOptions(new PointsSeriesOptions().setShow(false));
-        plotOptions.setDefaultShadowSize(2);
-        AxisOptions hAxisOptions = new AxisOptions();
-        hAxisOptions.setTickFormatter(new TickFormatter() {
-
-            @Override
-            public String formatTickValue(double tickValue, Axis axis) {
-                return dateFormat.format(new Date((long) tickValue));
-            }
-        });
-        plotOptions.setXAxisOptions(hAxisOptions);
-        plotOptions.setLegendOptions(new LegendOptions().setShow(false));
-        plotOptions.setGridOptions(new GridOptions().setHoverable(true).setMouseActiveRadius(5).setAutoHighlight(true));
-
-        plotOptions.setSelectionOptions(new SelectionOptions().setDragging(true).setMode("x"));
-        for (int i = 0; i <  getCompetitorsAndTimePointsDTO().getCompetitors().length; i++){
-        	SeriesHandler series = model.addSeries(""+i, colorMap.getColorByID(i));
-    		series.setOptions(SeriesType.LINES, new LineSeriesOptions().setLineWidth(2.5).setShow(true));
-    		series.setOptions(SeriesType.POINTS, new PointsSeriesOptions().setLineWidth(0).setShow(false));
-    		series.setVisible(false);
-    		seriesID.add(series);
-    		series = model.addSeries(i + " passed mark", colorMap.getColorByID(i));
-    		series.setOptions(SeriesType.LINES, new LineSeriesOptions().setLineWidth(0).setShow(false));
-    		series.setOptions(SeriesType.POINTS, new PointsSeriesOptions().setLineWidth(3).setShow(true));
-    		series.setVisible(false);
-    		markSeriesID.add(series);
-        }
-        plot = new PlotWithOverview(model, plotOptions);
-        // add hover listener
-        plot.addHoverListener(new PlotHoverListener() {
-            public void onPlotHover(Plot plot, PlotPosition position, PlotItem item) {
-                // FIXME can the indexOf ever find anything? seriesID is a List<SeriesHandler>; item.getSeries() returns a Series object
-//                CompetitorDTO competitor = competitorID.get(seriesID.indexOf(item.getSeries()));
-                Integer index = item.getSeriesIndex() / 2;
-                CompetitorDTO competitor = competitorID.get(index);
-                if (item != null && competitor != null) {
-                    if (item.getSeries().getLabel().toLowerCase().contains("mark")) {
-                        selectedPointLabel.setText(stringMessages.competitorPassedMarkAtDate(competitor.name,
-                                markPassingBuoyName.get(competitor.id + (long) item.getDataPoint().getX()),
-                                dateFormat.format(new Date((long) item.getDataPoint().getX()))));
-                    } else {
-                		String unit = "";
-                		switch (dataToShow){
-                		case CURRENT_SPEED_OVER_GROUND_IN_KNOTS:
-                			unit = getStringMessages().currentSpeedOverGroundInKnotsUnit();
-                			break;
-                		case DISTANCE_TRAVELED:
-                			unit = getStringMessages().distanceInMetersUnit();
-                			break;
-                		case GAP_TO_LEADER_IN_SECONDS:
-                			unit = getStringMessages().gapToLeaderInSecondsUnit();
-                			break;
-                		case VELOCITY_MADE_GOOD_IN_KNOTS:
-                			unit = getStringMessages().velocityMadeGoodInKnotsUnit();
-                			break;
-                		case WINDWARD_DISTANCE_TO_OVERALL_LEADER:
-                			unit = getStringMessages().windwardDistanceToGoInMetersUnit();
-                		}
-                		String decimalPlaces = "";
-                		for (int i = 0; i < dataToShow.getPrecision(); i++){
-                			if (i == 0){
-                				decimalPlaces += ".";
-                			}
-                			decimalPlaces += "0";
-                		}
-                		NumberFormat numberFormat = NumberFormat.getFormat("0" +decimalPlaces);
-                		selectedPointLabel.setText(stringMessages.valueForCompetitorAt(competitor.name,
-                		        dateFormat.format(new Date((long) item.getDataPoint().getX())),
-                		        numberFormat.format(item.getDataPoint().getY()) + unit));
-                	}
-                } else {
-                    selectedPointLabel.setText(getStringMessages().noSelection());
-                }
-            }
-        }, true);
-        plot.addSelectionListener(new SelectionListener() {
-            public void selected(double x1, double y1, double x2, double y2) {
-<<<<<<< HEAD
-            	//Remove not visible buoys from the series when user is zooming in or add them if he is zooming out.
-                    //Make series invisible didn't work, so they're removed from the Model instead
-                    //TODO How to re-add the series to the model? How to modify the selection, if the 'overview-bar' is used?
-//            	for (CompetitorDTO competitor : competitorID){
-//            	    Pair<String,Long>[] markPassingTimes = competitorsAndTimePointsDTO.getMarkPassings(competitor);
-//                    Double[] markPassingValues = chartData.getMarkPassings(competitor);
-//                    boolean markPassingsInRange = false;
-//                    
-//                    SeriesHandler markSeries = getCompetitorMarkPassingSeries(competitor);
-//                    markSeries.clear();
-//                    
-//                    for (int j = 0; j < markPassingTimes.length; j++){
-//                        double passingTime = markPassingTimes[j].getB().doubleValue();
-//                        if (markPassingValues[j] != null && x1 < passingTime && passingTime < x2) {
-//                            markSeries.add(new DataPoint(passingTime ,markPassingValues[j]));
-//                            markPassingsInRange = true;
-//                        }
-//                    }
-//                    
-//                    if (!markPassingsInRange){
-//                        model.removeSeries(markSeries);
-//                        markSeriesID.remove(markSeries);
-//                    } else {
-//                        //Here you should re-add the series. The code below does'nt work
-//                        if (!markSeriesID.contains(markSeries)) {
-//                            CompetitorDTO[] competitors = competitorsAndTimePointsDTO.getCompetitor();
-//                            int index = -1;
-//                            for (CompetitorDTO competitorDTO : competitors) {
-//                                if (competitor.equals(competitorDTO)) {
-//                                    break;
-//                                }
-//                                index++;
-//                            }
-//                            SeriesHandler series = model
-//                                    .addSeries(index + " passed mark", colorMap.getColorByID(index));
-//                            series.setOptions(SeriesType.LINES, new LineSeriesOptions().setLineWidth(0).setShow(false));
-//                            series.setOptions(SeriesType.POINTS, new PointsSeriesOptions().setLineWidth(3)
-//                                    .setShow(true));
-//                            series.setVisible(true);
-//                            markSeriesID.add(index, series);
-//                        }
-//                    }
-//            	}
-                //Instead of making the mark passings invisible, refactor the selection range, so that there is no blank space in the plot
-                ArrayList<Double> x1Values = new ArrayList<Double>();
-                ArrayList<Double> x2Values = new ArrayList<Double>();
-                boolean markPassingInRange = false;
-                
-                competitorLoop:
-                for (CompetitorDTO competitor : competitorID) {
-                    ArrayList<Pair<Double, Double>> negativeDeltas = new ArrayList<Pair<Double, Double>>();
-                    ArrayList<Pair<Double, Double>> positiveDeltas = new ArrayList<Pair<Double, Double>>();
-                    Pair<String, Long>[] markPassingTimes = competitorsAndTimePointsDTO.getMarkPassings(competitor);
-=======
-            	/* TODO Remove not visible buoys from the series when user is zooming in or add them if he is zooming out.
-            	for (CompetitorDTO competitor : competitorsAndTimePointsDTO.getCompetitor()){
-            		long[] markPassingTimes = competitorsAndTimePointsDTO.getMarkPassings(competitor);
->>>>>>> 48d9410d
-                    Double[] markPassingValues = chartData.getMarkPassings(competitor);
-                    
-                    for (int i = 0; i < markPassingValues.length; i++) {
-                        double markPassing = markPassingTimes[i].getB().doubleValue();
-                        if (markPassingValues[i] != null && (markPassing < x1 || markPassing > x2)) {
-                            double delta = markPassing < x1 ? markPassing - x1 : markPassing - x2;
-                            Pair<Double, Double> p = new Pair<Double, Double>(delta, markPassing);
-                            if (delta < 0) {
-                                negativeDeltas.add(p);
-                            } else {
-                                positiveDeltas.add(p);
-                            }
-                        } else if (markPassingValues[i] != null) {
-                            markPassingInRange = true;
-                            break competitorLoop;
-                        }
-                    }
-                    
-                    Comparator<Pair<Double, Double>> comp = new Comparator<Pair<Double,Double>>() {
-                        @Override
-                        public int compare(Pair<Double, Double> p1, Pair<Double, Double> p2) {
-                            return p1.getA().compareTo(p2.getA());
-                        }
-                    };
-                    
-                    Collections.sort(negativeDeltas, comp);
-                    x1Values.add(negativeDeltas.get(negativeDeltas.size() - 1).getB());
-                    Collections.sort(positiveDeltas, comp);
-                    x2Values.add(positiveDeltas.get(0).getB());
-                }
-                
-                //If there are mark passings between x1 and x2 no refactoring is needed
-                if (!markPassingInRange) {
-                    Collections.sort(x1Values);
-                    x1 = x1Values.get(0) - 2000; //Increase x1 by 2 seconds prevent small blank space
-                    Collections.sort(x2Values);
-                    x2 = x2Values.get(x2Values.size() - 1) + 2000; //Increase x2 by 2 seconds prevent small blank space
-                }
-                
-                plot.setLinearSelection(x1, x2);
-            }
-        });
-        plot.setHeight(height);
-        plot.setWidth(width);
-        plot.setOverviewHeight(60);
-        FlowPanel panel = new FlowPanel() {
-            @Override
-            protected void onLoad() {
-                super.onLoad();
-                plot.redraw();
-            }
-        };
-        panel.add(selectedPointLabel);
-        panel.add(plot);
-        return panel;
-    }
-    
-    /**
-     * 
-     * @param competitor
-     * @return A series in the chart, that can be used to show the data of a specific competitor.
-     */
-    private SeriesHandler getCompetitorSeries(CompetitorDTO competitor){
-    	return seriesID.get(competitorID.indexOf(competitor));
-    }
-    
-    /**
-     * 
-     * @param competitor
-     * @return A series in the chart, that can be used to show the mark passings.
-     */
-    private SeriesHandler getCompetitorMarkPassingSeries(CompetitorDTO competitor){
-    	return markSeriesID.get(competitorID.indexOf(competitor));
-    }
-    
-    /**
-     * Decide if the legend for a specific competitor should be shown or not.
-     */
-    private void setLegendVisible(CompetitorDTO competitor, boolean visible) {
-    	Widget label = competitorLabels.get(competitor);
-    	if (label == null){
-    		label = createCompetitorLabel(competitor.name, colorMap.getColorByID(competitorID.indexOf(competitor)));
-    		competitorLabels.put(competitor, label);
-    		legendPanel.add(label);
-    	}
-    	label.setVisible(visible);
-    }
-
-    /**
-     * 
-     * @param competitor The competitor for the legend.
-     * @param color The color for the colored square next to the label.
-     * @return A widget, that can be used for the legend of the chart.
-     */
-    private Widget createCompetitorLabel(String competitor, String color){
-    	HorizontalPanel competitorLabel = new HorizontalPanel();
-    	competitorLabel.setStyleName("chartLegend");
-    	competitorLabel.setVerticalAlignment(HasVerticalAlignment.ALIGN_MIDDLE);
-    	competitorLabel.setSpacing(3);
-    	Label colorSquare = new Label();
-    	colorSquare.getElement().setAttribute("style", "background-color: " + color + ";");
-    	colorSquare.setSize("10px", "10px");
-    	competitorLabel.add(colorSquare);
-    	Label legendLabel = new Label(competitor);
-    	legendLabel.setHorizontalAlignment(HasHorizontalAlignment.ALIGN_LEFT);
-    	competitorLabel.add(legendLabel);
-    	return competitorLabel;
-    }
-    
-    public void resize(int width, int height){
-    	this.width = width;
-    	this.height = height;
-    	this.setSize(width + "px", height + "px");
-    }
-    
-    /**
-     * Clears the whole chart and empties cached data.
-     * 
-     * @param clearCheckBoxes Declares whether the checkboxes for the visibility of the competitors should be cleared too. Should be true, when you change the race to show.
-     */
-    protected void clearChart(boolean clearCheckBoxes) {
-        if (clearCheckBoxes) {
-            seriesIsUsed.clear();
-        }
-        competitorID.clear();
-        legendPanel.clear();
-        competitorLabels.clear();
-        for (SeriesHandler series : seriesID) {
-            series.clear();
-        }
-        for (SeriesHandler series : markSeriesID) {
-            series.clear();
-        }
-    }
-
-    public String getLocalizedShortName() {
-        return DetailTypeFormatter.format(dataToShow, getStringMessages());
-    }
-
-    public Widget getEntryWidget() {
-        return this;
-    }
-
-    public boolean hasSettings() {
-        return true;
-    }
-    
-    public ChartSettings getAbstractSettings() {
-        return new ChartSettings(getStepsToLoad());
-    }
-
-    /**
-     * Updates the settings known to be contained in {@link ChartSettings}. Subclasses have to update settings provided
-     * by subclasses thereof. Subclasses also need to call {@link #clearChart(boolean)} and {@link #loadData()} after
-     * updating all settings.
-     */
-    public void updateSettingsOnly(ChartSettings newSettings) {
-        setStepsToLoad(newSettings.getStepsToLoad());
-        setCompetitorsAndTimePointsDTO(null);
-    }
-
-    protected StringMessages getStringMessages() {
-        return stringMessages;
-    }
-
-    protected int getStepsToLoad() {
-        return stepsToLoad;
-    }
-
-    protected void setStepsToLoad(int stepsToLoad) {
-        this.stepsToLoad = stepsToLoad;
-    }
-    
-    protected DetailType getDataToShow() {
-        return this.dataToShow;
-    }
-    
-    /**
-     * Updates the {@link #dataToShow} field but does not yet {@link #clearChart(boolean) clear the chart} nor
-     * {@link #loadData load the data}.
-     */
-    protected void setDataToShow(DetailType dataToShow) {
-        this.dataToShow = dataToShow;
-    }
-
-<<<<<<< HEAD
-    protected CompetitorsAndTimePointsDTO getCompetitorsAndTimePointsDAO() {
-        return competitorsAndTimePointsDTO;
-    }
-
-    protected void setCompetitorsAndTimePointsDAO(CompetitorsAndTimePointsDTO competitorsAndTimePointsDAO) {
-        this.competitorsAndTimePointsDTO = competitorsAndTimePointsDAO;
-=======
-    protected CompetitorsAndTimePointsDTO getCompetitorsAndTimePointsDTO() {
-        return competitorsAndTimePointsDTO;
-    }
-
-    protected void setCompetitorsAndTimePointsDTO(CompetitorsAndTimePointsDTO competitorsAndTimePointsDTO) {
-        this.competitorsAndTimePointsDTO = competitorsAndTimePointsDTO;
->>>>>>> 48d9410d
-    }
-}
+package com.sap.sailing.gwt.ui.leaderboard;
+
+import java.util.ArrayList;
+import java.util.Collections;
+import java.util.Comparator;
+import java.util.Date;
+import java.util.HashMap;
+import java.util.HashSet;
+import java.util.List;
+import java.util.Set;
+
+import ca.nanometrics.gflot.client.Axis;
+import ca.nanometrics.gflot.client.DataPoint;
+import ca.nanometrics.gflot.client.PlotItem;
+import ca.nanometrics.gflot.client.PlotModelStrategy;
+import ca.nanometrics.gflot.client.PlotPosition;
+import ca.nanometrics.gflot.client.PlotWithOverview;
+import ca.nanometrics.gflot.client.PlotWithOverviewModel;
+import ca.nanometrics.gflot.client.SeriesHandler;
+import ca.nanometrics.gflot.client.SeriesType;
+import ca.nanometrics.gflot.client.event.PlotHoverListener;
+import ca.nanometrics.gflot.client.event.SelectionListener;
+import ca.nanometrics.gflot.client.jsni.Plot;
+import ca.nanometrics.gflot.client.options.AxisOptions;
+import ca.nanometrics.gflot.client.options.GridOptions;
+import ca.nanometrics.gflot.client.options.LegendOptions;
+import ca.nanometrics.gflot.client.options.LineSeriesOptions;
+import ca.nanometrics.gflot.client.options.PlotOptions;
+import ca.nanometrics.gflot.client.options.PointsSeriesOptions;
+import ca.nanometrics.gflot.client.options.SelectionOptions;
+import ca.nanometrics.gflot.client.options.TickFormatter;
+
+import com.google.gwt.core.client.GWT;
+import com.google.gwt.event.dom.client.ClickEvent;
+import com.google.gwt.event.dom.client.ClickHandler;
+import com.google.gwt.event.shared.GwtEvent;
+import com.google.gwt.i18n.client.DateTimeFormat;
+import com.google.gwt.i18n.client.NumberFormat;
+import com.google.gwt.safehtml.shared.SafeHtmlBuilder;
+import com.google.gwt.user.client.rpc.AsyncCallback;
+import com.google.gwt.user.client.ui.AbsolutePanel;
+import com.google.gwt.user.client.ui.Anchor;
+import com.google.gwt.user.client.ui.DeckPanel;
+import com.google.gwt.user.client.ui.FlowPanel;
+import com.google.gwt.user.client.ui.HasHorizontalAlignment;
+import com.google.gwt.user.client.ui.HasVerticalAlignment;
+import com.google.gwt.user.client.ui.HorizontalPanel;
+import com.google.gwt.user.client.ui.Label;
+import com.google.gwt.user.client.ui.RadioButton;
+import com.google.gwt.user.client.ui.SimplePanel;
+import com.google.gwt.user.client.ui.VerticalPanel;
+import com.google.gwt.user.client.ui.Widget;
+import com.sap.sailing.domain.common.impl.Util.Pair;
+import com.sap.sailing.gwt.ui.client.ColorMap;
+import com.sap.sailing.gwt.ui.client.CompetitorSelectionChangeListener;
+import com.sap.sailing.gwt.ui.client.CompetitorSelectionProvider;
+import com.sap.sailing.gwt.ui.client.DetailTypeFormatter;
+import com.sap.sailing.gwt.ui.client.ErrorReporter;
+import com.sap.sailing.gwt.ui.client.SailingServiceAsync;
+import com.sap.sailing.gwt.ui.client.StringMessages;
+import com.sap.sailing.gwt.ui.shared.CompetitorDTO;
+import com.sap.sailing.gwt.ui.shared.CompetitorInRaceDTO;
+import com.sap.sailing.gwt.ui.shared.CompetitorsAndTimePointsDTO;
+import com.sap.sailing.gwt.ui.shared.components.Component;
+import com.sap.sailing.gwt.ui.shared.components.SettingsDialog;
+import com.sap.sailing.server.api.DetailType;
+import com.sap.sailing.server.api.RaceIdentifier;
+
+/**
+ * ChartPanel is a GWT panel that can show one sort of competitor data (e.g. current speed over ground, windward distance to
+ * leader) for different races in a chart.
+ * 
+ * When calling the constructor a chart is created that creates a final amount of series (so the maximum number of
+ * competitors cannot be changed in one chart) which are connected to competitors, when the sailing service returns the
+ * data. So {@code seriesID, competitorID and markSeriesID} are linked with the index. So if u know for example the
+ * seriesID-index, you can get the competitor by calling competitorID.get(index).
+ * 
+ * @author Benjamin Ebling (D056866), Axel Uhl (d043530)
+ * 
+ */
+public abstract class AbstractChartPanel<SettingsType extends ChartSettings> extends SimplePanel implements CompetitorSelectionChangeListener {
+    private CompetitorInRaceDTO chartData;
+    private CompetitorsAndTimePointsDTO competitorsAndTimePointsDTO = null;
+    private final SailingServiceAsync sailingService;
+    private final ErrorReporter errorReporter;
+    private final DateTimeFormat dateFormat;
+    private final HorizontalPanel mainPanel;
+    private final VerticalPanel chartPanel;
+    private final FlowPanel legendPanel;
+    private final Label title;
+    private final DeckPanel chart;
+    private final RaceIdentifier[] races;
+    private final ColorMap<Integer> colorMap;
+    private int selectedRace = 0;
+    private int stepsToLoad = 100;
+    private final StringMessages stringMessages;
+    private PlotWithOverview plot;
+    private final List<SeriesHandler> seriesID;
+    private final Set<SeriesHandler> seriesIsUsed;
+    private final List<CompetitorDTO> competitorID;
+    private final List<SeriesHandler> markSeriesID;
+    private final HashMap<CompetitorDTO, Widget> competitorLabels;
+    private final HashMap<String, String> markPassingBuoyName;
+    private int width, height;
+
+    private DetailType dataToShow;
+    private AbsolutePanel loadingPanel;
+    private final CompetitorSelectionProvider competitorSelectionProvider;
+
+    public AbstractChartPanel(SailingServiceAsync sailingService,
+            CompetitorSelectionProvider competitorSelectionProvider, RaceIdentifier[] races,
+            final StringMessages stringMessages, int chartWidth, int chartHeight, ErrorReporter errorReporter,
+            DetailType dataToShow) {
+        width = chartWidth;
+    	height = chartHeight;
+    	this.dataToShow = dataToShow;
+    	this.competitorSelectionProvider = competitorSelectionProvider;
+    	competitorSelectionProvider.addCompetitorSelectionChangeListener(this);
+    	this.errorReporter = errorReporter;
+    	chartData = new CompetitorInRaceDTO();
+    	seriesID = new ArrayList<SeriesHandler>();
+    	seriesIsUsed = new HashSet<SeriesHandler>();
+    	competitorID = new ArrayList<CompetitorDTO>();
+    	markSeriesID = new ArrayList<SeriesHandler>();
+    	colorMap = new ColorMap<Integer>();
+    	competitorLabels = new HashMap<CompetitorDTO, Widget>();
+    	markPassingBuoyName = new HashMap<String, String>();
+        this.sailingService = sailingService;
+        this.races = races;
+        this.stringMessages = stringMessages;
+        dateFormat = DateTimeFormat.getFormat("HH:mm:ss");
+        mainPanel = new HorizontalPanel();
+        mainPanel.setSpacing(5);
+        chartPanel = new VerticalPanel();
+        title = new Label(DetailTypeFormatter.format(dataToShow, stringMessages));
+        title.setStyleName("chartTitle");
+        chartPanel.add(title);
+        HorizontalPanel raceChooserPanel = new HorizontalPanel();
+        raceChooserPanel.setSpacing(5);
+        for (int i = 0; i < races.length; i++) {
+            RadioButton r = new RadioButton("chooseRace");
+            r.setText(races[i].toString());
+            raceChooserPanel.add(r);
+            if (i == 0) {
+                r.setValue(true);
+            }
+            final int index = i;
+            r.addClickHandler(new ClickHandler() {
+
+                @Override
+                public void onClick(ClickEvent event) {
+                    selectedRace = index;
+                    setCompetitorsAndTimePointsDTO(null);
+                    clearChart(true);
+                    loadData();
+                }
+            });
+        }
+        chartPanel.add(raceChooserPanel);
+        loadingPanel = new AbsolutePanel();
+        loadingPanel.setSize(width + "px", height + "px");
+        Anchor a = new Anchor(new SafeHtmlBuilder().appendHtmlConstant("<img src=\"/gwt/images/ajax-loader.gif\"/>")
+                .toSafeHtml());
+        loadingPanel.add(a, width / 2 - 32 / 2, height / 2 - 32 - 2);
+        chartPanel.setHorizontalAlignment(HasHorizontalAlignment.ALIGN_LEFT);
+        chartPanel.setSpacing(5);
+        legendPanel = new FlowPanel();
+        legendPanel.setWidth("100%");
+        legendPanel.setHeight("21px");
+        chartPanel.add(legendPanel);
+        chart = new DeckPanel();
+        chart.add(loadingPanel);
+        chart.showWidget(0);
+        chartPanel.add(chart);
+        mainPanel.add(chartPanel);
+        Anchor showConfigAnchor = new Anchor(new SafeHtmlBuilder().appendHtmlConstant(
+                "<img class=\"linkNoBorder\" src=\"/gwt/images/settings.png\"/>").toSafeHtml());
+        showConfigAnchor.setTitle(stringMessages.configuration());
+        showConfigAnchor.addClickHandler(new ClickHandler() {
+            @Override
+            public void onClick(ClickEvent event) {
+                new SettingsDialog<SettingsType>(getComponent(), stringMessages).show();
+            }
+        });
+        mainPanel.add(showConfigAnchor);
+        this.add(mainPanel);
+        loadData();
+    }
+    
+    protected abstract Component<SettingsType> getComponent();
+    
+    protected void loadData() {
+    	chart.showWidget(0);
+        final Runnable loadData = new Runnable() {
+            @Override
+            public void run() {
+                final List<CompetitorDTO> competitorsToLoad = new ArrayList<CompetitorDTO>();
+                for (CompetitorDTO competitor : competitorSelectionProvider.getAllCompetitors()) {
+                    if (isCompetitorVisible(competitor) && !competitorID.contains(competitor)) {
+                        competitorsToLoad.add(competitor);
+                    }
+                }
+                final CompetitorsAndTimePointsDTO competitorsAndTimePointsToLoad = new CompetitorsAndTimePointsDTO(
+                        getStepsToLoad());
+                competitorsAndTimePointsToLoad.setStartTime(getCompetitorsAndTimePointsDTO().getStartTime());
+                competitorsAndTimePointsToLoad.setTimePointOfNewestEvent(getCompetitorsAndTimePointsDTO()
+                        .getTimePointOfNewestEvent());
+                for (CompetitorDTO competitor : competitorsToLoad) {
+                    competitorsAndTimePointsToLoad.setMarkPassings(competitor,
+                            getCompetitorsAndTimePointsDTO().getMarkPassings(competitor));
+                }
+                competitorsAndTimePointsToLoad.setCompetitors(competitorsToLoad.toArray(new CompetitorDTO[0]));
+                AbstractChartPanel.this.sailingService.getCompetitorRaceData(races[selectedRace],
+                        competitorsAndTimePointsToLoad, dataToShow, new AsyncCallback<CompetitorInRaceDTO>() {
+                            @Override
+                            public void onFailure(Throwable caught) {
+                                errorReporter.reportError(getStringMessages().failedToLoadRaceData() + ": "
+                                        + caught.toString());
+                            }
+
+                            @Override
+                            public void onSuccess(CompetitorInRaceDTO result) {
+                                fireEvent(new DataLoadedEvent());
+                                for (CompetitorDTO competitor : competitorsToLoad) {
+                                    chartData.setRaceData(competitor, result.getRaceData(competitor));
+                                    chartData.setMarkPassingData(competitor, result.getMarkPassings(competitor));
+                                }
+                                updateTableData(competitorsAndTimePointsToLoad.getCompetitors());
+                                chart.showWidget(1);
+                            }
+                        });
+            }
+        };
+        if (getCompetitorsAndTimePointsDTO() != null) {
+            loadData.run();
+        } else {
+            this.sailingService.getCompetitorsAndTimePoints(races[selectedRace], getStepsToLoad(),
+                    new AsyncCallback<CompetitorsAndTimePointsDTO>() {
+                        @Override
+                        public void onFailure(Throwable caught) {
+                            errorReporter.reportError(stringMessages.failedToLoadRaceInformation(caught.toString()));
+                        }
+
+                        @Override
+                        public void onSuccess(CompetitorsAndTimePointsDTO result) {
+                            setCompetitorsAndTimePointsDTO(result);
+                            if (chart.getWidgetCount() == 1){
+                            	chart.add(createChart());
+                            }
+                            loadData.run();
+                        }
+                    });
+        }
+    }
+
+    @Override
+    public void addedToSelection(CompetitorDTO competitor) {
+        loadData();
+    }
+    
+    @Override
+    public void removedFromSelection(CompetitorDTO competitor) {
+        if (competitorID.contains(competitor)) {
+            setLegendVisible(competitor, false);
+            getCompetitorSeries(competitor).setVisible(false);
+            getCompetitorMarkPassingSeries(competitor).setVisible(false);
+        }
+        plot.redraw();
+    }
+    
+    private synchronized void updateTableData(CompetitorDTO[] competitorDTOs) {
+    	List<SeriesHandler> series = new ArrayList<SeriesHandler>();
+    	for (SeriesHandler sh : seriesID){
+    		series.add(sh);
+    	}
+    	for (SeriesHandler sh : markSeriesID){
+    		series.add(sh);
+    	}
+    	CompetitorDTO firstCompetitor = null;
+        if (getCompetitorsAndTimePointsDTO() != null && chartData != null) {
+            for (CompetitorDTO competitor : competitorDTOs) {
+            	if (firstCompetitor == null){
+            		firstCompetitor = competitor;
+            	}
+            	competitorID.add(competitor);
+                SeriesHandler compSeries = getCompetitorSeries(competitor);
+                seriesIsUsed.add(compSeries);
+                SeriesHandler markSeries = getCompetitorMarkPassingSeries(competitor);
+                seriesIsUsed.add(markSeries);
+                compSeries.clear();
+                markSeries.clear();
+                if (isCompetitorVisible(competitor) && chartData.getRaceData(competitor) != null){
+                	long starttime = System.currentTimeMillis();
+                	Pair<String,Long>[] markPassingTimes = getCompetitorsAndTimePointsDTO().getMarkPassings(competitor);
+                    Double[] markPassingValues = chartData.getMarkPassings(competitor);
+                    for (int j = 0; j < markPassingTimes.length; j++){
+                        if (markPassingValues[j] != null && markPassingTimes[j].getB() != null) {
+                        	markPassingBuoyName.put(competitor.id + markPassingTimes[j].getB(), markPassingTimes[j].getA());
+                            markSeries.add(new DataPoint(markPassingTimes[j].getB(),markPassingValues[j]));
+                        }
+                    }
+                    GWT.log("Update mark passings time for " + competitor.name + ": " + (System.currentTimeMillis() - starttime));
+                    starttime = System.currentTimeMillis();
+                    Double[] data = chartData.getRaceData(competitor);
+                    long[] timepoints = getCompetitorsAndTimePointsDTO().getTimePoints();
+                    for (int j = 0; j < getStepsToLoad(); j++) {
+                    	if (data[j] != null){
+                    		compSeries.add(new DataPoint(timepoints[j], data[j]));
+                    	}
+                    }
+                    GWT.log("Update data time for " + competitor.name + ": " + (System.currentTimeMillis() - starttime));
+                }
+                setLegendVisible(competitor, isCompetitorVisible(competitor));
+                compSeries.setVisible(isCompetitorVisible(competitor));
+                markSeries.setVisible(isCompetitorVisible(competitor));
+                series.remove(compSeries);
+                series.remove(markSeries);
+            }
+            if (firstCompetitor != null && chartData.getRaceData(firstCompetitor) != null) {
+                for (SeriesHandler sh : series) {
+                    if (!seriesIsUsed.contains(sh)) {
+                        sh.clear();
+                        Double[] data = chartData.getRaceData(firstCompetitor);
+                        long[] timepoints = getCompetitorsAndTimePointsDTO().getTimePoints();
+                        for (int j = 0; j < getStepsToLoad(); j++) {
+                            if (data[j] != null) {
+                                sh.add(new DataPoint(timepoints[j], data[j]));
+                            }
+                        }
+                    }
+                }
+            }
+        }
+        if (plot != null && plot.isAttached()) {
+            try {
+                if (competitorDTOs != null && competitorDTOs.length > 0) {
+                    plot.setLinearSelection(0, 1);
+                }
+                plot.redraw();
+            } catch (Exception e) {
+
+            }
+        }
+        return;
+    }
+
+    // DataLoaded event handling.
+    public void addDataLoadedHandler(DataLoadedHandler handler) {
+        this.addHandler(handler, DataLoadedEvent.TYPE);
+    }
+
+    public interface DataLoadedHandler extends com.google.gwt.event.shared.EventHandler {
+        public void onDataLoaded(DataLoadedEvent event);
+    }
+
+    public static class DataLoadedEvent extends GwtEvent<DataLoadedHandler> {
+        public static Type<DataLoadedHandler> TYPE = new Type<DataLoadedHandler>();
+
+        public DataLoadedEvent() {
+            super();
+        }
+
+        @Override
+        protected void dispatch(DataLoadedHandler handler) {
+            handler.onDataLoaded(this);
+        }
+
+        @Override
+        public com.google.gwt.event.shared.GwtEvent.Type<DataLoadedHandler> getAssociatedType() {
+            return TYPE;
+        }
+    }
+
+    private boolean isCompetitorVisible(CompetitorDTO competitor) {
+        return competitorSelectionProvider.isSelected(competitor);
+    }
+
+    private Widget createChart() {
+        final Label selectedPointLabel = new Label(getStringMessages().hoverOverAPoint());
+        final PlotWithOverviewModel model = new PlotWithOverviewModel(PlotModelStrategy.defaultStrategy());
+        PlotOptions plotOptions = new PlotOptions();
+        plotOptions.setDefaultLineSeriesOptions(new LineSeriesOptions().setLineWidth(1).setShow(true));
+        plotOptions.setDefaultPointsOptions(new PointsSeriesOptions().setShow(false));
+        plotOptions.setDefaultShadowSize(2);
+        AxisOptions hAxisOptions = new AxisOptions();
+        hAxisOptions.setTickFormatter(new TickFormatter() {
+
+            @Override
+            public String formatTickValue(double tickValue, Axis axis) {
+                return dateFormat.format(new Date((long) tickValue));
+            }
+        });
+        plotOptions.setXAxisOptions(hAxisOptions);
+        plotOptions.setLegendOptions(new LegendOptions().setShow(false));
+        plotOptions.setGridOptions(new GridOptions().setHoverable(true).setMouseActiveRadius(5).setAutoHighlight(true));
+
+        plotOptions.setSelectionOptions(new SelectionOptions().setDragging(true).setMode("x"));
+        for (int i = 0; i <  getCompetitorsAndTimePointsDTO().getCompetitors().length; i++){
+        	SeriesHandler series = model.addSeries(""+i, colorMap.getColorByID(i));
+    		series.setOptions(SeriesType.LINES, new LineSeriesOptions().setLineWidth(2.5).setShow(true));
+    		series.setOptions(SeriesType.POINTS, new PointsSeriesOptions().setLineWidth(0).setShow(false));
+    		series.setVisible(false);
+    		seriesID.add(series);
+    		series = model.addSeries(i + " passed mark", colorMap.getColorByID(i));
+    		series.setOptions(SeriesType.LINES, new LineSeriesOptions().setLineWidth(0).setShow(false));
+    		series.setOptions(SeriesType.POINTS, new PointsSeriesOptions().setLineWidth(3).setShow(true));
+    		series.setVisible(false);
+    		markSeriesID.add(series);
+        }
+        plot = new PlotWithOverview(model, plotOptions);
+        // add hover listener
+        plot.addHoverListener(new PlotHoverListener() {
+            public void onPlotHover(Plot plot, PlotPosition position, PlotItem item) {
+                // FIXME can the indexOf ever find anything? seriesID is a List<SeriesHandler>; item.getSeries() returns a Series object
+//                CompetitorDTO competitor = competitorID.get(seriesID.indexOf(item.getSeries()));
+                Integer index = item.getSeriesIndex() / 2;
+                CompetitorDTO competitor = competitorID.get(index);
+                if (item != null && competitor != null) {
+                    if (item.getSeries().getLabel().toLowerCase().contains("mark")) {
+                        selectedPointLabel.setText(stringMessages.competitorPassedMarkAtDate(competitor.name,
+                                markPassingBuoyName.get(competitor.id + (long) item.getDataPoint().getX()),
+                                dateFormat.format(new Date((long) item.getDataPoint().getX()))));
+                    } else {
+                		String unit = "";
+                		switch (dataToShow){
+                		case CURRENT_SPEED_OVER_GROUND_IN_KNOTS:
+                			unit = getStringMessages().currentSpeedOverGroundInKnotsUnit();
+                			break;
+                		case DISTANCE_TRAVELED:
+                			unit = getStringMessages().distanceInMetersUnit();
+                			break;
+                		case GAP_TO_LEADER_IN_SECONDS:
+                			unit = getStringMessages().gapToLeaderInSecondsUnit();
+                			break;
+                		case VELOCITY_MADE_GOOD_IN_KNOTS:
+                			unit = getStringMessages().velocityMadeGoodInKnotsUnit();
+                			break;
+                		case WINDWARD_DISTANCE_TO_OVERALL_LEADER:
+                			unit = getStringMessages().windwardDistanceToGoInMetersUnit();
+                		}
+                		String decimalPlaces = "";
+                		for (int i = 0; i < dataToShow.getPrecision(); i++){
+                			if (i == 0){
+                				decimalPlaces += ".";
+                			}
+                			decimalPlaces += "0";
+                		}
+                		NumberFormat numberFormat = NumberFormat.getFormat("0" +decimalPlaces);
+                		selectedPointLabel.setText(stringMessages.valueForCompetitorAt(competitor.name,
+                		        dateFormat.format(new Date((long) item.getDataPoint().getX())),
+                		        numberFormat.format(item.getDataPoint().getY()) + unit));
+                	}
+                } else {
+                    selectedPointLabel.setText(getStringMessages().noSelection());
+                }
+            }
+        }, true);
+        plot.addSelectionListener(new SelectionListener() {
+            public void selected(double x1, double y1, double x2, double y2) {
+            	//Remove not visible buoys from the series when user is zooming in or add them if he is zooming out.
+                    //Make series invisible didn't work, so they're removed from the Model instead
+                    //TODO How to re-add the series to the model? How to modify the selection, if the 'overview-bar' is used?
+//            	for (CompetitorDTO competitor : competitorID){
+//            	    Pair<String,Long>[] markPassingTimes = competitorsAndTimePointsDTO.getMarkPassings(competitor);
+//                    Double[] markPassingValues = chartData.getMarkPassings(competitor);
+//                    boolean markPassingsInRange = false;
+//                    
+//                    SeriesHandler markSeries = getCompetitorMarkPassingSeries(competitor);
+//                    markSeries.clear();
+//                    
+//                    for (int j = 0; j < markPassingTimes.length; j++){
+//                        double passingTime = markPassingTimes[j].getB().doubleValue();
+//                        if (markPassingValues[j] != null && x1 < passingTime && passingTime < x2) {
+//                            markSeries.add(new DataPoint(passingTime ,markPassingValues[j]));
+//                            markPassingsInRange = true;
+//                        }
+//                    }
+//                    
+//                    if (!markPassingsInRange){
+//                        model.removeSeries(markSeries);
+//                        markSeriesID.remove(markSeries);
+//                    } else {
+//                        //Here you should re-add the series. The code below does'nt work
+//                        if (!markSeriesID.contains(markSeries)) {
+//                            CompetitorDTO[] competitors = competitorsAndTimePointsDTO.getCompetitor();
+//                            int index = -1;
+//                            for (CompetitorDTO competitorDTO : competitors) {
+//                                if (competitor.equals(competitorDTO)) {
+//                                    break;
+//                                }
+//                                index++;
+//                            }
+//                            SeriesHandler series = model
+//                                    .addSeries(index + " passed mark", colorMap.getColorByID(index));
+//                            series.setOptions(SeriesType.LINES, new LineSeriesOptions().setLineWidth(0).setShow(false));
+//                            series.setOptions(SeriesType.POINTS, new PointsSeriesOptions().setLineWidth(3)
+//                                    .setShow(true));
+//                            series.setVisible(true);
+//                            markSeriesID.add(index, series);
+//                        }
+//                    }
+//            	}
+                //Instead of making the mark passings invisible, refactor the selection range, so that there is no blank space in the plot
+                ArrayList<Double> x1Values = new ArrayList<Double>();
+                ArrayList<Double> x2Values = new ArrayList<Double>();
+                boolean markPassingInRange = false;
+                
+                competitorLoop:
+                for (CompetitorDTO competitor : competitorID) {
+                    ArrayList<Pair<Double, Double>> negativeDeltas = new ArrayList<Pair<Double, Double>>();
+                    ArrayList<Pair<Double, Double>> positiveDeltas = new ArrayList<Pair<Double, Double>>();
+                    Pair<String, Long>[] markPassingTimes = competitorsAndTimePointsDTO.getMarkPassings(competitor);
+                    Double[] markPassingValues = chartData.getMarkPassings(competitor);
+                    
+                    for (int i = 0; i < markPassingValues.length; i++) {
+                        double markPassing = markPassingTimes[i].getB().doubleValue();
+                        if (markPassingValues[i] != null && (markPassing < x1 || markPassing > x2)) {
+                            double delta = markPassing < x1 ? markPassing - x1 : markPassing - x2;
+                            Pair<Double, Double> p = new Pair<Double, Double>(delta, markPassing);
+                            if (delta < 0) {
+                                negativeDeltas.add(p);
+                            } else {
+                                positiveDeltas.add(p);
+                            }
+                        } else if (markPassingValues[i] != null) {
+                            markPassingInRange = true;
+                            break competitorLoop;
+                        }
+                    }
+                    
+                    Comparator<Pair<Double, Double>> comp = new Comparator<Pair<Double,Double>>() {
+                        @Override
+                        public int compare(Pair<Double, Double> p1, Pair<Double, Double> p2) {
+                            return p1.getA().compareTo(p2.getA());
+                        }
+                    };
+                    
+                    Collections.sort(negativeDeltas, comp);
+                    x1Values.add(negativeDeltas.get(negativeDeltas.size() - 1).getB());
+                    Collections.sort(positiveDeltas, comp);
+                    x2Values.add(positiveDeltas.get(0).getB());
+                }
+                
+                //If there are mark passings between x1 and x2 no refactoring is needed
+                if (!markPassingInRange) {
+                    Collections.sort(x1Values);
+                    x1 = x1Values.get(0) - 2000; //Increase x1 by 2 seconds prevent small blank space
+                    Collections.sort(x2Values);
+                    x2 = x2Values.get(x2Values.size() - 1) + 2000; //Increase x2 by 2 seconds prevent small blank space
+                }
+                
+                plot.setLinearSelection(x1, x2);
+            }
+        });
+        plot.setHeight(height);
+        plot.setWidth(width);
+        plot.setOverviewHeight(60);
+        FlowPanel panel = new FlowPanel() {
+            @Override
+            protected void onLoad() {
+                super.onLoad();
+                plot.redraw();
+            }
+        };
+        panel.add(selectedPointLabel);
+        panel.add(plot);
+        return panel;
+    }
+    
+    /**
+     * 
+     * @param competitor
+     * @return A series in the chart, that can be used to show the data of a specific competitor.
+     */
+    private SeriesHandler getCompetitorSeries(CompetitorDTO competitor){
+    	return seriesID.get(competitorID.indexOf(competitor));
+    }
+    
+    /**
+     * 
+     * @param competitor
+     * @return A series in the chart, that can be used to show the mark passings.
+     */
+    private SeriesHandler getCompetitorMarkPassingSeries(CompetitorDTO competitor){
+    	return markSeriesID.get(competitorID.indexOf(competitor));
+    }
+    
+    /**
+     * Decide if the legend for a specific competitor should be shown or not.
+     */
+    private void setLegendVisible(CompetitorDTO competitor, boolean visible) {
+    	Widget label = competitorLabels.get(competitor);
+    	if (label == null){
+    		label = createCompetitorLabel(competitor.name, colorMap.getColorByID(competitorID.indexOf(competitor)));
+    		competitorLabels.put(competitor, label);
+    		legendPanel.add(label);
+    	}
+    	label.setVisible(visible);
+    }
+
+    /**
+     * 
+     * @param competitor The competitor for the legend.
+     * @param color The color for the colored square next to the label.
+     * @return A widget, that can be used for the legend of the chart.
+     */
+    private Widget createCompetitorLabel(String competitor, String color){
+    	HorizontalPanel competitorLabel = new HorizontalPanel();
+    	competitorLabel.setStyleName("chartLegend");
+    	competitorLabel.setVerticalAlignment(HasVerticalAlignment.ALIGN_MIDDLE);
+    	competitorLabel.setSpacing(3);
+    	Label colorSquare = new Label();
+    	colorSquare.getElement().setAttribute("style", "background-color: " + color + ";");
+    	colorSquare.setSize("10px", "10px");
+    	competitorLabel.add(colorSquare);
+    	Label legendLabel = new Label(competitor);
+    	legendLabel.setHorizontalAlignment(HasHorizontalAlignment.ALIGN_LEFT);
+    	competitorLabel.add(legendLabel);
+    	return competitorLabel;
+    }
+    
+    public void resize(int width, int height){
+    	this.width = width;
+    	this.height = height;
+    	this.setSize(width + "px", height + "px");
+    }
+    
+    /**
+     * Clears the whole chart and empties cached data.
+     * 
+     * @param clearCheckBoxes Declares whether the checkboxes for the visibility of the competitors should be cleared too. Should be true, when you change the race to show.
+     */
+    protected void clearChart(boolean clearCheckBoxes) {
+        if (clearCheckBoxes) {
+            seriesIsUsed.clear();
+        }
+        competitorID.clear();
+        legendPanel.clear();
+        competitorLabels.clear();
+        for (SeriesHandler series : seriesID) {
+            series.clear();
+        }
+        for (SeriesHandler series : markSeriesID) {
+            series.clear();
+        }
+    }
+
+    public String getLocalizedShortName() {
+        return DetailTypeFormatter.format(dataToShow, getStringMessages());
+    }
+
+    public Widget getEntryWidget() {
+        return this;
+    }
+
+    public boolean hasSettings() {
+        return true;
+    }
+    
+    public ChartSettings getAbstractSettings() {
+        return new ChartSettings(getStepsToLoad());
+    }
+
+    /**
+     * Updates the settings known to be contained in {@link ChartSettings}. Subclasses have to update settings provided
+     * by subclasses thereof. Subclasses also need to call {@link #clearChart(boolean)} and {@link #loadData()} after
+     * updating all settings.
+     */
+    public void updateSettingsOnly(ChartSettings newSettings) {
+        setStepsToLoad(newSettings.getStepsToLoad());
+        setCompetitorsAndTimePointsDTO(null);
+    }
+
+    protected StringMessages getStringMessages() {
+        return stringMessages;
+    }
+
+    protected int getStepsToLoad() {
+        return stepsToLoad;
+    }
+
+    protected void setStepsToLoad(int stepsToLoad) {
+        this.stepsToLoad = stepsToLoad;
+    }
+    
+    protected DetailType getDataToShow() {
+        return this.dataToShow;
+    }
+    
+    /**
+     * Updates the {@link #dataToShow} field but does not yet {@link #clearChart(boolean) clear the chart} nor
+     * {@link #loadData load the data}.
+     */
+    protected void setDataToShow(DetailType dataToShow) {
+        this.dataToShow = dataToShow;
+    }
+
+    protected CompetitorsAndTimePointsDTO getCompetitorsAndTimePointsDTO() {
+        return competitorsAndTimePointsDTO;
+    }
+
+    protected void setCompetitorsAndTimePointsDTO(CompetitorsAndTimePointsDTO competitorsAndTimePointsDTO) {
+        this.competitorsAndTimePointsDTO = competitorsAndTimePointsDAO;
+    }
+}