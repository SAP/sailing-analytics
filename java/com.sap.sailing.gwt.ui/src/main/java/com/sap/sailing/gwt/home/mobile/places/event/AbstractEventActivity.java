package com.sap.sailing.gwt.home.mobile.places.event;

import java.util.ArrayList;
import java.util.Collection;
import java.util.Collections;
import java.util.Comparator;
import java.util.HashMap;
import java.util.List;
import java.util.Map;
import java.util.UUID;

import com.google.gwt.activity.shared.AbstractActivity;
import com.google.gwt.event.shared.EventBus;
import com.google.gwt.user.client.ui.AcceptsOneWidget;
<<<<<<< HEAD
import com.sap.sailing.gwt.home.communication.SailingDispatchSystem;
import com.sap.sailing.gwt.home.communication.event.news.LeaderboardNewsEntryDTO;
import com.sap.sailing.gwt.home.communication.event.news.NewsEntryDTO;
import com.sap.sailing.gwt.home.communication.eventview.EventViewDTO;
import com.sap.sailing.gwt.home.communication.eventview.EventViewDTO.EventType;
import com.sap.sailing.gwt.home.communication.eventview.RegattaMetadataDTO;
import com.sap.sailing.gwt.home.communication.media.GetMediaForEventAction;
import com.sap.sailing.gwt.home.communication.media.MediaDTO;
=======
import com.sap.sailing.domain.common.RegattaAndRaceIdentifier;
>>>>>>> 3e3b3364
import com.sap.sailing.gwt.home.desktop.places.event.multiregatta.mediatab.MultiregattaMediaPlace;
import com.sap.sailing.gwt.home.desktop.places.event.regatta.leaderboardtab.RegattaLeaderboardPlace;
import com.sap.sailing.gwt.home.desktop.places.event.regatta.mediatab.RegattaMediaPlace;
import com.sap.sailing.gwt.home.desktop.places.event.regatta.overviewtab.RegattaOverviewPlace;
import com.sap.sailing.gwt.home.desktop.places.event.regatta.racestab.RegattaRacesPlace;
import com.sap.sailing.gwt.home.mobile.app.MobileApplicationClientFactory;
import com.sap.sailing.gwt.home.mobile.places.event.EventViewBase.Presenter;
import com.sap.sailing.gwt.home.mobile.places.event.minileaderboard.MiniLeaderboardPlace;
import com.sap.sailing.gwt.home.mobile.places.event.overview.AbstractEventOverview;
import com.sap.sailing.gwt.home.mobile.places.series.minileaderboard.SeriesMiniOverallLeaderboardPlace;
import com.sap.sailing.gwt.home.shared.app.ActivityCallback;
import com.sap.sailing.gwt.home.shared.app.PlaceNavigation;
import com.sap.sailing.gwt.home.shared.places.event.AbstractEventPlace;
import com.sap.sailing.gwt.home.shared.places.event.EventContext;
import com.sap.sailing.gwt.home.shared.places.event.EventDefaultPlace;
import com.sap.sailing.gwt.home.shared.places.fakeseries.SeriesContext;
import com.sap.sailing.gwt.ui.client.EntryPointLinkFactory;
import com.sap.sailing.gwt.ui.client.StringMessages;
<<<<<<< HEAD
import com.sap.sailing.gwt.ui.client.refresh.ErrorAndBusyClientFactory;
=======
import com.sap.sailing.gwt.ui.raceboard.RaceBoardViewConfiguration;
import com.sap.sailing.gwt.ui.shared.dispatch.news.LeaderboardNewsEntryDTO;
import com.sap.sailing.gwt.ui.shared.dispatch.news.NewsEntryDTO;
import com.sap.sailing.gwt.ui.shared.eventview.EventViewDTO;
import com.sap.sailing.gwt.ui.shared.eventview.EventViewDTO.EventType;
import com.sap.sailing.gwt.ui.shared.eventview.RegattaMetadataDTO;
import com.sap.sailing.gwt.ui.shared.media.MediaDTO;
>>>>>>> 3e3b3364
import com.sap.sailing.gwt.ui.shared.util.NullSafeComparableComparator;

public abstract class AbstractEventActivity<PLACE extends AbstractEventPlace> extends AbstractActivity implements Presenter {
    private final MobileApplicationClientFactory clientFactory;
    private final PLACE place;
    protected final EventViewDTO eventDTO;
    private AcceptsOneWidget panel;
    
    protected AbstractEventActivity(PLACE place, EventViewDTO eventDTO, MobileApplicationClientFactory clientFactory) {
        this.eventDTO = eventDTO;
        this.clientFactory = clientFactory;
        this.place = place;
    }

    @Override
    public final void start(final AcceptsOneWidget panel, final EventBus eventBus) {
        this.panel = panel;
        final EventViewBase view = initView();
        panel.setWidget(view.asWidget());
    }
    
    protected abstract EventViewBase initView();
    
    protected final void initSeriesNavigation(EventViewBase view) {
        if (eventDTO.getType() == EventType.SERIES_EVENT) {
            String seriesIdAsString = eventDTO.getSeriesIdAsString();
            PlaceNavigation<?> navigation = clientFactory.getNavigator().getEventSeriesNavigation(seriesIdAsString, null, false);
            view.setSeriesNavigation(eventDTO.getSeriesName(), navigation);
        }
    }
    
    protected final void initSailorInfo(EventViewBase view) {
        String sailorInfoUrl = eventDTO.getSailorsInfoWebsiteURL();
        if (sailorInfoUrl != null && !sailorInfoUrl.isEmpty()) {
            view.setSailorInfos(StringMessages.INSTANCE.sailorInfoLongText(), StringMessages.INSTANCE.sailorInfo(), sailorInfoUrl);
        }
    }
    
    protected final void initQuickfinder(EventViewBase view, boolean showQuickfinder) {
        EventViewDTO event = eventDTO;
        if(showQuickfinder && event.getType() == EventType.MULTI_REGATTA) {
            view.setQuickFinderValues(getSortedQuickFinderValues());
        } else if(showQuickfinder && event.getType() == EventType.SERIES_EVENT) {
            view.setQuickFinderValues(event.getSeriesName(), event.getEventsOfSeries());
        } else {
            view.hideQuickfinder();
        }
    }
    
    private Collection<RegattaMetadataDTO> getSortedQuickFinderValues() {
        Collection<RegattaMetadataDTO> regattas = eventDTO.getRegattas();
        List<RegattaMetadataDTO> sortedRegattas = new ArrayList<RegattaMetadataDTO>(regattas);
        Collections.sort(sortedRegattas, new Comparator<RegattaMetadataDTO>() {
            private Comparator<String> bootCatComparator = new NullSafeComparableComparator<String>();
            @Override
            public int compare(RegattaMetadataDTO o1, RegattaMetadataDTO o2) {
                int bootCategoryComparison = bootCatComparator.compare(o1.getBoatCategory(), o2.getBoatCategory());
                return bootCategoryComparison == 0 ? o1.compareTo(o2) : bootCategoryComparison;
            }
        });
        return sortedRegattas;
    }
    
    protected final void initMedia(final AbstractEventOverview view) {
        this.initMedia(new MediaCallback() {
            @Override
            public void onSuccess(MediaDTO result) {
                view.setMediaForImpressions(result.getPhotos().size(), result.getVideos().size(), result.getPhotos());
            }
        });
    }
    
    protected final void initMedia(final MediaCallback callback) {
        if (eventDTO.isHasMedia()) {
            clientFactory.getDispatch().execute(new GetMediaForEventAction(eventDTO.getId()), 
                    new ActivityCallback<MediaDTO>(clientFactory, panel) {
                @Override
                public void onSuccess(MediaDTO result) {
                    callback.onSuccess(result);
                }
            });
        }
    }
    
    protected interface MediaCallback {
        void onSuccess(MediaDTO result);
    }
    
    protected final PLACE getPlace() {
        return place;
    }
    
    @Override
    public EventContext getCtx() {
        return getPlace().getCtx();
    }

    public SailingDispatchSystem getDispatch() {
        return clientFactory.getDispatch();
    }
    
    @Override
    public ErrorAndBusyClientFactory getErrorAndBusyClientFactory() {
        return clientFactory;
    }
    
    @Override
    public PlaceNavigation<?> getRegattaLeaderboardNavigation(String leaderboardName) {
        EventContext ctx = new EventContext(getCtx()).withRegattaId(leaderboardName).withRegattaAnalyticsManager(null);
        return clientFactory.getNavigator().getEventNavigation(new RegattaLeaderboardPlace(ctx), null, false);
    }

    @Override
    public PlaceNavigation<?> getRegattaMiniLeaderboardNavigation(String leaderboardName) {
        EventContext ctx = new EventContext(getCtx()).withRegattaId(leaderboardName).withRegattaAnalyticsManager(null);
        return clientFactory.getNavigator().getEventNavigation(new MiniLeaderboardPlace(ctx), null, false);
    }

    @Override
    public PlaceNavigation<?> getMiniOverallLeaderboardNavigation() {
        return clientFactory.getNavigator().getSeriesNavigation(new SeriesMiniOverallLeaderboardPlace(new SeriesContext(getCtx().getEventId())), null, false);
    }
    
    @Override
    public PlaceNavigation<?> getMiniLeaderboardNavigation(UUID eventId) {
        return clientFactory.getNavigator().getEventNavigation(new MiniLeaderboardPlace(eventId.toString(), null), null, false);
    }

    @Override
    public PlaceNavigation<?> getEventNavigation() {
        return clientFactory.getNavigator().getEventNavigation(new EventDefaultPlace(getCtx()), null, false);
    }
    
    public PlaceNavigation<?> getMediaPageNavigation() {
        if (eventDTO.getType() == EventType.MULTI_REGATTA) {
            return clientFactory.getNavigator().getEventNavigation(new MultiregattaMediaPlace(getCtx()), null, false);
        } else {
            return clientFactory.getNavigator().getEventNavigation(new RegattaMediaPlace(getCtx()), null, false);
        }
    }
    
    public PlaceNavigation<?> getNewsPlaceNavigation(List<NewsEntryDTO> values) {
        return clientFactory.getNavigator().getEventLastestNewsNavigation(getCtx(), values, null, false);
    }

    public PlaceNavigation<?> getNewsEntryPlaceNavigation(NewsEntryDTO entry) {
        if(entry instanceof LeaderboardNewsEntryDTO) {
            final LeaderboardNewsEntryDTO dto = (LeaderboardNewsEntryDTO) entry;
            return getRegattaMiniLeaderboardNavigation(dto.getLeaderboardName());
        } 
        return null;
    }
    
    public PlaceNavigation<?> getRegattaOverviewNavigation(String regattaId) {
        EventContext ctx = new EventContext(getCtx()).withRegattaId(regattaId).withRegattaAnalyticsManager(null);
        return clientFactory.getNavigator().getEventNavigation(new RegattaOverviewPlace(ctx), null, false);
    }
    
    @Override
    public PlaceNavigation<?> getSeriesEventOverviewNavigation(UUID eventId) {
        return clientFactory.getNavigator().getEventNavigation(new EventDefaultPlace(eventId.toString()), null, false);
    }
    
    public PlaceNavigation<?> getRegattaRacesNavigation(String regattaId) {
        EventContext ctx = new EventContext(getCtx()).withRegattaId(regattaId).withRegattaAnalyticsManager(null);
        return clientFactory.getNavigator().getEventNavigation(new RegattaRacesPlace(ctx), null, false);
    }
    
    @Override
    public PlaceNavigation<?> getSeriesEventRacesNavigation(UUID eventId) {
        return clientFactory.getNavigator().getEventNavigation(new RegattaRacesPlace(eventId.toString(), null), null, false);
    }
    
    public String getRaceViewerURL(String leaderboardName, RegattaAndRaceIdentifier raceIdentifier) {
        return EntryPointLinkFactory.createRaceBoardLink(createRaceBoardLinkParameters(leaderboardName,
                raceIdentifier.getRegattaName(), raceIdentifier.getRaceName()));
    }
    
<<<<<<< HEAD
    public String getRegattaId() {
        String regattaId = place.getRegattaId();
        if(regattaId  != null) {
            return regattaId;
        }
        if(!eventDTO.getRegattas().isEmpty() && (eventDTO.getType() == EventType.SINGLE_REGATTA || eventDTO.getType() == EventType.SERIES_EVENT)) {
            return eventDTO.getRegattas().iterator().next().getId();
        }
        return null;
    }
    
    public RegattaMetadataDTO getRegatta() {
        String regattaId = getRegattaId();
        if(regattaId == null) {
            return null;
        }
        for (RegattaMetadataDTO regatta : eventDTO.getRegattas()) {
            if(regattaId.equals(regatta.getId())) {
                return regatta;
            }
        }
        return null;
    }
    
    @Override
    public EventViewDTO getEventDTO() {
        return eventDTO;
    }
    
    @Override
    public boolean isMultiRegattaEvent() {
        return getEventDTO().getType() == EventType.MULTI_REGATTA;
    }
=======
    private Map<String, String> createRaceBoardLinkParameters(String leaderboardName, String regattaName, String trackedRaceName) {
        Map<String, String> linkParams = new HashMap<String, String>();
        linkParams.put("eventId", getCtx().getEventId());
        linkParams.put("leaderboardName", leaderboardName);
        linkParams.put("raceName", trackedRaceName);
        linkParams.put("regattaName", regattaName);
        linkParams.put(RaceBoardViewConfiguration.PARAM_VIEW_MODE, "simple");
        // TODO this must only be forwarded if there is a logged-on user
        // linkParams.put(RaceBoardViewConfiguration.PARAM_CAN_REPLAY_DURING_LIVE_RACES, "true");
        return linkParams;
    }

>>>>>>> 3e3b3364
}<|MERGE_RESOLUTION|>--- conflicted
+++ resolved
@@ -12,7 +12,7 @@
 import com.google.gwt.activity.shared.AbstractActivity;
 import com.google.gwt.event.shared.EventBus;
 import com.google.gwt.user.client.ui.AcceptsOneWidget;
-<<<<<<< HEAD
+import com.sap.sailing.domain.common.RegattaAndRaceIdentifier;
 import com.sap.sailing.gwt.home.communication.SailingDispatchSystem;
 import com.sap.sailing.gwt.home.communication.event.news.LeaderboardNewsEntryDTO;
 import com.sap.sailing.gwt.home.communication.event.news.NewsEntryDTO;
@@ -21,9 +21,6 @@
 import com.sap.sailing.gwt.home.communication.eventview.RegattaMetadataDTO;
 import com.sap.sailing.gwt.home.communication.media.GetMediaForEventAction;
 import com.sap.sailing.gwt.home.communication.media.MediaDTO;
-=======
-import com.sap.sailing.domain.common.RegattaAndRaceIdentifier;
->>>>>>> 3e3b3364
 import com.sap.sailing.gwt.home.desktop.places.event.multiregatta.mediatab.MultiregattaMediaPlace;
 import com.sap.sailing.gwt.home.desktop.places.event.regatta.leaderboardtab.RegattaLeaderboardPlace;
 import com.sap.sailing.gwt.home.desktop.places.event.regatta.mediatab.RegattaMediaPlace;
@@ -42,17 +39,8 @@
 import com.sap.sailing.gwt.home.shared.places.fakeseries.SeriesContext;
 import com.sap.sailing.gwt.ui.client.EntryPointLinkFactory;
 import com.sap.sailing.gwt.ui.client.StringMessages;
-<<<<<<< HEAD
 import com.sap.sailing.gwt.ui.client.refresh.ErrorAndBusyClientFactory;
-=======
 import com.sap.sailing.gwt.ui.raceboard.RaceBoardViewConfiguration;
-import com.sap.sailing.gwt.ui.shared.dispatch.news.LeaderboardNewsEntryDTO;
-import com.sap.sailing.gwt.ui.shared.dispatch.news.NewsEntryDTO;
-import com.sap.sailing.gwt.ui.shared.eventview.EventViewDTO;
-import com.sap.sailing.gwt.ui.shared.eventview.EventViewDTO.EventType;
-import com.sap.sailing.gwt.ui.shared.eventview.RegattaMetadataDTO;
-import com.sap.sailing.gwt.ui.shared.media.MediaDTO;
->>>>>>> 3e3b3364
 import com.sap.sailing.gwt.ui.shared.util.NullSafeComparableComparator;
 
 public abstract class AbstractEventActivity<PLACE extends AbstractEventPlace> extends AbstractActivity implements Presenter {
@@ -226,46 +214,12 @@
         return clientFactory.getNavigator().getEventNavigation(new RegattaRacesPlace(eventId.toString(), null), null, false);
     }
     
+    @Override
     public String getRaceViewerURL(String leaderboardName, RegattaAndRaceIdentifier raceIdentifier) {
         return EntryPointLinkFactory.createRaceBoardLink(createRaceBoardLinkParameters(leaderboardName,
                 raceIdentifier.getRegattaName(), raceIdentifier.getRaceName()));
     }
     
-<<<<<<< HEAD
-    public String getRegattaId() {
-        String regattaId = place.getRegattaId();
-        if(regattaId  != null) {
-            return regattaId;
-        }
-        if(!eventDTO.getRegattas().isEmpty() && (eventDTO.getType() == EventType.SINGLE_REGATTA || eventDTO.getType() == EventType.SERIES_EVENT)) {
-            return eventDTO.getRegattas().iterator().next().getId();
-        }
-        return null;
-    }
-    
-    public RegattaMetadataDTO getRegatta() {
-        String regattaId = getRegattaId();
-        if(regattaId == null) {
-            return null;
-        }
-        for (RegattaMetadataDTO regatta : eventDTO.getRegattas()) {
-            if(regattaId.equals(regatta.getId())) {
-                return regatta;
-            }
-        }
-        return null;
-    }
-    
-    @Override
-    public EventViewDTO getEventDTO() {
-        return eventDTO;
-    }
-    
-    @Override
-    public boolean isMultiRegattaEvent() {
-        return getEventDTO().getType() == EventType.MULTI_REGATTA;
-    }
-=======
     private Map<String, String> createRaceBoardLinkParameters(String leaderboardName, String regattaName, String trackedRaceName) {
         Map<String, String> linkParams = new HashMap<String, String>();
         linkParams.put("eventId", getCtx().getEventId());
@@ -278,5 +232,38 @@
         return linkParams;
     }
 
->>>>>>> 3e3b3364
+    
+    public String getRegattaId() {
+        String regattaId = place.getRegattaId();
+        if(regattaId  != null) {
+            return regattaId;
+        }
+        if(!eventDTO.getRegattas().isEmpty() && (eventDTO.getType() == EventType.SINGLE_REGATTA || eventDTO.getType() == EventType.SERIES_EVENT)) {
+            return eventDTO.getRegattas().iterator().next().getId();
+        }
+        return null;
+    }
+    
+    public RegattaMetadataDTO getRegatta() {
+        String regattaId = getRegattaId();
+        if(regattaId == null) {
+            return null;
+        }
+        for (RegattaMetadataDTO regatta : eventDTO.getRegattas()) {
+            if(regattaId.equals(regatta.getId())) {
+                return regatta;
+            }
+        }
+        return null;
+    }
+    
+    @Override
+    public EventViewDTO getEventDTO() {
+        return eventDTO;
+    }
+    
+    @Override
+    public boolean isMultiRegattaEvent() {
+        return getEventDTO().getType() == EventType.MULTI_REGATTA;
+    }
 }