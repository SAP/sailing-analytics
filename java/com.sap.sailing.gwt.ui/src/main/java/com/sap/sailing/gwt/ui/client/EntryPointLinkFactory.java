--- conflicted
+++ resolved
@@ -5,19 +5,11 @@
 import java.util.Map;
 import java.util.StringJoiner;
 
-<<<<<<< HEAD
-import com.sap.sailing.gwt.home.shared.places.PlaceTokenPrefixes;
-=======
 import com.sap.sailing.gwt.common.client.navigation.PlaceTokenPrefixes;
->>>>>>> a470af30
 import com.sap.sse.gwt.client.AbstractEntryPointLinkFactory;
 
 public class EntryPointLinkFactory extends AbstractEntryPointLinkFactory {
     public static final String LEADERBOARD_PATH = "/gwt/Leaderboard.html";
-<<<<<<< HEAD
-    public static final String AUTOPLAY_PATH = "/gwt/AutoPlay.html";
-=======
->>>>>>> a470af30
     private static final String HOME_PATH = "/gwt/Home.html";
 
     public static String createSimulatorLink(final Map<String, String> parameters) {
