--- conflicted
+++ resolved
@@ -64,12 +64,7 @@
         });        
         newBoatPanel = new VerticalPanel();
         existingBoatPanel = new VerticalPanel();
-<<<<<<< HEAD
-        
         this.existingBoatsTable = new BoatTableWrapper<>(sailingServiceWrite, userService, stringMessages, errorReporter, /* multiSelection */ false, 
-=======
-        this.existingBoatsTable = new BoatTableWrapper<>(sailingService, userService, stringMessages, errorReporter, /* multiSelection */ false, 
->>>>>>> a42d6824
                 /* enablePager */ true, /* pagingSize*/ 10, false);
         existingBoatsTable.refreshBoatList(true, /* callback */ null);
         this.existingBoatsTable.getSelectionModel().addSelectionChangeHandler(new SelectionChangeEvent.Handler() {
