--- conflicted
+++ resolved
@@ -1,6 +1,5 @@
 @charset "UTF-8";
 
-<<<<<<< HEAD
 .boatclass-logo {
     width: 1.5em;
     height: 1.5em;
@@ -12,170 +11,14 @@
 
 .races {
     border-radius: 3.01px;
-    font-size: 13px;
+    font-size: FONT_SIZE_XSMALL;
     line-height: 1;
     padding: 1px 5px;
     margin: 0 5px 0 5px;
     max-width: 100%;
-    background-color: #4E6070;
+    background-color: BACKGROUND_COLOR_LIGHT;
 }
 
 .boatclass-logo:hover {
 	cursor: auto;
-} 
-
-.cards {
-    padding: 0 6px;
-=======
-.event-header {
-    display: flex;
-    flex-direction: column;
->>>>>>> 815c736c
-}
-
-.event-header .back-nav {
-    position: fixed;
-    top: 1rem;
-}
-
-.event-header .event-sub-menu {
-    margin: .5rem 0;
-}
-
-.event-header .event-sub-menu > * {
-    font-size: FONT_SIZE_SMALL;
-    line-height: LINE_HEIGHT_SMALL;
-    font-weight: FONT_WEIGHT_MEDIUM;
-    margin-right: .75rem;
-}
-
-.event-header .event-sub-menu > *.menu-selected,
-.event-header .event-sub-menu > *:hover {
-    color: GENERIC_COLOR_HIGHLIGHT;
-}
-
-.event-card-container {
-    width: 100%;
-    margin: 0;
-    left: 0;
-    right: 0;
-    padding: 10px 0 13px 13px
-}
-
-.event-card {
-    border-style: solid;
-    border-radius: 10px;
-    padding: 0px;
-    border-width: 1px;
-    outline: none;
-    background-color: BACKGROUND_COLOR_MEDIUM;
-    border-color: BACKGROUND_COLOR_MEDIUM;
-    margin-bottom: 13px;
-    position: relative;
-}
-
-.event-card:hover {
-    border-color: GENERIC_COLOR_HIGHLIGHT;
-}
-
-.event-card .featured-marker {
-    font-size: 12px;
-    text-align: center;
-    border-radius: 5px;
-    border: 1px;
-    border-style: solid;
-    outline: none;
-    background-color: GENERIC_COLOR_HIGHLIGHT;
-    border-color: GENERIC_COLOR_HIGHLIGHT;
-    color: TEXT_COLOR_PRIMARY;
-}
-
-.event-card .title {
-    font-weight: FONT_WEIGHT_MEDIUM;
-    font-size: FONT_SIZE_MEDIUM;
-    line-height: LINE_HEIGHT_MEDIUM;
-}
-
-.event-card .details {
-    padding-left: .25rem;
-}
-
-@media (max-width: 44.99em) {
-    .event-card {
-        background-image: none !important;
-    }
-}
-
-@media (min-width: 45em) {
-    .cards .card-panel:nth-child(odd) {
-        padding: 0 .5rem 0 1rem;
-    }
-    
-    .cards .card-panel:nth-child(even) {
-        padding: 0 1rem 0 .5rem;
-    }
-    
-    .event-header {
-        margin-top: 2rem;
-    }
-
-    .event-header .back-nav {
-        position: static;
-    }
-
-    .event-card {
-        height: 250px;
-        background-image: resourceUrl("eventBackdrop");
-        background-position: center center;
-        background-repeat: no-repeat;
-        -webkit-background-size: cover;
-        -moz-background-size: cover;
-        -o-background-size: cover;
-        background-size: cover;
-        position: relative;
-        margin-bottom: 1rem;
-        
-    }
-
-    .event-card.custom-teaser::before {
-        content: '';
-        position: absolute;
-        top: 0;
-        left: 0;
-        right: 0;
-        bottom: 0;
-        border-radius: 10px;
-        background: linear-gradient(to bottom, transparent 60%, black 120%);
-    }
-
-    .event-card .event-card-container {
-        position: absolute;
-        bottom: 0;
-    }
-}
-
-@media (min-width: 60em) {
-    .cards .card-panel:nth-child(3n+1) {
-        padding: 0 .333333333333333rem 0 1rem;
-    }
-    
-    .cards .card-panel:nth-child(3n+2) {
-        padding: 0 .666666666666666rem;
-    }
-    
-    .cards .card-panel:nth-child(3n+3) {
-        padding: 0 1rem 0 .333333333333333rem;
-    }
-}
-
-@media (min-width: 80em) {
-    .cards .card-panel {
-        padding: 0 .25rem;
-    }
-}
-
-@media (min-width: 85em) {
-    .event-header .back-nav {
-        margin-left: -33px;
-    }
-}+} 