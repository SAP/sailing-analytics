--- conflicted
+++ resolved
@@ -1,6 +1,5 @@
 @charset "UTF-8";
 
-<<<<<<< HEAD
 .boatclass-logo {
     width: 1.5em;
     height: 1.5em;
@@ -26,11 +25,10 @@
 
 .cards {
     padding: 0 6px;
-=======
+}
 .event-header {
     display: flex;
     flex-direction: column;
->>>>>>> 815c736c
 }
 
 .event-header .back-nav {
