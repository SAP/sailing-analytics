--- conflicted
+++ resolved
@@ -121,11 +121,7 @@
         }
     }
     
-<<<<<<< HEAD
-    private static class ValidatorForCompetitorRegistrationDialog implements Validator<Set<CompetitorDTO>> {
-=======
     private static class ValidatorForCompetitorRegistrationDialog implements Validator<Set<CompetitorWithBoatDTO>> {
->>>>>>> b6dbacee
         private CompetitorRegistrationsPanel competitorRegistrationsPanel;
         private StringMessages stringMessages;
         public ValidatorForCompetitorRegistrationDialog(StringMessages stringMessages) {
@@ -143,19 +139,11 @@
         }
     }
     
-<<<<<<< HEAD
-    private class CallbackForCompetitorRegistrationDialog extends CancelImportDialogCallback<Set<CompetitorDTO>> {
-        private CompetitorRegistrationsPanel competitorRegistrationsPanel;
-        
-        @Override
-        public void ok(Set<CompetitorDTO> competitors) {
-=======
     private class CallbackForCompetitorRegistrationDialog extends CancelImportDialogCallback<Set<CompetitorWithBoatDTO>> {
         private CompetitorRegistrationsPanel competitorRegistrationsPanel;
         
         @Override
         public void ok(Set<CompetitorWithBoatDTO> competitors) {
->>>>>>> b6dbacee
             if (competitors.isEmpty()) {
                 Window.alert(stringMessages.importCanceledNoCompetitorAdded());
             } else {
