package com.sap.sailing.gwt.ui.adminconsole;

import com.google.gwt.dom.client.Style.FontWeight;
import com.google.gwt.event.dom.client.ChangeEvent;
import com.google.gwt.event.dom.client.ChangeHandler;
import com.google.gwt.event.dom.client.ClickEvent;
import com.google.gwt.event.dom.client.ClickHandler;
import com.google.gwt.resources.client.ImageResource;
import com.google.gwt.user.client.ui.Button;
import com.google.gwt.user.client.ui.HasVerticalAlignment;
import com.google.gwt.user.client.ui.HorizontalPanel;
import com.google.gwt.user.client.ui.IntegerBox;
import com.google.gwt.user.client.ui.Label;
import com.google.gwt.user.client.ui.ListBox;
import com.google.gwt.user.client.ui.TextBox;
import com.google.gwt.user.client.ui.Widget;
import com.sap.sailing.domain.common.Color;
import com.sap.sailing.domain.common.FleetColors;
import com.sap.sailing.domain.common.dto.FleetDTO;
import com.sap.sailing.gwt.ui.client.StringMessages;
import com.sap.sse.gwt.client.controls.listedit.ExpandedListEditorUi;
import com.sap.sse.gwt.client.controls.listedit.ListEditorComposite;

public class FleetListEditorComposite extends ListEditorComposite<FleetDTO> {
<<<<<<< HEAD
    public FleetListEditorComposite(List<FleetDTO> initialValues, StringMessages stringMessages, ImageResource removeImage) {
        super(initialValues);
        setActiveUi(getExpandedUI(stringMessages, removeImage));
    }
    
    protected ExpandedListEditorUi<FleetDTO> getExpandedUI(StringMessages stringMessages, ImageResource removeImage){
    	return new ExpandedUi(stringMessages, removeImage);
=======
    public FleetListEditorComposite(Iterable<FleetDTO> initialValues, StringMessages stringMessages, ImageResource removeImage) {
        super(initialValues, new ExpandedUi(stringMessages, removeImage));
>>>>>>> ed34a4c3
    }

    protected static class ExpandedUi extends ExpandedListEditorUi<FleetDTO> {

        public ExpandedUi(StringMessages stringMessages, ImageResource removeImage) {
            super(stringMessages, removeImage, /*canRemoveItems*/true);
        }

        
        @Override
        protected StringMessages getStringMessages() {
            return (StringMessages) super.getStringMessages();
        }

        @Override
        protected Widget createAddWidget() {
            HorizontalPanel hPanel = new HorizontalPanel();
            hPanel.setSpacing(4);
            hPanel.setVerticalAlignment(HasVerticalAlignment.ALIGN_MIDDLE);

            final TextBox nameBox = createNameBox();
            nameBox.ensureDebugId("NameTextBox");
            
            final IntegerBox orderNoBox = createOrderNoBox();
            orderNoBox.ensureDebugId("OrderNoIntegerBox");
            
            final ListBox colorListBox = createColorListBox(nameBox, orderNoBox);
            colorListBox.ensureDebugId("ColorListBox");
            
            final Button addButton = new Button(getStringMessages().add());
            addButton.ensureDebugId("AddButton");
            addButton.addClickHandler(new ClickHandler() {
                @Override
                public void onClick(ClickEvent event) {
                    addValue(new FleetDTO(nameBox.getValue(), orderNoBox.getValue(), getSelectedColor(colorListBox)));
                }
            });

            hPanel.add(new Label(getStringMessages().color() + ":"));
            hPanel.add(colorListBox);
            hPanel.add(new Label(getStringMessages().name() + ":"));
            hPanel.add(nameBox);
            hPanel.add(new Label(getStringMessages().rank() + ":"));
            hPanel.add(orderNoBox);
            hPanel.add(addButton);
            return hPanel;
        }

        @Override
        protected Widget createValueWidget(int rowIndex, FleetDTO fleet) {
            HorizontalPanel hPanel = new HorizontalPanel();
            hPanel.setSpacing(4);
            Label fleetLabel = new Label(getStringMessages().fleet() + " '" + fleet.getName() + "' :");
            fleetLabel.getElement().getStyle().setFontWeight(FontWeight.BOLD);
            hPanel.add(fleetLabel);
            
            String valueText = "";
            if(fleet.getColor() != null) {
                valueText += getStringMessages().color() + " '" + fleet.getColor().toString() + "'";
            } else {
                valueText += getStringMessages().noColor();
            }
            valueText += ", " + getStringMessages().rank() + " " + fleet.getOrderNo();
            
            hPanel.add(new Label(valueText));
            
            return hPanel;
        }

        private IntegerBox createOrderNoBox() {
            IntegerBox orderNoBox = new IntegerBox();
            orderNoBox.setVisibleLength(3);
            orderNoBox.setValue(0);
            return orderNoBox;
        }

        private TextBox createNameBox() {
            final TextBox nameBox = new TextBox();
            nameBox.setVisibleLength(40);
            nameBox.setWidth("175px");
            return nameBox;
        }

        private ListBox createColorListBox(final TextBox nameBox, final IntegerBox orderNoBox) {
            final ListBox colorListBox = new ListBox(false);
            colorListBox.addChangeHandler(new ChangeHandler() {
                @Override
                public void onChange(ChangeEvent event) {
                    // set default order no of the selected color
                    int selIndex = colorListBox.getSelectedIndex();
                    if (selIndex == 0) {
                        orderNoBox.setValue(0);
                    } else {
                        String value = colorListBox.getValue(selIndex);
                        final FleetColors color = FleetColors.valueOf(value);
                        if (color != null) {
                            orderNoBox.setValue(color.getDefaultOrderNo());
                            nameBox.setValue(getColorText(color));
                        }
                    }
                }
            });
            colorListBox.addItem(getStringMessages().noColor());
            for (FleetColors value : FleetColors.values()) {
                colorListBox.addItem(value.name());
            }
            colorListBox.setSelectedIndex(0);
            return colorListBox;
        }

        private Color getSelectedColor(ListBox colorListBox) {
            Color result = null;
            int selIndex = colorListBox.getSelectedIndex();
            // the zero index represents the 'no color' option
            if (selIndex > 0) {
                String value = colorListBox.getValue(selIndex);
                for (FleetColors color : FleetColors.values()) {
                    if (color.name().equals(value)) {
                        result = color.getColor();
                        break;
                    }
                }
            }
            return result;
        }

        private String getColorText(FleetColors color) {
            if (color == null) {
                return getStringMessages().noColor();
            }
            return color.name().charAt(0) + color.name().toLowerCase().substring(1);
        }

    }

};<|MERGE_RESOLUTION|>--- conflicted
+++ resolved
@@ -22,18 +22,13 @@
 import com.sap.sse.gwt.client.controls.listedit.ListEditorComposite;
 
 public class FleetListEditorComposite extends ListEditorComposite<FleetDTO> {
-<<<<<<< HEAD
-    public FleetListEditorComposite(List<FleetDTO> initialValues, StringMessages stringMessages, ImageResource removeImage) {
+    public FleetListEditorComposite(Iterable<FleetDTO> initialValues, StringMessages stringMessages, ImageResource removeImage) {
         super(initialValues);
         setActiveUi(getExpandedUI(stringMessages, removeImage));
     }
     
     protected ExpandedListEditorUi<FleetDTO> getExpandedUI(StringMessages stringMessages, ImageResource removeImage){
     	return new ExpandedUi(stringMessages, removeImage);
-=======
-    public FleetListEditorComposite(Iterable<FleetDTO> initialValues, StringMessages stringMessages, ImageResource removeImage) {
-        super(initialValues, new ExpandedUi(stringMessages, removeImage));
->>>>>>> ed34a4c3
     }
 
     protected static class ExpandedUi extends ExpandedListEditorUi<FleetDTO> {
