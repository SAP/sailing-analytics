--- conflicted
+++ resolved
@@ -1,162 +1,85 @@
-<<<<<<< HEAD
-package com.sap.sailing.gwt.ui.adminconsole;
-
-import com.sap.sailing.domain.common.ScoringSchemeType;
-
-/**
- * A descriptor class for creating and editing basic data of a leaderboard
- * @author Frank
- *
- */
-public class LeaderboardDescriptor {
-    private String name;
-    private String displayName;
-    public String getDisplayName() {
-        return displayName;
-    }
-
-    public void setDisplayName(String displayName) {
-        this.displayName = displayName;
-    }
-
-    private ScoringSchemeType scoringScheme; 
-    private int[] discardThresholds;
-    private String regattaName;
-    private String courseAreaIdAsString;
-
-    public LeaderboardDescriptor() {
-    }
-
-    public LeaderboardDescriptor(String name, String displayName, ScoringSchemeType scoringScheme, int[] discardThresholds, String regattaName, String courseAreaIdAsString) {
-        this.name = name;
-        this.displayName = displayName;
-        this.scoringScheme = scoringScheme;
-        this.discardThresholds = discardThresholds;
-        this.regattaName = regattaName;
-        this.courseAreaIdAsString = courseAreaIdAsString;
-    }
-
-    public LeaderboardDescriptor(String name, String displayName, ScoringSchemeType scoringScheme, int[] discardThresholds, String courseAreaIdAsString) {
-        this.name = name;
-        this.displayName = displayName;
-        this.scoringScheme = scoringScheme;
-        this.discardThresholds = discardThresholds;
-        this.courseAreaIdAsString = courseAreaIdAsString;
-    }
-
-    public String getName() {
-        return name;
-    }
-
-    public void setName(String name) {
-        this.name = name;
-    }
-
-    public ScoringSchemeType getScoringScheme() {
-        return scoringScheme;
-    }
-
-    public void setScoringScheme(ScoringSchemeType scoringScheme) {
-        this.scoringScheme = scoringScheme;
-    }
-
-    public int[] getDiscardThresholds() {
-        return discardThresholds;
-    }
-
-    public void setDiscardThresholds(int[] discardThresholds) {
-        this.discardThresholds = discardThresholds;
-    }
-
-    public String getRegattaName() {
-        return regattaName;
-    }
-
-    public void setRegattaName(String regattaName) {
-        this.regattaName = regattaName;
-    }
-
-    public String getCourseAreaIdAsString() {
-        return courseAreaIdAsString;
-    }
-
-    public void setCourseAreaIdAsString(String courseAreaId) {
-        this.courseAreaIdAsString = courseAreaId;
-    }
-}
-=======
-package com.sap.sailing.gwt.ui.adminconsole;
-
-import com.sap.sailing.domain.common.ScoringSchemeType;
-
-/**
- * A descriptor class for creating and editing basic data of a leaderboard
- * @author Frank
- *
- */
-public class LeaderboardDescriptor {
-    private String name;
-    private String displayName;
-    private ScoringSchemeType scoringScheme; 
-    private int[] discardThresholds;
-    private String regattaName;
-
-    public LeaderboardDescriptor() {
-    }
-
-    public LeaderboardDescriptor(String name, String displayName, ScoringSchemeType scoringScheme, int[] discardThresholds, String regattaName) {
-        this.name = name;
-        this.displayName = displayName;
-        this.scoringScheme = scoringScheme;
-        this.discardThresholds = discardThresholds;
-        this.regattaName = regattaName;
-    }
-
-    public LeaderboardDescriptor(String name, String displayName, ScoringSchemeType scoringScheme, int[] discardThresholds) {
-        this.name = name;
-        this.displayName = displayName;
-        this.scoringScheme = scoringScheme;
-        this.discardThresholds = discardThresholds;
-    }
-        
-    public String getName() {
-        return name;
-    }
-    
-    public void setName(String name) {
-        this.name = name;
-    }
-    
-    public ScoringSchemeType getScoringScheme() {
-        return scoringScheme;
-    }
-    
-    public void setScoringScheme(ScoringSchemeType scoringScheme) {
-        this.scoringScheme = scoringScheme;
-    }
-    
-    public int[] getDiscardThresholds() {
-        return discardThresholds;
-    }
-    
-    public void setDiscardThresholds(int[] discardThresholds) {
-        this.discardThresholds = discardThresholds;
-    }
-
-    public String getRegattaName() {
-        return regattaName;
-    }
-
-    public void setRegattaName(String regattaName) {
-        this.regattaName = regattaName;
-    }
-    
-    public String getDisplayName() {
-        return displayName;
-    }
-
-    public void setDisplayName(String displayName) {
-        this.displayName = displayName;
-    }
-}
->>>>>>> be38ea45
+package com.sap.sailing.gwt.ui.adminconsole;
+
+import com.sap.sailing.domain.common.ScoringSchemeType;
+
+/**
+ * A descriptor class for creating and editing basic data of a leaderboard
+ * @author Frank
+ *
+ */
+public class LeaderboardDescriptor {
+    private String name;
+    private String displayName;
+    private ScoringSchemeType scoringScheme; 
+    private int[] discardThresholds;
+    private String regattaName;
+    private String courseAreaIdAsString;
+
+    public LeaderboardDescriptor() {
+    }
+
+    public LeaderboardDescriptor(String name, String displayName, ScoringSchemeType scoringScheme, int[] discardThresholds, String regattaName, String courseAreaIdAsString) {
+        this.name = name;
+        this.displayName = displayName;
+        this.scoringScheme = scoringScheme;
+        this.discardThresholds = discardThresholds;
+        this.regattaName = regattaName;
+        this.courseAreaIdAsString = courseAreaIdAsString;
+    }
+
+    public LeaderboardDescriptor(String name, String displayName, ScoringSchemeType scoringScheme, int[] discardThresholds, String courseAreaIdAsString) {
+        this.name = name;
+        this.displayName = displayName;
+        this.scoringScheme = scoringScheme;
+        this.discardThresholds = discardThresholds;
+        this.courseAreaIdAsString = courseAreaIdAsString;
+    }
+
+    public String getName() {
+        return name;
+    }
+
+    public void setName(String name) {
+        this.name = name;
+    }
+
+    public ScoringSchemeType getScoringScheme() {
+        return scoringScheme;
+    }
+
+    public void setScoringScheme(ScoringSchemeType scoringScheme) {
+        this.scoringScheme = scoringScheme;
+    }
+
+    public int[] getDiscardThresholds() {
+        return discardThresholds;
+    }
+
+    public void setDiscardThresholds(int[] discardThresholds) {
+        this.discardThresholds = discardThresholds;
+    }
+
+    public String getRegattaName() {
+        return regattaName;
+    }
+
+    public void setRegattaName(String regattaName) {
+        this.regattaName = regattaName;
+    }
+    
+    public String getDisplayName() {
+        return displayName;
+    }
+
+    public void setDisplayName(String displayName) {
+        this.displayName = displayName;
+    }
+
+    public String getCourseAreaIdAsString() {
+        return courseAreaIdAsString;
+    }
+
+    public void setCourseAreaIdAsString(String courseAreaId) {
+        this.courseAreaIdAsString = courseAreaId;
+    }
+}