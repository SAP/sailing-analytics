package com.sap.sailing.gwt.ui.client.shared.racemap;

<<<<<<< HEAD
import java.util.Collection;
=======
>>>>>>> 97f4ac56
import java.util.Collections;
import java.util.HashSet;
import java.util.Set;

import com.sap.sse.common.Util;

public class RaceMapHelpLinesSettings {
    
    /**
     * Types of help lines on the map
     */
    public enum HelpLineTypes {
        STARTLINE, FINISHLINE, ADVANTAGELINE, COURSEMIDDLELINE, BUOYZONE, BOATTAILS, STARTLINETOFIRSTMARKTRIANGLE, COURSEGEOMETRY
    }
    
    private final Set<HelpLineTypes> visibleHelpLines;

    /**
     * Creates new RaceMapHelpLinesSettings with the {@link HelpLineTypes} <code>STARTLINE</code>,
     * <code>FINISHLINE</code> and <code>ADVANTAGELINE</code>.<br />
     */
    public RaceMapHelpLinesSettings() {
        visibleHelpLines = new HashSet<HelpLineTypes>();
        visibleHelpLines.add(HelpLineTypes.STARTLINE);
        visibleHelpLines.add(HelpLineTypes.FINISHLINE);
        visibleHelpLines.add(HelpLineTypes.ADVANTAGELINE);
        visibleHelpLines.add(HelpLineTypes.BOATTAILS);
    }
    
    public RaceMapHelpLinesSettings(Iterable<HelpLineTypes> visibleHelpLines) {
        this.visibleHelpLines = new HashSet<>();
        Util.addAll(visibleHelpLines, this.visibleHelpLines);
    }

    public boolean isVisible(HelpLineTypes helpLineType) {
        return visibleHelpLines.contains(helpLineType);
    }

    public Iterable<HelpLineTypes> getVisibleHelpLineTypes() {
        return Collections.unmodifiableCollection(visibleHelpLines);
    }
    
    @Override
    public int hashCode() {
        final int prime = 31;
        int result = 1;
        result = prime * result + ((visibleHelpLines == null) ? 0 : visibleHelpLines.hashCode());
        return result;
    }

    @Override
    public boolean equals(Object obj) {
        if (this == obj)
            return true;
        if (obj == null)
            return false;
        if (getClass() != obj.getClass())
            return false;
        RaceMapHelpLinesSettings other = (RaceMapHelpLinesSettings) obj;
        if (visibleHelpLines == null) {
            if (other.visibleHelpLines != null)
                return false;
        } else if (!visibleHelpLines.equals(other.visibleHelpLines))
            return false;
        return true;
    }

    public boolean isShowAnyHelperLines() {
        return !visibleHelpLines.isEmpty();
    }
}<|MERGE_RESOLUTION|>--- conflicted
+++ resolved
@@ -1,77 +1,73 @@
-package com.sap.sailing.gwt.ui.client.shared.racemap;
-
-<<<<<<< HEAD
-import java.util.Collection;
-=======
->>>>>>> 97f4ac56
-import java.util.Collections;
-import java.util.HashSet;
-import java.util.Set;
-
-import com.sap.sse.common.Util;
-
-public class RaceMapHelpLinesSettings {
-    
-    /**
-     * Types of help lines on the map
-     */
-    public enum HelpLineTypes {
-        STARTLINE, FINISHLINE, ADVANTAGELINE, COURSEMIDDLELINE, BUOYZONE, BOATTAILS, STARTLINETOFIRSTMARKTRIANGLE, COURSEGEOMETRY
-    }
-    
-    private final Set<HelpLineTypes> visibleHelpLines;
-
-    /**
-     * Creates new RaceMapHelpLinesSettings with the {@link HelpLineTypes} <code>STARTLINE</code>,
-     * <code>FINISHLINE</code> and <code>ADVANTAGELINE</code>.<br />
-     */
-    public RaceMapHelpLinesSettings() {
-        visibleHelpLines = new HashSet<HelpLineTypes>();
-        visibleHelpLines.add(HelpLineTypes.STARTLINE);
-        visibleHelpLines.add(HelpLineTypes.FINISHLINE);
-        visibleHelpLines.add(HelpLineTypes.ADVANTAGELINE);
-        visibleHelpLines.add(HelpLineTypes.BOATTAILS);
-    }
-    
-    public RaceMapHelpLinesSettings(Iterable<HelpLineTypes> visibleHelpLines) {
-        this.visibleHelpLines = new HashSet<>();
-        Util.addAll(visibleHelpLines, this.visibleHelpLines);
-    }
-
-    public boolean isVisible(HelpLineTypes helpLineType) {
-        return visibleHelpLines.contains(helpLineType);
-    }
-
-    public Iterable<HelpLineTypes> getVisibleHelpLineTypes() {
-        return Collections.unmodifiableCollection(visibleHelpLines);
-    }
-    
-    @Override
-    public int hashCode() {
-        final int prime = 31;
-        int result = 1;
-        result = prime * result + ((visibleHelpLines == null) ? 0 : visibleHelpLines.hashCode());
-        return result;
-    }
-
-    @Override
-    public boolean equals(Object obj) {
-        if (this == obj)
-            return true;
-        if (obj == null)
-            return false;
-        if (getClass() != obj.getClass())
-            return false;
-        RaceMapHelpLinesSettings other = (RaceMapHelpLinesSettings) obj;
-        if (visibleHelpLines == null) {
-            if (other.visibleHelpLines != null)
-                return false;
-        } else if (!visibleHelpLines.equals(other.visibleHelpLines))
-            return false;
-        return true;
-    }
-
-    public boolean isShowAnyHelperLines() {
-        return !visibleHelpLines.isEmpty();
-    }
+package com.sap.sailing.gwt.ui.client.shared.racemap;
+
+import java.util.Collections;
+import java.util.HashSet;
+import java.util.Set;
+
+import com.sap.sse.common.Util;
+
+public class RaceMapHelpLinesSettings {
+    
+    /**
+     * Types of help lines on the map
+     */
+    public enum HelpLineTypes {
+        STARTLINE, FINISHLINE, ADVANTAGELINE, COURSEMIDDLELINE, BUOYZONE, BOATTAILS, STARTLINETOFIRSTMARKTRIANGLE, COURSEGEOMETRY
+    }
+    
+    private final Set<HelpLineTypes> visibleHelpLines;
+
+    /**
+     * Creates new RaceMapHelpLinesSettings with the {@link HelpLineTypes} <code>STARTLINE</code>,
+     * <code>FINISHLINE</code> and <code>ADVANTAGELINE</code>.<br />
+     */
+    public RaceMapHelpLinesSettings() {
+        visibleHelpLines = new HashSet<HelpLineTypes>();
+        visibleHelpLines.add(HelpLineTypes.STARTLINE);
+        visibleHelpLines.add(HelpLineTypes.FINISHLINE);
+        visibleHelpLines.add(HelpLineTypes.ADVANTAGELINE);
+        visibleHelpLines.add(HelpLineTypes.BOATTAILS);
+    }
+    
+    public RaceMapHelpLinesSettings(Iterable<HelpLineTypes> visibleHelpLines) {
+        this.visibleHelpLines = new HashSet<>();
+        Util.addAll(visibleHelpLines, this.visibleHelpLines);
+    }
+
+    public boolean isVisible(HelpLineTypes helpLineType) {
+        return visibleHelpLines.contains(helpLineType);
+    }
+
+    public Iterable<HelpLineTypes> getVisibleHelpLineTypes() {
+        return Collections.unmodifiableCollection(visibleHelpLines);
+    }
+    
+    @Override
+    public int hashCode() {
+        final int prime = 31;
+        int result = 1;
+        result = prime * result + ((visibleHelpLines == null) ? 0 : visibleHelpLines.hashCode());
+        return result;
+    }
+
+    @Override
+    public boolean equals(Object obj) {
+        if (this == obj)
+            return true;
+        if (obj == null)
+            return false;
+        if (getClass() != obj.getClass())
+            return false;
+        RaceMapHelpLinesSettings other = (RaceMapHelpLinesSettings) obj;
+        if (visibleHelpLines == null) {
+            if (other.visibleHelpLines != null)
+                return false;
+        } else if (!visibleHelpLines.equals(other.visibleHelpLines))
+            return false;
+        return true;
+    }
+
+    public boolean isShowAnyHelperLines() {
+        return !visibleHelpLines.isEmpty();
+    }
 }