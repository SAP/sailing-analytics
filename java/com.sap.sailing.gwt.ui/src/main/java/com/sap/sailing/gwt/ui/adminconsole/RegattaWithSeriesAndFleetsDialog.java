--- conflicted
+++ resolved
@@ -9,26 +9,13 @@
 import com.sap.sailing.domain.common.dto.BoatClassDTO;
 import com.sap.sailing.gwt.ui.client.DataEntryDialogWithBootstrap;
 import com.sap.sailing.gwt.ui.client.StringMessages;
-<<<<<<< HEAD
+import com.sap.sailing.gwt.ui.shared.BetterDateTimeBox;
 import com.sap.sailing.gwt.ui.shared.EventDTO;
 import com.sap.sailing.gwt.ui.shared.RegattaDTO;
 
 public abstract class RegattaWithSeriesAndFleetsDialog extends AbstractRegattaWithSeriesAndFleetsDialog<RegattaDTO> {
-
-=======
-import com.sap.sailing.gwt.ui.leaderboard.ScoringSchemeTypeFormatter;
-import com.sap.sailing.gwt.ui.shared.BetterDateTimeBox;
-import com.sap.sailing.gwt.ui.shared.CourseAreaDTO;
-import com.sap.sailing.gwt.ui.shared.EventDTO;
-import com.sap.sailing.gwt.ui.shared.RegattaDTO;
-
-public abstract class RegattaWithSeriesAndFleetsDialog extends DataEntryDialogWithBootstrap<RegattaDTO> {
-
-    protected StringMessages stringMessages;
-    protected RegattaDTO regatta;
     protected BetterDateTimeBox startDateBox;
     protected BetterDateTimeBox endDateBox;
->>>>>>> ed34a4c3
     protected TextBox nameEntryField;
     protected TextBox boatClassEntryField;
 
@@ -52,41 +39,13 @@
             boatClassEntryField.setText(regatta.boatClass.getName());
         }
 		setSeriesEditor();
-    }
-
-    @Override
-<<<<<<< HEAD
-=======
-    protected Widget getAdditionalWidget() {
-        final VerticalPanel panel = new VerticalPanel();
-        Widget additionalWidget = super.getAdditionalWidget();
-        if (additionalWidget != null) {
-            panel.add(additionalWidget);
-        }
-        Grid formGrid = new Grid(8, 2);
-        panel.add(formGrid);
-        formGrid.setWidget(0, 0, new Label(stringMessages.name() + ":"));
-        formGrid.setWidget(0, 1, nameEntryField);
-        formGrid.setWidget(1, 0, new Label(stringMessages.boatClass() + ":"));
-        formGrid.setWidget(1, 1, boatClassEntryField);
-        formGrid.setWidget(2, 0, new Label(stringMessages.startDate() + ":"));
-        formGrid.setWidget(2, 1, startDateBox);
-        formGrid.setWidget(3, 0, new Label(stringMessages.endDate() + ":"));
-        formGrid.setWidget(3, 1, endDateBox);
-        formGrid.setWidget(4, 0, new Label(stringMessages.scoringSystem() + ":"));
-        formGrid.setWidget(4, 1, scoringSchemeListBox);
-        formGrid.setWidget(5, 0, new Label(stringMessages.event() + ":"));
-        formGrid.setWidget(5, 1, sailingEventsListBox);
         formGrid.setWidget(6, 0, new Label(stringMessages.courseArea() + ":"));
         formGrid.setWidget(6, 1, courseAreaListBox);
         formGrid.setWidget(7, 0, new Label(stringMessages.useStartTimeInference() + ":"));
         formGrid.setWidget(7, 1, useStartTimeInferenceCheckBox);
-        setupAdditionalWidgetsOnPanel(panel);
-        return panel;
     }
-    
+
     @Override
->>>>>>> ed34a4c3
     protected RegattaDTO getResult() {
         regatta.setName(nameEntryField.getText());
         regatta.startDate = startDateBox.getValue();
