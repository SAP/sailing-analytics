--- conflicted
+++ resolved
@@ -82,34 +82,11 @@
         canvas.addClickHandler(new ClickHandler() {
             @Override
             public void onClick(ClickEvent event) {
-<<<<<<< HEAD
-                RaceMapSettings oldRaceMapSettings = map.getSettings();
-                // when off, turn on; when on and no color, turn on color; when on with color, turn off
-                boolean newShowStreamletsOverlaySetting = oldRaceMapSettings.isShowWindStreamletOverlay() ?
-                        oldRaceMapSettings.isShowWindStreamletColors() ? false : true : true;
-                boolean newShowWindStreamletColors = oldRaceMapSettings.isShowWindStreamletOverlay() ? !oldRaceMapSettings.isShowWindStreamletColors() :
-                    false;
-                final RaceMapSettings newRaceMapSettings = new RaceMapSettings(oldRaceMapSettings.getZoomSettings(),
-                        oldRaceMapSettings.getHelpLinesSettings(), oldRaceMapSettings.getTransparentHoverlines(), 
-                        oldRaceMapSettings.getHoverlineStrokeWeight(), oldRaceMapSettings.getTailLengthInMilliseconds(), oldRaceMapSettings.isWindUp(),
-                        oldRaceMapSettings.getBuoyZoneRadius(), oldRaceMapSettings.isShowOnlySelectedCompetitors(),
-                        oldRaceMapSettings.isShowSelectedCompetitorsInfo(), newShowWindStreamletColors,
-                        newShowStreamletsOverlaySetting, oldRaceMapSettings.isShowSimulationOverlay(),
-                        oldRaceMapSettings.isShowMapControls(), oldRaceMapSettings.getManeuverTypesToShow(),
-                        oldRaceMapSettings.isShowDouglasPeuckerPoints(), oldRaceMapSettings.isShowEstimatedDuration(),
-                        oldRaceMapSettings.getStartCountDownFontSizeScaling(), oldRaceMapSettings.isShowManeuverLossVisualization(),
-                        oldRaceMapSettings.isShowSatelliteLayer(), oldRaceMapSettings.isShowWindLadder());
-                if (map.getComponentContext() != null
-                        && map.getComponentContext().isStorageSupported(map)) {
-                    map.getComponentContext().storeSettingsForContext(map, newRaceMapSettings,
-                            new DummyOnSettingsStoredCallback());
-=======
                 final boolean hasPermission = paywallResolver.hasPermission(SecuredDomainType.TrackedRaceActions.VIEWSTREAMLETS, raceDTO);
                 updateSettings(map, hasPermission);
                 if(!hasPermission) {
                     subscribeDialog.center();
                     subscribeDialog.show();
->>>>>>> 27427bb9
                 }
             }
         });
@@ -134,7 +111,7 @@
                 oldRaceMapSettings.isShowMapControls(), oldRaceMapSettings.getManeuverTypesToShow(),
                 oldRaceMapSettings.isShowDouglasPeuckerPoints(), oldRaceMapSettings.isShowEstimatedDuration(),
                 oldRaceMapSettings.getStartCountDownFontSizeScaling(), oldRaceMapSettings.isShowManeuverLossVisualization(),
-                oldRaceMapSettings.isShowSatelliteLayer());
+                        oldRaceMapSettings.isShowSatelliteLayer(), oldRaceMapSettings.isShowWindLadder());
         if (map.getComponentContext() != null
                 && map.getComponentContext().isStorageSupported(map)) {
             map.getComponentContext().storeSettingsForContext(map, newRaceMapSettings,
