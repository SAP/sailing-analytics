--- conflicted
+++ resolved
@@ -16,10 +16,7 @@
 import com.sap.sailing.gwt.ui.shared.WindTrackInfoDTO;
 import com.sap.sse.gwt.client.dialog.ConfirmationDialog;
 import com.sap.sse.gwt.client.shared.settings.DummyOnSettingsStoredCallback;
-<<<<<<< HEAD
-=======
 import com.sap.sse.security.shared.dto.SecuredDTO;
->>>>>>> ef2e108f
 import com.sap.sse.security.shared.dto.UserDTO;
 import com.sap.sse.security.ui.client.UserStatusEventHandler;
 import com.sap.sse.security.ui.client.premium.PaywallResolver;
@@ -41,11 +38,7 @@
     private final CoordinateSystem coordinateSystem;
     
     public CombinedWindPanel(final RaceMap map, RaceMapImageManager theRaceMapResources, RaceMapStyle raceMapStyle,
-<<<<<<< HEAD
-            StringMessages stringMessages, CoordinateSystem coordinateSystem, PaywallResolver paywallResolver) {
-=======
             StringMessages stringMessages, CoordinateSystem coordinateSystem, PaywallResolver paywallResolver, SecuredDTO raceDTO) {
->>>>>>> ef2e108f
         this.stringMessages = stringMessages;
         this.coordinateSystem = coordinateSystem;
         this.raceMapResources = theRaceMapResources;
@@ -53,11 +46,7 @@
         addStyleName(raceMapStyle.raceMapIndicatorPanel());
         addStyleName(raceMapStyle.combinedWindPanel());
         // premium feature control
-<<<<<<< HEAD
-        if (paywallResolver.hasPermission(SecuredDomainType.TrackedRaceActions.VIEWSTREAMLETS)) {
-=======
         if (paywallResolver.hasPermission(SecuredDomainType.TrackedRaceActions.VIEWSTREAMLETS, raceDTO)) {
->>>>>>> ef2e108f
             addStyleName(raceMapStyle.premiumActive());
         } else {
             addStyleName(raceMapStyle.premiumReady());
@@ -68,11 +57,7 @@
         ConfirmationDialog subscribeDialog = ConfirmationDialog.create(stringMessages.subscriptionSuggestionTitle(),
                 stringMessages.pleaseSubscribeToUseSpecific(stringMessages.streamletsOverlayFeature()),
                 stringMessages.takeMeToSubscriptions(), stringMessages.cancel(),
-<<<<<<< HEAD
-                () -> paywallResolver.getUnlockingSubscriptionPlans(SecuredDomainType.TrackedRaceActions.VIEWSTREAMLETS,
-=======
                 () -> paywallResolver.getUnlockingSubscriptionPlans(SecuredDomainType.TrackedRaceActions.VIEWSTREAMLETS, raceDTO,
->>>>>>> ef2e108f
                         (unlockingPlans) -> Window
                                 .open(EntryPointLinkFactory.createSubscriptionPageLink(unlockingPlans), "_blank", "")));
         transformer = raceMapResources.getCombinedWindIconTransformer();
@@ -83,11 +68,7 @@
         paywallResolver.registerUserStatusEventHandler(new UserStatusEventHandler() {
             @Override
             public void onUserStatusChange(UserDTO user, boolean preAuthenticated) {
-<<<<<<< HEAD
-                final boolean hasPermission = paywallResolver.hasPermission(SecuredDomainType.TrackedRaceActions.VIEWSTREAMLETS);
-=======
                 final boolean hasPermission = paywallResolver.hasPermission(SecuredDomainType.TrackedRaceActions.VIEWSTREAMLETS, raceDTO);
->>>>>>> ef2e108f
                 if (hasPermission) {
                     removeStyleName(raceMapStyle.premiumReady());
                     addStyleName(raceMapStyle.premiumActive());
@@ -101,11 +82,7 @@
         canvas.addClickHandler(new ClickHandler() {
             @Override
             public void onClick(ClickEvent event) {
-<<<<<<< HEAD
-                final boolean hasPermission = paywallResolver.hasPermission(SecuredDomainType.TrackedRaceActions.VIEWSTREAMLETS);
-=======
                 final boolean hasPermission = paywallResolver.hasPermission(SecuredDomainType.TrackedRaceActions.VIEWSTREAMLETS, raceDTO);
->>>>>>> ef2e108f
                 updateSettings(map, hasPermission);
                 if(!hasPermission) {
                     subscribeDialog.center();
