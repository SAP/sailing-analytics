package com.sap.sailing.gwt.ui.client.shared.racemap;

import com.google.gwt.canvas.client.Canvas;
import com.google.gwt.event.dom.client.ClickEvent;
import com.google.gwt.event.dom.client.ClickHandler;
import com.google.gwt.i18n.client.NumberFormat;
import com.google.gwt.user.client.Window;
import com.google.gwt.user.client.ui.FlowPanel;
import com.google.gwt.user.client.ui.Label;
import com.sap.sailing.domain.common.WindSource;
import com.sap.sailing.domain.common.security.SecuredDomainType;
import com.sap.sailing.gwt.ui.client.EntryPointLinkFactory;
import com.sap.sailing.gwt.ui.client.StringMessages;
import com.sap.sailing.gwt.ui.client.WindSourceTypeFormatter;
import com.sap.sailing.gwt.ui.shared.WindDTO;
import com.sap.sailing.gwt.ui.shared.WindTrackInfoDTO;
import com.sap.sse.gwt.client.dialog.ConfirmationDialog;
import com.sap.sse.gwt.client.shared.settings.DummyOnSettingsStoredCallback;
import com.sap.sse.security.shared.dto.UserDTO;
import com.sap.sse.security.ui.client.UserStatusEventHandler;
import com.sap.sse.security.ui.client.premium.PaywallResolver;

public class CombinedWindPanel extends FlowPanel {
    
    private final ImageTransformer transformer;
    private final StringMessages stringMessages;
    
    private final RaceMapImageManager raceMapResources;
    private final Label textLabel;

    private WindTrackInfoDTO windTrackInfoDTO;
    private WindSource windSource;
    
    private Canvas canvas;
    
    private RaceMapStyle raceMapStyle;
    private final CoordinateSystem coordinateSystem;
    
    public CombinedWindPanel(final RaceMap map, RaceMapImageManager theRaceMapResources, RaceMapStyle raceMapStyle,
            StringMessages stringMessages, CoordinateSystem coordinateSystem, PaywallResolver paywallResolver) {
        this.stringMessages = stringMessages;
        this.coordinateSystem = coordinateSystem;
        this.raceMapResources = theRaceMapResources;
        this.raceMapStyle = raceMapStyle;
        addStyleName(raceMapStyle.raceMapIndicatorPanel());
        addStyleName(raceMapStyle.combinedWindPanel());
        // premium feature control
        if (paywallResolver.hasPermission(SecuredDomainType.TrackedRaceActions.VIEWSTREAMLETS)) {
            addStyleName(raceMapStyle.premiumActive());
        } else {
            addStyleName(raceMapStyle.premiumReady());
        }
        // TODO: create custom confirm dialog with list of available plans or if no plan available a text hint that there is no plan
<<<<<<< HEAD
        // integrate this functions as reusable in paywalResolver
=======
        // integrate this functions as reusable in paywallResolver
>>>>>>> d140e415
        // TODO: use something like eventBus to get logIn event (see paywalResolver.registerUserStatusEventHandler())
        ConfirmationDialog subscribeDialog = ConfirmationDialog.create(stringMessages.subscriptionSuggestionTitle(),
                stringMessages.pleaseSubscribeToUseSpecific(stringMessages.streamletsOverlayFeature()),
                stringMessages.takeMeToSubscriptions(), stringMessages.cancel(),
                () -> paywallResolver.getUnlockingSubscriptionPlans(SecuredDomainType.TrackedRaceActions.VIEWSTREAMLETS,
                        (unlockingPlans) -> Window
                                .open(EntryPointLinkFactory.createSubscriptionPageLink(unlockingPlans), "_blank", "")));
        transformer = raceMapResources.getCombinedWindIconTransformer();
        transformer.scale(0.9);
        canvas = transformer.getCanvas();
        canvas.addStyleName(this.raceMapStyle.raceMapIndicatorPanelCanvas());
        add(canvas);
<<<<<<< HEAD
        
        paywallResolver.registerUserStatusEventHandler(new UserStatusEventHandler() {
            
=======
        paywallResolver.registerUserStatusEventHandler(new UserStatusEventHandler() {
>>>>>>> d140e415
            @Override
            public void onUserStatusChange(UserDTO user, boolean preAuthenticated) {
                final boolean hasPermission = paywallResolver.hasPermission(SecuredDomainType.TrackedRaceActions.VIEWSTREAMLETS);
                if (hasPermission) {
                    removeStyleName(raceMapStyle.premiumReady());
                    addStyleName(raceMapStyle.premiumActive());
                } else {
                    removeStyleName(raceMapStyle.premiumActive());
                    addStyleName(raceMapStyle.premiumReady());
                }
                updateSettings(map, hasPermission);
            }
        });
<<<<<<< HEAD
        
=======
>>>>>>> d140e415
        canvas.addClickHandler(new ClickHandler() {
            @Override
            public void onClick(ClickEvent event) {
                final boolean hasPermission = paywallResolver.hasPermission(SecuredDomainType.TrackedRaceActions.VIEWSTREAMLETS);
                updateSettings(map, hasPermission);
                if(!hasPermission) {
                    subscribeDialog.center();
                    subscribeDialog.show();
                }
            }
        });
        textLabel = new Label("");
        textLabel.addStyleName(this.raceMapStyle.raceMapIndicatorPanelTextLabel());
        add(textLabel);
    }

    private void updateSettings(final RaceMap map, boolean hasPermission) {
        final RaceMapSettings oldRaceMapSettings = map.getSettings();
        // when off, turn on; when on and no color, turn on color; when on with color, turn off; Only clickable, if permissions granted
        final boolean newShowStreamletsOverlaySetting = (oldRaceMapSettings.isShowWindStreamletOverlay() ?
                oldRaceMapSettings.isShowWindStreamletColors() ? false : true : true) && hasPermission;
        final boolean newShowWindStreamletColors = (oldRaceMapSettings.isShowWindStreamletOverlay() ? !oldRaceMapSettings.isShowWindStreamletColors() :
            false) && hasPermission;
        final RaceMapSettings newRaceMapSettings = new RaceMapSettings(oldRaceMapSettings.getZoomSettings(),
                oldRaceMapSettings.getHelpLinesSettings(), oldRaceMapSettings.getTransparentHoverlines(), 
                oldRaceMapSettings.getHoverlineStrokeWeight(), oldRaceMapSettings.getTailLengthInMilliseconds(), oldRaceMapSettings.isWindUp(),
                oldRaceMapSettings.getBuoyZoneRadius(), oldRaceMapSettings.isShowOnlySelectedCompetitors(),
                oldRaceMapSettings.isShowSelectedCompetitorsInfo(), newShowWindStreamletColors,
                newShowStreamletsOverlaySetting, oldRaceMapSettings.isShowSimulationOverlay(),
                oldRaceMapSettings.isShowMapControls(), oldRaceMapSettings.getManeuverTypesToShow(),
                oldRaceMapSettings.isShowDouglasPeuckerPoints(), oldRaceMapSettings.isShowEstimatedDuration(),
                oldRaceMapSettings.getStartCountDownFontSizeScaling(), oldRaceMapSettings.isShowManeuverLossVisualization(),
                oldRaceMapSettings.isShowSatelliteLayer());
        if (map.getComponentContext() != null
                && map.getComponentContext().isStorageSupported(map)) {
            map.getComponentContext().storeSettingsForContext(map, newRaceMapSettings,
                    new DummyOnSettingsStoredCallback());
        }
        map.updateSettings(newRaceMapSettings);
    }

    protected void redraw() {
        if (windTrackInfoDTO != null) {
            if (!windTrackInfoDTO.windFixes.isEmpty()) {
                WindDTO windDTO = windTrackInfoDTO.windFixes.get(0);
                double speedInKnots = windDTO.dampenedTrueWindSpeedInKnots;
                double windFromDeg = windDTO.dampenedTrueWindFromDeg;
                NumberFormat numberFormat = NumberFormat.getFormat("0.0");
                double rotationDegOfWindSymbol = windDTO.dampenedTrueWindBearingDeg;
                transformer.drawTransformedImage(coordinateSystem.mapDegreeBearing(rotationDegOfWindSymbol), 1.0);
                String title = stringMessages.wind() + ": " +  Math.round(windFromDeg) + " " 
                        + stringMessages.degreesShort() + " (" + WindSourceTypeFormatter.format(windSource, stringMessages) + ")" +
                        + '\n'+ stringMessages.clickToToggleWindStreamlets();
                canvas.setTitle(title);
                textLabel.setText(numberFormat.format(speedInKnots) + " " + stringMessages.knotsUnit());
                if (!isVisible()) {
                    setVisible(true);
                }
            } else {
                setVisible(false);
            }
        }
    }
    
    public void setWindInfo(WindTrackInfoDTO windTrackInfoDTO, WindSource windSource) {
        this.windTrackInfoDTO = windTrackInfoDTO;
        this.windSource = windSource;
    }
}<|MERGE_RESOLUTION|>--- conflicted
+++ resolved
@@ -51,11 +51,7 @@
             addStyleName(raceMapStyle.premiumReady());
         }
         // TODO: create custom confirm dialog with list of available plans or if no plan available a text hint that there is no plan
-<<<<<<< HEAD
-        // integrate this functions as reusable in paywalResolver
-=======
         // integrate this functions as reusable in paywallResolver
->>>>>>> d140e415
         // TODO: use something like eventBus to get logIn event (see paywalResolver.registerUserStatusEventHandler())
         ConfirmationDialog subscribeDialog = ConfirmationDialog.create(stringMessages.subscriptionSuggestionTitle(),
                 stringMessages.pleaseSubscribeToUseSpecific(stringMessages.streamletsOverlayFeature()),
@@ -68,13 +64,7 @@
         canvas = transformer.getCanvas();
         canvas.addStyleName(this.raceMapStyle.raceMapIndicatorPanelCanvas());
         add(canvas);
-<<<<<<< HEAD
-        
         paywallResolver.registerUserStatusEventHandler(new UserStatusEventHandler() {
-            
-=======
-        paywallResolver.registerUserStatusEventHandler(new UserStatusEventHandler() {
->>>>>>> d140e415
             @Override
             public void onUserStatusChange(UserDTO user, boolean preAuthenticated) {
                 final boolean hasPermission = paywallResolver.hasPermission(SecuredDomainType.TrackedRaceActions.VIEWSTREAMLETS);
@@ -88,10 +78,6 @@
                 updateSettings(map, hasPermission);
             }
         });
-<<<<<<< HEAD
-        
-=======
->>>>>>> d140e415
         canvas.addClickHandler(new ClickHandler() {
             @Override
             public void onClick(ClickEvent event) {
