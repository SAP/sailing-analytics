--- conflicted
+++ resolved
@@ -59,17 +59,13 @@
                         oldRaceMapSettings.isShowMapControls(), oldRaceMapSettings.getManeuverTypesToShow(),
                         oldRaceMapSettings.isShowDouglasPeuckerPoints(), oldRaceMapSettings.isShowEstimatedDuration(),
                         oldRaceMapSettings.getStartCountDownFontSizeScaling(), oldRaceMapSettings.isShowManeuverLossVisualization(),
-<<<<<<< HEAD
                         oldRaceMapSettings.isShowSatelliteLayer(), oldRaceMapSettings.isShowWindLadder(),
                         oldRaceMapSettings.isWindLadderOverride(), oldRaceMapSettings.getWindLadderManeuverAngle());
-=======
-                        oldRaceMapSettings.isShowSatelliteLayer());
                 if (map.getComponentContext() != null
                         && map.getComponentContext().isStorageSupported(map)) {
                     map.getComponentContext().storeSettingsForContext(map, newRaceMapSettings,
                             new DummyOnSettingsStoredCallback());
                 }
->>>>>>> 4cc8e34c
                 map.updateSettings(newRaceMapSettings);
             }
         });
