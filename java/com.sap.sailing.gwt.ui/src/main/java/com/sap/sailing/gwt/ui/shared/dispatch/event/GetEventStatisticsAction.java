package com.sap.sailing.gwt.ui.shared.dispatch.event;

import java.util.Iterator;
import java.util.NavigableSet;
import java.util.Set;
import java.util.UUID;

import com.google.gwt.core.shared.GwtIncompatible;
import com.google.gwt.dev.util.collect.HashSet;
import com.sap.sailing.domain.base.Competitor;
import com.sap.sailing.domain.base.Event;
import com.sap.sailing.domain.base.Mark;
import com.sap.sailing.domain.common.Distance;
import com.sap.sailing.domain.common.Speed;
import com.sap.sailing.domain.common.WindSource;
import com.sap.sailing.domain.common.WindSourceType;
import com.sap.sailing.domain.common.tracking.GPSFix;
import com.sap.sailing.domain.common.tracking.GPSFixMoving;
import com.sap.sailing.domain.leaderboard.Leaderboard;
import com.sap.sailing.domain.leaderboard.LeaderboardGroup;
import com.sap.sailing.domain.tracking.GPSFixTrack;
import com.sap.sailing.domain.tracking.MarkPassing;
import com.sap.sailing.domain.tracking.TrackedRace;
import com.sap.sailing.domain.tracking.WindTrack;
import com.sap.sailing.gwt.server.HomeServiceUtil;
import com.sap.sailing.gwt.ui.shared.dispatch.Action;
import com.sap.sailing.gwt.ui.shared.dispatch.DispatchContext;
import com.sap.sailing.gwt.ui.shared.dispatch.ResultWithTTL;
import com.sap.sse.common.TimePoint;
import com.sap.sse.common.Util;
import com.sap.sse.common.Util.Pair;
import com.sap.sse.common.Util.Triple;
import com.sap.sse.common.impl.MillisecondsTimePoint;

public class GetEventStatisticsAction implements Action<ResultWithTTL<EventStatisticsDTO>> {
    private UUID eventId;

    @SuppressWarnings("unused")
    private GetEventStatisticsAction() {
    }

    public GetEventStatisticsAction(UUID eventId) {
        this.eventId = eventId;
    }

    @GwtIncompatible
    public ResultWithTTL<EventStatisticsDTO> execute(DispatchContext context) {
        Event event = context.getRacingEventService().getEvent(eventId);
        if (event == null) {
            throw new RuntimeException("Event not found");
        }
        int competitors = 0;
        int races = 0;
        int trackedRaces = 0;
        int regattas = 0;
        long numberOfGPSFixes = 0;
        long numberOfWindFixes = 0;
        Distance totalDistanceTraveled = Distance.NULL;
        Triple<Competitor, Speed, TimePoint> maxSpeed = null;
        final TimePoint now = MillisecondsTimePoint.now();
        final Set<Leaderboard> leaderboards = new HashSet<>();
        for (LeaderboardGroup lg : event.getLeaderboardGroups()) {
            for (Leaderboard leaderboard : lg.getLeaderboards()) {
<<<<<<< HEAD
                leaderboards.add(leaderboard);
            }
        }
        for (Leaderboard leaderboard : leaderboards) {
            competitors += HomeServiceUtil.calculateCompetitorsCount(leaderboard);
            races += HomeServiceUtil.calculateRaceCount(leaderboard);
            trackedRaces += HomeServiceUtil.calculateTrackedRaceCount(leaderboard);
            regattas++;
            String disableStats = System.getenv("DISABLE_STATS");
            if (disableStats == null || "false".equals(disableStats)) {
                for (TrackedRace trackedRace : leaderboard.getTrackedRaces()) {
                    for (Competitor competitor : trackedRace.getRace().getCompetitors()) {
                        GPSFixTrack<Competitor, GPSFixMoving> competitorTrack = trackedRace.getTrack(competitor);
                        competitorTrack.lockForRead();
                        try {
                            numberOfGPSFixes += Util.size(competitorTrack.getRawFixes());
                        } finally {
                            competitorTrack.unlockAfterRead();
                        }
                        if (trackedRace.hasStarted(now)) {
                            final NavigableSet<MarkPassing> competitorMarkPassings = trackedRace
                                    .getMarkPassings(competitor);
                            MarkPassing lastMarkPassingBeforeNow = null;
                            trackedRace.lockForRead(competitorMarkPassings);
                            try {
                                MarkPassing next = null;
                                Iterator<MarkPassing> i = competitorMarkPassings.descendingIterator();
                                while (i.hasNext() && (next = i.next()).getTimePoint().after(now))
                                    ;
                                if (next != null) {
                                    lastMarkPassingBeforeNow = next;
                                }
                            } finally {
                                trackedRace.unlockAfterRead(competitorMarkPassings);
                            }
                            if (lastMarkPassingBeforeNow != null) {
                                // competitor has started and has at least one mark passing before now; compute
                                // distance traveled
                                // up to that mark passing, increasing likelihood of cache hits as compared to using
                                // "now" as
                                // the query time point
                                totalDistanceTraveled = totalDistanceTraveled.add(competitorTrack
                                        .getDistanceTraveled(trackedRace.getStartOfRace(),
                                                lastMarkPassingBeforeNow.getTimePoint()));
                                Pair<GPSFixMoving, Speed> competitorMaxSpeed = competitorTrack
                                        .getMaximumSpeedOverGround(trackedRace.getStartOfRace(),
                                                lastMarkPassingBeforeNow.getTimePoint());
                                if (competitorMaxSpeed != null
                                        && (maxSpeed == null || competitorMaxSpeed.getB()
                                                .compareTo(maxSpeed.getB()) > 0)
                                        // only accept "reasonable" max speeds
                                        && competitorMaxSpeed.getB().compareTo(GPSFixTrack.DEFAULT_MAX_SPEED_FOR_SMOOTHING) <= 0) {
                                    maxSpeed = new Triple<>(competitor, competitorMaxSpeed.getB(),
                                            competitorMaxSpeed.getA().getTimePoint());
                                }
                            }
                        }
                    }
                    for (Mark mark : trackedRace.getMarks()) {
                        GPSFixTrack<Mark, GPSFix> markTrack = trackedRace.getOrCreateTrack(mark);
                        markTrack.lockForRead();
                        try {
                            numberOfGPSFixes += Util.size(markTrack.getRawFixes());
                        } finally {
                            markTrack.unlockAfterRead();
                        }
                    }
                    for (WindSource windSource : trackedRace.getWindSources()) {
                        // don't count the "virtual" wind sources
                        if (windSource.canBeStored() || windSource.getType() == WindSourceType.RACECOMMITTEE) {
                            WindTrack windTrack = trackedRace.getOrCreateWindTrack(windSource);
                            windTrack.lockForRead();
                            try {
                                numberOfWindFixes += Util.size(windTrack.getRawFixes());
                            } finally {
                                windTrack.unlockAfterRead();
=======
                competitors += HomeServiceUtil.calculateCompetitorsCount(leaderboard);
                races += HomeServiceUtil.calculateRaceCount(leaderboard);
                trackedRaces += HomeServiceUtil.calculateTrackedRaceCount(leaderboard);
                regattas++;
                String disableStats = System.getenv("DISABLE_STATS");
                if (disableStats == null || "false".equals(disableStats)) {
                    try {
                        for (TrackedRace trackedRace : leaderboard.getTrackedRaces()) {
                            for (Competitor competitor : trackedRace.getRace().getCompetitors()) {
                                GPSFixTrack<Competitor, GPSFixMoving> competitorTrack = trackedRace
                                        .getTrack(competitor);
                                competitorTrack.lockForRead();
                                try {
                                    numberOfGPSFixes += Util.size(competitorTrack.getRawFixes());
                                } finally {
                                    competitorTrack.unlockAfterRead();
                                }
                                if (trackedRace.hasStarted(now)) {
                                    final NavigableSet<MarkPassing> competitorMarkPassings = trackedRace
                                            .getMarkPassings(competitor);
                                    MarkPassing lastMarkPassingBeforeNow = null;
                                    trackedRace.lockForRead(competitorMarkPassings);
                                    try {
                                        MarkPassing next = null;
                                        Iterator<MarkPassing> i = competitorMarkPassings.descendingIterator();
                                        while (i.hasNext() && (next = i.next()).getTimePoint().after(now))
                                            ;
                                        if (next != null) {
                                            lastMarkPassingBeforeNow = next;
                                        }
                                    } finally {
                                        trackedRace.unlockAfterRead(competitorMarkPassings);
                                    }
                                    if (lastMarkPassingBeforeNow != null) {
                                        // competitor has started and has at least one mark passing before now; compute
                                        // distance traveled
                                        // up to that mark passing, increasing likelihood of cache hits as compared to
                                        // using
                                        // "now" as
                                        // the query time point
                                        totalDistanceTraveled = totalDistanceTraveled.add(competitorTrack
                                                .getDistanceTraveled(trackedRace.getStartOfRace(),
                                                        lastMarkPassingBeforeNow.getTimePoint()));
                                        Pair<GPSFixMoving, Speed> competitorMaxSpeed = competitorTrack
                                                .getMaximumSpeedOverGround(trackedRace.getStartOfRace(),
                                                        lastMarkPassingBeforeNow.getTimePoint());
                                        if (competitorMaxSpeed != null
                                                && (maxSpeed == null || competitorMaxSpeed.getB().compareTo(
                                                        maxSpeed.getB()) > 0)) {
                                            maxSpeed = new Triple<>(competitor, competitorMaxSpeed.getB(),
                                                    competitorMaxSpeed.getA().getTimePoint());
                                        }
                                    }
                                }
                            }
                            for (Mark mark : trackedRace.getMarks()) {
                                GPSFixTrack<Mark, GPSFix> markTrack = trackedRace.getOrCreateTrack(mark);
                                markTrack.lockForRead();
                                try {
                                    numberOfGPSFixes += Util.size(markTrack.getRawFixes());
                                } finally {
                                    markTrack.unlockAfterRead();
                                }
                            }
                            for (WindSource windSource : trackedRace.getWindSources()) {
                                WindTrack windTrack = trackedRace.getOrCreateWindTrack(windSource);
                                windTrack.lockForRead();
                                try {
                                    numberOfWindFixes += Util.size(windTrack.getRawFixes());
                                } finally {
                                    windTrack.unlockAfterRead();
                                }
>>>>>>> 522fc380
                            }
                        }
                    } catch (Exception e) {
                        // TODO: log the exception somewhere
                    }
                }
            }
        }
        return new ResultWithTTL<EventStatisticsDTO>(1000 * 60 * 5, new EventStatisticsDTO(regattas, competitors,
                races, trackedRaces, numberOfGPSFixes, numberOfWindFixes, maxSpeed, totalDistanceTraveled));
    }
}<|MERGE_RESOLUTION|>--- conflicted
+++ resolved
@@ -4,6 +4,8 @@
 import java.util.NavigableSet;
 import java.util.Set;
 import java.util.UUID;
+import java.util.logging.Level;
+import java.util.logging.Logger;
 
 import com.google.gwt.core.shared.GwtIncompatible;
 import com.google.gwt.dev.util.collect.HashSet;
@@ -33,6 +35,7 @@
 import com.sap.sse.common.impl.MillisecondsTimePoint;
 
 public class GetEventStatisticsAction implements Action<ResultWithTTL<EventStatisticsDTO>> {
+    private static final Logger logger = Logger.getLogger(GetEventStatisticsAction.class.getName());
     private UUID eventId;
 
     @SuppressWarnings("unused")
@@ -61,7 +64,6 @@
         final Set<Leaderboard> leaderboards = new HashSet<>();
         for (LeaderboardGroup lg : event.getLeaderboardGroups()) {
             for (Leaderboard leaderboard : lg.getLeaderboards()) {
-<<<<<<< HEAD
                 leaderboards.add(leaderboard);
             }
         }
@@ -72,138 +74,66 @@
             regattas++;
             String disableStats = System.getenv("DISABLE_STATS");
             if (disableStats == null || "false".equals(disableStats)) {
-                for (TrackedRace trackedRace : leaderboard.getTrackedRaces()) {
-                    for (Competitor competitor : trackedRace.getRace().getCompetitors()) {
-                        GPSFixTrack<Competitor, GPSFixMoving> competitorTrack = trackedRace.getTrack(competitor);
-                        competitorTrack.lockForRead();
-                        try {
-                            numberOfGPSFixes += Util.size(competitorTrack.getRawFixes());
-                        } finally {
-                            competitorTrack.unlockAfterRead();
-                        }
-                        if (trackedRace.hasStarted(now)) {
-                            final NavigableSet<MarkPassing> competitorMarkPassings = trackedRace
-                                    .getMarkPassings(competitor);
-                            MarkPassing lastMarkPassingBeforeNow = null;
-                            trackedRace.lockForRead(competitorMarkPassings);
+                try {
+                    for (TrackedRace trackedRace : leaderboard.getTrackedRaces()) {
+                        for (Competitor competitor : trackedRace.getRace().getCompetitors()) {
+                            GPSFixTrack<Competitor, GPSFixMoving> competitorTrack = trackedRace.getTrack(competitor);
+                            competitorTrack.lockForRead();
                             try {
-                                MarkPassing next = null;
-                                Iterator<MarkPassing> i = competitorMarkPassings.descendingIterator();
-                                while (i.hasNext() && (next = i.next()).getTimePoint().after(now))
-                                    ;
-                                if (next != null) {
-                                    lastMarkPassingBeforeNow = next;
+                                numberOfGPSFixes += Util.size(competitorTrack.getRawFixes());
+                            } finally {
+                                competitorTrack.unlockAfterRead();
+                            }
+                            if (trackedRace.hasStarted(now)) {
+                                final NavigableSet<MarkPassing> competitorMarkPassings = trackedRace
+                                        .getMarkPassings(competitor);
+                                MarkPassing lastMarkPassingBeforeNow = null;
+                                trackedRace.lockForRead(competitorMarkPassings);
+                                try {
+                                    MarkPassing next = null;
+                                    Iterator<MarkPassing> i = competitorMarkPassings.descendingIterator();
+                                    while (i.hasNext() && (next = i.next()).getTimePoint().after(now))
+                                        ;
+                                    if (next != null) {
+                                        lastMarkPassingBeforeNow = next;
+                                    }
+                                } finally {
+                                    trackedRace.unlockAfterRead(competitorMarkPassings);
                                 }
-                            } finally {
-                                trackedRace.unlockAfterRead(competitorMarkPassings);
-                            }
-                            if (lastMarkPassingBeforeNow != null) {
-                                // competitor has started and has at least one mark passing before now; compute
-                                // distance traveled
-                                // up to that mark passing, increasing likelihood of cache hits as compared to using
-                                // "now" as
-                                // the query time point
-                                totalDistanceTraveled = totalDistanceTraveled.add(competitorTrack
-                                        .getDistanceTraveled(trackedRace.getStartOfRace(),
-                                                lastMarkPassingBeforeNow.getTimePoint()));
-                                Pair<GPSFixMoving, Speed> competitorMaxSpeed = competitorTrack
-                                        .getMaximumSpeedOverGround(trackedRace.getStartOfRace(),
-                                                lastMarkPassingBeforeNow.getTimePoint());
-                                if (competitorMaxSpeed != null
-                                        && (maxSpeed == null || competitorMaxSpeed.getB()
-                                                .compareTo(maxSpeed.getB()) > 0)
-                                        // only accept "reasonable" max speeds
-                                        && competitorMaxSpeed.getB().compareTo(GPSFixTrack.DEFAULT_MAX_SPEED_FOR_SMOOTHING) <= 0) {
-                                    maxSpeed = new Triple<>(competitor, competitorMaxSpeed.getB(),
-                                            competitorMaxSpeed.getA().getTimePoint());
+                                if (lastMarkPassingBeforeNow != null) {
+                                    // competitor has started and has at least one mark passing before now; compute
+                                    // distance traveled up to that mark passing, increasing likelihood of cache hits as compared to
+                                    // using "now" as the query time point
+                                    totalDistanceTraveled = totalDistanceTraveled.add(competitorTrack
+                                            .getDistanceTraveled(trackedRace.getStartOfRace(),
+                                                    lastMarkPassingBeforeNow.getTimePoint()));
+                                    Pair<GPSFixMoving, Speed> competitorMaxSpeed = competitorTrack
+                                            .getMaximumSpeedOverGround(trackedRace.getStartOfRace(),
+                                                    lastMarkPassingBeforeNow.getTimePoint());
+                                    if (competitorMaxSpeed != null
+                                            && (maxSpeed == null || competitorMaxSpeed.getB()
+                                                    .compareTo(maxSpeed.getB()) > 0)
+                                            // only accept "reasonable" max speeds
+                                            && competitorMaxSpeed.getB().compareTo(
+                                                    GPSFixTrack.DEFAULT_MAX_SPEED_FOR_SMOOTHING) <= 0) {
+                                        maxSpeed = new Triple<>(competitor, competitorMaxSpeed.getB(),
+                                                competitorMaxSpeed.getA().getTimePoint());
+                                    }
                                 }
                             }
                         }
-                    }
-                    for (Mark mark : trackedRace.getMarks()) {
-                        GPSFixTrack<Mark, GPSFix> markTrack = trackedRace.getOrCreateTrack(mark);
-                        markTrack.lockForRead();
-                        try {
-                            numberOfGPSFixes += Util.size(markTrack.getRawFixes());
-                        } finally {
-                            markTrack.unlockAfterRead();
+                        for (Mark mark : trackedRace.getMarks()) {
+                            GPSFixTrack<Mark, GPSFix> markTrack = trackedRace.getOrCreateTrack(mark);
+                            markTrack.lockForRead();
+                            try {
+                                numberOfGPSFixes += Util.size(markTrack.getRawFixes());
+                            } finally {
+                                markTrack.unlockAfterRead();
+                            }
                         }
-                    }
-                    for (WindSource windSource : trackedRace.getWindSources()) {
-                        // don't count the "virtual" wind sources
-                        if (windSource.canBeStored() || windSource.getType() == WindSourceType.RACECOMMITTEE) {
-                            WindTrack windTrack = trackedRace.getOrCreateWindTrack(windSource);
-                            windTrack.lockForRead();
-                            try {
-                                numberOfWindFixes += Util.size(windTrack.getRawFixes());
-                            } finally {
-                                windTrack.unlockAfterRead();
-=======
-                competitors += HomeServiceUtil.calculateCompetitorsCount(leaderboard);
-                races += HomeServiceUtil.calculateRaceCount(leaderboard);
-                trackedRaces += HomeServiceUtil.calculateTrackedRaceCount(leaderboard);
-                regattas++;
-                String disableStats = System.getenv("DISABLE_STATS");
-                if (disableStats == null || "false".equals(disableStats)) {
-                    try {
-                        for (TrackedRace trackedRace : leaderboard.getTrackedRaces()) {
-                            for (Competitor competitor : trackedRace.getRace().getCompetitors()) {
-                                GPSFixTrack<Competitor, GPSFixMoving> competitorTrack = trackedRace
-                                        .getTrack(competitor);
-                                competitorTrack.lockForRead();
-                                try {
-                                    numberOfGPSFixes += Util.size(competitorTrack.getRawFixes());
-                                } finally {
-                                    competitorTrack.unlockAfterRead();
-                                }
-                                if (trackedRace.hasStarted(now)) {
-                                    final NavigableSet<MarkPassing> competitorMarkPassings = trackedRace
-                                            .getMarkPassings(competitor);
-                                    MarkPassing lastMarkPassingBeforeNow = null;
-                                    trackedRace.lockForRead(competitorMarkPassings);
-                                    try {
-                                        MarkPassing next = null;
-                                        Iterator<MarkPassing> i = competitorMarkPassings.descendingIterator();
-                                        while (i.hasNext() && (next = i.next()).getTimePoint().after(now))
-                                            ;
-                                        if (next != null) {
-                                            lastMarkPassingBeforeNow = next;
-                                        }
-                                    } finally {
-                                        trackedRace.unlockAfterRead(competitorMarkPassings);
-                                    }
-                                    if (lastMarkPassingBeforeNow != null) {
-                                        // competitor has started and has at least one mark passing before now; compute
-                                        // distance traveled
-                                        // up to that mark passing, increasing likelihood of cache hits as compared to
-                                        // using
-                                        // "now" as
-                                        // the query time point
-                                        totalDistanceTraveled = totalDistanceTraveled.add(competitorTrack
-                                                .getDistanceTraveled(trackedRace.getStartOfRace(),
-                                                        lastMarkPassingBeforeNow.getTimePoint()));
-                                        Pair<GPSFixMoving, Speed> competitorMaxSpeed = competitorTrack
-                                                .getMaximumSpeedOverGround(trackedRace.getStartOfRace(),
-                                                        lastMarkPassingBeforeNow.getTimePoint());
-                                        if (competitorMaxSpeed != null
-                                                && (maxSpeed == null || competitorMaxSpeed.getB().compareTo(
-                                                        maxSpeed.getB()) > 0)) {
-                                            maxSpeed = new Triple<>(competitor, competitorMaxSpeed.getB(),
-                                                    competitorMaxSpeed.getA().getTimePoint());
-                                        }
-                                    }
-                                }
-                            }
-                            for (Mark mark : trackedRace.getMarks()) {
-                                GPSFixTrack<Mark, GPSFix> markTrack = trackedRace.getOrCreateTrack(mark);
-                                markTrack.lockForRead();
-                                try {
-                                    numberOfGPSFixes += Util.size(markTrack.getRawFixes());
-                                } finally {
-                                    markTrack.unlockAfterRead();
-                                }
-                            }
-                            for (WindSource windSource : trackedRace.getWindSources()) {
+                        for (WindSource windSource : trackedRace.getWindSources()) {
+                            // don't count the "virtual" wind sources
+                            if (windSource.canBeStored() || windSource.getType() == WindSourceType.RACECOMMITTEE) {
                                 WindTrack windTrack = trackedRace.getOrCreateWindTrack(windSource);
                                 windTrack.lockForRead();
                                 try {
@@ -211,12 +141,11 @@
                                 } finally {
                                     windTrack.unlockAfterRead();
                                 }
->>>>>>> 522fc380
                             }
                         }
-                    } catch (Exception e) {
-                        // TODO: log the exception somewhere
                     }
+                } catch (Exception e) {
+                    logger.log(Level.WARNING, "Exception during calculation of event statistics", e);
                 }
             }
         }
