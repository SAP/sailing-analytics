package com.sap.sailing.gwt.ui.client;

import com.google.gwt.core.shared.GWT;
import com.google.gwt.i18n.client.NumberFormat;
import com.sap.sailing.domain.common.DetailType;

public class DetailTypeFormatter {
    
    private DetailTypeFormatter() { }
	
    private static final StringMessages stringMessages = GWT.create(StringMessages.class);
	
    public static String format(DetailType detailType) {
        switch (detailType) {
        case DISTANCE_TRAVELED:
            return stringMessages.distanceInMeters();
        case AVERAGE_SPEED_OVER_GROUND_IN_KNOTS:
            return stringMessages.averageSpeedInKnots();
        case RANK_GAIN:
            return stringMessages.rankGain();
        case RACE_RANK:
            return stringMessages.rank();
        case REGATTA_RANK:
            return stringMessages.regattaRank();
        case OVERALL_RANK:
            return stringMessages.overallRank();
        case RACE_TOTAL_POINTS:
            return stringMessages.totalPoints();
        case REGATTA_TOTAL_POINTS:
            return stringMessages.totalPoints();            
        case NUMBER_OF_MANEUVERS:
            return stringMessages.numberOfManeuvers();
        case CURRENT_SPEED_OVER_GROUND_IN_KNOTS:
        case RACE_CURRENT_SPEED_OVER_GROUND_IN_KNOTS:
            return stringMessages.currentSpeedOverGroundInKnots();
        case ESTIMATED_TIME_TO_NEXT_WAYPOINT_IN_SECONDS:
            return stringMessages.estimatedTimeToNextWaypointInSeconds();
        case VELOCITY_MADE_GOOD_IN_KNOTS:
            return stringMessages.velocityMadeGoodInKnots();
        case GAP_TO_LEADER_IN_SECONDS:
            return stringMessages.gapToLeaderInSeconds();
        case GAP_CHANGE_SINCE_LEG_START_IN_SECONDS:
            return stringMessages.gapChangeSinceLegStartInSeconds();
        case SIDE_TO_WHICH_MARK_AT_LEG_START_WAS_ROUNDED:
            return stringMessages.sideToWhichMarkAtLegStartWasRounded();
        case WINDWARD_DISTANCE_TO_GO_IN_METERS:
            return stringMessages.windwardDistanceToGoInMeters();
        case RACE_DISTANCE_TRAVELED:
            return stringMessages.distanceInMeters();
        case RACE_AVERAGE_SPEED_OVER_GROUND_IN_KNOTS:
            return stringMessages.averageSpeedInKnots();
        case RACE_GAP_TO_LEADER_IN_SECONDS:
            return stringMessages.gapToLeaderInSeconds();
        case RACE_DISTANCE_TO_LEADER_IN_METERS:
            return stringMessages.windwardDistanceToLeaderInMeters();
        case RACE_AVERAGE_CROSS_TRACK_ERROR_IN_METERS:
            return stringMessages.averageCrossTrackErrorInMeters();
        case START_TACK:
            return stringMessages.startTack();
        case WINDWARD_DISTANCE_TO_OVERALL_LEADER:
            return stringMessages.windwardDistanceToLeaderInMeters();
        case DISTANCE_TO_START_AT_RACE_START:
            return stringMessages.distanceToLineAtRaceStart();
        case SPEED_OVER_GROUND_AT_RACE_START:
            return stringMessages.speedOverGroundAtRaceStart();
        case SPEED_OVER_GROUND_WHEN_PASSING_START:
            return stringMessages.speedOverGroundWhenPassingStart();
        case DISTANCE_TO_STARBOARD_END_OF_STARTLINE_WHEN_PASSING_START_IN_METERS:
            return stringMessages.distanceToStarboardEndOfStartlineWhenPassingStart();
        case TACK:
            return stringMessages.tack();
        case JIBE:
            return stringMessages.jibe();
        case PENALTY_CIRCLE:
            return stringMessages.penaltyCircle();
        case DISPLAY_LEGS:
            return stringMessages.legs();
        case CURRENT_LEG:
            return stringMessages.currentLeg();
        case TIME_TRAVELED:
            return stringMessages.time();
        case AVERAGE_CROSS_TRACK_ERROR_IN_METERS:
            return stringMessages.averageCrossTrackErrorInMeters();
        case MAXIMUM_SPEED_OVER_GROUND_IN_KNOTS:
            return stringMessages.maximumSpeedOverGroundInKnots();
        case TOTAL_DISTANCE_TRAVELED:
            return stringMessages.totalDistanceTraveled();
        case TOTAL_TIME_SAILED_DOWNWIND_IN_SECONDS:
            return stringMessages.totalTimeSailedDownwindInSeconds();
        case TOTAL_TIME_SAILED_UPWIND_IN_SECONDS:
            return stringMessages.totalTimeSailedUpwindInSeconds();
        case TOTAL_TIME_SAILED_REACHING_IN_SECONDS:
            return stringMessages.totalTimeSailedReachingInSeconds();
        case TOTAL_TIME_SAILED_IN_SECONDS:
            return stringMessages.totalTimeSailedInSeconds();
        case TOTAL_AVERAGE_SPEED_OVER_GROUND:
            return stringMessages.totalAverageSpeedOverGround();
        case AVERAGE_MANEUVER_LOSS_IN_METERS:
            return stringMessages.averageManeuverLossInMeters();
        case AVERAGE_TACK_LOSS_IN_METERS:
            return stringMessages.averageTackLossInMeters();
        case AVERAGE_JIBE_LOSS_IN_METERS:
            return stringMessages.averageJibeLossInMeters();
        case RACE_TIME_SINCE_LAST_POSITION_FIX_IN_SECONDS:
            return stringMessages.timeSinceLastPositionFix();
<<<<<<< HEAD
=======
        case RACE_TRACKING_QUALITY:
            return "TQ";
        case RACE_DISTANCE_TO_START_FIVE_SECONDS_BEFORE_RACE_START:
            return stringMessages.distanceToLineFiveSecondsBeforeStart();
        case RACE_SPEED_OVER_GROUND_FIVE_SECONDS_BEFORE_START:
            return stringMessages.speedOverGroundFiveSecondsBeforeStart();
        case RACE_TIME_TRAVELED:
            return stringMessages.time();
        case RACE_TIME_TRAVELED_DOWNWIND:
            return stringMessages.timeDownwind();
        case RACE_TIME_TRAVELED_REACHING:
            return stringMessages.timeReaching();
        case RACE_TIME_TRAVELED_UPWIND:
            return stringMessages.timeUpwind();
        case DISTANCE_TO_START_LINE:
            return stringMessages.distanceToLine();
        case BEAT_ANGLE:
            return stringMessages.beatAngle();
>>>>>>> 73e905d2
        }
        return null;
    }
    
    /**
     * Returns the unit of the given {@link DetailType}, like 'm', 'kts' or an empty string, if the detail type has no
     * unit.<br>
     * Throws an UnsupportedOperationException if the given detail type isn't supported.
     * 
     * @param detailType
     * @return The unit of the detail type as string.
     */
    public static String getUnit(DetailType detailType) {
        switch (detailType) {
        case CURRENT_SPEED_OVER_GROUND_IN_KNOTS:
        case RACE_CURRENT_SPEED_OVER_GROUND_IN_KNOTS:
        case MAXIMUM_SPEED_OVER_GROUND_IN_KNOTS:
        case RACE_AVERAGE_SPEED_OVER_GROUND_IN_KNOTS:
        case VELOCITY_MADE_GOOD_IN_KNOTS:
        case AVERAGE_SPEED_OVER_GROUND_IN_KNOTS:
        case TOTAL_AVERAGE_SPEED_OVER_GROUND:
        case SPEED_OVER_GROUND_AT_RACE_START:
        case SPEED_OVER_GROUND_WHEN_PASSING_START:
        case RACE_SPEED_OVER_GROUND_FIVE_SECONDS_BEFORE_START:
            return stringMessages.knotsUnit();

        case WINDWARD_DISTANCE_TO_OVERALL_LEADER:
        case WINDWARD_DISTANCE_TO_GO_IN_METERS:
        case DISTANCE_TRAVELED:
        case RACE_DISTANCE_TO_LEADER_IN_METERS:
        case RACE_DISTANCE_TRAVELED:
        case AVERAGE_TACK_LOSS_IN_METERS:
        case AVERAGE_JIBE_LOSS_IN_METERS:
        case AVERAGE_MANEUVER_LOSS_IN_METERS:
        case AVERAGE_CROSS_TRACK_ERROR_IN_METERS:
        case RACE_AVERAGE_CROSS_TRACK_ERROR_IN_METERS:
        case DISTANCE_TO_START_AT_RACE_START:
        case TOTAL_DISTANCE_TRAVELED:
        case DISTANCE_TO_STARBOARD_END_OF_STARTLINE_WHEN_PASSING_START_IN_METERS:
        case RACE_DISTANCE_TO_START_FIVE_SECONDS_BEFORE_RACE_START:
        case DISTANCE_TO_START_LINE:
            return stringMessages.metersUnit();

        case GAP_TO_LEADER_IN_SECONDS:
        case GAP_CHANGE_SINCE_LEG_START_IN_SECONDS:
        case RACE_GAP_TO_LEADER_IN_SECONDS:
        case ESTIMATED_TIME_TO_NEXT_WAYPOINT_IN_SECONDS:
        case RACE_TIME_SINCE_LAST_POSITION_FIX_IN_SECONDS:
        case TIME_TRAVELED:
        case RACE_TIME_TRAVELED:
        case RACE_TIME_TRAVELED_DOWNWIND:
        case RACE_TIME_TRAVELED_REACHING:
        case RACE_TIME_TRAVELED_UPWIND:
            return stringMessages.secondsUnit();

        case TOTAL_TIME_SAILED_IN_SECONDS:
        case TOTAL_TIME_SAILED_DOWNWIND_IN_SECONDS:
        case TOTAL_TIME_SAILED_UPWIND_IN_SECONDS:
        case TOTAL_TIME_SAILED_REACHING_IN_SECONDS:
            return stringMessages.hhmmssUnit();

        // Cases for detail types without unit, so that an empty string is returned.
        case RACE_RANK:
        case REGATTA_RANK:
        case OVERALL_RANK:
        case RACE_TOTAL_POINTS:
        case REGATTA_TOTAL_POINTS:
        case CURRENT_LEG:
        case TACK:
        case START_TACK:
        case JIBE:
        case PENALTY_CIRCLE:
        case RANK_GAIN:
        case NUMBER_OF_MANEUVERS:
        case DISPLAY_LEGS:
        case SIDE_TO_WHICH_MARK_AT_LEG_START_WAS_ROUNDED:
<<<<<<< HEAD

        default:
            // Throwing an exception to get notified if an implementation of
            // a detail type is missing.
            throw new UnsupportedOperationException("There is currently no support for the enum value '" + detailType
                    + "' in this method.");
=======
        case RACE_TRACKING_QUALITY:
        case BEAT_ANGLE:
            return "";
>>>>>>> 73e905d2
        }
        // Throwing an exception to get notified if an implementation of
        // a detail type is missing.
        throw new UnsupportedOperationException("There is currently no support for the enum value '" + detailType
                + "' in this method.");
    }
    
    /**
     * Returns a tooltip text for the given detail type or an empty string, if there's none.
     * @param detailType
     * @return A tooltip string for the given detail type.
     */
    public static String getTooltip(DetailType detailType) {
        switch (detailType) {
        case AVERAGE_CROSS_TRACK_ERROR_IN_METERS:
            return stringMessages.averageCrossTrackErrorInMetersTooltip();
        case GAP_CHANGE_SINCE_LEG_START_IN_SECONDS:
            return stringMessages.gapChangeSinceLegStartInSecondsTooltip();
        case RACE_AVERAGE_CROSS_TRACK_ERROR_IN_METERS:
            return stringMessages.raceAverageCrossTrackErrorInMetersTooltip();
        case SIDE_TO_WHICH_MARK_AT_LEG_START_WAS_ROUNDED:
            return stringMessages.sideToWhichMarkAtLegStartWasRoundedTooltip();
        case VELOCITY_MADE_GOOD_IN_KNOTS:
            return stringMessages.velocityMadeGoodInKnotsTooltip();
        case AVERAGE_JIBE_LOSS_IN_METERS:
            return stringMessages.averageJibeLossInMetersTooltip();
        case AVERAGE_MANEUVER_LOSS_IN_METERS:
            return stringMessages.averageManeuverLossInMetersTooltip();
        case AVERAGE_TACK_LOSS_IN_METERS:
            return stringMessages.averageTackLossInMetersTooltip();
        case CURRENT_LEG:
            return stringMessages.currentLegTooltip();
        case DISPLAY_LEGS:
            return "";
        case DISTANCE_TRAVELED:
            return stringMessages.distanceTraveledTooltip();
        case AVERAGE_SPEED_OVER_GROUND_IN_KNOTS:
            return stringMessages.averageSpeedInKnotsTooltip();
        case ESTIMATED_TIME_TO_NEXT_WAYPOINT_IN_SECONDS:
            return stringMessages.estimatedTimeToNextWaypointInSecondsTooltip();
        case GAP_TO_LEADER_IN_SECONDS:
            return stringMessages.gapToLeaderInSecondsTooltip();
        case JIBE:
            return stringMessages.jibeTooltip();
        case MAXIMUM_SPEED_OVER_GROUND_IN_KNOTS:
            return stringMessages.maximumSpeedOverGroundInKnotsTooltip();
        case NUMBER_OF_MANEUVERS:
            return stringMessages.numberOfManeuversTooltip();
        case PENALTY_CIRCLE:
            return stringMessages.penaltyCircleTooltip();
        case RACE_AVERAGE_SPEED_OVER_GROUND_IN_KNOTS:
            return stringMessages.raceAverageSpeedInKnotsTooltip();
        case CURRENT_SPEED_OVER_GROUND_IN_KNOTS:
            return stringMessages.currentSpeedOverGroundInKnotsTooltip();
        case RACE_CURRENT_SPEED_OVER_GROUND_IN_KNOTS:
            return stringMessages.currentSpeedOverGroundInKnotsTooltip();
        case RACE_DISTANCE_TO_LEADER_IN_METERS:
            return stringMessages.windwardDistanceToLeaderInMetersTooltip();
        case WINDWARD_DISTANCE_TO_OVERALL_LEADER:
            return stringMessages.windwardDistanceToLeaderInMetersTooltip();
        case DISTANCE_TO_START_AT_RACE_START:
            return stringMessages.distanceToLineAtRaceStartTooltip();
        case SPEED_OVER_GROUND_AT_RACE_START:
            return stringMessages.speedOverGroundAtRaceStartTooltip();
        case SPEED_OVER_GROUND_WHEN_PASSING_START:
            return stringMessages.speedOverGroundWhenPassingStartTooltip();
        case DISTANCE_TO_STARBOARD_END_OF_STARTLINE_WHEN_PASSING_START_IN_METERS:
            return stringMessages.distanceToStarboardEndOfStartlineWhenPassingStartTooltip();
        case START_TACK:
            return stringMessages.startTackTooltip();
        case RACE_DISTANCE_TRAVELED:
            return stringMessages.raceDistanceTraveledTooltip();
        case RACE_GAP_TO_LEADER_IN_SECONDS:
            return stringMessages.gapToLeaderInSecondsTooltip();
        case RACE_RANK:
            return stringMessages.rankTooltip();
        case REGATTA_RANK:
            return stringMessages.regattaRankTooltip();
        case OVERALL_RANK:
            return stringMessages.overallRankTooltip();
        case RACE_TOTAL_POINTS:
            return stringMessages.raceTotalPointsTooltip();
        case REGATTA_TOTAL_POINTS:
            return stringMessages.regattaTotalPointsTooltip();            
        case RANK_GAIN:
            return stringMessages.rankGainTooltip();
        case TACK:
            return stringMessages.tackTooltip();
        case TIME_TRAVELED:
            return stringMessages.timeTooltip();
        case TOTAL_TIME_SAILED_DOWNWIND_IN_SECONDS:
            return stringMessages.totalTimeSailedDownwindInSecondsTooltip();
        case TOTAL_TIME_SAILED_IN_SECONDS:
            return stringMessages.totalTimeSailedInSecondsTooltip();
        case TOTAL_TIME_SAILED_REACHING_IN_SECONDS:
            return stringMessages.totalTimeSailedReachingInSecondsTooltip();
        case TOTAL_TIME_SAILED_UPWIND_IN_SECONDS:
            return stringMessages.totalTimeSailedUpwindInSecondsTooltip();
        case TOTAL_DISTANCE_TRAVELED:
            return stringMessages.totalDistanceTraveledTooltip();
        case TOTAL_AVERAGE_SPEED_OVER_GROUND:
            return stringMessages.totalAverageSpeedOverGroundTooltip();
        case WINDWARD_DISTANCE_TO_GO_IN_METERS:
            return stringMessages.windwardDistanceToGoInMetersTooltip();
        case RACE_TIME_SINCE_LAST_POSITION_FIX_IN_SECONDS:
            return stringMessages.timeSinceLastPositionFixTooltip();
<<<<<<< HEAD
=======
        case RACE_TRACKING_QUALITY:
            return stringMessages.trackingQuality();
        case RACE_DISTANCE_TO_START_FIVE_SECONDS_BEFORE_RACE_START:
            return stringMessages.distanceToLineFiveSecondsBeforeStartTooltip();
        case RACE_SPEED_OVER_GROUND_FIVE_SECONDS_BEFORE_START:
            return stringMessages.speedOverGroundFiveSecondsBeforeStartTooltip();
        case RACE_TIME_TRAVELED:
            return stringMessages.raceTimeTooltip();
        case RACE_TIME_TRAVELED_DOWNWIND:
            return stringMessages.raceTimeDownwindTooltip();
        case RACE_TIME_TRAVELED_REACHING:
            return stringMessages.raceTimeReachingTooltip();
        case RACE_TIME_TRAVELED_UPWIND:
            return stringMessages.raceTimeUpwindTooltip();
        case BEAT_ANGLE:
            return stringMessages.beatAngleTooltip();
        case DISTANCE_TO_START_LINE:
            return "";
>>>>>>> 73e905d2
        }
        
        return "";
    }

    public static NumberFormat getNumberFormat(DetailType detailType) {
        String decimalPlaces = "";
        for (int i = 0; i < detailType.getPrecision(); i++) {
            if (i == 0) {
                decimalPlaces += ".";
            }
            decimalPlaces += "0";
        }
        return NumberFormat.getFormat("0" + decimalPlaces);
    }
}
<|MERGE_RESOLUTION|>--- conflicted
+++ resolved
@@ -1,357 +1,336 @@
-package com.sap.sailing.gwt.ui.client;
-
-import com.google.gwt.core.shared.GWT;
-import com.google.gwt.i18n.client.NumberFormat;
-import com.sap.sailing.domain.common.DetailType;
-
-public class DetailTypeFormatter {
-    
-    private DetailTypeFormatter() { }
-	
-    private static final StringMessages stringMessages = GWT.create(StringMessages.class);
-	
-    public static String format(DetailType detailType) {
-        switch (detailType) {
-        case DISTANCE_TRAVELED:
-            return stringMessages.distanceInMeters();
-        case AVERAGE_SPEED_OVER_GROUND_IN_KNOTS:
-            return stringMessages.averageSpeedInKnots();
-        case RANK_GAIN:
-            return stringMessages.rankGain();
-        case RACE_RANK:
-            return stringMessages.rank();
-        case REGATTA_RANK:
-            return stringMessages.regattaRank();
-        case OVERALL_RANK:
-            return stringMessages.overallRank();
-        case RACE_TOTAL_POINTS:
-            return stringMessages.totalPoints();
-        case REGATTA_TOTAL_POINTS:
-            return stringMessages.totalPoints();            
-        case NUMBER_OF_MANEUVERS:
-            return stringMessages.numberOfManeuvers();
-        case CURRENT_SPEED_OVER_GROUND_IN_KNOTS:
-        case RACE_CURRENT_SPEED_OVER_GROUND_IN_KNOTS:
-            return stringMessages.currentSpeedOverGroundInKnots();
-        case ESTIMATED_TIME_TO_NEXT_WAYPOINT_IN_SECONDS:
-            return stringMessages.estimatedTimeToNextWaypointInSeconds();
-        case VELOCITY_MADE_GOOD_IN_KNOTS:
-            return stringMessages.velocityMadeGoodInKnots();
-        case GAP_TO_LEADER_IN_SECONDS:
-            return stringMessages.gapToLeaderInSeconds();
-        case GAP_CHANGE_SINCE_LEG_START_IN_SECONDS:
-            return stringMessages.gapChangeSinceLegStartInSeconds();
-        case SIDE_TO_WHICH_MARK_AT_LEG_START_WAS_ROUNDED:
-            return stringMessages.sideToWhichMarkAtLegStartWasRounded();
-        case WINDWARD_DISTANCE_TO_GO_IN_METERS:
-            return stringMessages.windwardDistanceToGoInMeters();
-        case RACE_DISTANCE_TRAVELED:
-            return stringMessages.distanceInMeters();
-        case RACE_AVERAGE_SPEED_OVER_GROUND_IN_KNOTS:
-            return stringMessages.averageSpeedInKnots();
-        case RACE_GAP_TO_LEADER_IN_SECONDS:
-            return stringMessages.gapToLeaderInSeconds();
-        case RACE_DISTANCE_TO_LEADER_IN_METERS:
-            return stringMessages.windwardDistanceToLeaderInMeters();
-        case RACE_AVERAGE_CROSS_TRACK_ERROR_IN_METERS:
-            return stringMessages.averageCrossTrackErrorInMeters();
-        case START_TACK:
-            return stringMessages.startTack();
-        case WINDWARD_DISTANCE_TO_OVERALL_LEADER:
-            return stringMessages.windwardDistanceToLeaderInMeters();
-        case DISTANCE_TO_START_AT_RACE_START:
-            return stringMessages.distanceToLineAtRaceStart();
-        case SPEED_OVER_GROUND_AT_RACE_START:
-            return stringMessages.speedOverGroundAtRaceStart();
-        case SPEED_OVER_GROUND_WHEN_PASSING_START:
-            return stringMessages.speedOverGroundWhenPassingStart();
-        case DISTANCE_TO_STARBOARD_END_OF_STARTLINE_WHEN_PASSING_START_IN_METERS:
-            return stringMessages.distanceToStarboardEndOfStartlineWhenPassingStart();
-        case TACK:
-            return stringMessages.tack();
-        case JIBE:
-            return stringMessages.jibe();
-        case PENALTY_CIRCLE:
-            return stringMessages.penaltyCircle();
-        case DISPLAY_LEGS:
-            return stringMessages.legs();
-        case CURRENT_LEG:
-            return stringMessages.currentLeg();
-        case TIME_TRAVELED:
-            return stringMessages.time();
-        case AVERAGE_CROSS_TRACK_ERROR_IN_METERS:
-            return stringMessages.averageCrossTrackErrorInMeters();
-        case MAXIMUM_SPEED_OVER_GROUND_IN_KNOTS:
-            return stringMessages.maximumSpeedOverGroundInKnots();
-        case TOTAL_DISTANCE_TRAVELED:
-            return stringMessages.totalDistanceTraveled();
-        case TOTAL_TIME_SAILED_DOWNWIND_IN_SECONDS:
-            return stringMessages.totalTimeSailedDownwindInSeconds();
-        case TOTAL_TIME_SAILED_UPWIND_IN_SECONDS:
-            return stringMessages.totalTimeSailedUpwindInSeconds();
-        case TOTAL_TIME_SAILED_REACHING_IN_SECONDS:
-            return stringMessages.totalTimeSailedReachingInSeconds();
-        case TOTAL_TIME_SAILED_IN_SECONDS:
-            return stringMessages.totalTimeSailedInSeconds();
-        case TOTAL_AVERAGE_SPEED_OVER_GROUND:
-            return stringMessages.totalAverageSpeedOverGround();
-        case AVERAGE_MANEUVER_LOSS_IN_METERS:
-            return stringMessages.averageManeuverLossInMeters();
-        case AVERAGE_TACK_LOSS_IN_METERS:
-            return stringMessages.averageTackLossInMeters();
-        case AVERAGE_JIBE_LOSS_IN_METERS:
-            return stringMessages.averageJibeLossInMeters();
-        case RACE_TIME_SINCE_LAST_POSITION_FIX_IN_SECONDS:
-            return stringMessages.timeSinceLastPositionFix();
-<<<<<<< HEAD
-=======
-        case RACE_TRACKING_QUALITY:
-            return "TQ";
-        case RACE_DISTANCE_TO_START_FIVE_SECONDS_BEFORE_RACE_START:
-            return stringMessages.distanceToLineFiveSecondsBeforeStart();
-        case RACE_SPEED_OVER_GROUND_FIVE_SECONDS_BEFORE_START:
-            return stringMessages.speedOverGroundFiveSecondsBeforeStart();
-        case RACE_TIME_TRAVELED:
-            return stringMessages.time();
-        case RACE_TIME_TRAVELED_DOWNWIND:
-            return stringMessages.timeDownwind();
-        case RACE_TIME_TRAVELED_REACHING:
-            return stringMessages.timeReaching();
-        case RACE_TIME_TRAVELED_UPWIND:
-            return stringMessages.timeUpwind();
-        case DISTANCE_TO_START_LINE:
-            return stringMessages.distanceToLine();
-        case BEAT_ANGLE:
-            return stringMessages.beatAngle();
->>>>>>> 73e905d2
-        }
-        return null;
-    }
-    
-    /**
-     * Returns the unit of the given {@link DetailType}, like 'm', 'kts' or an empty string, if the detail type has no
-     * unit.<br>
-     * Throws an UnsupportedOperationException if the given detail type isn't supported.
-     * 
-     * @param detailType
-     * @return The unit of the detail type as string.
-     */
-    public static String getUnit(DetailType detailType) {
-        switch (detailType) {
-        case CURRENT_SPEED_OVER_GROUND_IN_KNOTS:
-        case RACE_CURRENT_SPEED_OVER_GROUND_IN_KNOTS:
-        case MAXIMUM_SPEED_OVER_GROUND_IN_KNOTS:
-        case RACE_AVERAGE_SPEED_OVER_GROUND_IN_KNOTS:
-        case VELOCITY_MADE_GOOD_IN_KNOTS:
-        case AVERAGE_SPEED_OVER_GROUND_IN_KNOTS:
-        case TOTAL_AVERAGE_SPEED_OVER_GROUND:
-        case SPEED_OVER_GROUND_AT_RACE_START:
-        case SPEED_OVER_GROUND_WHEN_PASSING_START:
-        case RACE_SPEED_OVER_GROUND_FIVE_SECONDS_BEFORE_START:
-            return stringMessages.knotsUnit();
-
-        case WINDWARD_DISTANCE_TO_OVERALL_LEADER:
-        case WINDWARD_DISTANCE_TO_GO_IN_METERS:
-        case DISTANCE_TRAVELED:
-        case RACE_DISTANCE_TO_LEADER_IN_METERS:
-        case RACE_DISTANCE_TRAVELED:
-        case AVERAGE_TACK_LOSS_IN_METERS:
-        case AVERAGE_JIBE_LOSS_IN_METERS:
-        case AVERAGE_MANEUVER_LOSS_IN_METERS:
-        case AVERAGE_CROSS_TRACK_ERROR_IN_METERS:
-        case RACE_AVERAGE_CROSS_TRACK_ERROR_IN_METERS:
-        case DISTANCE_TO_START_AT_RACE_START:
-        case TOTAL_DISTANCE_TRAVELED:
-        case DISTANCE_TO_STARBOARD_END_OF_STARTLINE_WHEN_PASSING_START_IN_METERS:
-        case RACE_DISTANCE_TO_START_FIVE_SECONDS_BEFORE_RACE_START:
-        case DISTANCE_TO_START_LINE:
-            return stringMessages.metersUnit();
-
-        case GAP_TO_LEADER_IN_SECONDS:
-        case GAP_CHANGE_SINCE_LEG_START_IN_SECONDS:
-        case RACE_GAP_TO_LEADER_IN_SECONDS:
-        case ESTIMATED_TIME_TO_NEXT_WAYPOINT_IN_SECONDS:
-        case RACE_TIME_SINCE_LAST_POSITION_FIX_IN_SECONDS:
-        case TIME_TRAVELED:
-        case RACE_TIME_TRAVELED:
-        case RACE_TIME_TRAVELED_DOWNWIND:
-        case RACE_TIME_TRAVELED_REACHING:
-        case RACE_TIME_TRAVELED_UPWIND:
-            return stringMessages.secondsUnit();
-
-        case TOTAL_TIME_SAILED_IN_SECONDS:
-        case TOTAL_TIME_SAILED_DOWNWIND_IN_SECONDS:
-        case TOTAL_TIME_SAILED_UPWIND_IN_SECONDS:
-        case TOTAL_TIME_SAILED_REACHING_IN_SECONDS:
-            return stringMessages.hhmmssUnit();
-
-        // Cases for detail types without unit, so that an empty string is returned.
-        case RACE_RANK:
-        case REGATTA_RANK:
-        case OVERALL_RANK:
-        case RACE_TOTAL_POINTS:
-        case REGATTA_TOTAL_POINTS:
-        case CURRENT_LEG:
-        case TACK:
-        case START_TACK:
-        case JIBE:
-        case PENALTY_CIRCLE:
-        case RANK_GAIN:
-        case NUMBER_OF_MANEUVERS:
-        case DISPLAY_LEGS:
-        case SIDE_TO_WHICH_MARK_AT_LEG_START_WAS_ROUNDED:
-<<<<<<< HEAD
-
-        default:
-            // Throwing an exception to get notified if an implementation of
-            // a detail type is missing.
-            throw new UnsupportedOperationException("There is currently no support for the enum value '" + detailType
-                    + "' in this method.");
-=======
-        case RACE_TRACKING_QUALITY:
-        case BEAT_ANGLE:
-            return "";
->>>>>>> 73e905d2
-        }
-        // Throwing an exception to get notified if an implementation of
-        // a detail type is missing.
-        throw new UnsupportedOperationException("There is currently no support for the enum value '" + detailType
-                + "' in this method.");
-    }
-    
-    /**
-     * Returns a tooltip text for the given detail type or an empty string, if there's none.
-     * @param detailType
-     * @return A tooltip string for the given detail type.
-     */
-    public static String getTooltip(DetailType detailType) {
-        switch (detailType) {
-        case AVERAGE_CROSS_TRACK_ERROR_IN_METERS:
-            return stringMessages.averageCrossTrackErrorInMetersTooltip();
-        case GAP_CHANGE_SINCE_LEG_START_IN_SECONDS:
-            return stringMessages.gapChangeSinceLegStartInSecondsTooltip();
-        case RACE_AVERAGE_CROSS_TRACK_ERROR_IN_METERS:
-            return stringMessages.raceAverageCrossTrackErrorInMetersTooltip();
-        case SIDE_TO_WHICH_MARK_AT_LEG_START_WAS_ROUNDED:
-            return stringMessages.sideToWhichMarkAtLegStartWasRoundedTooltip();
-        case VELOCITY_MADE_GOOD_IN_KNOTS:
-            return stringMessages.velocityMadeGoodInKnotsTooltip();
-        case AVERAGE_JIBE_LOSS_IN_METERS:
-            return stringMessages.averageJibeLossInMetersTooltip();
-        case AVERAGE_MANEUVER_LOSS_IN_METERS:
-            return stringMessages.averageManeuverLossInMetersTooltip();
-        case AVERAGE_TACK_LOSS_IN_METERS:
-            return stringMessages.averageTackLossInMetersTooltip();
-        case CURRENT_LEG:
-            return stringMessages.currentLegTooltip();
-        case DISPLAY_LEGS:
-            return "";
-        case DISTANCE_TRAVELED:
-            return stringMessages.distanceTraveledTooltip();
-        case AVERAGE_SPEED_OVER_GROUND_IN_KNOTS:
-            return stringMessages.averageSpeedInKnotsTooltip();
-        case ESTIMATED_TIME_TO_NEXT_WAYPOINT_IN_SECONDS:
-            return stringMessages.estimatedTimeToNextWaypointInSecondsTooltip();
-        case GAP_TO_LEADER_IN_SECONDS:
-            return stringMessages.gapToLeaderInSecondsTooltip();
-        case JIBE:
-            return stringMessages.jibeTooltip();
-        case MAXIMUM_SPEED_OVER_GROUND_IN_KNOTS:
-            return stringMessages.maximumSpeedOverGroundInKnotsTooltip();
-        case NUMBER_OF_MANEUVERS:
-            return stringMessages.numberOfManeuversTooltip();
-        case PENALTY_CIRCLE:
-            return stringMessages.penaltyCircleTooltip();
-        case RACE_AVERAGE_SPEED_OVER_GROUND_IN_KNOTS:
-            return stringMessages.raceAverageSpeedInKnotsTooltip();
-        case CURRENT_SPEED_OVER_GROUND_IN_KNOTS:
-            return stringMessages.currentSpeedOverGroundInKnotsTooltip();
-        case RACE_CURRENT_SPEED_OVER_GROUND_IN_KNOTS:
-            return stringMessages.currentSpeedOverGroundInKnotsTooltip();
-        case RACE_DISTANCE_TO_LEADER_IN_METERS:
-            return stringMessages.windwardDistanceToLeaderInMetersTooltip();
-        case WINDWARD_DISTANCE_TO_OVERALL_LEADER:
-            return stringMessages.windwardDistanceToLeaderInMetersTooltip();
-        case DISTANCE_TO_START_AT_RACE_START:
-            return stringMessages.distanceToLineAtRaceStartTooltip();
-        case SPEED_OVER_GROUND_AT_RACE_START:
-            return stringMessages.speedOverGroundAtRaceStartTooltip();
-        case SPEED_OVER_GROUND_WHEN_PASSING_START:
-            return stringMessages.speedOverGroundWhenPassingStartTooltip();
-        case DISTANCE_TO_STARBOARD_END_OF_STARTLINE_WHEN_PASSING_START_IN_METERS:
-            return stringMessages.distanceToStarboardEndOfStartlineWhenPassingStartTooltip();
-        case START_TACK:
-            return stringMessages.startTackTooltip();
-        case RACE_DISTANCE_TRAVELED:
-            return stringMessages.raceDistanceTraveledTooltip();
-        case RACE_GAP_TO_LEADER_IN_SECONDS:
-            return stringMessages.gapToLeaderInSecondsTooltip();
-        case RACE_RANK:
-            return stringMessages.rankTooltip();
-        case REGATTA_RANK:
-            return stringMessages.regattaRankTooltip();
-        case OVERALL_RANK:
-            return stringMessages.overallRankTooltip();
-        case RACE_TOTAL_POINTS:
-            return stringMessages.raceTotalPointsTooltip();
-        case REGATTA_TOTAL_POINTS:
-            return stringMessages.regattaTotalPointsTooltip();            
-        case RANK_GAIN:
-            return stringMessages.rankGainTooltip();
-        case TACK:
-            return stringMessages.tackTooltip();
-        case TIME_TRAVELED:
-            return stringMessages.timeTooltip();
-        case TOTAL_TIME_SAILED_DOWNWIND_IN_SECONDS:
-            return stringMessages.totalTimeSailedDownwindInSecondsTooltip();
-        case TOTAL_TIME_SAILED_IN_SECONDS:
-            return stringMessages.totalTimeSailedInSecondsTooltip();
-        case TOTAL_TIME_SAILED_REACHING_IN_SECONDS:
-            return stringMessages.totalTimeSailedReachingInSecondsTooltip();
-        case TOTAL_TIME_SAILED_UPWIND_IN_SECONDS:
-            return stringMessages.totalTimeSailedUpwindInSecondsTooltip();
-        case TOTAL_DISTANCE_TRAVELED:
-            return stringMessages.totalDistanceTraveledTooltip();
-        case TOTAL_AVERAGE_SPEED_OVER_GROUND:
-            return stringMessages.totalAverageSpeedOverGroundTooltip();
-        case WINDWARD_DISTANCE_TO_GO_IN_METERS:
-            return stringMessages.windwardDistanceToGoInMetersTooltip();
-        case RACE_TIME_SINCE_LAST_POSITION_FIX_IN_SECONDS:
-            return stringMessages.timeSinceLastPositionFixTooltip();
-<<<<<<< HEAD
-=======
-        case RACE_TRACKING_QUALITY:
-            return stringMessages.trackingQuality();
-        case RACE_DISTANCE_TO_START_FIVE_SECONDS_BEFORE_RACE_START:
-            return stringMessages.distanceToLineFiveSecondsBeforeStartTooltip();
-        case RACE_SPEED_OVER_GROUND_FIVE_SECONDS_BEFORE_START:
-            return stringMessages.speedOverGroundFiveSecondsBeforeStartTooltip();
-        case RACE_TIME_TRAVELED:
-            return stringMessages.raceTimeTooltip();
-        case RACE_TIME_TRAVELED_DOWNWIND:
-            return stringMessages.raceTimeDownwindTooltip();
-        case RACE_TIME_TRAVELED_REACHING:
-            return stringMessages.raceTimeReachingTooltip();
-        case RACE_TIME_TRAVELED_UPWIND:
-            return stringMessages.raceTimeUpwindTooltip();
-        case BEAT_ANGLE:
-            return stringMessages.beatAngleTooltip();
-        case DISTANCE_TO_START_LINE:
-            return "";
->>>>>>> 73e905d2
-        }
-        
-        return "";
-    }
-
-    public static NumberFormat getNumberFormat(DetailType detailType) {
-        String decimalPlaces = "";
-        for (int i = 0; i < detailType.getPrecision(); i++) {
-            if (i == 0) {
-                decimalPlaces += ".";
-            }
-            decimalPlaces += "0";
-        }
-        return NumberFormat.getFormat("0" + decimalPlaces);
-    }
-}
+package com.sap.sailing.gwt.ui.client;
+
+import com.google.gwt.core.shared.GWT;
+import com.google.gwt.i18n.client.NumberFormat;
+import com.sap.sailing.domain.common.DetailType;
+
+public class DetailTypeFormatter {
+    
+    private DetailTypeFormatter() { }
+	
+    private static final StringMessages stringMessages = GWT.create(StringMessages.class);
+	
+    public static String format(DetailType detailType) {
+        switch (detailType) {
+        case DISTANCE_TRAVELED:
+            return stringMessages.distanceInMeters();
+        case AVERAGE_SPEED_OVER_GROUND_IN_KNOTS:
+            return stringMessages.averageSpeedInKnots();
+        case RANK_GAIN:
+            return stringMessages.rankGain();
+        case RACE_RANK:
+            return stringMessages.rank();
+        case REGATTA_RANK:
+            return stringMessages.regattaRank();
+        case OVERALL_RANK:
+            return stringMessages.overallRank();
+        case RACE_TOTAL_POINTS:
+            return stringMessages.totalPoints();
+        case REGATTA_TOTAL_POINTS:
+            return stringMessages.totalPoints();            
+        case NUMBER_OF_MANEUVERS:
+            return stringMessages.numberOfManeuvers();
+        case CURRENT_SPEED_OVER_GROUND_IN_KNOTS:
+        case RACE_CURRENT_SPEED_OVER_GROUND_IN_KNOTS:
+            return stringMessages.currentSpeedOverGroundInKnots();
+        case ESTIMATED_TIME_TO_NEXT_WAYPOINT_IN_SECONDS:
+            return stringMessages.estimatedTimeToNextWaypointInSeconds();
+        case VELOCITY_MADE_GOOD_IN_KNOTS:
+            return stringMessages.velocityMadeGoodInKnots();
+        case GAP_TO_LEADER_IN_SECONDS:
+            return stringMessages.gapToLeaderInSeconds();
+        case GAP_CHANGE_SINCE_LEG_START_IN_SECONDS:
+            return stringMessages.gapChangeSinceLegStartInSeconds();
+        case SIDE_TO_WHICH_MARK_AT_LEG_START_WAS_ROUNDED:
+            return stringMessages.sideToWhichMarkAtLegStartWasRounded();
+        case WINDWARD_DISTANCE_TO_GO_IN_METERS:
+            return stringMessages.windwardDistanceToGoInMeters();
+        case RACE_DISTANCE_TRAVELED:
+            return stringMessages.distanceInMeters();
+        case RACE_AVERAGE_SPEED_OVER_GROUND_IN_KNOTS:
+            return stringMessages.averageSpeedInKnots();
+        case RACE_GAP_TO_LEADER_IN_SECONDS:
+            return stringMessages.gapToLeaderInSeconds();
+        case RACE_DISTANCE_TO_LEADER_IN_METERS:
+            return stringMessages.windwardDistanceToLeaderInMeters();
+        case RACE_AVERAGE_CROSS_TRACK_ERROR_IN_METERS:
+            return stringMessages.averageCrossTrackErrorInMeters();
+        case START_TACK:
+            return stringMessages.startTack();
+        case WINDWARD_DISTANCE_TO_OVERALL_LEADER:
+            return stringMessages.windwardDistanceToLeaderInMeters();
+        case DISTANCE_TO_START_AT_RACE_START:
+            return stringMessages.distanceToLineAtRaceStart();
+        case SPEED_OVER_GROUND_AT_RACE_START:
+            return stringMessages.speedOverGroundAtRaceStart();
+        case SPEED_OVER_GROUND_WHEN_PASSING_START:
+            return stringMessages.speedOverGroundWhenPassingStart();
+        case DISTANCE_TO_STARBOARD_END_OF_STARTLINE_WHEN_PASSING_START_IN_METERS:
+            return stringMessages.distanceToStarboardEndOfStartlineWhenPassingStart();
+        case TACK:
+            return stringMessages.tack();
+        case JIBE:
+            return stringMessages.jibe();
+        case PENALTY_CIRCLE:
+            return stringMessages.penaltyCircle();
+        case DISPLAY_LEGS:
+            return stringMessages.legs();
+        case CURRENT_LEG:
+            return stringMessages.currentLeg();
+        case TIME_TRAVELED:
+            return stringMessages.time();
+        case AVERAGE_CROSS_TRACK_ERROR_IN_METERS:
+            return stringMessages.averageCrossTrackErrorInMeters();
+        case MAXIMUM_SPEED_OVER_GROUND_IN_KNOTS:
+            return stringMessages.maximumSpeedOverGroundInKnots();
+        case TOTAL_DISTANCE_TRAVELED:
+            return stringMessages.totalDistanceTraveled();
+        case TOTAL_TIME_SAILED_DOWNWIND_IN_SECONDS:
+            return stringMessages.totalTimeSailedDownwindInSeconds();
+        case TOTAL_TIME_SAILED_UPWIND_IN_SECONDS:
+            return stringMessages.totalTimeSailedUpwindInSeconds();
+        case TOTAL_TIME_SAILED_REACHING_IN_SECONDS:
+            return stringMessages.totalTimeSailedReachingInSeconds();
+        case TOTAL_TIME_SAILED_IN_SECONDS:
+            return stringMessages.totalTimeSailedInSeconds();
+        case TOTAL_AVERAGE_SPEED_OVER_GROUND:
+            return stringMessages.totalAverageSpeedOverGround();
+        case AVERAGE_MANEUVER_LOSS_IN_METERS:
+            return stringMessages.averageManeuverLossInMeters();
+        case AVERAGE_TACK_LOSS_IN_METERS:
+            return stringMessages.averageTackLossInMeters();
+        case AVERAGE_JIBE_LOSS_IN_METERS:
+            return stringMessages.averageJibeLossInMeters();
+        case RACE_TIME_SINCE_LAST_POSITION_FIX_IN_SECONDS:
+            return stringMessages.timeSinceLastPositionFix();
+        case RACE_DISTANCE_TO_START_FIVE_SECONDS_BEFORE_RACE_START:
+            return stringMessages.distanceToLineFiveSecondsBeforeStart();
+        case RACE_SPEED_OVER_GROUND_FIVE_SECONDS_BEFORE_START:
+            return stringMessages.speedOverGroundFiveSecondsBeforeStart();
+        case RACE_TIME_TRAVELED:
+            return stringMessages.time();
+        case RACE_TIME_TRAVELED_DOWNWIND:
+            return stringMessages.timeDownwind();
+        case RACE_TIME_TRAVELED_REACHING:
+            return stringMessages.timeReaching();
+        case RACE_TIME_TRAVELED_UPWIND:
+            return stringMessages.timeUpwind();
+        case DISTANCE_TO_START_LINE:
+            return stringMessages.distanceToLine();
+        case BEAT_ANGLE:
+            return stringMessages.beatAngle();
+        }
+        return null;
+    }
+    
+    /**
+     * Returns the unit of the given {@link DetailType}, like 'm', 'kts' or an empty string, if the detail type has no
+     * unit.<br>
+     * Throws an UnsupportedOperationException if the given detail type isn't supported.
+     * 
+     * @param detailType
+     * @return The unit of the detail type as string.
+     */
+    public static String getUnit(DetailType detailType) {
+        switch (detailType) {
+        case CURRENT_SPEED_OVER_GROUND_IN_KNOTS:
+        case RACE_CURRENT_SPEED_OVER_GROUND_IN_KNOTS:
+        case MAXIMUM_SPEED_OVER_GROUND_IN_KNOTS:
+        case RACE_AVERAGE_SPEED_OVER_GROUND_IN_KNOTS:
+        case VELOCITY_MADE_GOOD_IN_KNOTS:
+        case AVERAGE_SPEED_OVER_GROUND_IN_KNOTS:
+        case TOTAL_AVERAGE_SPEED_OVER_GROUND:
+        case SPEED_OVER_GROUND_AT_RACE_START:
+        case SPEED_OVER_GROUND_WHEN_PASSING_START:
+        case RACE_SPEED_OVER_GROUND_FIVE_SECONDS_BEFORE_START:
+            return stringMessages.knotsUnit();
+
+        case WINDWARD_DISTANCE_TO_OVERALL_LEADER:
+        case WINDWARD_DISTANCE_TO_GO_IN_METERS:
+        case DISTANCE_TRAVELED:
+        case RACE_DISTANCE_TO_LEADER_IN_METERS:
+        case RACE_DISTANCE_TRAVELED:
+        case AVERAGE_TACK_LOSS_IN_METERS:
+        case AVERAGE_JIBE_LOSS_IN_METERS:
+        case AVERAGE_MANEUVER_LOSS_IN_METERS:
+        case AVERAGE_CROSS_TRACK_ERROR_IN_METERS:
+        case RACE_AVERAGE_CROSS_TRACK_ERROR_IN_METERS:
+        case DISTANCE_TO_START_AT_RACE_START:
+        case TOTAL_DISTANCE_TRAVELED:
+        case DISTANCE_TO_STARBOARD_END_OF_STARTLINE_WHEN_PASSING_START_IN_METERS:
+        case RACE_DISTANCE_TO_START_FIVE_SECONDS_BEFORE_RACE_START:
+        case DISTANCE_TO_START_LINE:
+            return stringMessages.metersUnit();
+
+        case GAP_TO_LEADER_IN_SECONDS:
+        case GAP_CHANGE_SINCE_LEG_START_IN_SECONDS:
+        case RACE_GAP_TO_LEADER_IN_SECONDS:
+        case ESTIMATED_TIME_TO_NEXT_WAYPOINT_IN_SECONDS:
+        case RACE_TIME_SINCE_LAST_POSITION_FIX_IN_SECONDS:
+        case TIME_TRAVELED:
+        case RACE_TIME_TRAVELED:
+        case RACE_TIME_TRAVELED_DOWNWIND:
+        case RACE_TIME_TRAVELED_REACHING:
+        case RACE_TIME_TRAVELED_UPWIND:
+            return stringMessages.secondsUnit();
+
+        case TOTAL_TIME_SAILED_IN_SECONDS:
+        case TOTAL_TIME_SAILED_DOWNWIND_IN_SECONDS:
+        case TOTAL_TIME_SAILED_UPWIND_IN_SECONDS:
+        case TOTAL_TIME_SAILED_REACHING_IN_SECONDS:
+            return stringMessages.hhmmssUnit();
+
+        // Cases for detail types without unit, so that an empty string is returned.
+        case RACE_RANK:
+        case REGATTA_RANK:
+        case OVERALL_RANK:
+        case RACE_TOTAL_POINTS:
+        case REGATTA_TOTAL_POINTS:
+        case CURRENT_LEG:
+        case TACK:
+        case START_TACK:
+        case JIBE:
+        case PENALTY_CIRCLE:
+        case RANK_GAIN:
+        case NUMBER_OF_MANEUVERS:
+        case DISPLAY_LEGS:
+        case SIDE_TO_WHICH_MARK_AT_LEG_START_WAS_ROUNDED:
+        case BEAT_ANGLE:
+        }
+        // Throwing an exception to get notified if an implementation of
+        // a detail type is missing.
+        throw new UnsupportedOperationException("There is currently no support for the enum value '" + detailType
+                + "' in this method.");
+    }
+    
+    /**
+     * Returns a tooltip text for the given detail type or an empty string, if there's none.
+     * @param detailType
+     * @return A tooltip string for the given detail type.
+     */
+    public static String getTooltip(DetailType detailType) {
+        switch (detailType) {
+        case AVERAGE_CROSS_TRACK_ERROR_IN_METERS:
+            return stringMessages.averageCrossTrackErrorInMetersTooltip();
+        case GAP_CHANGE_SINCE_LEG_START_IN_SECONDS:
+            return stringMessages.gapChangeSinceLegStartInSecondsTooltip();
+        case RACE_AVERAGE_CROSS_TRACK_ERROR_IN_METERS:
+            return stringMessages.raceAverageCrossTrackErrorInMetersTooltip();
+        case SIDE_TO_WHICH_MARK_AT_LEG_START_WAS_ROUNDED:
+            return stringMessages.sideToWhichMarkAtLegStartWasRoundedTooltip();
+        case VELOCITY_MADE_GOOD_IN_KNOTS:
+            return stringMessages.velocityMadeGoodInKnotsTooltip();
+        case AVERAGE_JIBE_LOSS_IN_METERS:
+            return stringMessages.averageJibeLossInMetersTooltip();
+        case AVERAGE_MANEUVER_LOSS_IN_METERS:
+            return stringMessages.averageManeuverLossInMetersTooltip();
+        case AVERAGE_TACK_LOSS_IN_METERS:
+            return stringMessages.averageTackLossInMetersTooltip();
+        case CURRENT_LEG:
+            return stringMessages.currentLegTooltip();
+        case DISPLAY_LEGS:
+            return "";
+        case DISTANCE_TRAVELED:
+            return stringMessages.distanceTraveledTooltip();
+        case AVERAGE_SPEED_OVER_GROUND_IN_KNOTS:
+            return stringMessages.averageSpeedInKnotsTooltip();
+        case ESTIMATED_TIME_TO_NEXT_WAYPOINT_IN_SECONDS:
+            return stringMessages.estimatedTimeToNextWaypointInSecondsTooltip();
+        case GAP_TO_LEADER_IN_SECONDS:
+            return stringMessages.gapToLeaderInSecondsTooltip();
+        case JIBE:
+            return stringMessages.jibeTooltip();
+        case MAXIMUM_SPEED_OVER_GROUND_IN_KNOTS:
+            return stringMessages.maximumSpeedOverGroundInKnotsTooltip();
+        case NUMBER_OF_MANEUVERS:
+            return stringMessages.numberOfManeuversTooltip();
+        case PENALTY_CIRCLE:
+            return stringMessages.penaltyCircleTooltip();
+        case RACE_AVERAGE_SPEED_OVER_GROUND_IN_KNOTS:
+            return stringMessages.raceAverageSpeedInKnotsTooltip();
+        case CURRENT_SPEED_OVER_GROUND_IN_KNOTS:
+            return stringMessages.currentSpeedOverGroundInKnotsTooltip();
+        case RACE_CURRENT_SPEED_OVER_GROUND_IN_KNOTS:
+            return stringMessages.currentSpeedOverGroundInKnotsTooltip();
+        case RACE_DISTANCE_TO_LEADER_IN_METERS:
+            return stringMessages.windwardDistanceToLeaderInMetersTooltip();
+        case WINDWARD_DISTANCE_TO_OVERALL_LEADER:
+            return stringMessages.windwardDistanceToLeaderInMetersTooltip();
+        case DISTANCE_TO_START_AT_RACE_START:
+            return stringMessages.distanceToLineAtRaceStartTooltip();
+        case SPEED_OVER_GROUND_AT_RACE_START:
+            return stringMessages.speedOverGroundAtRaceStartTooltip();
+        case SPEED_OVER_GROUND_WHEN_PASSING_START:
+            return stringMessages.speedOverGroundWhenPassingStartTooltip();
+        case DISTANCE_TO_STARBOARD_END_OF_STARTLINE_WHEN_PASSING_START_IN_METERS:
+            return stringMessages.distanceToStarboardEndOfStartlineWhenPassingStartTooltip();
+        case START_TACK:
+            return stringMessages.startTackTooltip();
+        case RACE_DISTANCE_TRAVELED:
+            return stringMessages.raceDistanceTraveledTooltip();
+        case RACE_GAP_TO_LEADER_IN_SECONDS:
+            return stringMessages.gapToLeaderInSecondsTooltip();
+        case RACE_RANK:
+            return stringMessages.rankTooltip();
+        case REGATTA_RANK:
+            return stringMessages.regattaRankTooltip();
+        case OVERALL_RANK:
+            return stringMessages.overallRankTooltip();
+        case RACE_TOTAL_POINTS:
+            return stringMessages.raceTotalPointsTooltip();
+        case REGATTA_TOTAL_POINTS:
+            return stringMessages.regattaTotalPointsTooltip();            
+        case RANK_GAIN:
+            return stringMessages.rankGainTooltip();
+        case TACK:
+            return stringMessages.tackTooltip();
+        case TIME_TRAVELED:
+            return stringMessages.timeTooltip();
+        case TOTAL_TIME_SAILED_DOWNWIND_IN_SECONDS:
+            return stringMessages.totalTimeSailedDownwindInSecondsTooltip();
+        case TOTAL_TIME_SAILED_IN_SECONDS:
+            return stringMessages.totalTimeSailedInSecondsTooltip();
+        case TOTAL_TIME_SAILED_REACHING_IN_SECONDS:
+            return stringMessages.totalTimeSailedReachingInSecondsTooltip();
+        case TOTAL_TIME_SAILED_UPWIND_IN_SECONDS:
+            return stringMessages.totalTimeSailedUpwindInSecondsTooltip();
+        case TOTAL_DISTANCE_TRAVELED:
+            return stringMessages.totalDistanceTraveledTooltip();
+        case TOTAL_AVERAGE_SPEED_OVER_GROUND:
+            return stringMessages.totalAverageSpeedOverGroundTooltip();
+        case WINDWARD_DISTANCE_TO_GO_IN_METERS:
+            return stringMessages.windwardDistanceToGoInMetersTooltip();
+        case RACE_TIME_SINCE_LAST_POSITION_FIX_IN_SECONDS:
+            return stringMessages.timeSinceLastPositionFixTooltip();
+        case RACE_DISTANCE_TO_START_FIVE_SECONDS_BEFORE_RACE_START:
+            return stringMessages.distanceToLineFiveSecondsBeforeStartTooltip();
+        case RACE_SPEED_OVER_GROUND_FIVE_SECONDS_BEFORE_START:
+            return stringMessages.speedOverGroundFiveSecondsBeforeStartTooltip();
+        case RACE_TIME_TRAVELED:
+            return stringMessages.raceTimeTooltip();
+        case RACE_TIME_TRAVELED_DOWNWIND:
+            return stringMessages.raceTimeDownwindTooltip();
+        case RACE_TIME_TRAVELED_REACHING:
+            return stringMessages.raceTimeReachingTooltip();
+        case RACE_TIME_TRAVELED_UPWIND:
+            return stringMessages.raceTimeUpwindTooltip();
+        case BEAT_ANGLE:
+            return stringMessages.beatAngleTooltip();
+        case DISTANCE_TO_START_LINE:
+            return "";
+        }
+        
+        return "";
+    }
+
+    public static NumberFormat getNumberFormat(DetailType detailType) {
+        String decimalPlaces = "";
+        for (int i = 0; i < detailType.getPrecision(); i++) {
+            if (i == 0) {
+                decimalPlaces += ".";
+            }
+            decimalPlaces += "0";
+        }
+        return NumberFormat.getFormat("0" + decimalPlaces);
+    }
+}