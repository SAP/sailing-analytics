--- conflicted
+++ resolved
@@ -83,8 +83,8 @@
         switch (getRenderingStyle(data)) {
         case WATCH_LIVE_ONLY:
                 sb.append(TEMPLATE.standaloneButton(plannedStyleNames, iconStyleNames, I18N.watchLive(), 
-<<<<<<< HEAD
-                        "launch-play", presenter.getRaceViewerURL(data, RaceBoardModes.PLAYER.name())));
+                        "launch-play",
+                        UriUtils.fromString(presenter.getRaceViewerURL(data, RaceBoardModes.PLAYER.name()))));
                 break;
         case WATCH_LIVE_OR_ANALYZE:
             sb.append(TEMPLATE.raceviewerLaunchPad(liveStyleNames, iconStyleNames, I18N.raceDetailsToShow()));
@@ -93,7 +93,7 @@
             sb.append(TEMPLATE.raceviewerLaunchPad(analyzeStyleNames, iconStyleNames, I18N.raceDetailsToShow()));
             break;
         case NOT_TRACKED:
-            sb.append(TEMPLATE.raceNotTracked(notTrackedStyleNames, I18N.eventRegattaRaceNotTracked()));
+            sb.append(TEMPLATE.raceNotTracked(notTrackedStyleNames, showNotTracked ? I18N.eventRegattaRaceNotTracked() : ""));
             break;
         }
     }
@@ -107,21 +107,11 @@
         if (data.hasValidTrackingData()) {
             if (renderAsDirectLinkButton(data)) {
                 result = RenderingStyle.WATCH_LIVE_ONLY;
-=======
-                        "launch-play",
-                        UriUtils.fromString(presenter.getRaceViewerURL(data, RaceBoardModes.PLAYER.name()))));
->>>>>>> 8cf9053d
             } else {
                 result = data.isFinished() ? RenderingStyle.ANALYZE : RenderingStyle.WATCH_LIVE_OR_ANALYZE;
             }
-        } else if (showNotTracked) {
-            sb.append(TEMPLATE.raceNotTracked(notTrackedStyleNames, I18N.eventRegattaRaceNotTracked()));
         } else {
-<<<<<<< HEAD
             result = RenderingStyle.NOT_TRACKED;
-=======
-            sb.append(TEMPLATE.raceNotTracked(notTrackedStyleNames, ""));
->>>>>>> 8cf9053d
         }
         return result;
     }
@@ -144,4 +134,4 @@
         return !data.isFinished() && !data.isRunning();
     }
 
-}
+}