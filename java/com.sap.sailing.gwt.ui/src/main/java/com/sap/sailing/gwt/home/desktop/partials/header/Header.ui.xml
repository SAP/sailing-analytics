--- conflicted
+++ resolved
@@ -22,15 +22,9 @@
             styleName="{local_res.css.sitenavigation_link}" text="{i18n.home}" />
           <g:Anchor ui:field="eventsPageLink"
             styleName="{local_res.css.sitenavigation_link}" text="{i18n.events}" />
-<<<<<<< HEAD
-          <g:Anchor ui:field="solutionsPageLink"
+	  <g:Anchor ui:field="solutionsPageLink"
             styleName="{local_res.css.sitenavigation_link}" text="{i18n_ubi.solutions}" />
-          <g:Anchor href="http://blog.sapsailing.com"
-=======
-	  <g:Anchor ui:field="solutionsPageLink"
-	    styleName="{local_res.css.sitenavigation_link}" text="{i18n_ubi.solutions}" />
 	  <g:Anchor href="http://blog.sapsailing.com"
->>>>>>> 2d039b02
             styleName="{local_res.css.sitenavigation_link}" text="{i18n_ubi.blog}" />
           <!-- 
           <g:Anchor ui:field="sponsoringPageLink"
