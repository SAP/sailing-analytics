--- conflicted
+++ resolved
@@ -55,11 +55,7 @@
                 && Window.Location.getParameter("embedded").equalsIgnoreCase("true");
         if (!embedded) {
 
-<<<<<<< HEAD
-            SAPHeader logoAndTitlePanel = new SAPHeader("SAILING ANALYTICS", getStringMessages().eventOverview(), false);
-=======
             SAPHeader logoAndTitlePanel = new SAPHeader(getStringMessages().sapSailingAnalytics(), getStringMessages().eventOverview(), false);
->>>>>>> 317fb8fc
             headerPanel.setHeaderWidget(logoAndTitlePanel);
         } else {
             RootPanel.getBodyElement().getStyle().setPadding(0, Unit.PX);
