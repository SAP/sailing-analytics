package com.sap.sailing.gwt.ui.adminconsole;

import java.util.ArrayList;
import java.util.Arrays;
import java.util.Collection;
import java.util.HashSet;
import java.util.List;

import com.google.gwt.core.shared.GWT;
import com.google.gwt.event.logical.shared.ValueChangeEvent;
import com.google.gwt.event.logical.shared.ValueChangeHandler;
import com.google.gwt.user.client.ui.CheckBox;
import com.google.gwt.user.client.ui.Grid;
import com.google.gwt.user.client.ui.Label;
import com.google.gwt.user.client.ui.TabPanel;
import com.google.gwt.user.client.ui.TextBox;
import com.google.gwt.user.client.ui.VerticalPanel;
import com.google.gwt.user.client.ui.Widget;
import com.sap.sailing.domain.common.dto.FleetDTO;
import com.sap.sailing.gwt.ui.client.StringMessages;
import com.sap.sailing.gwt.ui.client.shared.controls.listedit.ListEditorComposite;
import com.sap.sailing.gwt.ui.shared.SeriesDTO;
import com.sap.sse.gwt.ui.DataEntryDialog;

public class SeriesWithFleetsCreateDialog extends DataEntryDialog<SeriesDTO> {
    
    private static AdminConsoleResources resources = GWT.create(AdminConsoleResources.class);

    private StringMessages stringMessages;
    private SeriesDTO series;

    private TextBox nameEntryField;
    private CheckBox isMedalSeriesCheckbox;
    private CheckBox startsWithZeroScoreCheckbox;
    private CheckBox hasSplitFleetContiguousScoringCheckbox;
    private CheckBox firstColumnIsNonDiscardableCarryForwardCheckbox;
    private CheckBox useSeriesResultDiscardingThresholdsCheckbox;
    private DiscardThresholdBoxes discardThresholdBoxes;
    private ListEditorComposite<FleetDTO> fleetListComposite;

    protected static class SeriesParameterValidator implements Validator<SeriesDTO> {
        private StringMessages stringMessages;
        private ArrayList<SeriesDTO> existingSeries;

        public SeriesParameterValidator(StringMessages stringConstants, Collection<SeriesDTO> existingSeries) {
            this.stringMessages = stringConstants;
            this.existingSeries = new ArrayList<SeriesDTO>(existingSeries);
        }

        @Override
        public String getErrorMessage(SeriesDTO seriesToValidate) {
            String errorMessage = null;
            boolean nameNotEmpty = seriesToValidate.getName() != null && seriesToValidate.getName().length() > 0;
            boolean unique = true;
            for (SeriesDTO series : existingSeries) {
                if (series.getName().equals(seriesToValidate.getName())) {
                    unique = false;
                    break;
                }
            }
            if (!nameNotEmpty) {
                errorMessage = stringMessages.pleaseEnterAName();
            } else if (!unique) {
                errorMessage = stringMessages.seriesWithThisNameAlreadyExists();
            }
            if (errorMessage == null) {
                List<FleetDTO> fleetsToValidate = seriesToValidate.getFleets();
                int index = 0;
                boolean fleetNameNotEmpty = true;
                for (FleetDTO fleet : fleetsToValidate) {
                    fleetNameNotEmpty = fleet.getName() != null && fleet.getName().length() > 0;
                    if (!fleetNameNotEmpty) {
                        break;
                    }
                    index++;
                }
                int index2 = 0;
                boolean fleetUnique = true;
                HashSet<String> setToFindDuplicates = new HashSet<String>();
                for (FleetDTO fleet: fleetsToValidate) {
                    if(!setToFindDuplicates.add(fleet.getName())) {
                        fleetUnique = false;
                        break;
                    }
                    index2++;
                }
                if (!fleetNameNotEmpty) {
                    errorMessage = stringMessages.fleet() + " " + (index + 1) + ": " + stringMessages.pleaseEnterAName();
                } else if (!fleetUnique) {
                    errorMessage = stringMessages.fleet() + " " + (index2 + 1) + ": " + stringMessages.fleetWithThisNameAlreadyExists();
                } else {
                    errorMessage = DiscardThresholdBoxes.getErrorMessage(seriesToValidate.getDiscardThresholds(), stringMessages);
                }
            }
            return errorMessage;
        }
    }

    public SeriesWithFleetsCreateDialog(Collection<SeriesDTO> existingSeries, StringMessages stringMessages,
            DialogCallback<SeriesDTO> callback) {
        super(stringMessages.series(), null, stringMessages.ok(), stringMessages.cancel(),  
                new SeriesParameterValidator(stringMessages, existingSeries), callback);
        this.stringMessages = stringMessages;
        this.series = new SeriesDTO();
        
        nameEntryField = createTextBox(null);
        nameEntryField.ensureDebugId("NameTextBox");
        nameEntryField.setVisibleLength(40);
        
        isMedalSeriesCheckbox = createCheckbox(stringMessages.medalSeries());
        isMedalSeriesCheckbox.ensureDebugId("MedalSeriesCheckbox");
        
        startsWithZeroScoreCheckbox = createCheckbox(stringMessages.startsWithZeroScore());
<<<<<<< HEAD
        startsWithZeroScoreCheckbox.ensureDebugId("StartsWithZeroScoreCheckbox");
        
=======
        hasSplitFleetContiguousScoringCheckbox = createCheckbox(stringMessages.hasSplitFleetContiguousScoring());
>>>>>>> 457afc72
        firstColumnIsNonDiscardableCarryForwardCheckbox = createCheckbox(stringMessages.firstRaceIsNonDiscardableCarryForward());
        firstColumnIsNonDiscardableCarryForwardCheckbox.ensureDebugId("StartsWithNonDiscardableCarryForwardCheckbox");
        
        useSeriesResultDiscardingThresholdsCheckbox = createCheckbox(stringMessages.seriesDefinesResultDiscardingRule());
        useSeriesResultDiscardingThresholdsCheckbox.ensureDebugId("DefinesResultDiscardingRulesCheckbox");
        useSeriesResultDiscardingThresholdsCheckbox.addValueChangeHandler(new ValueChangeHandler<Boolean>() {
            @Override
            public void onValueChange(ValueChangeEvent<Boolean> event) {
                discardThresholdBoxes.getWidget().setVisible(event.getValue());
            }
        });
        
        discardThresholdBoxes = new DiscardThresholdBoxes(this, stringMessages);
<<<<<<< HEAD
        Widget widget = discardThresholdBoxes.getWidget();
        widget.ensureDebugId("DiscardThresholdBoxes");
        widget.setVisible(false);
        
        fleetListComposite = FleetListEditorComposite.createExpanded(Arrays.asList(new FleetDTO("Default", 0, null)), stringMessages, resources.removeIcon());
        fleetListComposite.ensureDebugId("FleetListEditorComposite");
=======
        discardThresholdBoxes.getWidget().setVisible(false);
        fleetListComposite = new FleetListEditorComposite(Arrays.asList(new FleetDTO("Default", 0, null)), stringMessages, resources.removeIcon());
>>>>>>> 457afc72
        fleetListComposite.addValueChangeHandler(new ValueChangeHandler<List<FleetDTO>>() {
            @Override
            public void onValueChange(ValueChangeEvent<List<FleetDTO>> event) {
                validate();
            }
        });
    }

    @Override
    protected SeriesDTO getResult() {
        series.setName(nameEntryField.getText());
        series.setMedal(isMedalSeriesCheckbox.getValue());
        series.setStartsWithZeroScore(startsWithZeroScoreCheckbox.getValue());
        series.setSplitFleetContiguousScoring(hasSplitFleetContiguousScoringCheckbox.getValue());
        series.setFirstColumnIsNonDiscardableCarryForward(firstColumnIsNonDiscardableCarryForwardCheckbox.getValue());
        series.setFleets(fleetListComposite.getValue());
        series.setDiscardThresholds(useSeriesResultDiscardingThresholdsCheckbox.getValue() ? discardThresholdBoxes.getDiscardThresholds() : null);
        return series;
    }
    
    @Override
    protected Widget getAdditionalWidget() {
        final VerticalPanel panel = new VerticalPanel();
        Widget additionalWidget = super.getAdditionalWidget();
        if (additionalWidget != null) {
            panel.add(additionalWidget);
        }
        Grid formGrid = new Grid(7, 2);
        panel.add(formGrid);
        formGrid.setWidget(0,  0, new Label(stringMessages.name() + ":"));
        formGrid.setWidget(0, 1, nameEntryField);
        formGrid.setWidget(1, 1, isMedalSeriesCheckbox);
        formGrid.setWidget(2, 1, startsWithZeroScoreCheckbox);
        formGrid.setWidget(3, 1, hasSplitFleetContiguousScoringCheckbox);
        formGrid.setWidget(4, 1, firstColumnIsNonDiscardableCarryForwardCheckbox);
        formGrid.setWidget(5, 1, useSeriesResultDiscardingThresholdsCheckbox);
        formGrid.setWidget(6, 1, discardThresholdBoxes.getWidget());
        
        TabPanel tabPanel = new TabPanel();
        tabPanel.setWidth("100%");
        tabPanel.add(fleetListComposite, stringMessages.fleets());
        tabPanel.selectTab(0);
        panel.add(tabPanel);
        return panel;
    }
    
    @Override
    public void show() {
        super.show();
        nameEntryField.setFocus(true);
    }

}
<|MERGE_RESOLUTION|>--- conflicted
+++ resolved
@@ -1,196 +1,191 @@
-package com.sap.sailing.gwt.ui.adminconsole;
-
-import java.util.ArrayList;
-import java.util.Arrays;
-import java.util.Collection;
-import java.util.HashSet;
-import java.util.List;
-
-import com.google.gwt.core.shared.GWT;
-import com.google.gwt.event.logical.shared.ValueChangeEvent;
-import com.google.gwt.event.logical.shared.ValueChangeHandler;
-import com.google.gwt.user.client.ui.CheckBox;
-import com.google.gwt.user.client.ui.Grid;
-import com.google.gwt.user.client.ui.Label;
-import com.google.gwt.user.client.ui.TabPanel;
-import com.google.gwt.user.client.ui.TextBox;
-import com.google.gwt.user.client.ui.VerticalPanel;
-import com.google.gwt.user.client.ui.Widget;
-import com.sap.sailing.domain.common.dto.FleetDTO;
-import com.sap.sailing.gwt.ui.client.StringMessages;
-import com.sap.sailing.gwt.ui.client.shared.controls.listedit.ListEditorComposite;
-import com.sap.sailing.gwt.ui.shared.SeriesDTO;
-import com.sap.sse.gwt.ui.DataEntryDialog;
-
-public class SeriesWithFleetsCreateDialog extends DataEntryDialog<SeriesDTO> {
-    
-    private static AdminConsoleResources resources = GWT.create(AdminConsoleResources.class);
-
-    private StringMessages stringMessages;
-    private SeriesDTO series;
-
-    private TextBox nameEntryField;
-    private CheckBox isMedalSeriesCheckbox;
-    private CheckBox startsWithZeroScoreCheckbox;
-    private CheckBox hasSplitFleetContiguousScoringCheckbox;
-    private CheckBox firstColumnIsNonDiscardableCarryForwardCheckbox;
-    private CheckBox useSeriesResultDiscardingThresholdsCheckbox;
-    private DiscardThresholdBoxes discardThresholdBoxes;
-    private ListEditorComposite<FleetDTO> fleetListComposite;
-
-    protected static class SeriesParameterValidator implements Validator<SeriesDTO> {
-        private StringMessages stringMessages;
-        private ArrayList<SeriesDTO> existingSeries;
-
-        public SeriesParameterValidator(StringMessages stringConstants, Collection<SeriesDTO> existingSeries) {
-            this.stringMessages = stringConstants;
-            this.existingSeries = new ArrayList<SeriesDTO>(existingSeries);
-        }
-
-        @Override
-        public String getErrorMessage(SeriesDTO seriesToValidate) {
-            String errorMessage = null;
-            boolean nameNotEmpty = seriesToValidate.getName() != null && seriesToValidate.getName().length() > 0;
-            boolean unique = true;
-            for (SeriesDTO series : existingSeries) {
-                if (series.getName().equals(seriesToValidate.getName())) {
-                    unique = false;
-                    break;
-                }
-            }
-            if (!nameNotEmpty) {
-                errorMessage = stringMessages.pleaseEnterAName();
-            } else if (!unique) {
-                errorMessage = stringMessages.seriesWithThisNameAlreadyExists();
-            }
-            if (errorMessage == null) {
-                List<FleetDTO> fleetsToValidate = seriesToValidate.getFleets();
-                int index = 0;
-                boolean fleetNameNotEmpty = true;
-                for (FleetDTO fleet : fleetsToValidate) {
-                    fleetNameNotEmpty = fleet.getName() != null && fleet.getName().length() > 0;
-                    if (!fleetNameNotEmpty) {
-                        break;
-                    }
-                    index++;
-                }
-                int index2 = 0;
-                boolean fleetUnique = true;
-                HashSet<String> setToFindDuplicates = new HashSet<String>();
-                for (FleetDTO fleet: fleetsToValidate) {
-                    if(!setToFindDuplicates.add(fleet.getName())) {
-                        fleetUnique = false;
-                        break;
-                    }
-                    index2++;
-                }
-                if (!fleetNameNotEmpty) {
-                    errorMessage = stringMessages.fleet() + " " + (index + 1) + ": " + stringMessages.pleaseEnterAName();
-                } else if (!fleetUnique) {
-                    errorMessage = stringMessages.fleet() + " " + (index2 + 1) + ": " + stringMessages.fleetWithThisNameAlreadyExists();
-                } else {
-                    errorMessage = DiscardThresholdBoxes.getErrorMessage(seriesToValidate.getDiscardThresholds(), stringMessages);
-                }
-            }
-            return errorMessage;
-        }
-    }
-
-    public SeriesWithFleetsCreateDialog(Collection<SeriesDTO> existingSeries, StringMessages stringMessages,
-            DialogCallback<SeriesDTO> callback) {
-        super(stringMessages.series(), null, stringMessages.ok(), stringMessages.cancel(),  
-                new SeriesParameterValidator(stringMessages, existingSeries), callback);
-        this.stringMessages = stringMessages;
-        this.series = new SeriesDTO();
-        
-        nameEntryField = createTextBox(null);
-        nameEntryField.ensureDebugId("NameTextBox");
-        nameEntryField.setVisibleLength(40);
-        
-        isMedalSeriesCheckbox = createCheckbox(stringMessages.medalSeries());
-        isMedalSeriesCheckbox.ensureDebugId("MedalSeriesCheckbox");
-        
-        startsWithZeroScoreCheckbox = createCheckbox(stringMessages.startsWithZeroScore());
-<<<<<<< HEAD
-        startsWithZeroScoreCheckbox.ensureDebugId("StartsWithZeroScoreCheckbox");
-        
-=======
-        hasSplitFleetContiguousScoringCheckbox = createCheckbox(stringMessages.hasSplitFleetContiguousScoring());
->>>>>>> 457afc72
-        firstColumnIsNonDiscardableCarryForwardCheckbox = createCheckbox(stringMessages.firstRaceIsNonDiscardableCarryForward());
-        firstColumnIsNonDiscardableCarryForwardCheckbox.ensureDebugId("StartsWithNonDiscardableCarryForwardCheckbox");
-        
-        useSeriesResultDiscardingThresholdsCheckbox = createCheckbox(stringMessages.seriesDefinesResultDiscardingRule());
-        useSeriesResultDiscardingThresholdsCheckbox.ensureDebugId("DefinesResultDiscardingRulesCheckbox");
-        useSeriesResultDiscardingThresholdsCheckbox.addValueChangeHandler(new ValueChangeHandler<Boolean>() {
-            @Override
-            public void onValueChange(ValueChangeEvent<Boolean> event) {
-                discardThresholdBoxes.getWidget().setVisible(event.getValue());
-            }
-        });
-        
-        discardThresholdBoxes = new DiscardThresholdBoxes(this, stringMessages);
-<<<<<<< HEAD
-        Widget widget = discardThresholdBoxes.getWidget();
-        widget.ensureDebugId("DiscardThresholdBoxes");
-        widget.setVisible(false);
-        
-        fleetListComposite = FleetListEditorComposite.createExpanded(Arrays.asList(new FleetDTO("Default", 0, null)), stringMessages, resources.removeIcon());
-        fleetListComposite.ensureDebugId("FleetListEditorComposite");
-=======
-        discardThresholdBoxes.getWidget().setVisible(false);
-        fleetListComposite = new FleetListEditorComposite(Arrays.asList(new FleetDTO("Default", 0, null)), stringMessages, resources.removeIcon());
->>>>>>> 457afc72
-        fleetListComposite.addValueChangeHandler(new ValueChangeHandler<List<FleetDTO>>() {
-            @Override
-            public void onValueChange(ValueChangeEvent<List<FleetDTO>> event) {
-                validate();
-            }
-        });
-    }
-
-    @Override
-    protected SeriesDTO getResult() {
-        series.setName(nameEntryField.getText());
-        series.setMedal(isMedalSeriesCheckbox.getValue());
-        series.setStartsWithZeroScore(startsWithZeroScoreCheckbox.getValue());
-        series.setSplitFleetContiguousScoring(hasSplitFleetContiguousScoringCheckbox.getValue());
-        series.setFirstColumnIsNonDiscardableCarryForward(firstColumnIsNonDiscardableCarryForwardCheckbox.getValue());
-        series.setFleets(fleetListComposite.getValue());
-        series.setDiscardThresholds(useSeriesResultDiscardingThresholdsCheckbox.getValue() ? discardThresholdBoxes.getDiscardThresholds() : null);
-        return series;
-    }
-    
-    @Override
-    protected Widget getAdditionalWidget() {
-        final VerticalPanel panel = new VerticalPanel();
-        Widget additionalWidget = super.getAdditionalWidget();
-        if (additionalWidget != null) {
-            panel.add(additionalWidget);
-        }
-        Grid formGrid = new Grid(7, 2);
-        panel.add(formGrid);
-        formGrid.setWidget(0,  0, new Label(stringMessages.name() + ":"));
-        formGrid.setWidget(0, 1, nameEntryField);
-        formGrid.setWidget(1, 1, isMedalSeriesCheckbox);
-        formGrid.setWidget(2, 1, startsWithZeroScoreCheckbox);
-        formGrid.setWidget(3, 1, hasSplitFleetContiguousScoringCheckbox);
-        formGrid.setWidget(4, 1, firstColumnIsNonDiscardableCarryForwardCheckbox);
-        formGrid.setWidget(5, 1, useSeriesResultDiscardingThresholdsCheckbox);
-        formGrid.setWidget(6, 1, discardThresholdBoxes.getWidget());
-        
-        TabPanel tabPanel = new TabPanel();
-        tabPanel.setWidth("100%");
-        tabPanel.add(fleetListComposite, stringMessages.fleets());
-        tabPanel.selectTab(0);
-        panel.add(tabPanel);
-        return panel;
-    }
-    
-    @Override
-    public void show() {
-        super.show();
-        nameEntryField.setFocus(true);
-    }
-
-}
+package com.sap.sailing.gwt.ui.adminconsole;
+
+import java.util.ArrayList;
+import java.util.Arrays;
+import java.util.Collection;
+import java.util.HashSet;
+import java.util.List;
+
+import com.google.gwt.core.shared.GWT;
+import com.google.gwt.event.logical.shared.ValueChangeEvent;
+import com.google.gwt.event.logical.shared.ValueChangeHandler;
+import com.google.gwt.user.client.ui.CheckBox;
+import com.google.gwt.user.client.ui.Grid;
+import com.google.gwt.user.client.ui.Label;
+import com.google.gwt.user.client.ui.TabPanel;
+import com.google.gwt.user.client.ui.TextBox;
+import com.google.gwt.user.client.ui.VerticalPanel;
+import com.google.gwt.user.client.ui.Widget;
+import com.sap.sailing.domain.common.dto.FleetDTO;
+import com.sap.sailing.gwt.ui.client.StringMessages;
+import com.sap.sailing.gwt.ui.client.shared.controls.listedit.ListEditorComposite;
+import com.sap.sailing.gwt.ui.shared.SeriesDTO;
+import com.sap.sse.gwt.ui.DataEntryDialog;
+
+public class SeriesWithFleetsCreateDialog extends DataEntryDialog<SeriesDTO> {
+    
+    private static AdminConsoleResources resources = GWT.create(AdminConsoleResources.class);
+
+    private StringMessages stringMessages;
+    private SeriesDTO series;
+
+    private TextBox nameEntryField;
+    private CheckBox isMedalSeriesCheckbox;
+    private CheckBox startsWithZeroScoreCheckbox;
+    private CheckBox hasSplitFleetContiguousScoringCheckbox;
+    private CheckBox firstColumnIsNonDiscardableCarryForwardCheckbox;
+    private CheckBox useSeriesResultDiscardingThresholdsCheckbox;
+    private DiscardThresholdBoxes discardThresholdBoxes;
+    private ListEditorComposite<FleetDTO> fleetListComposite;
+
+    protected static class SeriesParameterValidator implements Validator<SeriesDTO> {
+        private StringMessages stringMessages;
+        private ArrayList<SeriesDTO> existingSeries;
+
+        public SeriesParameterValidator(StringMessages stringConstants, Collection<SeriesDTO> existingSeries) {
+            this.stringMessages = stringConstants;
+            this.existingSeries = new ArrayList<SeriesDTO>(existingSeries);
+        }
+
+        @Override
+        public String getErrorMessage(SeriesDTO seriesToValidate) {
+            String errorMessage = null;
+            boolean nameNotEmpty = seriesToValidate.getName() != null && seriesToValidate.getName().length() > 0;
+            boolean unique = true;
+            for (SeriesDTO series : existingSeries) {
+                if (series.getName().equals(seriesToValidate.getName())) {
+                    unique = false;
+                    break;
+                }
+            }
+            if (!nameNotEmpty) {
+                errorMessage = stringMessages.pleaseEnterAName();
+            } else if (!unique) {
+                errorMessage = stringMessages.seriesWithThisNameAlreadyExists();
+            }
+            if (errorMessage == null) {
+                List<FleetDTO> fleetsToValidate = seriesToValidate.getFleets();
+                int index = 0;
+                boolean fleetNameNotEmpty = true;
+                for (FleetDTO fleet : fleetsToValidate) {
+                    fleetNameNotEmpty = fleet.getName() != null && fleet.getName().length() > 0;
+                    if (!fleetNameNotEmpty) {
+                        break;
+                    }
+                    index++;
+                }
+                int index2 = 0;
+                boolean fleetUnique = true;
+                HashSet<String> setToFindDuplicates = new HashSet<String>();
+                for (FleetDTO fleet: fleetsToValidate) {
+                    if(!setToFindDuplicates.add(fleet.getName())) {
+                        fleetUnique = false;
+                        break;
+                    }
+                    index2++;
+                }
+                if (!fleetNameNotEmpty) {
+                    errorMessage = stringMessages.fleet() + " " + (index + 1) + ": " + stringMessages.pleaseEnterAName();
+                } else if (!fleetUnique) {
+                    errorMessage = stringMessages.fleet() + " " + (index2 + 1) + ": " + stringMessages.fleetWithThisNameAlreadyExists();
+                } else {
+                    errorMessage = DiscardThresholdBoxes.getErrorMessage(seriesToValidate.getDiscardThresholds(), stringMessages);
+                }
+            }
+            return errorMessage;
+        }
+    }
+
+    public SeriesWithFleetsCreateDialog(Collection<SeriesDTO> existingSeries, StringMessages stringMessages,
+            DialogCallback<SeriesDTO> callback) {
+        super(stringMessages.series(), null, stringMessages.ok(), stringMessages.cancel(),  
+                new SeriesParameterValidator(stringMessages, existingSeries), callback);
+        this.stringMessages = stringMessages;
+        this.series = new SeriesDTO();
+        
+        nameEntryField = createTextBox(null);
+        nameEntryField.ensureDebugId("NameTextBox");
+        nameEntryField.setVisibleLength(40);
+        
+        isMedalSeriesCheckbox = createCheckbox(stringMessages.medalSeries());
+        isMedalSeriesCheckbox.ensureDebugId("MedalSeriesCheckbox");
+        
+        startsWithZeroScoreCheckbox = createCheckbox(stringMessages.startsWithZeroScore());
+        startsWithZeroScoreCheckbox.ensureDebugId("StartsWithZeroScoreCheckbox");
+        
+        hasSplitFleetContiguousScoringCheckbox = createCheckbox(stringMessages.hasSplitFleetContiguousScoring());
+        hasSplitFleetContiguousScoringCheckbox.ensureDebugId("HasSplitFleetContiguousScoringCheckbox");
+        
+        firstColumnIsNonDiscardableCarryForwardCheckbox = createCheckbox(stringMessages.firstRaceIsNonDiscardableCarryForward());
+        firstColumnIsNonDiscardableCarryForwardCheckbox.ensureDebugId("StartsWithNonDiscardableCarryForwardCheckbox");
+        
+        useSeriesResultDiscardingThresholdsCheckbox = createCheckbox(stringMessages.seriesDefinesResultDiscardingRule());
+        useSeriesResultDiscardingThresholdsCheckbox.ensureDebugId("DefinesResultDiscardingRulesCheckbox");
+        useSeriesResultDiscardingThresholdsCheckbox.addValueChangeHandler(new ValueChangeHandler<Boolean>() {
+            @Override
+            public void onValueChange(ValueChangeEvent<Boolean> event) {
+                discardThresholdBoxes.getWidget().setVisible(event.getValue());
+            }
+        });
+        
+        discardThresholdBoxes = new DiscardThresholdBoxes(this, stringMessages);
+        Widget widget = discardThresholdBoxes.getWidget();
+        widget.ensureDebugId("DiscardThresholdBoxes");
+        widget.setVisible(false);
+        
+        fleetListComposite = new FleetListEditorComposite(Arrays.asList(new FleetDTO("Default", 0, null)), stringMessages, resources.removeIcon());
+        fleetListComposite.ensureDebugId("FleetListEditorComposite");
+        fleetListComposite.addValueChangeHandler(new ValueChangeHandler<List<FleetDTO>>() {
+            
+            @Override
+            public void onValueChange(ValueChangeEvent<List<FleetDTO>> event) {
+                validate();
+            }
+        });
+    }
+
+    @Override
+    protected SeriesDTO getResult() {
+        series.setName(nameEntryField.getText());
+        series.setMedal(isMedalSeriesCheckbox.getValue());
+        series.setStartsWithZeroScore(startsWithZeroScoreCheckbox.getValue());
+        series.setSplitFleetContiguousScoring(hasSplitFleetContiguousScoringCheckbox.getValue());
+        series.setFirstColumnIsNonDiscardableCarryForward(firstColumnIsNonDiscardableCarryForwardCheckbox.getValue());
+        series.setFleets(fleetListComposite.getValue());
+        series.setDiscardThresholds(useSeriesResultDiscardingThresholdsCheckbox.getValue() ? discardThresholdBoxes.getDiscardThresholds() : null);
+        return series;
+    }
+    
+    @Override
+    protected Widget getAdditionalWidget() {
+        final VerticalPanel panel = new VerticalPanel();
+        Widget additionalWidget = super.getAdditionalWidget();
+        if (additionalWidget != null) {
+            panel.add(additionalWidget);
+        }
+        Grid formGrid = new Grid(7, 2);
+        panel.add(formGrid);
+        formGrid.setWidget(0,  0, new Label(stringMessages.name() + ":"));
+        formGrid.setWidget(0, 1, nameEntryField);
+        formGrid.setWidget(1, 1, isMedalSeriesCheckbox);
+        formGrid.setWidget(2, 1, startsWithZeroScoreCheckbox);
+        formGrid.setWidget(3, 1, hasSplitFleetContiguousScoringCheckbox);
+        formGrid.setWidget(4, 1, firstColumnIsNonDiscardableCarryForwardCheckbox);
+        formGrid.setWidget(5, 1, useSeriesResultDiscardingThresholdsCheckbox);
+        formGrid.setWidget(6, 1, discardThresholdBoxes.getWidget());
+        
+        TabPanel tabPanel = new TabPanel();
+        tabPanel.setWidth("100%");
+        tabPanel.add(fleetListComposite, stringMessages.fleets());
+        tabPanel.selectTab(0);
+        panel.add(tabPanel);
+        return panel;
+    }
+    
+    @Override
+    public void show() {
+        super.show();
+        nameEntryField.setFocus(true);
+    }
+
+}