package com.sap.sailing.gwt.home.client.place.event.regatta.tabs;

import com.google.gwt.core.client.GWT;
import com.google.gwt.uibinder.client.UiBinder;
import com.google.gwt.uibinder.client.UiField;
import com.google.gwt.user.client.ui.AcceptsOneWidget;
import com.google.gwt.user.client.ui.Composite;
import com.google.gwt.user.client.ui.HTMLPanel;
import com.sap.sailing.gwt.common.client.controls.tabbar.TabView;
import com.sap.sailing.gwt.home.client.place.event.overview.EventOverviewStage;
import com.sap.sailing.gwt.home.client.place.event.partials.raceListLive.RacesListLive;
import com.sap.sailing.gwt.home.client.place.event.regatta.EventRegattaView;
import com.sap.sailing.gwt.home.client.place.event.regatta.EventRegattaView.Presenter;
import com.sap.sailing.gwt.home.client.place.event.regatta.RegattaTabView;
import com.sap.sailing.gwt.home.client.place.event.regatta.tabs.reload.RefreshManager;
import com.sap.sailing.gwt.ui.shared.dispatch.event.GetEventOverviewStageAction;
import com.sap.sailing.gwt.ui.shared.dispatch.event.GetLiveRacesForRegattaAction;
<<<<<<< HEAD
import com.sap.sailing.gwt.ui.shared.eventview.EventViewDTO.EventType;
=======
>>>>>>> 41e44b42

/**
 * Created by pgtaboada on 25.11.14.
 */
public class RegattaOverviewTabView extends Composite implements RegattaTabView<RegattaOverviewPlace> {

    public RegattaOverviewTabView() {
    }

    @Override
    public Class<RegattaOverviewPlace> getPlaceClassForActivation() {
        return RegattaOverviewPlace.class;
    }
    
    @Override
    public TabView.State getState() {
<<<<<<< HEAD
        return currentPresenter.getCtx().getEventDTO().getType() == EventType.MULTI_REGATTA ? TabView.State.NOT_AVAILABLE_SHOW_NEXT_AVAILABLE
                : TabView.State.VISIBLE;
=======
        // Made not available until we have something to show
        // TODO: implement backend and required UI
        // return currentPresenter.getCtx().getEventDTO().getType() == EventType.MULTI_REGATTA ?
        // TabView.State.NOT_AVAILABLE_SHOW_NEXT_AVAILABLE
        // : TabView.State.VISIBLE;
        return TabView.State.NOT_AVAILABLE_SHOW_NEXT_AVAILABLE;
>>>>>>> 41e44b42
    }

    @Override
    public void start(RegattaOverviewPlace myPlace, AcceptsOneWidget contentArea) {
        racesListLive = new RacesListLive(currentPresenter, false);
        stage = new EventOverviewStage(currentPresenter);

        initWidget(ourUiBinder.createAndBindUi(this));
        
        // TODO CF
        RefreshManager refreshManager = new RefreshManager(this, currentPresenter.getDispatch());

        // TODO regatta specific depending on event type
        refreshManager.add(stage, new GetEventOverviewStageAction(currentPresenter.getCtx().getEventDTO().getId()));
        refreshManager.add(racesListLive, new GetLiveRacesForRegattaAction(currentPresenter.getCtx().getEventDTO()
                .getId(), currentPresenter.getCtx().getRegattaId()));

        contentArea.setWidget(this);
    }

    @Override
    public void stop() {

    }

    interface MyBinder extends UiBinder<HTMLPanel, RegattaOverviewTabView> {
    }

    private static MyBinder ourUiBinder = GWT.create(MyBinder.class);
    private Presenter currentPresenter;
    
    @UiField(provided = true)
    RacesListLive racesListLive;
    @UiField(provided = true) EventOverviewStage stage;

    @Override
    public RegattaOverviewPlace placeToFire() {
        return new RegattaOverviewPlace(currentPresenter.getCtx());
    }

    @Override
    public void setPresenter(EventRegattaView.Presenter currentPresenter) {
        this.currentPresenter = currentPresenter;

    }

}<|MERGE_RESOLUTION|>--- conflicted
+++ resolved
@@ -15,10 +15,6 @@
 import com.sap.sailing.gwt.home.client.place.event.regatta.tabs.reload.RefreshManager;
 import com.sap.sailing.gwt.ui.shared.dispatch.event.GetEventOverviewStageAction;
 import com.sap.sailing.gwt.ui.shared.dispatch.event.GetLiveRacesForRegattaAction;
-<<<<<<< HEAD
-import com.sap.sailing.gwt.ui.shared.eventview.EventViewDTO.EventType;
-=======
->>>>>>> 41e44b42
 
 /**
  * Created by pgtaboada on 25.11.14.
@@ -35,17 +31,12 @@
     
     @Override
     public TabView.State getState() {
-<<<<<<< HEAD
-        return currentPresenter.getCtx().getEventDTO().getType() == EventType.MULTI_REGATTA ? TabView.State.NOT_AVAILABLE_SHOW_NEXT_AVAILABLE
-                : TabView.State.VISIBLE;
-=======
         // Made not available until we have something to show
         // TODO: implement backend and required UI
         // return currentPresenter.getCtx().getEventDTO().getType() == EventType.MULTI_REGATTA ?
         // TabView.State.NOT_AVAILABLE_SHOW_NEXT_AVAILABLE
         // : TabView.State.VISIBLE;
         return TabView.State.NOT_AVAILABLE_SHOW_NEXT_AVAILABLE;
->>>>>>> 41e44b42
     }
 
     @Override
