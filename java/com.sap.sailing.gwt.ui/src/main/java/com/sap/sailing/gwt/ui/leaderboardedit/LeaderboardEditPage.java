package com.sap.sailing.gwt.ui.leaderboardedit;

import java.util.List;

import com.google.gwt.core.client.GWT;
import com.google.gwt.user.client.Window;
<<<<<<< HEAD
import com.google.gwt.user.client.rpc.ServiceDefTarget;
=======
import com.google.gwt.user.client.rpc.AsyncCallback;
>>>>>>> d9dfc97d
import com.google.gwt.user.client.ui.Label;
import com.google.gwt.user.client.ui.RootPanel;
import com.sap.sailing.gwt.ui.actions.AsyncActionsExecutor;
import com.sap.sailing.gwt.ui.client.AbstractEntryPoint;
import com.sap.sailing.gwt.ui.client.LogoAndTitlePanel;
import com.sap.sailing.gwt.ui.client.MarkedAsyncCallback;
import com.sap.sailing.gwt.ui.client.RemoteServiceMappingConstants;
import com.sap.sailing.gwt.ui.client.SailingService;
import com.sap.sailing.gwt.ui.client.SailingServiceAsync;

public class LeaderboardEditPage extends AbstractEntryPoint {
    private final SailingServiceAsync sailingService = GWT.create(SailingService.class);
    
    @Override
    protected void doOnModuleLoad() {
        super.doOnModuleLoad();
<<<<<<< HEAD
        
        registerASyncService((ServiceDefTarget) sailingService, RemoteServiceMappingConstants.sailingServiceRemotePath);

        sailingService.getLeaderboardNames(new MarkedAsyncCallback<List<String>>() {
            @Override
            public void handleSuccess(List<String> leaderboardNames) {
                String leaderboardName = Window.Location.getParameter("name");
                if (leaderboardNames.contains(leaderboardName)) {
                    LogoAndTitlePanel logoAndTitlePanel = new LogoAndTitlePanel(stringMessages.editScores(), stringMessages, LeaderboardEditPage.this);
                    logoAndTitlePanel.addStyleName("LogoAndTitlePanel");
                    // TODO: Here happens something async. We have to use the semaphore for ui tests.
                    EditableLeaderboardPanel leaderboardPanel = new EditableLeaderboardPanel(sailingService, new AsyncActionsExecutor(), leaderboardName, null,
                            LeaderboardEditPage.this, stringMessages, userAgent);
                    leaderboardPanel.ensureDebugId("EditableLeaderboardPanel");
                    RootPanel.get().add(logoAndTitlePanel);
                    RootPanel.get().add(leaderboardPanel);
                } else {
                    RootPanel.get().add(new Label(stringMessages.noSuchLeaderboard()));
                }
            }
            @Override
            public void handleFailure(Throwable t) {
                reportError("Error trying to obtain list of leaderboard names: "+t.getMessage());
            }
        });
=======
        sailingService.getLeaderboardNames(new MarkedAsyncCallback<List<String>>(
                new AsyncCallback<List<String>>() {
                    @Override
                    public void onSuccess(List<String> leaderboardNames) {
                        String leaderboardName = Window.Location.getParameter("name");
                        if (leaderboardNames.contains(leaderboardName)) {
                            LogoAndTitlePanel logoAndTitlePanel = new LogoAndTitlePanel(stringMessages.editScores(), stringMessages, LeaderboardEditPage.this);
                            logoAndTitlePanel.addStyleName("LogoAndTitlePanel");
                            EditableLeaderboardPanel leaderboardPanel = new EditableLeaderboardPanel(sailingService, new AsyncActionsExecutor(), leaderboardName, null,
                                    LeaderboardEditPage.this, stringMessages, userAgent);
                            leaderboardPanel.ensureDebugId("EditableLeaderboardPanel");
                            RootPanel.get().add(logoAndTitlePanel);
                            RootPanel.get().add(leaderboardPanel);
                        } else {
                            RootPanel.get().add(new Label(stringMessages.noSuchLeaderboard()));
                        }
                    }
                    @Override
                    public void onFailure(Throwable t) {
                        reportError("Error trying to obtain list of leaderboard names: "+t.getMessage());
                    }
                }));
>>>>>>> d9dfc97d
    }

}
<|MERGE_RESOLUTION|>--- conflicted
+++ resolved
@@ -1,80 +1,52 @@
-package com.sap.sailing.gwt.ui.leaderboardedit;
-
-import java.util.List;
-
-import com.google.gwt.core.client.GWT;
-import com.google.gwt.user.client.Window;
-<<<<<<< HEAD
-import com.google.gwt.user.client.rpc.ServiceDefTarget;
-=======
-import com.google.gwt.user.client.rpc.AsyncCallback;
->>>>>>> d9dfc97d
-import com.google.gwt.user.client.ui.Label;
-import com.google.gwt.user.client.ui.RootPanel;
-import com.sap.sailing.gwt.ui.actions.AsyncActionsExecutor;
-import com.sap.sailing.gwt.ui.client.AbstractEntryPoint;
-import com.sap.sailing.gwt.ui.client.LogoAndTitlePanel;
-import com.sap.sailing.gwt.ui.client.MarkedAsyncCallback;
-import com.sap.sailing.gwt.ui.client.RemoteServiceMappingConstants;
-import com.sap.sailing.gwt.ui.client.SailingService;
-import com.sap.sailing.gwt.ui.client.SailingServiceAsync;
-
-public class LeaderboardEditPage extends AbstractEntryPoint {
-    private final SailingServiceAsync sailingService = GWT.create(SailingService.class);
-    
-    @Override
-    protected void doOnModuleLoad() {
-        super.doOnModuleLoad();
-<<<<<<< HEAD
-        
-        registerASyncService((ServiceDefTarget) sailingService, RemoteServiceMappingConstants.sailingServiceRemotePath);
-
-        sailingService.getLeaderboardNames(new MarkedAsyncCallback<List<String>>() {
-            @Override
-            public void handleSuccess(List<String> leaderboardNames) {
-                String leaderboardName = Window.Location.getParameter("name");
-                if (leaderboardNames.contains(leaderboardName)) {
-                    LogoAndTitlePanel logoAndTitlePanel = new LogoAndTitlePanel(stringMessages.editScores(), stringMessages, LeaderboardEditPage.this);
-                    logoAndTitlePanel.addStyleName("LogoAndTitlePanel");
-                    // TODO: Here happens something async. We have to use the semaphore for ui tests.
-                    EditableLeaderboardPanel leaderboardPanel = new EditableLeaderboardPanel(sailingService, new AsyncActionsExecutor(), leaderboardName, null,
-                            LeaderboardEditPage.this, stringMessages, userAgent);
-                    leaderboardPanel.ensureDebugId("EditableLeaderboardPanel");
-                    RootPanel.get().add(logoAndTitlePanel);
-                    RootPanel.get().add(leaderboardPanel);
-                } else {
-                    RootPanel.get().add(new Label(stringMessages.noSuchLeaderboard()));
-                }
-            }
-            @Override
-            public void handleFailure(Throwable t) {
-                reportError("Error trying to obtain list of leaderboard names: "+t.getMessage());
-            }
-        });
-=======
-        sailingService.getLeaderboardNames(new MarkedAsyncCallback<List<String>>(
-                new AsyncCallback<List<String>>() {
-                    @Override
-                    public void onSuccess(List<String> leaderboardNames) {
-                        String leaderboardName = Window.Location.getParameter("name");
-                        if (leaderboardNames.contains(leaderboardName)) {
-                            LogoAndTitlePanel logoAndTitlePanel = new LogoAndTitlePanel(stringMessages.editScores(), stringMessages, LeaderboardEditPage.this);
-                            logoAndTitlePanel.addStyleName("LogoAndTitlePanel");
-                            EditableLeaderboardPanel leaderboardPanel = new EditableLeaderboardPanel(sailingService, new AsyncActionsExecutor(), leaderboardName, null,
-                                    LeaderboardEditPage.this, stringMessages, userAgent);
-                            leaderboardPanel.ensureDebugId("EditableLeaderboardPanel");
-                            RootPanel.get().add(logoAndTitlePanel);
-                            RootPanel.get().add(leaderboardPanel);
-                        } else {
-                            RootPanel.get().add(new Label(stringMessages.noSuchLeaderboard()));
-                        }
-                    }
-                    @Override
-                    public void onFailure(Throwable t) {
-                        reportError("Error trying to obtain list of leaderboard names: "+t.getMessage());
-                    }
-                }));
->>>>>>> d9dfc97d
-    }
-
-}
+package com.sap.sailing.gwt.ui.leaderboardedit;
+
+import java.util.List;
+
+import com.google.gwt.core.client.GWT;
+import com.google.gwt.user.client.Window;
+import com.google.gwt.user.client.rpc.ServiceDefTarget;
+import com.google.gwt.user.client.rpc.AsyncCallback;
+import com.google.gwt.user.client.ui.Label;
+import com.google.gwt.user.client.ui.RootPanel;
+import com.sap.sailing.gwt.ui.actions.AsyncActionsExecutor;
+import com.sap.sailing.gwt.ui.client.AbstractEntryPoint;
+import com.sap.sailing.gwt.ui.client.LogoAndTitlePanel;
+import com.sap.sailing.gwt.ui.client.MarkedAsyncCallback;
+import com.sap.sailing.gwt.ui.client.RemoteServiceMappingConstants;
+import com.sap.sailing.gwt.ui.client.SailingService;
+import com.sap.sailing.gwt.ui.client.SailingServiceAsync;
+
+public class LeaderboardEditPage extends AbstractEntryPoint {
+    private final SailingServiceAsync sailingService = GWT.create(SailingService.class);
+    
+    @Override
+    protected void doOnModuleLoad() {
+        super.doOnModuleLoad();
+        
+        registerASyncService((ServiceDefTarget) sailingService, RemoteServiceMappingConstants.sailingServiceRemotePath);
+
+        sailingService.getLeaderboardNames(new MarkedAsyncCallback<List<String>>(
+                new AsyncCallback<List<String>>() {
+            @Override
+            public void onSuccess(List<String> leaderboardNames) {
+                String leaderboardName = Window.Location.getParameter("name");
+                if (leaderboardNames.contains(leaderboardName)) {
+                    LogoAndTitlePanel logoAndTitlePanel = new LogoAndTitlePanel(stringMessages.editScores(), stringMessages, LeaderboardEditPage.this);
+                    logoAndTitlePanel.addStyleName("LogoAndTitlePanel");
+                    EditableLeaderboardPanel leaderboardPanel = new EditableLeaderboardPanel(sailingService, new AsyncActionsExecutor(), leaderboardName, null,
+                            LeaderboardEditPage.this, stringMessages, userAgent);
+                    leaderboardPanel.ensureDebugId("EditableLeaderboardPanel");
+                    RootPanel.get().add(logoAndTitlePanel);
+                    RootPanel.get().add(leaderboardPanel);
+                } else {
+                    RootPanel.get().add(new Label(stringMessages.noSuchLeaderboard()));
+                }
+            }
+            @Override
+            public void onFailure(Throwable t) {
+                reportError("Error trying to obtain list of leaderboard names: "+t.getMessage());
+            }
+        }));
+    }
+
+}