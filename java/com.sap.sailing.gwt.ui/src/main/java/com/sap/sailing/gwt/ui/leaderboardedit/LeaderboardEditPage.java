package com.sap.sailing.gwt.ui.leaderboardedit;

import java.util.List;
import java.util.logging.Level;
import java.util.logging.Logger;

import com.google.gwt.dom.client.Style.Unit;
import com.google.gwt.user.client.rpc.AsyncCallback;
import com.google.gwt.user.client.ui.DockLayoutPanel;
import com.google.gwt.user.client.ui.Label;
import com.google.gwt.user.client.ui.RootLayoutPanel;
import com.google.gwt.user.client.ui.RootPanel;
import com.google.gwt.user.client.ui.ScrollPanel;
import com.google.gwt.user.client.ui.Widget;
import com.sap.sailing.domain.common.DetailType;
import com.sap.sailing.domain.common.security.Permission;
import com.sap.sailing.domain.common.security.SailingPermissionsForRoleProvider;
import com.sap.sailing.gwt.common.authentication.FixedSailingAuthentication;
import com.sap.sailing.gwt.common.authentication.SAPSailingHeaderWithAuthentication;
import com.sap.sailing.gwt.common.communication.routing.ProvidesLeaderboardRouting;
import com.sap.sailing.gwt.settings.client.leaderboardedit.LeaderboardEditContextDefinition;
import com.sap.sailing.gwt.ui.client.AbstractSailingEntryPoint;
import com.sap.sailing.gwt.ui.leaderboard.LeaderboardEntryPoint;
import com.sap.sse.gwt.client.async.AsyncActionsExecutor;
import com.sap.sse.gwt.client.async.MarkedAsyncCallback;
import com.sap.sse.gwt.settings.SettingsToUrlSerializer;
import com.sap.sse.security.ui.authentication.decorator.AuthorizedContentDecorator;
import com.sap.sse.security.ui.authentication.decorator.WidgetFactory;
import com.sap.sse.security.ui.authentication.generic.GenericAuthentication;
import com.sap.sse.security.ui.authentication.generic.GenericAuthorizedContentDecorator;
import com.sap.sse.security.ui.authentication.generic.sapheader.SAPHeaderWithAuthentication;

public class LeaderboardEditPage extends AbstractSailingEntryPoint implements ProvidesLeaderboardRouting {
    private static final Logger logger = Logger.getLogger(LeaderboardEntryPoint.class.getName());
    private String leaderboardName;
    
    @Override
    protected void doOnModuleLoad() {
        super.doOnModuleLoad();
        
        final LeaderboardEditContextDefinition settings = new SettingsToUrlSerializer()
                .deserializeFromCurrentLocation(new LeaderboardEditContextDefinition());
        leaderboardName = settings.getLeaderboardName();
        getSailingService().getLeaderboardNames(new MarkedAsyncCallback<List<String>>(
                new AsyncCallback<List<String>>() {
            @Override
            public void onSuccess(List<String> leaderboardNames) {
                if (leaderboardNames.contains(leaderboardName)) {
<<<<<<< HEAD
                    sailingService.getAvailableDetailTypesForLeaderboard(leaderboardName, null, new AsyncCallback<Iterable<DetailType>>() {
=======
                    getSailingService().getAvailableDetailTypesForLeaderboard(leaderboardName, new AsyncCallback<Iterable<DetailType>>() {
>>>>>>> ed0e43a9

                        @Override
                        public void onFailure(Throwable caught) {
                            logger.log(Level.SEVERE, "Could not load detailtypes", caught);
                        }

                        @Override
                        public void onSuccess(Iterable<DetailType> result) {
                            SAPHeaderWithAuthentication header = initHeader();
                            GenericAuthentication genericSailingAuthentication = new FixedSailingAuthentication(getUserService(), header.getAuthenticationMenuView());
                            AuthorizedContentDecorator authorizedContentDecorator = new GenericAuthorizedContentDecorator(genericSailingAuthentication);
                            authorizedContentDecorator.setPermissionToCheck(Permission.MANAGE_LEADERBOARD_RESULTS, SailingPermissionsForRoleProvider.INSTANCE);
                            authorizedContentDecorator.setContentWidgetFactory(new WidgetFactory() {
                                @Override
                                public Widget get() {
                                    EditableLeaderboardPanel leaderboardPanel = new EditableLeaderboardPanel(getSailingService(), new AsyncActionsExecutor(), leaderboardName, null,
                                            LeaderboardEditPage.this, getStringMessages(), userAgent, result);
                                    leaderboardPanel.ensureDebugId("EditableLeaderboardPanel");
                                    return leaderboardPanel;
                                }
                            });
                            
                            DockLayoutPanel mainPanel = new DockLayoutPanel(Unit.PX);
                            RootLayoutPanel.get().add(mainPanel);
                            mainPanel.addNorth(header, 75);
                            mainPanel.add(new ScrollPanel(authorizedContentDecorator));
                        }
                    });
                } else {
                    RootPanel.get().add(new Label(getStringMessages().noSuchLeaderboard()));
                }
            }
            @Override
            public void onFailure(Throwable t) {
                reportError("Error trying to obtain list of leaderboard names: "+t.getMessage());
            }
        }));
    }

    private SAPHeaderWithAuthentication initHeader() {
        SAPSailingHeaderWithAuthentication header = new SAPSailingHeaderWithAuthentication(getStringMessages().editScores());
//        header.getElement().getStyle().setPosition(Position.FIXED);
//        header.getElement().getStyle().setTop(0, Unit.PX);
        header.getElement().getStyle().setWidth(100, Unit.PCT);
        return header;
    }

    @Override
    public String getLeaderboardName() {
        return leaderboardName;
    }
}<|MERGE_RESOLUTION|>--- conflicted
+++ resolved
@@ -46,11 +46,7 @@
             @Override
             public void onSuccess(List<String> leaderboardNames) {
                 if (leaderboardNames.contains(leaderboardName)) {
-<<<<<<< HEAD
-                    sailingService.getAvailableDetailTypesForLeaderboard(leaderboardName, null, new AsyncCallback<Iterable<DetailType>>() {
-=======
-                    getSailingService().getAvailableDetailTypesForLeaderboard(leaderboardName, new AsyncCallback<Iterable<DetailType>>() {
->>>>>>> ed0e43a9
+                    getSailingService().getAvailableDetailTypesForLeaderboard(leaderboardName, null, new AsyncCallback<Iterable<DetailType>>() {
 
                         @Override
                         public void onFailure(Throwable caught) {
