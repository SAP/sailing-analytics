--- conflicted
+++ resolved
@@ -1,4 +1,3 @@
-<<<<<<< HEAD
 package com.sap.sailing.gwt.ui.leaderboardedit;
 
 import java.util.List;
@@ -13,7 +12,7 @@
 
 public class LeaderboardEditPage extends AbstractEntryPoint {
     @Override
-    protected void doOnModuleLoad() {    
+    protected void doOnModuleLoad() {
         super.doOnModuleLoad();
         sailingService.getLeaderboardNames(new AsyncCallback<List<String>>() {
             @Override
@@ -37,45 +36,4 @@
         });
     }
 
-}
-=======
-package com.sap.sailing.gwt.ui.leaderboardedit;
-
-import java.util.List;
-
-import com.google.gwt.user.client.Window;
-import com.google.gwt.user.client.rpc.AsyncCallback;
-import com.google.gwt.user.client.ui.Label;
-import com.google.gwt.user.client.ui.RootPanel;
-import com.sap.sailing.gwt.ui.actions.AsyncActionsExecutor;
-import com.sap.sailing.gwt.ui.client.AbstractEntryPoint;
-import com.sap.sailing.gwt.ui.client.LogoAndTitlePanel;
-
-public class LeaderboardEditPage extends AbstractEntryPoint {
-    @Override
-    public void onModuleLoad() {
-        super.onModuleLoad();
-        sailingService.getLeaderboardNames(new AsyncCallback<List<String>>() {
-            @Override
-            public void onSuccess(List<String> leaderboardNames) {
-                String leaderboardName = Window.Location.getParameter("name");
-                if (leaderboardNames.contains(leaderboardName)) {
-                    LogoAndTitlePanel logoAndTitlePanel = new LogoAndTitlePanel(stringMessages.editScores(), stringMessages);
-                    logoAndTitlePanel.addStyleName("LogoAndTitlePanel");
-                    EditableLeaderboardPanel leaderboardPanel = new EditableLeaderboardPanel(sailingService, new AsyncActionsExecutor(), leaderboardName, null,
-                            LeaderboardEditPage.this, stringMessages, userAgent);
-                    RootPanel.get().add(logoAndTitlePanel);
-                    RootPanel.get().add(leaderboardPanel);
-                } else {
-                    RootPanel.get().add(new Label(stringMessages.noSuchLeaderboard()));
-                }
-            }
-            @Override
-            public void onFailure(Throwable t) {
-                reportError("Error trying to obtain list of leaderboard names: "+t.getMessage());
-            }
-        });
-    }
-
-}
->>>>>>> c393031c
+}