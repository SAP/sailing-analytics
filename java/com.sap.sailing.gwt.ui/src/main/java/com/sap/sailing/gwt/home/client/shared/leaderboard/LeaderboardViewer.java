package com.sap.sailing.gwt.home.client.shared.leaderboard;

import java.util.List;

import com.google.gwt.user.client.rpc.AsyncCallback;
import com.google.gwt.user.client.ui.FlowPanel;
import com.sap.sailing.domain.common.RaceIdentifier;
import com.sap.sailing.gwt.ui.client.CompetitorSelectionModel;
import com.sap.sailing.gwt.ui.client.ErrorReporter;
import com.sap.sailing.gwt.ui.client.SailingServiceAsync;
import com.sap.sailing.gwt.ui.client.StringMessages;
import com.sap.sailing.gwt.ui.leaderboard.LeaderboardPanel;
import com.sap.sailing.gwt.ui.leaderboard.LeaderboardSettings;
import com.sap.sse.gwt.client.async.AsyncActionsExecutor;
import com.sap.sse.gwt.client.async.MarkedAsyncCallback;
import com.sap.sse.gwt.client.player.Timer;
import com.sap.sse.gwt.client.useragent.UserAgentDetails;

/**
 * A viewer for a single leaderboard and a leaderboard chart.
 * @author Frank Mittag (c163874)
 *
 */
public class LeaderboardViewer extends AbstractLeaderboardViewer {
    private LeaderboardPanel overallLeaderboardPanel;
    
    public LeaderboardViewer(final SailingServiceAsync sailingService, final AsyncActionsExecutor asyncActionsExecutor,
            final Timer timer, final LeaderboardSettings leaderboardSettings, final RaceIdentifier preselectedRace,
            final String leaderboardGroupName, String leaderboardName, final ErrorReporter errorReporter,
            final StringMessages stringMessages, final UserAgentDetails userAgent, boolean showRaceDetails, 
            boolean autoExpandLastRaceColumn, boolean showOverallLeaderboard) {
        this(new CompetitorSelectionModel(/* hasMultiSelection */true), sailingService, asyncActionsExecutor, timer,
                leaderboardSettings, preselectedRace, leaderboardGroupName, leaderboardName, errorReporter,
                stringMessages, userAgent, showRaceDetails, autoExpandLastRaceColumn, showOverallLeaderboard);
    }

    private LeaderboardViewer(CompetitorSelectionModel competitorSelectionModel,
            final SailingServiceAsync sailingService, final AsyncActionsExecutor asyncActionsExecutor,
            final Timer timer, final LeaderboardSettings leaderboardSettings, final RaceIdentifier preselectedRace,
            final String leaderboardGroupName, String leaderboardName, final ErrorReporter errorReporter,
            final StringMessages stringMessages, final UserAgentDetails userAgent, boolean showRaceDetails,
            boolean autoExpandLastRaceColumn, boolean showOverallLeaderboard) {
        super(competitorSelectionModel, asyncActionsExecutor, timer, stringMessages, new LeaderboardPanel(
                sailingService, asyncActionsExecutor, leaderboardSettings, preselectedRace,
                competitorSelectionModel, timer, leaderboardGroupName, leaderboardName, errorReporter,
<<<<<<< HEAD
                stringMessages, userAgent, showRaceDetails, /* competitorSearchTextBox */ null, /* showSelectionCheckbox */ true, /* raceTimesInfoProvider */null, autoExpandLastRaceColumn, /* adjustTimerDelay */
                true));
=======
                stringMessages, userAgent, showRaceDetails, /* raceTimesInfoProvider */null, /*showSelectionCheckbox*/false, null,
                autoExpandLastRaceColumn, /* adjustTimerDelay */true, false, false));
>>>>>>> 81bf2ed1
        final FlowPanel mainPanel = new FlowPanel();
        setWidget(mainPanel);

        mainPanel.add(getLeaderboardPanel());

        overallLeaderboardPanel = null;
        if(showOverallLeaderboard) {
            sailingService.getOverallLeaderboardNamesContaining(leaderboardName, new MarkedAsyncCallback<List<String>>(
                    new AsyncCallback<List<String>>() {
                        @Override
                        public void onSuccess(List<String> result) {
                            if(result.size() == 1) {
                                String overallLeaderboardName = result.get(0);
                                overallLeaderboardPanel = new LeaderboardPanel(sailingService, asyncActionsExecutor,
                                        leaderboardSettings, preselectedRace, competitorSelectionProvider, timer,
                                        leaderboardGroupName, overallLeaderboardName, errorReporter, stringMessages, userAgent,
<<<<<<< HEAD
                                        false, /* competitorSearchTextBox */ null, /* showSelectionCheckbox */ true, /* raceTimesInfoProvider */null, false,  /* adjustTimerDelay */ true);
=======
                                        /*showRaceDetails*/false, null, /*showSelectionCheckbox*/true, null, /*autoExpandLastRaceColumn*/false,
                                        /*adjustTimerDelay*/true, /*autoApplyTopNFilter*/false, false);
>>>>>>> 81bf2ed1
                                mainPanel.add(overallLeaderboardPanel);
                                addComponentToNavigationMenu(overallLeaderboardPanel, true, stringMessages.seriesLeaderboard(),
                                        /* hasSettingsWhenComponentIsInvisible*/ true);
                            }
                        }
                        
                        @Override
                        public void onFailure(Throwable caught) {
                            // DO NOTHING
                        }
            }));
        }
    }
}<|MERGE_RESOLUTION|>--- conflicted
+++ resolved
@@ -43,13 +43,8 @@
         super(competitorSelectionModel, asyncActionsExecutor, timer, stringMessages, new LeaderboardPanel(
                 sailingService, asyncActionsExecutor, leaderboardSettings, preselectedRace,
                 competitorSelectionModel, timer, leaderboardGroupName, leaderboardName, errorReporter,
-<<<<<<< HEAD
                 stringMessages, userAgent, showRaceDetails, /* competitorSearchTextBox */ null, /* showSelectionCheckbox */ true, /* raceTimesInfoProvider */null, autoExpandLastRaceColumn, /* adjustTimerDelay */
-                true));
-=======
-                stringMessages, userAgent, showRaceDetails, /* raceTimesInfoProvider */null, /*showSelectionCheckbox*/false, null,
-                autoExpandLastRaceColumn, /* adjustTimerDelay */true, false, false));
->>>>>>> 81bf2ed1
+                true, false, false));
         final FlowPanel mainPanel = new FlowPanel();
         setWidget(mainPanel);
 
@@ -66,12 +61,8 @@
                                 overallLeaderboardPanel = new LeaderboardPanel(sailingService, asyncActionsExecutor,
                                         leaderboardSettings, preselectedRace, competitorSelectionProvider, timer,
                                         leaderboardGroupName, overallLeaderboardName, errorReporter, stringMessages, userAgent,
-<<<<<<< HEAD
-                                        false, /* competitorSearchTextBox */ null, /* showSelectionCheckbox */ true, /* raceTimesInfoProvider */null, false,  /* adjustTimerDelay */ true);
-=======
-                                        /*showRaceDetails*/false, null, /*showSelectionCheckbox*/true, null, /*autoExpandLastRaceColumn*/false,
-                                        /*adjustTimerDelay*/true, /*autoApplyTopNFilter*/false, false);
->>>>>>> 81bf2ed1
+                                        false, /* competitorSearchTextBox */ null, /* showSelectionCheckbox */ true, /* raceTimesInfoProvider */null, false, 
+                                        /* adjustTimerDelay */ true, /*autoApplyTopNFilter*/false, false);
                                 mainPanel.add(overallLeaderboardPanel);
                                 addComponentToNavigationMenu(overallLeaderboardPanel, true, stringMessages.seriesLeaderboard(),
                                         /* hasSettingsWhenComponentIsInvisible*/ true);
