package com.sap.sailing.gwt.autoplay.client.nodes;

import java.util.ArrayList;
import java.util.Arrays;
import java.util.Date;
import java.util.Map;

import com.google.gwt.user.client.rpc.AsyncCallback;
import com.sap.sailing.domain.common.DetailType;
import com.sap.sailing.domain.common.RegattaAndRaceIdentifier;
import com.sap.sailing.gwt.autoplay.client.app.AutoPlayClientFactory;
import com.sap.sailing.gwt.autoplay.client.app.AutoplayPerspectiveLifecycle;
import com.sap.sailing.gwt.autoplay.client.app.AutoplayPerspectiveOwnSettings;
import com.sap.sailing.gwt.autoplay.client.events.AutoPlayHeaderEvent;
import com.sap.sailing.gwt.autoplay.client.nodes.base.FiresPlaceNode;
import com.sap.sailing.gwt.autoplay.client.places.screens.liveraceloop.raceboard.LiveRaceWithRaceboardPlace;
import com.sap.sailing.gwt.autoplay.client.utils.AutoplayHelper;
import com.sap.sailing.gwt.settings.client.raceboard.RaceBoardPerspectiveOwnSettings;
import com.sap.sailing.gwt.ui.client.MediaServiceAsync;
import com.sap.sailing.gwt.ui.client.RaceTimesInfoProvider;
import com.sap.sailing.gwt.ui.client.RaceTimesInfoProviderListener;
import com.sap.sailing.gwt.ui.client.SailingServiceAsync;
import com.sap.sailing.gwt.ui.client.StringMessages;
import com.sap.sailing.gwt.ui.raceboard.RaceBoardPanel;
import com.sap.sailing.gwt.ui.shared.RaceTimesInfoDTO;
import com.sap.sailing.gwt.ui.shared.RaceboardDataDTO;
import com.sap.sse.common.impl.MillisecondsTimePoint;
import com.sap.sse.gwt.client.player.Timer;
import com.sap.sse.gwt.client.player.Timer.PlayModes;
import com.sap.sse.gwt.client.shared.perspective.PerspectiveCompositeSettings;
import com.sap.sse.security.ui.client.UserService;

public class LiveRaceBoardNode extends FiresPlaceNode implements RaceTimesInfoProviderListener {
    private static final long RACETIME_UPDATE_INTERVAL = 3000l;
    private static final long TIMER_ADVANCE_STEPSIZE = /* delayBetweenAutoAdvancesInMilliseconds */1000l;
    private static final long REFRESH_INTERVAL_IN_MILLIS_RACEBOARD = 1000;
    private final AutoPlayClientFactory cf;
    private final Timer raceboardTimer;
    private final RaceTimesInfoProvider raceTimesInfoProvider;


    public LiveRaceBoardNode(AutoPlayClientFactory cf) {
        super(LiveRaceBoardNode.class.getName());
        this.cf = cf;
        SailingServiceAsync sailingService = cf.getSailingService();

        raceboardTimer = new Timer(PlayModes.Live, TIMER_ADVANCE_STEPSIZE);
        raceboardTimer.setRefreshInterval(REFRESH_INTERVAL_IN_MILLIS_RACEBOARD);
        raceboardTimer.play();
        raceTimesInfoProvider = new RaceTimesInfoProvider(sailingService, AutoplayHelper.asyncActionsExecutor,
                cf.getErrorReporter(),
                new ArrayList<RegattaAndRaceIdentifier>(), RACETIME_UPDATE_INTERVAL);
        raceTimesInfoProvider.addRaceTimesInfoProviderListener(this);

    }

    public void onStart() {
        raceboardTimer.setTime(MillisecondsTimePoint.now().asMillis());
        raceboardTimer.play();
        raceTimesInfoProvider.addRaceIdentifier(cf.getAutoPlayCtxSignalError().getLifeOrPreLiveRace(), true);

        PerspectiveCompositeSettings<AutoplayPerspectiveOwnSettings> settings = cf.getAutoPlayCtxSignalError().getAutoplaySettings();
        AutoplayPerspectiveLifecycle autoplayLifecycle = cf.getAutoPlayCtxSignalError().getAutoplayLifecycle();
        UserService userService = cf.getUserService();
        SailingServiceAsync sailingService = cf.getSailingService();
        MediaServiceAsync mediaService = cf.getMediaService();
        AsyncCallback<RaceboardDataDTO> raceBoardDataCallback = new AsyncCallback<RaceboardDataDTO>() {
            @Override
            public void onSuccess(RaceboardDataDTO result) {
                PerspectiveCompositeSettings<RaceBoardPerspectiveOwnSettings> raceboardSettings = settings
                        .findSettingsByComponentId(autoplayLifecycle.getRaceboardLifecycle().getComponentId());
                RaceBoardPanel raceboardPerspective = new RaceBoardPanel(null, null,
                        autoplayLifecycle.getRaceboardLifecycle(), raceboardSettings, sailingService, mediaService,
                        userService, AutoplayHelper.asyncActionsExecutor, result.getCompetitorAndTheirBoats(),
                        raceboardTimer,
                        cf.getAutoPlayCtxSignalError().getLifeOrPreLiveRace(), cf.getAutoPlayCtxSignalError().getContextDefinition().getLeaderboardName(),
                        /** leaderboardGroupName */
                        null, /** eventId */
                        null, cf.getErrorReporter(), StringMessages.INSTANCE, null, raceTimesInfoProvider, true, false,
<<<<<<< HEAD
                        Arrays.asList(DetailType.values()), result.getLeaderboard(), result.getRace(), result.getTrackingConnectorInfo(), /*raceboardContextDefinition*/ null);
=======
                        Arrays.asList(DetailType.values()), result.getLeaderboard(), result.getRace(), result.getTrackingConnectorInfo(), cf.getSailingServiceWrite());
>>>>>>> 7d0e37bd
                setPlaceToGo(new LiveRaceWithRaceboardPlace(raceboardPerspective));
                firePlaceChangeAndStartTimer();
                getBus().fireEvent(new AutoPlayHeaderEvent(cf.getAutoPlayCtxSignalError().getLifeOrPreLiveRace().getRegattaName(),
                        cf.getAutoPlayCtxSignalError().getLifeOrPreLiveRace().getRaceName()));
            }

            @Override
            public void onFailure(Throwable caught) {
                cf.getErrorReporter().reportError("Error while loading data for raceboard: " + caught.getMessage());
                getBus().fireEvent(new AutoPlayHeaderEvent("", ""));
            }
        };
        sailingService.getRaceboardData(cf.getAutoPlayCtxSignalError().getLifeOrPreLiveRace().getRegattaName(),
                cf.getAutoPlayCtxSignalError().getLifeOrPreLiveRace().getRaceName(), cf.getAutoPlayCtxSignalError().getContextDefinition().getLeaderboardName(), null,
                null, raceBoardDataCallback);
    };

    @Override
    public void raceTimesInfosReceived(Map<RegattaAndRaceIdentifier, RaceTimesInfoDTO> raceTimesInfo,
            long clientTimeWhenRequestWasSent, Date serverTimeDuringRequest, long clientTimeWhenResponseWasReceived) {
        raceboardTimer.adjustClientServerOffset(clientTimeWhenRequestWasSent, serverTimeDuringRequest,
                clientTimeWhenResponseWasReceived);
    }

    @Override
    public void onStop() {
        raceboardTimer.pause();
        raceboardTimer.reset();
    }
}<|MERGE_RESOLUTION|>--- conflicted
+++ resolved
@@ -77,11 +77,9 @@
                         /** leaderboardGroupName */
                         null, /** eventId */
                         null, cf.getErrorReporter(), StringMessages.INSTANCE, null, raceTimesInfoProvider, true, false,
-<<<<<<< HEAD
-                        Arrays.asList(DetailType.values()), result.getLeaderboard(), result.getRace(), result.getTrackingConnectorInfo(), /*raceboardContextDefinition*/ null);
-=======
-                        Arrays.asList(DetailType.values()), result.getLeaderboard(), result.getRace(), result.getTrackingConnectorInfo(), cf.getSailingServiceWrite());
->>>>>>> 7d0e37bd
+                        Arrays.asList(DetailType.values()), result.getLeaderboard(), result.getRace(),
+                        result.getTrackingConnectorInfo(), cf.getSailingServiceWrite(),
+                        /* raceboardContextDefinition */ null);
                 setPlaceToGo(new LiveRaceWithRaceboardPlace(raceboardPerspective));
                 firePlaceChangeAndStartTimer();
                 getBus().fireEvent(new AutoPlayHeaderEvent(cf.getAutoPlayCtxSignalError().getLifeOrPreLiveRace().getRegattaName(),
