package com.sap.sailing.gwt.ui.adminconsole;

import com.google.gwt.core.client.GWT;
import com.google.gwt.user.cellview.client.ColumnSortEvent.ListHandler;
import com.sap.sailing.gwt.ui.client.SailingServiceAsync;
import com.sap.sailing.gwt.ui.client.StringMessages;
import com.sap.sse.gwt.adminconsole.AdminConsoleTableResources;
import com.sap.sse.gwt.client.ErrorReporter;
import com.sap.sse.gwt.client.celltable.EntityIdentityComparator;
import com.sap.sse.gwt.client.celltable.RefreshableSelectionModel;

/**
 * The {@link #getTable() table} created and wrapped by this object offers already a {@link ListHandler} for sorting.
 * Subclasses can obtain the table's default column sort handler created by this class's constructor by calling
 * {@link #getColumnSortHandler}. The table is wrapped by a panel that can be obtained using {@link #asWidget()}
 * and which contains, if requested, the pager widget underneath the table.
 */
<<<<<<< HEAD
public abstract class TableWrapper<T, S extends RefreshableSelectionModel<T>>
extends com.sap.sse.gwt.client.celltable.TableWrapper<T, S, StringMessages, AdminConsoleTableResources> {
    protected final SailingServiceAsync sailingService;

    public TableWrapper(SailingServiceAsync sailingService, final StringMessages stringMessages, ErrorReporter errorReporter,
            boolean multiSelection, boolean enablePager, EntityIdentityComparator<T> entityIdentityComparator) {
        super(stringMessages, errorReporter, multiSelection, enablePager, entityIdentityComparator, GWT.create(AdminConsoleTableResources.class));
        this.sailingService = sailingService;
=======
public abstract class TableWrapper<T, S extends RefreshableSelectionModel<T>> implements IsWidget {
    /**
     * If the {@code enablePager} constructur argument is set to {@code true} then this many entries are shown
     * at most on one page, and users will have to flip through the pages one by one.
     */
    protected static final int DEFAULT_PAGING_SIZE = 100;
    
    protected final FlushableCellTable<T> table;
    private S selectionModel;
    protected ListDataProvider<T> dataProvider;
    protected VerticalPanel mainPanel;
    protected final SailingServiceAsync sailingService;
    protected final ErrorReporter errorReporter;
    protected final StringMessages stringMessages;
    private final boolean multiSelection;
    private SelectionCheckboxColumn<T> selectionCheckboxColumn;
    private final EntityIdentityComparator<T> entityIdentityComparator;

    protected final AdminConsoleTableResources tableRes = GWT.create(AdminConsoleTableResources.class);
    private final ListHandler<T> columnSortHandler;
    
    @Override
    public Widget asWidget() {
        return mainPanel;
    }

    /**
     * @param entityIdentityComparator
     *            {@link EntityIdentityComparator} to create a {@link RefreshableSelectionModel}
     */
    public TableWrapper(SailingServiceAsync sailingService, final StringMessages stringMessages,
            ErrorReporter errorReporter, boolean multiSelection, boolean enablePager,
            EntityIdentityComparator<T> entityIdentityComparator) {
        this(sailingService, stringMessages, errorReporter, multiSelection, enablePager, DEFAULT_PAGING_SIZE,
                entityIdentityComparator);
    }

    /**
     * @param entityIdentityComparator
     *            {@link EntityIdentityComparator} to create a {@link RefreshableSelectionModel}
     */
    public TableWrapper(SailingServiceAsync sailingService, final StringMessages stringMessages,
            ErrorReporter errorReporter, boolean multiSelection, boolean enablePager, int pagingSize,
            EntityIdentityComparator<T> entityIdentityComparator) {
        this.entityIdentityComparator = entityIdentityComparator;
        this.multiSelection = multiSelection;
        this.sailingService = sailingService;
        this.errorReporter = errorReporter;
        this.stringMessages = stringMessages;
        table = new FlushableCellTable<T>(10000, tableRes);
        table.ensureDebugId("WrappedTable");
        this.dataProvider = new ListDataProvider<T>();
        this.columnSortHandler = new ListHandler<T>(dataProvider.getList());
        table.addColumnSortHandler(this.columnSortHandler);
        registerSelectionModelOnNewDataProvider(dataProvider);
        mainPanel = new VerticalPanel();
        dataProvider.addDataDisplay(table);
        mainPanel.add(table);
        if (enablePager) {
            table.setPageSize(pagingSize);
            SimplePager pager = new SimplePager() {
                protected String createText() {
                    HasRows display = getDisplay();
                    Range range = display.getVisibleRange();
                    int pageStart = range.getStart() + 1;
                    int pageSize = range.getLength();
                    int dataSize = display.getRowCount();
                    int endIndex = Math.min(dataSize, pageStart + pageSize - 1);
                    endIndex = Math.max(pageStart, endIndex);
                    boolean exact = display.isRowCountExact();
                    return stringMessages.pagerStateInfo(pageStart, endIndex, dataSize, exact);
                }
            };
            pager.setDisplay(table);
            mainPanel.add(pager);
        }
    }
    
    public ListHandler<T> getColumnSortHandler() {
        return columnSortHandler;
    }

    public CellTable<T> getTable() {
        return table;
    }
    
    public S getSelectionModel() {
        return selectionModel;
    }
    
    public ListDataProvider<T> getDataProvider() {
        return dataProvider;
    }
    
    public void refresh(Iterable<T> newItems) {
        dataProvider.getList().clear();
        Util.addAll(newItems, dataProvider.getList());
        dataProvider.flush();
    }
    
    /**
     * This method allows you to change the data base for the {@link RefreshableSelectionModel}. This can, e.g., be useful
     * if the table wrapped by this object is filtered through an {@link AbstractFilterablePanel} that has an
     * {@link AbstractFilterablePanel#getAll() all} data structure of which the table displays only a subset, but selection
     * shall be kept across filtering, based on all records available so that removing the filter will restore the previous
     * selection again.
     * 
     * @param dataProvider
     *            {@link ListDataProvider} as data base for the {@link RefreshableSelectionModel}.
     */
    public void registerSelectionModelOnNewDataProvider(ListDataProvider<T> dataProvider) {
        this.dataProvider = dataProvider;
        if (multiSelection) {
            if (selectionCheckboxColumn != null) {
                table.removeColumn(selectionCheckboxColumn);
            }
            selectionCheckboxColumn = new SelectionCheckboxColumn<T>(
                    tableRes.cellTableStyle().cellTableCheckboxSelected(),
                    tableRes.cellTableStyle().cellTableCheckboxDeselected(),
                    tableRes.cellTableStyle().cellTableCheckboxColumnCell(), entityIdentityComparator, dataProvider,
                    table);
            columnSortHandler.setComparator(selectionCheckboxColumn, selectionCheckboxColumn.getComparator());
            @SuppressWarnings("unchecked")
            S typedSelectionModel = (S) selectionCheckboxColumn.getSelectionModel();
            selectionModel = typedSelectionModel;
            table.setSelectionModel(selectionModel, selectionCheckboxColumn.getSelectionManager());
            table.addColumn(selectionCheckboxColumn, selectionCheckboxColumn.getHeader());
        } else {
            @SuppressWarnings("unchecked")
            S typedSelectionModel = (S) new RefreshableSingleSelectionModel<T>(entityIdentityComparator, dataProvider);
            selectionModel = typedSelectionModel;
            table.setSelectionModel(selectionModel);
        }
>>>>>>> c2afc5fc
    }
}<|MERGE_RESOLUTION|>--- conflicted
+++ resolved
@@ -15,46 +15,11 @@
  * {@link #getColumnSortHandler}. The table is wrapped by a panel that can be obtained using {@link #asWidget()}
  * and which contains, if requested, the pager widget underneath the table.
  */
-<<<<<<< HEAD
 public abstract class TableWrapper<T, S extends RefreshableSelectionModel<T>>
 extends com.sap.sse.gwt.client.celltable.TableWrapper<T, S, StringMessages, AdminConsoleTableResources> {
+    protected static final int DEFAULT_PAGING_SIZE = 100;
     protected final SailingServiceAsync sailingService;
 
-    public TableWrapper(SailingServiceAsync sailingService, final StringMessages stringMessages, ErrorReporter errorReporter,
-            boolean multiSelection, boolean enablePager, EntityIdentityComparator<T> entityIdentityComparator) {
-        super(stringMessages, errorReporter, multiSelection, enablePager, entityIdentityComparator, GWT.create(AdminConsoleTableResources.class));
-        this.sailingService = sailingService;
-=======
-public abstract class TableWrapper<T, S extends RefreshableSelectionModel<T>> implements IsWidget {
-    /**
-     * If the {@code enablePager} constructur argument is set to {@code true} then this many entries are shown
-     * at most on one page, and users will have to flip through the pages one by one.
-     */
-    protected static final int DEFAULT_PAGING_SIZE = 100;
-    
-    protected final FlushableCellTable<T> table;
-    private S selectionModel;
-    protected ListDataProvider<T> dataProvider;
-    protected VerticalPanel mainPanel;
-    protected final SailingServiceAsync sailingService;
-    protected final ErrorReporter errorReporter;
-    protected final StringMessages stringMessages;
-    private final boolean multiSelection;
-    private SelectionCheckboxColumn<T> selectionCheckboxColumn;
-    private final EntityIdentityComparator<T> entityIdentityComparator;
-
-    protected final AdminConsoleTableResources tableRes = GWT.create(AdminConsoleTableResources.class);
-    private final ListHandler<T> columnSortHandler;
-    
-    @Override
-    public Widget asWidget() {
-        return mainPanel;
-    }
-
-    /**
-     * @param entityIdentityComparator
-     *            {@link EntityIdentityComparator} to create a {@link RefreshableSelectionModel}
-     */
     public TableWrapper(SailingServiceAsync sailingService, final StringMessages stringMessages,
             ErrorReporter errorReporter, boolean multiSelection, boolean enablePager,
             EntityIdentityComparator<T> entityIdentityComparator) {
@@ -69,95 +34,7 @@
     public TableWrapper(SailingServiceAsync sailingService, final StringMessages stringMessages,
             ErrorReporter errorReporter, boolean multiSelection, boolean enablePager, int pagingSize,
             EntityIdentityComparator<T> entityIdentityComparator) {
-        this.entityIdentityComparator = entityIdentityComparator;
-        this.multiSelection = multiSelection;
         this.sailingService = sailingService;
-        this.errorReporter = errorReporter;
-        this.stringMessages = stringMessages;
-        table = new FlushableCellTable<T>(10000, tableRes);
-        table.ensureDebugId("WrappedTable");
-        this.dataProvider = new ListDataProvider<T>();
-        this.columnSortHandler = new ListHandler<T>(dataProvider.getList());
-        table.addColumnSortHandler(this.columnSortHandler);
-        registerSelectionModelOnNewDataProvider(dataProvider);
-        mainPanel = new VerticalPanel();
-        dataProvider.addDataDisplay(table);
-        mainPanel.add(table);
-        if (enablePager) {
             table.setPageSize(pagingSize);
-            SimplePager pager = new SimplePager() {
-                protected String createText() {
-                    HasRows display = getDisplay();
-                    Range range = display.getVisibleRange();
-                    int pageStart = range.getStart() + 1;
-                    int pageSize = range.getLength();
-                    int dataSize = display.getRowCount();
-                    int endIndex = Math.min(dataSize, pageStart + pageSize - 1);
-                    endIndex = Math.max(pageStart, endIndex);
-                    boolean exact = display.isRowCountExact();
-                    return stringMessages.pagerStateInfo(pageStart, endIndex, dataSize, exact);
-                }
-            };
-            pager.setDisplay(table);
-            mainPanel.add(pager);
-        }
-    }
-    
-    public ListHandler<T> getColumnSortHandler() {
-        return columnSortHandler;
-    }
-
-    public CellTable<T> getTable() {
-        return table;
-    }
-    
-    public S getSelectionModel() {
-        return selectionModel;
-    }
-    
-    public ListDataProvider<T> getDataProvider() {
-        return dataProvider;
-    }
-    
-    public void refresh(Iterable<T> newItems) {
-        dataProvider.getList().clear();
-        Util.addAll(newItems, dataProvider.getList());
-        dataProvider.flush();
-    }
-    
-    /**
-     * This method allows you to change the data base for the {@link RefreshableSelectionModel}. This can, e.g., be useful
-     * if the table wrapped by this object is filtered through an {@link AbstractFilterablePanel} that has an
-     * {@link AbstractFilterablePanel#getAll() all} data structure of which the table displays only a subset, but selection
-     * shall be kept across filtering, based on all records available so that removing the filter will restore the previous
-     * selection again.
-     * 
-     * @param dataProvider
-     *            {@link ListDataProvider} as data base for the {@link RefreshableSelectionModel}.
-     */
-    public void registerSelectionModelOnNewDataProvider(ListDataProvider<T> dataProvider) {
-        this.dataProvider = dataProvider;
-        if (multiSelection) {
-            if (selectionCheckboxColumn != null) {
-                table.removeColumn(selectionCheckboxColumn);
-            }
-            selectionCheckboxColumn = new SelectionCheckboxColumn<T>(
-                    tableRes.cellTableStyle().cellTableCheckboxSelected(),
-                    tableRes.cellTableStyle().cellTableCheckboxDeselected(),
-                    tableRes.cellTableStyle().cellTableCheckboxColumnCell(), entityIdentityComparator, dataProvider,
-                    table);
-            columnSortHandler.setComparator(selectionCheckboxColumn, selectionCheckboxColumn.getComparator());
-            @SuppressWarnings("unchecked")
-            S typedSelectionModel = (S) selectionCheckboxColumn.getSelectionModel();
-            selectionModel = typedSelectionModel;
-            table.setSelectionModel(selectionModel, selectionCheckboxColumn.getSelectionManager());
-            table.addColumn(selectionCheckboxColumn, selectionCheckboxColumn.getHeader());
-        } else {
-            @SuppressWarnings("unchecked")
-            S typedSelectionModel = (S) new RefreshableSingleSelectionModel<T>(entityIdentityComparator, dataProvider);
-            selectionModel = typedSelectionModel;
-            table.setSelectionModel(selectionModel);
-        }
->>>>>>> c2afc5fc
     }
 }