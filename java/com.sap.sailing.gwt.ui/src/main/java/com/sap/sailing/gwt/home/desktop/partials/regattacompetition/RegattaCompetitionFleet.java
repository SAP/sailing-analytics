--- conflicted
+++ resolved
@@ -1,8 +1,4 @@
 package com.sap.sailing.gwt.home.desktop.partials.regattacompetition;
-
-import java.util.HashMap;
-import java.util.Map;
-import java.util.Map.Entry;
 
 import com.google.gwt.core.client.GWT;
 import com.google.gwt.dom.client.DivElement;
@@ -10,16 +6,11 @@
 import com.google.gwt.dom.client.Style.Display;
 import com.google.gwt.uibinder.client.UiBinder;
 import com.google.gwt.uibinder.client.UiField;
-<<<<<<< HEAD
 import com.sap.sailing.gwt.home.shared.partials.regattacompetition.AbstractRegattaCompetitionFleet;
 import com.sap.sailing.gwt.home.shared.partials.regattacompetition.RegattaCompetitionView.RegattaCompetitionRaceView;
-=======
-import com.google.gwt.user.client.ui.Widget;
->>>>>>> 235a3f60
 import com.sap.sailing.gwt.ui.client.StringMessages;
 import com.sap.sailing.gwt.ui.shared.dispatch.event.RaceCompetitionFormatFleetDTO;
 import com.sap.sailing.gwt.ui.shared.race.SimpleRaceMetadataDTO;
-import com.sap.sse.common.filter.Filter;
 
 public class RegattaCompetitionFleet extends AbstractRegattaCompetitionFleet {
 
@@ -34,40 +25,12 @@
     @UiField DivElement competitorCountUi;
     @UiField DivElement racesContainerUi;
     
-    private Map<RegattaCompetitionFleetRace, SimpleRaceMetadataDTO> raceWidgetToDtoMap = new HashMap<>();
-
     public RegattaCompetitionFleet(RaceCompetitionFormatFleetDTO fleet) {
-<<<<<<< HEAD
         super(fleet);
         this.competitorCountUi.setInnerText(StringMessages.INSTANCE.competitorsCount(fleet.getCompetitorCount()));
         this.competitorCountUi.getStyle().setDisplay(fleet.getCompetitorCount() == 0 ? Display.NONE : Display.BLOCK);
-=======
-        setElement(uiBinder.createAndBindUi(this));
-        this.competitorCountUi.setInnerText(I18N.competitorsCount(fleet.getCompetitorCount()));
-        this.competitorCountUi.getStyle().setDisplay(fleet.getCompetitorCount() == 0 ? Display.NONE : Display.BLOCK);
-        if (fleet.getFleet() != null) {
-            fleetNameUi.setInnerText(fleet.getFleet().getFleetName());
-            fleetCornerUi.getStyle().setProperty("borderTopColor", fleet.getFleet().getFleetColor());
-            if (fleet.getFleet().isDefaultFleet()) {
-                addStyleName(RegattaCompetitionResources.INSTANCE.css().default_fleet());
-            } else {
-                getElement().getStyle().setBackgroundColor(getBackgroundColor(fleet.getFleet()));
-            }
-        }
->>>>>>> 235a3f60
     }
     
-    public boolean applyFilter(Filter<SimpleRaceMetadataDTO> racesFilter) {
-        boolean fleetVisible = false;
-        for (Entry<RegattaCompetitionFleetRace, SimpleRaceMetadataDTO> entry : raceWidgetToDtoMap.entrySet()) {
-            boolean raceVisible = racesFilter.matches(entry.getValue());
-            entry.getKey().setVisible(raceVisible);
-            fleetVisible |= raceVisible;
-        }
-        setVisible(fleetVisible);
-        return fleetVisible;
-    }
-
     @Override
     public RegattaCompetitionRaceView addRaceView(SimpleRaceMetadataDTO race, String raceViewerUrl) {
         RegattaCompetitionFleetRace raceView = new RegattaCompetitionFleetRace(race, raceViewerUrl);
