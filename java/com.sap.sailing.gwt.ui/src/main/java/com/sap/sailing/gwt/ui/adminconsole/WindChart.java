--- conflicted
+++ resolved
@@ -1,304 +1,296 @@
-package com.sap.sailing.gwt.ui.adminconsole;
-
-import java.util.Date;
-import java.util.HashMap;
-import java.util.HashSet;
-import java.util.List;
-import java.util.Map;
-import java.util.Set;
-
-import org.moxieapps.gwt.highcharts.client.Axis;
-import org.moxieapps.gwt.highcharts.client.Chart;
-import org.moxieapps.gwt.highcharts.client.ChartSubtitle;
-import org.moxieapps.gwt.highcharts.client.ChartTitle;
-import org.moxieapps.gwt.highcharts.client.Legend;
-import org.moxieapps.gwt.highcharts.client.Point;
-import org.moxieapps.gwt.highcharts.client.Series;
-import org.moxieapps.gwt.highcharts.client.ToolTip;
-import org.moxieapps.gwt.highcharts.client.ToolTipData;
-import org.moxieapps.gwt.highcharts.client.ToolTipFormatter;
-import org.moxieapps.gwt.highcharts.client.plotOptions.LinePlotOptions;
-import org.moxieapps.gwt.highcharts.client.plotOptions.Marker;
-
-import com.google.gwt.i18n.client.DateTimeFormat;
-import com.google.gwt.i18n.client.NumberFormat;
-import com.google.gwt.user.client.rpc.AsyncCallback;
-import com.google.gwt.user.client.ui.SimplePanel;
-import com.google.gwt.user.client.ui.Widget;
-import com.sap.sailing.domain.common.RaceIdentifier;
-import com.sap.sailing.domain.common.WindSource;
-import com.sap.sailing.gwt.ui.client.ErrorReporter;
-import com.sap.sailing.gwt.ui.client.RaceSelectionChangeListener;
-import com.sap.sailing.gwt.ui.client.RaceSelectionProvider;
-import com.sap.sailing.gwt.ui.client.SailingServiceAsync;
-import com.sap.sailing.gwt.ui.client.StringMessages;
-import com.sap.sailing.gwt.ui.client.TimeListener;
-import com.sap.sailing.gwt.ui.client.Timer;
-import com.sap.sailing.gwt.ui.client.Timer.PlayModes;
-import com.sap.sailing.gwt.ui.shared.WindDTO;
-import com.sap.sailing.gwt.ui.shared.WindInfoForRaceDTO;
-import com.sap.sailing.gwt.ui.shared.WindTrackInfoDTO;
-import com.sap.sailing.gwt.ui.shared.components.Component;
-import com.sap.sailing.gwt.ui.shared.components.SettingsDialogComponent;
-
-public class WindChart implements Component<WindChartSettings>, RaceSelectionChangeListener, TimeListener {
-    private static final int LINE_WIDTH = 1;
-    private final StringMessages stringMessages;
-    private final Set<WindSource> windSourcesToDisplay;
-    
-    /**
-     * After the constructor finishes, holds one series for each wind source.
-     */
-    private final Map<WindSource, Series> windSourceSeries;
-    private final ErrorReporter errorReporter;
-    private final SailingServiceAsync sailingService;
-    private final Chart chart;
-    private final Timer timer;
-    private final DateTimeFormat dateFormat = DateTimeFormat.getFormat("HH:mm:ss");
-    
-    private Long timeOfEarliestRequestInMillis;
-    private Long timeOfLatestRequestInMillis;
-    private RaceIdentifier selectedRaceIdentifier;
-
-    private final SimplePanel mainPanel;
-
-    /**
-     * @param raceSelectionProvider
-     *            if <code>null</code>, this chart won't update its contents automatically upon race selection change;
-     *            otherwise, whenever the selection changes, the wind data of the race selected now is loaded from the
-     *            server and displayed in this chart. If no race is selected, the chart is cleared.
-     */
-    public WindChart(SailingServiceAsync sailingService, RaceSelectionProvider raceSelectionProvider,
-            Timer timer, WindChartSettings settings, StringMessages stringMessages, ErrorReporter errorReporter) {
-        super();
-        this.sailingService = sailingService;
-        this.stringMessages = stringMessages;
-        this.errorReporter = errorReporter;
-        this.windSourceSeries = new HashMap<WindSource, Series>();
-        this.windSourcesToDisplay = new HashSet<WindSource>();
-        this.timer = timer;
-        chart = new Chart()
-                .setZoomType(Chart.ZoomType.X)
-                .setSpacingRight(20)
-                .setWidth100()
-                .setChartTitle(new ChartTitle().setText(stringMessages.wind()))
-                .setChartSubtitle(new ChartSubtitle().setText(stringMessages.clickAndDragToZoomIn()))
-                .setLegend(new Legend().setEnabled(true))
-                .setLinePlotOptions(new LinePlotOptions().setLineWidth(LINE_WIDTH).setMarker(new Marker().setEnabled(false).setHoverState(
-                                                new Marker().setEnabled(true).setRadius(4))).setShadow(false)
-                                .setHoverStateLineWidth(LINE_WIDTH));
-        final String unit = "deg";
-        final NumberFormat numberFormat = NumberFormat.getFormat("0");
-        chart.setToolTip(new ToolTip().setEnabled(true).setFormatter(new ToolTipFormatter() {
-            @Override
-            public String format(ToolTipData toolTipData) {
-                // TODO consider using toolTipData.getPoint().getName() instead...
-                return "<b>" + toolTipData.getSeriesName() + (toolTipData.getPointName() != null ? " "+toolTipData.getPointName() : "")
-                        + "</b><br/>" +  
-                        dateFormat.format(new Date(toolTipData.getXAsLong())) + ": " +
-                        numberFormat.format(toolTipData.getYAsDouble()) + unit;
-            }
-        }));
-        chart.getXAxis().setType(Axis.Type.DATE_TIME).setMaxZoom(10000) // ten seconds
-                .setAxisTitleText(stringMessages.time());
-        chart.getYAxis().setAxisTitleText(stringMessages.fromDeg()).setStartOnTick(false).setShowFirstLabel(false);
-        
-        mainPanel = new SimplePanel();
-        mainPanel.setWidget(chart);
-        
-        for (WindSource windSource : WindSource.values()) {
-            Series series = createSeries(windSource);
-            windSourceSeries.put(windSource, series);
-        }
-        updateSettings(settings);
-        if (raceSelectionProvider != null) {
-            raceSelectionProvider.addRaceSelectionChangeListener(this);
-            onRaceSelectionChange(raceSelectionProvider.getSelectedRaces());
-        }
-        showVisibleSeries();
-        timer.addTimeListener(this);
-    }
-
-    @Override
-    public String getLocalizedShortName() {
-        return stringMessages.wind();
-    }
-
-    @Override
-    public Widget getEntryWidget() {
-        return mainPanel;
-    }
-
-    private void showVisibleSeries() {
-        Series[] currentlyVisible = chart.getSeries();
-        Set<Series> visible = new HashSet<Series>();
-        for (Series series : currentlyVisible) {
-            visible.add(series);
-        }
-        for (WindSource windSource : windSourcesToDisplay) {
-            Series series = windSourceSeries.get(windSource);
-            if (!visible.contains(series)) {
-                chart.addSeries(series);
-            } else {
-                visible.remove(series);
-            }
-        }
-        for (Series seriesToRemove : visible) {
-            chart.removeSeries(seriesToRemove);
-        }
-    }
-
-    private Series createSeries(WindSource windSource) {
-        Series newSeries = chart
-                .createSeries()
-                .setType(Series.Type.LINE)
-                .setName(windSource.name());
-        return newSeries;
-    }
-
-    /**
-     * Updates the wind charts with the wind data from <code>result</code>. If <code>append</code> is <code>true</code>, previously
-     * existing points in the chart are left unchanged. Otherwise, the existing wind series are replaced.
-     */
-    public void updateStripChartSeries(WindInfoForRaceDTO result, boolean append) {
-        final NumberFormat numberFormat = NumberFormat.getFormat("0");
-        for (Map.Entry<WindSource, WindTrackInfoDTO> e : result.windTrackInfoByWindSource.entrySet()) {
-            WindSource windSource = e.getKey();
-            Series series = windSourceSeries.get(windSource);
-            WindTrackInfoDTO windTrackInfo = e.getValue();
-            Point[] points = new Point[windTrackInfo.windFixes.size()];
-            int i=0;
-            for (WindDTO wind : windTrackInfo.windFixes) {
-                if (timeOfEarliestRequestInMillis == null || wind.timepoint<timeOfEarliestRequestInMillis) {
-                    timeOfEarliestRequestInMillis = wind.timepoint;
-                }
-                if (timeOfLatestRequestInMillis == null || wind.timepoint>timeOfLatestRequestInMillis) {
-                    timeOfLatestRequestInMillis = wind.timepoint;
-                }
-                Point newPoint = new Point(wind.timepoint, wind.dampenedTrueWindFromDeg);
-                if (wind.dampenedTrueWindSpeedInKnots != null) {
-                    newPoint.setName(numberFormat.format(wind.dampenedTrueWindSpeedInKnots)+stringMessages.averageSpeedInKnotsUnit());
-                }
-                points[i++] = newPoint;
-            }
-            Point[] newPoints;
-            if (append) {
-                Point[] oldPoints = series.getPoints();
-                newPoints = new Point[oldPoints.length + points.length];
-                System.arraycopy(oldPoints, 0, newPoints, 0, oldPoints.length);
-                System.arraycopy(points, 0, newPoints, oldPoints.length, points.length);
-            } else {
-                newPoints = points;
-            }
-            series.setPoints(newPoints);
-        }
-    }
-
-    @Override
-    public boolean hasSettings() {
-        return true;
-    }
-
-    @Override
-    public SettingsDialogComponent<WindChartSettings> getSettingsDialogComponent() {
-        return new WindChartSettingsDialogComponent(new WindChartSettings(windSourcesToDisplay));
-    }
-
-    /**
-     * Sets the visibilities of the wind source series based on the new settings. Note that this does not
-     * re-load any wind data. This has to happen by calling {@link #updateStripChartSeries(WindInfoForRaceDTO, boolean)}.
-     */
-    @Override
-    public void updateSettings(WindChartSettings newSettings) {
-        windSourcesToDisplay.clear();
-        windSourcesToDisplay.addAll(newSettings.getWindSourcesToDisplay());
-        chart.removeAllSeries(/* redraw */ false);
-        for (WindSource windSourceToDisplay : windSourcesToDisplay) {
-            Series series = windSourceSeries.get(windSourceToDisplay);
-            chart.addSeries(series);
-        }
-    }
-
-    /**
-     * @param append
-     *            if <code>true</code>, the results retrieved from the server will be appended to the wind chart instead
-     *            of overwriting the existing series.
-     */
-    private void loadData(final RaceIdentifier raceIdentifier, final Date from, final Date to, final boolean append) {
-        sailingService.getWindInfo(raceIdentifier,
-        // TODO Time interval should be determined by a selection in the chart but be at most 60s. See bug #121. Consider incremental updates for new data only.
-                from, to, // use race start and time of newest event as default time period
-                null, // retrieve data on all wind sources
-                new AsyncCallback<WindInfoForRaceDTO>() {
-                    @Override
-                    public void onSuccess(WindInfoForRaceDTO result) {
-                        if (result != null) {
-                            updateStripChartSeries(result, append);
-                        } else {
-                            if (!append) {
-                                clearChart(); // no wind known for untracked race
-                            }
-                        }
-                    }
-
-                    @Override
-                    public void onFailure(Throwable caught) {
-                        errorReporter.reportError(stringMessages.errorFetchingWindInformationForRace()+" " + raceIdentifier + ": "
-                                + caught.getMessage());
-                    }
-                });
-    }
-    
-    private void clearChart() {
-        chart.removeAllSeries();
-    }
-
-    @Override
-    public void onRaceSelectionChange(List<RaceIdentifier> selectedRaces) {
-        if (selectedRaces != null && !selectedRaces.isEmpty()) {
-            // show wind of first selected race
-            selectedRaceIdentifier = selectedRaces.iterator().next();
-            timeOfEarliestRequestInMillis = null;
-            timeOfLatestRequestInMillis = null;
-<<<<<<< HEAD
-            loadData(selectedRaceIdentifier, /* from */null, /* to */
-                    new Date(System.currentTimeMillis() - timer.getLivePlayDelayInMillis()), /* append */false);
-=======
-            // TODO bug #363: if race is not in replay mode, fetch only up to now-delay
-            loadData(selectedRaceIdentifier, /* from */ null, /* to */ null, /* append */ false);
->>>>>>> 9ed0a553
-        } else {
-            clearChart();
-        }
-    }
-
-    /**
-     * If in live mode, fetches what's missing since the last fix and <code>date</code>. If nothing has been loaded yet,
-     * loads from the beginning up to <code>date</code>. If in replay mode, checks if anything has been loaded at all. If not,
-     * everything for the currently selected race is loaded; otherwise, no-op.
-     */
-    @Override
-    public void timeChanged(Date date) {
-        if (timer.getPlayMode() == PlayModes.Live) {
-            // is date before first cache entry or is cache empty?
-            if (timeOfEarliestRequestInMillis == null || timeOfEarliestRequestInMillis > date.getTime()) {
-                loadData(selectedRaceIdentifier, null, date, /* append */ true);
-            } else if (timeOfLatestRequestInMillis < date.getTime()) {
-<<<<<<< HEAD
-                loadData(selectedRaceIdentifier, new Date(timeOfLatestRequestInMillis), /* to */
-                        new Date(System.currentTimeMillis() - timer.getLivePlayDelayInMillis()), /* append */true);
-=======
-                // TODO bug #363: if race is not in replay mode, fetch only up to now-delay
-                loadData(selectedRaceIdentifier, new Date(timeOfLatestRequestInMillis), /* to */ null, /* append */ true);
->>>>>>> 9ed0a553
-            }
-            // otherwise the cache spans across date and so we don't need to load anything
-        } else {
-            // assuming play mode is replay / non-live
-            if (timeOfLatestRequestInMillis == null) {
-                loadData(selectedRaceIdentifier, /* from */null, /* to */
-                        new Date(System.currentTimeMillis() - timer.getLivePlayDelayInMillis()), /* append */false); // replace old series
-            }
-        }
-    }
-}
+package com.sap.sailing.gwt.ui.adminconsole;
+
+import java.util.Date;
+import java.util.HashMap;
+import java.util.HashSet;
+import java.util.List;
+import java.util.Map;
+import java.util.Set;
+
+import org.moxieapps.gwt.highcharts.client.Axis;
+import org.moxieapps.gwt.highcharts.client.Chart;
+import org.moxieapps.gwt.highcharts.client.ChartSubtitle;
+import org.moxieapps.gwt.highcharts.client.ChartTitle;
+import org.moxieapps.gwt.highcharts.client.Legend;
+import org.moxieapps.gwt.highcharts.client.Point;
+import org.moxieapps.gwt.highcharts.client.Series;
+import org.moxieapps.gwt.highcharts.client.ToolTip;
+import org.moxieapps.gwt.highcharts.client.ToolTipData;
+import org.moxieapps.gwt.highcharts.client.ToolTipFormatter;
+import org.moxieapps.gwt.highcharts.client.plotOptions.LinePlotOptions;
+import org.moxieapps.gwt.highcharts.client.plotOptions.Marker;
+
+import com.google.gwt.i18n.client.DateTimeFormat;
+import com.google.gwt.i18n.client.NumberFormat;
+import com.google.gwt.user.client.rpc.AsyncCallback;
+import com.google.gwt.user.client.ui.SimplePanel;
+import com.google.gwt.user.client.ui.Widget;
+import com.sap.sailing.domain.common.RaceIdentifier;
+import com.sap.sailing.domain.common.WindSource;
+import com.sap.sailing.gwt.ui.client.ErrorReporter;
+import com.sap.sailing.gwt.ui.client.RaceSelectionChangeListener;
+import com.sap.sailing.gwt.ui.client.RaceSelectionProvider;
+import com.sap.sailing.gwt.ui.client.SailingServiceAsync;
+import com.sap.sailing.gwt.ui.client.StringMessages;
+import com.sap.sailing.gwt.ui.client.TimeListener;
+import com.sap.sailing.gwt.ui.client.Timer;
+import com.sap.sailing.gwt.ui.client.Timer.PlayModes;
+import com.sap.sailing.gwt.ui.shared.WindDTO;
+import com.sap.sailing.gwt.ui.shared.WindInfoForRaceDTO;
+import com.sap.sailing.gwt.ui.shared.WindTrackInfoDTO;
+import com.sap.sailing.gwt.ui.shared.components.Component;
+import com.sap.sailing.gwt.ui.shared.components.SettingsDialogComponent;
+
+public class WindChart implements Component<WindChartSettings>, RaceSelectionChangeListener, TimeListener {
+    private static final int LINE_WIDTH = 1;
+    private final StringMessages stringMessages;
+    private final Set<WindSource> windSourcesToDisplay;
+    
+    /**
+     * After the constructor finishes, holds one series for each wind source.
+     */
+    private final Map<WindSource, Series> windSourceSeries;
+    private final ErrorReporter errorReporter;
+    private final SailingServiceAsync sailingService;
+    private final Chart chart;
+    private final Timer timer;
+    private final DateTimeFormat dateFormat = DateTimeFormat.getFormat("HH:mm:ss");
+    
+    private Long timeOfEarliestRequestInMillis;
+    private Long timeOfLatestRequestInMillis;
+    private RaceIdentifier selectedRaceIdentifier;
+
+    private final SimplePanel mainPanel;
+
+    /**
+     * @param raceSelectionProvider
+     *            if <code>null</code>, this chart won't update its contents automatically upon race selection change;
+     *            otherwise, whenever the selection changes, the wind data of the race selected now is loaded from the
+     *            server and displayed in this chart. If no race is selected, the chart is cleared.
+     */
+    public WindChart(SailingServiceAsync sailingService, RaceSelectionProvider raceSelectionProvider,
+            Timer timer, WindChartSettings settings, StringMessages stringMessages, ErrorReporter errorReporter) {
+        super();
+        this.sailingService = sailingService;
+        this.stringMessages = stringMessages;
+        this.errorReporter = errorReporter;
+        this.windSourceSeries = new HashMap<WindSource, Series>();
+        this.windSourcesToDisplay = new HashSet<WindSource>();
+        this.timer = timer;
+        chart = new Chart()
+                .setZoomType(Chart.ZoomType.X)
+                .setSpacingRight(20)
+                .setWidth100()
+                .setChartTitle(new ChartTitle().setText(stringMessages.wind()))
+                .setChartSubtitle(new ChartSubtitle().setText(stringMessages.clickAndDragToZoomIn()))
+                .setLegend(new Legend().setEnabled(true))
+                .setLinePlotOptions(new LinePlotOptions().setLineWidth(LINE_WIDTH).setMarker(new Marker().setEnabled(false).setHoverState(
+                                                new Marker().setEnabled(true).setRadius(4))).setShadow(false)
+                                .setHoverStateLineWidth(LINE_WIDTH));
+        final String unit = "deg";
+        final NumberFormat numberFormat = NumberFormat.getFormat("0");
+        chart.setToolTip(new ToolTip().setEnabled(true).setFormatter(new ToolTipFormatter() {
+            @Override
+            public String format(ToolTipData toolTipData) {
+                // TODO consider using toolTipData.getPoint().getName() instead...
+                return "<b>" + toolTipData.getSeriesName() + (toolTipData.getPointName() != null ? " "+toolTipData.getPointName() : "")
+                        + "</b><br/>" +  
+                        dateFormat.format(new Date(toolTipData.getXAsLong())) + ": " +
+                        numberFormat.format(toolTipData.getYAsDouble()) + unit;
+            }
+        }));
+        chart.getXAxis().setType(Axis.Type.DATE_TIME).setMaxZoom(10000) // ten seconds
+                .setAxisTitleText(stringMessages.time());
+        chart.getYAxis().setAxisTitleText(stringMessages.fromDeg()).setStartOnTick(false).setShowFirstLabel(false);
+        
+        mainPanel = new SimplePanel();
+        mainPanel.setWidget(chart);
+        
+        for (WindSource windSource : WindSource.values()) {
+            Series series = createSeries(windSource);
+            windSourceSeries.put(windSource, series);
+        }
+        updateSettings(settings);
+        if (raceSelectionProvider != null) {
+            raceSelectionProvider.addRaceSelectionChangeListener(this);
+            onRaceSelectionChange(raceSelectionProvider.getSelectedRaces());
+        }
+        showVisibleSeries();
+        timer.addTimeListener(this);
+    }
+
+    @Override
+    public String getLocalizedShortName() {
+        return stringMessages.wind();
+    }
+
+    @Override
+    public Widget getEntryWidget() {
+        return mainPanel;
+    }
+
+    private void showVisibleSeries() {
+        Series[] currentlyVisible = chart.getSeries();
+        Set<Series> visible = new HashSet<Series>();
+        for (Series series : currentlyVisible) {
+            visible.add(series);
+        }
+        for (WindSource windSource : windSourcesToDisplay) {
+            Series series = windSourceSeries.get(windSource);
+            if (!visible.contains(series)) {
+                chart.addSeries(series);
+            } else {
+                visible.remove(series);
+            }
+        }
+        for (Series seriesToRemove : visible) {
+            chart.removeSeries(seriesToRemove);
+        }
+    }
+
+    private Series createSeries(WindSource windSource) {
+        Series newSeries = chart
+                .createSeries()
+                .setType(Series.Type.LINE)
+                .setName(windSource.name());
+        return newSeries;
+    }
+
+    /**
+     * Updates the wind charts with the wind data from <code>result</code>. If <code>append</code> is <code>true</code>, previously
+     * existing points in the chart are left unchanged. Otherwise, the existing wind series are replaced.
+     */
+    public void updateStripChartSeries(WindInfoForRaceDTO result, boolean append) {
+        final NumberFormat numberFormat = NumberFormat.getFormat("0");
+        for (Map.Entry<WindSource, WindTrackInfoDTO> e : result.windTrackInfoByWindSource.entrySet()) {
+            WindSource windSource = e.getKey();
+            Series series = windSourceSeries.get(windSource);
+            WindTrackInfoDTO windTrackInfo = e.getValue();
+            Point[] points = new Point[windTrackInfo.windFixes.size()];
+            int i=0;
+            for (WindDTO wind : windTrackInfo.windFixes) {
+                if (timeOfEarliestRequestInMillis == null || wind.timepoint<timeOfEarliestRequestInMillis) {
+                    timeOfEarliestRequestInMillis = wind.timepoint;
+                }
+                if (timeOfLatestRequestInMillis == null || wind.timepoint>timeOfLatestRequestInMillis) {
+                    timeOfLatestRequestInMillis = wind.timepoint;
+                }
+                Point newPoint = new Point(wind.timepoint, wind.dampenedTrueWindFromDeg);
+                if (wind.dampenedTrueWindSpeedInKnots != null) {
+                    newPoint.setName(numberFormat.format(wind.dampenedTrueWindSpeedInKnots)+stringMessages.averageSpeedInKnotsUnit());
+                }
+                points[i++] = newPoint;
+            }
+            Point[] newPoints;
+            if (append) {
+                Point[] oldPoints = series.getPoints();
+                newPoints = new Point[oldPoints.length + points.length];
+                System.arraycopy(oldPoints, 0, newPoints, 0, oldPoints.length);
+                System.arraycopy(points, 0, newPoints, oldPoints.length, points.length);
+            } else {
+                newPoints = points;
+            }
+            series.setPoints(newPoints);
+        }
+    }
+
+    @Override
+    public boolean hasSettings() {
+        return true;
+    }
+
+    @Override
+    public SettingsDialogComponent<WindChartSettings> getSettingsDialogComponent() {
+        return new WindChartSettingsDialogComponent(new WindChartSettings(windSourcesToDisplay));
+    }
+
+    /**
+     * Sets the visibilities of the wind source series based on the new settings. Note that this does not
+     * re-load any wind data. This has to happen by calling {@link #updateStripChartSeries(WindInfoForRaceDTO, boolean)}.
+     */
+    @Override
+    public void updateSettings(WindChartSettings newSettings) {
+        windSourcesToDisplay.clear();
+        windSourcesToDisplay.addAll(newSettings.getWindSourcesToDisplay());
+        chart.removeAllSeries(/* redraw */ false);
+        for (WindSource windSourceToDisplay : windSourcesToDisplay) {
+            Series series = windSourceSeries.get(windSourceToDisplay);
+            chart.addSeries(series);
+        }
+    }
+
+    /**
+     * @param append
+     *            if <code>true</code>, the results retrieved from the server will be appended to the wind chart instead
+     *            of overwriting the existing series.
+     */
+    private void loadData(final RaceIdentifier raceIdentifier, final Date from, final Date to, final boolean append) {
+        sailingService.getWindInfo(raceIdentifier,
+        // TODO Time interval should be determined by a selection in the chart but be at most 60s. See bug #121. Consider incremental updates for new data only.
+                from, to, // use race start and time of newest event as default time period
+                null, // retrieve data on all wind sources
+                new AsyncCallback<WindInfoForRaceDTO>() {
+                    @Override
+                    public void onSuccess(WindInfoForRaceDTO result) {
+                        if (result != null) {
+                            updateStripChartSeries(result, append);
+                        } else {
+                            if (!append) {
+                                clearChart(); // no wind known for untracked race
+                            }
+                        }
+                    }
+
+                    @Override
+                    public void onFailure(Throwable caught) {
+                        errorReporter.reportError(stringMessages.errorFetchingWindInformationForRace()+" " + raceIdentifier + ": "
+                                + caught.getMessage());
+                    }
+                });
+    }
+    
+    private void clearChart() {
+        chart.removeAllSeries();
+    }
+
+    @Override
+    public void onRaceSelectionChange(List<RaceIdentifier> selectedRaces) {
+        if (selectedRaces != null && !selectedRaces.isEmpty()) {
+            // show wind of first selected race
+            selectedRaceIdentifier = selectedRaces.iterator().next();
+            timeOfEarliestRequestInMillis = null;
+            timeOfLatestRequestInMillis = null;
+            // TODO bug #363: if race is not in replay mode, fetch only up to now-delay
+            loadData(selectedRaceIdentifier, /* from */null, /* to */
+                    new Date(System.currentTimeMillis() - timer.getLivePlayDelayInMillis()), /* append */false);
+        } else {
+            clearChart();
+        }
+    }
+
+    /**
+     * If in live mode, fetches what's missing since the last fix and <code>date</code>. If nothing has been loaded yet,
+     * loads from the beginning up to <code>date</code>. If in replay mode, checks if anything has been loaded at all. If not,
+     * everything for the currently selected race is loaded; otherwise, no-op.
+     */
+    @Override
+    public void timeChanged(Date date) {
+        if (timer.getPlayMode() == PlayModes.Live) {
+            // is date before first cache entry or is cache empty?
+            if (timeOfEarliestRequestInMillis == null || timeOfEarliestRequestInMillis > date.getTime()) {
+                loadData(selectedRaceIdentifier, null, date, /* append */ true);
+            } else if (timeOfLatestRequestInMillis < date.getTime()) {
+                // TODO bug #363: if race is not in replay mode, fetch only up to now-delay
+                loadData(selectedRaceIdentifier, new Date(timeOfLatestRequestInMillis), /* to */
+                        new Date(System.currentTimeMillis() - timer.getLivePlayDelayInMillis()), /* append */true);
+            }
+            // otherwise the cache spans across date and so we don't need to load anything
+        } else {
+            // assuming play mode is replay / non-live
+            if (timeOfLatestRequestInMillis == null) {
+                loadData(selectedRaceIdentifier, /* from */null, /* to */
+                        new Date(System.currentTimeMillis() - timer.getLivePlayDelayInMillis()), /* append */false); // replace old series
+            }
+        }
+    }
+}