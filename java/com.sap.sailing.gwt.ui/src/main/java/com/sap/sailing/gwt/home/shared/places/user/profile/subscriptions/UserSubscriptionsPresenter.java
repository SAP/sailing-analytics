--- conflicted
+++ resolved
@@ -1,14 +1,7 @@
 package com.sap.sailing.gwt.home.shared.places.user.profile.subscriptions;
 
-<<<<<<< HEAD
-import java.io.Serializable;
-import java.util.ArrayList;
-import java.util.HashMap;
-import java.util.Map;
+import java.util.concurrent.CompletableFuture;
 
-import com.google.gwt.core.client.GWT;
-=======
->>>>>>> 8868ec00
 import com.google.gwt.user.client.rpc.AsyncCallback;
 import com.sap.sailing.gwt.home.shared.app.PlaceNavigation;
 import com.sap.sailing.gwt.home.shared.places.subscription.SubscriptionPlace;
@@ -22,6 +15,7 @@
 import com.sap.sse.security.ui.client.subscription.SubscriptionServiceFactory;
 import com.sap.sse.security.ui.client.subscription.SubscriptionWriteServiceAsync;
 import com.sap.sse.security.ui.shared.subscription.SubscriptionListDTO;
+import com.sap.sse.security.ui.shared.subscription.SubscriptionPlanDTO;
 
 /**
  * Implementation presenter of {@link UserSubscriptionsView.Presenter}
@@ -96,15 +90,8 @@
                 }
 
                 @Override
-<<<<<<< HEAD
-                public void onSuccess(ArrayList<SubscriptionPlanDTO> result) {
-                    updateSubscriptionPlanMap(result);
-                    GWT.debugger();
-                    view.updateView(subscription, result);
-=======
                 public void onFailure(final Throwable caught) {
                     showError(StringMessages.INSTANCE.errorLoadingUserSubscription(caught.getMessage()));
->>>>>>> 8868ec00
                 }
             });
         } catch (final InvalidSubscriptionProviderException e) {
@@ -112,16 +99,7 @@
         }
     }
 
-<<<<<<< HEAD
-    private void updateSubscriptionPlanMap(Iterable<SubscriptionPlanDTO> updatedPlans) {
-        subscriptionPlans.clear();
-        updatedPlans.forEach(plan -> subscriptionPlans.put(plan.getSubscriptionPlanId(), plan));
-    }
-
-    private void showError(String message) {
-=======
     private void showError(final String message) {
->>>>>>> 8868ec00
         Notification.notify(message, NotificationType.ERROR);
     }
 
@@ -133,4 +111,24 @@
     public void navigateToSubscribe() {
         subscribePlaceNavigation.goToPlace();
     }
+
+    @Override
+    public CompletableFuture<SubscriptionPlanDTO> getPlanById(String planId) {
+        CompletableFuture<SubscriptionPlanDTO> plan = new CompletableFuture<>();
+        try {
+            factory.getDefaultAsyncService().getSubscriptionPlanById(planId, new AsyncCallback<SubscriptionPlanDTO>() {
+                @Override
+                public void onFailure(Throwable caught) {
+                    showError(StringMessages.INSTANCE.errorLoadingUserSubscription(caught.getMessage()));
+                }
+                @Override
+                public void onSuccess(SubscriptionPlanDTO result) {
+                    plan.complete(result);
+                }
+            });
+        } catch (InvalidSubscriptionProviderException e) {
+            showError(StringMessages.INSTANCE.errorLoadingUserSubscription(e.getMessage()));
+        }
+        return plan;
+    }
 }