<<<<<<< HEAD
package com.sap.sailing.gwt.ui.leaderboard;

import com.google.gwt.resources.client.ClientBundle;
import com.google.gwt.resources.client.ImageResource;

interface LeaderboardResources extends ClientBundle {

    @Source("com/sap/sailing/gwt/ui/client/images/settings.png")
    ImageResource settingsIcon();

    @Source("com/sap/sailing/gwt/ui/client/images/play.png")
    ImageResource playIcon();

    @Source("com/sap/sailing/gwt/ui/client/images/pause.png")
    ImageResource pauseIcon();

    @Source("com/sap/sailing/gwt/ui/client/images/chart.png")
    ImageResource chartIcon();

    @Source("com/sap/sailing/gwt/ui/client/images/magnifier.png")
    ImageResource magnifierIcon();

    @Source("com/sap/sailing/gwt/ui/client/images/plusicon.png")
    ImageResource plusIcon();
    
    @Source("com/sap/sailing/gwt/ui/client/images/minusicon.png")
    ImageResource minusIcon();
    
    @Source("com/sap/sailing/gwt/ui/client/images/magnifier_slashed.png")
    ImageResource magnifierSlashedIcon();

    @Source("com/sap/sailing/gwt/ui/client/images/jump_forward_button_enabled.png")
    ImageResource jumpForwardButtonEnabled();

    @Source("com/sap/sailing/gwt/ui/client/images/jump_forward_button_disabled.png")
    ImageResource jumpForwardButtonDisabled();

=======
package com.sap.sailing.gwt.ui.leaderboard;

import com.google.gwt.resources.client.ClientBundle;
import com.google.gwt.resources.client.ImageResource;

interface LeaderboardResources extends ClientBundle {

    @Source("com/sap/sailing/gwt/ui/client/images/settings.png")
    ImageResource settingsIcon();

    @Source("com/sap/sailing/gwt/ui/client/images/leaderboardsettings.png")
    ImageResource leaderboardSettingsIcon();
    
    @Source("com/sap/sailing/gwt/ui/client/images/play.png")
    ImageResource playIcon();

    @Source("com/sap/sailing/gwt/ui/client/images/pause.png")
    ImageResource pauseIcon();

    @Source("com/sap/sailing/gwt/ui/client/images/chart.png")
    ImageResource chartIcon();

    @Source("com/sap/sailing/gwt/ui/client/images/magnifier.png")
    ImageResource magnifierIcon();

    @Source("com/sap/sailing/gwt/ui/client/images/plusicon.png")
    ImageResource plusIcon();
    
    @Source("com/sap/sailing/gwt/ui/client/images/minusicon.png")
    ImageResource minusIcon();
    
    @Source("com/sap/sailing/gwt/ui/client/images/magnifier_slashed.png")
    ImageResource magnifierSlashedIcon();

    @Source("com/sap/sailing/gwt/ui/client/images/jump_forward_button_enabled.png")
    ImageResource jumpForwardButtonEnabled();

    @Source("com/sap/sailing/gwt/ui/client/images/jump_forward_button_disabled.png")
    ImageResource jumpForwardButtonDisabled();

>>>>>>> cf0f1999
}<|MERGE_RESOLUTION|>--- conflicted
+++ resolved
@@ -1,81 +1,41 @@
-<<<<<<< HEAD
-package com.sap.sailing.gwt.ui.leaderboard;
-
-import com.google.gwt.resources.client.ClientBundle;
-import com.google.gwt.resources.client.ImageResource;
-
-interface LeaderboardResources extends ClientBundle {
-
-    @Source("com/sap/sailing/gwt/ui/client/images/settings.png")
-    ImageResource settingsIcon();
-
-    @Source("com/sap/sailing/gwt/ui/client/images/play.png")
-    ImageResource playIcon();
-
-    @Source("com/sap/sailing/gwt/ui/client/images/pause.png")
-    ImageResource pauseIcon();
-
-    @Source("com/sap/sailing/gwt/ui/client/images/chart.png")
-    ImageResource chartIcon();
-
-    @Source("com/sap/sailing/gwt/ui/client/images/magnifier.png")
-    ImageResource magnifierIcon();
-
-    @Source("com/sap/sailing/gwt/ui/client/images/plusicon.png")
-    ImageResource plusIcon();
-    
-    @Source("com/sap/sailing/gwt/ui/client/images/minusicon.png")
-    ImageResource minusIcon();
-    
-    @Source("com/sap/sailing/gwt/ui/client/images/magnifier_slashed.png")
-    ImageResource magnifierSlashedIcon();
-
-    @Source("com/sap/sailing/gwt/ui/client/images/jump_forward_button_enabled.png")
-    ImageResource jumpForwardButtonEnabled();
-
-    @Source("com/sap/sailing/gwt/ui/client/images/jump_forward_button_disabled.png")
-    ImageResource jumpForwardButtonDisabled();
-
-=======
-package com.sap.sailing.gwt.ui.leaderboard;
-
-import com.google.gwt.resources.client.ClientBundle;
-import com.google.gwt.resources.client.ImageResource;
-
-interface LeaderboardResources extends ClientBundle {
-
-    @Source("com/sap/sailing/gwt/ui/client/images/settings.png")
-    ImageResource settingsIcon();
-
-    @Source("com/sap/sailing/gwt/ui/client/images/leaderboardsettings.png")
-    ImageResource leaderboardSettingsIcon();
-    
-    @Source("com/sap/sailing/gwt/ui/client/images/play.png")
-    ImageResource playIcon();
-
-    @Source("com/sap/sailing/gwt/ui/client/images/pause.png")
-    ImageResource pauseIcon();
-
-    @Source("com/sap/sailing/gwt/ui/client/images/chart.png")
-    ImageResource chartIcon();
-
-    @Source("com/sap/sailing/gwt/ui/client/images/magnifier.png")
-    ImageResource magnifierIcon();
-
-    @Source("com/sap/sailing/gwt/ui/client/images/plusicon.png")
-    ImageResource plusIcon();
-    
-    @Source("com/sap/sailing/gwt/ui/client/images/minusicon.png")
-    ImageResource minusIcon();
-    
-    @Source("com/sap/sailing/gwt/ui/client/images/magnifier_slashed.png")
-    ImageResource magnifierSlashedIcon();
-
-    @Source("com/sap/sailing/gwt/ui/client/images/jump_forward_button_enabled.png")
-    ImageResource jumpForwardButtonEnabled();
-
-    @Source("com/sap/sailing/gwt/ui/client/images/jump_forward_button_disabled.png")
-    ImageResource jumpForwardButtonDisabled();
-
->>>>>>> cf0f1999
+package com.sap.sailing.gwt.ui.leaderboard;
+
+import com.google.gwt.resources.client.ClientBundle;
+import com.google.gwt.resources.client.ImageResource;
+
+interface LeaderboardResources extends ClientBundle {
+
+    @Source("com/sap/sailing/gwt/ui/client/images/settings.png")
+    ImageResource settingsIcon();
+
+    @Source("com/sap/sailing/gwt/ui/client/images/leaderboardsettings.png")
+    ImageResource leaderboardSettingsIcon();
+    
+    @Source("com/sap/sailing/gwt/ui/client/images/play.png")
+    ImageResource playIcon();
+
+    @Source("com/sap/sailing/gwt/ui/client/images/pause.png")
+    ImageResource pauseIcon();
+
+    @Source("com/sap/sailing/gwt/ui/client/images/chart.png")
+    ImageResource chartIcon();
+
+    @Source("com/sap/sailing/gwt/ui/client/images/magnifier.png")
+    ImageResource magnifierIcon();
+
+    @Source("com/sap/sailing/gwt/ui/client/images/plusicon.png")
+    ImageResource plusIcon();
+    
+    @Source("com/sap/sailing/gwt/ui/client/images/minusicon.png")
+    ImageResource minusIcon();
+    
+    @Source("com/sap/sailing/gwt/ui/client/images/magnifier_slashed.png")
+    ImageResource magnifierSlashedIcon();
+
+    @Source("com/sap/sailing/gwt/ui/client/images/jump_forward_button_enabled.png")
+    ImageResource jumpForwardButtonEnabled();
+
+    @Source("com/sap/sailing/gwt/ui/client/images/jump_forward_button_disabled.png")
+    ImageResource jumpForwardButtonDisabled();
+
 }