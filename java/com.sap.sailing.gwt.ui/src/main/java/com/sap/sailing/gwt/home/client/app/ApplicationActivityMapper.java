package com.sap.sailing.gwt.home.client.app;

import com.google.gwt.activity.shared.Activity;
import com.google.gwt.activity.shared.ActivityMapper;
import com.google.gwt.place.shared.Place;
import com.sap.sailing.gwt.home.client.place.aboutus.AboutUsActivityProxy;
import com.sap.sailing.gwt.home.client.place.aboutus.AboutUsPlace;
import com.sap.sailing.gwt.home.client.place.contact.ContactActivityProxy;
import com.sap.sailing.gwt.home.client.place.contact.ContactPlace;
import com.sap.sailing.gwt.home.client.place.event.EventPlace;
import com.sap.sailing.gwt.home.client.place.event2.EventActivityProxy;
import com.sap.sailing.gwt.home.client.place.events.EventsActivityProxy;
import com.sap.sailing.gwt.home.client.place.events.EventsPlace;
import com.sap.sailing.gwt.home.client.place.fakeseries.AbstractSeriesPlace;
import com.sap.sailing.gwt.home.client.place.fakeseries.tabs.SeriesEventsPlace;
import com.sap.sailing.gwt.home.client.place.regatta.RegattaActivityProxy;
import com.sap.sailing.gwt.home.client.place.regatta.RegattaPlace;
import com.sap.sailing.gwt.home.client.place.searchresult.SearchResultActivityProxy;
import com.sap.sailing.gwt.home.client.place.searchresult.SearchResultPlace;
import com.sap.sailing.gwt.home.client.place.series.SeriesActivityProxy;
import com.sap.sailing.gwt.home.client.place.series.SeriesPlace;
import com.sap.sailing.gwt.home.client.place.solutions.SolutionsActivityProxy;
import com.sap.sailing.gwt.home.client.place.solutions.SolutionsPlace;
import com.sap.sailing.gwt.home.client.place.sponsoring.SponsoringActivityProxy;
import com.sap.sailing.gwt.home.client.place.sponsoring.SponsoringPlace;
import com.sap.sailing.gwt.home.client.place.start.StartActivityProxy;
import com.sap.sailing.gwt.home.client.place.start.StartPlace;
import com.sap.sailing.gwt.home.client.place.whatsnew.WhatsNewActivityProxy;
import com.sap.sailing.gwt.home.client.place.whatsnew.WhatsNewPlace;

public class ApplicationActivityMapper implements ActivityMapper {
    private final ApplicationClientFactory clientFactory;

    public ApplicationActivityMapper(ApplicationClientFactory clientFactory) {
        super();
        this.clientFactory = clientFactory;
    }

    @Override
    public Activity getActivity(Place place) {
        if (place instanceof AboutUsPlace) {
            return new AboutUsActivityProxy((AboutUsPlace) place, clientFactory);
        } else if (place instanceof ContactPlace) {
            return new ContactActivityProxy((ContactPlace) place, clientFactory);
        } else if (place instanceof EventPlace) {
            // work around
            // return new EventActivityProxy((EventPlace) place, clientFactory);
            return new EventActivityProxy(new com.sap.sailing.gwt.home.client.place.event2.EventDefaultPlace(
                    ((EventPlace) place).getEventUuidAsString()), clientFactory, clientFactory.getHomePlacesNavigator());
        } else if (place instanceof com.sap.sailing.gwt.home.client.place.event2.AbstractEventPlace) {
            com.sap.sailing.gwt.home.client.place.event2.AbstractEventPlace eventPlace = (com.sap.sailing.gwt.home.client.place.event2.AbstractEventPlace) place;
<<<<<<< HEAD
            return new EventActivityProxy(eventPlace, clientFactory);
        } else if (place instanceof SeriesEventsPlace) {
            return new com.sap.sailing.gwt.home.client.place.fakeseries.SeriesActivityProxy((AbstractSeriesPlace) place, clientFactory);
=======
            return new EventActivityProxy(eventPlace, clientFactory, clientFactory.getHomePlacesNavigator());
>>>>>>> 54124db3
        } else if (place instanceof EventsPlace) {
            return new EventsActivityProxy((EventsPlace) place, clientFactory);
        } else if (place instanceof StartPlace) {
            return new StartActivityProxy((StartPlace) place, clientFactory);
        } else if (place instanceof SponsoringPlace) {
            return new SponsoringActivityProxy((SponsoringPlace) place, clientFactory);
        } else if (place instanceof SolutionsPlace) {
            return new SolutionsActivityProxy((SolutionsPlace) place, clientFactory);
        } else if (place instanceof WhatsNewPlace) {
            return new WhatsNewActivityProxy((WhatsNewPlace) place, clientFactory);
        } else if (place instanceof RegattaPlace) {
            return new RegattaActivityProxy((RegattaPlace) place, clientFactory);
        } else if (place instanceof SeriesPlace) {
            return new SeriesActivityProxy((SeriesPlace) place, clientFactory);
        } else if (place instanceof SearchResultPlace) {
            return new SearchResultActivityProxy((SearchResultPlace) place, clientFactory);
        } else {
            return null;
        }
    }
}<|MERGE_RESOLUTION|>--- conflicted
+++ resolved
@@ -49,13 +49,9 @@
                     ((EventPlace) place).getEventUuidAsString()), clientFactory, clientFactory.getHomePlacesNavigator());
         } else if (place instanceof com.sap.sailing.gwt.home.client.place.event2.AbstractEventPlace) {
             com.sap.sailing.gwt.home.client.place.event2.AbstractEventPlace eventPlace = (com.sap.sailing.gwt.home.client.place.event2.AbstractEventPlace) place;
-<<<<<<< HEAD
-            return new EventActivityProxy(eventPlace, clientFactory);
+            return new EventActivityProxy(eventPlace, clientFactory, clientFactory.getHomePlacesNavigator());
         } else if (place instanceof SeriesEventsPlace) {
             return new com.sap.sailing.gwt.home.client.place.fakeseries.SeriesActivityProxy((AbstractSeriesPlace) place, clientFactory);
-=======
-            return new EventActivityProxy(eventPlace, clientFactory, clientFactory.getHomePlacesNavigator());
->>>>>>> 54124db3
         } else if (place instanceof EventsPlace) {
             return new EventsActivityProxy((EventsPlace) place, clientFactory);
         } else if (place instanceof StartPlace) {
