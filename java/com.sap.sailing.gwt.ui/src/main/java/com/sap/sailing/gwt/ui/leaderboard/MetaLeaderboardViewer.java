--- conflicted
+++ resolved
@@ -47,12 +47,8 @@
                 new LeaderboardPanel(sailingService, asyncActionsExecutor,
                         leaderboardSettings, preselectedRace, competitorSelectionModel, timer,
                         leaderboardGroupName, metaLeaderboardName, errorReporter, stringMessages, userAgent,
-<<<<<<< HEAD
-                        showRaceDetails, /* competitorSearchTextBox */ null, /* showSelectionCheckbox */ true,  /* raceTimesInfoProvider */null, autoExpandLastRaceColumn, /* adjustTimerDelay */ true));
-=======
                         showRaceDetails, /* competitorSearchTextBox */ null, /* showSelectionCheckbox */ true,  /* raceTimesInfoProvider */null, 
                         autoExpandLastRaceColumn, /* adjustTimerDelay */ true, /*autoApplyTopNFilter*/ false, false));
->>>>>>> 81bf2ed1
         FlowPanel mainPanel = createViewerPanel();
         setWidget(mainPanel);
         final Label overallStandingsLabel = new Label(stringMessages.overallStandings());
