--- conflicted
+++ resolved
@@ -152,19 +152,12 @@
 
     private static String IS_LIVE_TEXT_COLOR = "#FF0000";
     private static String DEFAULT_TEXT_COLOR = "#000000";
-<<<<<<< HEAD
-    
-=======
-
->>>>>>> d7ff36eb
+
     private static final String STYLE_LEADERBOARD_CONTENT = "leaderboardContent";
     private static final String STYLE_LEADERBOARD_INFO = "leaderboardInfo";
     private static final String STYLE_LEADERBOARD_TOOLBAR = "leaderboardContent-toolbar";
     private static final String STYLE_LEADERBOARD_LIVE_RACE = "leaderboardContent-liverace";
-<<<<<<< HEAD
-=======
     private static RaceColumnTemplate raceColumnTemplate = new RaceColumnTemplate();
->>>>>>> d7ff36eb
 
     static class RaceColumnTemplate {
         private MyTemplate template = GWT.create(MyTemplate.class);
@@ -202,8 +195,6 @@
         }
     }
 
-    private static RaceColumnTemplate raceColumnTemplate = GWT.create(RaceColumnTemplate.class);
-
     /**
      * The leaderboard name is used to
      * {@link SailingServiceAsync#getLeaderboardByName(String, java.util.Date, String[], boolean, String, com.google.gwt.user.client.rpc.AsyncCallback)
@@ -401,13 +392,8 @@
      * of the viewport. See {@link OverlayAssistantScrollPanel}.
      */
     private final boolean enableSyncedScroller;
-
-<<<<<<< HEAD
-    private boolean showCompetitorNationality;
-
-    protected StringMessages getStringMessages() {
-        return stringMessages;
-=======
+    public boolean isShowCompetitorNationality;
+
     public LeaderboardPanel(Component<?> parent, ComponentContext<?> context, SailingServiceAsync sailingService,
             AsyncActionsExecutor asyncActionsExecutor, LeaderboardSettings settings,
             CompetitorSelectionProvider competitorSelectionProvider, String leaderboardName,
@@ -624,7 +610,6 @@
         refreshAndSettingsPanel.add(refreshPanel);
         toolbarPanel.add(refreshAndSettingsPanel, DockPanel.EAST);
         return toolbarPanel;
->>>>>>> d7ff36eb
     }
 
     @Override
@@ -663,6 +648,10 @@
 
     protected ImageResource getSettingsIcon() {
         return COMPONENT_RESOURCES.settingsIcon();
+    }
+
+    public void setShowCompetitorNationality(boolean isShowCompetitorNationality) {
+        this.isShowCompetitorNationality = isShowCompetitorNationality;
     }
 
     public void updateSettings(final LeaderboardSettings newSettings) {
@@ -672,9 +661,10 @@
             selectedOverallDetailColumns.clear();
             selectedOverallDetailColumns.addAll(newSettings.getOverallDetailsToShow());
         }
+
+        setShowCompetitorNationality(newSettings.isShowCompetitorNationality());
         setShowAddedScores(newSettings.isShowAddedScores());
         setShowCompetitorSailId(newSettings.isShowCompetitorSailIdColumn());
-        setShowCompetitorNationality(newSettings.isShowCompetitorNationalityColumn());
         setShowCompetitorFullName(newSettings.isShowCompetitorFullNameColumn());
         setShowOverallColumnWithNumberOfRacesCompletedPerCompetitor(
                 newSettings.isShowOverallColumnWithNumberOfRacesCompletedPerCompetitor());
@@ -807,6 +797,7 @@
                                 updateLeaderboard(result.getLeaderboardDTO(previousLeaderboard));
                                 callWhenExpansionDataIsLoaded.run();
                             }
+
                             @Override
                             public void onFailure(Throwable caught) {
                                 getErrorReporter().reportError(
@@ -958,7 +949,6 @@
 
         @Override
         public void render(Context context, T object, SafeHtmlBuilder sb) {
-            boolean isCompetitorNationalityColumnVisible = LeaderboardPanel.this.isShowCompetitorNationality(); 
             ImageResourceRenderer renderer = new ImageResourceRenderer();
             CompetitorDTO competitor = competitorFetcher.getCompetitor(object);
             final String twoLetterIsoCountryCode = competitor.getTwoLetterIsoCountryCode();
@@ -972,34 +962,20 @@
                         .getAsHtml();
                 sb.appendHtmlConstant("<div style=\"border-bottom: 2px solid " + competitorColor + ";\">");
             }
-<<<<<<< HEAD
-            GWT.log("Show competitors is " + isCompetitorNationalityColumnVisible);
-            if (isCompetitorNationalityColumnVisible || flagImageURL == null || flagImageURL.isEmpty()) {
+
+            if (isShowCompetitorNationality || flagImageURL == null || flagImageURL.isEmpty()) {
                 final ImageResource nationalityFlagImageResource;
                 if (twoLetterIsoCountryCode==null || twoLetterIsoCountryCode.isEmpty()) {
                     nationalityFlagImageResource = FlagImageResolver.getEmptyFlagImageResource();
-=======
-
-            if (flagImageURL != null && !flagImageURL.isEmpty()) {
-                sb.appendHtmlConstant("<img src=\"" + flagImageURL + "\" width=\"18px\" height=\"12px\" title=\""
-                        + competitor.getName() + "\"/>");
-                sb.appendHtmlConstant("&nbsp;");
-            } else {
-                final ImageResource flagImageResource;
-                if (twoLetterIsoCountryCode == null || twoLetterIsoCountryCode.isEmpty()) {
-                    flagImageResource = FlagImageResolver.getEmptyFlagImageResource();
->>>>>>> d7ff36eb
                 } else {
                     nationalityFlagImageResource = FlagImageResolver.getFlagImageResource(twoLetterIsoCountryCode);
                 }
                 if (nationalityFlagImageResource != null) {
-                    GWT.log("Rendering nationality flag");
                     sb.append(renderer.render(nationalityFlagImageResource));
                     sb.appendHtmlConstant("&nbsp;");
                 }
             }
             if (flagImageURL != null && !flagImageURL.isEmpty()) {
-                GWT.log("Rendering normal flag");
                 sb.appendHtmlConstant("<img src=\"" + flagImageURL + "\" width=\"18px\" height=\"12px\" title=\"" + competitor.getName() + "\"/>");
                 sb.appendHtmlConstant("&nbsp;");
             }
@@ -1338,10 +1314,6 @@
                             DetailType.RACE_CALCULATED_TIME_AT_ESTIMATED_ARRIVAL_AT_COMPETITOR_FARTHEST_AHEAD,
                             new RaceCalculatedTimeAtEstimatedArrivalAtCompetitorFarthestAheadInSeconds(),
                             LEG_COLUMN_HEADER_STYLE, LEG_COLUMN_STYLE, LeaderboardPanel.this));
-            result.put(DetailType.RACE_CALCULATED_TIME_AT_ESTIMATED_ARRIVAL_AT_COMPETITOR_FARTHEST_AHEAD, new FormattedDoubleDetailTypeColumn(
-                    DetailType.RACE_CALCULATED_TIME_AT_ESTIMATED_ARRIVAL_AT_COMPETITOR_FARTHEST_AHEAD,
-                    new RaceCalculatedTimeAtEstimatedArrivalAtCompetitorFarthestAheadInSeconds(),
-                    LEG_COLUMN_HEADER_STYLE, LEG_COLUMN_STYLE, LeaderboardPanel.this));
             return result;
         }
 
@@ -2085,252 +2057,6 @@
         }
     }
 
-<<<<<<< HEAD
-    public LeaderboardPanel(SailingServiceAsync sailingService, AsyncActionsExecutor asyncActionsExecutor,
-            LeaderboardSettings settings, CompetitorSelectionProvider competitorSelectionProvider,
-            String leaderboardName, ErrorReporter errorReporter, final StringMessages stringMessages,
-            final UserAgentDetails userAgent, boolean showRaceDetails) {
-        this(sailingService, asyncActionsExecutor, settings, false, /* preSelectedRace */null,
-                competitorSelectionProvider, null, leaderboardName, errorReporter, stringMessages, userAgent,
-                showRaceDetails);
-    }
-
-    public LeaderboardPanel(SailingServiceAsync sailingService, AsyncActionsExecutor asyncActionsExecutor,
-            LeaderboardSettings settings, boolean isEmbedded, RegattaAndRaceIdentifier preSelectedRace,
-            CompetitorSelectionProvider competitorSelectionProvider, String leaderboardGroupName,
-            String leaderboardName, ErrorReporter errorReporter, final StringMessages stringMessages,
-            final UserAgentDetails userAgent, boolean showRaceDetails) {
-        this(sailingService, asyncActionsExecutor, settings, isEmbedded, preSelectedRace, competitorSelectionProvider,
-                new Timer(
-                        // perform the first request as "live" but don't by default auto-play
-                        PlayModes.Live, PlayStates.Paused,
-                        /* delayBetweenAutoAdvancesInMilliseconds */ LeaderboardEntryPoint.DEFAULT_REFRESH_INTERVAL_MILLIS),
-                leaderboardGroupName, leaderboardName, errorReporter, stringMessages, userAgent, showRaceDetails,
-                /* competitorSearchTextBox */ null, /* showSelectionCheckbox */ true,
-                /* optionalRaceTimesInfoProvider */ null, /* autoExpandLastRaceColumn */ false,
-                /* adjustTimerDelay */ true, /* autoApplyTopNFilter */ false, /* showCompetitorFilterStatus */ false,
-                /* enableSyncScroller */ false);
-    }
-
-    public LeaderboardPanel(SailingServiceAsync sailingService, AsyncActionsExecutor asyncActionsExecutor,
-            LeaderboardSettings settings, boolean isEmbedded, RegattaAndRaceIdentifier preSelectedRace,
-            CompetitorSelectionProvider competitorSelectionProvider, Timer timer, String leaderboardGroupName,
-            String leaderboardName, final ErrorReporter errorReporter, final StringMessages stringMessages,
-            final UserAgentDetails userAgent, boolean showRaceDetails, CompetitorFilterPanel competitorSearchTextBox,
-            boolean showSelectionCheckbox, RaceTimesInfoProvider optionalRaceTimesInfoProvider,
-            boolean autoExpandLastRaceColumn, boolean adjustTimerDelay, boolean autoApplyTopNFilter,
-            boolean showCompetitorFilterStatus, boolean enableSyncScroller) {
-        this.showSelectionCheckbox = showSelectionCheckbox;
-        this.showRaceDetails = showRaceDetails;
-        this.sailingService = sailingService;
-        this.asyncActionsExecutor = asyncActionsExecutor;
-        this.isEmbedded = isEmbedded;
-        this.preSelectedRace = preSelectedRace;
-        this.competitorSelectionProvider = competitorSelectionProvider;
-        competitorSelectionProvider.addCompetitorSelectionChangeListener(this);
-        this.setLeaderboardName(leaderboardName);
-        this.errorReporter = errorReporter;
-        this.stringMessages = stringMessages;
-        this.selectedLegDetails = new ArrayList<DetailType>();
-        this.selectedRaceDetails = new ArrayList<DetailType>();
-        this.selectedOverallDetailColumns = new ArrayList<DetailType>();
-        this.raceTimesInfoProvider = optionalRaceTimesInfoProvider;
-        this.selectedManeuverDetails = new ArrayList<DetailType>();
-        this.adjustTimerDelay = adjustTimerDelay;
-        this.initialCompetitorFilterHasBeenApplied = !autoApplyTopNFilter;
-        this.showCompetitorFilterStatus = showCompetitorFilterStatus;
-        this.enableSyncedScroller = enableSyncScroller;
-        overallDetailColumnMap = createOverallDetailColumnMap();
-        settingsUpdatedExplicitly = !settings.isUpdateUponPlayStateChange();
-        raceNameForDefaultSorting = settings.getNameOfRaceToSort();
-        this.leaderboardUpdateListener = new ArrayList<LeaderboardUpdateListener>();
-        if (settings.getLegDetailsToShow() != null) {
-            selectedLegDetails.addAll(settings.getLegDetailsToShow());
-        }
-        if (settings.getManeuverDetailsToShow() != null) {
-            selectedManeuverDetails.addAll(settings.getManeuverDetailsToShow());
-        }
-        if (settings.getRaceDetailsToShow() != null) {
-            selectedRaceDetails.addAll(settings.getRaceDetailsToShow());
-        }
-        if (settings.getOverallDetailsToShow() != null) {
-            selectedOverallDetailColumns.addAll(settings.getOverallDetailsToShow());
-        }
-        setAutoExpandPreSelectedRace(settings.isAutoExpandPreSelectedRace());
-        this.autoExpandLastRaceColumn = autoExpandLastRaceColumn;
-        if (settings.getDelayBetweenAutoAdvancesInMilliseconds() != null) {
-            timer.setRefreshInterval(settings.getDelayBetweenAutoAdvancesInMilliseconds());
-        }
-        this.timer = timer;
-        timer.addPlayStateListener(this);
-        timer.addTimeListener(this);
-        switch (settings.getActiveRaceColumnSelectionStrategy()) {
-        case EXPLICIT:
-            if (preSelectedRace == null) {
-                raceColumnSelection = new ExplicitRaceColumnSelection();
-            } else {
-                raceColumnSelection = new ExplicitRaceColumnSelectionWithPreselectedRace(preSelectedRace);
-            }
-            break;
-        case LAST_N:
-            setRaceColumnSelectionToLastNStrategy(settings.getNumberOfLastRacesToShow());
-            break;
-        }
-        totalRankColumn = new TotalRankColumn();
-        RACE_COLUMN_HEADER_STYLE = tableResources.cellTableStyle().cellTableRaceColumnHeader();
-        LEG_COLUMN_HEADER_STYLE = tableResources.cellTableStyle().cellTableLegColumnHeader();
-        LEG_DETAIL_COLUMN_HEADER_STYLE = tableResources.cellTableStyle().cellTableLegDetailColumnHeader();
-        RACE_COLUMN_STYLE = tableResources.cellTableStyle().cellTableRaceColumn();
-        LEG_COLUMN_STYLE = tableResources.cellTableStyle().cellTableLegColumn();
-        LEG_DETAIL_COLUMN_STYLE = tableResources.cellTableStyle().cellTableLegDetailColumn();
-        TOTAL_COLUMN_STYLE = tableResources.cellTableStyle().cellTableTotalColumn();
-        leaderboardTable = new FlushableSortedCellTableWithStylableHeaders<LeaderboardRowDTO>(/* pageSize */10000,
-                tableResources);
-        leaderboardTable.addCellPreviewHandler(new CellPreviewEvent.Handler<LeaderboardRowDTO>() {
-            @Override
-            public void onCellPreview(CellPreviewEvent<LeaderboardRowDTO> event) {
-                if (BrowserEvents.FOCUS.equals(event.getNativeEvent().getType())) {
-                    elementToBlur = event.getNativeEvent().getEventTarget().cast();
-                    elementToBlur.blur();
-                    blurInOnSelectionChanged = 2; // blur a couple of times; doing it one time only doesn't seem to work
-                                                  // reliably
-                    blurFocusedElementAfterSelectionChange();
-                }
-            }
-        });
-        leaderboardTable.ensureDebugId("LeaderboardCellTable");
-        selectionCheckboxColumn = new LeaderboardSelectionCheckboxColumn(competitorSelectionProvider);
-        leaderboardTable.setWidth("100%");
-        leaderboardSelectionModel = new MultiSelectionModel<LeaderboardRowDTO>();
-        // remember handler registration so we can temporarily remove it and re-add it to suspend selection events while
-        // we're actively changing it
-        selectionChangeHandler = new Handler() {
-            @Override
-            public void onSelectionChange(SelectionChangeEvent event) {
-                List<CompetitorDTO> selection = new ArrayList<CompetitorDTO>();
-                for (LeaderboardRowDTO row : getSelectedRows()) {
-                    selection.add(row.competitor);
-                }
-                LeaderboardPanel.this.competitorSelectionProvider.setSelection(selection,
-                        /* listenersNotToNotify */LeaderboardPanel.this);
-                if (blurInOnSelectionChanged > 0) {
-                    blurInOnSelectionChanged--;
-                    blurFocusedElementAfterSelectionChange();
-                }
-            }
-        };
-        leaderboardAsTableSelectionModelRegistration = leaderboardSelectionModel
-                .addSelectionChangeHandler(selectionChangeHandler);
-        leaderboardTable.setSelectionModel(leaderboardSelectionModel, selectionCheckboxColumn.getSelectionManager());
-        setShowAddedScores(settings.isShowAddedScores());
-        setShowCompetitorSailId(settings.isShowCompetitorSailIdColumn());
-        setShowCompetitorFullName(settings.isShowCompetitorFullNameColumn());
-        setShowCompetitorNationality(settings.isShowCompetitorNationalityColumn());
-        setShowOverallColumnWithNumberOfRacesCompletedPerCompetitor(
-                settings.isShowOverallColumnWithNumberOfRacesCompletedPerCompetitor());
-        SimplePanel mainPanel = new SimplePanel();
-        contentPanel = new FlowPanel();
-        leaderboardTable.getElement().getStyle().setMarginTop(10, Unit.PX);
-        contentPanel.setStyleName(STYLE_LEADERBOARD_CONTENT);
-        busyIndicator = new SimpleBusyIndicator(false, 0.8f);
-        busyIndicator.ensureDebugId("BusyIndicator");
-        busyStateChangeListeners = new HashSet<>();
-
-        // the information panel
-        if (!isEmbedded) {
-            Widget toolbarPanel = createToolbarPanel();
-            contentPanel.add(toolbarPanel);
-        }
-        if (competitorSearchTextBox != null) {
-            competitorSearchTextBox.add(busyIndicator);
-            contentPanel.add(competitorSearchTextBox);
-            competitorSearchTextBox.getSettingsButton().addClickHandler(new ClickHandler() {
-                @Override
-                public void onClick(ClickEvent event) {
-                    new SettingsDialog<LeaderboardSettings>(LeaderboardPanel.this, stringMessages).show();
-                }
-            });
-            this.competitorFilterPanel = competitorSearchTextBox;
-        }
-        SortedCellTable<LeaderboardRowDTO> leaderboardTable = getLeaderboardTable();
-        // leaderboardTable.getElement().getStyle().setMarginTop(5, Unit.PX);
-        filterControlPanel = new HorizontalPanel();
-        filterControlPanel.setStyleName("LeaderboardPanel-FilterControl-Panel");
-        if (enableSyncedScroller) {
-            contentPanel.add(new OverlayAssistantScrollPanel(leaderboardTable));
-        } else {
-            contentPanel.add(leaderboardTable);
-        }
-        if (showCompetitorFilterStatus) {
-            contentPanel.add(createFilterDeselectionControl());
-        }
-        setWidget(mainPanel);
-        mainPanel.setWidget(contentPanel);
-        this.setTitle(stringMessages.leaderboard());
-        if (timer.isInitialized()) {
-            loadCompleteLeaderboard(/* showProgress */ false);
-        }
-
-    }
-
-    private Widget createToolbarPanel() {
-        FlowPanel informationPanel = new FlowPanel();
-        informationPanel.setStyleName(STYLE_LEADERBOARD_INFO);
-        scoreCorrectionLastUpdateTimeLabel = new Label("");
-        scoreCorrectionCommentLabel = new Label("");
-        informationPanel.add(scoreCorrectionCommentLabel);
-        informationPanel.add(scoreCorrectionLastUpdateTimeLabel);
-
-        liveRaceLabel = new Label(stringMessages.live());
-        liveRaceLabel.setStyleName(STYLE_LEADERBOARD_LIVE_RACE);
-        liveRaceLabel.getElement().getStyle().setFontWeight(FontWeight.BOLD);
-        liveRaceLabel.getElement().getStyle().setColor(IS_LIVE_TEXT_COLOR);
-        liveRaceLabel.setVisible(false);
-        informationPanel.add(liveRaceLabel);
-        
-        // the toolbar panel
-        DockPanel toolbarPanel = new DockPanel();
-        toolbarPanel.ensureDebugId("ToolbarPanel");
-        toolbarPanel.setStyleName(STYLE_LEADERBOARD_TOOLBAR);
-        if (!isEmbedded) {
-            toolbarPanel.add(informationPanel, DockPanel.WEST);
-            toolbarPanel.add(busyIndicator, DockPanel.WEST);
-        }
-        toolbarPanel.setWidth("100%");
-        toolbarPanel.setVerticalAlignment(HasVerticalAlignment.ALIGN_MIDDLE);
-        ClickHandler playPauseHandler = new ClickHandler() {
-            @Override
-            public void onClick(ClickEvent event) {
-                if (LeaderboardPanel.this.timer.getPlayState() == PlayStates.Playing) {
-                    LeaderboardPanel.this.timer.pause();
-                } else {
-                    // playing the standalone leaderboard means putting it into live mode
-                    LeaderboardPanel.this.timer.setPlayMode(PlayModes.Live);
-                }
-            }
-        };
-        pauseIcon = resources.autoRefreshEnabledIcon();
-        playIcon = resources.autoRefreshDisabledIcon();
-        refreshAndSettingsPanel = new HorizontalPanel();
-        refreshAndSettingsPanel.ensureDebugId("RefreshAndSettingsPanel");
-        refreshAndSettingsPanel.setVerticalAlignment(HasVerticalAlignment.ALIGN_MIDDLE);
-        FlowPanel refreshPanel = new FlowPanel();
-        refreshPanel.addStyleName("refreshPanel");
-        toolbarPanel.setHorizontalAlignment(HasHorizontalAlignment.ALIGN_RIGHT);
-        toolbarPanel.addStyleName("refreshAndSettings");
-        playPause = new Anchor(getPlayPauseImgHtml(timer.getPlayState()));
-        playPause.ensureDebugId("PlayAndPauseAnchor");
-        playPause.addClickHandler(playPauseHandler);
-        playStateChanged(timer.getPlayState(), timer.getPlayMode());
-        refreshPanel.add(playPause);
-
-        refreshAndSettingsPanel.add(refreshPanel);
-        toolbarPanel.add(refreshAndSettingsPanel, DockPanel.EAST);
-        return toolbarPanel;
-    }
-
-=======
->>>>>>> d7ff36eb
     private Widget createFilterDeselectionControl() {
         filterStatusLabel = new Label();
         filterStatusLabel.setStyleName("LeaderboardPanel-FilterControl-StatusLabel");
@@ -2569,14 +2295,6 @@
 
     private void setShowCompetitorFullName(boolean showCompetitorFullName) {
         this.showCompetitorFullName = showCompetitorFullName;
-    }
-
-    private boolean isShowCompetitorNationality() {
-        return showCompetitorNationality;
-    }
-    
-    private void setShowCompetitorNationality(boolean showCompetitorNationality) {
-        this.showCompetitorNationality = showCompetitorNationality;
     }
 
     /**
@@ -2843,11 +2561,7 @@
                 AbstractSortableColumnWithMinMax<LeaderboardRowDTO, ?> columnToSortFor = getDefaultSortColumn();
                 leaderboardTable.sortColumn(columnToSortFor, columnToSortFor.getPreferredSortingOrder().isAscending());
             }
-<<<<<<< HEAD
-            
-=======
-
->>>>>>> d7ff36eb
+
             if (!isEmbedded) {
                 scoreCorrectionCommentLabel.setText(leaderboard.getComment() != null ? leaderboard.getComment() : "");
                 if (leaderboard.getTimePointOfLastCorrectionsValidity() != null) {
@@ -2858,11 +2572,7 @@
                 } else {
                     scoreCorrectionLastUpdateTimeLabel.setText("");
                 }
-<<<<<<< HEAD
-                
-=======
-
->>>>>>> d7ff36eb
+
                 boolean hasLiveRace = !leaderboard.getLiveRaces(timer.getLiveTimePointInMillis()).isEmpty();
                 liveRaceLabel.setText(hasLiveRace ? getLiveRacesText() : "");
                 scoreCorrectionLastUpdateTimeLabel.setVisible(!hasLiveRace);
@@ -3525,25 +3235,6 @@
             playPause.setTitle(playState == PlayStates.Playing ? stringMessages.pauseAutomaticRefresh()
                     : stringMessages.autoRefresh());
         }
-<<<<<<< HEAD
-        if (!settingsUpdatedExplicitly && playMode != oldPlayMode) {
-            // if settings weren't explicitly modified, auto-switch to live mode settings and sort for
-            // any pre-selected race; we need to copy the previously selected race columns to the new
-            // RaceColumnSelection
-            updateSettings(LeaderboardSettingsFactory.getInstance().createNewSettingsForPlayMode(playMode,
-                    /* don't touch columnToSort if no race was pre-selected */ preSelectedRace == null ? null
-                            : preSelectedRace.getRaceName(),
-                    /* don't change nameOfRaceColumnToShow */null,
-                    /* set nameOfRaceToShow if race was pre-selected */preSelectedRace == null ? null
-                            : preSelectedRace.getRaceName(),
-                    getRaceColumnSelection(), /* leave showRegattaRank and overall details unchanged */ null,
-                    /* take into account state of competitor columns */isShowCompetitorSailId(),
-                    isShowCompetitorFullName(), isShowCompetitorNationality()));
-        }
-        currentlyHandlingPlayStateChange = false;
-        oldPlayMode = playMode;
-=======
->>>>>>> d7ff36eb
     }
 
     @Override
@@ -3595,12 +3286,8 @@
                 autoExpandPreSelectedRace, timer.getRefreshInterval(), /* nameOfRaceToSort */ null,
                 /* sortAscending */ true, /* updateUponPlayStateChange */ true, raceColumnSelection.getType(),
                 isShowAddedScores(), isShowOverallColumnWithNumberOfRacesCompletedPerCompetitor(),
-<<<<<<< HEAD
-                isShowCompetitorSailId(), isShowCompetitorFullName(), isShowCompetitorNationality());
-=======
-                isShowCompetitorSailId(), isShowCompetitorFullName());
+                isShowCompetitorSailId(), isShowCompetitorFullName(), isShowCompetitorNationality);
         return LeaderboardSettingsFactory.getInstance().keepDefaults(currentSettings, leaderboardSettings);
->>>>>>> d7ff36eb
     }
 
     @Override
@@ -3817,4 +3504,4 @@
         return LeaderboardPanelLifecycle.ID;
     }
 
-}
+}