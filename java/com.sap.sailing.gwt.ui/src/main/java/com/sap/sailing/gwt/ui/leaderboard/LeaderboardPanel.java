package com.sap.sailing.gwt.ui.leaderboard;

import java.util.ArrayList;
import java.util.Arrays;
import java.util.Collection;
import java.util.Collections;
import java.util.Date;
import java.util.HashMap;
import java.util.HashSet;
import java.util.Iterator;
import java.util.List;
import java.util.Map;
import java.util.Map.Entry;
import java.util.Set;

import com.google.gwt.cell.client.AbstractSafeHtmlCell;
import com.google.gwt.cell.client.Cell;
import com.google.gwt.cell.client.Cell.Context;
import com.google.gwt.cell.client.CompositeCell;
import com.google.gwt.cell.client.TextCell;
import com.google.gwt.core.client.GWT;
import com.google.gwt.core.client.Scheduler;
import com.google.gwt.core.client.Scheduler.ScheduledCommand;
import com.google.gwt.dom.client.BrowserEvents;
import com.google.gwt.dom.client.Element;
import com.google.gwt.dom.client.Style.FontWeight;
import com.google.gwt.dom.client.Style.Unit;
import com.google.gwt.event.dom.client.ClickEvent;
import com.google.gwt.event.dom.client.ClickHandler;
import com.google.gwt.event.shared.HandlerRegistration;
import com.google.gwt.i18n.client.NumberFormat;
import com.google.gwt.resources.client.ImageResource;
import com.google.gwt.safecss.shared.SafeStyles;
import com.google.gwt.safecss.shared.SafeStylesBuilder;
import com.google.gwt.safehtml.client.SafeHtmlTemplates;
import com.google.gwt.safehtml.shared.SafeHtml;
import com.google.gwt.safehtml.shared.SafeHtmlBuilder;
import com.google.gwt.safehtml.shared.SafeHtmlUtils;
import com.google.gwt.text.shared.AbstractSafeHtmlRenderer;
import com.google.gwt.user.cellview.client.Column;
import com.google.gwt.user.cellview.client.Header;
import com.google.gwt.user.cellview.client.SafeHtmlHeader;
import com.google.gwt.user.client.rpc.AsyncCallback;
import com.google.gwt.user.client.ui.AbstractImagePrototype;
import com.google.gwt.user.client.ui.Anchor;
import com.google.gwt.user.client.ui.Button;
import com.google.gwt.user.client.ui.DockPanel;
import com.google.gwt.user.client.ui.FlowPanel;
import com.google.gwt.user.client.ui.HasHorizontalAlignment;
import com.google.gwt.user.client.ui.HasVerticalAlignment;
import com.google.gwt.user.client.ui.HorizontalPanel;
import com.google.gwt.user.client.ui.Label;
import com.google.gwt.user.client.ui.SimplePanel;
import com.google.gwt.user.client.ui.Widget;
import com.google.gwt.view.client.CellPreviewEvent;
import com.google.gwt.view.client.ListDataProvider;
import com.google.gwt.view.client.MultiSelectionModel;
import com.google.gwt.view.client.SelectionChangeEvent;
import com.google.gwt.view.client.SelectionChangeEvent.Handler;
import com.sap.sailing.domain.common.DetailType;
import com.sap.sailing.domain.common.Distance;
import com.sap.sailing.domain.common.InvertibleComparator;
import com.sap.sailing.domain.common.LeaderboardNameConstants;
import com.sap.sailing.domain.common.MaxPointsReason;
import com.sap.sailing.domain.common.Mile;
import com.sap.sailing.domain.common.RaceIdentifier;
import com.sap.sailing.domain.common.RegattaAndRaceIdentifier;
import com.sap.sailing.domain.common.SortingOrder;
import com.sap.sailing.domain.common.Tack;
import com.sap.sailing.domain.common.dto.AbstractLeaderboardDTO;
import com.sap.sailing.domain.common.dto.CompetitorDTO;
import com.sap.sailing.domain.common.dto.FleetDTO;
import com.sap.sailing.domain.common.dto.IncrementalOrFullLeaderboardDTO;
import com.sap.sailing.domain.common.dto.LeaderboardDTO;
import com.sap.sailing.domain.common.dto.LeaderboardEntryDTO;
import com.sap.sailing.domain.common.dto.LeaderboardRowDTO;
import com.sap.sailing.domain.common.dto.LegEntryDTO;
import com.sap.sailing.domain.common.dto.RaceColumnDTO;
import com.sap.sailing.domain.common.impl.InvertibleComparatorAdapter;
import com.sap.sailing.gwt.settings.client.leaderboard.LeaderboardPanelLifecycle;
import com.sap.sailing.gwt.settings.client.leaderboard.LeaderboardSettings;
import com.sap.sailing.gwt.settings.client.leaderboard.LeaderboardSettings.RaceColumnSelectionStrategies;
import com.sap.sailing.gwt.settings.client.leaderboard.LeaderboardSettingsDialogComponent;
import com.sap.sailing.gwt.ui.actions.GetLeaderboardByNameAction;
import com.sap.sailing.gwt.ui.client.Collator;
import com.sap.sailing.gwt.ui.client.CompetitorSelectionChangeListener;
import com.sap.sailing.gwt.ui.client.CompetitorSelectionProvider;
import com.sap.sailing.gwt.ui.client.FlagImageResolver;
import com.sap.sailing.gwt.ui.client.LeaderboardUpdateListener;
import com.sap.sailing.gwt.ui.client.LeaderboardUpdateProvider;
import com.sap.sailing.gwt.ui.client.RaceTimesInfoProvider;
import com.sap.sailing.gwt.ui.client.RaceTimesInfoProviderListener;
import com.sap.sailing.gwt.ui.client.SailingServiceAsync;
import com.sap.sailing.gwt.ui.client.StringMessages;
import com.sap.sailing.gwt.ui.client.shared.controls.AbstractSortableColumnWithMinMax;
import com.sap.sailing.gwt.ui.client.shared.controls.FlushableSortedCellTableWithStylableHeaders;
import com.sap.sailing.gwt.ui.client.shared.controls.SelectionCheckboxColumn;
import com.sap.sailing.gwt.ui.client.shared.filter.CompetitorRaceRankFilter;
import com.sap.sailing.gwt.ui.client.shared.filter.FilterWithUI;
import com.sap.sailing.gwt.ui.client.shared.filter.LeaderboardFetcher;
import com.sap.sailing.gwt.ui.common.client.DateAndTimeFormatterUtil;
import com.sap.sailing.gwt.ui.leaderboard.DetailTypeColumn.LegDetailField;
import com.sap.sailing.gwt.ui.shared.RaceTimesInfoDTO;
import com.sap.sse.common.Duration;
import com.sap.sse.common.Util;
import com.sap.sse.common.Util.Pair;
import com.sap.sse.common.filter.BinaryOperator;
import com.sap.sse.common.filter.Filter;
import com.sap.sse.common.filter.FilterSet;
import com.sap.sse.common.settings.util.SettingsDefaultValuesUtils;
import com.sap.sse.gwt.client.ErrorReporter;
import com.sap.sse.gwt.client.async.AsyncActionsExecutor;
import com.sap.sse.gwt.client.async.MarkedAsyncCallback;
import com.sap.sse.gwt.client.celltable.EntityIdentityComparator;
import com.sap.sse.gwt.client.controls.busyindicator.BusyIndicator;
import com.sap.sse.gwt.client.controls.busyindicator.BusyStateChangeListener;
import com.sap.sse.gwt.client.controls.busyindicator.BusyStateProvider;
import com.sap.sse.gwt.client.controls.busyindicator.SimpleBusyIndicator;
import com.sap.sse.gwt.client.panels.OverlayAssistantScrollPanel;
import com.sap.sse.gwt.client.player.PlayStateListener;
import com.sap.sse.gwt.client.player.TimeListener;
import com.sap.sse.gwt.client.player.Timer;
import com.sap.sse.gwt.client.player.Timer.PlayModes;
import com.sap.sse.gwt.client.player.Timer.PlayStates;
import com.sap.sse.gwt.client.shared.components.AbstractCompositeComponent;
import com.sap.sse.gwt.client.shared.components.Component;
import com.sap.sse.gwt.client.shared.components.ComponentResources;
import com.sap.sse.gwt.client.shared.components.IsEmbeddableComponent;
import com.sap.sse.gwt.client.shared.components.SettingsDialog;
import com.sap.sse.gwt.client.shared.components.SettingsDialogComponent;
import com.sap.sse.gwt.client.shared.settings.ComponentContext;

/**
 * A leaderboard essentially consists of a table widget that in its columns displays the entries.
 * 
 * @author Axel Uhl (D043530)
 * 
 */
public abstract class LeaderboardPanel extends AbstractCompositeComponent<LeaderboardSettings>
        implements TimeListener, PlayStateListener, DisplayedLeaderboardRowsProvider, IsEmbeddableComponent,
        CompetitorSelectionChangeListener, LeaderboardFetcher, BusyStateProvider, LeaderboardUpdateProvider {

    private final LeaderboardResources resources;
    private final ComponentResources componentResources;
    private final LeaderboardTableResources tableResources;
    // private static final LeaderboardResources RESOURCES = GWT.create(LeaderboardResources.class);
    // private static final ComponentResources COMPONENT_RESOURCES = GWT.create(ComponentResources.class);
    // private static final LeaderboardTableResources tableResources = GWT.create(LeaderboardTableResources.class);

    public static final String LOAD_LEADERBOARD_DATA_CATEGORY = "loadLeaderboardData";

    protected static final NumberFormat scoreFormat = NumberFormat.getFormat("0.##");

    private final SailingServiceAsync sailingService;

    private static String IS_LIVE_TEXT_COLOR = "#FF0000";
    private static String DEFAULT_TEXT_COLOR = "#000000";

    private static final String STYLE_LEADERBOARD_CONTENT = "leaderboardContent";
    private static final String STYLE_LEADERBOARD_INFO = "leaderboardInfo";
    private static final String STYLE_LEADERBOARD_TOOLBAR = "leaderboardContent-toolbar";
    private static final String STYLE_LEADERBOARD_LIVE_RACE = "leaderboardContent-liverace";
    private static RaceColumnTemplate raceColumnTemplate = new RaceColumnTemplate();

    static class RaceColumnTemplate {
        private MyTemplate template = GWT.create(MyTemplate.class);

        interface MyTemplate extends SafeHtmlTemplates {
            @SafeHtmlTemplates.Template("<div style='{0}'>")
            SafeHtml styledDiv(SafeStyles style);
        }

        /**
         * Originally in the safehtml template: color:{0}; border-bottom: 3px solid {1};
         * 
         * @param textColor
         * @param borderColor
         * @return
         */
        public SafeHtml cellFrameWithTextColorAndFleetBorder(String textColor, String borderColor) {
            SafeStylesBuilder sb = new SafeStylesBuilder();
            sb.trustedColor(textColor);
            sb.trustedNameAndValue("border-bottom", "3px solid " + borderColor);
            return template.styledDiv(sb.toSafeStyles());
        }

        /**
         *
         * Originally in the safehtml template: color:{0};
         * 
         * @param textColor
         * @return
         */
        public SafeHtml cellFrameWithTextColor(String textColor) {
            SafeStylesBuilder sb = new SafeStylesBuilder();
            sb.trustedColor(textColor);
            return template.styledDiv(sb.toSafeStyles());
        }
    }

    /**
     * The leaderboard name is used to
     * {@link SailingServiceAsync#getLeaderboardByName(String, java.util.Date, String[], boolean, String, com.google.gwt.user.client.rpc.AsyncCallback)
     * obtain the leaderboard contents} from the server. It may change in case the leaderboard is renamed.
     */
    private LeaderboardSettings currentSettings;
    private String leaderboardName;

    private final ErrorReporter errorReporter;

    public final StringMessages stringMessages;

    private final FlushableSortedCellTableWithStylableHeaders<LeaderboardRowDTO> leaderboardTable;

    private final MultiSelectionModel<LeaderboardRowDTO> leaderboardSelectionModel;

    private LeaderboardDTO leaderboard;

    private final TotalRankColumn totalRankColumn;

    private RaceRankColumn raceRankColumn;

    private final SelectionCheckboxColumn<LeaderboardRowDTO> selectionCheckboxColumn;

    /**
     * Passed to the {@link ManeuverCountRaceColumn}. Modifications to this list will modify the column's children list
     * when updated the next time.
     */
    private final List<DetailType> selectedManeuverDetails = new ArrayList<DetailType>();;

    /**
     * Passed to the {@link LegColumn}. Modifications to this list will modify the column's children list when updated
     * the next time.
     */
    private final List<DetailType> selectedLegDetails = new ArrayList<DetailType>();

    /**
     * Passed to the {@link TextRaceColumn}. Modifications to this list will modify the column's children list when
     * updated the next time.
     */
    private final List<DetailType> selectedRaceDetails = new ArrayList<DetailType>();

    private final List<DetailType> selectedOverallDetailColumns = new ArrayList<DetailType>();;

    private final Map<DetailType, AbstractSortableColumnWithMinMax<LeaderboardRowDTO, ?>> overallDetailColumnMap;

    protected RaceColumnSelection raceColumnSelection;

    protected final String RACE_COLUMN_HEADER_STYLE;

    protected final String LEG_DETAIL_COLUMN_HEADER_STYLE;

    protected final String LEG_DETAIL_COLUMN_STYLE;

    protected final String LEG_COLUMN_HEADER_STYLE;

    protected final String RACE_COLUMN_STYLE;

    protected final String LEG_COLUMN_STYLE;

    protected final String TOTAL_COLUMN_STYLE;

    private final Timer timer;

    /**
     * A {@link LeaderboardDTO} tells something about the live delay through its
     * {@link LeaderboardDTO#getDelayToLiveInMillisForLatestRace()} method. If this flag is <code>true</code>, the live
     * delay in the {@link #timer} will be adjusted each time the {@link #updateLeaderboard(LeaderboardDTO)} method is
     * invoked. Otherwise, the timer's delay will be left alone which is helpful, e.g., if the leaderboard panel is
     * embedded in a race board panel that focuses on one particular race which may not be the same as the one
     * controlling the leaderboard's overall live delay.
     */
    private final boolean adjustTimerDelay;

    private boolean autoExpandPreSelectedRace;

    private boolean autoExpandLastRaceColumn;

    /**
     * When <code>true</code>, the race columns don't display the competitors' scores in the race represented by the
     * column but the cumulative score up to that race.
     */
    private boolean showAddedScores;

    private boolean showCompetitorSailId;
    private boolean showCompetitorFullName;

    /**
     * When <code>true</code> then an additional column just before the overall points is displayed that sums up the
     * number of races sailed per competitor.
     */
    private boolean showOverallColumnWithNumberOfRacesCompletedPerCompetitor;

    /**
     * Remembers whether the auto-expand of the pre-selected race (see {@link #autoExpandPreSelectedRace}) or last
     * selected race {@link #autoExpandLastRaceColumn} has been performed once. It must not be performed another time.
     */
    private boolean autoExpandPerformedOnce;

    /**
     * This anchor's HTML holds the image tag for the play/pause button that needs to be updated when the {@link #timer}
     * changes its playing state
     */
    protected Anchor playPause;

    private final CompetitorSelectionProvider competitorSelectionProvider;
    private final HorizontalPanel filterControlPanel;
    private Label filterStatusLabel;
    private Button filterClearButton;

    /**
     * The handler for changes in the leaderboard table's selection; its registration is kept in
     * {@link #leaderboardAsTableSelectionModelRegistration} while it is registered as a selection handler on the
     * {@link #leaderboardTable}.
     */
    private final Handler selectionChangeHandler;

    /**
     * While the {@link #selectionChangeHandler} is registered as a selection change handler on the
     * {@link #leaderboardTable}'s selection model, this field holds the registration which can be used to remove the
     * registration again. We'll use this to temporarily suspend selection events when actively modifying / adjusting
     * the table selection to match the {@link #competitorSelectionProvider}.
     */
    private HandlerRegistration leaderboardAsTableSelectionModelRegistration;

    /**
     * If this is <code>null</code>, all leaderboard columns added by updating the leaderboard from the server are
     * automatically added to the table. Otherwise, only the column whose {@link RaceColumnDTO#getRaceIdentifier(String)
     * race identifier} matches the value of this attribute will be added.
     */
    private final RegattaAndRaceIdentifier preSelectedRace;

    protected final FlowPanel contentPanel = new FlowPanel();

    private HorizontalPanel refreshAndSettingsPanel;
    private Label scoreCorrectionLastUpdateTimeLabel;
    private Label scoreCorrectionCommentLabel;
    private Label liveRaceLabel;

    private boolean isEmbedded;

    private ImageResource pauseIcon;
    private ImageResource playIcon;

    /**
     * For a leaderboard, zero or more tasks may be currently busy. The counter keeps track. If it goes to {@code 0},
     * the {@link #busyIndicator} is set to non-busy. If it goes from {@code 0} to {@code 1} the {@link #busyIndicator}
     * is set to busy.
     */
    private int busyTaskCounter;
    private final BusyIndicator busyIndicator;
    private final Set<BusyStateChangeListener> busyStateChangeListeners;

    private final AsyncActionsExecutor asyncActionsExecutor;

    /**
     * See also {@link #getDefaultSortColumn()}. If no other column is explicitly selected for sorting and this
     * attribute holds a non-<code>null</code> string identifying a valid race by name that is represented in this
     * leaderboard panel then sort by it. Otherwise, default sorting will default to the overall rank column.
     */
    private String raceNameForDefaultSorting;

    /**
     * Can be used to disallow users to drill into the race details.
     */
    private final boolean showRaceDetails;

    /**
     * The {@link LastNRacesColumnSelection} column selection strategy requires a {@link RaceTimesInfoProvider}. This
     * can either be injected by passing a non-<code>null</code> object of that type to the constructor, or such an
     * object is created and remembered in this attribute when required the first time.
     */
    private RaceTimesInfoProvider raceTimesInfoProvider;
    private RaceTimesInfoProviderListener raceTimesInfoProviderListener;

    private int blurInOnSelectionChanged;

    /**
     * When an element in the leaderboard receives focus, it needs to be blurred again to keep the surrounding scroll
     * panel from scrolling anything into view
     */
    private Element elementToBlur;
    private boolean showSelectionCheckbox;

    private final List<LeaderboardUpdateListener> leaderboardUpdateListener = new ArrayList<LeaderboardUpdateListener>();

    private boolean initialCompetitorFilterHasBeenApplied = false;
    private final boolean showCompetitorFilterStatus;

    private CompetitorFilterPanel competitorFilterPanel;

    /**
     * Whether or not a second scroll bar, synchronized with the invisible native scroll bar, shall appear at the bottom
     * of the viewport. See {@link OverlayAssistantScrollPanel}.
     */
    private final boolean enableSyncedScroller;
    private boolean showRaceRankColumn = false;
    public boolean isShowCompetitorNationality;
    private FlowPanel informationPanel;

    public LeaderboardPanel(Component<?> parent, ComponentContext<?> context,
            SailingServiceAsync sailingService, AsyncActionsExecutor asyncActionsExecutor, LeaderboardSettings settings,
            CompetitorSelectionProvider competitorSelectionProvider, String leaderboardName,
            ErrorReporter errorReporter, final StringMessages stringMessages, boolean showRaceDetails,
            LeaderboardResources resources, ComponentResources componentResources,
            LeaderboardTableResources tableResources) {
        this(parent, context, sailingService, asyncActionsExecutor, settings, false, /* preSelectedRace */null,
                competitorSelectionProvider, null, leaderboardName, errorReporter, stringMessages, showRaceDetails,
                resources, componentResources, tableResources);
    }

    public LeaderboardPanel(Component<?> parent, ComponentContext<?> context,
            SailingServiceAsync sailingService, AsyncActionsExecutor asyncActionsExecutor, LeaderboardSettings settings,
            boolean isEmbedded, RegattaAndRaceIdentifier preSelectedRace,
            CompetitorSelectionProvider competitorSelectionProvider, String leaderboardGroupName,
            String leaderboardName, ErrorReporter errorReporter, final StringMessages stringMessages,
            boolean showRaceDetails, LeaderboardResources resources, ComponentResources componentResources,
            LeaderboardTableResources tableResources) {
        this(parent, context, sailingService, asyncActionsExecutor, settings, isEmbedded, preSelectedRace,
                competitorSelectionProvider,
                new Timer(
                        // perform the first request as "live" but don't by default auto-play
                        PlayModes.Live, PlayStates.Paused,
                        /* delayBetweenAutoAdvancesInMilliseconds */ LeaderboardEntryPoint.DEFAULT_REFRESH_INTERVAL_MILLIS),
                leaderboardGroupName, leaderboardName, errorReporter, stringMessages, showRaceDetails,
                /* competitorSearchTextBox */ null, /* showSelectionCheckbox */ true,
                /* optionalRaceTimesInfoProvider */ null, /* autoExpandLastRaceColumn */ false,
                /* adjustTimerDelay */ true, /* autoApplyTopNFilter */ false, /* showCompetitorFilterStatus */ false,
                /* enableSyncScroller */ false, resources, componentResources, tableResources);
    }

    public LeaderboardPanel(Component<?> parent, ComponentContext<?> context,
            SailingServiceAsync sailingService, AsyncActionsExecutor asyncActionsExecutor, LeaderboardSettings settings,
            boolean isEmbedded, RegattaAndRaceIdentifier preSelectedRace,
            CompetitorSelectionProvider competitorSelectionProvider, Timer timer, String leaderboardGroupName,
            String leaderboardName, final ErrorReporter errorReporter, final StringMessages stringMessages,
            boolean showRaceDetails, CompetitorFilterPanel competitorSearchTextBox, boolean showSelectionCheckbox,
            RaceTimesInfoProvider optionalRaceTimesInfoProvider, boolean autoExpandLastRaceColumn,
            boolean adjustTimerDelay, boolean autoApplyTopNFilter, boolean showCompetitorFilterStatus,
            boolean enableSyncScroller, LeaderboardResources resources, ComponentResources componentResources,
            LeaderboardTableResources tableResources) {
        super(parent, context);
        this.resources = resources;
        this.componentResources = componentResources;
        this.tableResources = tableResources;
        this.showSelectionCheckbox = showSelectionCheckbox;
        this.showRaceDetails = showRaceDetails;
        this.sailingService = sailingService;
        this.asyncActionsExecutor = asyncActionsExecutor;
        this.isEmbedded = isEmbedded;
        this.preSelectedRace = preSelectedRace;
        this.competitorSelectionProvider = competitorSelectionProvider;
        competitorSelectionProvider.addCompetitorSelectionChangeListener(this);
        this.setLeaderboardName(leaderboardName);
        this.errorReporter = errorReporter;
        this.stringMessages = stringMessages;
        this.raceTimesInfoProvider = optionalRaceTimesInfoProvider;
        this.adjustTimerDelay = adjustTimerDelay;
        this.initialCompetitorFilterHasBeenApplied = !autoApplyTopNFilter;
        this.showCompetitorFilterStatus = showCompetitorFilterStatus;
        this.enableSyncedScroller = enableSyncScroller;
        this.autoExpandLastRaceColumn = autoExpandLastRaceColumn;
        this.timer = timer;
        RACE_COLUMN_HEADER_STYLE = tableResources.cellTableStyle().cellTableRaceColumnHeader();
        LEG_COLUMN_HEADER_STYLE = tableResources.cellTableStyle().cellTableLegColumnHeader();
        LEG_DETAIL_COLUMN_HEADER_STYLE = tableResources.cellTableStyle().cellTableLegDetailColumnHeader();
        RACE_COLUMN_STYLE = tableResources.cellTableStyle().cellTableRaceColumn();
        LEG_COLUMN_STYLE = tableResources.cellTableStyle().cellTableLegColumn();
        LEG_DETAIL_COLUMN_STYLE = tableResources.cellTableStyle().cellTableLegDetailColumn();
        TOTAL_COLUMN_STYLE = tableResources.cellTableStyle().cellTableTotalColumn();
        overallDetailColumnMap = createOverallDetailColumnMap();
        raceNameForDefaultSorting = settings.getNameOfRaceToSort();
        if (settings.getLegDetailsToShow() != null) {
            selectedLegDetails.addAll(settings.getLegDetailsToShow());
        }
        if (settings.getOverallDetailsToShow() != null) {
            selectedOverallDetailColumns.addAll(settings.getOverallDetailsToShow());
        }
        timer.addPlayStateListener(this);
        timer.addTimeListener(this);
        switch (settings.getActiveRaceColumnSelectionStrategy()) {
        case EXPLICIT:
            if (preSelectedRace == null) {
                raceColumnSelection = new ExplicitRaceColumnSelection();
            } else {
                raceColumnSelection = new ExplicitRaceColumnSelectionWithPreselectedRace(preSelectedRace);
            }
            break;
        case LAST_N:
            setRaceColumnSelectionToLastNStrategy(settings.getNumberOfLastRacesToShow());
            break;
        }
        if (preSelectedRace != null) {
            raceRankColumn = new RaceRankColumn(preSelectedRace);
        }
        totalRankColumn = new TotalRankColumn();
        leaderboardTable = new FlushableSortedCellTableWithStylableHeaders<LeaderboardRowDTO>(/* pageSize */10000,
                tableResources);
        leaderboardTable.addCellPreviewHandler(new CellPreviewEvent.Handler<LeaderboardRowDTO>() {
            @Override
            public void onCellPreview(CellPreviewEvent<LeaderboardRowDTO> event) {
                if (BrowserEvents.FOCUS.equals(event.getNativeEvent().getType())) {
                    elementToBlur = event.getNativeEvent().getEventTarget().cast();
                    elementToBlur.blur();
                    blurInOnSelectionChanged = 2; // blur a couple of times; doing it one time only doesn't seem to work
                                                  // reliably
                    blurFocusedElementAfterSelectionChange();
                }
            }
        });
        leaderboardTable.ensureDebugId("LeaderboardCellTable");
        selectionCheckboxColumn = new LeaderboardSelectionCheckboxColumn(competitorSelectionProvider);
        leaderboardTable.setWidth("100%");
        leaderboardSelectionModel = new MultiSelectionModel<LeaderboardRowDTO>();
        // remember handler registration so we can temporarily remove it and re-add it to suspend selection events while
        // we're actively changing it
        selectionChangeHandler = new Handler() {
            @Override
            public void onSelectionChange(SelectionChangeEvent event) {
                List<CompetitorDTO> selection = new ArrayList<CompetitorDTO>();
                for (LeaderboardRowDTO row : getSelectedRows()) {
                    selection.add(row.competitor);
                }
                LeaderboardPanel.this.competitorSelectionProvider.setSelection(selection,
                        /* listenersNotToNotify */LeaderboardPanel.this);
                if (blurInOnSelectionChanged > 0) {
                    blurInOnSelectionChanged--;
                    blurFocusedElementAfterSelectionChange();
                }
            }
        };
        leaderboardAsTableSelectionModelRegistration = leaderboardSelectionModel
                .addSelectionChangeHandler(selectionChangeHandler);
        leaderboardTable.setSelectionModel(leaderboardSelectionModel, selectionCheckboxColumn.getSelectionManager());
        SimplePanel mainPanel = new SimplePanel();
        leaderboardTable.getElement().getStyle().setMarginTop(10, Unit.PX);
        contentPanel.setStyleName(STYLE_LEADERBOARD_CONTENT);
        busyIndicator = new SimpleBusyIndicator(false, 0.8f);
        busyIndicator.ensureDebugId("BusyIndicator");
        busyStateChangeListeners = new HashSet<>();
        // the information panel
        if (!isEmbedded) {
            Widget toolbarPanel = createToolbarPanel();
            contentPanel.add(toolbarPanel);
        }
        if (competitorSearchTextBox != null) {
            competitorSearchTextBox.add(busyIndicator);
            contentPanel.add(competitorSearchTextBox);
            competitorSearchTextBox.getSettingsButton().addClickHandler(new ClickHandler() {
                @Override
                public void onClick(ClickEvent event) {
                    SettingsDialog<LeaderboardSettings> settingsDialog = new SettingsDialog<LeaderboardSettings>(LeaderboardPanel.this, stringMessages);
                    settingsDialog.ensureDebugId("LeaderboardSettingsDialog");
                    settingsDialog.show();
                }
            });
            this.competitorFilterPanel = competitorSearchTextBox;
        }
        filterControlPanel = new HorizontalPanel();
        filterControlPanel.setStyleName("LeaderboardPanel-FilterControl-Panel");
        if (enableSyncedScroller) {
            contentPanel.add(new OverlayAssistantScrollPanel(leaderboardTable));
        } else {
            contentPanel.add(leaderboardTable);
        }
        if (showCompetitorFilterStatus) {
            contentPanel.add(createFilterDeselectionControl());
        }
        initWidget(mainPanel);
        mainPanel.setWidget(contentPanel);
        this.setTitle(stringMessages.leaderboard());
        this.setStyleName("leaderboardMainpanel");
        if (timer.isInitialized()) {
            loadCompleteLeaderboard(/* showProgress */ false);
        }
        updateSettings(settings);
    }

    public void scrollRowIntoView(int selected) {
        leaderboardTable.getRowElement(selected).scrollIntoView();
    }

    protected Widget createToolbarPanel() {
        informationPanel = new FlowPanel();
        informationPanel.setStyleName(STYLE_LEADERBOARD_INFO);
        scoreCorrectionLastUpdateTimeLabel = new Label("");
        scoreCorrectionCommentLabel = new Label("");
        informationPanel.add(scoreCorrectionCommentLabel);
        informationPanel.add(scoreCorrectionLastUpdateTimeLabel);

        liveRaceLabel = new Label(stringMessages.live());
        liveRaceLabel.setStyleName(STYLE_LEADERBOARD_LIVE_RACE);
        liveRaceLabel.getElement().getStyle().setFontWeight(FontWeight.BOLD);
        liveRaceLabel.getElement().getStyle().setColor(IS_LIVE_TEXT_COLOR);
        liveRaceLabel.setVisible(false);
        informationPanel.add(liveRaceLabel);

        // the toolbar panel
        DockPanel toolbarPanel = new DockPanel();
        toolbarPanel.ensureDebugId("ToolbarPanel");
        toolbarPanel.setStyleName(STYLE_LEADERBOARD_TOOLBAR);
        toolbarPanel.add(informationPanel, DockPanel.WEST);
        toolbarPanel.add(busyIndicator, DockPanel.WEST);
        toolbarPanel.setWidth("100%");
        toolbarPanel.setVerticalAlignment(HasVerticalAlignment.ALIGN_MIDDLE);
        ClickHandler playPauseHandler = new ClickHandler() {
            @Override
            public void onClick(ClickEvent event) {
                if (LeaderboardPanel.this.timer.getPlayState() == PlayStates.Playing) {
                    LeaderboardPanel.this.timer.pause();
                } else {
                    // playing the standalone leaderboard means putting it into live mode
                    LeaderboardPanel.this.timer.setPlayMode(PlayModes.Live);
                }
            }
        };
        pauseIcon = resources.autoRefreshEnabledIcon();
        playIcon = resources.autoRefreshDisabledIcon();
        refreshAndSettingsPanel = new HorizontalPanel();
        refreshAndSettingsPanel.ensureDebugId("RefreshAndSettingsPanel");
        refreshAndSettingsPanel.setVerticalAlignment(HasVerticalAlignment.ALIGN_MIDDLE);
        FlowPanel refreshPanel = new FlowPanel();
        refreshPanel.addStyleName("refreshPanel");
        toolbarPanel.setHorizontalAlignment(HasHorizontalAlignment.ALIGN_RIGHT);
        toolbarPanel.addStyleName("refreshAndSettings");
        playPause = new Anchor(getPlayPauseImgHtml(timer.getPlayState()));
        playPause.ensureDebugId("PlayAndPauseAnchor");
        playPause.addClickHandler(playPauseHandler);
        playStateChanged(timer.getPlayState(), timer.getPlayMode());
        refreshPanel.add(playPause);

        refreshAndSettingsPanel.add(refreshPanel);
        toolbarPanel.add(refreshAndSettingsPanel, DockPanel.EAST);
        return toolbarPanel;
    }

    @Override
    public Widget getEntryWidget() {
        return this;
    }

    @Override
    public Widget getHeaderWidget() {
        return null;
    }

    @Override
    public Widget getContentWidget() {
        return contentPanel;
    }

    @Override
    public Widget getToolbarWidget() {
        return informationPanel;
    }

    @Override
    public Widget getLegendWidget() {
        return null;
    }

    @Override
    public boolean isEmbedded() {
        return isEmbedded;
    }

    public FlowPanel getContentPanel() {
        return contentPanel;
    }

    protected ImageResource getSettingsIcon() {
        return componentResources.settingsIcon();
    }

    public void setShowCompetitorNationality(boolean isShowCompetitorNationality) {
        this.isShowCompetitorNationality = isShowCompetitorNationality;
    }

    public void updateSettings(final LeaderboardSettings newSettings) {
        this.currentSettings = newSettings;
        boolean oldShallAddOverallDetails = shallAddOverallDetails();

        showRaceRankColumn = newSettings.isShowRaceRankColumn();

        if (newSettings.getOverallDetailsToShow() != null) {
            selectedOverallDetailColumns.clear();
            selectedOverallDetailColumns.addAll(newSettings.getOverallDetailsToShow());
        }
        setShowCompetitorNationality(newSettings.isShowCompetitorNationality());
        setShowAddedScores(newSettings.isShowAddedScores());
        setShowCompetitorSailId(newSettings.isShowCompetitorSailIdColumn());
        setShowCompetitorFullName(newSettings.isShowCompetitorFullNameColumn());
        setShowOverallColumnWithNumberOfRacesCompletedPerCompetitor(
                newSettings.isShowOverallColumnWithNumberOfRacesCompletedPerCompetitor());
        final List<ExpandableSortableColumn<?>> columnsToExpandAgain = new ArrayList<ExpandableSortableColumn<?>>();
        for (int i = 0; i < getLeaderboardTable().getColumnCount(); i++) {
            Column<LeaderboardRowDTO, ?> c = getLeaderboardTable().getColumn(i);
            if (c instanceof ExpandableSortableColumn<?>) {
                ExpandableSortableColumn<?> expandableSortableColumn = (ExpandableSortableColumn<?>) c;
                if (expandableSortableColumn.isExpanded()) {
                    // now toggle expansion back and forth,
                    // enforcing a re-build of the visible
                    // child columns
                    expandableSortableColumn.changeExpansionState(/* expand */ false);
                    columnsToExpandAgain.add(expandableSortableColumn);
                }
            }
        }
        if (newSettings.getManeuverDetailsToShow() != null) {
            selectedManeuverDetails.clear();
            selectedManeuverDetails.addAll(newSettings.getManeuverDetailsToShow());
        }
        if (newSettings.getLegDetailsToShow() != null) {
            selectedLegDetails.clear();
            selectedLegDetails.addAll(newSettings.getLegDetailsToShow());
        }
        if (newSettings.getRaceDetailsToShow() != null) {
            selectedRaceDetails.clear();
            selectedRaceDetails.addAll(newSettings.getRaceDetailsToShow());
        }

        addBusyTask();
        Runnable doWhenNecessaryDetailHasBeenLoaded = new Runnable() {
            @Override
            public void run() {
                try {
                    setAutoExpandPreSelectedRace(false); // avoid expansion during updateLeaderboard(...); will expand
                                                         // later
                                                         // if it was expanded before
                    // update leaderboard after settings panel column selection change
                    // update strategy for determining the race columns to show; if settings' race columns to show is
                    // null, use the
                    // previously selected race columns / number of race columns for the new configuration
                    Iterable<String> oldNamesOfRaceColumnsToShow = null;
                    if (newSettings.getNamesOfRaceColumnsToShow() == null) {
                        oldNamesOfRaceColumnsToShow = raceColumnSelection.getSelectedRaceColumnNames();
                    }
                    switch (newSettings.getActiveRaceColumnSelectionStrategy()) {
                    case EXPLICIT:
                        if (preSelectedRace == null) {
                            raceColumnSelection = new ExplicitRaceColumnSelection();
                        } else {
                            raceColumnSelection = new ExplicitRaceColumnSelectionWithPreselectedRace(preSelectedRace);
                        }
                        if (newSettings.getNamesOfRaceColumnsToShow() != null) {
                            raceColumnSelection.requestClear();
                            for (String nameOfRaceColumnToShow : newSettings.getNamesOfRaceColumnsToShow()) {
                                RaceColumnDTO raceColumnToShow = getRaceByColumnName(nameOfRaceColumnToShow);
                                if (raceColumnToShow != null) {
                                    raceColumnSelection.requestRaceColumnSelection(raceColumnToShow);
                                }
                            }
                        } else {
                            // apply the old column selections again
                            for (String oldNameOfRaceColumnToShow : oldNamesOfRaceColumnsToShow) {
                                final RaceColumnDTO raceColumnByName = getLeaderboard()
                                        .getRaceColumnByName(oldNameOfRaceColumnToShow);
                                if (raceColumnByName != null) {
                                    raceColumnSelection.requestRaceColumnSelection(raceColumnByName);
                                }
                            }
                            if (newSettings.getNamesOfRacesToShow() != null) {
                                raceColumnSelection.requestClear();
                                for (String nameOfRaceToShow : newSettings.getNamesOfRacesToShow()) {
                                    RaceColumnDTO raceColumnToShow = getRaceByName(nameOfRaceToShow);
                                    if (raceColumnToShow != null) {
                                        raceColumnSelection.requestRaceColumnSelection(raceColumnToShow);
                                    }
                                }
                            }
                        }
                        break;
                    case LAST_N:
                        setRaceColumnSelectionToLastNStrategy(newSettings.getNumberOfLastRacesToShow());
                        break;
                    }
                    updateLeaderboard(leaderboard);
                    setAutoExpandPreSelectedRace(newSettings.isAutoExpandPreSelectedRace());

                    if (newSettings.getDelayBetweenAutoAdvancesInMilliseconds() != null) {
                        timer.setRefreshInterval(newSettings.getDelayBetweenAutoAdvancesInMilliseconds());
                    }
                    for (ExpandableSortableColumn<?> expandableSortableColumn : columnsToExpandAgain) {
                        expandableSortableColumn.changeExpansionState(/* expand */ true);
                    }
                    if (newSettings.getNameOfRaceToSort() != null) {
                        final RaceColumn<?> raceColumnByRaceName = getRaceColumnByRaceName(
                                newSettings.getNameOfRaceToSort());
                        if (raceColumnByRaceName != null) {
                            getLeaderboardTable().sortColumn(raceColumnByRaceName, /* ascending */true);
                        }
                    }
                } finally {
                    removeBusyTask();
                }
            }
        };
        if (oldShallAddOverallDetails == shallAddOverallDetails() || oldShallAddOverallDetails
                || getLeaderboard().hasOverallDetails()) {
            doWhenNecessaryDetailHasBeenLoaded.run();
        } else { // meaning that now the details need to be loaded from the server
            updateLeaderboardAndRun(doWhenNecessaryDetailHasBeenLoaded);
        }
    }

    /**
     * @param callWhenExpansionDataIsLoaded
     */
    private void updateLeaderboardAndRun(final Runnable callWhenExpansionDataIsLoaded) {
        final LeaderboardDTO previousLeaderboard = getLeaderboard();
        getSailingService().getLeaderboardByName(getLeaderboardName(),
                timer.getPlayMode() == PlayModes.Live ? null : getLeaderboardDisplayDate(),
                /* namesOfRacesForWhichToLoadLegDetails */getNamesOfExpandedRaceColumns(), shallAddOverallDetails(),
                previousLeaderboard.getId(), /* fillTotalPointsUncorrected */ false,
                new MarkedAsyncCallback<IncrementalOrFullLeaderboardDTO>(
                        new AsyncCallback<IncrementalOrFullLeaderboardDTO>() {
                            @Override
                            public void onSuccess(IncrementalOrFullLeaderboardDTO result) {
                                updateLeaderboard(result.getLeaderboardDTO(previousLeaderboard));
                                callWhenExpansionDataIsLoaded.run();
                            }

                            @Override
                            public void onFailure(Throwable caught) {
                                getErrorReporter().reportError(
                                        stringMessages.errorTryingToObtainLeaderboardContents(caught.getMessage()),
                                        true /* silentMode */);
                            }
                        }));
    }

    public void setRaceColumnSelectionToLastNStrategy(final Integer numberOfLastRacesToShow) {
        raceColumnSelection = new LastNRacesColumnSelection(numberOfLastRacesToShow, getRaceTimesInfoProvider());
        if (timer.getPlayState() != Timer.PlayStates.Playing) {
            // wait for the first update and adjust leaderboard once the race times have been received
            raceTimesInfoProviderListener = new RaceTimesInfoProviderListener() {
                @Override
                public void raceTimesInfosReceived(Map<RegattaAndRaceIdentifier, RaceTimesInfoDTO> raceTimesInfo,
                        long clientTimeWhenRequestWasSent, Date serverTimeDuringRequest,
                        long clientTimeWhenResponseWasReceived) {
                    // remove
                    timer.adjustClientServerOffset(clientTimeWhenRequestWasSent, serverTimeDuringRequest,
                            clientTimeWhenResponseWasReceived);
                    // remove the listener only in case a leaderboard has already been loaded
                    if (getLeaderboard() != null) {
                        updateLeaderboard(getLeaderboard());
                        getRaceTimesInfoProvider().removeRaceTimesInfoProviderListener(raceTimesInfoProviderListener);
                        raceTimesInfoProviderListener = null;
                    }
                }
            };
            getRaceTimesInfoProvider().addRaceTimesInfoProviderListener(raceTimesInfoProviderListener);
        }
    }

    /**
     * A leaderboard panel may have been provided with a valid {@link RaceTimesInfoProvider} upon creation; in this
     * case, that object will be returned. If none was provided to the constructor, one is created and remembered if no
     * previously created/remembered object exists.
     * <p>
     * 
     * Precondition: {@link #timer} is not <code>null</code>
     */
    private RaceTimesInfoProvider getRaceTimesInfoProvider() {
        if (raceTimesInfoProvider == null) {
            final List<RegattaAndRaceIdentifier> trackedRacesIdentifiers;
            if (leaderboard != null && getTrackedRacesIdentifiers() != null) {
                trackedRacesIdentifiers = getTrackedRacesIdentifiers();
            } else {
                trackedRacesIdentifiers = Collections.emptyList();
            }
            raceTimesInfoProvider = new RaceTimesInfoProvider(getSailingService(), asyncActionsExecutor, errorReporter,
                    trackedRacesIdentifiers, timer.getRefreshInterval());
        }
        return raceTimesInfoProvider;
    }

    public AsyncActionsExecutor getExecutor() {
        return asyncActionsExecutor;
    }

    protected class CompetitorColumn extends LeaderboardSortableColumnWithMinMax<LeaderboardRowDTO, LeaderboardRowDTO> {
        private final CompetitorColumnBase<LeaderboardRowDTO> base;

        protected CompetitorColumn(CompetitorColumnBase<LeaderboardRowDTO> base) {
            super(base.getCell(getLeaderboard()), SortingOrder.ASCENDING, LeaderboardPanel.this);
            this.base = base;
        }

        public CompetitorColumn(CompositeCell<LeaderboardRowDTO> compositeCell,
                CompetitorColumnBase<LeaderboardRowDTO> base) {
            super(compositeCell, SortingOrder.ASCENDING, LeaderboardPanel.this);
            this.base = base;
        }

        @Override
        public InvertibleComparator<LeaderboardRowDTO> getComparator() {
            return new InvertibleComparatorAdapter<LeaderboardRowDTO>() {
                @Override
                public int compare(LeaderboardRowDTO o1, LeaderboardRowDTO o2) {
                    return Collator.getInstance().compare(getLeaderboard().getDisplayName(o1.competitor),
                            getLeaderboard().getDisplayName(o2.competitor));
                }
            };
        }

        @Override
        public SafeHtmlHeader getHeader() {
            return base.getHeader();
        }

        @Override
        public LeaderboardRowDTO getValue(LeaderboardRowDTO object) {
            return object;
        }

        protected void defaultRender(Context context, LeaderboardRowDTO object, SafeHtmlBuilder sb) {
            super.render(context, object, sb);
        }

        @Override
        public void render(Context context, LeaderboardRowDTO object, SafeHtmlBuilder sb) {
            String competitorColor = LeaderboardPanel.this.competitorSelectionProvider
                    .getColor(object.competitor, LeaderboardPanel.this.preSelectedRace).getAsHtml();
            String competitorColorBarStyle;
            if (LeaderboardPanel.this.isEmbedded && preSelectedRace != null) {
                competitorColorBarStyle = "style=\"border-bottom: 2px solid " + competitorColor + ";\"";
            } else {
                competitorColorBarStyle = "style=\"border: none;\"";
            }
            base.render(object, competitorColorBarStyle, sb);
        }
    }

    /**
     * Shows the country flag and sail ID, if present
     * 
     * @author Axel Uhl (d043530)
     * 
     */
    private class SailIDColumn<T> extends LeaderboardSortableColumnWithMinMax<T, String> {
        private final CompetitorFetcher<T> competitorFetcher;

        protected SailIDColumn(CompetitorFetcher<T> competitorFetcher) {
            super(new TextCell(), SortingOrder.ASCENDING, LeaderboardPanel.this);
            this.competitorFetcher = competitorFetcher;
            // This style is adding to avoid contained images CSS property "max-width: 100%", which could cause
            // an overflow to the next column (see https://bugzilla.sapsailing.com/bugzilla/show_bug.cgi?id=3537)
            setCellStyleNames(tableResources.cellTableStyle().cellTableSailIdColumn());
        }

        @Override
        public InvertibleComparator<T> getComparator() {
            return new InvertibleComparatorAdapter<T>() {
                @Override
                public int compare(T o1, T o2) {
                    return competitorFetcher.getCompetitor(o1).getSailID() == null
                            ? competitorFetcher.getCompetitor(o2).getSailID() == null ? 0 : -1
                            : competitorFetcher.getCompetitor(o2).getSailID() == null ? 1
                                    : Collator.getInstance().compare(competitorFetcher.getCompetitor(o1).getSailID(),
                                            competitorFetcher.getCompetitor(o2).getSailID());
                }
            };
        }

        @Override
        public SafeHtmlHeader getHeader() {
            return new SafeHtmlHeaderWithTooltip(SafeHtmlUtils.fromString(stringMessages.competitor()),
                    stringMessages.sailIdColumnTooltip());
        }

        @Override
        public void render(Context context, T object, SafeHtmlBuilder sb) {
            CompetitorDTO competitor = competitorFetcher.getCompetitor(object);
            final String twoLetterIsoCountryCode = competitor.getTwoLetterIsoCountryCode();
            final String flagImageURL = competitor.getFlagImageURL();

            boolean showBoatColor = !isShowCompetitorFullName() && LeaderboardPanel.this.isEmbedded
                    && preSelectedRace != null;
            if (showBoatColor) {
                String competitorColor = LeaderboardPanel.this.competitorSelectionProvider
                        .getColor(competitorFetcher.getCompetitor(object),
                                LeaderboardPanel.this.preSelectedRace)
                        .getAsHtml();
                String style = determineBoatColorDivStyle(competitorColor);
                sb.append(SafeHtmlUtils.fromTrustedString("<div style=\"" + style + "\">"));
            }

            if (isShowCompetitorNationality || flagImageURL == null || flagImageURL.isEmpty()) {
                final ImageResource nationalityFlagImageResource;
                if (twoLetterIsoCountryCode == null || twoLetterIsoCountryCode.isEmpty()) {
                    nationalityFlagImageResource = FlagImageResolver.getEmptyFlagImageResource();
                } else {
                    nationalityFlagImageResource = FlagImageResolver.getFlagImageResource(twoLetterIsoCountryCode);
                }
                if (nationalityFlagImageResource != null) {
                    renderNationalityFlag(nationalityFlagImageResource,sb);
                    sb.appendHtmlConstant("&nbsp;");
                }
            }
            if (flagImageURL != null && !flagImageURL.isEmpty()) {
                renderFlagImage(flagImageURL,sb,competitor);
                sb.appendHtmlConstant("&nbsp;");
            }
            sb.appendEscaped(competitor.getSailID());
            if (showBoatColor) {
                sb.append(SafeHtmlUtils.fromTrustedString("</div>"));
            }
        }

        @Override
        public String getValue(T object) {
            return competitorFetcher.getCompetitor(object).getSailID();
        }
    }

    protected String determineBoatColorDivStyle(String competitorColor) {
        return "border-bottom: 2px solid " + competitorColor + ";";
    }

    protected abstract void renderFlagImage(String flagImageURL, SafeHtmlBuilder sb, CompetitorDTO competitor);

    protected abstract void renderNationalityFlag(ImageResource nationalityFlagImageResource, SafeHtmlBuilder sb);

    protected void processStyleForRaceColumnWithoutReasonForMaxPoints(boolean isDiscarded, SafeStylesBuilder ssb) {
        if (isDiscarded) {
            ssb.opacity(0.5d);
        } else {
            ssb.fontWeight(FontWeight.BOLD);
        }
    }

    protected void processStyleForRaceColumnWithReasonForMaxPoints(boolean isDiscarded, SafeStylesBuilder ssb) {
        ssb.opacity(0.5d);
    }

    protected void processStyleForTotalNetPointsColumn(String textColor, SafeStylesBuilder ssb) {
        ssb.fontWeight(FontWeight.BOLD);
        ssb.trustedColor(textColor);
    }

    /**
     * Displays net/total points and possible max-points reasons based on a {@link LeaderboardRowDTO} and a race name
     * and makes the column sortable by the total points.
     * 
     * @author Axel Uhl (D043530)
     * 
     */
    protected abstract class RaceColumn<C> extends ExpandableSortableColumn<C> {
        private RaceColumnDTO race;

        private final String headerStyle;
        private final String columnStyle;

        public RaceColumn(RaceColumnDTO race, boolean enableExpansion, Cell<C> cell, SortingOrder preferredSortingOrder,
                String headerStyle, String columnStyle) {
            super(LeaderboardPanel.this, enableExpansion, cell, preferredSortingOrder, stringMessages,
                    LEG_COLUMN_HEADER_STYLE, LEG_COLUMN_STYLE, selectedRaceDetails, LeaderboardPanel.this);
            setHorizontalAlignment(ALIGN_CENTER);
            this.race = race;
            this.headerStyle = headerStyle;
            this.columnStyle = columnStyle;
        }

        public RaceColumnDTO getRace() {
            return race;
        }

        public void setRace(RaceColumnDTO race) {
            this.race = race;
        }

        public String getRaceColumnName() {
            return race.getRaceColumnName();
        }

        public boolean isMedalRace() {
            return race.isMedalRace();
        }

        public boolean isLive(FleetDTO fleetDTO) {
            return race.isLive(fleetDTO, timer.getLiveTimePointInMillis());
        }

        @Override
        public String getColumnStyle() {
            return columnStyle;
        }

        /**
         * Computes added scores for this RaceColumn
         */
        private double computeAddedScores(LeaderboardRowDTO object) {
            double addedScores = 0;
            for (RaceColumnDTO raceColumn : getLeaderboard().getRaceList()) {
                LeaderboardEntryDTO entryBefore = object.fieldsByRaceColumnName.get(raceColumn.getName());
                if (entryBefore.netPoints != null) {
                    addedScores += entryBefore.netPoints;
                }
                // else "add 0"
                if (raceColumn.getName().equals(getRaceColumnName())) {
                    break; // we've reached the current column - stop here
                }
            }
            return addedScores;
        }

        /**
         * Displays a combination of net points and maxPointsReason in bold, transparent, strike-through, depending on
         * various criteria. Here's how:
         * 
         * <pre>
         *                                  net points                |    maxPointsReason
         * -------------------------------+-----------------------------+-----------------------
         *  not discarded, no maxPoints   | bold                        | none
         *  not discarded, maxPoints      | bold                        | transparent
         *  discarded, no maxPoints       | transparent, strike-through | none
         *  discarded, maxPoints          | transparent, strike-through | transparent, strike-through
         * </pre>
         */
        @Override
        public void render(Context context, LeaderboardRowDTO object, SafeHtmlBuilder html) {
            LeaderboardEntryDTO entry = object.fieldsByRaceColumnName.get(getRaceColumnName());
            if (entry != null) {
                boolean isLive = isLive(entry.fleet);
                final String textColor = isLive ? IS_LIVE_TEXT_COLOR : DEFAULT_TEXT_COLOR;
                final String addedScores = isShowAddedScores() ? scoreFormat.format(computeAddedScores(object)) : "";
                String netOrAddedPointsAsText = isShowAddedScores() ? addedScores
                        : entry.netPoints == null ? "" : scoreFormat.format(entry.netPoints);
                String totalOrAddedPointsAsText = isShowAddedScores() ? addedScores
                        : entry.totalPoints == null ? "" : scoreFormat.format(entry.totalPoints);
                if (entry.fleet != null && entry.fleet.getColor() != null) {
                    html.append(raceColumnTemplate.cellFrameWithTextColorAndFleetBorder(textColor,
                            entry.fleet.getColor().getAsHtml()));
                } else {
                    html.append(raceColumnTemplate.cellFrameWithTextColor(textColor));
                }
                // don't show points if max points / penalty
                if (entry.reasonForMaxPoints == null || entry.reasonForMaxPoints == MaxPointsReason.NONE) {
                    SafeStylesBuilder ssb = new SafeStylesBuilder();
                    processStyleForRaceColumnWithoutReasonForMaxPoints(entry.discarded, ssb);
                    html.append(SafeHtmlUtils.fromTrustedString("<span style='"));
                    html.append(SafeHtmlUtils.fromTrustedString(ssb.toSafeStyles().asString()));
                    html.append(SafeHtmlUtils.fromTrustedString("'>"));
                    if (!entry.discarded) {
                        html.append(SafeHtmlUtils.fromTrustedString(netOrAddedPointsAsText));
                    } else {
                        html.append(SafeHtmlUtils.fromTrustedString("<del>"));
                        html.append(SafeHtmlUtils.fromTrustedString(totalOrAddedPointsAsText));
                        html.append(SafeHtmlUtils.fromTrustedString("</del>"));
                    }
                    html.append(SafeHtmlUtils.fromTrustedString("</span>"));

                } else {
                    SafeStylesBuilder ssb = new SafeStylesBuilder();
                    processStyleForRaceColumnWithReasonForMaxPoints(entry.discarded, ssb);
                    html.append(SafeHtmlUtils.fromTrustedString(
                            "<span title=\"" + totalOrAddedPointsAsText + "/" + netOrAddedPointsAsText + "\" style='"));
                    html.append(SafeHtmlUtils.fromTrustedString(ssb.toSafeStyles().asString()));
                    html.append(SafeHtmlUtils.fromTrustedString("'>"));
                    if (entry.discarded) {
                        html.append(SafeHtmlUtils.fromTrustedString("<del>"));
                    }
                    html.appendEscaped(
                            entry.reasonForMaxPoints == MaxPointsReason.NONE ? "" : entry.reasonForMaxPoints.name());
                    if (entry.discarded) {
                        html.append(SafeHtmlUtils.fromTrustedString("</del>"));
                    }
                    html.append(SafeHtmlUtils.fromTrustedString("</span>"));
                }
                html.append(SafeHtmlUtils.fromTrustedString("</div>"));
            }
        }

        @Override
        public InvertibleComparator<LeaderboardRowDTO> getComparator() {
            return new InvertibleComparatorAdapter<LeaderboardRowDTO>() {
                @Override
                public int compare(LeaderboardRowDTO o1, LeaderboardRowDTO o2) {
                    final int result;
                    if (isShowAddedScores()) {
                        double o1AddedScore = computeAddedScores(o1);
                        double o2AddedScore = computeAddedScores(o2);
                        double intermediate_result = o1AddedScore == 0.
                                ? (o2AddedScore == 0. ? -1. : isAscending() ? 1. : -1.)
                                : o2AddedScore == 0. ? (isAscending() ? -1. : 1.) : o1AddedScore - o2AddedScore;
                        if (!getLeaderboard().isHigherScoreBetter()) {
                            result = intermediate_result > 0 ? 1 : intermediate_result < 0 ? -1 : 0;
                        } else {
                            result = intermediate_result > 0 ? -1 : intermediate_result < 0 ? 1 : 0;
                        }
                    } else {
                        List<CompetitorDTO> competitorsFromBestToWorst = getLeaderboard()
                                .getCompetitorsFromBestToWorst(race);
                        int o1Rank = competitorsFromBestToWorst.indexOf(o1.competitor) + 1;
                        int o2Rank = competitorsFromBestToWorst.indexOf(o2.competitor) + 1;
                        result = o1Rank == 0 ? o2Rank == 0 ? 0 : isAscending() ? 1 : -1
                                : o2Rank == 0 ? isAscending() ? -1 : 1 : o1Rank - o2Rank;
                    }
                    return result;
                }
            };
        }

        @Override
        public String getHeaderStyle() {
            return headerStyle;
        }

        @Override
        public Header<SafeHtml> getHeader() {
            SortableExpandableColumnHeader header = new SortableExpandableColumnHeader(
                    /* title */race.getRaceColumnName(),
                    /* iconURL */race.isMedalRace() ? "/gwt/images/medal_small.png" : null,
                    LeaderboardPanel.this, this, stringMessages);
            return header;
        }
    }

    public static DetailType[] getAvailableRaceDetailColumnTypes() {
        return new DetailType[] { DetailType.RACE_GAP_TO_LEADER_IN_SECONDS,
                DetailType.RACE_AVERAGE_SPEED_OVER_GROUND_IN_KNOTS, DetailType.RACE_DISTANCE_TRAVELED,
                DetailType.RACE_DISTANCE_TRAVELED_INCLUDING_GATE_START, DetailType.RACE_TIME_TRAVELED,
                DetailType.RACE_CALCULATED_TIME_TRAVELED,
                DetailType.RACE_CALCULATED_TIME_AT_ESTIMATED_ARRIVAL_AT_COMPETITOR_FARTHEST_AHEAD,
                DetailType.RACE_CURRENT_SPEED_OVER_GROUND_IN_KNOTS, DetailType.RACE_CURRENT_RIDE_HEIGHT_IN_METERS,
                DetailType.RACE_DISTANCE_TO_COMPETITOR_FARTHEST_AHEAD_IN_METERS, DetailType.NUMBER_OF_MANEUVERS,
                DetailType.DISPLAY_LEGS, DetailType.CURRENT_LEG,
                DetailType.RACE_AVERAGE_ABSOLUTE_CROSS_TRACK_ERROR_IN_METERS,
                DetailType.RACE_AVERAGE_SIGNED_CROSS_TRACK_ERROR_IN_METERS,
                DetailType.RACE_RATIO_BETWEEN_TIME_SINCE_LAST_POSITION_FIX_AND_AVERAGE_SAMPLING_INTERVAL };
    }

    public int getFlagScale() {
        return 1;
    }

    public static DetailType[] getAvailableRaceStartAnalysisColumnTypes() {
        return new DetailType[] { DetailType.RACE_DISTANCE_TO_START_FIVE_SECONDS_BEFORE_RACE_START,
                DetailType.RACE_SPEED_OVER_GROUND_FIVE_SECONDS_BEFORE_START, DetailType.DISTANCE_TO_START_AT_RACE_START,
                DetailType.TIME_BETWEEN_RACE_START_AND_COMPETITOR_START, DetailType.SPEED_OVER_GROUND_AT_RACE_START,
                DetailType.SPEED_OVER_GROUND_WHEN_PASSING_START,
                DetailType.DISTANCE_TO_STARBOARD_END_OF_STARTLINE_WHEN_PASSING_START_IN_METERS, DetailType.START_TACK };
    }

    public static DetailType[] getAvailableOverallDetailColumnTypes() {
        return new DetailType[] { DetailType.REGATTA_RANK, DetailType.TOTAL_DISTANCE_TRAVELED,
                DetailType.TOTAL_AVERAGE_SPEED_OVER_GROUND, DetailType.TOTAL_TIME_SAILED_IN_SECONDS,
                DetailType.MAXIMUM_SPEED_OVER_GROUND_IN_KNOTS, DetailType.TIME_ON_TIME_FACTOR,
                DetailType.TIME_ON_DISTANCE_ALLOWANCE_IN_SECONDS_PER_NAUTICAL_MILE };
    }

    private class TextRaceColumn extends RaceColumn<String> implements RaceNameProvider {
        /**
         * Remembers the leg columns; <code>null</code>-padded, if {@link #getLegColumn(int)} asks for a column index
         * not yet existing. It is important to remember the columns because column removal happens based on identity.
         */
        private final List<LegColumn> legColumns;

        public TextRaceColumn(RaceColumnDTO race, boolean expandable, SortingOrder preferredSortingOrder,
                String headerStyle, String columnStyle) {
            super(race, expandable, new TextCell(), preferredSortingOrder, headerStyle, columnStyle);
            legColumns = new ArrayList<LegColumn>();
        }

        public String getValue(LeaderboardRowDTO object) {
            // The following code exists only for robustness. This method should never be called because
            // RaceColumn implements its own render(...) method which doesn't make use of getValue(...)
            final Double netPoints = object.fieldsByRaceColumnName.get(getRaceColumnName()).netPoints;
            return "" + (netPoints == null ? "" : scoreFormat.format(netPoints));
        }

        @Override
        protected void ensureExpansionDataIsLoaded(final Runnable callWhenExpansionDataIsLoaded) {
            if (getLeaderboard().getLegCount(getRaceColumnName(), preSelectedRace) != -1) {
                callWhenExpansionDataIsLoaded.run();
            } else {
                updateLeaderboardAndRun(callWhenExpansionDataIsLoaded);
            }
        }

        @Override
        protected Map<DetailType, AbstractSortableColumnWithMinMax<LeaderboardRowDTO, ?>> getDetailColumnMap(
                LeaderboardPanel leaderboardPanel, StringMessages stringMessages, String detailHeaderStyle,
                String detailColumnStyle) {
            Map<DetailType, AbstractSortableColumnWithMinMax<LeaderboardRowDTO, ?>> result = new HashMap<>();
            result.put(DetailType.RACE_RATIO_BETWEEN_TIME_SINCE_LAST_POSITION_FIX_AND_AVERAGE_SAMPLING_INTERVAL,
                    new TimeSinceLastGpsFixColumn(
                            DetailType.RACE_RATIO_BETWEEN_TIME_SINCE_LAST_POSITION_FIX_AND_AVERAGE_SAMPLING_INTERVAL,
                            new RaceRatioBetweenTimeSinceLastPositionFixAndAverageSamplingInterval(),
                            LEG_COLUMN_HEADER_STYLE, LEG_COLUMN_STYLE, LeaderboardPanel.this));
            result.put(DetailType.RACE_DISTANCE_TRAVELED,
                    new FormattedDoubleDetailTypeColumn(DetailType.RACE_DISTANCE_TRAVELED,
                            new RaceDistanceTraveledInMeters(), LEG_COLUMN_HEADER_STYLE, LEG_COLUMN_STYLE,
                            LeaderboardPanel.this));
            result.put(DetailType.RACE_DISTANCE_TRAVELED_INCLUDING_GATE_START,
                    new FormattedDoubleDetailTypeColumn(DetailType.RACE_DISTANCE_TRAVELED_INCLUDING_GATE_START,
                            new RaceDistanceTraveledIncludingGateStartInMeters(), LEG_COLUMN_HEADER_STYLE,
                            LEG_COLUMN_STYLE, LeaderboardPanel.this));
            result.put(DetailType.RACE_AVERAGE_SPEED_OVER_GROUND_IN_KNOTS,
                    new FormattedDoubleDetailTypeColumn(DetailType.RACE_AVERAGE_SPEED_OVER_GROUND_IN_KNOTS,
                            new RaceAverageSpeedInKnots(), LEG_COLUMN_HEADER_STYLE, LEG_COLUMN_STYLE,
                            LeaderboardPanel.this));
            result.put(DetailType.RACE_GAP_TO_LEADER_IN_SECONDS,
                    new FormattedDoubleDetailTypeColumn(DetailType.RACE_GAP_TO_LEADER_IN_SECONDS,
                            new RaceGapToLeaderInSeconds(), LEG_COLUMN_HEADER_STYLE, LEG_COLUMN_STYLE,
                            LeaderboardPanel.this));
            result.put(DetailType.RACE_CURRENT_SPEED_OVER_GROUND_IN_KNOTS,
                    new FormattedDoubleDetailTypeColumn(DetailType.RACE_CURRENT_SPEED_OVER_GROUND_IN_KNOTS,
                            new RaceCurrentSpeedOverGroundInKnots(), LEG_COLUMN_HEADER_STYLE, LEG_COLUMN_STYLE,
                            LeaderboardPanel.this));
            result.put(DetailType.RACE_CURRENT_RIDE_HEIGHT_IN_METERS,
                    new RideHeightColumn(DetailType.RACE_CURRENT_RIDE_HEIGHT_IN_METERS,
                            new RaceCurrentRideHeightInMeters(), LEG_COLUMN_HEADER_STYLE, LEG_COLUMN_STYLE,
                            LeaderboardPanel.this));
            result.put(DetailType.RACE_DISTANCE_TO_COMPETITOR_FARTHEST_AHEAD_IN_METERS,
                    new FormattedDoubleDetailTypeColumn(DetailType.RACE_DISTANCE_TO_COMPETITOR_FARTHEST_AHEAD_IN_METERS,
                            new RaceDistanceToCompetitorFarthestAheadInMeters(), LEG_COLUMN_HEADER_STYLE,
                            LEG_COLUMN_STYLE, LeaderboardPanel.this));
            result.put(DetailType.RACE_AVERAGE_ABSOLUTE_CROSS_TRACK_ERROR_IN_METERS,
                    new FormattedDoubleDetailTypeColumn(DetailType.RACE_AVERAGE_ABSOLUTE_CROSS_TRACK_ERROR_IN_METERS,
                            new RaceAverageAbsoluteCrossTrackErrorInMeters(), LEG_COLUMN_HEADER_STYLE, LEG_COLUMN_STYLE,
                            LeaderboardPanel.this));
            result.put(DetailType.RACE_AVERAGE_SIGNED_CROSS_TRACK_ERROR_IN_METERS,
                    new FormattedDoubleDetailTypeColumn(DetailType.RACE_AVERAGE_SIGNED_CROSS_TRACK_ERROR_IN_METERS,
                            new RaceAverageSignedCrossTrackErrorInMeters(), LEG_COLUMN_HEADER_STYLE, LEG_COLUMN_STYLE,
                            LeaderboardPanel.this));
            result.put(DetailType.RACE_DISTANCE_TO_START_FIVE_SECONDS_BEFORE_RACE_START,
                    new FormattedDoubleDetailTypeColumn(
                            DetailType.RACE_DISTANCE_TO_START_FIVE_SECONDS_BEFORE_RACE_START,
                            new DistanceToStartFiveSecondsBeforeStartInMeters(), LEG_COLUMN_HEADER_STYLE,
                            LEG_COLUMN_STYLE, LeaderboardPanel.this));
            result.put(DetailType.RACE_SPEED_OVER_GROUND_FIVE_SECONDS_BEFORE_START,
                    new FormattedDoubleDetailTypeColumn(DetailType.RACE_SPEED_OVER_GROUND_FIVE_SECONDS_BEFORE_START,
                            new SpeedFiveSecondsBeforeStartInKnots(), LEG_COLUMN_HEADER_STYLE, LEG_COLUMN_STYLE,
                            LeaderboardPanel.this));
            result.put(DetailType.DISTANCE_TO_START_AT_RACE_START,
                    new FormattedDoubleDetailTypeColumn(DetailType.DISTANCE_TO_START_AT_RACE_START,
                            new DistanceToStartAtRaceStartInMeters(), LEG_COLUMN_HEADER_STYLE, LEG_COLUMN_STYLE,
                            LeaderboardPanel.this));
            result.put(DetailType.TIME_BETWEEN_RACE_START_AND_COMPETITOR_START,
                    new FormattedDoubleDetailTypeColumn(DetailType.TIME_BETWEEN_RACE_START_AND_COMPETITOR_START,
                            new TimeBetweenRaceStartAndCompetitorStartInSeconds(), LEG_COLUMN_HEADER_STYLE,
                            LEG_COLUMN_STYLE, LeaderboardPanel.this));
            result.put(DetailType.SPEED_OVER_GROUND_AT_RACE_START,
                    new FormattedDoubleDetailTypeColumn(DetailType.SPEED_OVER_GROUND_AT_RACE_START,
                            new SpeedOverGroundAtRaceStartInKnots(), LEG_COLUMN_HEADER_STYLE, LEG_COLUMN_STYLE,
                            LeaderboardPanel.this));
            result.put(DetailType.SPEED_OVER_GROUND_WHEN_PASSING_START,
                    new FormattedDoubleDetailTypeColumn(DetailType.SPEED_OVER_GROUND_WHEN_PASSING_START,
                            new SpeedOverGroundWhenPassingStartInKnots(), LEG_COLUMN_HEADER_STYLE, LEG_COLUMN_STYLE,
                            LeaderboardPanel.this));
            result.put(DetailType.DISTANCE_TO_STARBOARD_END_OF_STARTLINE_WHEN_PASSING_START_IN_METERS,
                    new FormattedDoubleDetailTypeColumn(
                            DetailType.DISTANCE_TO_STARBOARD_END_OF_STARTLINE_WHEN_PASSING_START_IN_METERS,
                            new DistanceToStarboardSideOfStartLineInMeters(), LEG_COLUMN_HEADER_STYLE, LEG_COLUMN_STYLE,
                            LeaderboardPanel.this));
            result.put(DetailType.START_TACK,
                    new StartingTackColumn(new TackWhenStarting(), LEG_COLUMN_HEADER_STYLE, LEG_COLUMN_STYLE));
            result.put(DetailType.NUMBER_OF_MANEUVERS,
                    new ManeuverCountRaceColumn(getLeaderboardPanel(), this, stringMessages,
                            LeaderboardPanel.this.selectedManeuverDetails, LEG_COLUMN_HEADER_STYLE,
                            LEG_COLUMN_STYLE, LEG_DETAIL_COLUMN_HEADER_STYLE, LEG_DETAIL_COLUMN_STYLE,
                            LeaderboardPanel.this));
            result.put(DetailType.CURRENT_LEG, new FormattedDoubleDetailTypeColumn(DetailType.CURRENT_LEG,
                    new CurrentLeg(), LEG_COLUMN_HEADER_STYLE, LEG_COLUMN_STYLE, LeaderboardPanel.this));
            result.put(DetailType.RACE_TIME_TRAVELED,
                    new TimeTraveledRaceColumn(getLeaderboardPanel(), this, stringMessages, LEG_COLUMN_HEADER_STYLE,
                            LEG_COLUMN_STYLE, LEG_DETAIL_COLUMN_HEADER_STYLE, LEG_DETAIL_COLUMN_STYLE));
            result.put(DetailType.RACE_CALCULATED_TIME_TRAVELED,
                    new FormattedDoubleDetailTypeColumn(DetailType.RACE_CALCULATED_TIME_TRAVELED,
                            new RaceCalculatedTimeTraveledInSeconds(), LEG_COLUMN_HEADER_STYLE, LEG_COLUMN_STYLE,
                            LeaderboardPanel.this));
            result.put(DetailType.RACE_CALCULATED_TIME_AT_ESTIMATED_ARRIVAL_AT_COMPETITOR_FARTHEST_AHEAD,
                    new FormattedDoubleDetailTypeColumn(
                            DetailType.RACE_CALCULATED_TIME_AT_ESTIMATED_ARRIVAL_AT_COMPETITOR_FARTHEST_AHEAD,
                            new RaceCalculatedTimeAtEstimatedArrivalAtCompetitorFarthestAheadInSeconds(),
                            LEG_COLUMN_HEADER_STYLE, LEG_COLUMN_STYLE, LeaderboardPanel.this));
            return result;
        }

        @Override
        protected Iterable<AbstractSortableColumnWithMinMax<LeaderboardRowDTO, ?>> getDirectChildren() {
            List<AbstractSortableColumnWithMinMax<LeaderboardRowDTO, ?>> result = new ArrayList<>();
            for (AbstractSortableColumnWithMinMax<LeaderboardRowDTO, ?> column : super.getDirectChildren()) {
                result.add(column);
            }
            if (isExpanded() && selectedRaceDetails.contains(DetailType.DISPLAY_LEGS)) {
                // it is important to re-use existing LegColumn objects because
                // removing the columns from the table
                // is based on column identity
                int maxLegCount = getLeaderboard().getLegCount(getRaceColumnName(), preSelectedRace);
                if (maxLegCount != -1) {
                    for (int i = 0; i < maxLegCount; i++) {
                        LegColumn legColumn = getLegColumn(i);
                        result.add(legColumn);
                    }
                } else {
                    // the race is no longer part of the LeaderboardDTO; consider the non-null legs in legColumns:
                    for (LegColumn legColumn : legColumns) {
                        if (legColumn != null) {
                            result.add(legColumn);
                        }
                    }
                }
            }
            return result;
        }

        private LegColumn getLegColumn(int legNumber) {
            LegColumn result;
            if (legColumns.size() > legNumber && legColumns.get(legNumber) != null) {
                result = legColumns.get(legNumber);
            } else {
                result = new LegColumn(LeaderboardPanel.this, getRaceColumnName(), legNumber,
                        SortingOrder.ASCENDING, stringMessages, Collections.unmodifiableList(selectedLegDetails),
                        LEG_COLUMN_HEADER_STYLE, LEG_COLUMN_STYLE, LEG_DETAIL_COLUMN_HEADER_STYLE,
                        LEG_DETAIL_COLUMN_STYLE);
                while (legColumns.size() <= legNumber) {
                    legColumns.add(null);
                }
                legColumns.set(legNumber, result);
            }
            return result;
        }

        /**
         * Reports the ratio of the time that passed since the last position fix and the average sampling interval of
         * the competitor's track. On a perfect track, this value will never exceed 1.0. Immediately when a fix is
         * received, this value goes to 0.0. For a competitor whose tracker is lagging, this value can grow considerably
         * greater than 1. The value goes to <code>null</code> if there are no fixes in the track.
         * 
         * @author Axel Uhl (D043530)
         *
         */
        private class RaceRatioBetweenTimeSinceLastPositionFixAndAverageSamplingInterval
                implements LegDetailField<Double> {
            @Override
            public Double get(LeaderboardRowDTO row) {
                Double result = null;
                LeaderboardEntryDTO fieldsForRace = row.fieldsByRaceColumnName.get(getRaceColumnName());
                if (fieldsForRace != null && fieldsForRace.timeSinceLastPositionFixInSeconds != null
                        && fieldsForRace.averageSamplingInterval != null) {
                    result = fieldsForRace.timeSinceLastPositionFixInSeconds
                            / fieldsForRace.averageSamplingInterval.asSeconds();
                }
                return result;
            }
        }

        /**
         * Accumulates the average speed over all legs of a race
         * 
         * @author Axel Uhl (D043530)
         */
        private class RaceAverageSpeedInKnots implements LegDetailField<Double> {
            @Override
            public Double get(LeaderboardRowDTO row) {
                final Distance distanceTraveledInMeters = row.getDistanceTraveledInMeters(getRaceColumnName());
                final Duration time = row.getTimeSailed(getRaceColumnName());
                final Double result;
                if (distanceTraveledInMeters != null && time != null) {
                    result = distanceTraveledInMeters.inTime(time).getKnots();
                } else {
                    result = null;
                }
                return result;
            }
        }

        /**
         * Fetches the average absolute (distance always counted as positive, no matter whether left or right)
         * cross-track error for the race
         * 
         * @author Axel Uhl (D043530)
         */
        private class RaceAverageAbsoluteCrossTrackErrorInMeters implements LegDetailField<Double> {
            @Override
            public Double get(LeaderboardRowDTO row) {
                Double result = null;
                LeaderboardEntryDTO fieldsForRace = row.fieldsByRaceColumnName.get(getRaceColumnName());
                if (fieldsForRace != null) {
                    result = fieldsForRace.averageAbsoluteCrossTrackErrorInMeters;
                }
                return result;
            }
        }

        /**
         * Fetches the average signed (right course side is positive, left course side is negative) cross-track error
         * for the race
         * 
         * @author Axel Uhl (D043530)
         */
        private class RaceAverageSignedCrossTrackErrorInMeters implements LegDetailField<Double> {
            @Override
            public Double get(LeaderboardRowDTO row) {
                Double result = null;
                LeaderboardEntryDTO fieldsForRace = row.fieldsByRaceColumnName.get(getRaceColumnName());
                if (fieldsForRace != null) {
                    result = fieldsForRace.averageSignedCrossTrackErrorInMeters;
                }
                return result;
            }
        }

        /**
         * Fetches the competitor's distance to the start mark at the time the race started
         * 
         * @author Axel Uhl (D043530)
         */
        private class DistanceToStartAtRaceStartInMeters implements LegDetailField<Double> {
            @Override
            public Double get(LeaderboardRowDTO row) {
                Double result = null;
                LeaderboardEntryDTO fieldsForRace = row.fieldsByRaceColumnName.get(getRaceColumnName());
                if (fieldsForRace != null) {
                    result = fieldsForRace.distanceToStartLineAtStartOfRaceInMeters;
                }
                return result;
            }
        }

        /**
         * Fetches the time between start of race and the competitors start mark passing, telling how long after the gun
         * the competitor actually started.
         * 
         * @author Axel Uhl (D043530)
         */
        private class TimeBetweenRaceStartAndCompetitorStartInSeconds implements LegDetailField<Double> {
            @Override
            public Double get(LeaderboardRowDTO row) {
                Double result = null;
                LeaderboardEntryDTO fieldsForRace = row.fieldsByRaceColumnName.get(getRaceColumnName());
                if (fieldsForRace != null) {
                    result = fieldsForRace.timeBetweenRaceStartAndCompetitorStartInSeconds;
                }
                return result;
            }
        }

        /**
         * Fetches the competitor's speed over ground at the time the race started
         * 
         * @author Axel Uhl (D043530)
         */
        private class SpeedOverGroundAtRaceStartInKnots implements LegDetailField<Double> {
            @Override
            public Double get(LeaderboardRowDTO row) {
                Double result = null;
                LeaderboardEntryDTO fieldsForRace = row.fieldsByRaceColumnName.get(getRaceColumnName());
                if (fieldsForRace != null) {
                    result = fieldsForRace.speedOverGroundAtStartOfRaceInKnots;
                }
                return result;
            }
        }

        /**
         * Fetches the competitor's distance to the start mark five seconds before the race started
         */
        private class DistanceToStartFiveSecondsBeforeStartInMeters implements LegDetailField<Double> {
            @Override
            public Double get(LeaderboardRowDTO row) {
                Double result = null;
                LeaderboardEntryDTO fieldsForRace = row.fieldsByRaceColumnName.get(getRaceColumnName());
                if (fieldsForRace != null) {
                    result = fieldsForRace.distanceToStartLineFiveSecondsBeforeStartInMeters;
                }
                return result;
            }
        }

        /**
         * Fetches the competitor's speed over ground five seconds before the race started
         */
        private class SpeedFiveSecondsBeforeStartInKnots implements LegDetailField<Double> {
            @Override
            public Double get(LeaderboardRowDTO row) {
                Double result = null;
                LeaderboardEntryDTO fieldsForRace = row.fieldsByRaceColumnName.get(getRaceColumnName());
                if (fieldsForRace != null) {
                    result = fieldsForRace.speedOverGroundFiveSecondsBeforeStartInKnots;
                }
                return result;
            }
        }

        /**
         * Fetches the competitor's speed over ground at the time the competitor passed the start
         * 
         * @author Axel Uhl (D043530)
         */
        private class SpeedOverGroundWhenPassingStartInKnots implements LegDetailField<Double> {
            @Override
            public Double get(LeaderboardRowDTO row) {
                Double result = null;
                LeaderboardEntryDTO fieldsForRace = row.fieldsByRaceColumnName.get(getRaceColumnName());
                if (fieldsForRace != null) {
                    result = fieldsForRace.speedOverGroundAtPassingStartWaypointInKnots;
                }
                return result;
            }
        }

        /**
         * Fetches the competitor's distance to the starboard side of the start line when competitor passed the start.
         * If the start waypoint is not a gate/line, the distance to the single buoy is used.
         * 
         * @author Axel Uhl (D043530)
         */
        private class DistanceToStarboardSideOfStartLineInMeters implements LegDetailField<Double> {
            @Override
            public Double get(LeaderboardRowDTO row) {
                Double result = null;
                LeaderboardEntryDTO fieldsForRace = row.fieldsByRaceColumnName.get(getRaceColumnName());
                if (fieldsForRace != null) {
                    result = fieldsForRace.distanceToStarboardSideOfStartLineInMeters;
                }
                return result;
            }
        }

        /**
         * Fetches the competitor's speed over ground at the time the competitor passed the start
         * 
         * @author Axel Uhl (D043530)
         */
        private class TackWhenStarting implements LegDetailField<Tack> {
            @Override
            public Tack get(LeaderboardRowDTO row) {
                Tack result = null;
                LeaderboardEntryDTO fieldsForRace = row.fieldsByRaceColumnName.get(getRaceColumnName());
                if (fieldsForRace != null) {
                    result = fieldsForRace.startTack;
                }
                return result;
            }
        }

        /**
         * Accumulates the distance traveled over all legs of a race
         * 
         * @author Axel Uhl (D043530)
         */
        private class RaceDistanceTraveledInMeters implements LegDetailField<Double> {
            @Override
            public Double get(LeaderboardRowDTO row) {
                Distance distanceForRaceColumn = row.getDistanceTraveledInMeters(getRaceColumnName());
                return distanceForRaceColumn == null ? null : distanceForRaceColumn.getMeters();
            }
        }

        private class RaceCalculatedTimeTraveledInSeconds implements LegDetailField<Double> {
            @Override
            public Double get(LeaderboardRowDTO row) {
                Double result = null;
                LeaderboardEntryDTO fieldsForRace = row.fieldsByRaceColumnName.get(getRaceColumnName());
                if (fieldsForRace != null) {
                    result = fieldsForRace.calculatedTime == null ? null : fieldsForRace.calculatedTime.asSeconds();
                }
                return result;
            }
        }

        private class RaceCalculatedTimeAtEstimatedArrivalAtCompetitorFarthestAheadInSeconds
                implements LegDetailField<Double> {
            @Override
            public Double get(LeaderboardRowDTO row) {
                Double result = null;
                LeaderboardEntryDTO fieldsForRace = row.fieldsByRaceColumnName.get(getRaceColumnName());
                if (fieldsForRace != null) {
                    result = fieldsForRace.calculatedTimeAtEstimatedArrivalAtCompetitorFarthestAhead == null ? null
                            : fieldsForRace.calculatedTimeAtEstimatedArrivalAtCompetitorFarthestAhead.asSeconds();
                }
                return result;
            }
        }

        /**
         * Accumulates the distance traveled over all legs of a race and considers the specifics of a gate start. The
         * first leg of a gate start gets as additional distance traveled the distance from the port side of the line to
         * the point where the competitor started which helps normalize the distance traveled and make them comparable
         * across early and late starters.
         * 
         * @author Axel Uhl (D043530)
         */
        private class RaceDistanceTraveledIncludingGateStartInMeters implements LegDetailField<Double> {
            @Override
            public Double get(LeaderboardRowDTO row) {
                Double result = null;
                LeaderboardEntryDTO fieldsForRace = row.fieldsByRaceColumnName.get(getRaceColumnName());
                if (fieldsForRace != null && fieldsForRace.legDetails != null) {
                    for (LegEntryDTO legDetail : fieldsForRace.legDetails) {
                        if (legDetail != null) {
                            if (legDetail.distanceTraveledIncludingGateStartInMeters != null) {
                                if (result == null) {
                                    result = 0.0;
                                }
                                result += legDetail.distanceTraveledIncludingGateStartInMeters;
                            }
                        }
                    }
                }
                return result;
            }
        }

        private class CurrentLeg implements LegDetailField<Double> {
            @Override
            public Double get(LeaderboardRowDTO row) {
                Double result = null;
                LeaderboardEntryDTO fieldsForRace = row.fieldsByRaceColumnName.get(getRaceColumnName());
                if (fieldsForRace != null) {
                    int currentLeg = fieldsForRace.getOneBasedCurrentLegNumber();
                    result = currentLeg == 0 ? null : (double) currentLeg;
                }
                return result;
            }
        }

        /**
         * Computes the gap to leader exploiting the ordering of the leg detail columns
         * 
         * @author Axel Uhl (D043530)
         */
        private class RaceGapToLeaderInSeconds implements LegDetailField<Double> {
            @Override
            public Double get(LeaderboardRowDTO row) {
                Double result = null;
                LeaderboardEntryDTO fieldsForRace = row.fieldsByRaceColumnName.get(getRaceColumnName());
                if (fieldsForRace != null) {
                    result = fieldsForRace.gapToLeaderInOwnTime == null ? null
                            : fieldsForRace.gapToLeaderInOwnTime.asSeconds();
                }
                return result;
            }
        }

        /**
         * Computes the windward distance to the competitor farthest ahead in the race (not necessarily the leader with
         * handicap scoring) in meters
         * 
         * @author Axel Uhl (D043530)
         */
        private class RaceDistanceToCompetitorFarthestAheadInMeters implements LegDetailField<Double> {
            @Override
            public Double get(LeaderboardRowDTO row) {
                Double result = null;
                LeaderboardEntryDTO fieldsForRace = row.fieldsByRaceColumnName.get(getRaceColumnName());
                if (fieldsForRace != null && fieldsForRace.windwardDistanceToCompetitorFarthestAheadInMeters != null) {
                    result = fieldsForRace.windwardDistanceToCompetitorFarthestAheadInMeters;
                }
                return result;
            }
        }

        private abstract class AbstractLastLegDetailField<T extends Comparable<?>> implements LegDetailField<T> {
            @Override
            public final T get(LeaderboardRowDTO row) {
                T result = null;
                LeaderboardEntryDTO fieldsForRace = row.fieldsByRaceColumnName.get(getRaceColumnName());
                if (fieldsForRace != null && fieldsForRace.legDetails != null) {
                    int lastLegIndex = fieldsForRace.legDetails.size() - 1;
                    if (lastLegIndex >= 0) {
                        LegEntryDTO lastLegDetail = fieldsForRace.legDetails.get(lastLegIndex);
                        // competitor may be in leg prior to the one the leader is in; find competitors current leg
                        while (lastLegDetail == null && lastLegIndex > 0) {
                            lastLegDetail = fieldsForRace.legDetails.get(--lastLegIndex);
                        }
                        if (lastLegDetail != null) {
                            if (lastLegDetail.finished) {
                                result = getAfterLastLegFinished(row);
                            } else {
                                result = getBeforeLastLegFinished(lastLegDetail);
                            }
                        }
                    }
                }
                return result;
            }

            protected abstract T getBeforeLastLegFinished(LegEntryDTO currentLegDetail);

            protected abstract T getAfterLastLegFinished(LeaderboardRowDTO row);
        }

        private class RaceCurrentSpeedOverGroundInKnots extends AbstractLastLegDetailField<Double> {
            @Override
            protected Double getBeforeLastLegFinished(LegEntryDTO currentLegDetail) {
                return currentLegDetail.currentSpeedOverGroundInKnots;
            }

            @Override
            protected Double getAfterLastLegFinished(LeaderboardRowDTO row) {
                return new RaceAverageSpeedInKnots().get(row);
            }
        }

        private class RaceCurrentRideHeightInMeters extends AbstractLastLegDetailField<Double> {
            @Override
            protected Double getBeforeLastLegFinished(LegEntryDTO currentLegDetail) {
                return currentLegDetail.currentRideHeightInMeters;
            }

            @Override
            protected Double getAfterLastLegFinished(LeaderboardRowDTO row) {
                Double result = null;
                LeaderboardEntryDTO fieldsForRace = row.fieldsByRaceColumnName.get(getRaceColumnName());
                if (fieldsForRace != null) {
                    result = fieldsForRace.averageRideHeightInMeters;
                }
                return result;
            }
        }
    }

    /**
     * Column that display the number of races a competitor has finished. Currently taking into account
     * {@link MaxPointsReason#DNS}, {@link MaxPointsReason#DNF} and {@link MaxPointsReason#DNC}. Configurable over
     * {@link LeaderboardSettings#isShowOverallColumnWithNumberOfRacesCompletedPerCompetitor()}.
     * 
     * @author Simon Marcel Pamies
     */
    private class TotalRacesCompletedColumn extends LeaderboardSortableColumnWithMinMax<LeaderboardRowDTO, String> {
        private final String columnStyle;
        private final MaxPointsReason[] MAX_POINTS_REASONS_THAT_IDENTIFY_NON_FINISHED_RACES = new MaxPointsReason[] {
                MaxPointsReason.DNS, MaxPointsReason.DNF, MaxPointsReason.DNC };

        protected TotalRacesCompletedColumn(String columnStyle) {
            super(new TextCell(), SortingOrder.ASCENDING, LeaderboardPanel.this);
            this.columnStyle = columnStyle;
            setHorizontalAlignment(ALIGN_CENTER);
        }

        private int computeNumberOfRacesCompleted(LeaderboardRowDTO object) {
            int racesSailedInRow = 0;
            for (RaceColumnDTO raceColumn : getLeaderboard().getRaceList()) {
                LeaderboardEntryDTO entryBefore = object.fieldsByRaceColumnName.get(raceColumn.getName());
                if (entryBefore.netPoints != null) {
                    if (entryBefore.reasonForMaxPoints.equals(MaxPointsReason.NONE)
                            || !Util.contains(Arrays.asList(MAX_POINTS_REASONS_THAT_IDENTIFY_NON_FINISHED_RACES),
                                    entryBefore.reasonForMaxPoints)) {
                        racesSailedInRow++;
                    }
                }
            }
            return racesSailedInRow;
        }

        @Override
        public String getValue(LeaderboardRowDTO object) {
            return "" + computeNumberOfRacesCompleted(object);
        }

        @Override
        public void render(Context context, LeaderboardRowDTO object, SafeHtmlBuilder sb) {
            String textColor = getLeaderboard().hasLiveRace(timer.getLiveTimePointInMillis()) ? IS_LIVE_TEXT_COLOR
                    : DEFAULT_TEXT_COLOR;

            sb.append(SafeHtmlUtils.fromTrustedString("<span style=\"font-weight: bold; color:" + textColor + "\">"));
            sb.appendEscaped(getValue(object));
            sb.append(SafeHtmlUtils.fromTrustedString("</span>"));
        }

        @Override
        public InvertibleComparator<LeaderboardRowDTO> getComparator() {
            return new InvertibleComparatorAdapter<LeaderboardRowDTO>() {
                @Override
                public int compare(LeaderboardRowDTO o1, LeaderboardRowDTO o2) {
                    double o1RacesSailed = computeNumberOfRacesCompleted(o1);
                    double o2RacesSailed = computeNumberOfRacesCompleted(o2);
                    double result = o1RacesSailed == 0. ? o2RacesSailed == 0. ? 0. : isAscending() ? 1. : -1.
                            : o2RacesSailed == 0. ? isAscending() ? 1. : -1. : o2RacesSailed - o1RacesSailed;
                    return result > 0 ? 1 : result < 0 ? -1 : 0;
                }
            };
        }

        @Override
        public String getColumnStyle() {
            return columnStyle;
        }

        @Override
        public SafeHtmlHeader getHeader() {
            return new SafeHtmlHeaderWithTooltip(SafeHtmlUtils.fromString(stringMessages.racesScored()),
                    stringMessages.racesScoredTooltip());
        }
    }

    /**
     * Displays the net points totals for a competitor for the entire leaderboard.
     * 
     * @author Axel Uhl (D043530)
     * 
     */
    private class TotalNetPointssColumn extends LeaderboardSortableColumnWithMinMax<LeaderboardRowDTO, String> {
        private final String columnStyle;

        protected TotalNetPointssColumn(String columnStyle) {
            super(new TextCell(), SortingOrder.ASCENDING, LeaderboardPanel.this);
            this.columnStyle = columnStyle;
            setHorizontalAlignment(ALIGN_CENTER);
        }

        @Override
        public String getValue(LeaderboardRowDTO object) {
            Double netPoints = object.netPoints;
            return "" + (netPoints == null ? "" : scoreFormat.format(netPoints));
        }

        @Override
        public void render(Context context, LeaderboardRowDTO object, SafeHtmlBuilder sb) {
            String textColor = getLeaderboard().hasLiveRace(timer.getLiveTimePointInMillis()) ? IS_LIVE_TEXT_COLOR
                    : DEFAULT_TEXT_COLOR;

            SafeStylesBuilder ssb = new SafeStylesBuilder();
            processStyleForTotalNetPointsColumn(textColor, ssb);
            sb.append(SafeHtmlUtils.fromTrustedString("<span style='"));
            sb.append(SafeHtmlUtils.fromTrustedString(ssb.toSafeStyles().asString()));
            sb.append(SafeHtmlUtils.fromTrustedString("'>"));
            sb.appendEscaped(getValue(object));
            sb.append(SafeHtmlUtils.fromTrustedString("</span>"));
        }

        @Override
        public InvertibleComparator<LeaderboardRowDTO> getComparator() {
            return new InvertibleComparatorAdapter<LeaderboardRowDTO>() {
                @Override
                public int compare(LeaderboardRowDTO o1, LeaderboardRowDTO o2) {
                    return getLeaderboard().competitors.indexOf(o1.competitor)
                            - getLeaderboard().competitors.indexOf(o2.competitor);
                }
            };
        }

        @Override
        public String getColumnStyle() {
            return columnStyle;
        }

        @Override
        public SafeHtmlHeader getHeader() {
            return new SafeHtmlHeaderWithTooltip(SafeHtmlUtils.fromString(stringMessages.total()),
                    stringMessages.totalNetPointsColumnTooltip());
        }
    }

    protected class CarryColumn extends LeaderboardSortableColumnWithMinMax<LeaderboardRowDTO, LeaderboardRowDTO> {
        public CarryColumn() {
            super(new AbstractSafeHtmlCell<LeaderboardRowDTO>(new AbstractSafeHtmlRenderer<LeaderboardRowDTO>() {
                @Override
                public SafeHtml render(LeaderboardRowDTO object) {
                    return new SafeHtmlBuilder()
                            .appendEscaped(object.carriedPoints == null ? "" : scoreFormat.format(object.carriedPoints))
                            .toSafeHtml();
                }
            }) {
                @Override
                protected void render(com.google.gwt.cell.client.Cell.Context context, SafeHtml data,
                        SafeHtmlBuilder sb) {
                    sb.append(data);
                }
            }, SortingOrder.ASCENDING, LeaderboardPanel.this);
            setSortable(true);
        }

        protected CarryColumn(Cell<LeaderboardRowDTO> cell) {
            super(cell, SortingOrder.ASCENDING, LeaderboardPanel.this);
            setSortable(true);
        }

        @Override
        public LeaderboardRowDTO getValue(LeaderboardRowDTO object) {
            return object;
        }

        @Override
        public InvertibleComparator<LeaderboardRowDTO> getComparator() {
            return new InvertibleComparatorAdapter<LeaderboardRowDTO>() {
                @Override
                public int compare(LeaderboardRowDTO o1, LeaderboardRowDTO o2) {
                    Double o1CarriedPoints = o1.carriedPoints;
                    if (o1CarriedPoints == null) {
                        o1CarriedPoints = 0.0;
                    }
                    Double o2CarriedPoints = o2.carriedPoints;
                    if (o2CarriedPoints == null) {
                        o2CarriedPoints = 0.0;
                    }
                    return o1CarriedPoints.compareTo(o2CarriedPoints);
                }
            };
        }

        @Override
        public SafeHtmlHeader getHeader() {
            return new SafeHtmlHeaderWithTooltip(SafeHtmlUtils.fromString(stringMessages.carry()),
                    stringMessages.carryColumnTooltip());
        }
    }

    private class LeaderboardSelectionCheckboxColumn
            extends com.sap.sailing.gwt.ui.client.shared.controls.SelectionCheckboxColumn<LeaderboardRowDTO>
            implements CompetitorSelectionChangeListener {
        protected LeaderboardSelectionCheckboxColumn(final CompetitorSelectionProvider competitorSelectionProvider) {
            super(tableResources.cellTableStyle().cellTableCheckboxSelected(),
                    tableResources.cellTableStyle().cellTableCheckboxDeselected(),
                    tableResources.cellTableStyle().cellTableCheckboxColumnCell(),
                    new EntityIdentityComparator<LeaderboardRowDTO>() {
                        @Override
                        public boolean representSameEntity(LeaderboardRowDTO dto1, LeaderboardRowDTO dto2) {
                            return dto1.competitor.getIdAsString().equals(dto2.competitor.getIdAsString());
                        }

                        @Override
                        public int hashCode(LeaderboardRowDTO t) {
                            return t.competitor.getIdAsString().hashCode();
                        }
                    }, getData(), leaderboardTable);
            competitorSelectionProvider.addCompetitorSelectionChangeListener(this);
        }

        @Override
        public Boolean getValue(LeaderboardRowDTO row) {
            return competitorSelectionProvider.isSelected(row.competitor);
        }

        @Override
        public void competitorsListChanged(Iterable<CompetitorDTO> competitors) {
        }

        @Override
        public void filterChanged(FilterSet<CompetitorDTO, ? extends Filter<CompetitorDTO>> oldFilterSet,
                FilterSet<CompetitorDTO, ? extends Filter<CompetitorDTO>> newFilterSet) {
        }

        @Override
        public void filteredCompetitorsListChanged(Iterable<CompetitorDTO> filteredCompetitors) {
        }

        /**
         * Ensure that the checkbox is redrawn when the competitor selection changes
         */
        @Override
        public void addedToSelection(CompetitorDTO competitor) {
            final LeaderboardRowDTO row = getRow(competitor.getIdAsString());
            if (row != null) {
                getSelectionModel().setSelected(row, true);
            }
        }

        /**
         * Ensure that the checkbox is redrawn when the competitor selection changes
         */
        @Override
        public void removedFromSelection(CompetitorDTO competitor) {
            final LeaderboardRowDTO row = getRow(competitor.getIdAsString());
            if (row != null) {
                getSelectionModel().setSelected(row, false);
            }
        }

        @Override
        public void updateMinMax() {
        }
    }

    private class RaceRankColumn extends LeaderboardSortableColumnWithMinMax<LeaderboardRowDTO, String> {
        public RaceRankColumn(RegattaAndRaceIdentifier preSelectedRace) {
            super(new TextCell(), SortingOrder.ASCENDING, LeaderboardPanel.this);
            setHorizontalAlignment(ALIGN_CENTER);
            setSortable(true);
        }

        @Override
        public String getValue(LeaderboardRowDTO object) {
            int raceRank = getRacePlace(object);
            return "" + (raceRank == 0 ? "-" : raceRank);
        }

        private int getRacePlace(LeaderboardRowDTO object) {
            RaceColumn<?> raceColumn = getRaceColumnByRaceName(preSelectedRace.getRaceName());
            List<CompetitorDTO> competitorsSorted = getLeaderboard().getCompetitorsFromBestToWorst(raceColumn.race);
            int raceRank = -1;
            for (int i = 0; i < competitorsSorted.size(); i++) {
                if (object.competitor.equals(competitorsSorted.get(i))) {
                    raceRank = i + 1;
                    break;
                }
            }
            return raceRank;
        }

        @Override
        public InvertibleComparator<LeaderboardRowDTO> getComparator() {
            return new InvertibleComparatorAdapter<LeaderboardRowDTO>() {
                @Override
                public int compare(LeaderboardRowDTO o1, LeaderboardRowDTO o2) {
                    int racePlace1 = getRacePlace(o1);
                    int racePlace2 = getRacePlace(o2);
                    return racePlace1 == 0 ? racePlace2 == 0 ? 0 : 1 : racePlace2 == 0 ? -1 : racePlace1 - racePlace2;
                }
            };
        }

        @Override
        public SafeHtmlHeader getHeader() {
            return new SafeHtmlHeaderWithTooltip(SafeHtmlUtils.fromString(stringMessages.raceRankShort()),
                    stringMessages.raceRank());
        }
    }

    private class TotalRankColumn extends LeaderboardSortableColumnWithMinMax<LeaderboardRowDTO, String> {
        public TotalRankColumn() {
            super(new TextCell(), SortingOrder.ASCENDING, LeaderboardPanel.this);
            setHorizontalAlignment(ALIGN_CENTER);
            setSortable(true);
        }

        @Override
        public String getValue(LeaderboardRowDTO object) {
            final int totalRank = getLeaderboard().getTotalRank(object.competitor);
            return "" + (totalRank == 0 ? "" : totalRank);
        }

        @Override
        public InvertibleComparator<LeaderboardRowDTO> getComparator() {
            return new InvertibleComparatorAdapter<LeaderboardRowDTO>() {
                @Override
                public int compare(LeaderboardRowDTO o1, LeaderboardRowDTO o2) {
                    final int totalRank1 = getLeaderboard().getTotalRank(o1.competitor);
                    final int totalRank2 = getLeaderboard().getTotalRank(o2.competitor);
                    return totalRank1 == 0 ? totalRank2 == 0 ? 0 : 1 : totalRank2 == 0 ? -1 : totalRank1 - totalRank2;
                }
            };
        }

        @Override
        public SafeHtmlHeader getHeader() {
            return new SafeHtmlHeaderWithTooltip(SafeHtmlUtils.fromString(stringMessages.totalRegattaRank()),
                    stringMessages.rankColumnTooltip());
        }
    }

    private class StartingTackColumn extends DetailTypeColumn<Tack, String> {
        public StartingTackColumn(LegDetailField<Tack> field, String headerStyle, String columnStyle) {
            super(DetailType.START_TACK, field, new TextCell(), headerStyle, columnStyle,
                    LeaderboardPanel.this);
        }

        @Override
        public String getValue(LeaderboardRowDTO row) {
            return getField().get(row) == null ? null
                    : getField().get(row) == Tack.PORT ? stringMessages.portTack() : stringMessages.starboardTack();
        }
    }

    private Widget createFilterDeselectionControl() {
        filterStatusLabel = new Label();
        filterStatusLabel.setStyleName("LeaderboardPanel-FilterControl-StatusLabel");
        filterStatusLabel.setText("");
        filterControlPanel.add(filterStatusLabel);
        filterClearButton = new Button(stringMessages.showAll());
        filterClearButton.setStyleName("LeaderboardPanel-FilterClear-Button");
        filterClearButton.addClickHandler(new ClickHandler() {
            @Override
            public void onClick(ClickEvent event) {
                competitorFilterPanel.clearAllActiveFilters();
                loadCompleteLeaderboard(/* showProgress */ true);
            }
        });
        filterControlPanel.add(filterClearButton);
        filterControlPanel.setCellHorizontalAlignment(filterClearButton, HasHorizontalAlignment.ALIGN_RIGHT);
        setFilterControlStatus();
        return filterControlPanel;
    }

    private void setFilterControlStatus() {
        if (showCompetitorFilterStatus) {
            boolean filtersActive = competitorSelectionProvider.hasActiveFilters();
            if (filtersActive) {
                String labelText = "";
                for (Filter<CompetitorDTO> filter : competitorSelectionProvider.getCompetitorsFilterSet()
                        .getFilters()) {
                    if (filter instanceof FilterWithUI<?>) {
                        labelText += ((FilterWithUI<CompetitorDTO>) filter).getLocalizedDescription(stringMessages)
                                + ", ";
                    } else {
                        labelText += filter.getName() + ", ";
                    }
                }
                filterStatusLabel.setText("Active Filter(s): " + labelText.substring(0, labelText.length() - 2));
                filterClearButton.setVisible(true);
                filterControlPanel.setVisible(true);
            } else {
                filterStatusLabel.setText("");
                filterClearButton.setVisible(false);
                filterControlPanel.setVisible(false);
                if (competitorFilterPanel != null) {
                    competitorFilterPanel.clearSelection();
                }
            }
        }
    }

    private static class TotalDistanceTraveledInMetersField implements LegDetailField<Double> {
        @Override
        public Double get(LeaderboardRowDTO row) {
            return row.totalDistanceTraveledInMeters;
        }
    }

    private static class TimeOnTimeFactorColumn implements LegDetailField<Double> {
        @Override
        public Double get(LeaderboardRowDTO row) {
            return row.competitor.getTimeOnTimeFactor();
        }
    }

    private static class TimeOnDistanceAllowanceInSecondsPerNauticalMileColumn implements LegDetailField<Double> {
        @Override
        public Double get(LeaderboardRowDTO row) {
            return row.competitor.getTimeOnDistanceAllowancePerNauticalMile() == null ? null
                    : row.competitor.getTimeOnDistanceAllowancePerNauticalMile().asSeconds();
        }
    }

    private static class TotalAverageSpeedOverGroundField implements LegDetailField<Double> {
        @Override
        public Double get(LeaderboardRowDTO row) {
            final Double result;
            if (row.totalDistanceTraveledInMeters != null && row.totalTimeSailedInSeconds != null
                    && row.totalTimeSailedInSeconds != 0.0) {
                result = row.totalDistanceTraveledInMeters / row.totalTimeSailedInSeconds
                        / Mile.METERS_PER_NAUTICAL_MILE * 3600;
            } else {
                result = null;
            }
            return result;
        }
    }

    private Map<DetailType, AbstractSortableColumnWithMinMax<LeaderboardRowDTO, ?>> createOverallDetailColumnMap() {
        Map<DetailType, AbstractSortableColumnWithMinMax<LeaderboardRowDTO, ?>> result = new HashMap<>();
        result.put(DetailType.TOTAL_DISTANCE_TRAVELED,
                new FormattedDoubleDetailTypeColumn(DetailType.TOTAL_DISTANCE_TRAVELED,
                        new TotalDistanceTraveledInMetersField(), RACE_COLUMN_HEADER_STYLE, RACE_COLUMN_STYLE, this));
        result.put(DetailType.TOTAL_AVERAGE_SPEED_OVER_GROUND,
                new FormattedDoubleDetailTypeColumn(DetailType.TOTAL_AVERAGE_SPEED_OVER_GROUND,
                        new TotalAverageSpeedOverGroundField(), RACE_COLUMN_HEADER_STYLE, RACE_COLUMN_STYLE, this));
        result.put(DetailType.MAXIMUM_SPEED_OVER_GROUND_IN_KNOTS,
                new MaxSpeedOverallColumn(RACE_COLUMN_HEADER_STYLE, RACE_COLUMN_STYLE, this));
        result.put(DetailType.TOTAL_TIME_SAILED_IN_SECONDS, createOverallTimeTraveledColumn());
        result.put(DetailType.TIME_ON_TIME_FACTOR, new FormattedDoubleDetailTypeColumn(DetailType.TIME_ON_TIME_FACTOR,
                new TimeOnTimeFactorColumn(), RACE_COLUMN_HEADER_STYLE, RACE_COLUMN_STYLE, this));
        result.put(DetailType.TIME_ON_DISTANCE_ALLOWANCE_IN_SECONDS_PER_NAUTICAL_MILE,
                new FormattedDoubleDetailTypeColumn(DetailType.TIME_ON_DISTANCE_ALLOWANCE_IN_SECONDS_PER_NAUTICAL_MILE,
                        new TimeOnDistanceAllowanceInSecondsPerNauticalMileColumn(), RACE_COLUMN_HEADER_STYLE,
                        RACE_COLUMN_STYLE, this));

        return result;
    }

    private OverallTimeTraveledColumn createOverallTimeTraveledColumn() {
        return new OverallTimeTraveledColumn(this, stringMessages, RACE_COLUMN_HEADER_STYLE, RACE_COLUMN_STYLE,
                LEG_COLUMN_HEADER_STYLE, LEG_COLUMN_STYLE);
    }

    /**
     * Largely for subclasses to add more stuff to this panel, such as more toolbar buttons.
     */
    protected HorizontalPanel getRefreshAndSettingsPanel() {
        return refreshAndSettingsPanel;
    }

    private RaceColumnDTO getRaceByName(String raceName) {
        if (getLeaderboard() != null) {
            for (RaceColumnDTO race : getLeaderboard().getRaceList()) {
                for (FleetDTO fleet : race.getFleets()) {
                    if (race.getRaceIdentifier(fleet) != null
                            && raceName.equals(race.getRaceIdentifier(fleet).getRaceName())) {
                        return race;
                    }
                }
            }
        }
        return null;
    }

    private RaceColumnDTO getRaceByColumnName(String columnName) {
        if (getLeaderboard() != null) {
            for (RaceColumnDTO race : getLeaderboard().getRaceList()) {
                if (columnName.equals(race.getRaceColumnName())) {
                    return race;
                }
            }
        }
        return null;
    }

    private RaceColumn<?> getRaceColumnByRaceName(String raceName) {
        for (int i = 0; i < getLeaderboardTable().getColumnCount(); i++) {
            Column<LeaderboardRowDTO, ?> column = getLeaderboardTable().getColumn(i);
            if (column instanceof RaceColumn<?>) {
                RaceColumnDTO raceInLeaderboard = ((RaceColumn<?>) column).getRace();
                for (FleetDTO fleet : raceInLeaderboard.getFleets()) {
                    final RegattaAndRaceIdentifier raceIdentifier = raceInLeaderboard.getRaceIdentifier(fleet);
                    if (raceIdentifier != null && raceIdentifier.getRaceName().equals(raceName)) {
                        return (RaceColumn<?>) column;
                    }
                }
            }
        }
        return null;
    }

    private RaceColumn<?> getRaceColumnByRaceColumnName(String raceColumnName) {
        for (int i = 0; i < getLeaderboardTable().getColumnCount(); i++) {
            Column<LeaderboardRowDTO, ?> column = getLeaderboardTable().getColumn(i);
            if (column instanceof RaceColumn<?>) {
                if (((RaceColumn<?>) column).getRaceColumnName().equals(raceColumnName)) {
                    return (RaceColumn<?>) column;
                }
            }
        }
        return null;
    }

    private SafeHtml getPlayPauseImgHtml(PlayStates playState) {
        if (playState == PlayStates.Playing) {
            return AbstractImagePrototype.create(pauseIcon).getSafeHtml();
        } else {
            return AbstractImagePrototype.create(playIcon).getSafeHtml();
        }
    }

    private void setDelayInMilliseconds(long delayInMilliseconds) {
        // If the timer is currently in a mode that causes null to be used as the leaderboard request time stamp,
        // don't let a live play delay change cause another load request by unregistering this panel as timer
        // listener before and re-registering it after adjusting the live play delay.
        if (useNullAsTimePoint()) {
            timer.removeTimeListener(this);
        }
        timer.setLivePlayDelayInMillis(delayInMilliseconds);
        if (useNullAsTimePoint()) {
            timer.addTimeListener(this);
        }
    }

    private boolean isAutoExpandPreSelectedRace() {
        return autoExpandPreSelectedRace;
    }

    private boolean isAutoExpandLastRaceColumn() {
        return autoExpandLastRaceColumn;
    }

    private void setAutoExpandPreSelectedRace(boolean autoExpandPreSelectedRace) {
        this.autoExpandPreSelectedRace = autoExpandPreSelectedRace;
        if (autoExpandPreSelectedRace) {
            autoExpandPerformedOnce = false;
        }
    }

    private boolean isShowOverallColumnWithNumberOfRacesCompletedPerCompetitor() {
        return showOverallColumnWithNumberOfRacesCompletedPerCompetitor;
    }

    private void setShowOverallColumnWithNumberOfRacesCompletedPerCompetitor(
            boolean showOverallColumnWithNumberOfRacesCompletedPerCompetitor) {
        this.showOverallColumnWithNumberOfRacesCompletedPerCompetitor = showOverallColumnWithNumberOfRacesCompletedPerCompetitor;
    }

    private boolean isShowAddedScores() {
        return showAddedScores;
    }

    private void setShowAddedScores(boolean showAddedScores) {
        this.showAddedScores = showAddedScores;
    }

    private boolean isShowCompetitorSailId() {
        return showCompetitorSailId;
    }

    private void setShowCompetitorSailId(boolean showCompetitorSailId) {
        this.showCompetitorSailId = showCompetitorSailId;
    }

    private boolean isShowCompetitorFullName() {
        return showCompetitorFullName;
    }

    private void setShowCompetitorFullName(boolean showCompetitorFullName) {
        this.showCompetitorFullName = showCompetitorFullName;
    }

    /**
     * The time point for which the leaderboard currently shows results. In {@link PlayModes#Replay replay mode} this is
     * the {@link #timer}'s time point. In {@link PlayModes#Live live mode} the {@link #timer}'s time is quantized to
     * the closest full second to increase the likelihood of cache hits in the back end.
     */
    protected Date getLeaderboardDisplayDate() {
        return timer.getTime();
    }

    /**
     * adds the <code>column</code> to the right end of the {@link #getLeaderboardTable() leaderboard table} and sets
     * the column style according to the {@link LeaderboardSortableColumnWithMinMax#getColumnStyle() column's style
     * definition}.
     */
    protected void addColumn(AbstractSortableColumnWithMinMax<LeaderboardRowDTO, ?> column) {
        leaderboardTable.addColumn(column, column.getHeader(), column.getComparator(),
                column.getPreferredSortingOrder().isAscending());
        String columnStyle = column.getColumnStyle();
        if (columnStyle != null) {
            getLeaderboardTable().addColumnStyleName(getLeaderboardTable().getColumnCount() - 1, columnStyle);
        }
    }

    protected void insertColumn(int beforeIndex, AbstractSortableColumnWithMinMax<LeaderboardRowDTO, ?> column) {
        // remove column styles of those columns whose index will shift right by
        // one:
        removeColumnStyles(beforeIndex);
        getLeaderboardTable().insertColumn(beforeIndex, column, column.getHeader(), column.getComparator(),
                column.getPreferredSortingOrder().isAscending());
        addColumnStyles(beforeIndex);
    }

    private void addColumnStyles(int startColumn) {
        for (int i = startColumn; i < getLeaderboardTable().getColumnCount(); i++) {
            AbstractSortableColumnWithMinMax<LeaderboardRowDTO, ?> columnToRemoveStyleFor = (AbstractSortableColumnWithMinMax<LeaderboardRowDTO, ?>) getLeaderboardTable()
                    .getColumn(i);
            String columnStyle = columnToRemoveStyleFor.getColumnStyle();
            if (columnStyle != null) {
                getLeaderboardTable().addColumnStyleName(i, columnStyle);
            }
        }
    }

    private void removeColumnStyles(int startColumn) {
        for (int i = startColumn; i < getLeaderboardTable().getColumnCount(); i++) {
            AbstractSortableColumnWithMinMax<LeaderboardRowDTO, ?> columnToRemoveStyleFor = (AbstractSortableColumnWithMinMax<LeaderboardRowDTO, ?>) getLeaderboardTable()
                    .getColumn(i);
            String columnStyle = columnToRemoveStyleFor.getColumnStyle();
            if (columnStyle != null) {
                getLeaderboardTable().removeColumnStyleName(i, columnStyle);
            }
        }
    }

    /**
     * removes the column specified by <code>columnIndex</code> from the {@link #getLeaderboardTable() leaderboard
     * table} and fixes the column styles again (see {@link #addColumnStyles(int)}).
     */
    protected void removeColumn(int columnIndex) {
        Column<LeaderboardRowDTO, ?> c = getLeaderboardTable().getColumn(columnIndex);
        if (c instanceof ExpandableSortableColumn<?>) {
            ExpandableSortableColumn<?> expandableColumn = (ExpandableSortableColumn<?>) c;
            if (expandableColumn.isExpanded()) {
                // remove expanded child columns from the leaderboard...
                expandableColumn.changeExpansionState(/* expand */ false);
                // them remember that column c was expanded:
                expandableColumn.setExpanded(true);
            }
        }
        removeColumnStyles(/* startColumn */columnIndex);
        getLeaderboardTable().removeColumn(columnIndex);
        addColumnStyles(/* startColumn */columnIndex);
    }

    protected void removeColumn(Column<LeaderboardRowDTO, ?> c) {
        int columnIndex = getLeaderboardTable().getColumnIndex(c);
        if (columnIndex != -1) {
            removeColumn(columnIndex);
        }
    }

    public void loadCompleteLeaderboard(final boolean showProgress) {
        final Date date = getLeaderboardDisplayDate();
        if (needsDataLoading()) {
            if (showProgress) {
                addBusyTask();
            }
            GetLeaderboardByNameAction getLeaderboardByNameAction = new GetLeaderboardByNameAction(sailingService,
                    getLeaderboardName(), useNullAsTimePoint() ? null : date,
                    /* namesOfRaceColumnsForWhichToLoadLegDetails */getNamesOfExpandedRaceColumns(),
                    shallAddOverallDetails(), /* previousLeaderboard */
                    getLeaderboard(), isFillTotalPointsUncorrected(), timer, errorReporter, stringMessages);
            this.asyncActionsExecutor.execute(getLeaderboardByNameAction, LOAD_LEADERBOARD_DATA_CATEGORY,
                    new AsyncCallback<LeaderboardDTO>() {
                        @Override
                        public void onSuccess(LeaderboardDTO result) {
                            if(preSelectedRace == null) {
                                currentSettings = currentSettings.overrideDefaultsForNamesOfRaceColumns(result.getNamesOfRaceColumns());
                            }
                            
                            try {
                                updateLeaderboard(result);
                                // reapply, as columns might have changed
                                updateSettings(currentSettings);
                            } finally {
                                if (showProgress) {
                                    removeBusyTask();
                                }
                            }
                        }

                        @Override
                        public void onFailure(Throwable caught) {
                            if (showProgress) {
                                removeBusyTask();
                            }
                            getErrorReporter().reportError(
                                    "Error trying to obtain leaderboard contents: " + caught.getMessage(),
                                    true /* silentMode */);
                        }
                    });
        }
    }

    protected boolean isFillTotalPointsUncorrected() {
        return false;
    }

    /**
     * In {@link PlayModes#Live live mode}, when {@link #loadCompleteLeaderboard(boolean) loading the leaderboard
     * contents}, <code>null</code> is used as time point. The condition for this is encapsulated in this method so
     * others can find out. For example, when a time change is signaled due to local offset / delay adjustments, no
     * additional call to {@link #loadCompleteLeaderboard(boolean)} would be required as <code>null</code> will be
     * passed in any case, not being affected by local time offsets.
     */
    private boolean useNullAsTimePoint() {
        return timer.getPlayMode() == PlayModes.Live;
    }

    private boolean needsDataLoading() {
        return isVisible();
    }

    /**
     * Determine from column expansion state which races need their leg details
     */
    private Collection<String> getNamesOfExpandedRaceColumns() {
        Collection<String> namesOfExpandedRaceColumns = new ArrayList<String>();
        for (int i = 0; i < getLeaderboardTable().getColumnCount(); i++) {
            Column<LeaderboardRowDTO, ?> column = getLeaderboardTable().getColumn(i);
            if (column instanceof RaceColumn<?>) {
                RaceColumn<?> raceColumn = (RaceColumn<?>) column;
                if (raceColumn.isExpanded()) {
                    namesOfExpandedRaceColumns.add(raceColumn.getRaceColumnName());
                }
            }
        }
        return namesOfExpandedRaceColumns;
    }

    private boolean shallAddOverallDetails() {
        return !selectedOverallDetailColumns.isEmpty();
    }

    private void applyTop30FilterIfCompetitorSizeGreaterEqual40(LeaderboardDTO leaderboard) {
        int maxRaceRank = 30;
        if (leaderboard.competitors.size() >= 40) {
            CompetitorRaceRankFilter raceRankFilter = new CompetitorRaceRankFilter();
            raceRankFilter.setLeaderboardFetcher(this);
            raceRankFilter.setSelectedRace(preSelectedRace);
            raceRankFilter.setQuickRankProvider(this.competitorFilterPanel.getQuickRankProvider());
            raceRankFilter.setOperator(new BinaryOperator<Integer>(BinaryOperator.Operators.LessThanEquals));
            raceRankFilter.setValue(maxRaceRank);
            FilterSet<CompetitorDTO, Filter<CompetitorDTO>> activeFilterSet = competitorSelectionProvider
                    .getOrCreateCompetitorsFilterSet(stringMessages.topNCompetitorsByRaceRank(maxRaceRank));
            activeFilterSet.addFilter(raceRankFilter);
            competitorSelectionProvider.setCompetitorsFilterSet(activeFilterSet);
        }
    }

    /**
     * Assigns <code>leaderboard</code> to {@link #leaderboard} and updates the UI accordingly. Also updates the min/max
     * values on the columns.
     */
    public void updateLeaderboard(LeaderboardDTO leaderboard) {
        if (leaderboard != null) {
            Collection<RaceColumn<?>> columnsToCollapseAndExpandAgain = getExpandedRaceColumnsWhoseDisplayedLegCountChanged(
                    leaderboard);
            for (RaceColumn<?> columnToCollapseAndExpandAgain : columnsToCollapseAndExpandAgain) {
                columnToCollapseAndExpandAgain.changeExpansionState(/* expand */ false);
            }
            competitorSelectionProvider.setCompetitors(leaderboard.competitors, /* listenersNotToNotify */this);
            if (!initialCompetitorFilterHasBeenApplied) {
                applyTop30FilterIfCompetitorSizeGreaterEqual40(leaderboard);
                initialCompetitorFilterHasBeenApplied = true;
            }
            raceColumnSelection.autoUpdateRaceColumnSelectionForUpdatedLeaderboard(getLeaderboard(), leaderboard);
            setLeaderboard(leaderboard);
            adjustColumnLayout(leaderboard);
            updateRaceColumnDTOsToRaceColumns(leaderboard);
            // for (RaceColumn<?> columnToCollapseAndExpandAgain : columnsToCollapseAndExpandAgain) {
            // columnToCollapseAndExpandAgain.changeExpansionState(/* expand */ true);
            // }
            adjustDelayToLive();
            final Map<CompetitorDTO, LeaderboardRowDTO> rowsToDisplay = getRowsToDisplay();
            Set<LeaderboardRowDTO> rowsToAdd = new HashSet<>(rowsToDisplay.values());
            Map<Integer, LeaderboardRowDTO> rowsToUpdate = new HashMap<>();
            synchronized (getData().getList()) {
                int index = 0;
                for (Iterator<LeaderboardRowDTO> i = getData().getList().iterator(); i.hasNext();) {
                    LeaderboardRowDTO oldRow = i.next();
                    LeaderboardRowDTO newRow = rowsToDisplay.get(oldRow.competitor);
                    if (newRow != null) {
                        rowsToUpdate.put(index++, newRow); // update row in place, preserving its selection state
                        rowsToAdd.remove(newRow); // no need to add this row when it was updated in-place
                    } else {
                        i.remove(); // old row's competitor not found in new rows' competitors; remove old row from
                                    // table
                    }
                }
                for (Entry<Integer, LeaderboardRowDTO> updateEntry : rowsToUpdate.entrySet()) {
                    LeaderboardRowDTO oldElement = getData().getList().set(updateEntry.getKey(),
                            updateEntry.getValue());
                    leaderboardSelectionModel.setSelected(oldElement, false); // make sure the old element is no longer
                                                                              // part of the selection
                    updateSelection(updateEntry.getValue());
                }
                for (LeaderboardRowDTO rowToAdd : rowsToAdd) {
                    getData().getList().add(rowToAdd);
                    updateSelection(rowToAdd);
                }
            }
            RaceColumn<?> lastRaceColumn = null;
            for (int i = getLeaderboardTable().getColumnCount() - 1; i >= 0; i--) {
                if (getLeaderboardTable().getColumn(i) instanceof RaceColumn<?>) {
                    lastRaceColumn = (RaceColumn<?>) getLeaderboardTable().getColumn(i);
                    break;
                }
            }
            for (int i = 0; i < getLeaderboardTable().getColumnCount(); i++) {
                AbstractSortableColumnWithMinMax<?, ?> c = (AbstractSortableColumnWithMinMax<?, ?>) getLeaderboardTable()
                        .getColumn(i);
                c.updateMinMax();
                // Toggle pre-selected race, if the setting is set and it isn't open yet, or the last race column if
                // that was requested
                if ((!autoExpandPerformedOnce && isAutoExpandPreSelectedRace() && c instanceof RaceColumn<?>
                        && ((RaceColumn<?>) c).getRace().hasTrackedRace(preSelectedRace))
                        || (isAutoExpandLastRaceColumn() && c == lastRaceColumn)) {
                    ExpandableSortableColumn<?> expandableSortableColumn = (ExpandableSortableColumn<?>) c;
                    if (!expandableSortableColumn.isExpanded()) {
                        expandableSortableColumn.changeExpansionState(/* expand */ true);
                        autoExpandPerformedOnce = true;
                    }
                }
                if (c instanceof RaceColumn && ((RaceColumn<?>) c).getRace().hasTrackedRace(preSelectedRace)) {
                    RaceColumnDTO raceColumn = ((RaceColumn<?>) c).getRace();
                    informLeaderboardUpdateListenersAboutRaceSelected(preSelectedRace, raceColumn);
                }
            }
            if (leaderboardTable.getCurrentlySortedColumn() != null) {
                leaderboardTable.sort();
            } else {
                AbstractSortableColumnWithMinMax<LeaderboardRowDTO, ?> columnToSortFor = getDefaultSortColumn();
                leaderboardTable.sortColumn(columnToSortFor, columnToSortFor.getPreferredSortingOrder().isAscending());
            }

            if (!isEmbedded) {
                updateToolbar(leaderboard);
            }
            informLeaderboardUpdateListenersAboutLeaderboardUpdated(leaderboard);
        }
    }

    protected void updateToolbar(LeaderboardDTO leaderboard) {
        scoreCorrectionCommentLabel.setText(leaderboard.getComment() != null ? leaderboard.getComment() : "");
        if (leaderboard.getTimePointOfLastCorrectionsValidity() != null) {
            Date lastCorrectionDate = leaderboard.getTimePointOfLastCorrectionsValidity();
            String lastUpdate = DateAndTimeFormatterUtil.formatLongDateAndTimeGMT(lastCorrectionDate);
            scoreCorrectionLastUpdateTimeLabel.setText(stringMessages.lastScoreUpdate() + ": " + lastUpdate);
        } else {
            scoreCorrectionLastUpdateTimeLabel.setText("");
        }

        boolean hasLiveRace = !leaderboard.getLiveRaces(timer.getLiveTimePointInMillis()).isEmpty();
        liveRaceLabel.setText(hasLiveRace ? getLiveRacesText() : "");
        scoreCorrectionLastUpdateTimeLabel.setVisible(!hasLiveRace);
        liveRaceLabel.setVisible(hasLiveRace);
    }

    /**
     * Adjusts the row's selection in the {@link #leaderboardSelectionModel} so it matches its selection state in the
     * {@link #competitorSelectionProvider}.
     */
    private void updateSelection(LeaderboardRowDTO row) {
        final boolean shallBeSelected = competitorSelectionProvider.isSelected(row.competitor);
        if (leaderboardAsTableSelectionModelRegistration != null) {
            // suspend selection events while actively adjusting the leaderboardSelectionModel to match the
            // competitorSelectionProvider
            leaderboardAsTableSelectionModelRegistration.removeHandler();
            leaderboardAsTableSelectionModelRegistration = null;
        }
        if (leaderboardSelectionModel.isSelected(row) != shallBeSelected) {
            leaderboardSelectionModel.setSelected(row, shallBeSelected);
        }
        // register the selection change handler again
        leaderboardAsTableSelectionModelRegistration = leaderboardTable.getSelectionModel()
                .addSelectionChangeHandler(selectionChangeHandler);
    }

    /**
     * The race columns hold a now outdated copy of a {@link RaceColumnDTO} which needs to be updated from the
     * {@link LeaderboardDTO} just received
     */
    private void updateRaceColumnDTOsToRaceColumns(LeaderboardDTO leaderboard) {
        for (RaceColumnDTO newRace : leaderboard.getRaceList()) {
            RaceColumn<?> raceColumn = getRaceColumnByRaceColumnName(newRace.getName());
            if (raceColumn != null) {
                raceColumn.setRace(newRace);
            }
        }
    }

    /**
     * Due to a course change, a race may change its number of legs. All expanded race columns that show leg columns and
     * whose leg count changed need to be collapsed before the leaderboard is replaced, and expanded afterwards again.
     * Race columns whose toggling is {@link ExpandableSortableColumn#isTogglingInProcess() currently in progress} are
     * not considered because their new state will be considered after replacing anyhow.
     * 
     * @param newLeaderboard
     *            the new leaderboard before assigning to {@link #leaderboard}
     * @return the columns that were collapsed in this step and that shall be expanded again after the leaderboard has
     *         been replaced
     */
    private Collection<RaceColumn<?>> getExpandedRaceColumnsWhoseDisplayedLegCountChanged(
            LeaderboardDTO newLeaderboard) {
        Set<RaceColumn<?>> result = new HashSet<RaceColumn<?>>();
        if (selectedRaceDetails.contains(DetailType.DISPLAY_LEGS)) {
            for (int i = 0; i < getLeaderboardTable().getColumnCount(); i++) {
                Column<LeaderboardRowDTO, ?> c = getLeaderboardTable().getColumn(i);
                if (c instanceof RaceColumn<?>) {
                    RaceColumn<?> rc = (RaceColumn<?>) c;
                    // If the new leaderboard no longer contains the column, getLegCount will return -1, causing the
                    // column
                    // to be collapsed if it was expanded. This is correct because otherwise, removing it would no
                    // longer
                    // know the correct leg count.
                    if (!rc.isTogglingInProcess() && rc.isExpanded()) {
                        int oldLegCount = getLeaderboard().getLegCount(rc.getRaceColumnName(), preSelectedRace);
                        int newLegCount = newLeaderboard.getLegCount(rc.getRaceColumnName(), preSelectedRace);
                        if (oldLegCount != newLegCount) {
                            result.add(rc);
                        }
                    }
                }
            }
        }
        return result;
    }

    /**
     * Based on the {@link LeaderboardDTO#getDelayToLiveInMillisForLatestRace()} for the race that has the latest
     * {@link RaceColumnDTO#getStartDate(FleetDTO) start time}, automatically adjusts the delay accordingly unless the
     * {@link #adjustTimerDelay} flag is <code>false</code>
     */
    private void adjustDelayToLive() {
        if (adjustTimerDelay) {
            if (leaderboard.getDelayToLiveInMillisForLatestRace() != null) {
                setDelayInMilliseconds(leaderboard.getDelayToLiveInMillisForLatestRace());
            }
        }
    }

    /**
     * Extracts the rows to display of the <code>leaderboard</code>. These are all {@link AbstractLeaderboardDTO#rows
     * rows} in case {@link #preSelectedRace} is <code>null</code>, or only the rows of the competitors who scored in
     * the race identified by {@link #preSelectedRace} otherwise.
     */
    @Override
    public Map<CompetitorDTO, LeaderboardRowDTO> getRowsToDisplay() {
        Map<CompetitorDTO, LeaderboardRowDTO> result;
        Iterable<CompetitorDTO> allFilteredCompetitors = competitorSelectionProvider.getFilteredCompetitors();
        result = new HashMap<CompetitorDTO, LeaderboardRowDTO>();
        if (preSelectedRace == null) {
            for (CompetitorDTO competitor : leaderboard.rows.keySet()) {
                if (Util.contains(allFilteredCompetitors, competitor)) {
                    result.put(competitor, leaderboard.rows.get(competitor));
                }
            }
        } else {
            for (CompetitorDTO competitorInPreSelectedRace : getCompetitors(preSelectedRace)) {
                if (Util.contains(allFilteredCompetitors, competitorInPreSelectedRace)) {
                    result.put(competitorInPreSelectedRace, leaderboard.rows.get(competitorInPreSelectedRace));
                }
            }
        }
        return result;
    }

    /**
     * The {@link LeaderboardDTO} holds {@link LeaderboardDTO#getRaceList() races} as {@link RaceColumnDTO} objects.
     * Those map their fleet names to the {@link RegattaAndRaceIdentifier} which identifies the tracked race
     * representing the fleet race within the race column.
     * <p>
     * 
     * On the other hand, a {@link LeaderboardRowDTO} has {@link LeaderboardEntryDTO}, keyed by race column name. The
     * entry DTOs, in turn, store the {@link RaceIdentifier} of the race in which the respective competitor achieved the
     * score.
     * <p>
     * 
     * With this information it is possible to identify the competitors who participated in a particular tracked race,
     * as identified through the <code>race</code> parameter.
     * 
     * @return all competitors for which the {@link #getLeaderboard() leaderboard} has an entry whose
     *         {@link LeaderboardEntryDTO#race} equals <code>race</code>
     */
    public Iterable<CompetitorDTO> getCompetitors(RaceIdentifier race) {
        Set<CompetitorDTO> result = new HashSet<CompetitorDTO>();
        if (getLeaderboard() != null) {
            for (RaceColumnDTO raceColumn : getLeaderboard().getRaceList()) {
                if (raceColumn.hasTrackedRace(race)) {
                    for (Map.Entry<CompetitorDTO, LeaderboardRowDTO> e : getLeaderboard().rows.entrySet()) {
                        LeaderboardEntryDTO entry = e.getValue().fieldsByRaceColumnName
                                .get(raceColumn.getRaceColumnName());
                        if (entry != null && entry.race != null && entry.race.equals(race)) {
                            result.add(e.getKey());
                        }
                    }
                }
            }
        }
        return result;
    }

    private AbstractSortableColumnWithMinMax<LeaderboardRowDTO, ?> getDefaultSortColumn() {
        AbstractSortableColumnWithMinMax<LeaderboardRowDTO, ?> defaultSortColumn = null;
        if (raceNameForDefaultSorting != null) {
            defaultSortColumn = getRaceColumnByRaceName(raceNameForDefaultSorting);
        }
        if (defaultSortColumn == null) {
            defaultSortColumn = getRankColumn();
        }
        return defaultSortColumn;
    }

    private TotalRankColumn getRankColumn() {
        return totalRankColumn;
    }

    protected void setLeaderboard(LeaderboardDTO leaderboard) {
        this.leaderboard = leaderboard;
    }

    @Override
    public LeaderboardDTO getLeaderboard() {
        return leaderboard;
    }

    private void adjustColumnLayout(LeaderboardDTO leaderboard) {
        int columnIndex = 0;
        columnIndex = ensureRaceRankColumn(columnIndex);
        columnIndex = ensureSelectionCheckboxColumn(columnIndex);
        columnIndex = ensureRankColumn(columnIndex);
        columnIndex = ensureSailIDAndCompetitorColumn(columnIndex);
        columnIndex = updateCarryColumn(leaderboard, columnIndex);
        adjustOverallDetailColumns(leaderboard, columnIndex);
        // first remove race columns no longer needed:
        removeUnusedRaceColumns(leaderboard);
        if (leaderboard != null) {
            createMissingAndAdjustExistingRaceColumns(leaderboard);
            ensureTotalsColumn();
            updateTotalRacesSailedColumn();
        }
    }

    /**
     * Ensures that the columns requested by {@link #selectedOverallDetailColumns} are in the table. Assumes that if
     * there are any existing overall details columns, they start at <code>indexOfFirstOverallDetailsColumn</code> and
     * are in the order defined by {@link #getAvailableOverallDetailColumnTypes()}.
     * 
     * @param indexOfFirstOverallDetailsColumn
     *            tells the column index for the first overall details column
     */
    private void adjustOverallDetailColumns(LeaderboardDTO leaderboard, int indexOfFirstOverallDetailsColumn) {
        List<AbstractSortableColumnWithMinMax<LeaderboardRowDTO, ?>> overallDetailColumnsToShow = new ArrayList<AbstractSortableColumnWithMinMax<LeaderboardRowDTO, ?>>();
        // ensure the ordering in overallDetailColumnsToShow conforms to the ordering of
        // getAvailableOverallDetailColumnTypes()
        for (DetailType overallDetailType : getAvailableOverallDetailColumnTypes()) {
            if (selectedOverallDetailColumns.contains(overallDetailType)
                    && overallDetailColumnMap.containsKey(overallDetailType)) {
                overallDetailColumnsToShow.add(overallDetailColumnMap.get(overallDetailType));
            }
        }
        int currentColumnIndex = indexOfFirstOverallDetailsColumn;
        int i = 0; // index into overallDetailColumnToShow
        Column<LeaderboardRowDTO, ?> currentColumn = currentColumnIndex < getLeaderboardTable().getColumnCount()
                ? getLeaderboardTable().getColumn(currentColumnIndex) : null;
        // repeat until no more column to check for removal and no more column left to check for need to insert
        while (i < overallDetailColumnsToShow.size() || overallDetailColumnMap.values().contains(currentColumn)) {
            if (i < overallDetailColumnsToShow.size() && currentColumn == overallDetailColumnsToShow.get(i)) {
                // found selected column in table; all good, advance both "pointers"
                i++;
                currentColumnIndex++;
                currentColumn = getLeaderboardTable().getColumn(currentColumnIndex);
            } else if (i < overallDetailColumnsToShow.size()) {
                // selected column is missing; insert
                insertColumn(currentColumnIndex++, overallDetailColumnsToShow.get(i++));
            } else {
                // based on the while's condition, currentColumn is an overallDetailsColumnMap value;
                // based on the previous if's failed condition, it is not selected. Remove:
                removeColumn(currentColumnIndex);
                currentColumn = getLeaderboardTable().getColumn(currentColumnIndex);
            }
        }
    }

    /**
     * If header information doesn't match the race column's actual state (tracked races attached meaning expandable;
     * medal race), the column is removed and inserted again
     * 
     * @param raceColumn
     *            the raceColumn to correct.
     * @param selectedRaceColumn
     *            the new race column data for <code>raceColumn</code>
     */
    private void correctColumnData(RaceColumn<?> raceColumn, RaceColumnDTO race) {
        int columnIndex = getRaceColumnPosition(raceColumn);
        if (raceColumn.isExpansionEnabled() != race.hasTrackedRaces()
                || race.isMedalRace() != raceColumn.isMedalRace()) {
            if (raceColumn.isExpanded()) {
                raceColumn.changeExpansionState(/* expand */ false); // remove children from table
            }
            removeColumn(columnIndex);
            insertColumn(columnIndex, createRaceColumn(race));
        }
    }

    /**
     * Removes all RaceColumns, starting at count {@link raceColumnStartIndex raceColumnStartIndex}
     * 
     * @param raceColumnStartIndex
     *            The index of the race column should be deleted from.
     * @param raceName
     *            The name of the racing column until the table should be cleared.
     */
    private void removeRaceColumnFromRaceColumnStartIndexBeforeRace(int raceColumnStartIndex, RaceColumnDTO race) {
        int counter = 0;
        for (int leaderboardposition = 0; leaderboardposition < getLeaderboardTable()
                .getColumnCount(); leaderboardposition++) {
            Column<LeaderboardRowDTO, ?> c = getLeaderboardTable().getColumn(leaderboardposition);
            if (c instanceof RaceColumn) {
                RaceColumn<?> raceColumn = (RaceColumn<?>) c;
                if (!raceColumn.getRaceColumnName().equals(race.getRaceColumnName())) {
                    if (raceColumnStartIndex == counter) {
                        removeColumn(raceColumn);
                    }
                } else {
                    return;
                }
                counter++;
            }
        }
    }

    /**
     * Gets a ColumnPosition of a raceColumn
     * 
     * @param raceColumn
     *            The column for which the position is to be found in the leaderboard table
     * @return the position. Returns -1 if raceColumn not existing in leaderboardTable.
     */
    private int getRaceColumnPosition(RaceColumn<?> raceColumn) {
        for (int leaderboardposition = 0; leaderboardposition < getLeaderboardTable()
                .getColumnCount(); leaderboardposition++) {
            Column<LeaderboardRowDTO, ?> c = getLeaderboardTable().getColumn(leaderboardposition);
            if (c instanceof RaceColumn) {
                RaceColumn<?> rc = (RaceColumn<?>) c;
                if (rc.equals(raceColumn)) {
                    return leaderboardposition;
                }
            }
        }
        return -1;
    }

    /**
     * This method returns the position where a race column should get inserted.
     * 
     * @param raceName
     *            the name of the race to insert
     * @param listpos
     *            the position of the race in the {@link selectedRaceColumns selectedRaceColumns}
     * @return the position of a race column right before which to insert the race column so that it is the
     *         <code>listpos</code>th race in the table or -1 if no such race column was found, e.g., in case the column
     *         needs to be inserted as the last race in the table
     */
    private int getColumnPositionToInsert(RaceColumnDTO race, int listpos) {
        int raceColumnCounter = 0;
        int noRaceColumnCounter = 0;
        boolean raceColumnFound = false;
        for (int leaderboardPosition = 0; !raceColumnFound
                && leaderboardPosition < getLeaderboardTable().getColumnCount(); leaderboardPosition++) {
            Column<LeaderboardRowDTO, ?> c = getLeaderboardTable().getColumn(leaderboardPosition);
            if (c instanceof RaceColumn) {
                // RaceColumn<?> raceColumn = (RaceColumn<?>) c;
                if (raceColumnCounter == listpos) {
                    raceColumnFound = true;
                } else {
                    raceColumnCounter++;
                }
            } else {
                noRaceColumnCounter++;
            }
        }
        if (raceColumnFound) {
            return raceColumnCounter + noRaceColumnCounter;
        } else {
            return -1;
        }
    }

    /**
     * Removes all columns of type {@link RaceColumn} from the leaderboard table if their name is not in the list of
     * names of the <code>selectedRaceColumns</code>.
     */
    private void removeRaceColumnsNotSelected(Iterable<RaceColumnDTO> selectedRaceColumns) {
        Set<String> selectedRaceColumnNames = new HashSet<String>();
        for (RaceColumnDTO selectedRaceColumn : selectedRaceColumns) {
            selectedRaceColumnNames.add(selectedRaceColumn.getRaceColumnName());
        }
        List<Column<LeaderboardRowDTO, ?>> columnsToRemove = new ArrayList<Column<LeaderboardRowDTO, ?>>();
        for (int i = 0; i < getLeaderboardTable().getColumnCount(); i++) {
            Column<LeaderboardRowDTO, ?> c = getLeaderboardTable().getColumn(i);
            if (c instanceof RaceColumn && (leaderboard == null
                    || !selectedRaceColumnNames.contains(((RaceColumn<?>) c).getRaceColumnName()))) {
                columnsToRemove.add(c);
            }
        }
        for (Column<LeaderboardRowDTO, ?> c : columnsToRemove) {
            removeColumn(c);
        }
    }

    /**
     * Existing and matching race columns may still need to be removed, re-created and inserted because the "tracked"
     * property may have changed, changing the columns expandability.
     */
    protected void createMissingAndAdjustExistingRaceColumns(LeaderboardDTO leaderboard) {
        // Correct order of races in selectedRaceColum
        Iterable<RaceColumnDTO> correctedOrderSelectedRaces = raceColumnSelection
                .getSelectedRaceColumnsOrderedAsInLeaderboard(leaderboard);
        removeRaceColumnsNotSelected(correctedOrderSelectedRaces);
        for (int selectedRaceCount = 0; selectedRaceCount < Util
                .size(correctedOrderSelectedRaces); selectedRaceCount++) {
            RaceColumnDTO selectedRaceColumn = Util.get(correctedOrderSelectedRaces, selectedRaceCount);
            final RaceColumn<?> raceColumn = selectedRaceColumn == null ? null
                    : getRaceColumnByRaceColumnName(selectedRaceColumn.getName());
            if (raceColumn != null) {
                // remove all raceColumns, starting at a specific selectedRaceCount, up to but excluding the selected
                // raceName with the result that selectedRace is at position selectedRaceCount afterwards
                removeRaceColumnFromRaceColumnStartIndexBeforeRace(selectedRaceCount, selectedRaceColumn);
                correctColumnData(raceColumn, selectedRaceColumn);
            } else {
                // get correct position to insert the column
                int positionToInsert = getColumnPositionToInsert(selectedRaceColumn, selectedRaceCount);
                if (positionToInsert != -1) {
                    insertColumn(positionToInsert, createRaceColumn(selectedRaceColumn));
                } else {
                    // Add the raceColumn with addRaceColumn, if no RaceColumn is existing in leaderboard
                    addRaceColumn(createRaceColumn(selectedRaceColumn));
                }
            }
        }
    }

    protected RaceColumn<?> createRaceColumn(RaceColumnDTO raceInLeaderboard) {
        TextRaceColumn textRaceColumn = new TextRaceColumn(raceInLeaderboard, shallExpandRaceColumn(raceInLeaderboard),
                SortingOrder.ASCENDING, RACE_COLUMN_HEADER_STYLE, RACE_COLUMN_STYLE);
        return textRaceColumn;
    }

    /**
     * To be expandable, a race column needs to have one or more tracked races associated and needs to have at least
     * some GPS data available. Wind data is not required for expandability because several metrics can reasonably be
     * determined even without reliable wind information.
     */
    private boolean shallExpandRaceColumn(RaceColumnDTO raceColumnDTO) {
        return showRaceDetails && raceColumnDTO.hasTrackedRaces() && raceColumnDTO.hasGPSData();
    }

    private void removeUnusedRaceColumns(LeaderboardDTO leaderboard) {
        List<Column<LeaderboardRowDTO, ?>> columnsToRemove = new ArrayList<Column<LeaderboardRowDTO, ?>>();
        for (int i = 0; i < getLeaderboardTable().getColumnCount(); i++) {
            Column<LeaderboardRowDTO, ?> c = getLeaderboardTable().getColumn(i);
            if (c instanceof RaceColumn && (leaderboard == null
                    || !leaderboard.raceListContains(((RaceColumn<?>) c).getRaceColumnName()))) {
                columnsToRemove.add(c);
            }
        }
        // Tricky issue: if the race column is currently expanded, we can't know anymore how many detail columns
        // there are because the updated LeaderboardDTO object doesn't contain the race anymore. We have to
        // collapse and remove all LegColumns following the RaceColumn
        for (Column<LeaderboardRowDTO, ?> c : columnsToRemove) {
            removeColumn(c);
        }
    }

    /**
     * If the last column is the totals column, remove it. Add the race column as the last column.
     */
    private void addRaceColumn(RaceColumn<?> raceColumn) {
        if (getLeaderboardTable()
                .getColumn(getLeaderboardTable().getColumnCount() - 1) instanceof TotalNetPointssColumn) {
            removeColumn(getLeaderboardTable().getColumnCount() - 1);
        }
        addColumn(raceColumn);
    }

    /**
     * The regatta rank column shall be displayed if an only if the {@link DetailType#REGATTA_RANK} detail is selected
     * in the {@link #selectedOverallDetailColumns}. It will then be displayed after the selection checkbox column (if
     * any) and before the sail number / competitor name columns.
     */
    private boolean isShowRegattaRankColumn() {
        return selectedOverallDetailColumns.contains(DetailType.REGATTA_RANK);
    }

    /**
     * @param rankColumnIndex
     *            the column index (0-based) where to put the rank column, if needed
     * @return the column index (0-based) for the next column; will equal <code>rankColumnIndex</code> if the rank
     *         column is not {@link #isShowRegattaRankColumn() supposed to be shown}, or one greater otherwise.
     */
    private int ensureRankColumn(int rankColumnIndex) {
        final int indexOfNextColumn = rankColumnIndex + (isShowRegattaRankColumn() ? 1 : 0);
        if (getLeaderboardTable().getColumnCount() > rankColumnIndex) {
            if (isShowRegattaRankColumn()) {
                if (getLeaderboardTable().getColumn(rankColumnIndex) != getRankColumn()) {
                    insertColumn(rankColumnIndex, getRankColumn());
                } // else, the column is needed and is already in place
            } else {
                if (getLeaderboardTable().getColumn(rankColumnIndex) == getRankColumn()) {
                    removeColumn(rankColumnIndex);
                }
            }
        } else {
            if (isShowRegattaRankColumn()) {
                insertColumn(rankColumnIndex, getRankColumn());
            }
        }
        return indexOfNextColumn;
    }

    private int ensureRaceRankColumn(int rankColumnIndex) {
        boolean required = isShowRaceRankColumn() && preSelectedRace != null;
        final int indexOfNextColumn = required ? 1 : 0;
        if (getLeaderboardTable().getColumnCount() > rankColumnIndex) {
            if (required) {
                if (getLeaderboardTable().getColumn(rankColumnIndex) != getRaceRankColumn()) {
                    insertColumn(rankColumnIndex, getRaceRankColumn());
                }
            } else {
                if (getLeaderboardTable().getColumn(rankColumnIndex) == getRaceRankColumn()) {
                    removeColumn(rankColumnIndex);
                }
            }
        } else {
            if (required) {
                insertColumn(rankColumnIndex, getRaceRankColumn());
            }
        }
        return indexOfNextColumn;
    }

    private AbstractSortableColumnWithMinMax<LeaderboardRowDTO, ?> getRaceRankColumn() {
        return raceRankColumn;
    }

    private boolean isShowRaceRankColumn() {
        return showRaceRankColumn;
    }

    /**
     * @param selectionCheckboxColumnIndex
     *            the column index (0-based) where to put the selection checkbox column, if needed
     * @return the column index (0-based) for the next column; will equal <code>selectionCheckboxColumnIndex</code> if
     *         the selection checkbox column is not {@link #showSelectionCheckbox supposed to be shown}, or one greater
     *         otherwise.
     */
    private int ensureSelectionCheckboxColumn(int selectionCheckboxColumnIndex) {
        final int indexOfNextColumn = selectionCheckboxColumnIndex + (showSelectionCheckbox ? 1 : 0);
        if (getLeaderboardTable().getColumnCount() > selectionCheckboxColumnIndex) {
            if (showSelectionCheckbox) {
                if (getLeaderboardTable().getColumn(selectionCheckboxColumnIndex) != selectionCheckboxColumn) {
                    insertColumn(selectionCheckboxColumnIndex, selectionCheckboxColumn);
                } // else, the column is needed and is already in place
            } else {
                if (getLeaderboardTable().getColumn(selectionCheckboxColumnIndex) == selectionCheckboxColumn) {
                    removeColumn(selectionCheckboxColumnIndex);
                }
            }
        } else {
            if (showSelectionCheckbox) {
                insertColumn(selectionCheckboxColumnIndex, selectionCheckboxColumn);
            }
        }
        return indexOfNextColumn;
    }

    /**
     * @return the 0-based index for the next column
     */
    private int ensureSailIDAndCompetitorColumn(int columnIndexWhereToInsertTheNextColumn) {
        if (isShowCompetitorSailId()) {
            if (getLeaderboardTable().getColumnCount() <= columnIndexWhereToInsertTheNextColumn
                    || !(getLeaderboardTable()
                            .getColumn(columnIndexWhereToInsertTheNextColumn) instanceof SailIDColumn<?>)) {
                insertColumn(columnIndexWhereToInsertTheNextColumn,
                        new SailIDColumn<LeaderboardRowDTO>(new CompetitorFetcher<LeaderboardRowDTO>() {
                            @Override
                            public CompetitorDTO getCompetitor(LeaderboardRowDTO t) {
                                return t.competitor;
                            }
                        }));
            }
            columnIndexWhereToInsertTheNextColumn++;
        } else {
            if (getLeaderboardTable().getColumnCount() > columnIndexWhereToInsertTheNextColumn && getLeaderboardTable()
                    .getColumn(columnIndexWhereToInsertTheNextColumn) instanceof SailIDColumn<?>) {
                removeColumn(columnIndexWhereToInsertTheNextColumn);
            }
        }
        if (isShowCompetitorFullName()) {
            if (getLeaderboardTable().getColumnCount() <= columnIndexWhereToInsertTheNextColumn
                    || !(getLeaderboardTable()
                            .getColumn(columnIndexWhereToInsertTheNextColumn) instanceof CompetitorColumn)) {
                insertColumn(columnIndexWhereToInsertTheNextColumn, createCompetitorColumn());
            }
            columnIndexWhereToInsertTheNextColumn++;
        } else {
            if (getLeaderboardTable().getColumnCount() > columnIndexWhereToInsertTheNextColumn && getLeaderboardTable()
                    .getColumn(columnIndexWhereToInsertTheNextColumn) instanceof CompetitorColumn) {
                removeColumn(columnIndexWhereToInsertTheNextColumn);
            }
        }
        return columnIndexWhereToInsertTheNextColumn;
    }

    protected CompetitorColumn createCompetitorColumn() {
        return new CompetitorColumn(new CompetitorColumnBase<LeaderboardRowDTO>(this, stringMessages,
                new CompetitorFetcher<LeaderboardRowDTO>() {
                    @Override
                    public CompetitorDTO getCompetitor(LeaderboardRowDTO t) {
                        return t.competitor;
                    }
                }));
    }

    private void ensureTotalsColumn() {
        // add a totals column on the right
        if (getLeaderboardTable().getColumnCount() == 0 || !(getLeaderboardTable()
                .getColumn(getLeaderboardTable().getColumnCount() - 1) instanceof TotalNetPointssColumn)) {
            addColumn(new TotalNetPointssColumn(TOTAL_COLUMN_STYLE));
        }
    }

    private void ensureTotalRacesSailedColumn() {
        // add a totals column on the right
        if (getLeaderboardTable().getColumnCount() == 0 || !(getLeaderboardTable()
                .getColumn(getLeaderboardTable().getColumnCount() - 2) instanceof TotalRacesCompletedColumn)) {
            insertColumn(getLeaderboardTable().getColumnCount() - 1, new TotalRacesCompletedColumn(TOTAL_COLUMN_STYLE));
        }
    }

    private void ensureNoTotalRacesSailedColumn() {
        if ((getLeaderboardTable()
                .getColumn(getLeaderboardTable().getColumnCount() - 2) instanceof TotalRacesCompletedColumn)) {
            removeColumn(getLeaderboardTable().getColumnCount() - 2);
        }
    }

    protected void updateTotalRacesSailedColumn() {
        final boolean showTotalRacesCompletedColumn = isShowOverallColumnWithNumberOfRacesCompletedPerCompetitor();
        if (showTotalRacesCompletedColumn) {
            ensureTotalRacesSailedColumn();
        } else {
            ensureNoTotalRacesSailedColumn();
        }
    }

    /**
     * If the <code>leaderboard</code> {@link LeaderboardDTO#hasCarriedPoints has carried points} and if column #1
     * (second column, right of the competitor column) does not exist or is not of type {@link CarryColumn}, all columns
     * starting from #1 will be removed and a {@link CarryColumn} will be added. If the leaderboard has no carried
     * points but the display still shows a carry column, the column is removed.
     * 
     * @param zeroBasedIndexOfCarryColumn
     *            the 0-based column index where to put the carry column, if any
     * @return the 0-based index of the next column following this column if the carry column is to be shown, or
     *         <code>zeroBasedIndexOfCarryColumn</code> otherwise
     */
    protected int updateCarryColumn(LeaderboardDTO leaderboard, int zeroBasedIndexOfCarryColumn) {
        final boolean needsCarryColumn = leaderboard != null && leaderboard.hasCarriedPoints;
        if (needsCarryColumn) {
            ensureCarryColumn(zeroBasedIndexOfCarryColumn);
        } else {
            ensureNoCarryColumn(zeroBasedIndexOfCarryColumn);
        }
        return needsCarryColumn ? zeroBasedIndexOfCarryColumn + 1 : zeroBasedIndexOfCarryColumn;
    }

    private void ensureNoCarryColumn(int zeroBasedIndexOfCarryColumn) {
        if (getLeaderboardTable().getColumnCount() > zeroBasedIndexOfCarryColumn
                && getLeaderboardTable().getColumn(zeroBasedIndexOfCarryColumn) instanceof CarryColumn) {
            removeColumn(zeroBasedIndexOfCarryColumn);
        }
    }

    protected void ensureCarryColumn(int zeroBasedIndexOfCarryColumn) {
        if (getLeaderboardTable().getColumnCount() <= zeroBasedIndexOfCarryColumn
                || !(getLeaderboardTable().getColumn(zeroBasedIndexOfCarryColumn) instanceof CarryColumn)) {
            while (getLeaderboardTable().getColumnCount() > zeroBasedIndexOfCarryColumn) {
                removeColumn(zeroBasedIndexOfCarryColumn);
            }
            addColumn(createCarryColumn());
        }
    }

    protected CarryColumn createCarryColumn() {
        return new CarryColumn();
    }

    public SortedCellTable<LeaderboardRowDTO> getLeaderboardTable() {
        return leaderboardTable;
    }

    public SailingServiceAsync getSailingService() {
        return sailingService;
    }

    protected String getLeaderboardName() {
        return leaderboardName;
    }

    protected void setLeaderboardName(String leaderboardName) {
        this.leaderboardName = leaderboardName;
    }

    protected ErrorReporter getErrorReporter() {
        return errorReporter;
    }

    protected ListDataProvider<LeaderboardRowDTO> getData() {
        return getLeaderboardTable().getDataProvider();
    }

    /**
     * @param newTime
     *            ignored; may be <code>null</code>. The time for loading the leaderboard is determined using
     *            {@link #getLeaderboardDisplayDate()}.
     */
    @Override
    public void timeChanged(Date newTime, Date oldTime) {
        loadCompleteLeaderboard(/* showProgress */ false);
    }

    @Override
    public void playStateChanged(PlayStates playState, PlayModes playMode) {
        if (!isEmbedded) {
            playPause.setHTML(getPlayPauseImgHtml(playState));
            playPause.setTitle(playState == PlayStates.Playing ? stringMessages.pauseAutomaticRefresh()
                    : stringMessages.autoRefresh());
        }
    }

    @Override
    public void playSpeedFactorChanged(double newPlaySpeedFactor) {
        // nothing to do
    }

    private List<RegattaAndRaceIdentifier> getTrackedRacesIdentifiers() {
        List<RegattaAndRaceIdentifier> result = new ArrayList<RegattaAndRaceIdentifier>();
        for (RaceColumnDTO raceColumn : getLeaderboard().getRaceList()) {
            for (FleetDTO fleet : raceColumn.getFleets()) {
                if (raceColumn.getRaceIdentifier(fleet) != null) {
                    result.add(raceColumn.getRaceIdentifier(fleet));
                }
            }
        }
        return result;
    }

    @Override
    public boolean hasSettings() {
        return true;
    }

    @Override
    public boolean hasToolbar() {
        return false;
    }

    @Override
    public SettingsDialogComponent<LeaderboardSettings> getSettingsDialogComponent() {
        return new LeaderboardSettingsDialogComponent(getSettings(), leaderboard.getNamesOfRaceColumns(),
                stringMessages);
    }

    @Override
    public LeaderboardSettings getSettings() {
        Iterable<RaceColumnDTO> selectedRaceColumns = raceColumnSelection
                .getSelectedRaceColumnsOrderedAsInLeaderboard(leaderboard);
        List<String> namesOfRaceColumnsToShow = new ArrayList<>();
        for (RaceColumnDTO raceColumn : selectedRaceColumns) {
            namesOfRaceColumnsToShow.add(raceColumn.getName());
        }
        LeaderboardSettings leaderboardSettings = new LeaderboardSettings(
                Collections.unmodifiableList(selectedManeuverDetails), Collections.unmodifiableList(selectedLegDetails),
                Collections.unmodifiableList(selectedRaceDetails),
                Collections.unmodifiableList(selectedOverallDetailColumns), namesOfRaceColumnsToShow,
                /* namesOfRacesToShow */ null, raceColumnSelection.getNumberOfLastRaceColumnsToShow(),
                autoExpandPreSelectedRace, timer.getRefreshInterval(), /* nameOfRaceToSort */ null,
                /* sortAscending */ true, /* updateUponPlayStateChange */ true, raceColumnSelection.getType(),
                isShowAddedScores(), isShowOverallColumnWithNumberOfRacesCompletedPerCompetitor(),
<<<<<<< HEAD
                isShowCompetitorSailId(), isShowCompetitorFullName(), isShowRaceRankColumn(), isShowCompetitorNationality);
        return LeaderboardSettingsFactory.getInstance().keepDefaults(currentSettings, leaderboardSettings);
=======
                isShowCompetitorSailId(), isShowCompetitorFullName(), isShowCompetitorNationality);
        SettingsDefaultValuesUtils.keepDefaults(currentSettings, leaderboardSettings);
        return leaderboardSettings;
>>>>>>> 573d07f8
    }

    @Override
    public String getLocalizedShortName() {
        return stringMessages.leaderboard();
    }

    private LeaderboardRowDTO getRow(String competitorIdAsString) {
        synchronized (getData().getList()) {
            for (LeaderboardRowDTO row : getData().getList()) {
                if (row.competitor.getIdAsString().equals(competitorIdAsString)) {
                    return row;
                }
            }
        }
        return null;
    }

    @Override
    public void addedToSelection(CompetitorDTO competitor) {
        LeaderboardRowDTO row = getRow(competitor.getIdAsString());
        if (row != null) {
            leaderboardSelectionModel.setSelected(row, true);
        }
    }

    @Override
    public void removedFromSelection(CompetitorDTO competitor) {
        LeaderboardRowDTO row = getRow(competitor.getIdAsString());
        if (row != null) {
            leaderboardSelectionModel.setSelected(row, false);
        }
    }

    private Iterable<LeaderboardRowDTO> getSelectedRows() {
        return leaderboardSelectionModel.getSelectedSet();
    }

    @Override
    public void competitorsListChanged(Iterable<CompetitorDTO> competitors) {
        setFilterControlStatus();
        if (timer.isInitialized()) {
            timeChanged(timer.getTime(), null);
        }
    }

    @Override
    public void filteredCompetitorsListChanged(Iterable<CompetitorDTO> filteredCompetitors) {
        setFilterControlStatus();
        updateLeaderboard(getLeaderboard());
    }

    @Override
    public void filterChanged(FilterSet<CompetitorDTO, ? extends Filter<CompetitorDTO>> oldFilterSet,
            FilterSet<CompetitorDTO, ? extends Filter<CompetitorDTO>> newFilterSet) {
        // nothing to do; if the list of filtered competitors has changed, a separate call to
        // filteredCompetitorsListChanged will occur
        setFilterControlStatus();
    }

    public RaceColumnSelection getRaceColumnSelection() {
        return raceColumnSelection;
    }

    public void removeAllListeners() {
        if (raceTimesInfoProviderListener != null) {
            getRaceTimesInfoProvider().removeRaceTimesInfoProviderListener(raceTimesInfoProviderListener);
        }
        if (raceColumnSelection != null && raceColumnSelection.getType() == RaceColumnSelectionStrategies.LAST_N) {
            getRaceTimesInfoProvider()
                    .removeRaceTimesInfoProviderListener((LastNRacesColumnSelection) raceColumnSelection);
        }
        if (timer != null) {
            timer.removeTimeListener(this);
        }
        if (leaderboardUpdateListener != null) {
            leaderboardUpdateListener.clear();
        }
    }

    protected Timer getTimer() {
        return timer;
    }

    protected void blurFocusedElementAfterSelectionChange() {
        // now "blur" the selected leaderboard element because it seems to cause the cell table to scroll to its top;
        // see bug 2093.
        blur();
        final ScheduledCommand blurCommand = new ScheduledCommand() {
            @Override
            public void execute() {
                blur();
            }
        };
        Scheduler.get().scheduleDeferred(blurCommand);
    }

    private void blur() {
        if (elementToBlur != null) {
            elementToBlur.blur();
        }
    }

    @Override
    public void setVisible(boolean visible) {
        super.setVisible(visible);
        if (visible) {
            timeChanged(getLeaderboardDisplayDate(), null);
        }
    }

    @Override
    public void addLeaderboardUpdateListener(LeaderboardUpdateListener listener) {
        this.leaderboardUpdateListener.add(listener);
    }

    @Override
    public void removeLeaderboardUpdateListener(LeaderboardUpdateListener listener) {
        this.leaderboardUpdateListener.remove(listener);
    }

    protected void informLeaderboardUpdateListenersAboutLeaderboardUpdated(LeaderboardDTO leaderboard) {
        for (LeaderboardUpdateListener listener : new ArrayList<LeaderboardUpdateListener>(
                this.leaderboardUpdateListener)) {
            listener.updatedLeaderboard(leaderboard);
        }
    }

    protected void informLeaderboardUpdateListenersAboutRaceSelected(RaceIdentifier raceIdentifier,
            RaceColumnDTO raceColumn) {
        for (LeaderboardUpdateListener listener : this.leaderboardUpdateListener) {
            listener.currentRaceSelected(raceIdentifier, raceColumn);
        }
    }

    public boolean hasLiveRace() {
        return getLeaderboard().hasLiveRace(timer.getLiveTimePointInMillis());
    }

    public String getLiveRacesText() {
        String result = "";
        List<Pair<RaceColumnDTO, FleetDTO>> liveRaces = leaderboard.getLiveRaces(timer.getLiveTimePointInMillis());
        boolean isMeta = leaderboard.type.isMetaLeaderboard();
        if (!liveRaces.isEmpty()) {
            if (liveRaces.size() == 1) {
                String text = getLiveRaceText(liveRaces.get(0), isMeta);
                result = isMeta ? stringMessages.regattaIsLive(text) : stringMessages.raceIsLive(text);
            } else {
                String names = "";
                for (Pair<RaceColumnDTO, FleetDTO> liveRace : liveRaces) {
                    names += getLiveRaceText(liveRace, isMeta) + ", ";
                }
                // remove last ", "
                names = names.substring(0, names.length() - 2);
                result = isMeta ? stringMessages.regattasAreLive(names) : stringMessages.racesAreLive(names);
            }
        }
        return result;
    }

    private String getLiveRaceText(Pair<RaceColumnDTO, FleetDTO> liveRace, boolean isMeta) {
        String raceName = liveRace.getA().getRaceColumnName(), fleetName = liveRace.getB().getName();
        boolean isDefaultFleet = LeaderboardNameConstants.DEFAULT_FLEET_NAME.equals(fleetName);
        return raceName + ((isDefaultFleet || isMeta) ? "" : (" (" + liveRace.getB().getName() + ")"));
    }

    @Override
    public String getDependentCssClassName() {
        return "leaderboard";
    }

    @Override
    public void addBusyStateChangeListener(BusyStateChangeListener listener) {
        busyStateChangeListeners.add(listener);
    }

    @Override
    public void removeBusyStateChangeListener(BusyStateChangeListener listener) {
        busyStateChangeListeners.remove(listener);
    }

    @Override
    public boolean isBusy() {
        return busyIndicator.isBusy();
    }

    private void setBusyState(boolean isBusy) {
        if (busyIndicator.isBusy() != isBusy) {
            busyIndicator.setBusy(isBusy);
            for (BusyStateChangeListener listener : busyStateChangeListeners) {
                listener.onBusyStateChange(isBusy);
            }
        }
    }

    @Override
    public void addBusyTask() {
        busyTaskCounter++;
        if (busyTaskCounter == 1) {
            setBusyState(true);
        }
    }

    @Override
    public void removeBusyTask() {
        busyTaskCounter--;
        if (busyTaskCounter == 0) {
            setBusyState(false);
        }
    }

    @Override
    public String getId() {
        return LeaderboardPanelLifecycle.ID;
    }

}<|MERGE_RESOLUTION|>--- conflicted
+++ resolved
@@ -3420,14 +3420,9 @@
                 autoExpandPreSelectedRace, timer.getRefreshInterval(), /* nameOfRaceToSort */ null,
                 /* sortAscending */ true, /* updateUponPlayStateChange */ true, raceColumnSelection.getType(),
                 isShowAddedScores(), isShowOverallColumnWithNumberOfRacesCompletedPerCompetitor(),
-<<<<<<< HEAD
                 isShowCompetitorSailId(), isShowCompetitorFullName(), isShowRaceRankColumn(), isShowCompetitorNationality);
-        return LeaderboardSettingsFactory.getInstance().keepDefaults(currentSettings, leaderboardSettings);
-=======
-                isShowCompetitorSailId(), isShowCompetitorFullName(), isShowCompetitorNationality);
         SettingsDefaultValuesUtils.keepDefaults(currentSettings, leaderboardSettings);
         return leaderboardSettings;
->>>>>>> 573d07f8
     }
 
     @Override
