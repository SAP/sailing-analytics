--- conflicted
+++ resolved
@@ -1,2982 +1,2971 @@
-package com.sap.sailing.gwt.ui.leaderboard;
-
-import java.util.ArrayList;
-import java.util.Arrays;
-import java.util.Collection;
-import java.util.Collections;
-import java.util.Date;
-import java.util.HashMap;
-import java.util.HashSet;
-import java.util.Iterator;
-import java.util.List;
-import java.util.Map;
-import java.util.Map.Entry;
-import java.util.Set;
-
-import com.google.gwt.cell.client.Cell;
-import com.google.gwt.cell.client.Cell.Context;
-import com.google.gwt.cell.client.CheckboxCell;
-import com.google.gwt.cell.client.CompositeCell;
-import com.google.gwt.cell.client.EditTextCell;
-import com.google.gwt.cell.client.FieldUpdater;
-import com.google.gwt.cell.client.TextCell;
-import com.google.gwt.core.client.GWT;
-import com.google.gwt.core.client.Scheduler;
-import com.google.gwt.core.client.Scheduler.ScheduledCommand;
-import com.google.gwt.dom.client.BrowserEvents;
-import com.google.gwt.dom.client.Element;
-import com.google.gwt.dom.client.Style.FontWeight;
-import com.google.gwt.event.dom.client.ClickEvent;
-import com.google.gwt.event.dom.client.ClickHandler;
-import com.google.gwt.i18n.client.DateTimeFormat;
-import com.google.gwt.i18n.client.NumberFormat;
-import com.google.gwt.resources.client.ImageResource;
-import com.google.gwt.safehtml.client.SafeHtmlTemplates;
-import com.google.gwt.safehtml.shared.SafeHtml;
-import com.google.gwt.safehtml.shared.SafeHtmlBuilder;
-import com.google.gwt.safehtml.shared.SafeHtmlUtils;
-import com.google.gwt.user.cellview.client.Column;
-import com.google.gwt.user.cellview.client.Header;
-import com.google.gwt.user.cellview.client.SafeHtmlHeader;
-import com.google.gwt.user.client.rpc.AsyncCallback;
-import com.google.gwt.user.client.ui.AbstractImagePrototype;
-import com.google.gwt.user.client.ui.Anchor;
-import com.google.gwt.user.client.ui.DockPanel;
-import com.google.gwt.user.client.ui.FlowPanel;
-import com.google.gwt.user.client.ui.HasHorizontalAlignment;
-import com.google.gwt.user.client.ui.HasVerticalAlignment;
-import com.google.gwt.user.client.ui.HorizontalPanel;
-import com.google.gwt.user.client.ui.ImageResourceRenderer;
-import com.google.gwt.user.client.ui.Label;
-import com.google.gwt.user.client.ui.SimplePanel;
-import com.google.gwt.user.client.ui.VerticalPanel;
-import com.google.gwt.user.client.ui.Widget;
-import com.google.gwt.view.client.CellPreviewEvent;
-import com.google.gwt.view.client.DefaultSelectionEventManager;
-import com.google.gwt.view.client.ListDataProvider;
-import com.google.gwt.view.client.MultiSelectionModel;
-import com.google.gwt.view.client.SelectionChangeEvent;
-import com.google.gwt.view.client.SelectionChangeEvent.Handler;
-import com.sap.sailing.domain.common.DetailType;
-import com.sap.sailing.domain.common.InvertibleComparator;
-import com.sap.sailing.domain.common.MaxPointsReason;
-import com.sap.sailing.domain.common.Mile;
-import com.sap.sailing.domain.common.RaceIdentifier;
-import com.sap.sailing.domain.common.RegattaAndRaceIdentifier;
-import com.sap.sailing.domain.common.SortingOrder;
-import com.sap.sailing.domain.common.Tack;
-import com.sap.sailing.domain.common.dto.AbstractLeaderboardDTO;
-import com.sap.sailing.domain.common.dto.CompetitorDTO;
-import com.sap.sailing.domain.common.dto.FleetDTO;
-import com.sap.sailing.domain.common.dto.IncrementalOrFullLeaderboardDTO;
-import com.sap.sailing.domain.common.dto.LeaderboardDTO;
-import com.sap.sailing.domain.common.dto.LeaderboardEntryDTO;
-import com.sap.sailing.domain.common.dto.LeaderboardRowDTO;
-import com.sap.sailing.domain.common.dto.LegEntryDTO;
-import com.sap.sailing.domain.common.dto.RaceColumnDTO;
-import com.sap.sailing.domain.common.impl.InvertibleComparatorAdapter;
-import com.sap.sailing.gwt.ui.actions.GetLeaderboardByNameAction;
-import com.sap.sailing.gwt.ui.client.BetterCheckboxCell;
-import com.sap.sailing.gwt.ui.client.Collator;
-import com.sap.sailing.gwt.ui.client.CompetitorSelectionChangeListener;
-import com.sap.sailing.gwt.ui.client.CompetitorSelectionProvider;
-import com.sap.sailing.gwt.ui.client.ErrorReporter;
-import com.sap.sailing.gwt.ui.client.FlagImageResolver;
-import com.sap.sailing.gwt.ui.client.RaceTimesInfoProvider;
-import com.sap.sailing.gwt.ui.client.RaceTimesInfoProviderListener;
-import com.sap.sailing.gwt.ui.client.SailingServiceAsync;
-import com.sap.sailing.gwt.ui.client.StringMessages;
-import com.sap.sailing.gwt.ui.client.shared.components.Component;
-import com.sap.sailing.gwt.ui.client.shared.components.IsEmbeddableComponent;
-import com.sap.sailing.gwt.ui.client.shared.components.SettingsDialogComponent;
-import com.sap.sailing.gwt.ui.client.shared.filter.LeaderboardFetcher;
-import com.sap.sailing.gwt.ui.leaderboard.DetailTypeColumn.LegDetailField;
-import com.sap.sailing.gwt.ui.leaderboard.LeaderboardSettings.RaceColumnSelectionStrategies;
-import com.sap.sailing.gwt.ui.shared.RaceTimesInfoDTO;
-import com.sap.sse.common.Util;
-import com.sap.sse.common.filter.Filter;
-import com.sap.sse.common.filter.FilterSet;
-import com.sap.sse.gwt.client.async.AsyncActionsExecutor;
-import com.sap.sse.gwt.client.async.MarkedAsyncCallback;
-import com.sap.sse.gwt.client.controls.busyindicator.BusyIndicator;
-import com.sap.sse.gwt.client.controls.busyindicator.SimpleBusyIndicator;
-import com.sap.sse.gwt.client.player.PlayStateListener;
-import com.sap.sse.gwt.client.player.TimeListener;
-import com.sap.sse.gwt.client.player.Timer;
-import com.sap.sse.gwt.client.player.Timer.PlayModes;
-import com.sap.sse.gwt.client.player.Timer.PlayStates;
-import com.sap.sse.gwt.client.useragent.UserAgentDetails;
-
-/**
- * A leaderboard essentially consists of a table widget that in its columns displays the entries.
- * 
- * @author Axel Uhl (D043530)
- * 
- */
-public class LeaderboardPanel extends SimplePanel implements TimeListener, PlayStateListener, DisplayedLeaderboardRowsProvider,
-        Component<LeaderboardSettings>, IsEmbeddableComponent, CompetitorSelectionChangeListener, LeaderboardFetcher {
-    public static final String LOAD_LEADERBOARD_DATA_CATEGORY = "loadLeaderboardData";
-
-    protected static final NumberFormat scoreFormat = NumberFormat.getFormat("0.##");
-
-    private final SailingServiceAsync sailingService;
-
-    private static String IS_LIVE_TEXT_COLOR = "#1876B3";
-    private static String DEFAULT_TEXT_COLOR = "#000000";
-    
-    private static final String STYLE_LEADERBOARD_CONTENT = "leaderboardContent";
-    private static final String STYLE_LEADERBOARD_INFO = "leaderboardInfo";
-    private static final String STYLE_LEADERBOARD_TOOLBAR = "leaderboardContent-toolbar";
-    private static final String STYLE_LEADERBOARD_LIVE_RACE = "leaderboardContent-liverace";
-	
-    interface RaceColumnTemplates extends SafeHtmlTemplates {
-        @SafeHtmlTemplates.Template("<div style=\"color:{0}; border-bottom: 3px solid {1}\">")
-        SafeHtml cellFrameWithTextColorAndFleetBorder(String textColor, String borderStyle);
-
-        @SafeHtmlTemplates.Template("<div style=\"color:{0};\">")
-        SafeHtml cellFrameWithTextColor(String textColor);
-    }
-
-    private static RaceColumnTemplates raceColumnTemplate = GWT.create(RaceColumnTemplates.class);
-
-    /**
-     * The leaderboard name is used to
-     * {@link SailingServiceAsync#getLeaderboardByName(String, java.util.Date, String[], boolean, String, com.google.gwt.user.client.rpc.AsyncCallback)
-     * obtain the leaderboard contents} from the server. It may change in case the leaderboard is renamed.
-     */
-    private String leaderboardName;
-
-    private final ErrorReporter errorReporter;
-
-    private final StringMessages stringMessages;
-
-    private final SortedCellTable<LeaderboardRowDTO> leaderboardTable;
-
-    private final MultiSelectionModel<LeaderboardRowDTO> leaderboardSelectionModel;
-
-    private LeaderboardDTO leaderboard;
-
-    private final TotalRankColumn totalRankColumn;
-    
-    private final SelectionCheckboxColumn selectionCheckboxColumn;
-
-    /**
-     * Passed to the {@link ManeuverCountRaceColumn}. Modifications to this list will modify the column's children list
-     * when updated the next time.
-     */
-    private final List<DetailType> selectedManeuverDetails;
-
-    /**
-     * Passed to the {@link LegColumn}. Modifications to this list will modify the column's children list when updated
-     * the next time.
-     */
-    private final List<DetailType> selectedLegDetails;
-
-    /**
-     * Passed to the {@link TextRaceColumn}. Modifications to this list will modify the column's children list when
-     * updated the next time.
-     */
-    private final List<DetailType> selectedRaceDetails;
-
-    private final List<DetailType> selectedOverallDetailColumns;
-    
-    private final Map<DetailType, SortableColumn<LeaderboardRowDTO, ?>> overallDetailColumnMap;
-
-    private RaceColumnSelection raceColumnSelection;
-
-    protected final String RACE_COLUMN_HEADER_STYLE;
-
-    protected final String LEG_DETAIL_COLUMN_HEADER_STYLE;
-
-    protected final String LEG_DETAIL_COLUMN_STYLE;
-
-    protected final String LEG_COLUMN_HEADER_STYLE;
-
-    protected final String RACE_COLUMN_STYLE;
-
-    protected final String LEG_COLUMN_STYLE;
-
-    protected final String TOTAL_COLUMN_STYLE;
-
-    private final Timer timer;
-    
-    /**
-     * A {@link LeaderboardDTO} tells something about the live delay through its {@link LeaderboardDTO#getDelayToLiveInMillisForLatestRace()} method.
-     * If this flag is <code>true</code>, the live delay in the {@link #timer} will be adjusted each time the {@link #updateLeaderboard(LeaderboardDTO)}
-     * method is invoked. Otherwise, the timer's delay will be left alone which is helpful, e.g., if the leaderboard panel is embedded
-     * in a race board panel that focuses on one particular race which may not be the same as the one controlling the leaderboard's overall
-     * live delay.
-     */
-    private final boolean adjustTimerDelay;
-
-    private boolean autoExpandPreSelectedRace;
-    
-    private boolean autoExpandLastRaceColumn;
-    
-    /**
-     * When <code>true</code>, the race columns don't display the competitors' scores in the race represented by the column
-     * but the cumulative score up to that race.
-     */
-    private boolean showAddedScores;
-
-    /**
-     * When <code>true</code> then an additional column just before the overall points is displayed that sums up
-     * the number of races sailed per competitor.
-     */
-    private boolean showOverallColumnWithNumberOfRacesCompletedPerCompetitor;
-
-    /**
-     * Remembers whether the auto-expand of the pre-selected race (see {@link #autoExpandPreSelectedRace}) or last
-     * selected race {@link #autoExpandLastRaceColumn} has been performed once. It must not be performed another time.
-     */
-    private boolean autoExpandPerformedOnce;
-
-    /**
-     * This anchor's HTML holds the image tag for the play/pause button that needs to be updated when the {@link #timer}
-     * changes its playing state
-     */
-    private final Anchor playPause;
-
-    private final CompetitorSelectionProvider competitorSelectionProvider;
-
-    /**
-     * If this is <code>null</code>, all leaderboard columns added by updating the leaderboard from the server are
-     * automatically added to the table. Otherwise, only the column whose
-     * {@link RaceColumnDTO#getRaceIdentifier(String) race identifier} matches the value of this attribute will be
-     * added.
-     */
-    private final RaceIdentifier preSelectedRace;
-
-    private final VerticalPanel contentPanel;
-    
-    private final HorizontalPanel refreshAndSettingsPanel;
-
-    private final FlowPanel informationPanel;
-    private final Label scoreCorrectionLastUpdateTimeLabel;
-    private final Label scoreCorrectionCommentLabel;
-    private final Label liveRaceLabel; 
-    
-    private final DateTimeFormat dateFormatter = DateTimeFormat.getFormat(DateTimeFormat.PredefinedFormat.DATE_LONG);
-    private final DateTimeFormat timeFormatter = DateTimeFormat.getFormat("HH:mm:ss zzz");
-
-    private boolean isEmbedded = false;
-
-    private static LeaderboardResources resources = GWT.create(LeaderboardResources.class);
-    private static LeaderboardTableResources tableResources = GWT.create(LeaderboardTableResources.class);
-
-    private final ImageResource pauseIcon;
-    private final ImageResource playIcon;
-
-    private final BusyIndicator busyIndicator;
-
-    /**
-     * Tells whether the leaderboard settings were explicitly changed by an external call to
-     * {@link #updateSettings(LeaderboardSettings)}. If so, a {@link #playStateChanged(PlayStates, PlayModes) play state
-     * change} will not automatically lead to a settings change.
-     */
-    private boolean settingsUpdatedExplicitly = false;
-
-    /**
-     * Tells if the leaderboard is currently handling a {@link #playStateChanged(PlayStates, PlayModes) play state
-     * change}. If this is the case, a call to {@link #updateSettings(LeaderboardSettings)} won't set the
-     * {@link #settingsUpdatedExplicitly} flag.
-     */
-    private boolean currentlyHandlingPlayStateChange;
-
-    private PlayModes oldPlayMode;
-
-    private final AsyncActionsExecutor asyncActionsExecutor;
-
-    /**
-     * See also {@link #getDefaultSortColumn()}. If no other column is explicitly selected for sorting and this
-     * attribute holds a non-<code>null</code> string identifying a valid race by name that is represented in this
-     * leaderboard panel then sort by it. Otherwise, default sorting will default to the overall rank column.
-     */
-    private String raceNameForDefaultSorting;
-
-    /**
-     * Can be used to disallow users to drill into the race details.
-     */
-    private final boolean showRaceDetails;
-    
-    /**
-     * The {@link LastNRacesColumnSelection} column selection strategy requires a {@link RaceTimesInfoProvider}. This can either be injected
-     * by passing a non-<code>null</code> object of that type to the constructor, or such an object is created and remembered in this
-     * attribute when required the first time.
-     */
-    private RaceTimesInfoProvider raceTimesInfoProvider;
-    private RaceTimesInfoProviderListener raceTimesInfoProviderListener;
-    
-    private int blurInOnSelectionChanged;
-    
-    /**
-     * When an element in the leaderboard receives focus, it needs to be blurred again to keep the surrounding scroll panel
-     * from scrolling anything into view
-     */
-    private Element elementToBlur;
-    private boolean showSelectionCheckbox;
-
-    protected StringMessages getStringMessages() {
-        return stringMessages;
-    }
-
-    @Override
-    public Widget getEntryWidget() {
-        return this;
-    }
-
-    @Override
-    public Widget getHeaderWidget() {
-        return null;
-    }
-
-    @Override
-    public Widget getContentWidget() {
-        return contentPanel;
-    }
-
-    @Override
-    public Widget getToolbarWidget() {
-        return null;
-    }
-
-    @Override
-    public Widget getLegendWidget() {
-    	return null;
-    }
-    
-    @Override
-    public boolean isEmbedded() {
-        return isEmbedded;
-    }
-
-    protected VerticalPanel getContentPanel() {
-        return contentPanel;
-    }
-    
-    protected ImageResource getSettingsIcon() {
-        return resources.settingsIcon();
-    }
-
-    public void updateSettings(final LeaderboardSettings newSettings) {
-        boolean oldShallAddOverallDetails = shallAddOverallDetails();
-        if (newSettings.getOverallDetailsToShow() != null) {
-            selectedOverallDetailColumns.clear();
-            selectedOverallDetailColumns.addAll(newSettings.getOverallDetailsToShow());
-        }
-        if (!newSettings.isUpdateUponPlayStateChange() || !currentlyHandlingPlayStateChange) {
-            settingsUpdatedExplicitly = true;
-        }
-        setShowAddedScores(newSettings.isShowAddedScores());
-        setShowOverallColumnWithNumberOfRacesCompletedPerCompetitor(newSettings.isShowOverallColumnWithNumberOfRacesCompletedPerCompetitor());
-        final List<ExpandableSortableColumn<?>> columnsToExpandAgain = new ArrayList<ExpandableSortableColumn<?>>();
-        for (int i = 0; i < getLeaderboardTable().getColumnCount(); i++) {
-            Column<LeaderboardRowDTO, ?> c = getLeaderboardTable().getColumn(i);
-            if (c instanceof ExpandableSortableColumn<?>) {
-                ExpandableSortableColumn<?> expandableSortableColumn = (ExpandableSortableColumn<?>) c;
-                if (expandableSortableColumn.isExpanded()) {
-                    // now toggle expansion back and forth,
-                    // enforcing a re-build of the visible
-                    // child columns
-                    expandableSortableColumn.toggleExpansion();
-                    columnsToExpandAgain.add(expandableSortableColumn);
-                }
-            }
-        }
-        if (newSettings.getManeuverDetailsToShow() != null) {
-            selectedManeuverDetails.clear();
-            selectedManeuverDetails.addAll(newSettings.getManeuverDetailsToShow());
-        }
-        if (newSettings.getLegDetailsToShow() != null) {
-            selectedLegDetails.clear();
-            selectedLegDetails.addAll(newSettings.getLegDetailsToShow());
-        }
-        if (newSettings.getRaceDetailsToShow() != null) {
-            selectedRaceDetails.clear();
-            selectedRaceDetails.addAll(newSettings.getRaceDetailsToShow());
-        }
-        // update strategy for determining the race columns to show; if settings' race columns to show is null, use the
-        // previously selected race columns / number of race columns for the new configuration
-        Iterable<String> oldNamesOfRaceColumnsToShow = null;
-        if (newSettings.getNamesOfRaceColumnsToShow() == null) {
-            oldNamesOfRaceColumnsToShow = raceColumnSelection.getSelectedRaceColumnNames();
-        }
-        switch (newSettings.getActiveRaceColumnSelectionStrategy()) {
-        case EXPLICIT:
-            if (preSelectedRace == null) {
-                raceColumnSelection = new ExplicitRaceColumnSelection();
-            } else {
-                raceColumnSelection = new ExplicitRaceColumnSelectionWithPreselectedRace(preSelectedRace);
-            }
-            if (newSettings.getNamesOfRaceColumnsToShow() != null) {
-                raceColumnSelection.requestClear();
-                for (String nameOfRaceColumnToShow : newSettings.getNamesOfRaceColumnsToShow()) {
-                    RaceColumnDTO raceColumnToShow = getRaceByColumnName(nameOfRaceColumnToShow);
-                    if (raceColumnToShow != null) {
-                        raceColumnSelection.requestRaceColumnSelection(raceColumnToShow);
-                    }
-                }
-            } else {
-                // apply the old column selections again
-                for (String oldNameOfRaceColumnToShow : oldNamesOfRaceColumnsToShow) {
-                    final RaceColumnDTO raceColumnByName = getLeaderboard().getRaceColumnByName(oldNameOfRaceColumnToShow);
-                    if (raceColumnByName != null) {
-                        raceColumnSelection.requestRaceColumnSelection(raceColumnByName);
-                    }
-                }
-                if (newSettings.getNamesOfRacesToShow() != null) {
-                    raceColumnSelection.requestClear();
-                    for (String nameOfRaceToShow : newSettings.getNamesOfRacesToShow()) {
-                        RaceColumnDTO raceColumnToShow = getRaceByName(nameOfRaceToShow);
-                        if (raceColumnToShow != null) {
-                            raceColumnSelection.requestRaceColumnSelection(raceColumnToShow);
-                        }
-                    }
-                }
-            }
-            break;
-        case LAST_N:
-            setRaceColumnSelectionToLastNStrategy(newSettings.getNumberOfLastRacesToShow());
-            break;
-        }
-        
-        final boolean oldBusyState = getBusyIndicator().isBusy(); 
-        getBusyIndicator().setBusy(true);
-        Runnable doWhenNecessaryDetailHasBeenLoaded = new Runnable() {
-            @Override
-            public void run() {
-                setAutoExpandPreSelectedRace(false); // avoid expansion during updateLeaderboard(...); will expand later
-                                                     // if it was expanded before
-                // update leaderboard after settings panel column selection change
-                updateLeaderboard(leaderboard);
-                setAutoExpandPreSelectedRace(newSettings.isAutoExpandPreSelectedRace());
-
-                if (newSettings.getDelayBetweenAutoAdvancesInMilliseconds() != null) {
-                    timer.setRefreshInterval(newSettings.getDelayBetweenAutoAdvancesInMilliseconds());
-                }
-                for (ExpandableSortableColumn<?> expandableSortableColumn : columnsToExpandAgain) {
-                    expandableSortableColumn.toggleExpansion();
-                }
-                if (newSettings.getNameOfRaceToSort() != null) {
-                    final RaceColumn<?> raceColumnByRaceName = getRaceColumnByRaceName(newSettings
-                            .getNameOfRaceToSort());
-                    if (raceColumnByRaceName != null) {
-                        getLeaderboardTable().sortColumn(raceColumnByRaceName, /* ascending */true);
-                    }
-                }
-                getBusyIndicator().setBusy(oldBusyState);
-            }
-        };
-        if (oldShallAddOverallDetails == shallAddOverallDetails() || oldShallAddOverallDetails || getLeaderboard().hasOverallDetails()) {
-            doWhenNecessaryDetailHasBeenLoaded.run();
-        } else { // meaning that now the details need to be loaded from the server
-            updateLeaderboardAndRun(doWhenNecessaryDetailHasBeenLoaded);
-        }
-    }
-
-    /**
-     * @param callWhenExpansionDataIsLoaded
-     */
-    private void updateLeaderboardAndRun(final Runnable callWhenExpansionDataIsLoaded) {
-        final LeaderboardDTO previousLeaderboard = getLeaderboard();
-        getSailingService().getLeaderboardByName(getLeaderboardName(),
-                timer.getPlayMode() == PlayModes.Live ? null : getLeaderboardDisplayDate(),
-                /* namesOfRacesForWhichToLoadLegDetails */getNamesOfExpandedRaces(),
-                shallAddOverallDetails(), previousLeaderboard.getId(), /* fillNetPointsUncorrected */ false,
-                new MarkedAsyncCallback<IncrementalOrFullLeaderboardDTO>(
-                        new AsyncCallback<IncrementalOrFullLeaderboardDTO>() {
-                            @Override
-                            public void onSuccess(IncrementalOrFullLeaderboardDTO result) {
-                                updateLeaderboard(result.getLeaderboardDTO(previousLeaderboard));
-                                callWhenExpansionDataIsLoaded.run();
-                            }
-  
-                            @Override
-                            public void onFailure(Throwable caught) {
-                                getErrorReporter().reportError(
-                                        stringMessages.errorTryingToObtainLeaderboardContents(caught.getMessage()),
-                                        true /* silentMode */);
-                            }
-                        }));
-    }
-
-    void setRaceColumnSelectionToLastNStrategy(final Integer numberOfLastRacesToShow) {
-        raceColumnSelection = new LastNRacesColumnSelection(numberOfLastRacesToShow, getRaceTimesInfoProvider());
-        if (timer.getPlayState() != Timer.PlayStates.Playing) {
-            // wait for the first update and adjust leaderboard once the race times have been received
-            raceTimesInfoProviderListener = new RaceTimesInfoProviderListener() {
-                @Override
-                public void raceTimesInfosReceived(Map<RegattaAndRaceIdentifier, RaceTimesInfoDTO> raceTimesInfo, long clientTimeWhenRequestWasSent, Date serverTimeDuringRequest, long clientTimeWhenResponseWasReceived) {
-                    // remove 
-                    timer.adjustClientServerOffset(clientTimeWhenRequestWasSent, serverTimeDuringRequest, clientTimeWhenResponseWasReceived);
-                    // remove the listener only in case a leaderboard has already been loaded
-                    if(getLeaderboard() != null) {
-                        updateLeaderboard(getLeaderboard());
-                        getRaceTimesInfoProvider().removeRaceTimesInfoProviderListener(raceTimesInfoProviderListener);
-                        raceTimesInfoProviderListener = null;
-                    }
-                }
-            };
-            getRaceTimesInfoProvider().addRaceTimesInfoProviderListener(raceTimesInfoProviderListener);
-        }
-    }
-
-    /**
-     * A leaderboard panel may have been provided with a valid {@link RaceTimesInfoProvider} upon creation; in this case, that object
-     * will be returned. If none was provided to the constructor, one is created and remembered if no previously created/remembered
-     * object exists.<p>
-     * 
-     * Precondition: {@link #timer} is not <code>null</code>
-     */
-    private RaceTimesInfoProvider getRaceTimesInfoProvider() {
-        if (raceTimesInfoProvider == null) {
-            final List<RegattaAndRaceIdentifier> trackedRacesIdentifiers;
-            if (leaderboard != null && getTrackedRacesIdentifiers() != null) {
-                trackedRacesIdentifiers = getTrackedRacesIdentifiers();
-            } else {
-                trackedRacesIdentifiers = Collections.emptyList();
-            }
-            raceTimesInfoProvider = new RaceTimesInfoProvider(getSailingService(), asyncActionsExecutor, errorReporter,
-                    trackedRacesIdentifiers, timer.getRefreshInterval());
-        }
-        return raceTimesInfoProvider;
-    }
-
-    protected class CompetitorColumn extends SortableColumn<LeaderboardRowDTO, LeaderboardRowDTO> {
-        private final CompetitorColumnBase<LeaderboardRowDTO> base;
-        
-        protected CompetitorColumn(CompetitorColumnBase<LeaderboardRowDTO> base) {
-            super(base.getCell(getLeaderboard()), SortingOrder.ASCENDING, LeaderboardPanel.this);
-            this.base = base;
-        }
-
-        public CompetitorColumn(CompositeCell<LeaderboardRowDTO> compositeCell, CompetitorColumnBase<LeaderboardRowDTO> base) {
-            super(compositeCell, SortingOrder.ASCENDING, LeaderboardPanel.this);
-            this.base = base;
-        }
-
-        @Override
-        public InvertibleComparator<LeaderboardRowDTO> getComparator() {
-            return new InvertibleComparatorAdapter<LeaderboardRowDTO>() {
-                @Override
-                public int compare(LeaderboardRowDTO o1, LeaderboardRowDTO o2) {
-                    return Collator.getInstance().compare(getLeaderboard().getDisplayName(o1.competitor),
-                            getLeaderboard().getDisplayName(o2.competitor));
-                }
-            };
-        }
-
-        @Override
-        public SafeHtmlHeader getHeader() {
-            return base.getHeader();
-        }
-
-        @Override
-        public LeaderboardRowDTO getValue(LeaderboardRowDTO object) {
-            return object;
-        }
-
-        protected void defaultRender(Context context, LeaderboardRowDTO object, SafeHtmlBuilder sb) {
-            super.render(context, object, sb);
-        }
-        
-        @Override
-        public void render(Context context, LeaderboardRowDTO object, SafeHtmlBuilder sb) {
-            String competitorColor = LeaderboardPanel.this.competitorSelectionProvider.getColor(object.competitor).getAsHtml();
-            String competitorColorBarStyle;
-            if (LeaderboardPanel.this.isEmbedded) {
-                competitorColorBarStyle = "style=\"border-bottom: 2px solid " + competitorColor + ";\"";
-            } else {
-                competitorColorBarStyle = "style=\"border: none;\"";
-            }
-            base.render(object, competitorColorBarStyle, sb);
-        }
-    }
-
-    /**
-     * Shows the country flag and sail ID, if present
-     * 
-     * @author Axel Uhl (d043530)
-     * 
-     */
-    private class SailIDColumn<T> extends SortableColumn<T, String> {
-        private final CompetitorFetcher<T> competitorFetcher;
-        
-        protected SailIDColumn(CompetitorFetcher<T> competitorFetcher) {
-            super(new TextCell(), SortingOrder.ASCENDING, LeaderboardPanel.this);
-            this.competitorFetcher = competitorFetcher;
-        }
-
-        @Override
-        public InvertibleComparator<T> getComparator() {
-            return new InvertibleComparatorAdapter<T>() {
-                @Override
-                public int compare(T o1, T o2) {
-                    return competitorFetcher.getCompetitor(o1).getSailID() == null ? competitorFetcher.getCompetitor(o2).getSailID() == null ? 0 : -1
-                            : competitorFetcher.getCompetitor(o2).getSailID() == null ? 1 : Collator.getInstance().compare(
-                                    competitorFetcher.getCompetitor(o1).getSailID(), competitorFetcher.getCompetitor(o2).getSailID());
-                }
-            };
-        }
-
-        @Override
-        public SafeHtmlHeader getHeader() {
-            return new SafeHtmlHeaderWithTooltip(SafeHtmlUtils.fromString(stringMessages.competitor()), stringMessages.sailIdColumnTooltip());
-        }
-
-        @Override
-        public void render(Context context, T object, SafeHtmlBuilder sb) {
-            ImageResourceRenderer renderer = new ImageResourceRenderer();
-            final String twoLetterIsoCountryCode = competitorFetcher.getCompetitor(object).getTwoLetterIsoCountryCode();
-            final ImageResource flagImageResource;
-            if (twoLetterIsoCountryCode==null || twoLetterIsoCountryCode.isEmpty()) {
-                flagImageResource = FlagImageResolver.getEmptyFlagImageResource();
-            } else {
-                flagImageResource = FlagImageResolver.getFlagImageResource(twoLetterIsoCountryCode);
-            }
-            if (flagImageResource != null) {
-                sb.append(renderer.render(flagImageResource));
-                sb.appendHtmlConstant("&nbsp;");
-            }
-            sb.appendEscaped(competitorFetcher.getCompetitor(object).getSailID());
-        }
-
-        @Override
-        public String getValue(T object) {
-            return competitorFetcher.getCompetitor(object).getSailID();
-        }
-    }
-
-    /**
-     * Displays net/total points and possible max-points reasons based on a {@link LeaderboardRowDTO} and a race name
-     * and makes the column sortable by the total points.
-     * 
-     * @author Axel Uhl (D043530)
-     * 
-     */
-    protected abstract class RaceColumn<C> extends ExpandableSortableColumn<C> {
-        private RaceColumnDTO race;
-
-        private final String headerStyle;
-        private final String columnStyle;
-
-        public RaceColumn(RaceColumnDTO race, boolean enableExpansion, Cell<C> cell,
-                SortingOrder preferredSortingOrder, String headerStyle, String columnStyle) {
-            super(LeaderboardPanel.this, enableExpansion, cell, preferredSortingOrder, stringMessages,
-                    LEG_COLUMN_HEADER_STYLE, LEG_COLUMN_STYLE, selectedRaceDetails, LeaderboardPanel.this);
-            setHorizontalAlignment(ALIGN_CENTER);
-            this.race = race;
-            this.headerStyle = headerStyle;
-            this.columnStyle = columnStyle;
-        }
-
-        public RaceColumnDTO getRace() {
-            return race;
-        }
-        
-        public void setRace(RaceColumnDTO race) {
-        	this.race = race;
-        }
-
-        public String getRaceColumnName() {
-            return race.getRaceColumnName();
-        }
-
-        public boolean isMedalRace() {
-            return race.isMedalRace();
-        }
-
-        public boolean isLive(FleetDTO fleetDTO) {
-            return race.isLive(fleetDTO, timer.getLiveTimePointInMillis());
-        }
-        
-        @Override
-        public String getColumnStyle() {
-            return columnStyle;
-        }
-        
-        /**
-         * Computes added scores for this RaceColumn
-         */
-        private double computeAddedScores(LeaderboardRowDTO object) {
-            double addedScores = 0;
-            for (RaceColumnDTO raceColumn : getLeaderboard().getRaceList()) {
-                LeaderboardEntryDTO entryBefore = object.fieldsByRaceColumnName.get(raceColumn.getName());
-                if (entryBefore.totalPoints != null) {
-                    addedScores += entryBefore.totalPoints;
-                } 
-                if (raceColumn.getName().equals(getRaceColumnName())) {
-                    break; // we've reached the current column - stop here
-                }
-            }
-            return addedScores;
-        }
-
-        /**
-         * Displays a combination of total points and maxPointsReason in bold, transparent, strike-through, depending on
-         * various criteria. Here's how:
-         * 
-         * <pre>
-         *                                  total points                |    maxPointsReason
-         * -------------------------------+-----------------------------+-----------------------
-         *  not discarded, no maxPoints   | bold                        | none
-         *  not discarded, maxPoints      | bold                        | transparent
-         *  discarded, no maxPoints       | transparent, strike-through | none
-         *  discarded, maxPoints          | transparent, strike-through | transparent, strike-through
-         * </pre>
-         */
-        @Override
-        public void render(Context context, LeaderboardRowDTO object, SafeHtmlBuilder html) {
-            LeaderboardEntryDTO entry = object.fieldsByRaceColumnName.get(getRaceColumnName());
-            if (entry != null) {
-            	boolean isLive = isLive(entry.fleet);
-            	
-                String textColor = isLive ? IS_LIVE_TEXT_COLOR : DEFAULT_TEXT_COLOR;
-                String totalOrAddedPointsAsText = isShowAddedScores() ? (entry.totalPoints != null ? scoreFormat.format(computeAddedScores(object)) : "")
-                        : entry.totalPoints == null ? "" : scoreFormat.format(entry.totalPoints);
-                String netOrAddedPointsAsText = isShowAddedScores() ? (entry.netPoints != null ? scoreFormat.format(computeAddedScores(object)) : "")
-                        : entry.netPoints == null ? "" : scoreFormat.format(entry.netPoints);
-                
-                if (entry.fleet != null && entry.fleet.getColor() != null) {
-                    html.append(raceColumnTemplate.cellFrameWithTextColorAndFleetBorder(textColor, entry.fleet.getColor().getAsHtml()));
-                } else {
-                    html.append(raceColumnTemplate.cellFrameWithTextColor(textColor));
-                }
-                
-                // don't show points if max points / penalty
-                if (entry.reasonForMaxPoints == null || entry.reasonForMaxPoints == MaxPointsReason.NONE) {
-                    if (!entry.discarded) {
-                        html.appendHtmlConstant("<span style=\"font-weight: bold;\">");
-                        html.appendHtmlConstant(totalOrAddedPointsAsText);
-                        html.appendHtmlConstant("</span>");
-                    } else {
-                        html.appendHtmlConstant(" <span style=\"opacity: 0.5;\"><del>");
-                        html.appendHtmlConstant(netOrAddedPointsAsText);
-                        html.appendHtmlConstant("</del></span>");
-                    }
-                } else {
-                    html.appendHtmlConstant(" <span title=\"" + netOrAddedPointsAsText + "/" + totalOrAddedPointsAsText
-                            + "\" style=\"opacity: 0.5;\">");
-                    if (entry.discarded) {
-                        html.appendHtmlConstant("<del>");
-                    }
-                    html.appendEscaped(entry.reasonForMaxPoints == MaxPointsReason.NONE ? "" : entry.reasonForMaxPoints.name());
-                    if (entry.discarded) {
-                        html.appendHtmlConstant("</del>");
-                    }
-                    html.appendHtmlConstant("</span>");
-                }
-                html.appendHtmlConstant("</div>");
-            }
-        }
-
-        @Override
-        public InvertibleComparator<LeaderboardRowDTO> getComparator() {
-            return new InvertibleComparatorAdapter<LeaderboardRowDTO>() {
-                @Override
-                public int compare(LeaderboardRowDTO o1, LeaderboardRowDTO o2) {
-                    if (isShowAddedScores()) {
-                        double o1AddedScore = computeAddedScores(o1);
-                        double o2AddedScore = computeAddedScores(o2);
-                        double result = o1AddedScore == 0. ? o2AddedScore == 0. ? 0. : isAscending() ? 1. : -1. : o2AddedScore == 0. ? isAscending() ? 1. : -1. : o2AddedScore - o1AddedScore;
-                        return result > 0 ? 1 : result < 0 ? -1 : 0;
-                    } else {
-                        List<CompetitorDTO> competitorsFromBestToWorst = getLeaderboard().getCompetitorsFromBestToWorst(
-                                race);
-                        int o1Rank = competitorsFromBestToWorst.indexOf(o1.competitor) + 1;
-                        int o2Rank = competitorsFromBestToWorst.indexOf(o2.competitor) + 1;
-                        return o1Rank == 0 ? o2Rank == 0 ? 0 : isAscending() ? 1 : -1 : o2Rank == 0 ? isAscending() ? -1
-                                : 1 : o1Rank - o2Rank;
-                    }
-                }
-            };
-        }
-
-        @Override
-        public String getHeaderStyle() {
-            return headerStyle;
-        }
-
-        @Override
-        public Header<SafeHtml> getHeader() {
-            SortableExpandableColumnHeader header = new SortableExpandableColumnHeader(/* title */race.getRaceColumnName(),
-            /* iconURL */race.isMedalRace() ? "/gwt/images/medal_small.png" : null, LeaderboardPanel.this, this, stringMessages);
-            return header;
-        }
-    }
-
-    public static DetailType[] getAvailableRaceDetailColumnTypes() {
-        return new DetailType[] { DetailType.RACE_GAP_TO_LEADER_IN_SECONDS,
-                DetailType.RACE_AVERAGE_SPEED_OVER_GROUND_IN_KNOTS,
-                DetailType.RACE_DISTANCE_TRAVELED, 
-                DetailType.RACE_TIME_TRAVELED,
-                DetailType.RACE_CURRENT_SPEED_OVER_GROUND_IN_KNOTS, DetailType.RACE_DISTANCE_TO_LEADER_IN_METERS,
-                DetailType.NUMBER_OF_MANEUVERS, DetailType.DISPLAY_LEGS, DetailType.CURRENT_LEG,
-                DetailType.RACE_AVERAGE_ABSOLUTE_CROSS_TRACK_ERROR_IN_METERS,
-                DetailType.RACE_AVERAGE_SIGNED_CROSS_TRACK_ERROR_IN_METERS,
-                DetailType.RACE_DISTANCE_TO_START_FIVE_SECONDS_BEFORE_RACE_START, DetailType.RACE_SPEED_OVER_GROUND_FIVE_SECONDS_BEFORE_START,
-                DetailType.DISTANCE_TO_START_AT_RACE_START, DetailType.SPEED_OVER_GROUND_AT_RACE_START,
-                DetailType.SPEED_OVER_GROUND_WHEN_PASSING_START,
-                DetailType.DISTANCE_TO_STARBOARD_END_OF_STARTLINE_WHEN_PASSING_START_IN_METERS,
-                DetailType.START_TACK,
-                DetailType.RACE_RATIO_BETWEEN_TIME_SINCE_LAST_POSITION_FIX_AND_AVERAGE_SAMPLING_INTERVAL };
-    }
-
-    public static DetailType[] getAvailableOverallDetailColumnTypes() {
-        return new DetailType[] { DetailType.REGATTA_RANK,
-                                  DetailType.TOTAL_DISTANCE_TRAVELED,
-                                  DetailType.TOTAL_AVERAGE_SPEED_OVER_GROUND,
-                                  DetailType.TOTAL_TIME_SAILED_IN_SECONDS,
-                                  DetailType.MAXIMUM_SPEED_OVER_GROUND_IN_KNOTS };
-    }
-
-    private class TextRaceColumn extends RaceColumn<String> implements RaceNameProvider {
-        /**
-         * Remembers the leg columns; <code>null</code>-padded, if {@link #getLegColumn(int)} asks for a column index
-         * not yet existing. It is important to remember the columns because column removal happens based on identity.
-         */
-        private final List<LegColumn> legColumns;
-
-        public TextRaceColumn(RaceColumnDTO race, boolean expandable, SortingOrder preferredSortingOrder,
-                String headerStyle, String columnStyle) {
-            super(race, expandable, new TextCell(), preferredSortingOrder, headerStyle, columnStyle);
-            legColumns = new ArrayList<LegColumn>();
-        }
-
-        public String getValue(LeaderboardRowDTO object) {
-            // The following code exists only for robustness. This method should never be called because
-            // RaceColumn implements its own render(...) method which doesn't make use of getValue(...)
-            final Double totalPoints = object.fieldsByRaceColumnName.get(getRaceColumnName()).totalPoints;
-            return "" + (totalPoints == null ? "" : scoreFormat.format(totalPoints));
-        }
-
-        @Override
-        protected void ensureExpansionDataIsLoaded(final Runnable callWhenExpansionDataIsLoaded) {
-            if (getLeaderboard().getLegCount(getRaceColumnName(), preSelectedRace) != -1) {
-                callWhenExpansionDataIsLoaded.run();
-            } else {
-                updateLeaderboardAndRun(callWhenExpansionDataIsLoaded);
-            }
-        }
-
-        @Override
-        protected Map<DetailType, SortableColumn<LeaderboardRowDTO, ?>> getDetailColumnMap(
-                LeaderboardPanel leaderboardPanel, StringMessages stringMessages, String detailHeaderStyle,
-                String detailColumnStyle) {
-            Map<DetailType, SortableColumn<LeaderboardRowDTO, ?>> result = new HashMap<DetailType, SortableColumn<LeaderboardRowDTO, ?>>();
-            result.put(DetailType.RACE_RATIO_BETWEEN_TIME_SINCE_LAST_POSITION_FIX_AND_AVERAGE_SAMPLING_INTERVAL,
-                    new TimeSinceLastGpsFixColumn(DetailType.RACE_RATIO_BETWEEN_TIME_SINCE_LAST_POSITION_FIX_AND_AVERAGE_SAMPLING_INTERVAL, 
-                            new RaceRatioBetweenTimeSinceLastPositionFixAndAverageSamplingInterval(), LEG_COLUMN_HEADER_STYLE, LEG_COLUMN_STYLE, LeaderboardPanel.this));
-            result.put(DetailType.RACE_DISTANCE_TRAVELED,
-                    new FormattedDoubleDetailTypeColumn(DetailType.RACE_DISTANCE_TRAVELED, new RaceDistanceTraveledInMeters(),
-                            LEG_COLUMN_HEADER_STYLE, LEG_COLUMN_STYLE, LeaderboardPanel.this));
-            result.put(DetailType.RACE_AVERAGE_SPEED_OVER_GROUND_IN_KNOTS, 
-                    new FormattedDoubleDetailTypeColumn(DetailType.RACE_AVERAGE_SPEED_OVER_GROUND_IN_KNOTS, new RaceAverageSpeedInKnots(),
-                            LEG_COLUMN_HEADER_STYLE, LEG_COLUMN_STYLE, LeaderboardPanel.this));
-            result.put(DetailType.RACE_GAP_TO_LEADER_IN_SECONDS,
-                    new FormattedDoubleDetailTypeColumn(DetailType.RACE_GAP_TO_LEADER_IN_SECONDS, new RaceGapToLeaderInSeconds(),
-                            LEG_COLUMN_HEADER_STYLE, LEG_COLUMN_STYLE, LeaderboardPanel.this));
-            result.put(DetailType.RACE_CURRENT_SPEED_OVER_GROUND_IN_KNOTS,
-                    new FormattedDoubleDetailTypeColumn(DetailType.RACE_CURRENT_SPEED_OVER_GROUND_IN_KNOTS, new CurrentSpeedOverGroundInKnots(),
-                            LEG_COLUMN_HEADER_STYLE, LEG_COLUMN_STYLE, LeaderboardPanel.this));
-            result.put(DetailType.RACE_DISTANCE_TO_LEADER_IN_METERS,
-                    new FormattedDoubleDetailTypeColumn(DetailType.RACE_DISTANCE_TO_LEADER_IN_METERS, new RaceDistanceToLeaderInMeters(),
-                            LEG_COLUMN_HEADER_STYLE, LEG_COLUMN_STYLE, LeaderboardPanel.this));
-            result.put(DetailType.RACE_AVERAGE_ABSOLUTE_CROSS_TRACK_ERROR_IN_METERS,
-                    new FormattedDoubleDetailTypeColumn(DetailType.RACE_AVERAGE_ABSOLUTE_CROSS_TRACK_ERROR_IN_METERS, new RaceAverageAbsoluteCrossTrackErrorInMeters(),
-                            LEG_COLUMN_HEADER_STYLE, LEG_COLUMN_STYLE, LeaderboardPanel.this));
-            result.put(DetailType.RACE_AVERAGE_SIGNED_CROSS_TRACK_ERROR_IN_METERS,
-                    new FormattedDoubleDetailTypeColumn(DetailType.RACE_AVERAGE_SIGNED_CROSS_TRACK_ERROR_IN_METERS, new RaceAverageSignedCrossTrackErrorInMeters(),
-                            LEG_COLUMN_HEADER_STYLE, LEG_COLUMN_STYLE, LeaderboardPanel.this));
-            result.put(DetailType.RACE_DISTANCE_TO_START_FIVE_SECONDS_BEFORE_RACE_START,
-                    new FormattedDoubleDetailTypeColumn(DetailType.RACE_DISTANCE_TO_START_FIVE_SECONDS_BEFORE_RACE_START, new DistanceToStartFiveSecondsBeforeStartInMeters(),
-                            LEG_COLUMN_HEADER_STYLE, LEG_COLUMN_STYLE, LeaderboardPanel.this));
-            result.put(DetailType.RACE_SPEED_OVER_GROUND_FIVE_SECONDS_BEFORE_START,
-                    new FormattedDoubleDetailTypeColumn(DetailType.RACE_SPEED_OVER_GROUND_FIVE_SECONDS_BEFORE_START, new SpeedFiveSecondsBeforeStartInKnots(),
-                            LEG_COLUMN_HEADER_STYLE, LEG_COLUMN_STYLE, LeaderboardPanel.this));
-            result.put(DetailType.DISTANCE_TO_START_AT_RACE_START,
-                    new FormattedDoubleDetailTypeColumn(DetailType.DISTANCE_TO_START_AT_RACE_START, new DistanceToStartAtRaceStartInMeters(),
-                            LEG_COLUMN_HEADER_STYLE, LEG_COLUMN_STYLE, LeaderboardPanel.this));
-            result.put(DetailType.SPEED_OVER_GROUND_AT_RACE_START,
-                    new FormattedDoubleDetailTypeColumn(DetailType.SPEED_OVER_GROUND_AT_RACE_START, new SpeedOverGroundAtRaceStartInKnots(),
-                            LEG_COLUMN_HEADER_STYLE, LEG_COLUMN_STYLE, LeaderboardPanel.this));
-            result.put(DetailType.SPEED_OVER_GROUND_WHEN_PASSING_START,
-                    new FormattedDoubleDetailTypeColumn(DetailType.SPEED_OVER_GROUND_WHEN_PASSING_START, new SpeedOverGroundWhenPassingStartInKnots(),
-                            LEG_COLUMN_HEADER_STYLE, LEG_COLUMN_STYLE, LeaderboardPanel.this));
-            result.put(DetailType.DISTANCE_TO_STARBOARD_END_OF_STARTLINE_WHEN_PASSING_START_IN_METERS,
-                    new FormattedDoubleDetailTypeColumn(DetailType.DISTANCE_TO_STARBOARD_END_OF_STARTLINE_WHEN_PASSING_START_IN_METERS, new DistanceToStarboardSideOfStartLineInMeters(),
-                            LEG_COLUMN_HEADER_STYLE, LEG_COLUMN_STYLE, LeaderboardPanel.this));
-            result.put(DetailType.START_TACK, new StartingTackColumn(new TackWhenStarting(), LEG_COLUMN_HEADER_STYLE, LEG_COLUMN_STYLE));
-            result.put(DetailType.NUMBER_OF_MANEUVERS, getManeuverCountRaceColumn());
-            result.put(DetailType.CURRENT_LEG,
-                    new FormattedDoubleDetailTypeColumn(DetailType.CURRENT_LEG, new CurrentLeg(), LEG_COLUMN_HEADER_STYLE, LEG_COLUMN_STYLE, LeaderboardPanel.this));
-            result.put(DetailType.RACE_TIME_TRAVELED, getTimeTraveledRaceColumn());
-
-            return result;
-        }
-
-        private TimeTraveledRaceColumn getTimeTraveledRaceColumn() {
-            return new TimeTraveledRaceColumn(getLeaderboardPanel(), this, stringMessages, LEG_COLUMN_HEADER_STYLE, LEG_COLUMN_STYLE,
-                    LEG_DETAIL_COLUMN_HEADER_STYLE, LEG_DETAIL_COLUMN_STYLE);
-        }
-
-        private ManeuverCountRaceColumn getManeuverCountRaceColumn() {
-            return new ManeuverCountRaceColumn(getLeaderboardPanel(), this, stringMessages,
-                    LeaderboardPanel.this.selectedManeuverDetails, LEG_COLUMN_HEADER_STYLE, LEG_COLUMN_STYLE,
-                    LEG_DETAIL_COLUMN_HEADER_STYLE, LEG_DETAIL_COLUMN_STYLE, LeaderboardPanel.this);
-        }
-
-        @Override
-        protected Iterable<SortableColumn<LeaderboardRowDTO, ?>> getDirectChildren() {
-            List<SortableColumn<LeaderboardRowDTO, ?>> result = new ArrayList<SortableColumn<LeaderboardRowDTO, ?>>();
-            for (SortableColumn<LeaderboardRowDTO, ?> column : super.getDirectChildren()) {
-                result.add(column);
-            }
-            if (isExpanded() && selectedRaceDetails.contains(DetailType.DISPLAY_LEGS)) {
-                // it is important to re-use existing LegColumn objects because
-                // removing the columns from the table
-                // is based on column identity
-                int maxLegCount = getLeaderboard().getLegCount(getRaceColumnName(), preSelectedRace);
-                if (maxLegCount != -1) {
-                    for (int i = 0; i < maxLegCount; i++) {
-                        LegColumn legColumn = getLegColumn(i);
-                        result.add(legColumn);
-                    }
-                } else {
-                    // the race is no longer part of the LeaderboardDTO; consider the non-null legs in legColumns:
-                    for (LegColumn legColumn : legColumns) {
-                        if (legColumn != null) {
-                            result.add(legColumn);
-                        }
-                    }
-                }
-            }
-            return result;
-        }
-
-        private LegColumn getLegColumn(int legNumber) {
-            LegColumn result;
-            if (legColumns.size() > legNumber && legColumns.get(legNumber) != null) {
-                result = legColumns.get(legNumber);
-            } else {
-                result = new LegColumn(LeaderboardPanel.this, getRaceColumnName(), legNumber, SortingOrder.ASCENDING,
-                        stringMessages, Collections.unmodifiableList(selectedLegDetails), LEG_COLUMN_HEADER_STYLE,
-                        LEG_COLUMN_STYLE, LEG_DETAIL_COLUMN_HEADER_STYLE, LEG_DETAIL_COLUMN_STYLE);
-                while (legColumns.size() <= legNumber) {
-                    legColumns.add(null);
-                }
-                legColumns.set(legNumber, result);
-            }
-            return result;
-        }
-
-        /**
-         * Reports the ratio of the time that passed since the last position fix and the average sampling interval of the
-         * competitor's track. On a perfect track, this value will never exceed 1.0. Immediately when a fix is received, this
-         * value goes to 0.0. For a competitor whose tracker is lagging, this value can grow considerably greater than 1.
-         * The value goes to <code>null</code> if there are no fixes in the track.
-         * 
-         * @author Axel Uhl (D043530)
-         *
-         */
-        private class RaceRatioBetweenTimeSinceLastPositionFixAndAverageSamplingInterval implements LegDetailField<Double> {
-            @Override
-            public Double get(LeaderboardRowDTO row) {
-                Double result = null;
-                LeaderboardEntryDTO fieldsForRace = row.fieldsByRaceColumnName.get(getRaceColumnName());
-                if (fieldsForRace != null && fieldsForRace.timeSinceLastPositionFixInSeconds != null && fieldsForRace.averageSamplingInterval != null) {
-                    result = fieldsForRace.timeSinceLastPositionFixInSeconds / fieldsForRace.averageSamplingInterval.asSeconds();
-                }
-                return result;
-            }
-        }
-
-        /**
-         * Accumulates the average speed over all legs of a race
-         * 
-         * @author Axel Uhl (D043530)
-         */
-        private class RaceAverageSpeedInKnots implements LegDetailField<Double> {
-            @Override
-            public Double get(LeaderboardRowDTO row) {
-                Double result = null;
-                LeaderboardEntryDTO fieldsForRace = row.fieldsByRaceColumnName.get(getRaceColumnName());
-                if (fieldsForRace != null && fieldsForRace.legDetails != null) {
-                    double distanceTraveledInMeters = 0;
-                    long timeInMilliseconds = 0;
-                    for (LegEntryDTO legDetail : fieldsForRace.legDetails) {
-                        if (legDetail != null) {
-                            if (legDetail.distanceTraveledInMeters != null && legDetail.timeInMilliseconds != null) {
-                                distanceTraveledInMeters += legDetail.distanceTraveledInMeters;
-                                timeInMilliseconds += legDetail.timeInMilliseconds;
-                            } else {
-                                distanceTraveledInMeters = 0;
-                                timeInMilliseconds = 0;
-                                break;
-                            }
-                        }
-                    }
-                    if (timeInMilliseconds != 0) {
-                        result = distanceTraveledInMeters / (double) timeInMilliseconds * 1000 * 3600 / 1852;
-                    }
-                }
-                return result;
-            }
-        }
-
-        /**
-         * Fetches the average absolute (distance always counted as positive, no matter whether left or right) cross-track error for the race
-         * 
-         * @author Axel Uhl (D043530)
-         */
-        private class RaceAverageAbsoluteCrossTrackErrorInMeters implements LegDetailField<Double> {
-            @Override
-            public Double get(LeaderboardRowDTO row) {
-                Double result = null;
-                LeaderboardEntryDTO fieldsForRace = row.fieldsByRaceColumnName.get(getRaceColumnName());
-                if (fieldsForRace != null) {
-                    result = fieldsForRace.averageAbsoluteCrossTrackErrorInMeters;
-                }
-                return result;
-            }
-        }
-
-        /**
-         * Fetches the average signed (right course side is positive, left course side is negative) cross-track error for the race
-         * 
-         * @author Axel Uhl (D043530)
-         */
-        private class RaceAverageSignedCrossTrackErrorInMeters implements LegDetailField<Double> {
-            @Override
-            public Double get(LeaderboardRowDTO row) {
-                Double result = null;
-                LeaderboardEntryDTO fieldsForRace = row.fieldsByRaceColumnName.get(getRaceColumnName());
-                if (fieldsForRace != null) {
-                    result = fieldsForRace.averageSignedCrossTrackErrorInMeters;
-                }
-                return result;
-            }
-        }
-
-        /**
-         * Fetches the competitor's distance to the start mark at the time the race started
-         * 
-         * @author Axel Uhl (D043530)
-         */
-        private class DistanceToStartAtRaceStartInMeters implements LegDetailField<Double> {
-            @Override
-            public Double get(LeaderboardRowDTO row) {
-                Double result = null;
-                LeaderboardEntryDTO fieldsForRace = row.fieldsByRaceColumnName.get(getRaceColumnName());
-                if (fieldsForRace != null) {
-                    result = fieldsForRace.distanceToStartLineAtStartOfRaceInMeters;
-                }
-                return result;
-            }
-        }
-
-        /**
-         * Fetches the competitor's speed over ground at the time the race started
-         * 
-         * @author Axel Uhl (D043530)
-         */
-        private class SpeedOverGroundAtRaceStartInKnots implements LegDetailField<Double> {
-            @Override
-            public Double get(LeaderboardRowDTO row) {
-                Double result = null;
-                LeaderboardEntryDTO fieldsForRace = row.fieldsByRaceColumnName.get(getRaceColumnName());
-                if (fieldsForRace != null) {
-                    result = fieldsForRace.speedOverGroundAtStartOfRaceInKnots;
-                }
-                return result;
-            }
-        }
-
-        /**
-         * Fetches the competitor's distance to the start mark five seconds before the race started
-         */
-        private class DistanceToStartFiveSecondsBeforeStartInMeters implements LegDetailField<Double> {
-            @Override
-            public Double get(LeaderboardRowDTO row) {
-                Double result = null;
-                LeaderboardEntryDTO fieldsForRace = row.fieldsByRaceColumnName.get(getRaceColumnName());
-                if (fieldsForRace != null) {
-                    result = fieldsForRace.distanceToStartLineFiveSecondsBeforeStartInMeters;
-                }
-                return result;
-            }
-        }
-
-        /**
-         * Fetches the competitor's speed over ground five seconds before the race started
-         */
-        private class SpeedFiveSecondsBeforeStartInKnots implements LegDetailField<Double> {
-            @Override
-            public Double get(LeaderboardRowDTO row) {
-                Double result = null;
-                LeaderboardEntryDTO fieldsForRace = row.fieldsByRaceColumnName.get(getRaceColumnName());
-                if (fieldsForRace != null) {
-                    result = fieldsForRace.speedOverGroundFiveSecondsBeforeStartInKnots;
-                }
-                return result;
-            }
-        }
-
-        /**
-         * Fetches the competitor's speed over ground at the time the competitor passed the start
-         * 
-         * @author Axel Uhl (D043530)
-         */
-        private class SpeedOverGroundWhenPassingStartInKnots implements LegDetailField<Double> {
-            @Override
-            public Double get(LeaderboardRowDTO row) {
-                Double result = null;
-                LeaderboardEntryDTO fieldsForRace = row.fieldsByRaceColumnName.get(getRaceColumnName());
-                if (fieldsForRace != null) {
-                    result = fieldsForRace.speedOverGroundAtPassingStartWaypointInKnots;
-                }
-                return result;
-            }
-        }
-        
-        /**
-         * Fetches the competitor's distance to the starboard side of the start line when competitor passed the start.
-         * If the start waypoint is not a gate/line, the distance to the single buoy is used.
-         * 
-         * @author Axel Uhl (D043530)
-         */
-        private class DistanceToStarboardSideOfStartLineInMeters implements LegDetailField<Double> {
-            @Override
-            public Double get(LeaderboardRowDTO row) {
-                Double result = null;
-                LeaderboardEntryDTO fieldsForRace = row.fieldsByRaceColumnName.get(getRaceColumnName());
-                if (fieldsForRace != null) {
-                    result = fieldsForRace.distanceToStarboardSideOfStartLineInMeters;
-                }
-                return result;
-            }
-        }
-        
-        /**
-         * Fetches the competitor's speed over ground at the time the competitor passed the start
-         * 
-         * @author Axel Uhl (D043530)
-         */
-        private class TackWhenStarting implements LegDetailField<Tack> {
-            @Override
-            public Tack get(LeaderboardRowDTO row) {
-                Tack result = null;
-                LeaderboardEntryDTO fieldsForRace = row.fieldsByRaceColumnName.get(getRaceColumnName());
-                if (fieldsForRace != null) {
-                    result = fieldsForRace.startTack;
-                }
-                return result;
-            }
-        }
-
-        /**
-         * Accumulates the distance traveled over all legs of a race
-         * 
-         * @author Axel Uhl (D043530)
-         */
-        private class RaceDistanceTraveledInMeters implements LegDetailField<Double> {
-            @Override
-            public Double get(LeaderboardRowDTO row) {
-                Double result = null;
-                LeaderboardEntryDTO fieldsForRace = row.fieldsByRaceColumnName.get(getRaceColumnName());
-                if (fieldsForRace != null && fieldsForRace.legDetails != null) {
-                    for (LegEntryDTO legDetail : fieldsForRace.legDetails) {
-                        if (legDetail != null) {
-                            if (legDetail.distanceTraveledInMeters != null) {
-                                if (result == null) {
-                                    result = 0.0;
-                                }
-                                result += legDetail.distanceTraveledInMeters;
-                            }
-                        }
-                    }
-                }
-                return result;
-            }
-        }
-
-        private class CurrentLeg implements LegDetailField<Double> {
-            @Override
-            public Double get(LeaderboardRowDTO row) {
-                Double result = null;
-                LeaderboardEntryDTO fieldsForRace = row.fieldsByRaceColumnName.get(getRaceColumnName());
-                if (fieldsForRace != null && fieldsForRace.legDetails != null && !fieldsForRace.legDetails.isEmpty()) {
-                    for (LegEntryDTO legDetail : fieldsForRace.legDetails) {
-                        if (legDetail != null) {
-                            if (legDetail.started) {
-                                if (result == null) {
-                                    result = 0.0;
-                                }
-                                result++;
-                            } else {
-                                if (result != null) {
-                                    result++;
-                                }
-                                break;
-                            }
-                        }
-                    }
-                }
-                return result;
-            }
-        }
-
-        /**
-         * Computes the gap to leader exploiting the ordering of the leg detail columns
-         * 
-         * @author Axel Uhl (D043530)
-         */
-        private class RaceGapToLeaderInSeconds implements LegDetailField<Double> {
-            @Override
-            public Double get(LeaderboardRowDTO row) {
-                Double result = null;
-                LeaderboardEntryDTO fieldsForRace = row.fieldsByRaceColumnName.get(getRaceColumnName());
-                if (fieldsForRace != null && fieldsForRace.legDetails != null) {
-                    int lastLegIndex = fieldsForRace.legDetails.size() - 1;
-                    LegEntryDTO lastLegDetail = fieldsForRace.legDetails.get(lastLegIndex);
-                    // competitor may be in leg prior to the one the leader is in; find competitors current leg
-                    while (lastLegDetail == null && lastLegIndex > 0) {
-                        lastLegDetail = fieldsForRace.legDetails.get(--lastLegIndex);
-                    }
-                    if (lastLegDetail != null) {
-                        result = lastLegDetail.gapToLeaderInSeconds;
-                    }
-                }
-                return result;
-            }
-        }
-
-        /**
-         * Computes the windward distance to the overall leader in meters
-         * 
-         * @author Axel Uhl (D043530)
-         */
-        private class RaceDistanceToLeaderInMeters implements LegDetailField<Double> {
-            @Override
-            public Double get(LeaderboardRowDTO row) {
-                Double result = null;
-                LeaderboardEntryDTO fieldsForRace = row.fieldsByRaceColumnName.get(getRaceColumnName());
-                if (fieldsForRace != null && fieldsForRace.windwardDistanceToOverallLeaderInMeters != null) {
-                    result = fieldsForRace.windwardDistanceToOverallLeaderInMeters;
-                }
-                return result;
-            }
-        }
-        
-        private class CurrentSpeedOverGroundInKnots implements LegDetailField<Double> {
-            @Override
-            public Double get(LeaderboardRowDTO row) {
-                Double result = null;
-                LeaderboardEntryDTO fieldsForRace = row.fieldsByRaceColumnName.get(getRaceColumnName());
-                if (fieldsForRace != null && fieldsForRace.legDetails != null) {
-                    int lastLegIndex = fieldsForRace.legDetails.size() - 1;
-                    LegEntryDTO lastLegDetail = fieldsForRace.legDetails.get(lastLegIndex);
-                    // competitor may be in leg prior to the one the leader is in; find competitors current leg
-                    while (lastLegDetail == null && lastLegIndex > 0) {
-                        lastLegDetail = fieldsForRace.legDetails.get(--lastLegIndex);
-                    }
-                    if (lastLegDetail != null) {
-                        result = lastLegDetail.currentSpeedOverGroundInKnots;
-                    }
-                }
-                return result;
-            }
-        }
-    }
-    
-    /**
-     * Column that display the number of races a competitor has finished. Currently
-     * taking into account {@link MaxPointsReason#DNS}, {@link MaxPointsReason#DNF}
-     * and {@link MaxPointsReason#DNC}. Configurable over {@link LeaderboardSettings#isShowOverallColumnWithNumberOfRacesCompletedPerCompetitor()}.
-     * 
-     * @author Simon Marcel Pamies
-     */
-    private class TotalRacesCompletedColumn extends SortableColumn<LeaderboardRowDTO, String> {
-        private final String columnStyle;
-        private final MaxPointsReason[] MAX_POINTS_REASONS_THAT_IDENTIFY_NON_FINISHED_RACES = 
-                new MaxPointsReason[] {MaxPointsReason.DNS, MaxPointsReason.DNF, MaxPointsReason.DNC};
-
-        protected TotalRacesCompletedColumn(String columnStyle) {
-            super(new TextCell(), SortingOrder.ASCENDING, LeaderboardPanel.this);
-            this.columnStyle = columnStyle;
-            setHorizontalAlignment(ALIGN_CENTER);
-        }
-        
-        private int computeNumberOfRacesCompleted(LeaderboardRowDTO object) {
-            int racesSailedInRow = 0;
-            for (RaceColumnDTO raceColumn : getLeaderboard().getRaceList()) {
-                LeaderboardEntryDTO entryBefore = object.fieldsByRaceColumnName.get(raceColumn.getName());
-                if (entryBefore.totalPoints != null) {
-                    if (entryBefore.reasonForMaxPoints.equals(MaxPointsReason.NONE) ||
-                            !Util.contains(Arrays.asList(MAX_POINTS_REASONS_THAT_IDENTIFY_NON_FINISHED_RACES), entryBefore.reasonForMaxPoints)) {
-                        racesSailedInRow++;
-                    }
-                } 
-            }
-            return racesSailedInRow;
-        }
-
-        @Override
-        public String getValue(LeaderboardRowDTO object) {
-            return "" + computeNumberOfRacesCompleted(object);
-        }
-
-        @Override
-        public void render(Context context, LeaderboardRowDTO object, SafeHtmlBuilder sb) {
-            String textColor = getLeaderboard().hasLiveRace(timer.getLiveTimePointInMillis()) ? IS_LIVE_TEXT_COLOR : DEFAULT_TEXT_COLOR;
-                
-            sb.appendHtmlConstant("<span style=\"font-weight: bold; color:" + textColor + "\">");
-            sb.appendEscaped(getValue(object));
-            sb.appendHtmlConstant("</span>");
-        }
-
-        @Override
-        public InvertibleComparator<LeaderboardRowDTO> getComparator() {
-            return new InvertibleComparatorAdapter<LeaderboardRowDTO>() {
-                @Override
-                public int compare(LeaderboardRowDTO o1, LeaderboardRowDTO o2) {
-                    double o1RacesSailed = computeNumberOfRacesCompleted(o1);
-                    double o2RacesSailed = computeNumberOfRacesCompleted(o2);
-                    double result = o1RacesSailed == 0. ? o2RacesSailed == 0. ? 0. : isAscending() ? 1. : -1. : o2RacesSailed == 0. ? isAscending() ? 1. : -1. : o2RacesSailed - o1RacesSailed;
-                    return result > 0 ? 1 : result < 0 ? -1 : 0;
-                }
-            };
-        }
-
-        @Override
-        public String getColumnStyle() {
-            return columnStyle;
-        }
-
-        @Override
-        public SafeHtmlHeader getHeader() {
-            return new SafeHtmlHeaderWithTooltip(SafeHtmlUtils.fromString(stringMessages.racesScored()), stringMessages.racesScoredTooltip());
-        }
-    }
-
-    /**
-     * Displays the totals for a competitor for the entire leaderboard.
-     * 
-     * @author Axel Uhl (D043530)
-     * 
-     */
-    private class TotalsColumn extends SortableColumn<LeaderboardRowDTO, String> {
-        private final String columnStyle;
-
-        protected TotalsColumn(String columnStyle) {
-            super(new TextCell(), SortingOrder.ASCENDING, LeaderboardPanel.this);
-            this.columnStyle = columnStyle;
-            setHorizontalAlignment(ALIGN_CENTER);
-        }
-
-        @Override
-        public String getValue(LeaderboardRowDTO object) {
-            Double totalPoints = object.totalPoints;
-            return "" + (totalPoints == null ? "" : scoreFormat.format(totalPoints));
-        }
-
-        @Override
-        public void render(Context context, LeaderboardRowDTO object, SafeHtmlBuilder sb) {
-            String textColor = getLeaderboard().hasLiveRace(timer.getLiveTimePointInMillis()) ? IS_LIVE_TEXT_COLOR : DEFAULT_TEXT_COLOR;
-        	
-            sb.appendHtmlConstant("<span style=\"font-weight: bold; color:" + textColor + "\">");
-            sb.appendEscaped(getValue(object));
-            sb.appendHtmlConstant("</span>");
-        }
-
-        @Override
-        public InvertibleComparator<LeaderboardRowDTO> getComparator() {
-            return new InvertibleComparatorAdapter<LeaderboardRowDTO>() {
-                @Override
-                public int compare(LeaderboardRowDTO o1, LeaderboardRowDTO o2) {
-                    return getLeaderboard().competitors.indexOf(o1.competitor)
-                            - getLeaderboard().competitors.indexOf(o2.competitor);
-                }
-            };
-        }
-
-        @Override
-        public String getColumnStyle() {
-            return columnStyle;
-        }
-
-        @Override
-        public SafeHtmlHeader getHeader() {
-            return new SafeHtmlHeaderWithTooltip(SafeHtmlUtils.fromString(stringMessages.total()), stringMessages.totalsColumnTooltip());
-        }
-    }
-
-    protected class CarryColumn extends SortableColumn<LeaderboardRowDTO, String> {
-        public CarryColumn() {
-            super(new TextCell(), SortingOrder.ASCENDING, LeaderboardPanel.this);
-            setSortable(true);
-        }
-
-        protected CarryColumn(EditTextCell editTextCell) {
-            super(editTextCell, SortingOrder.ASCENDING, LeaderboardPanel.this);
-            setSortable(true);
-        }
-
-        @Override
-        public String getValue(LeaderboardRowDTO object) {
-            return object.carriedPoints == null ? "" : scoreFormat.format(object.carriedPoints);
-        }
-
-        @Override
-        public InvertibleComparator<LeaderboardRowDTO> getComparator() {
-            return new InvertibleComparatorAdapter<LeaderboardRowDTO>() {
-                @Override
-                public int compare(LeaderboardRowDTO o1, LeaderboardRowDTO o2) {
-                    Double o1CarriedPoints = o1.carriedPoints;
-                    if (o1CarriedPoints == null) {
-                        o1CarriedPoints = 0.0;
-                    }
-                    Double o2CarriedPoints = o2.carriedPoints;
-                    if (o2CarriedPoints == null) {
-                        o2CarriedPoints = 0.0;
-                    }
-                    return o1CarriedPoints.compareTo(o2CarriedPoints);
-                }
-            };
-        }
-
-        @Override
-        public SafeHtmlHeader getHeader() {
-            return new SafeHtmlHeaderWithTooltip(SafeHtmlUtils.fromString(stringMessages.carry()), stringMessages.carryColumnTooltip());
-        }
-    }
-
-    private class SelectionCheckboxColumn extends SortableColumn<LeaderboardRowDTO, Boolean> implements CompetitorSelectionChangeListener {
-        private CheckboxCell cell;
-        
-        protected SelectionCheckboxColumn(DisplayedLeaderboardRowsProvider displayedLeaderboardRowsProvider,
-                CompetitorSelectionProvider competitorSelectionProvider) {
-<<<<<<< HEAD
-            this(new CheckboxCell(/* depends on selection */false, /* handles selection */false),
-=======
-            this(new BetterCheckboxCell(/* depends on selection */false, /* handles selection */false),
->>>>>>> 384fd9bd
-                    SortingOrder.DESCENDING, displayedLeaderboardRowsProvider, competitorSelectionProvider);
-        }
-
-        private SelectionCheckboxColumn(CheckboxCell checkboxCell, SortingOrder descending,
-                DisplayedLeaderboardRowsProvider displayedLeaderboardRowsProvider, final CompetitorSelectionProvider competitorSelectionProvider) {
-            super(checkboxCell, descending, displayedLeaderboardRowsProvider);
-            competitorSelectionProvider.addCompetitorSelectionChangeListener(this);
-            this.cell = checkboxCell;
-            this.setFieldUpdater(new FieldUpdater<LeaderboardRowDTO, Boolean>() {
-                @Override
-                public void update(int index, LeaderboardRowDTO row, Boolean selected) {
-                    competitorSelectionProvider.setSelected(row.competitor, selected);
-                }
-            });
-        }
-        
-        @Override
-<<<<<<< HEAD
-=======
-        public String getCellStyleNames(Context context, LeaderboardRowDTO object) {
-            String basicStyles = super.getCellStyleNames(context, object);
-            return (basicStyles == null ? tableResources.cellTableStyle().cellTableCheckboxColumnCell() :
-                (basicStyles + " " + tableResources.cellTableStyle().cellTableCheckboxColumnCell()));
-        }
-
-        @Override
->>>>>>> 384fd9bd
-        public CheckboxCell getCell() {
-            return cell;
-        }
-
-        @Override
-        public InvertibleComparator<LeaderboardRowDTO> getComparator() {
-            return new InvertibleComparatorAdapter<LeaderboardRowDTO>() {
-                @Override
-                public int compare(LeaderboardRowDTO a, LeaderboardRowDTO b) {
-                    return getValue(a) ? getValue(b) ? 0 : 1 : getValue(b) ? -1 : 0;
-                }
-            };
-        }
-
-        @Override
-        public Header<?> getHeader() {
-<<<<<<< HEAD
-            return new SafeHtmlHeader(new SafeHtmlBuilder().appendEscaped("").toSafeHtml());
-=======
-            return new SafeHtmlHeader(new SafeHtmlBuilder().appendEscaped("\u2713").toSafeHtml());
->>>>>>> 384fd9bd
-        }
-
-        @Override
-        public Boolean getValue(LeaderboardRowDTO row) {
-            return competitorSelectionProvider.isSelected(row.competitor);
-        }
-
-        @Override public void competitorsListChanged(Iterable<CompetitorDTO> competitors) {}
-        @Override public void filterChanged(FilterSet<CompetitorDTO, ? extends Filter<CompetitorDTO>> oldFilterSet, FilterSet<CompetitorDTO, ? extends Filter<CompetitorDTO>> newFilterSet) {}
-        @Override public void filteredCompetitorsListChanged(Iterable<CompetitorDTO> filteredCompetitors) {}
-
-        /**
-         * Ensure that the checkbox is redrawn when the competitor selection changes
-         */
-        @Override
-        public void addedToSelection(CompetitorDTO competitor) {
-            final LeaderboardRowDTO row = getRow(competitor);
-            if (row != null) {
-                redrawRow(row);
-            }
-        }
-
-        private void redrawRow(final LeaderboardRowDTO row) {
-            final List<LeaderboardRowDTO> leaderboardDataList = getData().getList();
-            synchronized (leaderboardDataList) {
-                int rowIndex = leaderboardDataList.indexOf(row);
-                if (rowIndex >= 0) {
-                    leaderboardDataList.set(rowIndex, row); // trigger row redraw to have check box shown in correct state
-                }
-            }
-        }
-
-        /**
-         * Ensure that the checkbox is redrawn when the competitor selection changes
-         */
-        @Override
-        public void removedFromSelection(CompetitorDTO competitor) {
-            final LeaderboardRowDTO row = getRow(competitor);
-            if (row != null) {
-                redrawRow(row);
-            }
-        }
-    }
-    
-    private class TotalRankColumn extends SortableColumn<LeaderboardRowDTO, String> {
-        public TotalRankColumn() {
-            super(new TextCell(), SortingOrder.ASCENDING, LeaderboardPanel.this);
-            setHorizontalAlignment(ALIGN_CENTER);
-            setSortable(true);
-        }
-
-        @Override
-        public String getValue(LeaderboardRowDTO object) {
-            final int totalRank = getLeaderboard().getTotalRank(object.competitor);
-            return "" + (totalRank == 0 ? "" : totalRank);
-        }
-
-        @Override
-        public InvertibleComparator<LeaderboardRowDTO> getComparator() {
-            return new InvertibleComparatorAdapter<LeaderboardRowDTO>() {
-                @Override
-                public int compare(LeaderboardRowDTO o1, LeaderboardRowDTO o2) {
-                    final int totalRank1 = getLeaderboard().getTotalRank(o1.competitor);
-                    final int totalRank2 = getLeaderboard().getTotalRank(o2.competitor);
-                    return totalRank1 == 0 ? totalRank2 == 0 ? 0 : 1 : totalRank2 == 0 ? -1 : totalRank1 - totalRank2;
-                }
-            };
-        }
-
-        @Override
-        public SafeHtmlHeader getHeader() {
-            return new SafeHtmlHeaderWithTooltip(SafeHtmlUtils.fromString(stringMessages.totalRegattaRank()), stringMessages.rankColumnTooltip());
-        }
-    }
-
-    private class StartingTackColumn extends DetailTypeColumn<Tack, String> {
-        public StartingTackColumn(LegDetailField<Tack> field, String headerStyle, String columnStyle) {
-            super(DetailType.START_TACK, field, new TextCell(), headerStyle, columnStyle, LeaderboardPanel.this);
-        }
-
-        @Override
-        public String getValue(LeaderboardRowDTO row) {
-            return getField().get(row) == null ? null : getField().get(row) == Tack.PORT ? stringMessages.portTack() : stringMessages.starboardTack();
-        }
-    }
-
-    public LeaderboardPanel(SailingServiceAsync sailingService, AsyncActionsExecutor asyncActionsExecutor,
-            LeaderboardSettings settings, CompetitorSelectionProvider competitorSelectionProvider,
-            String leaderboardName, ErrorReporter errorReporter, final StringMessages stringMessages,
-            final UserAgentDetails userAgent, boolean showRaceDetails) {
-        this(sailingService, asyncActionsExecutor, settings, /* preSelectedRace */null, competitorSelectionProvider,
-                null, leaderboardName, errorReporter, stringMessages, userAgent, showRaceDetails);
-    }
-
-    public LeaderboardPanel(SailingServiceAsync sailingService, AsyncActionsExecutor asyncActionsExecutor,
-            LeaderboardSettings settings, RaceIdentifier preSelectedRace,
-            CompetitorSelectionProvider competitorSelectionProvider, String leaderboardGroupName,
-            String leaderboardName, ErrorReporter errorReporter, final StringMessages stringMessages,
-            final UserAgentDetails userAgent, boolean showRaceDetails) {
-        this(sailingService, asyncActionsExecutor, settings, preSelectedRace, competitorSelectionProvider, new Timer(
-                // perform the first request as "live" but don't by default auto-play
-                PlayModes.Live, PlayStates.Paused, /* delayBetweenAutoAdvancesInMilliseconds */3000l), leaderboardGroupName,
-                leaderboardName, errorReporter, stringMessages, userAgent, showRaceDetails,
-                /* showCompetitorSearchBox */ false, /* showSelectionCheckbox */ true, /* optionalRaceTimesInfoProvider */ null,
-                /* autoExpandLastRaceColumn */ false, /* adjustTimerDelay */ true);
-    }
-
-    public LeaderboardPanel(SailingServiceAsync sailingService, AsyncActionsExecutor asyncActionsExecutor,
-            LeaderboardSettings settings, RaceIdentifier preSelectedRace,
-            CompetitorSelectionProvider competitorSelectionProvider, Timer timer, String leaderboardGroupName,
-            String leaderboardName, ErrorReporter errorReporter, final StringMessages stringMessages,
-            final UserAgentDetails userAgent, boolean showRaceDetails, boolean showCompetitorSearchBox,
-            boolean showSelectionCheckbox, RaceTimesInfoProvider optionalRaceTimesInfoProvider,
-            boolean autoExpandLastRaceColumn, boolean adjustTimerDelay) {
-        this.showSelectionCheckbox = showSelectionCheckbox;
-        this.showRaceDetails = showRaceDetails;
-        this.sailingService = sailingService;
-        this.asyncActionsExecutor = asyncActionsExecutor;
-        this.preSelectedRace = preSelectedRace;
-        this.competitorSelectionProvider = competitorSelectionProvider;
-        competitorSelectionProvider.addCompetitorSelectionChangeListener(this);
-        this.setLeaderboardName(leaderboardName);
-        this.errorReporter = errorReporter;
-        this.stringMessages = stringMessages;
-        this.selectedLegDetails = new ArrayList<DetailType>();
-        this.selectedRaceDetails = new ArrayList<DetailType>();
-        this.selectedOverallDetailColumns = new ArrayList<DetailType>();
-        this.raceTimesInfoProvider = optionalRaceTimesInfoProvider;
-        this.selectedManeuverDetails = new ArrayList<DetailType>();
-        this.adjustTimerDelay = adjustTimerDelay;
-        overallDetailColumnMap = createOverallDetailColumnMap();
-        settingsUpdatedExplicitly = !settings.isUpdateUponPlayStateChange();
-        if (settings.getLegDetailsToShow() != null) {
-            selectedLegDetails.addAll(settings.getLegDetailsToShow());
-        }
-        if (settings.getManeuverDetailsToShow() != null) {
-            selectedManeuverDetails.addAll(settings.getManeuverDetailsToShow());
-        }
-        if (settings.getRaceDetailsToShow() != null) {
-            selectedRaceDetails.addAll(settings.getRaceDetailsToShow());
-        }
-        if (settings.getOverallDetailsToShow() != null) {
-            selectedOverallDetailColumns.addAll(settings.getOverallDetailsToShow());
-        }
-        setAutoExpandPreSelectedRace(settings.isAutoExpandPreSelectedRace());
-        this.autoExpandLastRaceColumn = autoExpandLastRaceColumn;
-        if (settings.getDelayBetweenAutoAdvancesInMilliseconds() != null) {
-            timer.setRefreshInterval(settings.getDelayBetweenAutoAdvancesInMilliseconds());
-        }
-        this.timer = timer;
-        timer.addPlayStateListener(this);
-        timer.addTimeListener(this);
-        switch (settings.getActiveRaceColumnSelectionStrategy()) {
-        case EXPLICIT:
-            if (preSelectedRace == null) {
-                raceColumnSelection = new ExplicitRaceColumnSelection();
-            } else {
-                raceColumnSelection = new ExplicitRaceColumnSelectionWithPreselectedRace(preSelectedRace);
-            }
-            break;
-        case LAST_N:
-            setRaceColumnSelectionToLastNStrategy(settings.getNumberOfLastRacesToShow());
-            break;
-        }
-        totalRankColumn = new TotalRankColumn();
-        selectionCheckboxColumn = new SelectionCheckboxColumn(this, competitorSelectionProvider);
-        RACE_COLUMN_HEADER_STYLE = tableResources.cellTableStyle().cellTableRaceColumnHeader();
-        LEG_COLUMN_HEADER_STYLE = tableResources.cellTableStyle().cellTableLegColumnHeader();
-        LEG_DETAIL_COLUMN_HEADER_STYLE = tableResources.cellTableStyle().cellTableLegDetailColumnHeader();
-        RACE_COLUMN_STYLE = tableResources.cellTableStyle().cellTableRaceColumn();
-        LEG_COLUMN_STYLE = tableResources.cellTableStyle().cellTableLegColumn();
-        LEG_DETAIL_COLUMN_STYLE = tableResources.cellTableStyle().cellTableLegDetailColumn();
-        TOTAL_COLUMN_STYLE = tableResources.cellTableStyle().cellTableTotalColumn();
-        leaderboardTable = new SortedCellTableWithStylableHeaders<LeaderboardRowDTO>(
-        /* pageSize */10000, tableResources);
-        leaderboardTable.addCellPreviewHandler(new CellPreviewEvent.Handler<LeaderboardRowDTO>() {
-            @Override
-            public void onCellPreview(CellPreviewEvent<LeaderboardRowDTO> event) {
-                if (BrowserEvents.FOCUS.equals(event.getNativeEvent().getType())) {
-                    elementToBlur = event.getNativeEvent().getEventTarget().cast();
-                    elementToBlur.blur();
-                    blurInOnSelectionChanged = 2; // blur a couple of times; doing it one time only doesn't seem to work reliably
-                    blurFocusedElementAfterSelectionChange();
-                }
-            }
-        });
-        leaderboardTable.ensureDebugId("LeaderboardCellTable");
-        getLeaderboardTable().setWidth("100%");
-        leaderboardSelectionModel = new MultiSelectionModel<LeaderboardRowDTO>();
-        leaderboardSelectionModel.addSelectionChangeHandler(new Handler() {
-            @Override
-            public void onSelectionChange(SelectionChangeEvent event) {
-                List<CompetitorDTO> selection = new ArrayList<CompetitorDTO>();
-                for (LeaderboardRowDTO row : getSelectedRows()) {
-                    selection.add(row.competitor);
-                }
-                LeaderboardPanel.this.competitorSelectionProvider.setSelection(selection, /* listenersNotToNotify */LeaderboardPanel.this);
-                if (blurInOnSelectionChanged > 0) {
-                    blurInOnSelectionChanged--;
-                    blurFocusedElementAfterSelectionChange();
-                }
-            }
-        });
-        if (userAgent.isMobile() == UserAgentDetails.PlatformTypes.MOBILE) {
-            // Setting up the toggle selection
-            leaderboardTable.addCellPreviewHandler(new ToggleSelectionCellPreviewHandler<LeaderboardRowDTO>());
-            DefaultSelectionEventManager<LeaderboardRowDTO> selectionEventManager = DefaultSelectionEventManager.createCheckboxManager();
-            leaderboardTable.setSelectionModel(leaderboardSelectionModel, selectionEventManager);
-        } else {
-            leaderboardTable.setSelectionModel(leaderboardSelectionModel);
-        }
-        setShowAddedScores(settings.isShowAddedScores());
-        setShowOverallColumnWithNumberOfRacesCompletedPerCompetitor(settings.isShowOverallColumnWithNumberOfRacesCompletedPerCompetitor());
-        if (timer.isInitialized()) {
-            loadCompleteLeaderboard(getLeaderboardDisplayDate());
-        }
-
-        if (this.preSelectedRace == null) {
-            isEmbedded = false;
-        } else {
-            isEmbedded = true;
-        }
-        contentPanel = new VerticalPanel();
-        contentPanel.setStyleName(STYLE_LEADERBOARD_CONTENT);
-        
-        // the information panel
-        informationPanel = new FlowPanel();
-        informationPanel.setStyleName(STYLE_LEADERBOARD_INFO);
-        scoreCorrectionLastUpdateTimeLabel = new Label("");
-        scoreCorrectionCommentLabel = new Label("");
-        informationPanel.add(scoreCorrectionCommentLabel);
-        informationPanel.add(scoreCorrectionLastUpdateTimeLabel);
-
-        liveRaceLabel = new Label(stringMessages.live());
-        liveRaceLabel.setStyleName(STYLE_LEADERBOARD_LIVE_RACE);
-        liveRaceLabel.getElement().getStyle().setFontWeight(FontWeight.BOLD);
-        liveRaceLabel.getElement().getStyle().setColor(IS_LIVE_TEXT_COLOR);
-        liveRaceLabel.setVisible(false);
-        informationPanel.add(liveRaceLabel);
-        
-        // the toolbar panel
-        DockPanel toolbarPanel = new DockPanel();
-        toolbarPanel.ensureDebugId("ToolbarPanel");
-        toolbarPanel.setStyleName(STYLE_LEADERBOARD_TOOLBAR);
-        busyIndicator = new SimpleBusyIndicator(false, 0.8f);
-        busyIndicator.ensureDebugId("BusyIndicator");
-        if (!isEmbedded) {
-            toolbarPanel.add(informationPanel, DockPanel.WEST);
-            toolbarPanel.add(busyIndicator, DockPanel.WEST);
-        }
-        toolbarPanel.setWidth("100%");
-        toolbarPanel.setVerticalAlignment(HasVerticalAlignment.ALIGN_MIDDLE);
-        ClickHandler playPauseHandler = new ClickHandler() {
-            @Override
-            public void onClick(ClickEvent event) {
-                if (LeaderboardPanel.this.timer.getPlayState() == PlayStates.Playing) {
-                    LeaderboardPanel.this.timer.pause();
-                } else {
-                    // playing the standalone leaderboard means putting it into live mode
-                    LeaderboardPanel.this.timer.setPlayMode(PlayModes.Live);
-                }
-            }
-        };
-        pauseIcon = resources.autoRefreshEnabledIcon();
-        playIcon = resources.autoRefreshDisabledIcon();
-        refreshAndSettingsPanel = new HorizontalPanel();
-        refreshAndSettingsPanel.ensureDebugId("RefreshAndSettingsPanel");
-        refreshAndSettingsPanel.setVerticalAlignment(HasVerticalAlignment.ALIGN_MIDDLE);
-        FlowPanel refreshPanel = new FlowPanel();
-        refreshPanel.addStyleName("refreshPanel");
-        toolbarPanel.setHorizontalAlignment(HasHorizontalAlignment.ALIGN_RIGHT);
-        toolbarPanel.addStyleName("refreshAndSettings");
-        playPause = new Anchor(getPlayPauseImgHtml(timer.getPlayState()));
-        playPause.ensureDebugId("PlayAndPauseAnchor");
-        playPause.addClickHandler(playPauseHandler);
-        playStateChanged(timer.getPlayState(), timer.getPlayMode());
-        refreshPanel.add(playPause);
-
-        refreshAndSettingsPanel.add(refreshPanel);
-        toolbarPanel.add(refreshAndSettingsPanel, DockPanel.EAST);
-        if (!isEmbedded) {
-            contentPanel.add(toolbarPanel);
-        }
-        if (showCompetitorSearchBox) {
-            contentPanel.add(new CompetitorSearchTextBox(competitorSelectionProvider, stringMessages));
-        }
-        contentPanel.add(getLeaderboardTable());
-        setWidget(contentPanel);
-        raceNameForDefaultSorting = settings.getNameOfRaceToSort();
-    }
-    
-    private static class TotalDistanceTraveledInMetersField implements LegDetailField<Double> {
-        @Override
-        public Double get(LeaderboardRowDTO row) {
-            return row.totalDistanceTraveledInMeters;
-        }
-    }
-    
-    private static class TotalAverageSpeedOverGroundField implements LegDetailField<Double> {
-        @Override
-        public Double get(LeaderboardRowDTO row) {
-            final Double result;
-            if (row.totalDistanceTraveledInMeters != null && row.totalTimeSailedInSeconds != null && row.totalTimeSailedInSeconds != 0.0) {
-                result = row.totalDistanceTraveledInMeters / row.totalTimeSailedInSeconds / Mile.METERS_PER_NAUTICAL_MILE * 3600;
-            } else {
-                result = null;
-            }
-            return result;
-        }
-    }
-
-    private Map<DetailType, SortableColumn<LeaderboardRowDTO, ?>> createOverallDetailColumnMap() {
-        Map<DetailType, SortableColumn<LeaderboardRowDTO, ?>> result = new HashMap<DetailType, SortableColumn<LeaderboardRowDTO, ?>>();
-        result.put(DetailType.TOTAL_DISTANCE_TRAVELED,
-                new FormattedDoubleDetailTypeColumn(DetailType.TOTAL_DISTANCE_TRAVELED,
-                        new TotalDistanceTraveledInMetersField(), RACE_COLUMN_HEADER_STYLE, RACE_COLUMN_STYLE, this));
-        
-        result.put(DetailType.TOTAL_AVERAGE_SPEED_OVER_GROUND,
-                new FormattedDoubleDetailTypeColumn(DetailType.TOTAL_AVERAGE_SPEED_OVER_GROUND,
-                        new TotalAverageSpeedOverGroundField(), RACE_COLUMN_HEADER_STYLE, RACE_COLUMN_STYLE, this));
-
-        result.put(DetailType.MAXIMUM_SPEED_OVER_GROUND_IN_KNOTS, new MaxSpeedOverallColumn(RACE_COLUMN_HEADER_STYLE,
-                RACE_COLUMN_STYLE, this));
-        
-        result.put(DetailType.TOTAL_TIME_SAILED_IN_SECONDS, createOverallTimeTraveledColumn());
-        return result;
-    }
-
-    private OverallTimeTraveledColumn createOverallTimeTraveledColumn() {
-        return new OverallTimeTraveledColumn(this, stringMessages, RACE_COLUMN_HEADER_STYLE, RACE_COLUMN_STYLE,
-                LEG_COLUMN_HEADER_STYLE, LEG_COLUMN_STYLE);
-    }
-
-    /**
-     * Largely for subclasses to add more stuff to this panel, such as more toolbar buttons.
-     */
-    protected HorizontalPanel getRefreshAndSettingsPanel() {
-        return refreshAndSettingsPanel;
-    }
-
-    private RaceColumnDTO getRaceByName(String raceName) {
-        if (getLeaderboard() != null) {
-            for (RaceColumnDTO race : getLeaderboard().getRaceList()) {
-                for (FleetDTO fleet : race.getFleets()) {
-                    if (race.getRaceIdentifier(fleet) != null
-                            && raceName.equals(race.getRaceIdentifier(fleet).getRaceName())) {
-                        return race;
-                    }
-                }
-            }
-        }
-        return null;
-    }
-
-    private RaceColumnDTO getRaceByColumnName(String columnName) {
-        if (getLeaderboard() != null) {
-            for (RaceColumnDTO race : getLeaderboard().getRaceList()) {
-                if (columnName.equals(race.getRaceColumnName())) {
-                    return race;
-                }
-            }
-        }
-        return null;
-    }
-
-    private RaceColumn<?> getRaceColumnByRaceName(String raceName) {
-        for (int i = 0; i < getLeaderboardTable().getColumnCount(); i++) {
-            Column<LeaderboardRowDTO, ?> column = getLeaderboardTable().getColumn(i);
-            if (column instanceof RaceColumn<?>) {
-                RaceColumnDTO raceInLeaderboard = ((RaceColumn<?>) column).getRace();
-                for (FleetDTO fleet : raceInLeaderboard.getFleets()) {
-                    final RegattaAndRaceIdentifier raceIdentifier = raceInLeaderboard.getRaceIdentifier(fleet);
-                    if (raceIdentifier != null && raceIdentifier.getRaceName().equals(raceName)) {
-                        return (RaceColumn<?>) column;
-                    }
-                }
-            }
-        }
-        return null;
-    }
-
-    private RaceColumn<?> getRaceColumnByRaceColumnName(String raceColumnName) {
-        for (int i = 0; i < getLeaderboardTable().getColumnCount(); i++) {
-            Column<LeaderboardRowDTO, ?> column = getLeaderboardTable().getColumn(i);
-            if (column instanceof RaceColumn<?>) {
-                if (((RaceColumn<?>) column).getRaceColumnName().equals(raceColumnName)) {
-                    return (RaceColumn<?>) column;
-                }
-            }
-        }
-        return null;
-    }
-
-    private SafeHtml getPlayPauseImgHtml(PlayStates playState) {
-        if (playState == PlayStates.Playing) {
-            return AbstractImagePrototype.create(pauseIcon).getSafeHtml();
-        } else {
-            return AbstractImagePrototype.create(playIcon).getSafeHtml();
-        }
-    }
-
-    private void setDelayInMilliseconds(long delayInMilliseconds) {
-        // If the timer is currently in a mode that causes null to be used as the leaderboard request time stamp,
-        // don't let a live play delay change cause another load request by unregistering this panel as timer
-        // listener before and re-registering it after adjusting the live play delay.
-        if (useNullAsTimePoint()) {
-            timer.removeTimeListener(this);
-        }
-        timer.setLivePlayDelayInMillis(delayInMilliseconds);
-        if (useNullAsTimePoint()) {
-            timer.addTimeListener(this);
-        }
-    }
-
-    private boolean isAutoExpandPreSelectedRace() {
-        return autoExpandPreSelectedRace;
-    }
-    
-    private boolean isAutoExpandLastRaceColumn() {
-        return autoExpandLastRaceColumn;
-    }
-
-    private void setAutoExpandPreSelectedRace(boolean autoExpandPreSelectedRace) {
-        this.autoExpandPreSelectedRace = autoExpandPreSelectedRace;
-        if (autoExpandPreSelectedRace) {
-            autoExpandPerformedOnce = false;
-        }
-    }
-    
-    private boolean isShowOverallColumnWithNumberOfRacesCompletedPerCompetitor() {
-        return showOverallColumnWithNumberOfRacesCompletedPerCompetitor;
-    }
-    
-    private void setShowOverallColumnWithNumberOfRacesCompletedPerCompetitor(boolean showOverallColumnWithNumberOfRacesCompletedPerCompetitor) {
-        this.showOverallColumnWithNumberOfRacesCompletedPerCompetitor = showOverallColumnWithNumberOfRacesCompletedPerCompetitor;
-    }
-    
-    private boolean isShowAddedScores() {
-        return showAddedScores;
-    }
-    
-    private void setShowAddedScores(boolean showAddedScores) {
-        this.showAddedScores = showAddedScores;
-    }
-    
-    /**
-     * The time point for which the leaderboard currently shows results. In {@link PlayModes#Replay replay mode} this is
-     * the {@link #timer}'s time point. In {@link PlayModes#Live live mode} the {@link #timer}'s time is quantized to
-     * the closest full second to increase the likelihood of cache hits in the back end.
-     */
-    protected Date getLeaderboardDisplayDate() {
-        return timer.getTime();
-    }
-
-    /**
-     * adds the <code>column</code> to the right end of the {@link #getLeaderboardTable() leaderboard table} and sets
-     * the column style according to the {@link SortableColumn#getColumnStyle() column's style definition}.
-     */
-    protected void addColumn(SortableColumn<LeaderboardRowDTO, ?> column) {
-        leaderboardTable.addColumn(column, column.getHeader(), column.getComparator(), column
-                .getPreferredSortingOrder().isAscending());
-        String columnStyle = column.getColumnStyle();
-        if (columnStyle != null) {
-            getLeaderboardTable().addColumnStyleName(getLeaderboardTable().getColumnCount() - 1, columnStyle);
-        }
-    }
-
-    protected void insertColumn(int beforeIndex, SortableColumn<LeaderboardRowDTO, ?> column) {
-        // remove column styles of those columns whose index will shift right by
-        // one:
-        removeColumnStyles(beforeIndex);
-        getLeaderboardTable().insertColumn(beforeIndex, column, column.getHeader(), column.getComparator(),
-                column.getPreferredSortingOrder().isAscending());
-        addColumnStyles(beforeIndex);
-    }
-
-    private void addColumnStyles(int startColumn) {
-        for (int i = startColumn; i < getLeaderboardTable().getColumnCount(); i++) {
-            SortableColumn<LeaderboardRowDTO, ?> columnToRemoveStyleFor = (SortableColumn<LeaderboardRowDTO, ?>) getLeaderboardTable()
-                    .getColumn(i);
-            String columnStyle = columnToRemoveStyleFor.getColumnStyle();
-            if (columnStyle != null) {
-                getLeaderboardTable().addColumnStyleName(i, columnStyle);
-            }
-        }
-    }
-
-    private void removeColumnStyles(int startColumn) {
-        for (int i = startColumn; i < getLeaderboardTable().getColumnCount(); i++) {
-            SortableColumn<LeaderboardRowDTO, ?> columnToRemoveStyleFor = (SortableColumn<LeaderboardRowDTO, ?>) getLeaderboardTable()
-                    .getColumn(i);
-            String columnStyle = columnToRemoveStyleFor.getColumnStyle();
-            if (columnStyle != null) {
-                getLeaderboardTable().removeColumnStyleName(i, columnStyle);
-            }
-        }
-    }
-
-    /**
-     * removes the column specified by <code>columnIndex</code> from the {@link #getLeaderboardTable() leaderboard
-     * table} and fixes the column styles again (see {@link #addColumnStyles(int)}).
-     */
-    protected void removeColumn(int columnIndex) {
-        Column<LeaderboardRowDTO, ?> c = getLeaderboardTable().getColumn(columnIndex);
-        if (c instanceof ExpandableSortableColumn<?>) {
-            ExpandableSortableColumn<?> expandableColumn = (ExpandableSortableColumn<?>) c;
-            if (expandableColumn.isExpanded()) {
-                // remove expanded child columns from the leaderboard...
-                expandableColumn.toggleExpansion();
-                // them remember that column c was expanded:
-                expandableColumn.setExpanded(true);
-            }
-        }
-        removeColumnStyles(/* startColumn */columnIndex);
-        getLeaderboardTable().removeColumn(columnIndex);
-        addColumnStyles(/* startColumn */columnIndex);
-    }
-
-    protected void removeColumn(Column<LeaderboardRowDTO, ?> c) {
-        int columnIndex = getLeaderboardTable().getColumnIndex(c);
-        if (columnIndex != -1) {
-            removeColumn(columnIndex);
-        }
-    }
-
-    private void loadCompleteLeaderboard(Date date) {
-        if (needsDataLoading()) {
-            GetLeaderboardByNameAction getLeaderboardByNameAction = new GetLeaderboardByNameAction(sailingService,
-                    getLeaderboardName(), useNullAsTimePoint() ? null : date,
-                    /* namesOfRacesForWhichToLoadLegDetails */getNamesOfExpandedRaces(), shallAddOverallDetails(), /* previousLeaderboard */
-                    getLeaderboard(), isFillNetPointsUncorrected(), timer, errorReporter, stringMessages);
-            this.asyncActionsExecutor.execute(getLeaderboardByNameAction, LOAD_LEADERBOARD_DATA_CATEGORY,
-                    new AsyncCallback<LeaderboardDTO>() {
-                        @Override
-                        public void onSuccess(LeaderboardDTO result) {
-                            updateLeaderboard(result);
-                            getBusyIndicator().setBusy(false);
-                        }
-        
-                        @Override
-                        public void onFailure(Throwable caught) {
-                            getBusyIndicator().setBusy(false);
-                            getErrorReporter()
-                                    .reportError("Error trying to obtain leaderboard contents: " + caught.getMessage(),
-                                            true /* silentMode */);
-                        }
-                    });
-        } else {
-            getBusyIndicator().setBusy(false);
-        }
-    }
-
-    protected boolean isFillNetPointsUncorrected() {
-        return false;
-    }
-
-    /**
-     * In {@link PlayModes#Live live mode}, when {@link #loadCompleteLeaderboard(Date) loading the leaderboard contents}, <code>null</code>
-     * is used as time point. The condition for this is encapsulated in this method so others can find out. For example, when a time change
-     * is signaled due to local offset / delay adjustments, no additional call to {@link #loadCompleteLeaderboard(Date)} would be required
-     * as <code>null</code> will be passed in any case, not being affected by local time offsets.
-     */
-    private boolean useNullAsTimePoint() {
-        return timer.getPlayMode() == PlayModes.Live;
-    }
-
-    private boolean needsDataLoading() {
-        return isVisible();
-    }
-
-    /**
-     * Determine from column expansion state which races need their leg details
-     */
-    private Collection<String> getNamesOfExpandedRaces() {
-        Collection<String> namesOfExpandedRaces = new ArrayList<String>();
-        for (int i = 0; i < getLeaderboardTable().getColumnCount(); i++) {
-            Column<LeaderboardRowDTO, ?> column = getLeaderboardTable().getColumn(i);
-            if (column instanceof RaceColumn<?>) {
-                RaceColumn<?> raceColumn = (RaceColumn<?>) column;
-                if (raceColumn.isExpanded()) {
-                    namesOfExpandedRaces.add(raceColumn.getRaceColumnName());
-                }
-            }
-        }
-        return namesOfExpandedRaces;
-    }
-
-    private boolean shallAddOverallDetails() {
-        return !selectedOverallDetailColumns.isEmpty();
-    }
-
-    /**
-     * Assigns <code>leaderboard</code> to {@link #leaderboard} and updates the UI accordingly. Also updates the min/max
-     * values on the columns.
-     */
-    protected void updateLeaderboard(LeaderboardDTO leaderboard) {
-        if (leaderboard != null) {
-            Collection<RaceColumn<?>> columnsToCollapseAndExpandAgain = getExpandedRaceColumnsWhoseDisplayedLegCountChanged(leaderboard);
-            for (RaceColumn<?> columnToCollapseAndExpandAgain : columnsToCollapseAndExpandAgain) {
-                columnToCollapseAndExpandAgain.toggleExpansion();
-            }
-            competitorSelectionProvider.setCompetitors(leaderboard.competitors, /* listenersNotToNotify */this);
-            raceColumnSelection.autoUpdateRaceColumnSelectionForUpdatedLeaderboard(getLeaderboard(), leaderboard);
-            setLeaderboard(leaderboard);
-            adjustColumnLayout(leaderboard);
-            updateRaceColumnDTOsToRaceColumns(leaderboard);
-            for (RaceColumn<?> columnToCollapseAndExpandAgain : columnsToCollapseAndExpandAgain) {
-                columnToCollapseAndExpandAgain.toggleExpansion();
-            }
-            adjustDelayToLive();
-            final Map<CompetitorDTO, LeaderboardRowDTO> rowsToDisplay = getRowsToDisplay();
-            Set<LeaderboardRowDTO> rowsToAdd = new HashSet<>(rowsToDisplay.values());
-            Map<Integer, LeaderboardRowDTO> rowsToUpdate = new HashMap<>();
-            synchronized (getData().getList()) {
-                int index = 0;
-                for (Iterator<LeaderboardRowDTO> i = getData().getList().iterator(); i.hasNext(); ) {
-                    LeaderboardRowDTO oldRow = i.next();
-                    LeaderboardRowDTO newRow = rowsToDisplay.get(oldRow.competitor);
-                    if (newRow != null) {
-                        rowsToUpdate.put(index++, newRow); // update row in place, preserving its selection state
-                        rowsToAdd.remove(newRow); // no need to add this row when it was updated in-place
-                    } else {
-                        i.remove(); // old row's competitor not found in new rows' competitors; remove old row from table
-                    }
-                }
-                for (Entry<Integer, LeaderboardRowDTO> updateEntry : rowsToUpdate.entrySet()) {
-                    LeaderboardRowDTO oldElement = getData().getList().set(updateEntry.getKey(), updateEntry.getValue());
-                    leaderboardSelectionModel.setSelected(oldElement, false); // make sure the old element is no longer part of the selection
-                    updateSelection(updateEntry.getValue());
-                }
-                for (LeaderboardRowDTO rowToAdd : rowsToAdd) {
-                    getData().getList().add(rowToAdd);
-                    updateSelection(rowToAdd);
-                }
-            }
-            RaceColumn<?> lastRaceColumn = null;
-            for (int i=getLeaderboardTable().getColumnCount()-1; i>=0; i--) {
-                if (getLeaderboardTable().getColumn(i) instanceof RaceColumn<?>) {
-                    lastRaceColumn = (RaceColumn<?>) getLeaderboardTable().getColumn(i);
-                    break;
-                }
-            }
-            for (int i = 0; i < getLeaderboardTable().getColumnCount(); i++) {
-                SortableColumn<?, ?> c = (SortableColumn<?, ?>) getLeaderboardTable().getColumn(i);
-                c.updateMinMax();
-                // Toggle pre-selected race, if the setting is set and it isn't open yet, or the last race column if that was requested
-                if ((!autoExpandPerformedOnce && isAutoExpandPreSelectedRace() && c instanceof RaceColumn<?>
-                        && ((RaceColumn<?>) c).getRace().hasTrackedRace(preSelectedRace)) ||
-                        (isAutoExpandLastRaceColumn() && c == lastRaceColumn)) {
-                    ExpandableSortableColumn<?> expandableSortableColumn = (ExpandableSortableColumn<?>) c;
-                    if (!expandableSortableColumn.isExpanded()) {
-                        expandableSortableColumn.toggleExpansion();
-                        autoExpandPerformedOnce = true;
-                    }
-                }
-            }
-            if (leaderboardTable.getCurrentlySortedColumn() != null) {
-                leaderboardTable.sort();
-            } else {
-                SortableColumn<LeaderboardRowDTO, ?> columnToSortFor = getDefaultSortColumn();
-                leaderboardTable.sortColumn(columnToSortFor, columnToSortFor.getPreferredSortingOrder().isAscending());
-            }
-            
-            scoreCorrectionCommentLabel.setText(leaderboard.getComment() != null ? leaderboard.getComment() : "");
-            if (leaderboard.getTimePointOfLastCorrectionsValidity() != null) {
-                Date lastCorrectionDate = leaderboard.getTimePointOfLastCorrectionsValidity();
-                String lastUpdate = dateFormatter.format(lastCorrectionDate) + ", "
-                        + timeFormatter.format(lastCorrectionDate);
-                scoreCorrectionLastUpdateTimeLabel.setText(stringMessages.lastScoreUpdate() + ": " + lastUpdate);
-            } else {
-                scoreCorrectionLastUpdateTimeLabel.setText("");
-            }
-            
-            List<com.sap.sse.common.Util.Pair<RaceColumnDTO, FleetDTO>> liveRaces = leaderboard.getLiveRaces(timer.getLiveTimePointInMillis());
-            boolean hasLiveRace = !liveRaces.isEmpty();
-            if (hasLiveRace) {
-            	String liveRaceText = "";
-            	if(liveRaces.size() == 1) {
-                	com.sap.sse.common.Util.Pair<RaceColumnDTO, FleetDTO> liveRace = liveRaces.get(0);
-                	liveRaceText = stringMessages.raceIsLive("'" + liveRace.getA().getRaceColumnName() + "'");
-            	} else {
-            		String raceNames = "";
-            		for(com.sap.sse.common.Util.Pair<RaceColumnDTO, FleetDTO> liveRace: liveRaces) {
-            			raceNames += "'" + liveRace.getA().getRaceColumnName() + "', ";
-            		}
-            		// remove last ", "
-            		raceNames = raceNames.substring(0, raceNames.length()-2);
-                	liveRaceText = stringMessages.racesAreLive(raceNames);
-            	}
-            	liveRaceLabel.setText(liveRaceText);
-            } else {
-            	liveRaceLabel.setText("");
-            }
-            scoreCorrectionLastUpdateTimeLabel.setVisible(!hasLiveRace);
-            liveRaceLabel.setVisible(hasLiveRace);
-        }
-    }
-
-    /**
-     * Adjusts the row's selection in the {@link #leaderboardSelectionModel} so it matches its selection state in
-     * the {@link #competitorSelectionProvider}.
-     */
-    private void updateSelection(LeaderboardRowDTO row) {
-        final boolean shallBeSelected = competitorSelectionProvider.isSelected(row.competitor);
-        if (leaderboardSelectionModel.isSelected(row) != shallBeSelected) {
-            leaderboardSelectionModel.setSelected(row, shallBeSelected);
-        }
-    }
-
-    /**
-     * The race columns hold a now outdated copy of a {@link RaceColumnDTO} which needs to be updated from the {@link LeaderboardDTO} just received
-     */
-    private void updateRaceColumnDTOsToRaceColumns(LeaderboardDTO leaderboard) {
-    	for (RaceColumnDTO newRace : leaderboard.getRaceList()) {
-    		RaceColumn<?> raceColumn = getRaceColumnByRaceColumnName(newRace.getName());
-    		if (raceColumn != null) {
-    			raceColumn.setRace(newRace);
-    		}
-    	}
-    }
-
-	/**
-     * Due to a course change, a race may change its number of legs. All expanded race columns that show leg columns and
-     * whose leg count changed need to be collapsed before the leaderboard is replaced, and expanded afterwards again.
-     * Race columns whose toggling is {@link ExpandableSortableColumn#isTogglingInProcess() currently in progress} are
-     * not considered because their new state will be considered after replacing anyhow.
-     * 
-     * @param newLeaderboard
-     *            the new leaderboard before assigning to {@link #leaderboard}
-     * @return the columns that were collapsed in this step and that shall be expanded again after the leaderboard has
-     *         been replaced
-     */
-    private Collection<RaceColumn<?>> getExpandedRaceColumnsWhoseDisplayedLegCountChanged(LeaderboardDTO newLeaderboard) {
-        Set<RaceColumn<?>> result = new HashSet<RaceColumn<?>>();
-        if (selectedRaceDetails.contains(DetailType.DISPLAY_LEGS)) {
-            for (int i = 0; i < getLeaderboardTable().getColumnCount(); i++) {
-                Column<LeaderboardRowDTO, ?> c = getLeaderboardTable().getColumn(i);
-                if (c instanceof RaceColumn<?>) {
-                    RaceColumn<?> rc = (RaceColumn<?>) c;
-                    // If the new leaderboard no longer contains the column, getLegCount will return -1, causing the
-                    // column
-                    // to be collapsed if it was expanded. This is correct because otherwise, removing it would no
-                    // longer
-                    // know the correct leg count.
-                    if (!rc.isTogglingInProcess() && rc.isExpanded()) {
-                        int oldLegCount = getLeaderboard().getLegCount(rc.getRaceColumnName(), preSelectedRace);
-                        int newLegCount = newLeaderboard.getLegCount(rc.getRaceColumnName(), preSelectedRace);
-                        if (oldLegCount != newLegCount) {
-                            result.add(rc);
-                        }
-                    }
-                }
-            }
-        }
-        return result;
-    }
-
-    /**
-     * Based on the {@link LeaderboardDTO#getDelayToLiveInMillisForLatestRace()} for the race that has the latest
-     * {@link RaceColumnDTO#getStartDate(FleetDTO) start time}, automatically adjusts the delay accordingly unless the
-     * {@link #adjustTimerDelay} flag is <code>false</code>
-     */
-    private void adjustDelayToLive() {
-        if (adjustTimerDelay) {
-            if (leaderboard.getDelayToLiveInMillisForLatestRace() != null) {
-                setDelayInMilliseconds(leaderboard.getDelayToLiveInMillisForLatestRace());
-            }
-        }
-    }
-
-    /**
-     * Extracts the rows to display of the <code>leaderboard</code>. These are all {@link AbstractLeaderboardDTO#rows
-     * rows} in case {@link #preSelectedRace} is <code>null</code>, or only the rows of the competitors who scored in
-     * the race identified by {@link #preSelectedRace} otherwise.
-     */
-    @Override
-    public Map<CompetitorDTO, LeaderboardRowDTO> getRowsToDisplay() {
-        Map<CompetitorDTO, LeaderboardRowDTO> result;
-        Iterable<CompetitorDTO> allFilteredCompetitors = competitorSelectionProvider.getFilteredCompetitors();
-        result = new HashMap<CompetitorDTO, LeaderboardRowDTO>();
-        if (preSelectedRace == null) {
-            for (CompetitorDTO competitor : leaderboard.rows.keySet()) {
-                if (Util.contains(allFilteredCompetitors, competitor)) {
-                    result.put(competitor, leaderboard.rows.get(competitor));
-                }
-            }
-        } else {
-            for (CompetitorDTO competitorInPreSelectedRace : getCompetitors(preSelectedRace)) {
-                if (Util.contains(allFilteredCompetitors, competitorInPreSelectedRace)) {
-                    result.put(competitorInPreSelectedRace, leaderboard.rows.get(competitorInPreSelectedRace));
-                }
-            }
-        }
-        return result;
-    }
-
-    /**
-     * The {@link LeaderboardDTO} holds {@link LeaderboardDTO#getRaceList() races} as {@link RaceColumnDTO} objects.
-     * Those map their fleet names to the {@link RegattaAndRaceIdentifier} which identifies the tracked race
-     * representing the fleet race within the race column.
-     * <p>
-     * 
-     * On the other hand, a {@link LeaderboardRowDTO} has {@link LeaderboardEntryDTO}, keyed by race column name. The
-     * entry DTOs, in turn, store the {@link RaceIdentifier} of the race in which the respective competitor achieved the
-     * score.
-     * <p>
-     * 
-     * With this information it is possible to identify the competitors who participated in a particular tracked race,
-     * as identified through the <code>race</code> parameter.
-     * 
-     * @return all competitors for which the {@link #getLeaderboard() leaderboard} has an entry whose
-     *         {@link LeaderboardEntryDTO#race} equals <code>race</code>
-     */
-    private Iterable<CompetitorDTO> getCompetitors(RaceIdentifier race) {
-        Set<CompetitorDTO> result = new HashSet<CompetitorDTO>();
-        for (RaceColumnDTO raceColumn : getLeaderboard().getRaceList()) {
-            if (raceColumn.hasTrackedRace(race)) {
-                for (Map.Entry<CompetitorDTO, LeaderboardRowDTO> e : getLeaderboard().rows.entrySet()) {
-                    LeaderboardEntryDTO entry = e.getValue().fieldsByRaceColumnName.get(raceColumn.getRaceColumnName());
-                    if (entry != null && entry.race != null && entry.race.equals(race)) {
-                        result.add(e.getKey());
-                    }
-                }
-            }
-        }
-        return result;
-    }
-
-    private SortableColumn<LeaderboardRowDTO, ?> getDefaultSortColumn() {
-        SortableColumn<LeaderboardRowDTO, ?> defaultSortColumn = null;
-        if (raceNameForDefaultSorting != null) {
-            defaultSortColumn = getRaceColumnByRaceName(raceNameForDefaultSorting);
-        }
-        if (defaultSortColumn == null) {
-            defaultSortColumn = getRankColumn();
-        }
-        return defaultSortColumn;
-    }
-
-    private TotalRankColumn getRankColumn() {
-        return totalRankColumn;
-    }
-
-    protected void setLeaderboard(LeaderboardDTO leaderboard) {
-        this.leaderboard = leaderboard;
-    }
-
-    @Override
-    public LeaderboardDTO getLeaderboard() {
-        return leaderboard;
-    }
-
-    private void adjustColumnLayout(LeaderboardDTO leaderboard) {
-        int columnIndex = 0;
-        columnIndex = ensureSelectionCheckboxColumn(columnIndex);
-        columnIndex = ensureRankColumn(columnIndex);
-        columnIndex = ensureSailIDAndCompetitorColumn(columnIndex);
-        columnIndex = updateCarryColumn(leaderboard, columnIndex);
-        adjustOverallDetailColumns(leaderboard, columnIndex);
-        // first remove race columns no longer needed:
-        removeUnusedRaceColumns(leaderboard);
-        if (leaderboard != null) {
-            createMissingAndAdjustExistingRaceColumns(leaderboard);
-            ensureTotalsColumn();
-            updateTotalRacesSailedColumn();
-        }
-    }
-
-    /**
-     * Ensures that the columns requested by {@link #selectedOverallDetailColumns} are in the table. Assumes that if there are
-     * any existing overall details columns, they start at <code>indexOfFirstOverallDetailsColumn</code> and are in the order
-     * defined by {@link #getAvailableOverallDetailColumnTypes()}.
-     * 
-     * @param indexOfFirstOverallDetailsColumn
-     *            tells the column index for the first overall details column
-     */
-    private void adjustOverallDetailColumns(LeaderboardDTO leaderboard, int indexOfFirstOverallDetailsColumn) {
-        List<SortableColumn<LeaderboardRowDTO, ?>> overallDetailColumnsToShow = new ArrayList<SortableColumn<LeaderboardRowDTO,?>>();
-        // ensure the ordering in overallDetailColumnsToShow conforms to the ordering of getAvailableOverallDetailColumnTypes()
-        for (DetailType overallDetailType : getAvailableOverallDetailColumnTypes()) {
-            if (selectedOverallDetailColumns.contains(overallDetailType) && overallDetailColumnMap.containsKey(overallDetailType)) {
-                overallDetailColumnsToShow.add(overallDetailColumnMap.get(overallDetailType));
-            }
-        }
-        int currentColumnIndex = indexOfFirstOverallDetailsColumn;
-        int i = 0; // index into overallDetailColumnToShow
-        Column<LeaderboardRowDTO, ?> currentColumn = currentColumnIndex < getLeaderboardTable().getColumnCount() ?
-                getLeaderboardTable().getColumn(currentColumnIndex) : null;
-        // repeat until no more column to check for removal and no more column left to check for need to insert
-        while (i<overallDetailColumnsToShow.size() || overallDetailColumnMap.values().contains(currentColumn)) {
-            if (i<overallDetailColumnsToShow.size() && currentColumn == overallDetailColumnsToShow.get(i)) {
-                // found selected column in table; all good, advance both "pointers"
-                i++;
-                currentColumnIndex++;
-                currentColumn = getLeaderboardTable().getColumn(currentColumnIndex);
-            } else if (i<overallDetailColumnsToShow.size()) {
-                // selected column is missing; insert
-                insertColumn(currentColumnIndex++, overallDetailColumnsToShow.get(i++));
-            } else {
-                // based on the while's condition, currentColumn is an overallDetailsColumnMap value;
-                // based on the previous if's failed condition, it is not selected. Remove:
-                removeColumn(currentColumnIndex);
-                currentColumn = getLeaderboardTable().getColumn(currentColumnIndex);
-            }
-        }
-    }
-
-    /**
-     * If header information doesn't match the race column's actual state (tracked races attached meaning expandable;
-     * medal race), the column is removed and inserted again
-     * 
-     * @param raceColumn
-     *            the raceColumn to correct.
-     * @param selectedRaceColumn
-     *            the new race column data for <code>raceColumn</code>
-     */
-    private void correctColumnData(RaceColumn<?> raceColumn, RaceColumnDTO race) {
-        int columnIndex = getRaceColumnPosition(raceColumn);
-        if (raceColumn.isExpansionEnabled() != race.hasTrackedRaces() || race.isMedalRace() != raceColumn.isMedalRace()) {
-            if (raceColumn.isExpanded()) {
-                raceColumn.toggleExpansion(); // remove children from table
-            }
-            removeColumn(columnIndex);
-            insertColumn(columnIndex, createRaceColumn(race));
-        }
-    }
-
-    /**
-     * Removes all RaceColumns, starting at count {@link raceColumnStartIndex raceColumnStartIndex}
-     * 
-     * @param raceColumnStartIndex
-     *            The index of the race column should be deleted from.
-     * @param raceName
-     *            The name of the racing column until the table should be cleared.
-     */
-    private void removeRaceColumnFromRaceColumnStartIndexBeforeRace(int raceColumnStartIndex, RaceColumnDTO race) {
-        int counter = 0;
-        for (int leaderboardposition = 0; leaderboardposition < getLeaderboardTable().getColumnCount(); leaderboardposition++) {
-            Column<LeaderboardRowDTO, ?> c = getLeaderboardTable().getColumn(leaderboardposition);
-            if (c instanceof RaceColumn) {
-                RaceColumn<?> raceColumn = (RaceColumn<?>) c;
-                if (!raceColumn.getRaceColumnName().equals(race.getRaceColumnName())) {
-                    if (raceColumnStartIndex == counter) {
-                        removeColumn(raceColumn);
-                    }
-                } else {
-                    return;
-                }
-                counter++;
-            }
-        }
-    }
-
-    /**
-     * Gets a ColumnPosition of a raceColumn
-     * 
-     * @param raceColumn
-     *            The column for which the position is to be found in the leaderboard table
-     * @return the position. Returns -1 if raceColumn not existing in leaderboardTable.
-     */
-    private int getRaceColumnPosition(RaceColumn<?> raceColumn) {
-        for (int leaderboardposition = 0; leaderboardposition < getLeaderboardTable().getColumnCount(); leaderboardposition++) {
-            Column<LeaderboardRowDTO, ?> c = getLeaderboardTable().getColumn(leaderboardposition);
-            if (c instanceof RaceColumn) {
-                RaceColumn<?> rc = (RaceColumn<?>) c;
-                if (rc.equals(raceColumn)) {
-                    return leaderboardposition;
-                }
-            }
-        }
-        return -1;
-    }
-
-    /**
-     * This method returns the position where a race column should get inserted.
-     * 
-     * @param raceName
-     *            the name of the race to insert
-     * @param listpos
-     *            the position of the race in the {@link selectedRaceColumns selectedRaceColumns}
-     * @return the position of a race column right before which to insert the race column so that it is the
-     *         <code>listpos</code>th race in the table or -1 if no such race column was found, e.g., in case the column
-     *         needs to be inserted as the last race in the table
-     */
-    private int getColumnPositionToInsert(RaceColumnDTO race, int listpos) {
-        int raceColumnCounter = 0;
-        int noRaceColumnCounter = 0;
-        boolean raceColumnFound = false;
-        for (int leaderboardPosition = 0; !raceColumnFound
-                && leaderboardPosition < getLeaderboardTable().getColumnCount(); leaderboardPosition++) {
-            Column<LeaderboardRowDTO, ?> c = getLeaderboardTable().getColumn(leaderboardPosition);
-            if (c instanceof RaceColumn) {
-                // RaceColumn<?> raceColumn = (RaceColumn<?>) c;
-                if (raceColumnCounter == listpos) {
-                    raceColumnFound = true;
-                } else {
-                    raceColumnCounter++;
-                }
-            } else {
-                noRaceColumnCounter++;
-            }
-        }
-        if (raceColumnFound) {
-            return raceColumnCounter + noRaceColumnCounter;
-        } else {
-            return -1;
-        }
-    }
-
-    /**
-     * Removes all columns of type {@link RaceColumn} from the leaderboard table if their name is not in the list of
-     * names of the <code>selectedRaceColumns</code>.
-     */
-    private void removeRaceColumnsNotSelected(Iterable<RaceColumnDTO> selectedRaceColumns) {
-        Set<String> selectedRaceColumnNames = new HashSet<String>();
-        for (RaceColumnDTO selectedRaceColumn : selectedRaceColumns) {
-            selectedRaceColumnNames.add(selectedRaceColumn.getRaceColumnName());
-        }
-        List<Column<LeaderboardRowDTO, ?>> columnsToRemove = new ArrayList<Column<LeaderboardRowDTO, ?>>();
-        for (int i = 0; i < getLeaderboardTable().getColumnCount(); i++) {
-            Column<LeaderboardRowDTO, ?> c = getLeaderboardTable().getColumn(i);
-            if (c instanceof RaceColumn
-                    && (leaderboard == null || !selectedRaceColumnNames.contains(((RaceColumn<?>) c)
-                            .getRaceColumnName()))) {
-                columnsToRemove.add(c);
-            }
-        }
-        for (Column<LeaderboardRowDTO, ?> c : columnsToRemove) {
-            removeColumn(c);
-        }
-    }
-
-    /**
-     * Existing and matching race columns may still need to be removed, re-created and inserted because the "tracked"
-     * property may have changed, changing the columns expandability.
-     */
-    private void createMissingAndAdjustExistingRaceColumns(LeaderboardDTO leaderboard) {
-        // Correct order of races in selectedRaceColum
-        Iterable<RaceColumnDTO> correctedOrderSelectedRaces = raceColumnSelection.getSelectedRaceColumnsOrderedAsInLeaderboard(leaderboard);
-        removeRaceColumnsNotSelected(correctedOrderSelectedRaces);
-        for (int selectedRaceCount = 0; selectedRaceCount < Util.size(correctedOrderSelectedRaces); selectedRaceCount++) {
-            RaceColumnDTO selectedRaceColumn = Util.get(correctedOrderSelectedRaces, selectedRaceCount);
-            final RaceColumn<?> raceColumn = selectedRaceColumn == null ? null
-                    : getRaceColumnByRaceColumnName(selectedRaceColumn.getName());
-            if (raceColumn != null) {
-                // remove all raceColumns, starting at a specific selectedRaceCount, up to but excluding the selected
-                // raceName with the result that selectedRace is at position selectedRaceCount afterwards
-                removeRaceColumnFromRaceColumnStartIndexBeforeRace(selectedRaceCount, selectedRaceColumn);
-                correctColumnData(raceColumn, selectedRaceColumn);
-            } else {
-                // get correct position to insert the column
-                int positionToInsert = getColumnPositionToInsert(selectedRaceColumn, selectedRaceCount);
-                if (positionToInsert != -1) {
-                    insertColumn(positionToInsert, createRaceColumn(selectedRaceColumn));
-                } else {
-                    // Add the raceColumn with addRaceColumn, if no RaceColumn is existing in leaderboard
-                    addRaceColumn(createRaceColumn(selectedRaceColumn));
-                }
-            }
-        }
-    }
-
-    protected RaceColumn<?> createRaceColumn(RaceColumnDTO raceInLeaderboard) {
-        TextRaceColumn textRaceColumn = new TextRaceColumn(raceInLeaderboard, shallExpandRaceColumn(raceInLeaderboard),
-                SortingOrder.ASCENDING, RACE_COLUMN_HEADER_STYLE, RACE_COLUMN_STYLE);
-        return textRaceColumn;
-    }
-
-    private boolean shallExpandRaceColumn(RaceColumnDTO raceColumnDTO) {
-        return showRaceDetails && raceColumnDTO.hasTrackedRaces() && raceColumnDTO.hasGPSData() && raceColumnDTO.hasWindData();
-    }
-
-    private void removeUnusedRaceColumns(LeaderboardDTO leaderboard) {
-        List<Column<LeaderboardRowDTO, ?>> columnsToRemove = new ArrayList<Column<LeaderboardRowDTO, ?>>();
-        for (int i = 0; i < getLeaderboardTable().getColumnCount(); i++) {
-            Column<LeaderboardRowDTO, ?> c = getLeaderboardTable().getColumn(i);
-            if (c instanceof RaceColumn
-                    && (leaderboard == null || !leaderboard.raceListContains(((RaceColumn<?>) c).getRaceColumnName()))) {
-                columnsToRemove.add(c);
-            }
-        }
-        // Tricky issue: if the race column is currently expanded, we can't know anymore how many detail columns
-        // there are because the updated LeaderboardDTO object doesn't contain the race anymore. We have to
-        // collapse and remove all LegColumns following the RaceColumn
-        for (Column<LeaderboardRowDTO, ?> c : columnsToRemove) {
-            removeColumn(c);
-        }
-    }
-
-    /**
-     * If the last column is the totals column, remove it. Add the race column as the last column.
-     */
-    private void addRaceColumn(RaceColumn<?> raceColumn) {
-        if (getLeaderboardTable().getColumn(getLeaderboardTable().getColumnCount() - 1) instanceof TotalsColumn) {
-            removeColumn(getLeaderboardTable().getColumnCount() - 1);
-        }
-        addColumn(raceColumn);
-    }
-
-    /**
-     * The regatta rank column shall be displayed if an only if the {@link DetailType#REGATTA_RANK} detail is selected in the
-     * {@link #selectedOverallDetailColumns}. It will then be displayed after the selection checkbox column (if any) and
-     * before the sail number / competitor name columns.
-     */
-    private boolean isShowRegattaRankColumn() {
-        return selectedOverallDetailColumns.contains(DetailType.REGATTA_RANK);
-    }
-    
-    /**
-     * @param rankColumnIndex
-     *            the column index (0-based) where to put the rank column, if needed
-     * @return the column index (0-based) for the next column; will equal <code>rankColumnIndex</code> if the rank
-     *         column is not {@link #isShowRegattaRankColumn() supposed to be shown}, or one greater otherwise.
-     */
-    private int ensureRankColumn(int rankColumnIndex) {
-        final int indexOfNextColumn = rankColumnIndex + (isShowRegattaRankColumn() ? 1 : 0);
-        if (getLeaderboardTable().getColumnCount() > rankColumnIndex) {
-            if (isShowRegattaRankColumn()) {
-                if (getLeaderboardTable().getColumn(rankColumnIndex) != getRankColumn()) {
-                    insertColumn(rankColumnIndex, getRankColumn());
-                } // else, the column is needed and is already in place
-            } else {
-                if (getLeaderboardTable().getColumn(rankColumnIndex) == getRankColumn()) {
-                    removeColumn(rankColumnIndex);
-                }
-            }
-        } else {
-            if (isShowRegattaRankColumn()) {
-                insertColumn(rankColumnIndex, getRankColumn());
-            }
-        }
-        return indexOfNextColumn;
-    }
-
-    /**
-     * @param selectionCheckboxColumnIndex
-     *            the column index (0-based) where to put the selection checkbox column, if needed
-     * @return the column index (0-based) for the next column; will equal <code>selectionCheckboxColumnIndex</code> if
-     *         the selection checkbox column is not {@link #showSelectionCheckbox supposed to be shown}, or one greater
-     *         otherwise.
-     */
-    private int ensureSelectionCheckboxColumn(int selectionCheckboxColumnIndex) {
-        final int indexOfNextColumn = selectionCheckboxColumnIndex + (showSelectionCheckbox ? 1 : 0);
-        if (getLeaderboardTable().getColumnCount() > selectionCheckboxColumnIndex) {
-            if (showSelectionCheckbox) {
-                if (getLeaderboardTable().getColumn(selectionCheckboxColumnIndex) != selectionCheckboxColumn) {
-                    insertColumn(selectionCheckboxColumnIndex, selectionCheckboxColumn);
-                } // else, the column is needed and is already in place
-            } else {
-                if (getLeaderboardTable().getColumn(selectionCheckboxColumnIndex) == selectionCheckboxColumn) {
-                    removeColumn(selectionCheckboxColumnIndex);
-                }
-            }
-        } else {
-            if (showSelectionCheckbox) {
-                insertColumn(selectionCheckboxColumnIndex, selectionCheckboxColumn);
-            }
-        }
-        return indexOfNextColumn;
-    }
-
-    /**
-     * Assumes that the sail ID and competitor column are mandatory elements of a leaderboard; hence, if the leaderboard
-     * has columns where sail ID and competitor names are expected, it is silently assumed that those are already in the
-     * correct place because these columns are never optional.
-     * 
-     * @param sailIdColumnIndex
-     *            the 0-based index where the sail ID column is to be placed; the competitor name column will be at the
-     *            index greater by one
-     * @return the 0-based index for the next column; two greater than <code>sailIdColumnIndex</code> because this
-     *         method will always make sure that two columns are placed in the layout, one at
-     *         <code>sailIdColumnIndex</code> and one at <code>sailIdColumnIndex+1</code>.
-     */
-    private int ensureSailIDAndCompetitorColumn(int sailIdColumnIndex) {
-        final int nextColumnIndex;
-        if (getLeaderboardTable().getColumnCount() <= sailIdColumnIndex) {
-            addColumn(new SailIDColumn<LeaderboardRowDTO>(new CompetitorFetcher<LeaderboardRowDTO>() {
-                @Override
-                public CompetitorDTO getCompetitor(LeaderboardRowDTO t) {
-                    return t.competitor;
-                }
-            }));
-            addColumn(createCompetitorColumn());
-        } else {
-            if (!(getLeaderboardTable().getColumn(sailIdColumnIndex) instanceof SailIDColumn)) {
-                throw new RuntimeException("The second column must always be the sail ID column but it was of type "
-                        + getLeaderboardTable().getColumn(sailIdColumnIndex).getClass().getName());
-            }
-        }
-        nextColumnIndex = sailIdColumnIndex + 2;
-        return nextColumnIndex;
-    }
-
-    protected CompetitorColumn createCompetitorColumn() {
-        return new CompetitorColumn(new CompetitorColumnBase<LeaderboardRowDTO>(this, getStringMessages(),
-                new CompetitorFetcher<LeaderboardRowDTO>() {
-            @Override
-            public CompetitorDTO getCompetitor(LeaderboardRowDTO t) {
-                return t.competitor;
-            }
-        }));
-    }
-
-    private void ensureTotalsColumn() {
-        // add a totals column on the right
-        if (getLeaderboardTable().getColumnCount() == 0
-                || !(getLeaderboardTable().getColumn(getLeaderboardTable().getColumnCount() - 1) instanceof TotalsColumn)) {
-            addColumn(new TotalsColumn(TOTAL_COLUMN_STYLE));
-        }
-    }
-    
-    private void ensureTotalRacesSailedColumn() {
-        // add a totals column on the right 
-        if (getLeaderboardTable().getColumnCount() == 0
-                || !(getLeaderboardTable().getColumn(getLeaderboardTable().getColumnCount() - 2) instanceof TotalRacesCompletedColumn)) {
-            insertColumn(getLeaderboardTable().getColumnCount() - 1, new TotalRacesCompletedColumn(TOTAL_COLUMN_STYLE));
-        }
-    }
-    
-    private void ensureNoTotalRacesSailedColumn() {
-        if ((getLeaderboardTable().getColumn(getLeaderboardTable().getColumnCount() - 2) instanceof TotalRacesCompletedColumn)) {
-            removeColumn(getLeaderboardTable().getColumnCount() - 2);
-        }
-    }
-    
-    protected void updateTotalRacesSailedColumn() {
-        final boolean showTotalRacesCompletedColumn = isShowOverallColumnWithNumberOfRacesCompletedPerCompetitor();
-        if (showTotalRacesCompletedColumn) {
-            ensureTotalRacesSailedColumn();
-        } else {
-            ensureNoTotalRacesSailedColumn();
-        }
-    }
-
-    /**
-     * If the <code>leaderboard</code> {@link LeaderboardDTO#hasCarriedPoints has carried points} and if column #1
-     * (second column, right of the competitor column) does not exist or is not of type {@link CarryColumn}, all columns
-     * starting from #1 will be removed and a {@link CarryColumn} will be added. If the leaderboard has no carried
-     * points but the display still shows a carry column, the column is removed.
-     * 
-     * @param zeroBasedIndexOfCarryColumn
-     *            the 0-based column index where to put the carry column, if any
-     * @return the 0-based index of the next column following this column if the carry column is to be shown, or
-     *         <code>zeroBasedIndexOfCarryColumn</code> otherwise
-     */
-    protected int updateCarryColumn(LeaderboardDTO leaderboard, int zeroBasedIndexOfCarryColumn) {
-        final boolean needsCarryColumn = leaderboard != null && leaderboard.hasCarriedPoints;
-        if (needsCarryColumn) {
-            ensureCarryColumn(zeroBasedIndexOfCarryColumn);
-        } else {
-            ensureNoCarryColumn(zeroBasedIndexOfCarryColumn);
-        }
-        return needsCarryColumn ? zeroBasedIndexOfCarryColumn+1 : zeroBasedIndexOfCarryColumn;
-    }
-
-    private void ensureNoCarryColumn(int zeroBasedIndexOfCarryColumn) {
-        if (getLeaderboardTable().getColumnCount() > zeroBasedIndexOfCarryColumn
-                && getLeaderboardTable().getColumn(zeroBasedIndexOfCarryColumn) instanceof CarryColumn) {
-            removeColumn(zeroBasedIndexOfCarryColumn);
-        }
-    }
-
-    protected void ensureCarryColumn(int zeroBasedIndexOfCarryColumn) {
-        if (getLeaderboardTable().getColumnCount() <= zeroBasedIndexOfCarryColumn
-                || !(getLeaderboardTable().getColumn(zeroBasedIndexOfCarryColumn) instanceof CarryColumn)) {
-            while (getLeaderboardTable().getColumnCount() > zeroBasedIndexOfCarryColumn) {
-                removeColumn(zeroBasedIndexOfCarryColumn);
-            }
-            addColumn(createCarryColumn());
-        }
-    }
-
-    protected CarryColumn createCarryColumn() {
-        return new CarryColumn();
-    }
-
-    protected SortedCellTable<LeaderboardRowDTO> getLeaderboardTable() {
-        return leaderboardTable;
-    }
-
-    protected SailingServiceAsync getSailingService() {
-        return sailingService;
-    }
-
-    protected String getLeaderboardName() {
-        return leaderboardName;
-    }
-
-    protected void setLeaderboardName(String leaderboardName) {
-        this.leaderboardName = leaderboardName;
-    }
-
-    protected ErrorReporter getErrorReporter() {
-        return errorReporter;
-    }
-
-    protected ListDataProvider<LeaderboardRowDTO> getData() {
-        return getLeaderboardTable().getDataProvider();
-    }
-
-    /**
-     * @param newTime
-     *            ignored; may be <code>null</code>. The time for loading the leaderboard is determined using
-     *            {@link #getLeaderboardDisplayDate()}.
-     */
-    @Override
-    public void timeChanged(Date newTime, Date oldTime) {
-        loadCompleteLeaderboard(getLeaderboardDisplayDate());
-    }
-
-    @Override
-    public void playStateChanged(PlayStates playState, PlayModes playMode) {
-        currentlyHandlingPlayStateChange = true;
-        playPause.setHTML(getPlayPauseImgHtml(playState));
-        playPause.setTitle(playState == PlayStates.Playing ? stringMessages.pauseAutomaticRefresh() : stringMessages
-                .autoRefresh());
-        if (!settingsUpdatedExplicitly && playMode != oldPlayMode) {
-            // if settings weren't explicitly modified, auto-switch to live mode settings and sort for
-            // any pre-selected race; we need to copy the previously selected race columns to the new RaceColumnSelection
-            updateSettings(LeaderboardSettingsFactory.getInstance().createNewSettingsForPlayMode(
-                    playMode,
-                    /* don't touch columnToSort if no race was pre-selected */ preSelectedRace == null ? null
-                            : preSelectedRace.getRaceName(),
-                    /* don't change nameOfRaceColumnToShow */null,
-                    /* set nameOfRaceToShow if race was pre-selected */preSelectedRace == null ? null : preSelectedRace
-                            .getRaceName(), getRaceColumnSelection(), /* leave showRegattaRank and overall details unchanged */ null));
-        }
-        currentlyHandlingPlayStateChange = false;
-        oldPlayMode = playMode;
-    }
-
-    @Override
-    public void playSpeedFactorChanged(double newPlaySpeedFactor) {
-        // nothing to do
-    }
-
-    private List<RegattaAndRaceIdentifier> getTrackedRacesIdentifiers() {
-        List<RegattaAndRaceIdentifier> result = new ArrayList<RegattaAndRaceIdentifier>();
-        for (RaceColumnDTO raceColumn : getLeaderboard().getRaceList()) {
-            for (FleetDTO fleet : raceColumn.getFleets()) {
-                if (raceColumn.getRaceIdentifier(fleet) != null) {
-                    result.add(raceColumn.getRaceIdentifier(fleet));
-                }
-            }
-        }
-        return result;
-    }
-
-    @Override
-    public boolean hasSettings() {
-        return true;
-    }
-
-    @Override
-    public boolean hasToolbar() {
-        return false;
-    }
-
-    @Override
-    public SettingsDialogComponent<LeaderboardSettings> getSettingsDialogComponent() {
-        return new LeaderboardSettingsDialogComponent(Collections.unmodifiableList(selectedManeuverDetails),
-                Collections.unmodifiableList(selectedLegDetails), Collections.unmodifiableList(selectedRaceDetails),
-                Collections.unmodifiableList(selectedOverallDetailColumns), /* All races to select */ leaderboard.getRaceList(),
-                raceColumnSelection.getSelectedRaceColumnsOrderedAsInLeaderboard(leaderboard), raceColumnSelection, autoExpandPreSelectedRace,
-                isShowAddedScores(), timer.getRefreshInterval(), isShowOverallColumnWithNumberOfRacesCompletedPerCompetitor(), stringMessages);
-    }
-
-    @Override
-    public String getLocalizedShortName() {
-        return stringMessages.leaderboard();
-    }
-
-    private LeaderboardRowDTO getRow(CompetitorDTO competitor) {
-        synchronized (getData().getList()) {
-            for (LeaderboardRowDTO row : getData().getList()) {
-                if (row.competitor.equals(competitor)) {
-                    return row;
-                }
-            }
-        }
-        return null;
-    }
-
-    @Override
-    public void addedToSelection(CompetitorDTO competitor) {
-        LeaderboardRowDTO row = getRow(competitor);
-        if (row != null) {
-            leaderboardSelectionModel.setSelected(row, true);
-        }
-    }
-
-    @Override
-    public void removedFromSelection(CompetitorDTO competitor) {
-        LeaderboardRowDTO row = getRow(competitor);
-        if (row != null) {
-            leaderboardSelectionModel.setSelected(row, false);
-        }
-    }
-
-    @Override
-    public BusyIndicator getBusyIndicator() {
-        return busyIndicator;
-    }
-
-    @Override
-    public boolean hasBusyIndicator() {
-        return true;
-    }
-    
-    private Iterable<LeaderboardRowDTO> getSelectedRows() {
-        return leaderboardSelectionModel.getSelectedSet();
-    }
-
-    @Override
-    public void competitorsListChanged(Iterable<CompetitorDTO> competitors) {
-        if (timer.isInitialized()) {
-            timeChanged(timer.getTime(), null);
-        }
-    }
-
-    @Override
-    public void filteredCompetitorsListChanged(Iterable<CompetitorDTO> filteredCompetitors) {
-        updateLeaderboard(getLeaderboard());
-    }
-
-    @Override
-    public void filterChanged(FilterSet<CompetitorDTO, ? extends Filter<CompetitorDTO>> oldFilterSet,
-            FilterSet<CompetitorDTO, ? extends Filter<CompetitorDTO>> newFilterSet) {
-        // nothing to do; if the list of filtered competitors has changed, a separate call to filteredCompetitorsListChanged will occur
-    }
-
-    public RaceColumnSelection getRaceColumnSelection() {
-        return raceColumnSelection;
-    }
-    
-    public void removeAllListeners() {
-        if (raceTimesInfoProviderListener != null) {
-            getRaceTimesInfoProvider().removeRaceTimesInfoProviderListener(raceTimesInfoProviderListener);
-        }
-        if (raceColumnSelection != null && raceColumnSelection.getType() == RaceColumnSelectionStrategies.LAST_N) {
-            getRaceTimesInfoProvider().removeRaceTimesInfoProviderListener(
-                    (LastNRacesColumnSelection) raceColumnSelection);
-        }
-        if (timer != null) {
-            timer.removeTimeListener(this);
-        }
-    }
-
-    protected Timer getTimer() {
-        return timer;
-    }
-
-    protected void blurFocusedElementAfterSelectionChange() {
-        // now "blur" the selected leaderboard element because it seems to cause the cell table to scroll to its top;
-        // see bug 2093.
-        blur();
-        final ScheduledCommand blurCommand = new ScheduledCommand() {
-            @Override
-            public void execute() {
-                blur();
-            }
-        };
-        Scheduler.get().scheduleDeferred(blurCommand);
-    }
-
-    private void blur() {
-        if (elementToBlur != null) {
-            elementToBlur.blur();
-        }
-    }
-}
+package com.sap.sailing.gwt.ui.leaderboard;
+
+import java.util.ArrayList;
+import java.util.Arrays;
+import java.util.Collection;
+import java.util.Collections;
+import java.util.Date;
+import java.util.HashMap;
+import java.util.HashSet;
+import java.util.Iterator;
+import java.util.List;
+import java.util.Map;
+import java.util.Map.Entry;
+import java.util.Set;
+
+import com.google.gwt.cell.client.Cell;
+import com.google.gwt.cell.client.Cell.Context;
+import com.google.gwt.cell.client.CheckboxCell;
+import com.google.gwt.cell.client.CompositeCell;
+import com.google.gwt.cell.client.EditTextCell;
+import com.google.gwt.cell.client.FieldUpdater;
+import com.google.gwt.cell.client.TextCell;
+import com.google.gwt.core.client.GWT;
+import com.google.gwt.core.client.Scheduler;
+import com.google.gwt.core.client.Scheduler.ScheduledCommand;
+import com.google.gwt.dom.client.BrowserEvents;
+import com.google.gwt.dom.client.Element;
+import com.google.gwt.dom.client.Style.FontWeight;
+import com.google.gwt.event.dom.client.ClickEvent;
+import com.google.gwt.event.dom.client.ClickHandler;
+import com.google.gwt.i18n.client.DateTimeFormat;
+import com.google.gwt.i18n.client.NumberFormat;
+import com.google.gwt.resources.client.ImageResource;
+import com.google.gwt.safehtml.client.SafeHtmlTemplates;
+import com.google.gwt.safehtml.shared.SafeHtml;
+import com.google.gwt.safehtml.shared.SafeHtmlBuilder;
+import com.google.gwt.safehtml.shared.SafeHtmlUtils;
+import com.google.gwt.user.cellview.client.Column;
+import com.google.gwt.user.cellview.client.Header;
+import com.google.gwt.user.cellview.client.SafeHtmlHeader;
+import com.google.gwt.user.client.rpc.AsyncCallback;
+import com.google.gwt.user.client.ui.AbstractImagePrototype;
+import com.google.gwt.user.client.ui.Anchor;
+import com.google.gwt.user.client.ui.DockPanel;
+import com.google.gwt.user.client.ui.FlowPanel;
+import com.google.gwt.user.client.ui.HasHorizontalAlignment;
+import com.google.gwt.user.client.ui.HasVerticalAlignment;
+import com.google.gwt.user.client.ui.HorizontalPanel;
+import com.google.gwt.user.client.ui.ImageResourceRenderer;
+import com.google.gwt.user.client.ui.Label;
+import com.google.gwt.user.client.ui.SimplePanel;
+import com.google.gwt.user.client.ui.VerticalPanel;
+import com.google.gwt.user.client.ui.Widget;
+import com.google.gwt.view.client.CellPreviewEvent;
+import com.google.gwt.view.client.DefaultSelectionEventManager;
+import com.google.gwt.view.client.ListDataProvider;
+import com.google.gwt.view.client.MultiSelectionModel;
+import com.google.gwt.view.client.SelectionChangeEvent;
+import com.google.gwt.view.client.SelectionChangeEvent.Handler;
+import com.sap.sailing.domain.common.DetailType;
+import com.sap.sailing.domain.common.InvertibleComparator;
+import com.sap.sailing.domain.common.MaxPointsReason;
+import com.sap.sailing.domain.common.Mile;
+import com.sap.sailing.domain.common.RaceIdentifier;
+import com.sap.sailing.domain.common.RegattaAndRaceIdentifier;
+import com.sap.sailing.domain.common.SortingOrder;
+import com.sap.sailing.domain.common.Tack;
+import com.sap.sailing.domain.common.dto.AbstractLeaderboardDTO;
+import com.sap.sailing.domain.common.dto.CompetitorDTO;
+import com.sap.sailing.domain.common.dto.FleetDTO;
+import com.sap.sailing.domain.common.dto.IncrementalOrFullLeaderboardDTO;
+import com.sap.sailing.domain.common.dto.LeaderboardDTO;
+import com.sap.sailing.domain.common.dto.LeaderboardEntryDTO;
+import com.sap.sailing.domain.common.dto.LeaderboardRowDTO;
+import com.sap.sailing.domain.common.dto.LegEntryDTO;
+import com.sap.sailing.domain.common.dto.RaceColumnDTO;
+import com.sap.sailing.domain.common.impl.InvertibleComparatorAdapter;
+import com.sap.sailing.gwt.ui.actions.GetLeaderboardByNameAction;
+import com.sap.sailing.gwt.ui.client.BetterCheckboxCell;
+import com.sap.sailing.gwt.ui.client.Collator;
+import com.sap.sailing.gwt.ui.client.CompetitorSelectionChangeListener;
+import com.sap.sailing.gwt.ui.client.CompetitorSelectionProvider;
+import com.sap.sailing.gwt.ui.client.ErrorReporter;
+import com.sap.sailing.gwt.ui.client.FlagImageResolver;
+import com.sap.sailing.gwt.ui.client.RaceTimesInfoProvider;
+import com.sap.sailing.gwt.ui.client.RaceTimesInfoProviderListener;
+import com.sap.sailing.gwt.ui.client.SailingServiceAsync;
+import com.sap.sailing.gwt.ui.client.StringMessages;
+import com.sap.sailing.gwt.ui.client.shared.components.Component;
+import com.sap.sailing.gwt.ui.client.shared.components.IsEmbeddableComponent;
+import com.sap.sailing.gwt.ui.client.shared.components.SettingsDialogComponent;
+import com.sap.sailing.gwt.ui.client.shared.filter.LeaderboardFetcher;
+import com.sap.sailing.gwt.ui.leaderboard.DetailTypeColumn.LegDetailField;
+import com.sap.sailing.gwt.ui.leaderboard.LeaderboardSettings.RaceColumnSelectionStrategies;
+import com.sap.sailing.gwt.ui.shared.RaceTimesInfoDTO;
+import com.sap.sse.common.Util;
+import com.sap.sse.common.filter.Filter;
+import com.sap.sse.common.filter.FilterSet;
+import com.sap.sse.gwt.client.async.AsyncActionsExecutor;
+import com.sap.sse.gwt.client.async.MarkedAsyncCallback;
+import com.sap.sse.gwt.client.controls.busyindicator.BusyIndicator;
+import com.sap.sse.gwt.client.controls.busyindicator.SimpleBusyIndicator;
+import com.sap.sse.gwt.client.player.PlayStateListener;
+import com.sap.sse.gwt.client.player.TimeListener;
+import com.sap.sse.gwt.client.player.Timer;
+import com.sap.sse.gwt.client.player.Timer.PlayModes;
+import com.sap.sse.gwt.client.player.Timer.PlayStates;
+import com.sap.sse.gwt.client.useragent.UserAgentDetails;
+
+/**
+ * A leaderboard essentially consists of a table widget that in its columns displays the entries.
+ * 
+ * @author Axel Uhl (D043530)
+ * 
+ */
+public class LeaderboardPanel extends SimplePanel implements TimeListener, PlayStateListener, DisplayedLeaderboardRowsProvider,
+        Component<LeaderboardSettings>, IsEmbeddableComponent, CompetitorSelectionChangeListener, LeaderboardFetcher {
+    public static final String LOAD_LEADERBOARD_DATA_CATEGORY = "loadLeaderboardData";
+
+    protected static final NumberFormat scoreFormat = NumberFormat.getFormat("0.##");
+
+    private final SailingServiceAsync sailingService;
+
+    private static String IS_LIVE_TEXT_COLOR = "#1876B3";
+    private static String DEFAULT_TEXT_COLOR = "#000000";
+    
+    private static final String STYLE_LEADERBOARD_CONTENT = "leaderboardContent";
+    private static final String STYLE_LEADERBOARD_INFO = "leaderboardInfo";
+    private static final String STYLE_LEADERBOARD_TOOLBAR = "leaderboardContent-toolbar";
+    private static final String STYLE_LEADERBOARD_LIVE_RACE = "leaderboardContent-liverace";
+	
+    interface RaceColumnTemplates extends SafeHtmlTemplates {
+        @SafeHtmlTemplates.Template("<div style=\"color:{0}; border-bottom: 3px solid {1}\">")
+        SafeHtml cellFrameWithTextColorAndFleetBorder(String textColor, String borderStyle);
+
+        @SafeHtmlTemplates.Template("<div style=\"color:{0};\">")
+        SafeHtml cellFrameWithTextColor(String textColor);
+    }
+
+    private static RaceColumnTemplates raceColumnTemplate = GWT.create(RaceColumnTemplates.class);
+
+    /**
+     * The leaderboard name is used to
+     * {@link SailingServiceAsync#getLeaderboardByName(String, java.util.Date, String[], boolean, String, com.google.gwt.user.client.rpc.AsyncCallback)
+     * obtain the leaderboard contents} from the server. It may change in case the leaderboard is renamed.
+     */
+    private String leaderboardName;
+
+    private final ErrorReporter errorReporter;
+
+    private final StringMessages stringMessages;
+
+    private final SortedCellTable<LeaderboardRowDTO> leaderboardTable;
+
+    private final MultiSelectionModel<LeaderboardRowDTO> leaderboardSelectionModel;
+
+    private LeaderboardDTO leaderboard;
+
+    private final TotalRankColumn totalRankColumn;
+    
+    private final SelectionCheckboxColumn selectionCheckboxColumn;
+
+    /**
+     * Passed to the {@link ManeuverCountRaceColumn}. Modifications to this list will modify the column's children list
+     * when updated the next time.
+     */
+    private final List<DetailType> selectedManeuverDetails;
+
+    /**
+     * Passed to the {@link LegColumn}. Modifications to this list will modify the column's children list when updated
+     * the next time.
+     */
+    private final List<DetailType> selectedLegDetails;
+
+    /**
+     * Passed to the {@link TextRaceColumn}. Modifications to this list will modify the column's children list when
+     * updated the next time.
+     */
+    private final List<DetailType> selectedRaceDetails;
+
+    private final List<DetailType> selectedOverallDetailColumns;
+    
+    private final Map<DetailType, SortableColumn<LeaderboardRowDTO, ?>> overallDetailColumnMap;
+
+    private RaceColumnSelection raceColumnSelection;
+
+    protected final String RACE_COLUMN_HEADER_STYLE;
+
+    protected final String LEG_DETAIL_COLUMN_HEADER_STYLE;
+
+    protected final String LEG_DETAIL_COLUMN_STYLE;
+
+    protected final String LEG_COLUMN_HEADER_STYLE;
+
+    protected final String RACE_COLUMN_STYLE;
+
+    protected final String LEG_COLUMN_STYLE;
+
+    protected final String TOTAL_COLUMN_STYLE;
+
+    private final Timer timer;
+    
+    /**
+     * A {@link LeaderboardDTO} tells something about the live delay through its {@link LeaderboardDTO#getDelayToLiveInMillisForLatestRace()} method.
+     * If this flag is <code>true</code>, the live delay in the {@link #timer} will be adjusted each time the {@link #updateLeaderboard(LeaderboardDTO)}
+     * method is invoked. Otherwise, the timer's delay will be left alone which is helpful, e.g., if the leaderboard panel is embedded
+     * in a race board panel that focuses on one particular race which may not be the same as the one controlling the leaderboard's overall
+     * live delay.
+     */
+    private final boolean adjustTimerDelay;
+
+    private boolean autoExpandPreSelectedRace;
+    
+    private boolean autoExpandLastRaceColumn;
+    
+    /**
+     * When <code>true</code>, the race columns don't display the competitors' scores in the race represented by the column
+     * but the cumulative score up to that race.
+     */
+    private boolean showAddedScores;
+
+    /**
+     * When <code>true</code> then an additional column just before the overall points is displayed that sums up
+     * the number of races sailed per competitor.
+     */
+    private boolean showOverallColumnWithNumberOfRacesCompletedPerCompetitor;
+
+    /**
+     * Remembers whether the auto-expand of the pre-selected race (see {@link #autoExpandPreSelectedRace}) or last
+     * selected race {@link #autoExpandLastRaceColumn} has been performed once. It must not be performed another time.
+     */
+    private boolean autoExpandPerformedOnce;
+
+    /**
+     * This anchor's HTML holds the image tag for the play/pause button that needs to be updated when the {@link #timer}
+     * changes its playing state
+     */
+    private final Anchor playPause;
+
+    private final CompetitorSelectionProvider competitorSelectionProvider;
+
+    /**
+     * If this is <code>null</code>, all leaderboard columns added by updating the leaderboard from the server are
+     * automatically added to the table. Otherwise, only the column whose
+     * {@link RaceColumnDTO#getRaceIdentifier(String) race identifier} matches the value of this attribute will be
+     * added.
+     */
+    private final RaceIdentifier preSelectedRace;
+
+    private final VerticalPanel contentPanel;
+    
+    private final HorizontalPanel refreshAndSettingsPanel;
+
+    private final FlowPanel informationPanel;
+    private final Label scoreCorrectionLastUpdateTimeLabel;
+    private final Label scoreCorrectionCommentLabel;
+    private final Label liveRaceLabel; 
+    
+    private final DateTimeFormat dateFormatter = DateTimeFormat.getFormat(DateTimeFormat.PredefinedFormat.DATE_LONG);
+    private final DateTimeFormat timeFormatter = DateTimeFormat.getFormat("HH:mm:ss zzz");
+
+    private boolean isEmbedded = false;
+
+    private static LeaderboardResources resources = GWT.create(LeaderboardResources.class);
+    private static LeaderboardTableResources tableResources = GWT.create(LeaderboardTableResources.class);
+
+    private final ImageResource pauseIcon;
+    private final ImageResource playIcon;
+
+    private final BusyIndicator busyIndicator;
+
+    /**
+     * Tells whether the leaderboard settings were explicitly changed by an external call to
+     * {@link #updateSettings(LeaderboardSettings)}. If so, a {@link #playStateChanged(PlayStates, PlayModes) play state
+     * change} will not automatically lead to a settings change.
+     */
+    private boolean settingsUpdatedExplicitly = false;
+
+    /**
+     * Tells if the leaderboard is currently handling a {@link #playStateChanged(PlayStates, PlayModes) play state
+     * change}. If this is the case, a call to {@link #updateSettings(LeaderboardSettings)} won't set the
+     * {@link #settingsUpdatedExplicitly} flag.
+     */
+    private boolean currentlyHandlingPlayStateChange;
+
+    private PlayModes oldPlayMode;
+
+    private final AsyncActionsExecutor asyncActionsExecutor;
+
+    /**
+     * See also {@link #getDefaultSortColumn()}. If no other column is explicitly selected for sorting and this
+     * attribute holds a non-<code>null</code> string identifying a valid race by name that is represented in this
+     * leaderboard panel then sort by it. Otherwise, default sorting will default to the overall rank column.
+     */
+    private String raceNameForDefaultSorting;
+
+    /**
+     * Can be used to disallow users to drill into the race details.
+     */
+    private final boolean showRaceDetails;
+    
+    /**
+     * The {@link LastNRacesColumnSelection} column selection strategy requires a {@link RaceTimesInfoProvider}. This can either be injected
+     * by passing a non-<code>null</code> object of that type to the constructor, or such an object is created and remembered in this
+     * attribute when required the first time.
+     */
+    private RaceTimesInfoProvider raceTimesInfoProvider;
+    private RaceTimesInfoProviderListener raceTimesInfoProviderListener;
+    
+    private int blurInOnSelectionChanged;
+    
+    /**
+     * When an element in the leaderboard receives focus, it needs to be blurred again to keep the surrounding scroll panel
+     * from scrolling anything into view
+     */
+    private Element elementToBlur;
+    private boolean showSelectionCheckbox;
+
+    protected StringMessages getStringMessages() {
+        return stringMessages;
+    }
+
+    @Override
+    public Widget getEntryWidget() {
+        return this;
+    }
+
+    @Override
+    public Widget getHeaderWidget() {
+        return null;
+    }
+
+    @Override
+    public Widget getContentWidget() {
+        return contentPanel;
+    }
+
+    @Override
+    public Widget getToolbarWidget() {
+        return null;
+    }
+
+    @Override
+    public Widget getLegendWidget() {
+    	return null;
+    }
+    
+    @Override
+    public boolean isEmbedded() {
+        return isEmbedded;
+    }
+
+    protected VerticalPanel getContentPanel() {
+        return contentPanel;
+    }
+    
+    protected ImageResource getSettingsIcon() {
+        return resources.settingsIcon();
+    }
+
+    public void updateSettings(final LeaderboardSettings newSettings) {
+        boolean oldShallAddOverallDetails = shallAddOverallDetails();
+        if (newSettings.getOverallDetailsToShow() != null) {
+            selectedOverallDetailColumns.clear();
+            selectedOverallDetailColumns.addAll(newSettings.getOverallDetailsToShow());
+        }
+        if (!newSettings.isUpdateUponPlayStateChange() || !currentlyHandlingPlayStateChange) {
+            settingsUpdatedExplicitly = true;
+        }
+        setShowAddedScores(newSettings.isShowAddedScores());
+        setShowOverallColumnWithNumberOfRacesCompletedPerCompetitor(newSettings.isShowOverallColumnWithNumberOfRacesCompletedPerCompetitor());
+        final List<ExpandableSortableColumn<?>> columnsToExpandAgain = new ArrayList<ExpandableSortableColumn<?>>();
+        for (int i = 0; i < getLeaderboardTable().getColumnCount(); i++) {
+            Column<LeaderboardRowDTO, ?> c = getLeaderboardTable().getColumn(i);
+            if (c instanceof ExpandableSortableColumn<?>) {
+                ExpandableSortableColumn<?> expandableSortableColumn = (ExpandableSortableColumn<?>) c;
+                if (expandableSortableColumn.isExpanded()) {
+                    // now toggle expansion back and forth,
+                    // enforcing a re-build of the visible
+                    // child columns
+                    expandableSortableColumn.toggleExpansion();
+                    columnsToExpandAgain.add(expandableSortableColumn);
+                }
+            }
+        }
+        if (newSettings.getManeuverDetailsToShow() != null) {
+            selectedManeuverDetails.clear();
+            selectedManeuverDetails.addAll(newSettings.getManeuverDetailsToShow());
+        }
+        if (newSettings.getLegDetailsToShow() != null) {
+            selectedLegDetails.clear();
+            selectedLegDetails.addAll(newSettings.getLegDetailsToShow());
+        }
+        if (newSettings.getRaceDetailsToShow() != null) {
+            selectedRaceDetails.clear();
+            selectedRaceDetails.addAll(newSettings.getRaceDetailsToShow());
+        }
+        // update strategy for determining the race columns to show; if settings' race columns to show is null, use the
+        // previously selected race columns / number of race columns for the new configuration
+        Iterable<String> oldNamesOfRaceColumnsToShow = null;
+        if (newSettings.getNamesOfRaceColumnsToShow() == null) {
+            oldNamesOfRaceColumnsToShow = raceColumnSelection.getSelectedRaceColumnNames();
+        }
+        switch (newSettings.getActiveRaceColumnSelectionStrategy()) {
+        case EXPLICIT:
+            if (preSelectedRace == null) {
+                raceColumnSelection = new ExplicitRaceColumnSelection();
+            } else {
+                raceColumnSelection = new ExplicitRaceColumnSelectionWithPreselectedRace(preSelectedRace);
+            }
+            if (newSettings.getNamesOfRaceColumnsToShow() != null) {
+                raceColumnSelection.requestClear();
+                for (String nameOfRaceColumnToShow : newSettings.getNamesOfRaceColumnsToShow()) {
+                    RaceColumnDTO raceColumnToShow = getRaceByColumnName(nameOfRaceColumnToShow);
+                    if (raceColumnToShow != null) {
+                        raceColumnSelection.requestRaceColumnSelection(raceColumnToShow);
+                    }
+                }
+            } else {
+                // apply the old column selections again
+                for (String oldNameOfRaceColumnToShow : oldNamesOfRaceColumnsToShow) {
+                    final RaceColumnDTO raceColumnByName = getLeaderboard().getRaceColumnByName(oldNameOfRaceColumnToShow);
+                    if (raceColumnByName != null) {
+                        raceColumnSelection.requestRaceColumnSelection(raceColumnByName);
+                    }
+                }
+                if (newSettings.getNamesOfRacesToShow() != null) {
+                    raceColumnSelection.requestClear();
+                    for (String nameOfRaceToShow : newSettings.getNamesOfRacesToShow()) {
+                        RaceColumnDTO raceColumnToShow = getRaceByName(nameOfRaceToShow);
+                        if (raceColumnToShow != null) {
+                            raceColumnSelection.requestRaceColumnSelection(raceColumnToShow);
+                        }
+                    }
+                }
+            }
+            break;
+        case LAST_N:
+            setRaceColumnSelectionToLastNStrategy(newSettings.getNumberOfLastRacesToShow());
+            break;
+        }
+        
+        final boolean oldBusyState = getBusyIndicator().isBusy(); 
+        getBusyIndicator().setBusy(true);
+        Runnable doWhenNecessaryDetailHasBeenLoaded = new Runnable() {
+            @Override
+            public void run() {
+                setAutoExpandPreSelectedRace(false); // avoid expansion during updateLeaderboard(...); will expand later
+                                                     // if it was expanded before
+                // update leaderboard after settings panel column selection change
+                updateLeaderboard(leaderboard);
+                setAutoExpandPreSelectedRace(newSettings.isAutoExpandPreSelectedRace());
+
+                if (newSettings.getDelayBetweenAutoAdvancesInMilliseconds() != null) {
+                    timer.setRefreshInterval(newSettings.getDelayBetweenAutoAdvancesInMilliseconds());
+                }
+                for (ExpandableSortableColumn<?> expandableSortableColumn : columnsToExpandAgain) {
+                    expandableSortableColumn.toggleExpansion();
+                }
+                if (newSettings.getNameOfRaceToSort() != null) {
+                    final RaceColumn<?> raceColumnByRaceName = getRaceColumnByRaceName(newSettings
+                            .getNameOfRaceToSort());
+                    if (raceColumnByRaceName != null) {
+                        getLeaderboardTable().sortColumn(raceColumnByRaceName, /* ascending */true);
+                    }
+                }
+                getBusyIndicator().setBusy(oldBusyState);
+            }
+        };
+        if (oldShallAddOverallDetails == shallAddOverallDetails() || oldShallAddOverallDetails || getLeaderboard().hasOverallDetails()) {
+            doWhenNecessaryDetailHasBeenLoaded.run();
+        } else { // meaning that now the details need to be loaded from the server
+            updateLeaderboardAndRun(doWhenNecessaryDetailHasBeenLoaded);
+        }
+    }
+
+    /**
+     * @param callWhenExpansionDataIsLoaded
+     */
+    private void updateLeaderboardAndRun(final Runnable callWhenExpansionDataIsLoaded) {
+        final LeaderboardDTO previousLeaderboard = getLeaderboard();
+        getSailingService().getLeaderboardByName(getLeaderboardName(),
+                timer.getPlayMode() == PlayModes.Live ? null : getLeaderboardDisplayDate(),
+                /* namesOfRacesForWhichToLoadLegDetails */getNamesOfExpandedRaces(),
+                shallAddOverallDetails(), previousLeaderboard.getId(), /* fillNetPointsUncorrected */ false,
+                new MarkedAsyncCallback<IncrementalOrFullLeaderboardDTO>(
+                        new AsyncCallback<IncrementalOrFullLeaderboardDTO>() {
+                            @Override
+                            public void onSuccess(IncrementalOrFullLeaderboardDTO result) {
+                                updateLeaderboard(result.getLeaderboardDTO(previousLeaderboard));
+                                callWhenExpansionDataIsLoaded.run();
+                            }
+  
+                            @Override
+                            public void onFailure(Throwable caught) {
+                                getErrorReporter().reportError(
+                                        stringMessages.errorTryingToObtainLeaderboardContents(caught.getMessage()),
+                                        true /* silentMode */);
+                            }
+                        }));
+    }
+
+    void setRaceColumnSelectionToLastNStrategy(final Integer numberOfLastRacesToShow) {
+        raceColumnSelection = new LastNRacesColumnSelection(numberOfLastRacesToShow, getRaceTimesInfoProvider());
+        if (timer.getPlayState() != Timer.PlayStates.Playing) {
+            // wait for the first update and adjust leaderboard once the race times have been received
+            raceTimesInfoProviderListener = new RaceTimesInfoProviderListener() {
+                @Override
+                public void raceTimesInfosReceived(Map<RegattaAndRaceIdentifier, RaceTimesInfoDTO> raceTimesInfo, long clientTimeWhenRequestWasSent, Date serverTimeDuringRequest, long clientTimeWhenResponseWasReceived) {
+                    // remove 
+                    timer.adjustClientServerOffset(clientTimeWhenRequestWasSent, serverTimeDuringRequest, clientTimeWhenResponseWasReceived);
+                    // remove the listener only in case a leaderboard has already been loaded
+                    if(getLeaderboard() != null) {
+                        updateLeaderboard(getLeaderboard());
+                        getRaceTimesInfoProvider().removeRaceTimesInfoProviderListener(raceTimesInfoProviderListener);
+                        raceTimesInfoProviderListener = null;
+                    }
+                }
+            };
+            getRaceTimesInfoProvider().addRaceTimesInfoProviderListener(raceTimesInfoProviderListener);
+        }
+    }
+
+    /**
+     * A leaderboard panel may have been provided with a valid {@link RaceTimesInfoProvider} upon creation; in this case, that object
+     * will be returned. If none was provided to the constructor, one is created and remembered if no previously created/remembered
+     * object exists.<p>
+     * 
+     * Precondition: {@link #timer} is not <code>null</code>
+     */
+    private RaceTimesInfoProvider getRaceTimesInfoProvider() {
+        if (raceTimesInfoProvider == null) {
+            final List<RegattaAndRaceIdentifier> trackedRacesIdentifiers;
+            if (leaderboard != null && getTrackedRacesIdentifiers() != null) {
+                trackedRacesIdentifiers = getTrackedRacesIdentifiers();
+            } else {
+                trackedRacesIdentifiers = Collections.emptyList();
+            }
+            raceTimesInfoProvider = new RaceTimesInfoProvider(getSailingService(), asyncActionsExecutor, errorReporter,
+                    trackedRacesIdentifiers, timer.getRefreshInterval());
+        }
+        return raceTimesInfoProvider;
+    }
+
+    protected class CompetitorColumn extends SortableColumn<LeaderboardRowDTO, LeaderboardRowDTO> {
+        private final CompetitorColumnBase<LeaderboardRowDTO> base;
+        
+        protected CompetitorColumn(CompetitorColumnBase<LeaderboardRowDTO> base) {
+            super(base.getCell(getLeaderboard()), SortingOrder.ASCENDING, LeaderboardPanel.this);
+            this.base = base;
+        }
+
+        public CompetitorColumn(CompositeCell<LeaderboardRowDTO> compositeCell, CompetitorColumnBase<LeaderboardRowDTO> base) {
+            super(compositeCell, SortingOrder.ASCENDING, LeaderboardPanel.this);
+            this.base = base;
+        }
+
+        @Override
+        public InvertibleComparator<LeaderboardRowDTO> getComparator() {
+            return new InvertibleComparatorAdapter<LeaderboardRowDTO>() {
+                @Override
+                public int compare(LeaderboardRowDTO o1, LeaderboardRowDTO o2) {
+                    return Collator.getInstance().compare(getLeaderboard().getDisplayName(o1.competitor),
+                            getLeaderboard().getDisplayName(o2.competitor));
+                }
+            };
+        }
+
+        @Override
+        public SafeHtmlHeader getHeader() {
+            return base.getHeader();
+        }
+
+        @Override
+        public LeaderboardRowDTO getValue(LeaderboardRowDTO object) {
+            return object;
+        }
+
+        protected void defaultRender(Context context, LeaderboardRowDTO object, SafeHtmlBuilder sb) {
+            super.render(context, object, sb);
+        }
+        
+        @Override
+        public void render(Context context, LeaderboardRowDTO object, SafeHtmlBuilder sb) {
+            String competitorColor = LeaderboardPanel.this.competitorSelectionProvider.getColor(object.competitor).getAsHtml();
+            String competitorColorBarStyle;
+            if (LeaderboardPanel.this.isEmbedded) {
+                competitorColorBarStyle = "style=\"border-bottom: 2px solid " + competitorColor + ";\"";
+            } else {
+                competitorColorBarStyle = "style=\"border: none;\"";
+            }
+            base.render(object, competitorColorBarStyle, sb);
+        }
+    }
+
+    /**
+     * Shows the country flag and sail ID, if present
+     * 
+     * @author Axel Uhl (d043530)
+     * 
+     */
+    private class SailIDColumn<T> extends SortableColumn<T, String> {
+        private final CompetitorFetcher<T> competitorFetcher;
+        
+        protected SailIDColumn(CompetitorFetcher<T> competitorFetcher) {
+            super(new TextCell(), SortingOrder.ASCENDING, LeaderboardPanel.this);
+            this.competitorFetcher = competitorFetcher;
+        }
+
+        @Override
+        public InvertibleComparator<T> getComparator() {
+            return new InvertibleComparatorAdapter<T>() {
+                @Override
+                public int compare(T o1, T o2) {
+                    return competitorFetcher.getCompetitor(o1).getSailID() == null ? competitorFetcher.getCompetitor(o2).getSailID() == null ? 0 : -1
+                            : competitorFetcher.getCompetitor(o2).getSailID() == null ? 1 : Collator.getInstance().compare(
+                                    competitorFetcher.getCompetitor(o1).getSailID(), competitorFetcher.getCompetitor(o2).getSailID());
+                }
+            };
+        }
+
+        @Override
+        public SafeHtmlHeader getHeader() {
+            return new SafeHtmlHeaderWithTooltip(SafeHtmlUtils.fromString(stringMessages.competitor()), stringMessages.sailIdColumnTooltip());
+        }
+
+        @Override
+        public void render(Context context, T object, SafeHtmlBuilder sb) {
+            ImageResourceRenderer renderer = new ImageResourceRenderer();
+            final String twoLetterIsoCountryCode = competitorFetcher.getCompetitor(object).getTwoLetterIsoCountryCode();
+            final ImageResource flagImageResource;
+            if (twoLetterIsoCountryCode==null || twoLetterIsoCountryCode.isEmpty()) {
+                flagImageResource = FlagImageResolver.getEmptyFlagImageResource();
+            } else {
+                flagImageResource = FlagImageResolver.getFlagImageResource(twoLetterIsoCountryCode);
+            }
+            if (flagImageResource != null) {
+                sb.append(renderer.render(flagImageResource));
+                sb.appendHtmlConstant("&nbsp;");
+            }
+            sb.appendEscaped(competitorFetcher.getCompetitor(object).getSailID());
+        }
+
+        @Override
+        public String getValue(T object) {
+            return competitorFetcher.getCompetitor(object).getSailID();
+        }
+    }
+
+    /**
+     * Displays net/total points and possible max-points reasons based on a {@link LeaderboardRowDTO} and a race name
+     * and makes the column sortable by the total points.
+     * 
+     * @author Axel Uhl (D043530)
+     * 
+     */
+    protected abstract class RaceColumn<C> extends ExpandableSortableColumn<C> {
+        private RaceColumnDTO race;
+
+        private final String headerStyle;
+        private final String columnStyle;
+
+        public RaceColumn(RaceColumnDTO race, boolean enableExpansion, Cell<C> cell,
+                SortingOrder preferredSortingOrder, String headerStyle, String columnStyle) {
+            super(LeaderboardPanel.this, enableExpansion, cell, preferredSortingOrder, stringMessages,
+                    LEG_COLUMN_HEADER_STYLE, LEG_COLUMN_STYLE, selectedRaceDetails, LeaderboardPanel.this);
+            setHorizontalAlignment(ALIGN_CENTER);
+            this.race = race;
+            this.headerStyle = headerStyle;
+            this.columnStyle = columnStyle;
+        }
+
+        public RaceColumnDTO getRace() {
+            return race;
+        }
+        
+        public void setRace(RaceColumnDTO race) {
+        	this.race = race;
+        }
+
+        public String getRaceColumnName() {
+            return race.getRaceColumnName();
+        }
+
+        public boolean isMedalRace() {
+            return race.isMedalRace();
+        }
+
+        public boolean isLive(FleetDTO fleetDTO) {
+            return race.isLive(fleetDTO, timer.getLiveTimePointInMillis());
+        }
+        
+        @Override
+        public String getColumnStyle() {
+            return columnStyle;
+        }
+        
+        /**
+         * Computes added scores for this RaceColumn
+         */
+        private double computeAddedScores(LeaderboardRowDTO object) {
+            double addedScores = 0;
+            for (RaceColumnDTO raceColumn : getLeaderboard().getRaceList()) {
+                LeaderboardEntryDTO entryBefore = object.fieldsByRaceColumnName.get(raceColumn.getName());
+                if (entryBefore.totalPoints != null) {
+                    addedScores += entryBefore.totalPoints;
+                } 
+                if (raceColumn.getName().equals(getRaceColumnName())) {
+                    break; // we've reached the current column - stop here
+                }
+            }
+            return addedScores;
+        }
+
+        /**
+         * Displays a combination of total points and maxPointsReason in bold, transparent, strike-through, depending on
+         * various criteria. Here's how:
+         * 
+         * <pre>
+         *                                  total points                |    maxPointsReason
+         * -------------------------------+-----------------------------+-----------------------
+         *  not discarded, no maxPoints   | bold                        | none
+         *  not discarded, maxPoints      | bold                        | transparent
+         *  discarded, no maxPoints       | transparent, strike-through | none
+         *  discarded, maxPoints          | transparent, strike-through | transparent, strike-through
+         * </pre>
+         */
+        @Override
+        public void render(Context context, LeaderboardRowDTO object, SafeHtmlBuilder html) {
+            LeaderboardEntryDTO entry = object.fieldsByRaceColumnName.get(getRaceColumnName());
+            if (entry != null) {
+            	boolean isLive = isLive(entry.fleet);
+            	
+                String textColor = isLive ? IS_LIVE_TEXT_COLOR : DEFAULT_TEXT_COLOR;
+                String totalOrAddedPointsAsText = isShowAddedScores() ? (entry.totalPoints != null ? scoreFormat.format(computeAddedScores(object)) : "")
+                        : entry.totalPoints == null ? "" : scoreFormat.format(entry.totalPoints);
+                String netOrAddedPointsAsText = isShowAddedScores() ? (entry.netPoints != null ? scoreFormat.format(computeAddedScores(object)) : "")
+                        : entry.netPoints == null ? "" : scoreFormat.format(entry.netPoints);
+                
+                if (entry.fleet != null && entry.fleet.getColor() != null) {
+                    html.append(raceColumnTemplate.cellFrameWithTextColorAndFleetBorder(textColor, entry.fleet.getColor().getAsHtml()));
+                } else {
+                    html.append(raceColumnTemplate.cellFrameWithTextColor(textColor));
+                }
+                
+                // don't show points if max points / penalty
+                if (entry.reasonForMaxPoints == null || entry.reasonForMaxPoints == MaxPointsReason.NONE) {
+                    if (!entry.discarded) {
+                        html.appendHtmlConstant("<span style=\"font-weight: bold;\">");
+                        html.appendHtmlConstant(totalOrAddedPointsAsText);
+                        html.appendHtmlConstant("</span>");
+                    } else {
+                        html.appendHtmlConstant(" <span style=\"opacity: 0.5;\"><del>");
+                        html.appendHtmlConstant(netOrAddedPointsAsText);
+                        html.appendHtmlConstant("</del></span>");
+                    }
+                } else {
+                    html.appendHtmlConstant(" <span title=\"" + netOrAddedPointsAsText + "/" + totalOrAddedPointsAsText
+                            + "\" style=\"opacity: 0.5;\">");
+                    if (entry.discarded) {
+                        html.appendHtmlConstant("<del>");
+                    }
+                    html.appendEscaped(entry.reasonForMaxPoints == MaxPointsReason.NONE ? "" : entry.reasonForMaxPoints.name());
+                    if (entry.discarded) {
+                        html.appendHtmlConstant("</del>");
+                    }
+                    html.appendHtmlConstant("</span>");
+                }
+                html.appendHtmlConstant("</div>");
+            }
+        }
+
+        @Override
+        public InvertibleComparator<LeaderboardRowDTO> getComparator() {
+            return new InvertibleComparatorAdapter<LeaderboardRowDTO>() {
+                @Override
+                public int compare(LeaderboardRowDTO o1, LeaderboardRowDTO o2) {
+                    if (isShowAddedScores()) {
+                        double o1AddedScore = computeAddedScores(o1);
+                        double o2AddedScore = computeAddedScores(o2);
+                        double result = o1AddedScore == 0. ? o2AddedScore == 0. ? 0. : isAscending() ? 1. : -1. : o2AddedScore == 0. ? isAscending() ? 1. : -1. : o2AddedScore - o1AddedScore;
+                        return result > 0 ? 1 : result < 0 ? -1 : 0;
+                    } else {
+                        List<CompetitorDTO> competitorsFromBestToWorst = getLeaderboard().getCompetitorsFromBestToWorst(
+                                race);
+                        int o1Rank = competitorsFromBestToWorst.indexOf(o1.competitor) + 1;
+                        int o2Rank = competitorsFromBestToWorst.indexOf(o2.competitor) + 1;
+                        return o1Rank == 0 ? o2Rank == 0 ? 0 : isAscending() ? 1 : -1 : o2Rank == 0 ? isAscending() ? -1
+                                : 1 : o1Rank - o2Rank;
+                    }
+                }
+            };
+        }
+
+        @Override
+        public String getHeaderStyle() {
+            return headerStyle;
+        }
+
+        @Override
+        public Header<SafeHtml> getHeader() {
+            SortableExpandableColumnHeader header = new SortableExpandableColumnHeader(/* title */race.getRaceColumnName(),
+            /* iconURL */race.isMedalRace() ? "/gwt/images/medal_small.png" : null, LeaderboardPanel.this, this, stringMessages);
+            return header;
+        }
+    }
+
+    public static DetailType[] getAvailableRaceDetailColumnTypes() {
+        return new DetailType[] { DetailType.RACE_GAP_TO_LEADER_IN_SECONDS,
+                DetailType.RACE_AVERAGE_SPEED_OVER_GROUND_IN_KNOTS,
+                DetailType.RACE_DISTANCE_TRAVELED, 
+                DetailType.RACE_TIME_TRAVELED,
+                DetailType.RACE_CURRENT_SPEED_OVER_GROUND_IN_KNOTS, DetailType.RACE_DISTANCE_TO_LEADER_IN_METERS,
+                DetailType.NUMBER_OF_MANEUVERS, DetailType.DISPLAY_LEGS, DetailType.CURRENT_LEG,
+                DetailType.RACE_AVERAGE_ABSOLUTE_CROSS_TRACK_ERROR_IN_METERS,
+                DetailType.RACE_AVERAGE_SIGNED_CROSS_TRACK_ERROR_IN_METERS,
+                DetailType.RACE_DISTANCE_TO_START_FIVE_SECONDS_BEFORE_RACE_START, DetailType.RACE_SPEED_OVER_GROUND_FIVE_SECONDS_BEFORE_START,
+                DetailType.DISTANCE_TO_START_AT_RACE_START, DetailType.SPEED_OVER_GROUND_AT_RACE_START,
+                DetailType.SPEED_OVER_GROUND_WHEN_PASSING_START,
+                DetailType.DISTANCE_TO_STARBOARD_END_OF_STARTLINE_WHEN_PASSING_START_IN_METERS,
+                DetailType.START_TACK,
+                DetailType.RACE_RATIO_BETWEEN_TIME_SINCE_LAST_POSITION_FIX_AND_AVERAGE_SAMPLING_INTERVAL };
+    }
+
+    public static DetailType[] getAvailableOverallDetailColumnTypes() {
+        return new DetailType[] { DetailType.REGATTA_RANK,
+                                  DetailType.TOTAL_DISTANCE_TRAVELED,
+                                  DetailType.TOTAL_AVERAGE_SPEED_OVER_GROUND,
+                                  DetailType.TOTAL_TIME_SAILED_IN_SECONDS,
+                                  DetailType.MAXIMUM_SPEED_OVER_GROUND_IN_KNOTS };
+    }
+
+    private class TextRaceColumn extends RaceColumn<String> implements RaceNameProvider {
+        /**
+         * Remembers the leg columns; <code>null</code>-padded, if {@link #getLegColumn(int)} asks for a column index
+         * not yet existing. It is important to remember the columns because column removal happens based on identity.
+         */
+        private final List<LegColumn> legColumns;
+
+        public TextRaceColumn(RaceColumnDTO race, boolean expandable, SortingOrder preferredSortingOrder,
+                String headerStyle, String columnStyle) {
+            super(race, expandable, new TextCell(), preferredSortingOrder, headerStyle, columnStyle);
+            legColumns = new ArrayList<LegColumn>();
+        }
+
+        public String getValue(LeaderboardRowDTO object) {
+            // The following code exists only for robustness. This method should never be called because
+            // RaceColumn implements its own render(...) method which doesn't make use of getValue(...)
+            final Double totalPoints = object.fieldsByRaceColumnName.get(getRaceColumnName()).totalPoints;
+            return "" + (totalPoints == null ? "" : scoreFormat.format(totalPoints));
+        }
+
+        @Override
+        protected void ensureExpansionDataIsLoaded(final Runnable callWhenExpansionDataIsLoaded) {
+            if (getLeaderboard().getLegCount(getRaceColumnName(), preSelectedRace) != -1) {
+                callWhenExpansionDataIsLoaded.run();
+            } else {
+                updateLeaderboardAndRun(callWhenExpansionDataIsLoaded);
+            }
+        }
+
+        @Override
+        protected Map<DetailType, SortableColumn<LeaderboardRowDTO, ?>> getDetailColumnMap(
+                LeaderboardPanel leaderboardPanel, StringMessages stringMessages, String detailHeaderStyle,
+                String detailColumnStyle) {
+            Map<DetailType, SortableColumn<LeaderboardRowDTO, ?>> result = new HashMap<DetailType, SortableColumn<LeaderboardRowDTO, ?>>();
+            result.put(DetailType.RACE_RATIO_BETWEEN_TIME_SINCE_LAST_POSITION_FIX_AND_AVERAGE_SAMPLING_INTERVAL,
+                    new TimeSinceLastGpsFixColumn(DetailType.RACE_RATIO_BETWEEN_TIME_SINCE_LAST_POSITION_FIX_AND_AVERAGE_SAMPLING_INTERVAL, 
+                            new RaceRatioBetweenTimeSinceLastPositionFixAndAverageSamplingInterval(), LEG_COLUMN_HEADER_STYLE, LEG_COLUMN_STYLE, LeaderboardPanel.this));
+            result.put(DetailType.RACE_DISTANCE_TRAVELED,
+                    new FormattedDoubleDetailTypeColumn(DetailType.RACE_DISTANCE_TRAVELED, new RaceDistanceTraveledInMeters(),
+                            LEG_COLUMN_HEADER_STYLE, LEG_COLUMN_STYLE, LeaderboardPanel.this));
+            result.put(DetailType.RACE_AVERAGE_SPEED_OVER_GROUND_IN_KNOTS, 
+                    new FormattedDoubleDetailTypeColumn(DetailType.RACE_AVERAGE_SPEED_OVER_GROUND_IN_KNOTS, new RaceAverageSpeedInKnots(),
+                            LEG_COLUMN_HEADER_STYLE, LEG_COLUMN_STYLE, LeaderboardPanel.this));
+            result.put(DetailType.RACE_GAP_TO_LEADER_IN_SECONDS,
+                    new FormattedDoubleDetailTypeColumn(DetailType.RACE_GAP_TO_LEADER_IN_SECONDS, new RaceGapToLeaderInSeconds(),
+                            LEG_COLUMN_HEADER_STYLE, LEG_COLUMN_STYLE, LeaderboardPanel.this));
+            result.put(DetailType.RACE_CURRENT_SPEED_OVER_GROUND_IN_KNOTS,
+                    new FormattedDoubleDetailTypeColumn(DetailType.RACE_CURRENT_SPEED_OVER_GROUND_IN_KNOTS, new CurrentSpeedOverGroundInKnots(),
+                            LEG_COLUMN_HEADER_STYLE, LEG_COLUMN_STYLE, LeaderboardPanel.this));
+            result.put(DetailType.RACE_DISTANCE_TO_LEADER_IN_METERS,
+                    new FormattedDoubleDetailTypeColumn(DetailType.RACE_DISTANCE_TO_LEADER_IN_METERS, new RaceDistanceToLeaderInMeters(),
+                            LEG_COLUMN_HEADER_STYLE, LEG_COLUMN_STYLE, LeaderboardPanel.this));
+            result.put(DetailType.RACE_AVERAGE_ABSOLUTE_CROSS_TRACK_ERROR_IN_METERS,
+                    new FormattedDoubleDetailTypeColumn(DetailType.RACE_AVERAGE_ABSOLUTE_CROSS_TRACK_ERROR_IN_METERS, new RaceAverageAbsoluteCrossTrackErrorInMeters(),
+                            LEG_COLUMN_HEADER_STYLE, LEG_COLUMN_STYLE, LeaderboardPanel.this));
+            result.put(DetailType.RACE_AVERAGE_SIGNED_CROSS_TRACK_ERROR_IN_METERS,
+                    new FormattedDoubleDetailTypeColumn(DetailType.RACE_AVERAGE_SIGNED_CROSS_TRACK_ERROR_IN_METERS, new RaceAverageSignedCrossTrackErrorInMeters(),
+                            LEG_COLUMN_HEADER_STYLE, LEG_COLUMN_STYLE, LeaderboardPanel.this));
+            result.put(DetailType.RACE_DISTANCE_TO_START_FIVE_SECONDS_BEFORE_RACE_START,
+                    new FormattedDoubleDetailTypeColumn(DetailType.RACE_DISTANCE_TO_START_FIVE_SECONDS_BEFORE_RACE_START, new DistanceToStartFiveSecondsBeforeStartInMeters(),
+                            LEG_COLUMN_HEADER_STYLE, LEG_COLUMN_STYLE, LeaderboardPanel.this));
+            result.put(DetailType.RACE_SPEED_OVER_GROUND_FIVE_SECONDS_BEFORE_START,
+                    new FormattedDoubleDetailTypeColumn(DetailType.RACE_SPEED_OVER_GROUND_FIVE_SECONDS_BEFORE_START, new SpeedFiveSecondsBeforeStartInKnots(),
+                            LEG_COLUMN_HEADER_STYLE, LEG_COLUMN_STYLE, LeaderboardPanel.this));
+            result.put(DetailType.DISTANCE_TO_START_AT_RACE_START,
+                    new FormattedDoubleDetailTypeColumn(DetailType.DISTANCE_TO_START_AT_RACE_START, new DistanceToStartAtRaceStartInMeters(),
+                            LEG_COLUMN_HEADER_STYLE, LEG_COLUMN_STYLE, LeaderboardPanel.this));
+            result.put(DetailType.SPEED_OVER_GROUND_AT_RACE_START,
+                    new FormattedDoubleDetailTypeColumn(DetailType.SPEED_OVER_GROUND_AT_RACE_START, new SpeedOverGroundAtRaceStartInKnots(),
+                            LEG_COLUMN_HEADER_STYLE, LEG_COLUMN_STYLE, LeaderboardPanel.this));
+            result.put(DetailType.SPEED_OVER_GROUND_WHEN_PASSING_START,
+                    new FormattedDoubleDetailTypeColumn(DetailType.SPEED_OVER_GROUND_WHEN_PASSING_START, new SpeedOverGroundWhenPassingStartInKnots(),
+                            LEG_COLUMN_HEADER_STYLE, LEG_COLUMN_STYLE, LeaderboardPanel.this));
+            result.put(DetailType.DISTANCE_TO_STARBOARD_END_OF_STARTLINE_WHEN_PASSING_START_IN_METERS,
+                    new FormattedDoubleDetailTypeColumn(DetailType.DISTANCE_TO_STARBOARD_END_OF_STARTLINE_WHEN_PASSING_START_IN_METERS, new DistanceToStarboardSideOfStartLineInMeters(),
+                            LEG_COLUMN_HEADER_STYLE, LEG_COLUMN_STYLE, LeaderboardPanel.this));
+            result.put(DetailType.START_TACK, new StartingTackColumn(new TackWhenStarting(), LEG_COLUMN_HEADER_STYLE, LEG_COLUMN_STYLE));
+            result.put(DetailType.NUMBER_OF_MANEUVERS, getManeuverCountRaceColumn());
+            result.put(DetailType.CURRENT_LEG,
+                    new FormattedDoubleDetailTypeColumn(DetailType.CURRENT_LEG, new CurrentLeg(), LEG_COLUMN_HEADER_STYLE, LEG_COLUMN_STYLE, LeaderboardPanel.this));
+            result.put(DetailType.RACE_TIME_TRAVELED, getTimeTraveledRaceColumn());
+
+            return result;
+        }
+
+        private TimeTraveledRaceColumn getTimeTraveledRaceColumn() {
+            return new TimeTraveledRaceColumn(getLeaderboardPanel(), this, stringMessages, LEG_COLUMN_HEADER_STYLE, LEG_COLUMN_STYLE,
+                    LEG_DETAIL_COLUMN_HEADER_STYLE, LEG_DETAIL_COLUMN_STYLE);
+        }
+
+        private ManeuverCountRaceColumn getManeuverCountRaceColumn() {
+            return new ManeuverCountRaceColumn(getLeaderboardPanel(), this, stringMessages,
+                    LeaderboardPanel.this.selectedManeuverDetails, LEG_COLUMN_HEADER_STYLE, LEG_COLUMN_STYLE,
+                    LEG_DETAIL_COLUMN_HEADER_STYLE, LEG_DETAIL_COLUMN_STYLE, LeaderboardPanel.this);
+        }
+
+        @Override
+        protected Iterable<SortableColumn<LeaderboardRowDTO, ?>> getDirectChildren() {
+            List<SortableColumn<LeaderboardRowDTO, ?>> result = new ArrayList<SortableColumn<LeaderboardRowDTO, ?>>();
+            for (SortableColumn<LeaderboardRowDTO, ?> column : super.getDirectChildren()) {
+                result.add(column);
+            }
+            if (isExpanded() && selectedRaceDetails.contains(DetailType.DISPLAY_LEGS)) {
+                // it is important to re-use existing LegColumn objects because
+                // removing the columns from the table
+                // is based on column identity
+                int maxLegCount = getLeaderboard().getLegCount(getRaceColumnName(), preSelectedRace);
+                if (maxLegCount != -1) {
+                    for (int i = 0; i < maxLegCount; i++) {
+                        LegColumn legColumn = getLegColumn(i);
+                        result.add(legColumn);
+                    }
+                } else {
+                    // the race is no longer part of the LeaderboardDTO; consider the non-null legs in legColumns:
+                    for (LegColumn legColumn : legColumns) {
+                        if (legColumn != null) {
+                            result.add(legColumn);
+                        }
+                    }
+                }
+            }
+            return result;
+        }
+
+        private LegColumn getLegColumn(int legNumber) {
+            LegColumn result;
+            if (legColumns.size() > legNumber && legColumns.get(legNumber) != null) {
+                result = legColumns.get(legNumber);
+            } else {
+                result = new LegColumn(LeaderboardPanel.this, getRaceColumnName(), legNumber, SortingOrder.ASCENDING,
+                        stringMessages, Collections.unmodifiableList(selectedLegDetails), LEG_COLUMN_HEADER_STYLE,
+                        LEG_COLUMN_STYLE, LEG_DETAIL_COLUMN_HEADER_STYLE, LEG_DETAIL_COLUMN_STYLE);
+                while (legColumns.size() <= legNumber) {
+                    legColumns.add(null);
+                }
+                legColumns.set(legNumber, result);
+            }
+            return result;
+        }
+
+        /**
+         * Reports the ratio of the time that passed since the last position fix and the average sampling interval of the
+         * competitor's track. On a perfect track, this value will never exceed 1.0. Immediately when a fix is received, this
+         * value goes to 0.0. For a competitor whose tracker is lagging, this value can grow considerably greater than 1.
+         * The value goes to <code>null</code> if there are no fixes in the track.
+         * 
+         * @author Axel Uhl (D043530)
+         *
+         */
+        private class RaceRatioBetweenTimeSinceLastPositionFixAndAverageSamplingInterval implements LegDetailField<Double> {
+            @Override
+            public Double get(LeaderboardRowDTO row) {
+                Double result = null;
+                LeaderboardEntryDTO fieldsForRace = row.fieldsByRaceColumnName.get(getRaceColumnName());
+                if (fieldsForRace != null && fieldsForRace.timeSinceLastPositionFixInSeconds != null && fieldsForRace.averageSamplingInterval != null) {
+                    result = fieldsForRace.timeSinceLastPositionFixInSeconds / fieldsForRace.averageSamplingInterval.asSeconds();
+                }
+                return result;
+            }
+        }
+
+        /**
+         * Accumulates the average speed over all legs of a race
+         * 
+         * @author Axel Uhl (D043530)
+         */
+        private class RaceAverageSpeedInKnots implements LegDetailField<Double> {
+            @Override
+            public Double get(LeaderboardRowDTO row) {
+                Double result = null;
+                LeaderboardEntryDTO fieldsForRace = row.fieldsByRaceColumnName.get(getRaceColumnName());
+                if (fieldsForRace != null && fieldsForRace.legDetails != null) {
+                    double distanceTraveledInMeters = 0;
+                    long timeInMilliseconds = 0;
+                    for (LegEntryDTO legDetail : fieldsForRace.legDetails) {
+                        if (legDetail != null) {
+                            if (legDetail.distanceTraveledInMeters != null && legDetail.timeInMilliseconds != null) {
+                                distanceTraveledInMeters += legDetail.distanceTraveledInMeters;
+                                timeInMilliseconds += legDetail.timeInMilliseconds;
+                            } else {
+                                distanceTraveledInMeters = 0;
+                                timeInMilliseconds = 0;
+                                break;
+                            }
+                        }
+                    }
+                    if (timeInMilliseconds != 0) {
+                        result = distanceTraveledInMeters / (double) timeInMilliseconds * 1000 * 3600 / 1852;
+                    }
+                }
+                return result;
+            }
+        }
+
+        /**
+         * Fetches the average absolute (distance always counted as positive, no matter whether left or right) cross-track error for the race
+         * 
+         * @author Axel Uhl (D043530)
+         */
+        private class RaceAverageAbsoluteCrossTrackErrorInMeters implements LegDetailField<Double> {
+            @Override
+            public Double get(LeaderboardRowDTO row) {
+                Double result = null;
+                LeaderboardEntryDTO fieldsForRace = row.fieldsByRaceColumnName.get(getRaceColumnName());
+                if (fieldsForRace != null) {
+                    result = fieldsForRace.averageAbsoluteCrossTrackErrorInMeters;
+                }
+                return result;
+            }
+        }
+
+        /**
+         * Fetches the average signed (right course side is positive, left course side is negative) cross-track error for the race
+         * 
+         * @author Axel Uhl (D043530)
+         */
+        private class RaceAverageSignedCrossTrackErrorInMeters implements LegDetailField<Double> {
+            @Override
+            public Double get(LeaderboardRowDTO row) {
+                Double result = null;
+                LeaderboardEntryDTO fieldsForRace = row.fieldsByRaceColumnName.get(getRaceColumnName());
+                if (fieldsForRace != null) {
+                    result = fieldsForRace.averageSignedCrossTrackErrorInMeters;
+                }
+                return result;
+            }
+        }
+
+        /**
+         * Fetches the competitor's distance to the start mark at the time the race started
+         * 
+         * @author Axel Uhl (D043530)
+         */
+        private class DistanceToStartAtRaceStartInMeters implements LegDetailField<Double> {
+            @Override
+            public Double get(LeaderboardRowDTO row) {
+                Double result = null;
+                LeaderboardEntryDTO fieldsForRace = row.fieldsByRaceColumnName.get(getRaceColumnName());
+                if (fieldsForRace != null) {
+                    result = fieldsForRace.distanceToStartLineAtStartOfRaceInMeters;
+                }
+                return result;
+            }
+        }
+
+        /**
+         * Fetches the competitor's speed over ground at the time the race started
+         * 
+         * @author Axel Uhl (D043530)
+         */
+        private class SpeedOverGroundAtRaceStartInKnots implements LegDetailField<Double> {
+            @Override
+            public Double get(LeaderboardRowDTO row) {
+                Double result = null;
+                LeaderboardEntryDTO fieldsForRace = row.fieldsByRaceColumnName.get(getRaceColumnName());
+                if (fieldsForRace != null) {
+                    result = fieldsForRace.speedOverGroundAtStartOfRaceInKnots;
+                }
+                return result;
+            }
+        }
+
+        /**
+         * Fetches the competitor's distance to the start mark five seconds before the race started
+         */
+        private class DistanceToStartFiveSecondsBeforeStartInMeters implements LegDetailField<Double> {
+            @Override
+            public Double get(LeaderboardRowDTO row) {
+                Double result = null;
+                LeaderboardEntryDTO fieldsForRace = row.fieldsByRaceColumnName.get(getRaceColumnName());
+                if (fieldsForRace != null) {
+                    result = fieldsForRace.distanceToStartLineFiveSecondsBeforeStartInMeters;
+                }
+                return result;
+            }
+        }
+
+        /**
+         * Fetches the competitor's speed over ground five seconds before the race started
+         */
+        private class SpeedFiveSecondsBeforeStartInKnots implements LegDetailField<Double> {
+            @Override
+            public Double get(LeaderboardRowDTO row) {
+                Double result = null;
+                LeaderboardEntryDTO fieldsForRace = row.fieldsByRaceColumnName.get(getRaceColumnName());
+                if (fieldsForRace != null) {
+                    result = fieldsForRace.speedOverGroundFiveSecondsBeforeStartInKnots;
+                }
+                return result;
+            }
+        }
+
+        /**
+         * Fetches the competitor's speed over ground at the time the competitor passed the start
+         * 
+         * @author Axel Uhl (D043530)
+         */
+        private class SpeedOverGroundWhenPassingStartInKnots implements LegDetailField<Double> {
+            @Override
+            public Double get(LeaderboardRowDTO row) {
+                Double result = null;
+                LeaderboardEntryDTO fieldsForRace = row.fieldsByRaceColumnName.get(getRaceColumnName());
+                if (fieldsForRace != null) {
+                    result = fieldsForRace.speedOverGroundAtPassingStartWaypointInKnots;
+                }
+                return result;
+            }
+        }
+        
+        /**
+         * Fetches the competitor's distance to the starboard side of the start line when competitor passed the start.
+         * If the start waypoint is not a gate/line, the distance to the single buoy is used.
+         * 
+         * @author Axel Uhl (D043530)
+         */
+        private class DistanceToStarboardSideOfStartLineInMeters implements LegDetailField<Double> {
+            @Override
+            public Double get(LeaderboardRowDTO row) {
+                Double result = null;
+                LeaderboardEntryDTO fieldsForRace = row.fieldsByRaceColumnName.get(getRaceColumnName());
+                if (fieldsForRace != null) {
+                    result = fieldsForRace.distanceToStarboardSideOfStartLineInMeters;
+                }
+                return result;
+            }
+        }
+        
+        /**
+         * Fetches the competitor's speed over ground at the time the competitor passed the start
+         * 
+         * @author Axel Uhl (D043530)
+         */
+        private class TackWhenStarting implements LegDetailField<Tack> {
+            @Override
+            public Tack get(LeaderboardRowDTO row) {
+                Tack result = null;
+                LeaderboardEntryDTO fieldsForRace = row.fieldsByRaceColumnName.get(getRaceColumnName());
+                if (fieldsForRace != null) {
+                    result = fieldsForRace.startTack;
+                }
+                return result;
+            }
+        }
+
+        /**
+         * Accumulates the distance traveled over all legs of a race
+         * 
+         * @author Axel Uhl (D043530)
+         */
+        private class RaceDistanceTraveledInMeters implements LegDetailField<Double> {
+            @Override
+            public Double get(LeaderboardRowDTO row) {
+                Double result = null;
+                LeaderboardEntryDTO fieldsForRace = row.fieldsByRaceColumnName.get(getRaceColumnName());
+                if (fieldsForRace != null && fieldsForRace.legDetails != null) {
+                    for (LegEntryDTO legDetail : fieldsForRace.legDetails) {
+                        if (legDetail != null) {
+                            if (legDetail.distanceTraveledInMeters != null) {
+                                if (result == null) {
+                                    result = 0.0;
+                                }
+                                result += legDetail.distanceTraveledInMeters;
+                            }
+                        }
+                    }
+                }
+                return result;
+            }
+        }
+
+        private class CurrentLeg implements LegDetailField<Double> {
+            @Override
+            public Double get(LeaderboardRowDTO row) {
+                Double result = null;
+                LeaderboardEntryDTO fieldsForRace = row.fieldsByRaceColumnName.get(getRaceColumnName());
+                if (fieldsForRace != null && fieldsForRace.legDetails != null && !fieldsForRace.legDetails.isEmpty()) {
+                    for (LegEntryDTO legDetail : fieldsForRace.legDetails) {
+                        if (legDetail != null) {
+                            if (legDetail.started) {
+                                if (result == null) {
+                                    result = 0.0;
+                                }
+                                result++;
+                            } else {
+                                if (result != null) {
+                                    result++;
+                                }
+                                break;
+                            }
+                        }
+                    }
+                }
+                return result;
+            }
+        }
+
+        /**
+         * Computes the gap to leader exploiting the ordering of the leg detail columns
+         * 
+         * @author Axel Uhl (D043530)
+         */
+        private class RaceGapToLeaderInSeconds implements LegDetailField<Double> {
+            @Override
+            public Double get(LeaderboardRowDTO row) {
+                Double result = null;
+                LeaderboardEntryDTO fieldsForRace = row.fieldsByRaceColumnName.get(getRaceColumnName());
+                if (fieldsForRace != null && fieldsForRace.legDetails != null) {
+                    int lastLegIndex = fieldsForRace.legDetails.size() - 1;
+                    LegEntryDTO lastLegDetail = fieldsForRace.legDetails.get(lastLegIndex);
+                    // competitor may be in leg prior to the one the leader is in; find competitors current leg
+                    while (lastLegDetail == null && lastLegIndex > 0) {
+                        lastLegDetail = fieldsForRace.legDetails.get(--lastLegIndex);
+                    }
+                    if (lastLegDetail != null) {
+                        result = lastLegDetail.gapToLeaderInSeconds;
+                    }
+                }
+                return result;
+            }
+        }
+
+        /**
+         * Computes the windward distance to the overall leader in meters
+         * 
+         * @author Axel Uhl (D043530)
+         */
+        private class RaceDistanceToLeaderInMeters implements LegDetailField<Double> {
+            @Override
+            public Double get(LeaderboardRowDTO row) {
+                Double result = null;
+                LeaderboardEntryDTO fieldsForRace = row.fieldsByRaceColumnName.get(getRaceColumnName());
+                if (fieldsForRace != null && fieldsForRace.windwardDistanceToOverallLeaderInMeters != null) {
+                    result = fieldsForRace.windwardDistanceToOverallLeaderInMeters;
+                }
+                return result;
+            }
+        }
+        
+        private class CurrentSpeedOverGroundInKnots implements LegDetailField<Double> {
+            @Override
+            public Double get(LeaderboardRowDTO row) {
+                Double result = null;
+                LeaderboardEntryDTO fieldsForRace = row.fieldsByRaceColumnName.get(getRaceColumnName());
+                if (fieldsForRace != null && fieldsForRace.legDetails != null) {
+                    int lastLegIndex = fieldsForRace.legDetails.size() - 1;
+                    LegEntryDTO lastLegDetail = fieldsForRace.legDetails.get(lastLegIndex);
+                    // competitor may be in leg prior to the one the leader is in; find competitors current leg
+                    while (lastLegDetail == null && lastLegIndex > 0) {
+                        lastLegDetail = fieldsForRace.legDetails.get(--lastLegIndex);
+                    }
+                    if (lastLegDetail != null) {
+                        result = lastLegDetail.currentSpeedOverGroundInKnots;
+                    }
+                }
+                return result;
+            }
+        }
+    }
+    
+    /**
+     * Column that display the number of races a competitor has finished. Currently
+     * taking into account {@link MaxPointsReason#DNS}, {@link MaxPointsReason#DNF}
+     * and {@link MaxPointsReason#DNC}. Configurable over {@link LeaderboardSettings#isShowOverallColumnWithNumberOfRacesCompletedPerCompetitor()}.
+     * 
+     * @author Simon Marcel Pamies
+     */
+    private class TotalRacesCompletedColumn extends SortableColumn<LeaderboardRowDTO, String> {
+        private final String columnStyle;
+        private final MaxPointsReason[] MAX_POINTS_REASONS_THAT_IDENTIFY_NON_FINISHED_RACES = 
+                new MaxPointsReason[] {MaxPointsReason.DNS, MaxPointsReason.DNF, MaxPointsReason.DNC};
+
+        protected TotalRacesCompletedColumn(String columnStyle) {
+            super(new TextCell(), SortingOrder.ASCENDING, LeaderboardPanel.this);
+            this.columnStyle = columnStyle;
+            setHorizontalAlignment(ALIGN_CENTER);
+        }
+        
+        private int computeNumberOfRacesCompleted(LeaderboardRowDTO object) {
+            int racesSailedInRow = 0;
+            for (RaceColumnDTO raceColumn : getLeaderboard().getRaceList()) {
+                LeaderboardEntryDTO entryBefore = object.fieldsByRaceColumnName.get(raceColumn.getName());
+                if (entryBefore.totalPoints != null) {
+                    if (entryBefore.reasonForMaxPoints.equals(MaxPointsReason.NONE) ||
+                            !Util.contains(Arrays.asList(MAX_POINTS_REASONS_THAT_IDENTIFY_NON_FINISHED_RACES), entryBefore.reasonForMaxPoints)) {
+                        racesSailedInRow++;
+                    }
+                } 
+            }
+            return racesSailedInRow;
+        }
+
+        @Override
+        public String getValue(LeaderboardRowDTO object) {
+            return "" + computeNumberOfRacesCompleted(object);
+        }
+
+        @Override
+        public void render(Context context, LeaderboardRowDTO object, SafeHtmlBuilder sb) {
+            String textColor = getLeaderboard().hasLiveRace(timer.getLiveTimePointInMillis()) ? IS_LIVE_TEXT_COLOR : DEFAULT_TEXT_COLOR;
+                
+            sb.appendHtmlConstant("<span style=\"font-weight: bold; color:" + textColor + "\">");
+            sb.appendEscaped(getValue(object));
+            sb.appendHtmlConstant("</span>");
+        }
+
+        @Override
+        public InvertibleComparator<LeaderboardRowDTO> getComparator() {
+            return new InvertibleComparatorAdapter<LeaderboardRowDTO>() {
+                @Override
+                public int compare(LeaderboardRowDTO o1, LeaderboardRowDTO o2) {
+                    double o1RacesSailed = computeNumberOfRacesCompleted(o1);
+                    double o2RacesSailed = computeNumberOfRacesCompleted(o2);
+                    double result = o1RacesSailed == 0. ? o2RacesSailed == 0. ? 0. : isAscending() ? 1. : -1. : o2RacesSailed == 0. ? isAscending() ? 1. : -1. : o2RacesSailed - o1RacesSailed;
+                    return result > 0 ? 1 : result < 0 ? -1 : 0;
+                }
+            };
+        }
+
+        @Override
+        public String getColumnStyle() {
+            return columnStyle;
+        }
+
+        @Override
+        public SafeHtmlHeader getHeader() {
+            return new SafeHtmlHeaderWithTooltip(SafeHtmlUtils.fromString(stringMessages.racesScored()), stringMessages.racesScoredTooltip());
+        }
+    }
+
+    /**
+     * Displays the totals for a competitor for the entire leaderboard.
+     * 
+     * @author Axel Uhl (D043530)
+     * 
+     */
+    private class TotalsColumn extends SortableColumn<LeaderboardRowDTO, String> {
+        private final String columnStyle;
+
+        protected TotalsColumn(String columnStyle) {
+            super(new TextCell(), SortingOrder.ASCENDING, LeaderboardPanel.this);
+            this.columnStyle = columnStyle;
+            setHorizontalAlignment(ALIGN_CENTER);
+        }
+
+        @Override
+        public String getValue(LeaderboardRowDTO object) {
+            Double totalPoints = object.totalPoints;
+            return "" + (totalPoints == null ? "" : scoreFormat.format(totalPoints));
+        }
+
+        @Override
+        public void render(Context context, LeaderboardRowDTO object, SafeHtmlBuilder sb) {
+            String textColor = getLeaderboard().hasLiveRace(timer.getLiveTimePointInMillis()) ? IS_LIVE_TEXT_COLOR : DEFAULT_TEXT_COLOR;
+        	
+            sb.appendHtmlConstant("<span style=\"font-weight: bold; color:" + textColor + "\">");
+            sb.appendEscaped(getValue(object));
+            sb.appendHtmlConstant("</span>");
+        }
+
+        @Override
+        public InvertibleComparator<LeaderboardRowDTO> getComparator() {
+            return new InvertibleComparatorAdapter<LeaderboardRowDTO>() {
+                @Override
+                public int compare(LeaderboardRowDTO o1, LeaderboardRowDTO o2) {
+                    return getLeaderboard().competitors.indexOf(o1.competitor)
+                            - getLeaderboard().competitors.indexOf(o2.competitor);
+                }
+            };
+        }
+
+        @Override
+        public String getColumnStyle() {
+            return columnStyle;
+        }
+
+        @Override
+        public SafeHtmlHeader getHeader() {
+            return new SafeHtmlHeaderWithTooltip(SafeHtmlUtils.fromString(stringMessages.total()), stringMessages.totalsColumnTooltip());
+        }
+    }
+
+    protected class CarryColumn extends SortableColumn<LeaderboardRowDTO, String> {
+        public CarryColumn() {
+            super(new TextCell(), SortingOrder.ASCENDING, LeaderboardPanel.this);
+            setSortable(true);
+        }
+
+        protected CarryColumn(EditTextCell editTextCell) {
+            super(editTextCell, SortingOrder.ASCENDING, LeaderboardPanel.this);
+            setSortable(true);
+        }
+
+        @Override
+        public String getValue(LeaderboardRowDTO object) {
+            return object.carriedPoints == null ? "" : scoreFormat.format(object.carriedPoints);
+        }
+
+        @Override
+        public InvertibleComparator<LeaderboardRowDTO> getComparator() {
+            return new InvertibleComparatorAdapter<LeaderboardRowDTO>() {
+                @Override
+                public int compare(LeaderboardRowDTO o1, LeaderboardRowDTO o2) {
+                    Double o1CarriedPoints = o1.carriedPoints;
+                    if (o1CarriedPoints == null) {
+                        o1CarriedPoints = 0.0;
+                    }
+                    Double o2CarriedPoints = o2.carriedPoints;
+                    if (o2CarriedPoints == null) {
+                        o2CarriedPoints = 0.0;
+                    }
+                    return o1CarriedPoints.compareTo(o2CarriedPoints);
+                }
+            };
+        }
+
+        @Override
+        public SafeHtmlHeader getHeader() {
+            return new SafeHtmlHeaderWithTooltip(SafeHtmlUtils.fromString(stringMessages.carry()), stringMessages.carryColumnTooltip());
+        }
+    }
+
+    private class SelectionCheckboxColumn extends SortableColumn<LeaderboardRowDTO, Boolean> implements CompetitorSelectionChangeListener {
+        private CheckboxCell cell;
+        
+        protected SelectionCheckboxColumn(DisplayedLeaderboardRowsProvider displayedLeaderboardRowsProvider,
+                CompetitorSelectionProvider competitorSelectionProvider) {
+            this(new BetterCheckboxCell(/* depends on selection */false, /* handles selection */false),
+                    SortingOrder.DESCENDING, displayedLeaderboardRowsProvider, competitorSelectionProvider);
+        }
+
+        private SelectionCheckboxColumn(CheckboxCell checkboxCell, SortingOrder descending,
+                DisplayedLeaderboardRowsProvider displayedLeaderboardRowsProvider, final CompetitorSelectionProvider competitorSelectionProvider) {
+            super(checkboxCell, descending, displayedLeaderboardRowsProvider);
+            competitorSelectionProvider.addCompetitorSelectionChangeListener(this);
+            this.cell = checkboxCell;
+            this.setFieldUpdater(new FieldUpdater<LeaderboardRowDTO, Boolean>() {
+                @Override
+                public void update(int index, LeaderboardRowDTO row, Boolean selected) {
+                    competitorSelectionProvider.setSelected(row.competitor, selected);
+                }
+            });
+        }
+        
+        @Override
+        public String getCellStyleNames(Context context, LeaderboardRowDTO object) {
+            String basicStyles = super.getCellStyleNames(context, object);
+            return (basicStyles == null ? tableResources.cellTableStyle().cellTableCheckboxColumnCell() :
+                (basicStyles + " " + tableResources.cellTableStyle().cellTableCheckboxColumnCell()));
+        }
+
+        @Override
+        public CheckboxCell getCell() {
+            return cell;
+        }
+
+        @Override
+        public InvertibleComparator<LeaderboardRowDTO> getComparator() {
+            return new InvertibleComparatorAdapter<LeaderboardRowDTO>() {
+                @Override
+                public int compare(LeaderboardRowDTO a, LeaderboardRowDTO b) {
+                    return getValue(a) ? getValue(b) ? 0 : 1 : getValue(b) ? -1 : 0;
+                }
+            };
+        }
+
+        @Override
+        public Header<?> getHeader() {
+            return new SafeHtmlHeader(new SafeHtmlBuilder().appendEscaped("\u2713").toSafeHtml());
+        }
+
+        @Override
+        public Boolean getValue(LeaderboardRowDTO row) {
+            return competitorSelectionProvider.isSelected(row.competitor);
+        }
+
+        @Override public void competitorsListChanged(Iterable<CompetitorDTO> competitors) {}
+        @Override public void filterChanged(FilterSet<CompetitorDTO, ? extends Filter<CompetitorDTO>> oldFilterSet, FilterSet<CompetitorDTO, ? extends Filter<CompetitorDTO>> newFilterSet) {}
+        @Override public void filteredCompetitorsListChanged(Iterable<CompetitorDTO> filteredCompetitors) {}
+
+        /**
+         * Ensure that the checkbox is redrawn when the competitor selection changes
+         */
+        @Override
+        public void addedToSelection(CompetitorDTO competitor) {
+            final LeaderboardRowDTO row = getRow(competitor);
+            if (row != null) {
+                redrawRow(row);
+            }
+        }
+
+        private void redrawRow(final LeaderboardRowDTO row) {
+            final List<LeaderboardRowDTO> leaderboardDataList = getData().getList();
+            synchronized (leaderboardDataList) {
+                int rowIndex = leaderboardDataList.indexOf(row);
+                if (rowIndex >= 0) {
+                    leaderboardDataList.set(rowIndex, row); // trigger row redraw to have check box shown in correct state
+                }
+            }
+        }
+
+        /**
+         * Ensure that the checkbox is redrawn when the competitor selection changes
+         */
+        @Override
+        public void removedFromSelection(CompetitorDTO competitor) {
+            final LeaderboardRowDTO row = getRow(competitor);
+            if (row != null) {
+                redrawRow(row);
+            }
+        }
+    }
+    
+    private class TotalRankColumn extends SortableColumn<LeaderboardRowDTO, String> {
+        public TotalRankColumn() {
+            super(new TextCell(), SortingOrder.ASCENDING, LeaderboardPanel.this);
+            setHorizontalAlignment(ALIGN_CENTER);
+            setSortable(true);
+        }
+
+        @Override
+        public String getValue(LeaderboardRowDTO object) {
+            final int totalRank = getLeaderboard().getTotalRank(object.competitor);
+            return "" + (totalRank == 0 ? "" : totalRank);
+        }
+
+        @Override
+        public InvertibleComparator<LeaderboardRowDTO> getComparator() {
+            return new InvertibleComparatorAdapter<LeaderboardRowDTO>() {
+                @Override
+                public int compare(LeaderboardRowDTO o1, LeaderboardRowDTO o2) {
+                    final int totalRank1 = getLeaderboard().getTotalRank(o1.competitor);
+                    final int totalRank2 = getLeaderboard().getTotalRank(o2.competitor);
+                    return totalRank1 == 0 ? totalRank2 == 0 ? 0 : 1 : totalRank2 == 0 ? -1 : totalRank1 - totalRank2;
+                }
+            };
+        }
+
+        @Override
+        public SafeHtmlHeader getHeader() {
+            return new SafeHtmlHeaderWithTooltip(SafeHtmlUtils.fromString(stringMessages.totalRegattaRank()), stringMessages.rankColumnTooltip());
+        }
+    }
+
+    private class StartingTackColumn extends DetailTypeColumn<Tack, String> {
+        public StartingTackColumn(LegDetailField<Tack> field, String headerStyle, String columnStyle) {
+            super(DetailType.START_TACK, field, new TextCell(), headerStyle, columnStyle, LeaderboardPanel.this);
+        }
+
+        @Override
+        public String getValue(LeaderboardRowDTO row) {
+            return getField().get(row) == null ? null : getField().get(row) == Tack.PORT ? stringMessages.portTack() : stringMessages.starboardTack();
+        }
+    }
+
+    public LeaderboardPanel(SailingServiceAsync sailingService, AsyncActionsExecutor asyncActionsExecutor,
+            LeaderboardSettings settings, CompetitorSelectionProvider competitorSelectionProvider,
+            String leaderboardName, ErrorReporter errorReporter, final StringMessages stringMessages,
+            final UserAgentDetails userAgent, boolean showRaceDetails) {
+        this(sailingService, asyncActionsExecutor, settings, /* preSelectedRace */null, competitorSelectionProvider,
+                null, leaderboardName, errorReporter, stringMessages, userAgent, showRaceDetails);
+    }
+
+    public LeaderboardPanel(SailingServiceAsync sailingService, AsyncActionsExecutor asyncActionsExecutor,
+            LeaderboardSettings settings, RaceIdentifier preSelectedRace,
+            CompetitorSelectionProvider competitorSelectionProvider, String leaderboardGroupName,
+            String leaderboardName, ErrorReporter errorReporter, final StringMessages stringMessages,
+            final UserAgentDetails userAgent, boolean showRaceDetails) {
+        this(sailingService, asyncActionsExecutor, settings, preSelectedRace, competitorSelectionProvider, new Timer(
+                // perform the first request as "live" but don't by default auto-play
+                PlayModes.Live, PlayStates.Paused, /* delayBetweenAutoAdvancesInMilliseconds */3000l), leaderboardGroupName,
+                leaderboardName, errorReporter, stringMessages, userAgent, showRaceDetails,
+                /* showCompetitorSearchBox */ false, /* showSelectionCheckbox */ true, /* optionalRaceTimesInfoProvider */ null,
+                /* autoExpandLastRaceColumn */ false, /* adjustTimerDelay */ true);
+    }
+
+    public LeaderboardPanel(SailingServiceAsync sailingService, AsyncActionsExecutor asyncActionsExecutor,
+            LeaderboardSettings settings, RaceIdentifier preSelectedRace,
+            CompetitorSelectionProvider competitorSelectionProvider, Timer timer, String leaderboardGroupName,
+            String leaderboardName, ErrorReporter errorReporter, final StringMessages stringMessages,
+            final UserAgentDetails userAgent, boolean showRaceDetails, boolean showCompetitorSearchBox,
+            boolean showSelectionCheckbox, RaceTimesInfoProvider optionalRaceTimesInfoProvider,
+            boolean autoExpandLastRaceColumn, boolean adjustTimerDelay) {
+        this.showSelectionCheckbox = showSelectionCheckbox;
+        this.showRaceDetails = showRaceDetails;
+        this.sailingService = sailingService;
+        this.asyncActionsExecutor = asyncActionsExecutor;
+        this.preSelectedRace = preSelectedRace;
+        this.competitorSelectionProvider = competitorSelectionProvider;
+        competitorSelectionProvider.addCompetitorSelectionChangeListener(this);
+        this.setLeaderboardName(leaderboardName);
+        this.errorReporter = errorReporter;
+        this.stringMessages = stringMessages;
+        this.selectedLegDetails = new ArrayList<DetailType>();
+        this.selectedRaceDetails = new ArrayList<DetailType>();
+        this.selectedOverallDetailColumns = new ArrayList<DetailType>();
+        this.raceTimesInfoProvider = optionalRaceTimesInfoProvider;
+        this.selectedManeuverDetails = new ArrayList<DetailType>();
+        this.adjustTimerDelay = adjustTimerDelay;
+        overallDetailColumnMap = createOverallDetailColumnMap();
+        settingsUpdatedExplicitly = !settings.isUpdateUponPlayStateChange();
+        if (settings.getLegDetailsToShow() != null) {
+            selectedLegDetails.addAll(settings.getLegDetailsToShow());
+        }
+        if (settings.getManeuverDetailsToShow() != null) {
+            selectedManeuverDetails.addAll(settings.getManeuverDetailsToShow());
+        }
+        if (settings.getRaceDetailsToShow() != null) {
+            selectedRaceDetails.addAll(settings.getRaceDetailsToShow());
+        }
+        if (settings.getOverallDetailsToShow() != null) {
+            selectedOverallDetailColumns.addAll(settings.getOverallDetailsToShow());
+        }
+        setAutoExpandPreSelectedRace(settings.isAutoExpandPreSelectedRace());
+        this.autoExpandLastRaceColumn = autoExpandLastRaceColumn;
+        if (settings.getDelayBetweenAutoAdvancesInMilliseconds() != null) {
+            timer.setRefreshInterval(settings.getDelayBetweenAutoAdvancesInMilliseconds());
+        }
+        this.timer = timer;
+        timer.addPlayStateListener(this);
+        timer.addTimeListener(this);
+        switch (settings.getActiveRaceColumnSelectionStrategy()) {
+        case EXPLICIT:
+            if (preSelectedRace == null) {
+                raceColumnSelection = new ExplicitRaceColumnSelection();
+            } else {
+                raceColumnSelection = new ExplicitRaceColumnSelectionWithPreselectedRace(preSelectedRace);
+            }
+            break;
+        case LAST_N:
+            setRaceColumnSelectionToLastNStrategy(settings.getNumberOfLastRacesToShow());
+            break;
+        }
+        totalRankColumn = new TotalRankColumn();
+        selectionCheckboxColumn = new SelectionCheckboxColumn(this, competitorSelectionProvider);
+        RACE_COLUMN_HEADER_STYLE = tableResources.cellTableStyle().cellTableRaceColumnHeader();
+        LEG_COLUMN_HEADER_STYLE = tableResources.cellTableStyle().cellTableLegColumnHeader();
+        LEG_DETAIL_COLUMN_HEADER_STYLE = tableResources.cellTableStyle().cellTableLegDetailColumnHeader();
+        RACE_COLUMN_STYLE = tableResources.cellTableStyle().cellTableRaceColumn();
+        LEG_COLUMN_STYLE = tableResources.cellTableStyle().cellTableLegColumn();
+        LEG_DETAIL_COLUMN_STYLE = tableResources.cellTableStyle().cellTableLegDetailColumn();
+        TOTAL_COLUMN_STYLE = tableResources.cellTableStyle().cellTableTotalColumn();
+        leaderboardTable = new SortedCellTableWithStylableHeaders<LeaderboardRowDTO>(
+        /* pageSize */10000, tableResources);
+        leaderboardTable.addCellPreviewHandler(new CellPreviewEvent.Handler<LeaderboardRowDTO>() {
+            @Override
+            public void onCellPreview(CellPreviewEvent<LeaderboardRowDTO> event) {
+                if (BrowserEvents.FOCUS.equals(event.getNativeEvent().getType())) {
+                    elementToBlur = event.getNativeEvent().getEventTarget().cast();
+                    elementToBlur.blur();
+                    blurInOnSelectionChanged = 2; // blur a couple of times; doing it one time only doesn't seem to work reliably
+                    blurFocusedElementAfterSelectionChange();
+                }
+            }
+        });
+        leaderboardTable.ensureDebugId("LeaderboardCellTable");
+        getLeaderboardTable().setWidth("100%");
+        leaderboardSelectionModel = new MultiSelectionModel<LeaderboardRowDTO>();
+        leaderboardSelectionModel.addSelectionChangeHandler(new Handler() {
+            @Override
+            public void onSelectionChange(SelectionChangeEvent event) {
+                List<CompetitorDTO> selection = new ArrayList<CompetitorDTO>();
+                for (LeaderboardRowDTO row : getSelectedRows()) {
+                    selection.add(row.competitor);
+                }
+                LeaderboardPanel.this.competitorSelectionProvider.setSelection(selection, /* listenersNotToNotify */LeaderboardPanel.this);
+                if (blurInOnSelectionChanged > 0) {
+                    blurInOnSelectionChanged--;
+                    blurFocusedElementAfterSelectionChange();
+                }
+            }
+        });
+        if (userAgent.isMobile() == UserAgentDetails.PlatformTypes.MOBILE) {
+            // Setting up the toggle selection
+            leaderboardTable.addCellPreviewHandler(new ToggleSelectionCellPreviewHandler<LeaderboardRowDTO>());
+            DefaultSelectionEventManager<LeaderboardRowDTO> selectionEventManager = DefaultSelectionEventManager.createCheckboxManager();
+            leaderboardTable.setSelectionModel(leaderboardSelectionModel, selectionEventManager);
+        } else {
+            leaderboardTable.setSelectionModel(leaderboardSelectionModel);
+        }
+        setShowAddedScores(settings.isShowAddedScores());
+        setShowOverallColumnWithNumberOfRacesCompletedPerCompetitor(settings.isShowOverallColumnWithNumberOfRacesCompletedPerCompetitor());
+        if (timer.isInitialized()) {
+            loadCompleteLeaderboard(getLeaderboardDisplayDate());
+        }
+
+        if (this.preSelectedRace == null) {
+            isEmbedded = false;
+        } else {
+            isEmbedded = true;
+        }
+        contentPanel = new VerticalPanel();
+        contentPanel.setStyleName(STYLE_LEADERBOARD_CONTENT);
+        
+        // the information panel
+        informationPanel = new FlowPanel();
+        informationPanel.setStyleName(STYLE_LEADERBOARD_INFO);
+        scoreCorrectionLastUpdateTimeLabel = new Label("");
+        scoreCorrectionCommentLabel = new Label("");
+        informationPanel.add(scoreCorrectionCommentLabel);
+        informationPanel.add(scoreCorrectionLastUpdateTimeLabel);
+
+        liveRaceLabel = new Label(stringMessages.live());
+        liveRaceLabel.setStyleName(STYLE_LEADERBOARD_LIVE_RACE);
+        liveRaceLabel.getElement().getStyle().setFontWeight(FontWeight.BOLD);
+        liveRaceLabel.getElement().getStyle().setColor(IS_LIVE_TEXT_COLOR);
+        liveRaceLabel.setVisible(false);
+        informationPanel.add(liveRaceLabel);
+        
+        // the toolbar panel
+        DockPanel toolbarPanel = new DockPanel();
+        toolbarPanel.ensureDebugId("ToolbarPanel");
+        toolbarPanel.setStyleName(STYLE_LEADERBOARD_TOOLBAR);
+        busyIndicator = new SimpleBusyIndicator(false, 0.8f);
+        busyIndicator.ensureDebugId("BusyIndicator");
+        if (!isEmbedded) {
+            toolbarPanel.add(informationPanel, DockPanel.WEST);
+            toolbarPanel.add(busyIndicator, DockPanel.WEST);
+        }
+        toolbarPanel.setWidth("100%");
+        toolbarPanel.setVerticalAlignment(HasVerticalAlignment.ALIGN_MIDDLE);
+        ClickHandler playPauseHandler = new ClickHandler() {
+            @Override
+            public void onClick(ClickEvent event) {
+                if (LeaderboardPanel.this.timer.getPlayState() == PlayStates.Playing) {
+                    LeaderboardPanel.this.timer.pause();
+                } else {
+                    // playing the standalone leaderboard means putting it into live mode
+                    LeaderboardPanel.this.timer.setPlayMode(PlayModes.Live);
+                }
+            }
+        };
+        pauseIcon = resources.autoRefreshEnabledIcon();
+        playIcon = resources.autoRefreshDisabledIcon();
+        refreshAndSettingsPanel = new HorizontalPanel();
+        refreshAndSettingsPanel.ensureDebugId("RefreshAndSettingsPanel");
+        refreshAndSettingsPanel.setVerticalAlignment(HasVerticalAlignment.ALIGN_MIDDLE);
+        FlowPanel refreshPanel = new FlowPanel();
+        refreshPanel.addStyleName("refreshPanel");
+        toolbarPanel.setHorizontalAlignment(HasHorizontalAlignment.ALIGN_RIGHT);
+        toolbarPanel.addStyleName("refreshAndSettings");
+        playPause = new Anchor(getPlayPauseImgHtml(timer.getPlayState()));
+        playPause.ensureDebugId("PlayAndPauseAnchor");
+        playPause.addClickHandler(playPauseHandler);
+        playStateChanged(timer.getPlayState(), timer.getPlayMode());
+        refreshPanel.add(playPause);
+
+        refreshAndSettingsPanel.add(refreshPanel);
+        toolbarPanel.add(refreshAndSettingsPanel, DockPanel.EAST);
+        if (!isEmbedded) {
+            contentPanel.add(toolbarPanel);
+        }
+        if (showCompetitorSearchBox) {
+            contentPanel.add(new CompetitorSearchTextBox(competitorSelectionProvider, stringMessages));
+        }
+        contentPanel.add(getLeaderboardTable());
+        setWidget(contentPanel);
+        raceNameForDefaultSorting = settings.getNameOfRaceToSort();
+    }
+    
+    private static class TotalDistanceTraveledInMetersField implements LegDetailField<Double> {
+        @Override
+        public Double get(LeaderboardRowDTO row) {
+            return row.totalDistanceTraveledInMeters;
+        }
+    }
+    
+    private static class TotalAverageSpeedOverGroundField implements LegDetailField<Double> {
+        @Override
+        public Double get(LeaderboardRowDTO row) {
+            final Double result;
+            if (row.totalDistanceTraveledInMeters != null && row.totalTimeSailedInSeconds != null && row.totalTimeSailedInSeconds != 0.0) {
+                result = row.totalDistanceTraveledInMeters / row.totalTimeSailedInSeconds / Mile.METERS_PER_NAUTICAL_MILE * 3600;
+            } else {
+                result = null;
+            }
+            return result;
+        }
+    }
+
+    private Map<DetailType, SortableColumn<LeaderboardRowDTO, ?>> createOverallDetailColumnMap() {
+        Map<DetailType, SortableColumn<LeaderboardRowDTO, ?>> result = new HashMap<DetailType, SortableColumn<LeaderboardRowDTO, ?>>();
+        result.put(DetailType.TOTAL_DISTANCE_TRAVELED,
+                new FormattedDoubleDetailTypeColumn(DetailType.TOTAL_DISTANCE_TRAVELED,
+                        new TotalDistanceTraveledInMetersField(), RACE_COLUMN_HEADER_STYLE, RACE_COLUMN_STYLE, this));
+        
+        result.put(DetailType.TOTAL_AVERAGE_SPEED_OVER_GROUND,
+                new FormattedDoubleDetailTypeColumn(DetailType.TOTAL_AVERAGE_SPEED_OVER_GROUND,
+                        new TotalAverageSpeedOverGroundField(), RACE_COLUMN_HEADER_STYLE, RACE_COLUMN_STYLE, this));
+
+        result.put(DetailType.MAXIMUM_SPEED_OVER_GROUND_IN_KNOTS, new MaxSpeedOverallColumn(RACE_COLUMN_HEADER_STYLE,
+                RACE_COLUMN_STYLE, this));
+        
+        result.put(DetailType.TOTAL_TIME_SAILED_IN_SECONDS, createOverallTimeTraveledColumn());
+        return result;
+    }
+
+    private OverallTimeTraveledColumn createOverallTimeTraveledColumn() {
+        return new OverallTimeTraveledColumn(this, stringMessages, RACE_COLUMN_HEADER_STYLE, RACE_COLUMN_STYLE,
+                LEG_COLUMN_HEADER_STYLE, LEG_COLUMN_STYLE);
+    }
+
+    /**
+     * Largely for subclasses to add more stuff to this panel, such as more toolbar buttons.
+     */
+    protected HorizontalPanel getRefreshAndSettingsPanel() {
+        return refreshAndSettingsPanel;
+    }
+
+    private RaceColumnDTO getRaceByName(String raceName) {
+        if (getLeaderboard() != null) {
+            for (RaceColumnDTO race : getLeaderboard().getRaceList()) {
+                for (FleetDTO fleet : race.getFleets()) {
+                    if (race.getRaceIdentifier(fleet) != null
+                            && raceName.equals(race.getRaceIdentifier(fleet).getRaceName())) {
+                        return race;
+                    }
+                }
+            }
+        }
+        return null;
+    }
+
+    private RaceColumnDTO getRaceByColumnName(String columnName) {
+        if (getLeaderboard() != null) {
+            for (RaceColumnDTO race : getLeaderboard().getRaceList()) {
+                if (columnName.equals(race.getRaceColumnName())) {
+                    return race;
+                }
+            }
+        }
+        return null;
+    }
+
+    private RaceColumn<?> getRaceColumnByRaceName(String raceName) {
+        for (int i = 0; i < getLeaderboardTable().getColumnCount(); i++) {
+            Column<LeaderboardRowDTO, ?> column = getLeaderboardTable().getColumn(i);
+            if (column instanceof RaceColumn<?>) {
+                RaceColumnDTO raceInLeaderboard = ((RaceColumn<?>) column).getRace();
+                for (FleetDTO fleet : raceInLeaderboard.getFleets()) {
+                    final RegattaAndRaceIdentifier raceIdentifier = raceInLeaderboard.getRaceIdentifier(fleet);
+                    if (raceIdentifier != null && raceIdentifier.getRaceName().equals(raceName)) {
+                        return (RaceColumn<?>) column;
+                    }
+                }
+            }
+        }
+        return null;
+    }
+
+    private RaceColumn<?> getRaceColumnByRaceColumnName(String raceColumnName) {
+        for (int i = 0; i < getLeaderboardTable().getColumnCount(); i++) {
+            Column<LeaderboardRowDTO, ?> column = getLeaderboardTable().getColumn(i);
+            if (column instanceof RaceColumn<?>) {
+                if (((RaceColumn<?>) column).getRaceColumnName().equals(raceColumnName)) {
+                    return (RaceColumn<?>) column;
+                }
+            }
+        }
+        return null;
+    }
+
+    private SafeHtml getPlayPauseImgHtml(PlayStates playState) {
+        if (playState == PlayStates.Playing) {
+            return AbstractImagePrototype.create(pauseIcon).getSafeHtml();
+        } else {
+            return AbstractImagePrototype.create(playIcon).getSafeHtml();
+        }
+    }
+
+    private void setDelayInMilliseconds(long delayInMilliseconds) {
+        // If the timer is currently in a mode that causes null to be used as the leaderboard request time stamp,
+        // don't let a live play delay change cause another load request by unregistering this panel as timer
+        // listener before and re-registering it after adjusting the live play delay.
+        if (useNullAsTimePoint()) {
+            timer.removeTimeListener(this);
+        }
+        timer.setLivePlayDelayInMillis(delayInMilliseconds);
+        if (useNullAsTimePoint()) {
+            timer.addTimeListener(this);
+        }
+    }
+
+    private boolean isAutoExpandPreSelectedRace() {
+        return autoExpandPreSelectedRace;
+    }
+    
+    private boolean isAutoExpandLastRaceColumn() {
+        return autoExpandLastRaceColumn;
+    }
+
+    private void setAutoExpandPreSelectedRace(boolean autoExpandPreSelectedRace) {
+        this.autoExpandPreSelectedRace = autoExpandPreSelectedRace;
+        if (autoExpandPreSelectedRace) {
+            autoExpandPerformedOnce = false;
+        }
+    }
+    
+    private boolean isShowOverallColumnWithNumberOfRacesCompletedPerCompetitor() {
+        return showOverallColumnWithNumberOfRacesCompletedPerCompetitor;
+    }
+    
+    private void setShowOverallColumnWithNumberOfRacesCompletedPerCompetitor(boolean showOverallColumnWithNumberOfRacesCompletedPerCompetitor) {
+        this.showOverallColumnWithNumberOfRacesCompletedPerCompetitor = showOverallColumnWithNumberOfRacesCompletedPerCompetitor;
+    }
+    
+    private boolean isShowAddedScores() {
+        return showAddedScores;
+    }
+    
+    private void setShowAddedScores(boolean showAddedScores) {
+        this.showAddedScores = showAddedScores;
+    }
+    
+    /**
+     * The time point for which the leaderboard currently shows results. In {@link PlayModes#Replay replay mode} this is
+     * the {@link #timer}'s time point. In {@link PlayModes#Live live mode} the {@link #timer}'s time is quantized to
+     * the closest full second to increase the likelihood of cache hits in the back end.
+     */
+    protected Date getLeaderboardDisplayDate() {
+        return timer.getTime();
+    }
+
+    /**
+     * adds the <code>column</code> to the right end of the {@link #getLeaderboardTable() leaderboard table} and sets
+     * the column style according to the {@link SortableColumn#getColumnStyle() column's style definition}.
+     */
+    protected void addColumn(SortableColumn<LeaderboardRowDTO, ?> column) {
+        leaderboardTable.addColumn(column, column.getHeader(), column.getComparator(), column
+                .getPreferredSortingOrder().isAscending());
+        String columnStyle = column.getColumnStyle();
+        if (columnStyle != null) {
+            getLeaderboardTable().addColumnStyleName(getLeaderboardTable().getColumnCount() - 1, columnStyle);
+        }
+    }
+
+    protected void insertColumn(int beforeIndex, SortableColumn<LeaderboardRowDTO, ?> column) {
+        // remove column styles of those columns whose index will shift right by
+        // one:
+        removeColumnStyles(beforeIndex);
+        getLeaderboardTable().insertColumn(beforeIndex, column, column.getHeader(), column.getComparator(),
+                column.getPreferredSortingOrder().isAscending());
+        addColumnStyles(beforeIndex);
+    }
+
+    private void addColumnStyles(int startColumn) {
+        for (int i = startColumn; i < getLeaderboardTable().getColumnCount(); i++) {
+            SortableColumn<LeaderboardRowDTO, ?> columnToRemoveStyleFor = (SortableColumn<LeaderboardRowDTO, ?>) getLeaderboardTable()
+                    .getColumn(i);
+            String columnStyle = columnToRemoveStyleFor.getColumnStyle();
+            if (columnStyle != null) {
+                getLeaderboardTable().addColumnStyleName(i, columnStyle);
+            }
+        }
+    }
+
+    private void removeColumnStyles(int startColumn) {
+        for (int i = startColumn; i < getLeaderboardTable().getColumnCount(); i++) {
+            SortableColumn<LeaderboardRowDTO, ?> columnToRemoveStyleFor = (SortableColumn<LeaderboardRowDTO, ?>) getLeaderboardTable()
+                    .getColumn(i);
+            String columnStyle = columnToRemoveStyleFor.getColumnStyle();
+            if (columnStyle != null) {
+                getLeaderboardTable().removeColumnStyleName(i, columnStyle);
+            }
+        }
+    }
+
+    /**
+     * removes the column specified by <code>columnIndex</code> from the {@link #getLeaderboardTable() leaderboard
+     * table} and fixes the column styles again (see {@link #addColumnStyles(int)}).
+     */
+    protected void removeColumn(int columnIndex) {
+        Column<LeaderboardRowDTO, ?> c = getLeaderboardTable().getColumn(columnIndex);
+        if (c instanceof ExpandableSortableColumn<?>) {
+            ExpandableSortableColumn<?> expandableColumn = (ExpandableSortableColumn<?>) c;
+            if (expandableColumn.isExpanded()) {
+                // remove expanded child columns from the leaderboard...
+                expandableColumn.toggleExpansion();
+                // them remember that column c was expanded:
+                expandableColumn.setExpanded(true);
+            }
+        }
+        removeColumnStyles(/* startColumn */columnIndex);
+        getLeaderboardTable().removeColumn(columnIndex);
+        addColumnStyles(/* startColumn */columnIndex);
+    }
+
+    protected void removeColumn(Column<LeaderboardRowDTO, ?> c) {
+        int columnIndex = getLeaderboardTable().getColumnIndex(c);
+        if (columnIndex != -1) {
+            removeColumn(columnIndex);
+        }
+    }
+
+    private void loadCompleteLeaderboard(Date date) {
+        if (needsDataLoading()) {
+            GetLeaderboardByNameAction getLeaderboardByNameAction = new GetLeaderboardByNameAction(sailingService,
+                    getLeaderboardName(), useNullAsTimePoint() ? null : date,
+                    /* namesOfRacesForWhichToLoadLegDetails */getNamesOfExpandedRaces(), shallAddOverallDetails(), /* previousLeaderboard */
+                    getLeaderboard(), isFillNetPointsUncorrected(), timer, errorReporter, stringMessages);
+            this.asyncActionsExecutor.execute(getLeaderboardByNameAction, LOAD_LEADERBOARD_DATA_CATEGORY,
+                    new AsyncCallback<LeaderboardDTO>() {
+                        @Override
+                        public void onSuccess(LeaderboardDTO result) {
+                            updateLeaderboard(result);
+                            getBusyIndicator().setBusy(false);
+                        }
+        
+                        @Override
+                        public void onFailure(Throwable caught) {
+                            getBusyIndicator().setBusy(false);
+                            getErrorReporter()
+                                    .reportError("Error trying to obtain leaderboard contents: " + caught.getMessage(),
+                                            true /* silentMode */);
+                        }
+                    });
+        } else {
+            getBusyIndicator().setBusy(false);
+        }
+    }
+
+    protected boolean isFillNetPointsUncorrected() {
+        return false;
+    }
+
+    /**
+     * In {@link PlayModes#Live live mode}, when {@link #loadCompleteLeaderboard(Date) loading the leaderboard contents}, <code>null</code>
+     * is used as time point. The condition for this is encapsulated in this method so others can find out. For example, when a time change
+     * is signaled due to local offset / delay adjustments, no additional call to {@link #loadCompleteLeaderboard(Date)} would be required
+     * as <code>null</code> will be passed in any case, not being affected by local time offsets.
+     */
+    private boolean useNullAsTimePoint() {
+        return timer.getPlayMode() == PlayModes.Live;
+    }
+
+    private boolean needsDataLoading() {
+        return isVisible();
+    }
+
+    /**
+     * Determine from column expansion state which races need their leg details
+     */
+    private Collection<String> getNamesOfExpandedRaces() {
+        Collection<String> namesOfExpandedRaces = new ArrayList<String>();
+        for (int i = 0; i < getLeaderboardTable().getColumnCount(); i++) {
+            Column<LeaderboardRowDTO, ?> column = getLeaderboardTable().getColumn(i);
+            if (column instanceof RaceColumn<?>) {
+                RaceColumn<?> raceColumn = (RaceColumn<?>) column;
+                if (raceColumn.isExpanded()) {
+                    namesOfExpandedRaces.add(raceColumn.getRaceColumnName());
+                }
+            }
+        }
+        return namesOfExpandedRaces;
+    }
+
+    private boolean shallAddOverallDetails() {
+        return !selectedOverallDetailColumns.isEmpty();
+    }
+
+    /**
+     * Assigns <code>leaderboard</code> to {@link #leaderboard} and updates the UI accordingly. Also updates the min/max
+     * values on the columns.
+     */
+    protected void updateLeaderboard(LeaderboardDTO leaderboard) {
+        if (leaderboard != null) {
+            Collection<RaceColumn<?>> columnsToCollapseAndExpandAgain = getExpandedRaceColumnsWhoseDisplayedLegCountChanged(leaderboard);
+            for (RaceColumn<?> columnToCollapseAndExpandAgain : columnsToCollapseAndExpandAgain) {
+                columnToCollapseAndExpandAgain.toggleExpansion();
+            }
+            competitorSelectionProvider.setCompetitors(leaderboard.competitors, /* listenersNotToNotify */this);
+            raceColumnSelection.autoUpdateRaceColumnSelectionForUpdatedLeaderboard(getLeaderboard(), leaderboard);
+            setLeaderboard(leaderboard);
+            adjustColumnLayout(leaderboard);
+            updateRaceColumnDTOsToRaceColumns(leaderboard);
+            for (RaceColumn<?> columnToCollapseAndExpandAgain : columnsToCollapseAndExpandAgain) {
+                columnToCollapseAndExpandAgain.toggleExpansion();
+            }
+            adjustDelayToLive();
+            final Map<CompetitorDTO, LeaderboardRowDTO> rowsToDisplay = getRowsToDisplay();
+            Set<LeaderboardRowDTO> rowsToAdd = new HashSet<>(rowsToDisplay.values());
+            Map<Integer, LeaderboardRowDTO> rowsToUpdate = new HashMap<>();
+            synchronized (getData().getList()) {
+                int index = 0;
+                for (Iterator<LeaderboardRowDTO> i = getData().getList().iterator(); i.hasNext(); ) {
+                    LeaderboardRowDTO oldRow = i.next();
+                    LeaderboardRowDTO newRow = rowsToDisplay.get(oldRow.competitor);
+                    if (newRow != null) {
+                        rowsToUpdate.put(index++, newRow); // update row in place, preserving its selection state
+                        rowsToAdd.remove(newRow); // no need to add this row when it was updated in-place
+                    } else {
+                        i.remove(); // old row's competitor not found in new rows' competitors; remove old row from table
+                    }
+                }
+                for (Entry<Integer, LeaderboardRowDTO> updateEntry : rowsToUpdate.entrySet()) {
+                    LeaderboardRowDTO oldElement = getData().getList().set(updateEntry.getKey(), updateEntry.getValue());
+                    leaderboardSelectionModel.setSelected(oldElement, false); // make sure the old element is no longer part of the selection
+                    updateSelection(updateEntry.getValue());
+                }
+                for (LeaderboardRowDTO rowToAdd : rowsToAdd) {
+                    getData().getList().add(rowToAdd);
+                    updateSelection(rowToAdd);
+                }
+            }
+            RaceColumn<?> lastRaceColumn = null;
+            for (int i=getLeaderboardTable().getColumnCount()-1; i>=0; i--) {
+                if (getLeaderboardTable().getColumn(i) instanceof RaceColumn<?>) {
+                    lastRaceColumn = (RaceColumn<?>) getLeaderboardTable().getColumn(i);
+                    break;
+                }
+            }
+            for (int i = 0; i < getLeaderboardTable().getColumnCount(); i++) {
+                SortableColumn<?, ?> c = (SortableColumn<?, ?>) getLeaderboardTable().getColumn(i);
+                c.updateMinMax();
+                // Toggle pre-selected race, if the setting is set and it isn't open yet, or the last race column if that was requested
+                if ((!autoExpandPerformedOnce && isAutoExpandPreSelectedRace() && c instanceof RaceColumn<?>
+                        && ((RaceColumn<?>) c).getRace().hasTrackedRace(preSelectedRace)) ||
+                        (isAutoExpandLastRaceColumn() && c == lastRaceColumn)) {
+                    ExpandableSortableColumn<?> expandableSortableColumn = (ExpandableSortableColumn<?>) c;
+                    if (!expandableSortableColumn.isExpanded()) {
+                        expandableSortableColumn.toggleExpansion();
+                        autoExpandPerformedOnce = true;
+                    }
+                }
+            }
+            if (leaderboardTable.getCurrentlySortedColumn() != null) {
+                leaderboardTable.sort();
+            } else {
+                SortableColumn<LeaderboardRowDTO, ?> columnToSortFor = getDefaultSortColumn();
+                leaderboardTable.sortColumn(columnToSortFor, columnToSortFor.getPreferredSortingOrder().isAscending());
+            }
+            
+            scoreCorrectionCommentLabel.setText(leaderboard.getComment() != null ? leaderboard.getComment() : "");
+            if (leaderboard.getTimePointOfLastCorrectionsValidity() != null) {
+                Date lastCorrectionDate = leaderboard.getTimePointOfLastCorrectionsValidity();
+                String lastUpdate = dateFormatter.format(lastCorrectionDate) + ", "
+                        + timeFormatter.format(lastCorrectionDate);
+                scoreCorrectionLastUpdateTimeLabel.setText(stringMessages.lastScoreUpdate() + ": " + lastUpdate);
+            } else {
+                scoreCorrectionLastUpdateTimeLabel.setText("");
+            }
+            
+            List<com.sap.sse.common.Util.Pair<RaceColumnDTO, FleetDTO>> liveRaces = leaderboard.getLiveRaces(timer.getLiveTimePointInMillis());
+            boolean hasLiveRace = !liveRaces.isEmpty();
+            if (hasLiveRace) {
+            	String liveRaceText = "";
+            	if(liveRaces.size() == 1) {
+                	com.sap.sse.common.Util.Pair<RaceColumnDTO, FleetDTO> liveRace = liveRaces.get(0);
+                	liveRaceText = stringMessages.raceIsLive("'" + liveRace.getA().getRaceColumnName() + "'");
+            	} else {
+            		String raceNames = "";
+            		for(com.sap.sse.common.Util.Pair<RaceColumnDTO, FleetDTO> liveRace: liveRaces) {
+            			raceNames += "'" + liveRace.getA().getRaceColumnName() + "', ";
+            		}
+            		// remove last ", "
+            		raceNames = raceNames.substring(0, raceNames.length()-2);
+                	liveRaceText = stringMessages.racesAreLive(raceNames);
+            	}
+            	liveRaceLabel.setText(liveRaceText);
+            } else {
+            	liveRaceLabel.setText("");
+            }
+            scoreCorrectionLastUpdateTimeLabel.setVisible(!hasLiveRace);
+            liveRaceLabel.setVisible(hasLiveRace);
+        }
+    }
+
+    /**
+     * Adjusts the row's selection in the {@link #leaderboardSelectionModel} so it matches its selection state in
+     * the {@link #competitorSelectionProvider}.
+     */
+    private void updateSelection(LeaderboardRowDTO row) {
+        final boolean shallBeSelected = competitorSelectionProvider.isSelected(row.competitor);
+        if (leaderboardSelectionModel.isSelected(row) != shallBeSelected) {
+            leaderboardSelectionModel.setSelected(row, shallBeSelected);
+        }
+    }
+
+    /**
+     * The race columns hold a now outdated copy of a {@link RaceColumnDTO} which needs to be updated from the {@link LeaderboardDTO} just received
+     */
+    private void updateRaceColumnDTOsToRaceColumns(LeaderboardDTO leaderboard) {
+    	for (RaceColumnDTO newRace : leaderboard.getRaceList()) {
+    		RaceColumn<?> raceColumn = getRaceColumnByRaceColumnName(newRace.getName());
+    		if (raceColumn != null) {
+    			raceColumn.setRace(newRace);
+    		}
+    	}
+    }
+
+	/**
+     * Due to a course change, a race may change its number of legs. All expanded race columns that show leg columns and
+     * whose leg count changed need to be collapsed before the leaderboard is replaced, and expanded afterwards again.
+     * Race columns whose toggling is {@link ExpandableSortableColumn#isTogglingInProcess() currently in progress} are
+     * not considered because their new state will be considered after replacing anyhow.
+     * 
+     * @param newLeaderboard
+     *            the new leaderboard before assigning to {@link #leaderboard}
+     * @return the columns that were collapsed in this step and that shall be expanded again after the leaderboard has
+     *         been replaced
+     */
+    private Collection<RaceColumn<?>> getExpandedRaceColumnsWhoseDisplayedLegCountChanged(LeaderboardDTO newLeaderboard) {
+        Set<RaceColumn<?>> result = new HashSet<RaceColumn<?>>();
+        if (selectedRaceDetails.contains(DetailType.DISPLAY_LEGS)) {
+            for (int i = 0; i < getLeaderboardTable().getColumnCount(); i++) {
+                Column<LeaderboardRowDTO, ?> c = getLeaderboardTable().getColumn(i);
+                if (c instanceof RaceColumn<?>) {
+                    RaceColumn<?> rc = (RaceColumn<?>) c;
+                    // If the new leaderboard no longer contains the column, getLegCount will return -1, causing the
+                    // column
+                    // to be collapsed if it was expanded. This is correct because otherwise, removing it would no
+                    // longer
+                    // know the correct leg count.
+                    if (!rc.isTogglingInProcess() && rc.isExpanded()) {
+                        int oldLegCount = getLeaderboard().getLegCount(rc.getRaceColumnName(), preSelectedRace);
+                        int newLegCount = newLeaderboard.getLegCount(rc.getRaceColumnName(), preSelectedRace);
+                        if (oldLegCount != newLegCount) {
+                            result.add(rc);
+                        }
+                    }
+                }
+            }
+        }
+        return result;
+    }
+
+    /**
+     * Based on the {@link LeaderboardDTO#getDelayToLiveInMillisForLatestRace()} for the race that has the latest
+     * {@link RaceColumnDTO#getStartDate(FleetDTO) start time}, automatically adjusts the delay accordingly unless the
+     * {@link #adjustTimerDelay} flag is <code>false</code>
+     */
+    private void adjustDelayToLive() {
+        if (adjustTimerDelay) {
+            if (leaderboard.getDelayToLiveInMillisForLatestRace() != null) {
+                setDelayInMilliseconds(leaderboard.getDelayToLiveInMillisForLatestRace());
+            }
+        }
+    }
+
+    /**
+     * Extracts the rows to display of the <code>leaderboard</code>. These are all {@link AbstractLeaderboardDTO#rows
+     * rows} in case {@link #preSelectedRace} is <code>null</code>, or only the rows of the competitors who scored in
+     * the race identified by {@link #preSelectedRace} otherwise.
+     */
+    @Override
+    public Map<CompetitorDTO, LeaderboardRowDTO> getRowsToDisplay() {
+        Map<CompetitorDTO, LeaderboardRowDTO> result;
+        Iterable<CompetitorDTO> allFilteredCompetitors = competitorSelectionProvider.getFilteredCompetitors();
+        result = new HashMap<CompetitorDTO, LeaderboardRowDTO>();
+        if (preSelectedRace == null) {
+            for (CompetitorDTO competitor : leaderboard.rows.keySet()) {
+                if (Util.contains(allFilteredCompetitors, competitor)) {
+                    result.put(competitor, leaderboard.rows.get(competitor));
+                }
+            }
+        } else {
+            for (CompetitorDTO competitorInPreSelectedRace : getCompetitors(preSelectedRace)) {
+                if (Util.contains(allFilteredCompetitors, competitorInPreSelectedRace)) {
+                    result.put(competitorInPreSelectedRace, leaderboard.rows.get(competitorInPreSelectedRace));
+                }
+            }
+        }
+        return result;
+    }
+
+    /**
+     * The {@link LeaderboardDTO} holds {@link LeaderboardDTO#getRaceList() races} as {@link RaceColumnDTO} objects.
+     * Those map their fleet names to the {@link RegattaAndRaceIdentifier} which identifies the tracked race
+     * representing the fleet race within the race column.
+     * <p>
+     * 
+     * On the other hand, a {@link LeaderboardRowDTO} has {@link LeaderboardEntryDTO}, keyed by race column name. The
+     * entry DTOs, in turn, store the {@link RaceIdentifier} of the race in which the respective competitor achieved the
+     * score.
+     * <p>
+     * 
+     * With this information it is possible to identify the competitors who participated in a particular tracked race,
+     * as identified through the <code>race</code> parameter.
+     * 
+     * @return all competitors for which the {@link #getLeaderboard() leaderboard} has an entry whose
+     *         {@link LeaderboardEntryDTO#race} equals <code>race</code>
+     */
+    private Iterable<CompetitorDTO> getCompetitors(RaceIdentifier race) {
+        Set<CompetitorDTO> result = new HashSet<CompetitorDTO>();
+        for (RaceColumnDTO raceColumn : getLeaderboard().getRaceList()) {
+            if (raceColumn.hasTrackedRace(race)) {
+                for (Map.Entry<CompetitorDTO, LeaderboardRowDTO> e : getLeaderboard().rows.entrySet()) {
+                    LeaderboardEntryDTO entry = e.getValue().fieldsByRaceColumnName.get(raceColumn.getRaceColumnName());
+                    if (entry != null && entry.race != null && entry.race.equals(race)) {
+                        result.add(e.getKey());
+                    }
+                }
+            }
+        }
+        return result;
+    }
+
+    private SortableColumn<LeaderboardRowDTO, ?> getDefaultSortColumn() {
+        SortableColumn<LeaderboardRowDTO, ?> defaultSortColumn = null;
+        if (raceNameForDefaultSorting != null) {
+            defaultSortColumn = getRaceColumnByRaceName(raceNameForDefaultSorting);
+        }
+        if (defaultSortColumn == null) {
+            defaultSortColumn = getRankColumn();
+        }
+        return defaultSortColumn;
+    }
+
+    private TotalRankColumn getRankColumn() {
+        return totalRankColumn;
+    }
+
+    protected void setLeaderboard(LeaderboardDTO leaderboard) {
+        this.leaderboard = leaderboard;
+    }
+
+    @Override
+    public LeaderboardDTO getLeaderboard() {
+        return leaderboard;
+    }
+
+    private void adjustColumnLayout(LeaderboardDTO leaderboard) {
+        int columnIndex = 0;
+        columnIndex = ensureSelectionCheckboxColumn(columnIndex);
+        columnIndex = ensureRankColumn(columnIndex);
+        columnIndex = ensureSailIDAndCompetitorColumn(columnIndex);
+        columnIndex = updateCarryColumn(leaderboard, columnIndex);
+        adjustOverallDetailColumns(leaderboard, columnIndex);
+        // first remove race columns no longer needed:
+        removeUnusedRaceColumns(leaderboard);
+        if (leaderboard != null) {
+            createMissingAndAdjustExistingRaceColumns(leaderboard);
+            ensureTotalsColumn();
+            updateTotalRacesSailedColumn();
+        }
+    }
+
+    /**
+     * Ensures that the columns requested by {@link #selectedOverallDetailColumns} are in the table. Assumes that if there are
+     * any existing overall details columns, they start at <code>indexOfFirstOverallDetailsColumn</code> and are in the order
+     * defined by {@link #getAvailableOverallDetailColumnTypes()}.
+     * 
+     * @param indexOfFirstOverallDetailsColumn
+     *            tells the column index for the first overall details column
+     */
+    private void adjustOverallDetailColumns(LeaderboardDTO leaderboard, int indexOfFirstOverallDetailsColumn) {
+        List<SortableColumn<LeaderboardRowDTO, ?>> overallDetailColumnsToShow = new ArrayList<SortableColumn<LeaderboardRowDTO,?>>();
+        // ensure the ordering in overallDetailColumnsToShow conforms to the ordering of getAvailableOverallDetailColumnTypes()
+        for (DetailType overallDetailType : getAvailableOverallDetailColumnTypes()) {
+            if (selectedOverallDetailColumns.contains(overallDetailType) && overallDetailColumnMap.containsKey(overallDetailType)) {
+                overallDetailColumnsToShow.add(overallDetailColumnMap.get(overallDetailType));
+            }
+        }
+        int currentColumnIndex = indexOfFirstOverallDetailsColumn;
+        int i = 0; // index into overallDetailColumnToShow
+        Column<LeaderboardRowDTO, ?> currentColumn = currentColumnIndex < getLeaderboardTable().getColumnCount() ?
+                getLeaderboardTable().getColumn(currentColumnIndex) : null;
+        // repeat until no more column to check for removal and no more column left to check for need to insert
+        while (i<overallDetailColumnsToShow.size() || overallDetailColumnMap.values().contains(currentColumn)) {
+            if (i<overallDetailColumnsToShow.size() && currentColumn == overallDetailColumnsToShow.get(i)) {
+                // found selected column in table; all good, advance both "pointers"
+                i++;
+                currentColumnIndex++;
+                currentColumn = getLeaderboardTable().getColumn(currentColumnIndex);
+            } else if (i<overallDetailColumnsToShow.size()) {
+                // selected column is missing; insert
+                insertColumn(currentColumnIndex++, overallDetailColumnsToShow.get(i++));
+            } else {
+                // based on the while's condition, currentColumn is an overallDetailsColumnMap value;
+                // based on the previous if's failed condition, it is not selected. Remove:
+                removeColumn(currentColumnIndex);
+                currentColumn = getLeaderboardTable().getColumn(currentColumnIndex);
+            }
+        }
+    }
+
+    /**
+     * If header information doesn't match the race column's actual state (tracked races attached meaning expandable;
+     * medal race), the column is removed and inserted again
+     * 
+     * @param raceColumn
+     *            the raceColumn to correct.
+     * @param selectedRaceColumn
+     *            the new race column data for <code>raceColumn</code>
+     */
+    private void correctColumnData(RaceColumn<?> raceColumn, RaceColumnDTO race) {
+        int columnIndex = getRaceColumnPosition(raceColumn);
+        if (raceColumn.isExpansionEnabled() != race.hasTrackedRaces() || race.isMedalRace() != raceColumn.isMedalRace()) {
+            if (raceColumn.isExpanded()) {
+                raceColumn.toggleExpansion(); // remove children from table
+            }
+            removeColumn(columnIndex);
+            insertColumn(columnIndex, createRaceColumn(race));
+        }
+    }
+
+    /**
+     * Removes all RaceColumns, starting at count {@link raceColumnStartIndex raceColumnStartIndex}
+     * 
+     * @param raceColumnStartIndex
+     *            The index of the race column should be deleted from.
+     * @param raceName
+     *            The name of the racing column until the table should be cleared.
+     */
+    private void removeRaceColumnFromRaceColumnStartIndexBeforeRace(int raceColumnStartIndex, RaceColumnDTO race) {
+        int counter = 0;
+        for (int leaderboardposition = 0; leaderboardposition < getLeaderboardTable().getColumnCount(); leaderboardposition++) {
+            Column<LeaderboardRowDTO, ?> c = getLeaderboardTable().getColumn(leaderboardposition);
+            if (c instanceof RaceColumn) {
+                RaceColumn<?> raceColumn = (RaceColumn<?>) c;
+                if (!raceColumn.getRaceColumnName().equals(race.getRaceColumnName())) {
+                    if (raceColumnStartIndex == counter) {
+                        removeColumn(raceColumn);
+                    }
+                } else {
+                    return;
+                }
+                counter++;
+            }
+        }
+    }
+
+    /**
+     * Gets a ColumnPosition of a raceColumn
+     * 
+     * @param raceColumn
+     *            The column for which the position is to be found in the leaderboard table
+     * @return the position. Returns -1 if raceColumn not existing in leaderboardTable.
+     */
+    private int getRaceColumnPosition(RaceColumn<?> raceColumn) {
+        for (int leaderboardposition = 0; leaderboardposition < getLeaderboardTable().getColumnCount(); leaderboardposition++) {
+            Column<LeaderboardRowDTO, ?> c = getLeaderboardTable().getColumn(leaderboardposition);
+            if (c instanceof RaceColumn) {
+                RaceColumn<?> rc = (RaceColumn<?>) c;
+                if (rc.equals(raceColumn)) {
+                    return leaderboardposition;
+                }
+            }
+        }
+        return -1;
+    }
+
+    /**
+     * This method returns the position where a race column should get inserted.
+     * 
+     * @param raceName
+     *            the name of the race to insert
+     * @param listpos
+     *            the position of the race in the {@link selectedRaceColumns selectedRaceColumns}
+     * @return the position of a race column right before which to insert the race column so that it is the
+     *         <code>listpos</code>th race in the table or -1 if no such race column was found, e.g., in case the column
+     *         needs to be inserted as the last race in the table
+     */
+    private int getColumnPositionToInsert(RaceColumnDTO race, int listpos) {
+        int raceColumnCounter = 0;
+        int noRaceColumnCounter = 0;
+        boolean raceColumnFound = false;
+        for (int leaderboardPosition = 0; !raceColumnFound
+                && leaderboardPosition < getLeaderboardTable().getColumnCount(); leaderboardPosition++) {
+            Column<LeaderboardRowDTO, ?> c = getLeaderboardTable().getColumn(leaderboardPosition);
+            if (c instanceof RaceColumn) {
+                // RaceColumn<?> raceColumn = (RaceColumn<?>) c;
+                if (raceColumnCounter == listpos) {
+                    raceColumnFound = true;
+                } else {
+                    raceColumnCounter++;
+                }
+            } else {
+                noRaceColumnCounter++;
+            }
+        }
+        if (raceColumnFound) {
+            return raceColumnCounter + noRaceColumnCounter;
+        } else {
+            return -1;
+        }
+    }
+
+    /**
+     * Removes all columns of type {@link RaceColumn} from the leaderboard table if their name is not in the list of
+     * names of the <code>selectedRaceColumns</code>.
+     */
+    private void removeRaceColumnsNotSelected(Iterable<RaceColumnDTO> selectedRaceColumns) {
+        Set<String> selectedRaceColumnNames = new HashSet<String>();
+        for (RaceColumnDTO selectedRaceColumn : selectedRaceColumns) {
+            selectedRaceColumnNames.add(selectedRaceColumn.getRaceColumnName());
+        }
+        List<Column<LeaderboardRowDTO, ?>> columnsToRemove = new ArrayList<Column<LeaderboardRowDTO, ?>>();
+        for (int i = 0; i < getLeaderboardTable().getColumnCount(); i++) {
+            Column<LeaderboardRowDTO, ?> c = getLeaderboardTable().getColumn(i);
+            if (c instanceof RaceColumn
+                    && (leaderboard == null || !selectedRaceColumnNames.contains(((RaceColumn<?>) c)
+                            .getRaceColumnName()))) {
+                columnsToRemove.add(c);
+            }
+        }
+        for (Column<LeaderboardRowDTO, ?> c : columnsToRemove) {
+            removeColumn(c);
+        }
+    }
+
+    /**
+     * Existing and matching race columns may still need to be removed, re-created and inserted because the "tracked"
+     * property may have changed, changing the columns expandability.
+     */
+    private void createMissingAndAdjustExistingRaceColumns(LeaderboardDTO leaderboard) {
+        // Correct order of races in selectedRaceColum
+        Iterable<RaceColumnDTO> correctedOrderSelectedRaces = raceColumnSelection.getSelectedRaceColumnsOrderedAsInLeaderboard(leaderboard);
+        removeRaceColumnsNotSelected(correctedOrderSelectedRaces);
+        for (int selectedRaceCount = 0; selectedRaceCount < Util.size(correctedOrderSelectedRaces); selectedRaceCount++) {
+            RaceColumnDTO selectedRaceColumn = Util.get(correctedOrderSelectedRaces, selectedRaceCount);
+            final RaceColumn<?> raceColumn = selectedRaceColumn == null ? null
+                    : getRaceColumnByRaceColumnName(selectedRaceColumn.getName());
+            if (raceColumn != null) {
+                // remove all raceColumns, starting at a specific selectedRaceCount, up to but excluding the selected
+                // raceName with the result that selectedRace is at position selectedRaceCount afterwards
+                removeRaceColumnFromRaceColumnStartIndexBeforeRace(selectedRaceCount, selectedRaceColumn);
+                correctColumnData(raceColumn, selectedRaceColumn);
+            } else {
+                // get correct position to insert the column
+                int positionToInsert = getColumnPositionToInsert(selectedRaceColumn, selectedRaceCount);
+                if (positionToInsert != -1) {
+                    insertColumn(positionToInsert, createRaceColumn(selectedRaceColumn));
+                } else {
+                    // Add the raceColumn with addRaceColumn, if no RaceColumn is existing in leaderboard
+                    addRaceColumn(createRaceColumn(selectedRaceColumn));
+                }
+            }
+        }
+    }
+
+    protected RaceColumn<?> createRaceColumn(RaceColumnDTO raceInLeaderboard) {
+        TextRaceColumn textRaceColumn = new TextRaceColumn(raceInLeaderboard, shallExpandRaceColumn(raceInLeaderboard),
+                SortingOrder.ASCENDING, RACE_COLUMN_HEADER_STYLE, RACE_COLUMN_STYLE);
+        return textRaceColumn;
+    }
+
+    private boolean shallExpandRaceColumn(RaceColumnDTO raceColumnDTO) {
+        return showRaceDetails && raceColumnDTO.hasTrackedRaces() && raceColumnDTO.hasGPSData() && raceColumnDTO.hasWindData();
+    }
+
+    private void removeUnusedRaceColumns(LeaderboardDTO leaderboard) {
+        List<Column<LeaderboardRowDTO, ?>> columnsToRemove = new ArrayList<Column<LeaderboardRowDTO, ?>>();
+        for (int i = 0; i < getLeaderboardTable().getColumnCount(); i++) {
+            Column<LeaderboardRowDTO, ?> c = getLeaderboardTable().getColumn(i);
+            if (c instanceof RaceColumn
+                    && (leaderboard == null || !leaderboard.raceListContains(((RaceColumn<?>) c).getRaceColumnName()))) {
+                columnsToRemove.add(c);
+            }
+        }
+        // Tricky issue: if the race column is currently expanded, we can't know anymore how many detail columns
+        // there are because the updated LeaderboardDTO object doesn't contain the race anymore. We have to
+        // collapse and remove all LegColumns following the RaceColumn
+        for (Column<LeaderboardRowDTO, ?> c : columnsToRemove) {
+            removeColumn(c);
+        }
+    }
+
+    /**
+     * If the last column is the totals column, remove it. Add the race column as the last column.
+     */
+    private void addRaceColumn(RaceColumn<?> raceColumn) {
+        if (getLeaderboardTable().getColumn(getLeaderboardTable().getColumnCount() - 1) instanceof TotalsColumn) {
+            removeColumn(getLeaderboardTable().getColumnCount() - 1);
+        }
+        addColumn(raceColumn);
+    }
+
+    /**
+     * The regatta rank column shall be displayed if an only if the {@link DetailType#REGATTA_RANK} detail is selected in the
+     * {@link #selectedOverallDetailColumns}. It will then be displayed after the selection checkbox column (if any) and
+     * before the sail number / competitor name columns.
+     */
+    private boolean isShowRegattaRankColumn() {
+        return selectedOverallDetailColumns.contains(DetailType.REGATTA_RANK);
+    }
+    
+    /**
+     * @param rankColumnIndex
+     *            the column index (0-based) where to put the rank column, if needed
+     * @return the column index (0-based) for the next column; will equal <code>rankColumnIndex</code> if the rank
+     *         column is not {@link #isShowRegattaRankColumn() supposed to be shown}, or one greater otherwise.
+     */
+    private int ensureRankColumn(int rankColumnIndex) {
+        final int indexOfNextColumn = rankColumnIndex + (isShowRegattaRankColumn() ? 1 : 0);
+        if (getLeaderboardTable().getColumnCount() > rankColumnIndex) {
+            if (isShowRegattaRankColumn()) {
+                if (getLeaderboardTable().getColumn(rankColumnIndex) != getRankColumn()) {
+                    insertColumn(rankColumnIndex, getRankColumn());
+                } // else, the column is needed and is already in place
+            } else {
+                if (getLeaderboardTable().getColumn(rankColumnIndex) == getRankColumn()) {
+                    removeColumn(rankColumnIndex);
+                }
+            }
+        } else {
+            if (isShowRegattaRankColumn()) {
+                insertColumn(rankColumnIndex, getRankColumn());
+            }
+        }
+        return indexOfNextColumn;
+    }
+
+    /**
+     * @param selectionCheckboxColumnIndex
+     *            the column index (0-based) where to put the selection checkbox column, if needed
+     * @return the column index (0-based) for the next column; will equal <code>selectionCheckboxColumnIndex</code> if
+     *         the selection checkbox column is not {@link #showSelectionCheckbox supposed to be shown}, or one greater
+     *         otherwise.
+     */
+    private int ensureSelectionCheckboxColumn(int selectionCheckboxColumnIndex) {
+        final int indexOfNextColumn = selectionCheckboxColumnIndex + (showSelectionCheckbox ? 1 : 0);
+        if (getLeaderboardTable().getColumnCount() > selectionCheckboxColumnIndex) {
+            if (showSelectionCheckbox) {
+                if (getLeaderboardTable().getColumn(selectionCheckboxColumnIndex) != selectionCheckboxColumn) {
+                    insertColumn(selectionCheckboxColumnIndex, selectionCheckboxColumn);
+                } // else, the column is needed and is already in place
+            } else {
+                if (getLeaderboardTable().getColumn(selectionCheckboxColumnIndex) == selectionCheckboxColumn) {
+                    removeColumn(selectionCheckboxColumnIndex);
+                }
+            }
+        } else {
+            if (showSelectionCheckbox) {
+                insertColumn(selectionCheckboxColumnIndex, selectionCheckboxColumn);
+            }
+        }
+        return indexOfNextColumn;
+    }
+
+    /**
+     * Assumes that the sail ID and competitor column are mandatory elements of a leaderboard; hence, if the leaderboard
+     * has columns where sail ID and competitor names are expected, it is silently assumed that those are already in the
+     * correct place because these columns are never optional.
+     * 
+     * @param sailIdColumnIndex
+     *            the 0-based index where the sail ID column is to be placed; the competitor name column will be at the
+     *            index greater by one
+     * @return the 0-based index for the next column; two greater than <code>sailIdColumnIndex</code> because this
+     *         method will always make sure that two columns are placed in the layout, one at
+     *         <code>sailIdColumnIndex</code> and one at <code>sailIdColumnIndex+1</code>.
+     */
+    private int ensureSailIDAndCompetitorColumn(int sailIdColumnIndex) {
+        final int nextColumnIndex;
+        if (getLeaderboardTable().getColumnCount() <= sailIdColumnIndex) {
+            addColumn(new SailIDColumn<LeaderboardRowDTO>(new CompetitorFetcher<LeaderboardRowDTO>() {
+                @Override
+                public CompetitorDTO getCompetitor(LeaderboardRowDTO t) {
+                    return t.competitor;
+                }
+            }));
+            addColumn(createCompetitorColumn());
+        } else {
+            if (!(getLeaderboardTable().getColumn(sailIdColumnIndex) instanceof SailIDColumn)) {
+                throw new RuntimeException("The second column must always be the sail ID column but it was of type "
+                        + getLeaderboardTable().getColumn(sailIdColumnIndex).getClass().getName());
+            }
+        }
+        nextColumnIndex = sailIdColumnIndex + 2;
+        return nextColumnIndex;
+    }
+
+    protected CompetitorColumn createCompetitorColumn() {
+        return new CompetitorColumn(new CompetitorColumnBase<LeaderboardRowDTO>(this, getStringMessages(),
+                new CompetitorFetcher<LeaderboardRowDTO>() {
+            @Override
+            public CompetitorDTO getCompetitor(LeaderboardRowDTO t) {
+                return t.competitor;
+            }
+        }));
+    }
+
+    private void ensureTotalsColumn() {
+        // add a totals column on the right
+        if (getLeaderboardTable().getColumnCount() == 0
+                || !(getLeaderboardTable().getColumn(getLeaderboardTable().getColumnCount() - 1) instanceof TotalsColumn)) {
+            addColumn(new TotalsColumn(TOTAL_COLUMN_STYLE));
+        }
+    }
+    
+    private void ensureTotalRacesSailedColumn() {
+        // add a totals column on the right 
+        if (getLeaderboardTable().getColumnCount() == 0
+                || !(getLeaderboardTable().getColumn(getLeaderboardTable().getColumnCount() - 2) instanceof TotalRacesCompletedColumn)) {
+            insertColumn(getLeaderboardTable().getColumnCount() - 1, new TotalRacesCompletedColumn(TOTAL_COLUMN_STYLE));
+        }
+    }
+    
+    private void ensureNoTotalRacesSailedColumn() {
+        if ((getLeaderboardTable().getColumn(getLeaderboardTable().getColumnCount() - 2) instanceof TotalRacesCompletedColumn)) {
+            removeColumn(getLeaderboardTable().getColumnCount() - 2);
+        }
+    }
+    
+    protected void updateTotalRacesSailedColumn() {
+        final boolean showTotalRacesCompletedColumn = isShowOverallColumnWithNumberOfRacesCompletedPerCompetitor();
+        if (showTotalRacesCompletedColumn) {
+            ensureTotalRacesSailedColumn();
+        } else {
+            ensureNoTotalRacesSailedColumn();
+        }
+    }
+
+    /**
+     * If the <code>leaderboard</code> {@link LeaderboardDTO#hasCarriedPoints has carried points} and if column #1
+     * (second column, right of the competitor column) does not exist or is not of type {@link CarryColumn}, all columns
+     * starting from #1 will be removed and a {@link CarryColumn} will be added. If the leaderboard has no carried
+     * points but the display still shows a carry column, the column is removed.
+     * 
+     * @param zeroBasedIndexOfCarryColumn
+     *            the 0-based column index where to put the carry column, if any
+     * @return the 0-based index of the next column following this column if the carry column is to be shown, or
+     *         <code>zeroBasedIndexOfCarryColumn</code> otherwise
+     */
+    protected int updateCarryColumn(LeaderboardDTO leaderboard, int zeroBasedIndexOfCarryColumn) {
+        final boolean needsCarryColumn = leaderboard != null && leaderboard.hasCarriedPoints;
+        if (needsCarryColumn) {
+            ensureCarryColumn(zeroBasedIndexOfCarryColumn);
+        } else {
+            ensureNoCarryColumn(zeroBasedIndexOfCarryColumn);
+        }
+        return needsCarryColumn ? zeroBasedIndexOfCarryColumn+1 : zeroBasedIndexOfCarryColumn;
+    }
+
+    private void ensureNoCarryColumn(int zeroBasedIndexOfCarryColumn) {
+        if (getLeaderboardTable().getColumnCount() > zeroBasedIndexOfCarryColumn
+                && getLeaderboardTable().getColumn(zeroBasedIndexOfCarryColumn) instanceof CarryColumn) {
+            removeColumn(zeroBasedIndexOfCarryColumn);
+        }
+    }
+
+    protected void ensureCarryColumn(int zeroBasedIndexOfCarryColumn) {
+        if (getLeaderboardTable().getColumnCount() <= zeroBasedIndexOfCarryColumn
+                || !(getLeaderboardTable().getColumn(zeroBasedIndexOfCarryColumn) instanceof CarryColumn)) {
+            while (getLeaderboardTable().getColumnCount() > zeroBasedIndexOfCarryColumn) {
+                removeColumn(zeroBasedIndexOfCarryColumn);
+            }
+            addColumn(createCarryColumn());
+        }
+    }
+
+    protected CarryColumn createCarryColumn() {
+        return new CarryColumn();
+    }
+
+    protected SortedCellTable<LeaderboardRowDTO> getLeaderboardTable() {
+        return leaderboardTable;
+    }
+
+    protected SailingServiceAsync getSailingService() {
+        return sailingService;
+    }
+
+    protected String getLeaderboardName() {
+        return leaderboardName;
+    }
+
+    protected void setLeaderboardName(String leaderboardName) {
+        this.leaderboardName = leaderboardName;
+    }
+
+    protected ErrorReporter getErrorReporter() {
+        return errorReporter;
+    }
+
+    protected ListDataProvider<LeaderboardRowDTO> getData() {
+        return getLeaderboardTable().getDataProvider();
+    }
+
+    /**
+     * @param newTime
+     *            ignored; may be <code>null</code>. The time for loading the leaderboard is determined using
+     *            {@link #getLeaderboardDisplayDate()}.
+     */
+    @Override
+    public void timeChanged(Date newTime, Date oldTime) {
+        loadCompleteLeaderboard(getLeaderboardDisplayDate());
+    }
+
+    @Override
+    public void playStateChanged(PlayStates playState, PlayModes playMode) {
+        currentlyHandlingPlayStateChange = true;
+        playPause.setHTML(getPlayPauseImgHtml(playState));
+        playPause.setTitle(playState == PlayStates.Playing ? stringMessages.pauseAutomaticRefresh() : stringMessages
+                .autoRefresh());
+        if (!settingsUpdatedExplicitly && playMode != oldPlayMode) {
+            // if settings weren't explicitly modified, auto-switch to live mode settings and sort for
+            // any pre-selected race; we need to copy the previously selected race columns to the new RaceColumnSelection
+            updateSettings(LeaderboardSettingsFactory.getInstance().createNewSettingsForPlayMode(
+                    playMode,
+                    /* don't touch columnToSort if no race was pre-selected */ preSelectedRace == null ? null
+                            : preSelectedRace.getRaceName(),
+                    /* don't change nameOfRaceColumnToShow */null,
+                    /* set nameOfRaceToShow if race was pre-selected */preSelectedRace == null ? null : preSelectedRace
+                            .getRaceName(), getRaceColumnSelection(), /* leave showRegattaRank and overall details unchanged */ null));
+        }
+        currentlyHandlingPlayStateChange = false;
+        oldPlayMode = playMode;
+    }
+
+    @Override
+    public void playSpeedFactorChanged(double newPlaySpeedFactor) {
+        // nothing to do
+    }
+
+    private List<RegattaAndRaceIdentifier> getTrackedRacesIdentifiers() {
+        List<RegattaAndRaceIdentifier> result = new ArrayList<RegattaAndRaceIdentifier>();
+        for (RaceColumnDTO raceColumn : getLeaderboard().getRaceList()) {
+            for (FleetDTO fleet : raceColumn.getFleets()) {
+                if (raceColumn.getRaceIdentifier(fleet) != null) {
+                    result.add(raceColumn.getRaceIdentifier(fleet));
+                }
+            }
+        }
+        return result;
+    }
+
+    @Override
+    public boolean hasSettings() {
+        return true;
+    }
+
+    @Override
+    public boolean hasToolbar() {
+        return false;
+    }
+
+    @Override
+    public SettingsDialogComponent<LeaderboardSettings> getSettingsDialogComponent() {
+        return new LeaderboardSettingsDialogComponent(Collections.unmodifiableList(selectedManeuverDetails),
+                Collections.unmodifiableList(selectedLegDetails), Collections.unmodifiableList(selectedRaceDetails),
+                Collections.unmodifiableList(selectedOverallDetailColumns), /* All races to select */ leaderboard.getRaceList(),
+                raceColumnSelection.getSelectedRaceColumnsOrderedAsInLeaderboard(leaderboard), raceColumnSelection, autoExpandPreSelectedRace,
+                isShowAddedScores(), timer.getRefreshInterval(), isShowOverallColumnWithNumberOfRacesCompletedPerCompetitor(), stringMessages);
+    }
+
+    @Override
+    public String getLocalizedShortName() {
+        return stringMessages.leaderboard();
+    }
+
+    private LeaderboardRowDTO getRow(CompetitorDTO competitor) {
+        synchronized (getData().getList()) {
+            for (LeaderboardRowDTO row : getData().getList()) {
+                if (row.competitor.equals(competitor)) {
+                    return row;
+                }
+            }
+        }
+        return null;
+    }
+
+    @Override
+    public void addedToSelection(CompetitorDTO competitor) {
+        LeaderboardRowDTO row = getRow(competitor);
+        if (row != null) {
+            leaderboardSelectionModel.setSelected(row, true);
+        }
+    }
+
+    @Override
+    public void removedFromSelection(CompetitorDTO competitor) {
+        LeaderboardRowDTO row = getRow(competitor);
+        if (row != null) {
+            leaderboardSelectionModel.setSelected(row, false);
+        }
+    }
+
+    @Override
+    public BusyIndicator getBusyIndicator() {
+        return busyIndicator;
+    }
+
+    @Override
+    public boolean hasBusyIndicator() {
+        return true;
+    }
+    
+    private Iterable<LeaderboardRowDTO> getSelectedRows() {
+        return leaderboardSelectionModel.getSelectedSet();
+    }
+
+    @Override
+    public void competitorsListChanged(Iterable<CompetitorDTO> competitors) {
+        if (timer.isInitialized()) {
+            timeChanged(timer.getTime(), null);
+        }
+    }
+
+    @Override
+    public void filteredCompetitorsListChanged(Iterable<CompetitorDTO> filteredCompetitors) {
+        updateLeaderboard(getLeaderboard());
+    }
+
+    @Override
+    public void filterChanged(FilterSet<CompetitorDTO, ? extends Filter<CompetitorDTO>> oldFilterSet,
+            FilterSet<CompetitorDTO, ? extends Filter<CompetitorDTO>> newFilterSet) {
+        // nothing to do; if the list of filtered competitors has changed, a separate call to filteredCompetitorsListChanged will occur
+    }
+
+    public RaceColumnSelection getRaceColumnSelection() {
+        return raceColumnSelection;
+    }
+    
+    public void removeAllListeners() {
+        if (raceTimesInfoProviderListener != null) {
+            getRaceTimesInfoProvider().removeRaceTimesInfoProviderListener(raceTimesInfoProviderListener);
+        }
+        if (raceColumnSelection != null && raceColumnSelection.getType() == RaceColumnSelectionStrategies.LAST_N) {
+            getRaceTimesInfoProvider().removeRaceTimesInfoProviderListener(
+                    (LastNRacesColumnSelection) raceColumnSelection);
+        }
+        if (timer != null) {
+            timer.removeTimeListener(this);
+        }
+    }
+
+    protected Timer getTimer() {
+        return timer;
+    }
+
+    protected void blurFocusedElementAfterSelectionChange() {
+        // now "blur" the selected leaderboard element because it seems to cause the cell table to scroll to its top;
+        // see bug 2093.
+        blur();
+        final ScheduledCommand blurCommand = new ScheduledCommand() {
+            @Override
+            public void execute() {
+                blur();
+            }
+        };
+        Scheduler.get().scheduleDeferred(blurCommand);
+    }
+
+    private void blur() {
+        if (elementToBlur != null) {
+            elementToBlur.blur();
+        }
+    }
+}