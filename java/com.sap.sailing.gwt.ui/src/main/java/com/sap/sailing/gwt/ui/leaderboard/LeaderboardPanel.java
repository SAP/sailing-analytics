--- conflicted
+++ resolved
@@ -695,13 +695,7 @@
                 }
             }
         }
-<<<<<<< HEAD
-        
         applyDetailSettings(newSettings);
-
-=======
-        oldShallAddOverallDetails = applyDetailSettings(newSettings);
->>>>>>> e9545fa0
         addBusyTask();
         Runnable doWhenNecessaryDetailHasBeenLoaded = new Runnable() {
             @Override
