--- conflicted
+++ resolved
@@ -682,12 +682,7 @@
         setShowAddedScores(newSettings.isShowAddedScores());
         setShowCompetitorShortName(newSettings.isShowCompetitorShortNameColumn());
         setShowCompetitorFullName(newSettings.isShowCompetitorFullNameColumn());
-<<<<<<< HEAD
         setShowCompetitorBoatInfo(newSettings.isShowCompetitorBoatInfoColumn());
-        setShowOverallColumnWithNumberOfRacesCompletedPerCompetitor(
-                newSettings.isShowOverallColumnWithNumberOfRacesCompletedPerCompetitor());
-=======
->>>>>>> dff23fdc
         final List<ExpandableSortableColumn<?>> columnsToExpandAgain = new ArrayList<ExpandableSortableColumn<?>>();
         for (int i = 0; i < getLeaderboardTable().getColumnCount(); i++) {
             Column<LeaderboardRowDTO, ?> c = getLeaderboardTable().getColumn(i);
@@ -750,12 +745,7 @@
         setShowAddedScores(newSettings.isShowAddedScores());
         setShowCompetitorShortName(newSettings.isShowCompetitorShortNameColumn());
         setShowCompetitorFullName(newSettings.isShowCompetitorFullNameColumn());
-<<<<<<< HEAD
         setShowCompetitorBoatInfo(newSettings.isShowCompetitorBoatInfoColumn());
-        setShowOverallColumnWithNumberOfRacesCompletedPerCompetitor(
-                newSettings.isShowOverallColumnWithNumberOfRacesCompletedPerCompetitor());
-=======
->>>>>>> dff23fdc
 
         if (newSettings.getManeuverDetailsToShow() != null) {
             setValuesWithReferenceOrder(newSettings.getManeuverDetailsToShow(),
@@ -866,11 +856,7 @@
     private class CompetitorInfoWithFlagColumn<T> extends LeaderboardSortableColumnWithMinMax<T, String> {
         private final CompetitorFetcher<T> competitorFetcher;
 
-<<<<<<< HEAD
-        protected CompetitorInfoWithFlagColumn(CompetitorFetcher<T> competitorFetcher,LeaderBoardStyle style) {
-=======
-        protected SailIDColumn(CompetitorFetcher<T> competitorFetcher, LeaderBoardStyle style) {
->>>>>>> dff23fdc
+        protected CompetitorInfoWithFlagColumn(CompetitorFetcher<T> competitorFetcher, LeaderBoardStyle style) {
             super(new TextCell(), SortingOrder.ASCENDING, LeaderboardPanel.this);
             this.competitorFetcher = competitorFetcher;
             // This style is adding to avoid contained images CSS property "max-width: 100%", which could cause
@@ -1004,11 +990,7 @@
     protected void processStyleForRaceColumnWithReasonForMaxPoints(boolean isDiscarded, SafeStylesBuilder ssb) {
         ssb.opacity(0.5d);
     }
-<<<<<<< HEAD
-   
-=======
-
->>>>>>> dff23fdc
+
     /**
      * Displays net/total points and possible max-points reasons based on a {@link LeaderboardRowDTO} and a race name
      * and makes the column sortable by the total points.
@@ -3040,30 +3022,13 @@
             CompetitorFetcher<LeaderboardRowDTO> competitorFetcher = (LeaderboardRowDTO row) -> row.competitor;
                 competitorInfoWithFlagColumn = new CompetitorInfoWithFlagColumn<LeaderboardRowDTO>(competitorFetcher, style);
             if (getLeaderboardTable().getColumnCount() <= columnIndexWhereToInsertTheNextColumn
-                    || !(getLeaderboardTable()
-<<<<<<< HEAD
-                            .getColumn(columnIndexWhereToInsertTheNextColumn) instanceof CompetitorInfoWithFlagColumn)) {
+                    || !(getLeaderboardTable().getColumn(columnIndexWhereToInsertTheNextColumn) instanceof CompetitorInfoWithFlagColumn)) {
                 insertColumn(columnIndexWhereToInsertTheNextColumn, competitorInfoWithFlagColumn);
             }
             columnIndexWhereToInsertTheNextColumn++;
         } else {
             if (getLeaderboardTable().getColumnCount() > columnIndexWhereToInsertTheNextColumn && getLeaderboardTable()
                     .getColumn(columnIndexWhereToInsertTheNextColumn) instanceof CompetitorInfoWithFlagColumn) {
-=======
-                            .getColumn(columnIndexWhereToInsertTheNextColumn) instanceof SailIDColumn)) {
-                insertColumn(columnIndexWhereToInsertTheNextColumn,
-                        new SailIDColumn<LeaderboardRowDTO>(new CompetitorFetcher<LeaderboardRowDTO>() {
-                            @Override
-                            public CompetitorDTO getCompetitor(LeaderboardRowDTO t) {
-                                return t.competitor;
-                            }
-                        }, style));
-            }
-            columnIndexWhereToInsertTheNextColumn++;
-        } else {
-            if (getLeaderboardTable().getColumnCount() > columnIndexWhereToInsertTheNextColumn
-                    && getLeaderboardTable().getColumn(columnIndexWhereToInsertTheNextColumn) instanceof SailIDColumn) {
->>>>>>> dff23fdc
                 removeColumn(columnIndexWhereToInsertTheNextColumn);
             }
         }
