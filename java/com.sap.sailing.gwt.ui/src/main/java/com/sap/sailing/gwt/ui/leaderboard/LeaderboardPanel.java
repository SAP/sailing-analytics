--- conflicted
+++ resolved
@@ -1,1745 +1,1728 @@
-package com.sap.sailing.gwt.ui.leaderboard;
-
-import java.util.ArrayList;
-import java.util.Collection;
-import java.util.Collections;
-import java.util.Comparator;
-import java.util.Date;
-import java.util.HashMap;
-import java.util.HashSet;
-import java.util.Iterator;
-import java.util.List;
-import java.util.Map;
-import java.util.Set;
-
-import com.google.gwt.cell.client.Cell;
-import com.google.gwt.cell.client.Cell.Context;
-import com.google.gwt.cell.client.EditTextCell;
-import com.google.gwt.cell.client.TextCell;
-import com.google.gwt.core.client.GWT;
-import com.google.gwt.event.dom.client.ClickEvent;
-import com.google.gwt.event.dom.client.ClickHandler;
-import com.google.gwt.resources.client.ImageResource;
-import com.google.gwt.safehtml.shared.SafeHtml;
-import com.google.gwt.safehtml.shared.SafeHtmlBuilder;
-import com.google.gwt.user.cellview.client.CellTable;
-import com.google.gwt.user.cellview.client.Column;
-import com.google.gwt.user.cellview.client.ColumnSortEvent.ListHandler;
-import com.google.gwt.user.cellview.client.ColumnSortList.ColumnSortInfo;
-import com.google.gwt.user.cellview.client.Header;
-import com.google.gwt.user.cellview.client.TextHeader;
-import com.google.gwt.user.client.rpc.AsyncCallback;
-import com.google.gwt.user.client.ui.AbstractImagePrototype;
-import com.google.gwt.user.client.ui.Anchor;
-import com.google.gwt.user.client.ui.DockPanel;
-import com.google.gwt.user.client.ui.FormPanel;
-import com.google.gwt.user.client.ui.HasHorizontalAlignment;
-import com.google.gwt.user.client.ui.HasVerticalAlignment;
-import com.google.gwt.user.client.ui.HorizontalPanel;
-import com.google.gwt.user.client.ui.Label;
-import com.google.gwt.user.client.ui.VerticalPanel;
-import com.google.gwt.user.client.ui.Widget;
-import com.google.gwt.view.client.ListDataProvider;
-import com.google.gwt.view.client.MultiSelectionModel;
-import com.google.gwt.view.client.SelectionChangeEvent;
-import com.google.gwt.view.client.SelectionChangeEvent.Handler;
-import com.google.gwt.view.client.SelectionModel;
-import com.sap.sailing.domain.common.DetailType;
-import com.sap.sailing.domain.common.RaceIdentifier;
-import com.sap.sailing.gwt.ui.actions.AsyncActionsExecutor;
-import com.sap.sailing.gwt.ui.actions.GetLeaderboardByNameAction;
-import com.sap.sailing.gwt.ui.client.Collator;
-import com.sap.sailing.gwt.ui.client.CompetitorSelectionChangeListener;
-import com.sap.sailing.gwt.ui.client.CompetitorSelectionProvider;
-import com.sap.sailing.gwt.ui.client.ErrorReporter;
-import com.sap.sailing.gwt.ui.client.PlayStateListener;
-import com.sap.sailing.gwt.ui.client.SailingServiceAsync;
-import com.sap.sailing.gwt.ui.client.StringMessages;
-import com.sap.sailing.gwt.ui.client.TimeListener;
-import com.sap.sailing.gwt.ui.client.Timer;
-import com.sap.sailing.gwt.ui.client.Timer.PlayModes;
-import com.sap.sailing.gwt.ui.client.Timer.PlayStates;
-import com.sap.sailing.gwt.ui.client.UserAgentChecker.UserAgentTypes;
-import com.sap.sailing.gwt.ui.leaderboard.LegDetailColumn.LegDetailField;
-import com.sap.sailing.gwt.ui.shared.CompetitorDTO;
-import com.sap.sailing.gwt.ui.shared.LeaderboardDTO;
-import com.sap.sailing.gwt.ui.shared.LeaderboardEntryDTO;
-import com.sap.sailing.gwt.ui.shared.LeaderboardRowDTO;
-import com.sap.sailing.gwt.ui.shared.LegEntryDTO;
-import com.sap.sailing.gwt.ui.shared.RaceInLeaderboardDTO;
-import com.sap.sailing.gwt.ui.shared.components.Component;
-import com.sap.sailing.gwt.ui.shared.components.IsEmbeddableComponent;
-import com.sap.sailing.gwt.ui.shared.components.SettingsDialog;
-import com.sap.sailing.gwt.ui.shared.components.SettingsDialogComponent;
-import com.sap.sailing.gwt.ui.shared.panels.BusyIndicator;
-import com.sap.sailing.gwt.ui.shared.panels.SimpleBusyIndicator;
-
-/**
- * A leaderboard essentially consists of a table widget that in its columns displays the entries.
- * 
- * @author Axel Uhl (D043530)
- * 
- */
-public class LeaderboardPanel extends FormPanel implements TimeListener, PlayStateListener,
-        Component<LeaderboardSettings>, IsEmbeddableComponent, CompetitorSelectionChangeListener {
-    private static final int RANK_COLUMN_INDEX = 0;
-
-    private static final int SAIL_ID_COLUMN_INDEX = 1;
-
-    private static final int CARRY_COLUMN_INDEX = 3;
-
-    private final SailingServiceAsync sailingService;
-
-    /**
-     * The leaderboard name is used to
-     * {@link SailingServiceAsync#getLeaderboardByName(String, java.util.Date, String[], com.google.gwt.user.client.rpc.AsyncCallback)
-     * obtain the leaderboard contents} from the server. It may change in case the leaderboard is renamed.
-     */
-    private String leaderboardName;
-
-    private final ErrorReporter errorReporter;
-
-    private final StringMessages stringMessages;
-
-    private final CellTable<LeaderboardRowDTO> leaderboardTable;
-
-    private final SelectionModel<LeaderboardRowDTO> leaderboardSelectionModel;
-
-    private ListDataProvider<LeaderboardRowDTO> data;
-
-    private final ListHandler<LeaderboardRowDTO> listHandler;
-
-    private LeaderboardDTO leaderboard;
-
-    private final RankColumn rankColumn;
-
-    /**
-     * Passed to the {@link ManeuverCountRaceColumn}. Modifications to this list will modify the column's children list
-     * when updated the next time.
-     */
-    private final List<DetailType> selectedManeuverDetails;
-
-    /**
-     * Passed to the {@link LegColumn}. Modifications to this list will modify the column's children list when updated
-     * the next time.
-     */
-    private final List<DetailType> selectedLegDetails;
-
-    /**
-     * Passed to the {@link TextRaceColumn}. Modifications to this list will modify the column's children list when
-     * updated the next time.
-     */
-    private final List<DetailType> selectedRaceDetails;
-
-    private List<RaceInLeaderboardDTO> selectedRaceColumns;
-
-    protected final String RACE_COLUMN_HEADER_STYLE;
-
-    protected final String LEG_DETAIL_COLUMN_HEADER_STYLE;
-
-    protected final String LEG_DETAIL_COLUMN_STYLE;
-
-    protected final String LEG_COLUMN_HEADER_STYLE;
-
-    protected final String RACE_COLUMN_STYLE;
-
-    protected final String LEG_COLUMN_STYLE;
-
-    protected final String TOTAL_COLUMN_STYLE;
-
-    private final Timer timer;
-
-    private boolean autoExpandFirstRace;
-
-    /**
-     * This anchor's HTML holds the image tag for the play/pause button that needs to be updated when the {@link #timer}
-     * changes its playing state
-     */
-    private final Anchor playPause;
-    
-    private final CompetitorSelectionProvider competitorSelectionProvider;
-
-    /**
-     * If this is <code>null</code>, all leaderboard columns added by updating the leaderboard from the server are
-     * automatically added to the table. Otherwise, only the column whose
-     * {@link RaceInLeaderboardDTO#getRaceIdentifier() race identifier} matches the value of this attribute will be
-     * added.
-     */
-    private final RaceIdentifier preSelectedRace;
-
-    private final VerticalPanel contentPanel;
-    private final DockPanel headerPanel;
-    private final HorizontalPanel refreshAndSettingsPanel;
-
-    private boolean isEmbedded = false;
-
-    private static LeaderboardResources resources = GWT.create(LeaderboardResources.class);
-    private static LeaderboardTableResources tableResources = GWT.create(LeaderboardTableResources.class);
-
-    private final ImageResource pauseIcon;
-    private final ImageResource playIcon;
-    
-    private final BusyIndicator busyIndicator;
-
-    /**
-     * Tells whether the leaderboard settings were explicitly changed by an external call to
-     * {@link #updateSettings(LeaderboardSettings)}. If so, a {@link #playStateChanged(PlayStates, PlayModes) play state
-     * change} will not automatically lead to a settings change.
-     */
-    private boolean settingsUpdatedExplicitly = false;
-
-    /**
-     * Tells if the leaderboard is currently handling a {@link #playStateChanged(PlayStates, PlayModes) play state change}.
-     * If this is the case, a call to {@link #updateSettings(LeaderboardSettings)} won't set the
-     * {@link #settingsUpdatedExplicitly} flag.
-     */
-    private boolean currentlyHandlingPlayStateChange;
-
-    private PlayModes oldPlayMode;
-
-    private final AsyncActionsExecutor asyncActionsExecutor;
-
-    private class SettingsClickHandler implements ClickHandler {
-        private final StringMessages stringMessages;
-
-        private SettingsClickHandler(StringMessages stringMessages) {
-            this.stringMessages = stringMessages;
-        }
-
-        @Override
-        public void onClick(ClickEvent event) {
-            new SettingsDialog<LeaderboardSettings>(LeaderboardPanel.this, stringMessages).show();
-        }
-    }
-
-    @Override
-    public Widget getEntryWidget() {
-        return this;
-    }
-
-    @Override
-    public Widget getHeaderWidget() {
-        return headerPanel;
-    }
-
-    @Override
-    public Widget getContentWidget() {
-        return contentPanel;
-    }
-
-    @Override
-    public Widget getToolbarWidget() {
-        return null;
-    }
-
-    @Override
-    public boolean isEmbedded() {
-        return isEmbedded;
-    }
-
-    public void updateSettings(LeaderboardSettings newSettings) {
-        if (!currentlyHandlingPlayStateChange) {
-            settingsUpdatedExplicitly = true;
-        }
-        List<ExpandableSortableColumn<?>> columnsToExpandAgain = new ArrayList<ExpandableSortableColumn<?>>();
-        for (int i = 0; i < getLeaderboardTable().getColumnCount(); i++) {
-            Column<LeaderboardRowDTO, ?> c = getLeaderboardTable().getColumn(i);
-            if (c instanceof ExpandableSortableColumn<?>) {
-                ExpandableSortableColumn<?> expandableSortableColumn = (ExpandableSortableColumn<?>) c;
-                if (expandableSortableColumn.isExpanded()) {
-                    // now toggle expansion back and forth,
-                    // enforcing a re-build of the visible
-                    // child columns
-                    expandableSortableColumn.toggleExpansion();
-                    columnsToExpandAgain.add(expandableSortableColumn);
-                }
-            }
-        }
-        if (newSettings.getManeuverDetailsToShow() != null) {
-            selectedManeuverDetails.clear();
-            selectedManeuverDetails.addAll(newSettings.getManeuverDetailsToShow());
-        }
-        if (newSettings.getLegDetailsToShow() != null) {
-            selectedLegDetails.clear();
-            selectedLegDetails.addAll(newSettings.getLegDetailsToShow());
-        }
-        if (newSettings.getRaceDetailsToShow() != null) {
-            selectedRaceDetails.clear();
-            selectedRaceDetails.addAll(newSettings.getRaceDetailsToShow());
-        }
-        if (newSettings.getNamesOfRaceColumnsToShow() != null) {
-            selectedRaceColumns.clear();
-            for (String nameOfRaceColumnToShow : newSettings.getNamesOfRaceColumnsToShow()) {
-                RaceInLeaderboardDTO raceColumnToShow = getRaceByColumnName(nameOfRaceColumnToShow);
-                if (raceColumnToShow != null) {
-                    selectedRaceColumns.add(raceColumnToShow);
-                }
-            }
-        } else if (newSettings.getNamesOfRacesToShow() != null) {
-            selectedRaceColumns.clear();
-            for (String nameOfRaceToShow : newSettings.getNamesOfRacesToShow()) {
-                RaceInLeaderboardDTO raceColumnToShow = getRaceByName(nameOfRaceToShow);
-                if (raceColumnToShow != null) {
-                    selectedRaceColumns.add(raceColumnToShow);
-                }
-            }
-        }
-        setAutoExpandFirstRace(false); // avoid expansion during updateLeaderboard(...); will expand later if it was expanded before
-        // update leaderboard after settings panel column selection change
-        updateLeaderboard(leaderboard);
-        setAutoExpandFirstRace(newSettings.isAutoExpandFirstRace());
-
-        if (newSettings.getDelayBetweenAutoAdvancesInMilliseconds() != null) {
-            timer.setRefreshInterval(newSettings.getDelayBetweenAutoAdvancesInMilliseconds());
-        }
-        if (newSettings.getDelayInMilliseconds() != null) {
-            setDelayInMilliseconds(newSettings.getDelayInMilliseconds());
-        }
-        for (ExpandableSortableColumn<?> expandableSortableColumn : columnsToExpandAgain) {
-            expandableSortableColumn.toggleExpansion();
-        }
-        if (newSettings.getNameOfRaceToSort() != null) {
-            final RaceColumn<?> raceColumnByRaceName = getRaceColumnByRaceName(newSettings.getNameOfRaceToSort());
-            if (raceColumnByRaceName != null) {
-                sort(raceColumnByRaceName, /* ascending */ true);
-            }
-        }
-    }
-
-    protected class CompetitorColumn extends SortableColumn<LeaderboardRowDTO, String> {
-
-        protected CompetitorColumn() {
-            super(new TextCell());
-        }
-
-        protected CompetitorColumn(EditTextCell editTextCell) {
-            super(editTextCell);
-        }
-
-        @Override
-        public Comparator<LeaderboardRowDTO> getComparator() {
-            return new Comparator<LeaderboardRowDTO>() {
-                @Override
-                public int compare(LeaderboardRowDTO o1, LeaderboardRowDTO o2) {
-                    return Collator.getInstance().compare(getLeaderboard().getDisplayName(o1.competitor),
-                            getLeaderboard().getDisplayName(o2.competitor));
-                }
-            };
-        }
-
-        @Override
-        public Header<String> getHeader() {
-            return new TextHeader(stringMessages.name());
-        }
-
-        @Override
-        public String getValue(LeaderboardRowDTO object) {
-            return getLeaderboard().getDisplayName(object.competitor);
-        }
-    }
-
-    /**
-     * Shows the country flag and sail ID, if present
-     * 
-     * @author Axel Uhl (d043530)
-     * 
-     */
-    private class SailIDColumn extends SortableColumn<LeaderboardRowDTO, String> {
-
-        protected SailIDColumn() {
-            super(new TextCell());
-        }
-
-        @Override
-        public Comparator<LeaderboardRowDTO> getComparator() {
-            return new Comparator<LeaderboardRowDTO>() {
-                @Override
-                public int compare(LeaderboardRowDTO o1, LeaderboardRowDTO o2) {
-                    return o1.competitor.sailID == null ? o2.competitor.sailID == null ? 0 : -1
-                            : o2.competitor.sailID == null ? 1 : Collator.getInstance().compare(o1.competitor.sailID,
-                                    o2.competitor.sailID);
-                }
-            };
-        }
-
-        @Override
-        public Header<String> getHeader() {
-            return new TextHeader(stringMessages.competitor());
-        }
-
-        @Override
-        public void render(Context context, LeaderboardRowDTO object, SafeHtmlBuilder sb) {
-            sb.appendHtmlConstant("<img title=\"" + object.competitor.countryName + "\" src=\""
-                    + getFlagURL(object.competitor.twoLetterIsoCountryCode) + "\"/>&nbsp;");
-            sb.appendEscaped(object.competitor.sailID);
-        }
-
-        private String getFlagURL(String twoLetterIsoCountryCode) {
-            return "/gwt/images/flags/" + twoLetterIsoCountryCode.toLowerCase() + ".png";
-        }
-
-        @Override
-        public String getValue(LeaderboardRowDTO object) {
-            return object.competitor.sailID;
-        }
-    }
-
-    /**
-     * Displays net/total points and possible max-points reasons based on a {@link LeaderboardRowDTO} and a race name
-     * and makes the column sortable by the total points.
-     * 
-     * @author Axel Uhl (D043530)
-     * 
-     */
-    protected abstract class RaceColumn<C> extends ExpandableSortableColumn<C> {
-        private RaceInLeaderboardDTO race;
-
-        private final String headerStyle;
-        private final String columnStyle;
-
-        public RaceColumn(RaceInLeaderboardDTO race, boolean enableExpansion, Cell<C> cell,
-                String headerStyle, String columnStyle) {
-            super(LeaderboardPanel.this, enableExpansion, cell, stringMessages, LEG_COLUMN_HEADER_STYLE,
-                    LEG_COLUMN_STYLE, selectedRaceDetails);
-            setHorizontalAlignment(ALIGN_CENTER);
-            this.race = race;
-            this.headerStyle = headerStyle;
-            this.columnStyle = columnStyle;
-        }
-
-        public RaceInLeaderboardDTO getRace() {
-            return race;
-        }
-
-        public String getRaceColumnName() {
-            return race.getRaceColumnName();
-        }
-
-        public boolean isMedalRace() {
-            return race.isMedalRace();
-        }
-
-        @Override
-        public String getColumnStyle() {
-            return columnStyle;
-        }
-
-        /**
-         * Displays a combination of total points and maxPointsReason in bold, transparent, strike-through, depending on
-         * various criteria. Here's how:
-         * 
-         * <pre>
-         *                                  total points                |    maxPointsReason
-         * -------------------------------+-----------------------------+-----------------------
-         *  not discarded, no maxPoints   | bold                        | none
-         *  not discarded, maxPoints      | bold                        | transparent
-         *  discarded, no maxPoints       | transparent, strike-through | none
-         *  discarded, maxPoints          | transparent, strike-through | transparent, strike-through
-         * </pre>
-         */
-        @Override
-        public void render(Context context, LeaderboardRowDTO object, SafeHtmlBuilder html) {
-            LeaderboardEntryDTO entry = object.fieldsByRaceName.get(getRaceColumnName());
-            if (entry != null) {
-                // don't show points if max points / penalty
-                if (entry.reasonForMaxPoints.equals("NONE")) {
-                    if (!entry.discarded) {
-                        html.appendHtmlConstant("<span style=\"font-weight: bold;\">");
-                        html.append(entry.totalPoints);
-                        html.appendHtmlConstant("</span>");
-                    } else {
-                        html.appendHtmlConstant(" <span style=\"opacity: 0.5;\"><del>");
-                        html.append(entry.netPoints);
-                        html.appendHtmlConstant("</del></span>");
-                    }
-                } else {
-                    html.appendHtmlConstant(" <span style=\"opacity: 0.5;\">");
-                    if (entry.discarded) {
-                        html.appendHtmlConstant("<del>");
-                    }
-                    html.appendEscaped(entry.reasonForMaxPoints);
-                    if (entry.discarded) {
-                        html.appendHtmlConstant("</del>");
-                    }
-                    html.appendHtmlConstant("</span>");
-                }
-            }
-        }
-
-        @Override
-        public Comparator<LeaderboardRowDTO> getComparator() {
-            if (race.isMedalRace()) {
-                return getLeaderboard().getMedalRaceComparator(race.getRaceColumnName());
-            } else {
-                return new NetPointsComparator(isSortedAscendingForThisColumn(getLeaderboardPanel().getLeaderboardTable()),
-                        race.getRaceColumnName());
-            }
-        }
-
-        @Override
-        public String getHeaderStyle() {
-            return headerStyle;
-        }
-
-        @Override
-        public Header<SafeHtml> getHeader() {
-            SortableExpandableColumnHeader header = new SortableExpandableColumnHeader(
-            /* title */race.getRaceColumnName(),
-            /* iconURL */race.isMedalRace() ? "/gwt/images/medal_small.png" : null, LeaderboardPanel.this, this, stringMessages);
-            return header;
-        }
-
-    }
-
-    public static DetailType[] getAvailableRaceDetailColumnTypes() {
-        return new DetailType[] { DetailType.RACE_AVERAGE_SPEED_OVER_GROUND_IN_KNOTS,
-                DetailType.RACE_DISTANCE_TRAVELED, DetailType.RACE_GAP_TO_LEADER_IN_SECONDS, DetailType.RACE_DISTANCE_TO_LEADER_IN_METERS,
-                DetailType.NUMBER_OF_MANEUVERS, DetailType.DISPLAY_LEGS, DetailType.CURRENT_LEG };
-    }
-
-    private class TextRaceColumn extends RaceColumn<String> implements RaceNameProvider {
-        /**
-         * Remembers the leg columns; <code>null</code>-padded, if {@link #getLegColumn(int)} asks for a column index
-         * not yet existing. It is important to remember the columns because column removal happens based on identity.
-         */
-        private final List<LegColumn> legColumns;
-
-        public TextRaceColumn(RaceInLeaderboardDTO race, boolean expandable, String headerStyle,
-                String columnStyle) {
-            super(race, expandable, new TextCell(), headerStyle, columnStyle);
-            legColumns = new ArrayList<LegColumn>();
-        }
-
-        @Override
-        public String getValue(LeaderboardRowDTO object) {
-            return "" + object.fieldsByRaceName.get(getRaceColumnName()).totalPoints;
-        }
-
-        @Override
-        protected void ensureExpansionDataIsLoaded(final Runnable callWhenExpansionDataIsLoaded) {
-            if (getLeaderboard().getLegCount(getRaceColumnName()) != -1) {
-                callWhenExpansionDataIsLoaded.run();
-            } else {
-                getSailingService().getLeaderboardByName(getLeaderboardName(), getLeaderboardDisplayDate(),
-                /* namesOfRacesForWhichToLoadLegDetails */getNamesOfExpandedRaces(),
-                        new AsyncCallback<LeaderboardDTO>() {
-                            @Override
-                            public void onSuccess(LeaderboardDTO result) {
-                                updateLeaderboard(result);
-                                callWhenExpansionDataIsLoaded.run();
-                            }
-
-                            @Override
-                            public void onFailure(Throwable caught) {
-                                getErrorReporter().reportError(
-                                        "Error trying to obtain leaderboard contents: " + caught.getMessage());
-                            }
-                        });
-            }
-        }
-
-        @Override
-        protected Map<DetailType, SortableColumn<LeaderboardRowDTO, ?>> getDetailColumnMap(
-                LeaderboardPanel leaderboardPanel, StringMessages stringMessages, String detailHeaderStyle,
-                String detailColumnStyle) {
-            Map<DetailType, SortableColumn<LeaderboardRowDTO, ?>> result = new HashMap<DetailType, SortableColumn<LeaderboardRowDTO, ?>>();
-            result.put(
-                    DetailType.RACE_DISTANCE_TRAVELED,
-                    new FormattedDoubleLegDetailColumn(stringMessages.distanceInMeters(), "["+stringMessages
-                            .distanceInMetersUnit()+"]", new RaceDistanceTraveledInMeters(), 0, getLeaderboardPanel()
-                            .getLeaderboardTable(), LEG_COLUMN_HEADER_STYLE, LEG_COLUMN_STYLE));
-            result.put(DetailType.RACE_AVERAGE_SPEED_OVER_GROUND_IN_KNOTS, new FormattedDoubleLegDetailColumn(
-                    stringMessages.averageSpeedInKnots(), "["+stringMessages.averageSpeedInKnotsUnit()+"]",
-                    new RaceAverageSpeedInKnots(), 2, getLeaderboardPanel().getLeaderboardTable(),
-                    LEG_COLUMN_HEADER_STYLE, LEG_COLUMN_STYLE));
-            result.put(
-                    DetailType.RACE_GAP_TO_LEADER_IN_SECONDS,
-                    new FormattedDoubleLegDetailColumn(stringMessages.gapToLeaderInSeconds(), "["+stringMessages
-                            .gapToLeaderInSecondsUnit()+"]", new RaceGapToLeaderInSeconds(), 0, getLeaderboardPanel()
-                            .getLeaderboardTable(), LEG_COLUMN_HEADER_STYLE, LEG_COLUMN_STYLE));
-            result.put(
-                    DetailType.RACE_DISTANCE_TO_LEADER_IN_METERS,
-                    new FormattedDoubleLegDetailColumn(stringMessages.windwardDistanceToOverallLeader(), "["+stringMessages
-                            .distanceInMetersUnit()+"]", new RaceDistanceToLeaderInMeters(), 0, getLeaderboardPanel()
-                            .getLeaderboardTable(), LEG_COLUMN_HEADER_STYLE, LEG_COLUMN_STYLE));
-            result.put(DetailType.NUMBER_OF_MANEUVERS, getManeuverCountRaceColumn());
-            result.put(DetailType.CURRENT_LEG, new FormattedDoubleLegDetailColumn(stringMessages.currentLeg(), "",
-                    new CurrentLeg(), 0, getLeaderboardPanel().getLeaderboardTable(), LEG_COLUMN_HEADER_STYLE,
-                    LEG_COLUMN_STYLE));
-            return result;
-        }
-
-        private ManeuverCountRaceColumn getManeuverCountRaceColumn() {
-            return new ManeuverCountRaceColumn(getLeaderboardPanel(), this, stringMessages,
-                    LeaderboardPanel.this.selectedManeuverDetails, LEG_COLUMN_HEADER_STYLE, LEG_COLUMN_STYLE,
-                    LEG_DETAIL_COLUMN_HEADER_STYLE, LEG_DETAIL_COLUMN_STYLE);
-        }
-
-        @Override
-        protected Iterable<SortableColumn<LeaderboardRowDTO, ?>> getDirectChildren() {
-            List<SortableColumn<LeaderboardRowDTO, ?>> result = new ArrayList<SortableColumn<LeaderboardRowDTO, ?>>();
-            for (SortableColumn<LeaderboardRowDTO, ?> column : super.getDirectChildren()) {
-                result.add(column);
-            }
-            if (isExpanded() && selectedRaceDetails.contains(DetailType.DISPLAY_LEGS)) {
-                // it is important to re-use existing LegColumn objects because
-                // removing the columns from the table
-                // is based on column identity
-                int legCount = getLeaderboard().getLegCount(getRaceColumnName());
-                if (legCount != -1) {
-                    for (int i = 0; i < legCount; i++) {
-                        LegColumn legColumn = getLegColumn(i);
-                        result.add(legColumn);
-                    }
-                } else {
-                    // the race is no longer part of the LeaderboardDTO; consider the non-null legs in legColumns:
-                    for (LegColumn legColumn : legColumns) {
-                        if (legColumn != null) {
-                            result.add(legColumn);
-                        }
-                    }
-                }
-            }
-            return result;
-        }
-
-        private LegColumn getLegColumn(int legNumber) {
-            LegColumn result;
-            if (legColumns.size() > legNumber && legColumns.get(legNumber) != null) {
-                result = legColumns.get(legNumber);
-            } else {
-                result = new LegColumn(LeaderboardPanel.this, getRaceColumnName(), legNumber, stringMessages,
-                        Collections.unmodifiableList(selectedLegDetails), LEG_COLUMN_HEADER_STYLE, LEG_COLUMN_STYLE,
-                        LEG_DETAIL_COLUMN_HEADER_STYLE, LEG_DETAIL_COLUMN_STYLE);
-                while (legColumns.size() <= legNumber) {
-                    legColumns.add(null);
-                }
-                legColumns.set(legNumber, result);
-            }
-            return result;
-        }
-
-        /**
-         * Accumulates the average speed over all legs of a race
-         * 
-         * @author Axel Uhl (D043530)
-         */
-        private class RaceAverageSpeedInKnots implements LegDetailField<Double> {
-            @Override
-            public Double get(LeaderboardRowDTO row) {
-                Double result = null;
-                LeaderboardEntryDTO fieldsForRace = row.fieldsByRaceName.get(getRaceColumnName());
-                if (fieldsForRace != null && fieldsForRace.legDetails != null) {
-                    double distanceTraveledInMeters = 0;
-                    long timeInMilliseconds = 0;
-                    for (LegEntryDTO legDetail : fieldsForRace.legDetails) {
-                        if (legDetail != null) {
-                            distanceTraveledInMeters += legDetail.distanceTraveledInMeters;
-                            timeInMilliseconds += legDetail.timeInMilliseconds;
-                        }
-                    }
-                    if (timeInMilliseconds != 0) {
-                        result = distanceTraveledInMeters / (double) timeInMilliseconds * 1000 * 3600 / 1852;
-                    }
-                }
-                return result;
-            }
-        }
-
-        /**
-         * Accumulates the distance traveled over all legs of a race
-         * 
-         * @author Axel Uhl (D043530)
-         */
-        private class RaceDistanceTraveledInMeters implements LegDetailField<Double> {
-            @Override
-            public Double get(LeaderboardRowDTO row) {
-                Double result = null;
-                LeaderboardEntryDTO fieldsForRace = row.fieldsByRaceName.get(getRaceColumnName());
-                if (fieldsForRace != null && fieldsForRace.legDetails != null) {
-                    for (LegEntryDTO legDetail : fieldsForRace.legDetails) {
-                        if (legDetail != null) {
-                            if (legDetail.distanceTraveledInMeters != null) {
-                                if (result == null) {
-                                    result = 0.0;
-                                }
-                                result += legDetail.distanceTraveledInMeters;
-                            }
-                        }
-                    }
-                }
-                return result;
-            }
-        }
-        
-        private class CurrentLeg implements LegDetailField<Double> {
-            @Override
-            public Double get(LeaderboardRowDTO row) {
-                Double result = null;
-                LeaderboardEntryDTO fieldsForRace = row.fieldsByRaceName.get(getRaceColumnName());
-                if (fieldsForRace != null && fieldsForRace.legDetails != null && !fieldsForRace.legDetails.isEmpty()) {
-                    for (LegEntryDTO legDetail : fieldsForRace.legDetails) {
-                        if (legDetail != null) {
-                            if (legDetail.started) {
-                                if (result == null) {
-                                    result = 0.0;
-                                }
-                                result++;
-                            } else {
-                                if (result != null) {
-                                    result++;
-                                }
-                                break;
-                            }
-                        }
-                    }
-                }
-                return result;
-            }
-        }
-
-        /**
-         * Accumulates the average speed over all legs of a race
-         * 
-         * @author Axel Uhl (D043530)
-         */
-        private class RaceGapToLeaderInSeconds implements LegDetailField<Double> {
-            @Override
-            public Double get(LeaderboardRowDTO row) {
-                Double result = null;
-                LeaderboardEntryDTO fieldsForRace = row.fieldsByRaceName.get(getRaceColumnName());
-                if (fieldsForRace != null && fieldsForRace.legDetails != null) {
-                    int lastLegIndex = fieldsForRace.legDetails.size() - 1;
-                    LegEntryDTO lastLegDetail = fieldsForRace.legDetails.get(lastLegIndex);
-                    // competitor may be in leg prior to the one the leader is in; find competitors current leg
-                    while (lastLegDetail == null && lastLegIndex > 0) {
-                        lastLegDetail = fieldsForRace.legDetails.get(--lastLegIndex);
-                    }
-                    if (lastLegDetail != null) {
-                        result = lastLegDetail.gapToLeaderInSeconds;
-                    }
-                }
-                return result;
-            }
-        }
-
-        /**
-         * Computes the windward distance to the overall leader in meters
-         * 
-         * @author Axel Uhl (D043530)
-         */
-        private class RaceDistanceToLeaderInMeters implements LegDetailField<Double> {
-            @Override
-            public Double get(LeaderboardRowDTO row) {
-                Double result = null;
-                LeaderboardEntryDTO fieldsForRace = row.fieldsByRaceName.get(getRaceColumnName());
-                if (fieldsForRace != null && fieldsForRace.windwardDistanceToOverallLeaderInMeters != null) {
-                    result = fieldsForRace.windwardDistanceToOverallLeaderInMeters;
-                }
-                return result;
-            }
-        }
-    }
-
-    /**
-     * Displays the totals for a competitor for the entire leaderboard.
-     * 
-     * @author Axel Uhl (D043530)
-     * 
-     */
-    private class TotalsColumn extends SortableColumn<LeaderboardRowDTO, String> {
-        private final String columnStyle;
-
-        protected TotalsColumn(String columnStyle) {
-            super(new TextCell());
-            this.columnStyle = columnStyle;
-            setHorizontalAlignment(ALIGN_CENTER);
-        }
-
-        @Override
-        public String getValue(LeaderboardRowDTO object) {
-            int totalPoints = getLeaderboard().getTotalPoints(object);
-            return "" + totalPoints;
-        }
-
-        @Override
-        public void render(Context context, LeaderboardRowDTO object, SafeHtmlBuilder sb) {
-            sb.appendHtmlConstant("<span style=\"font-weight: bold;\">");
-            sb.appendEscaped(getValue(object));
-            sb.appendHtmlConstant("</span>");
-        }
-
-        @Override
-        public Comparator<LeaderboardRowDTO> getComparator() {
-            return getLeaderboard().getTotalRankingComparator();
-        }
-
-        @Override
-        public String getColumnStyle() {
-            return columnStyle;
-        }
-
-        @Override
-        public Header<String> getHeader() {
-            return new TextHeader(stringMessages.total());
-        }
-    }
-
-    protected class CarryColumn extends SortableColumn<LeaderboardRowDTO, String> {
-        public CarryColumn() {
-            super(new TextCell());
-            setSortable(true);
-        }
-
-        protected CarryColumn(EditTextCell editTextCell) {
-            super(editTextCell);
-            setSortable(true);
-        }
-
-        @Override
-        public String getValue(LeaderboardRowDTO object) {
-            return object.carriedPoints == null ? "" : "" + object.carriedPoints;
-        }
-
-        @Override
-        public Comparator<LeaderboardRowDTO> getComparator() {
-            return new Comparator<LeaderboardRowDTO>() {
-                @Override
-                public int compare(LeaderboardRowDTO o1, LeaderboardRowDTO o2) {
-                    return (o1.carriedPoints == null ? 0 : o1.carriedPoints)
-                            - (o2.carriedPoints == null ? 0 : o2.carriedPoints);
-                }
-            };
-        }
-
-        @Override
-        public Header<String> getHeader() {
-            return new TextHeader(stringMessages.carry());
-        }
-    }
-
-    private class RankColumn extends SortableColumn<LeaderboardRowDTO, String> {
-        public RankColumn() {
-            super(new TextCell());
-            setHorizontalAlignment(ALIGN_CENTER);
-            setSortable(true);
-        }
-
-        @Override
-        public String getValue(LeaderboardRowDTO object) {
-            return "" + getLeaderboard().getRank(object.competitor);
-        }
-
-        @Override
-        public Comparator<LeaderboardRowDTO> getComparator() {
-            return new Comparator<LeaderboardRowDTO>() {
-                @Override
-                public int compare(LeaderboardRowDTO o1, LeaderboardRowDTO o2) {
-                    return getLeaderboard().getRank(o1.competitor) - getLeaderboard().getRank(o2.competitor);
-                }
-            };
-        }
-
-        @Override
-        public Header<String> getHeader() {
-            return new TextHeader(stringMessages.rank());
-        }
-    }
-
-    public LeaderboardPanel(SailingServiceAsync sailingService, LeaderboardSettings settings,
-            CompetitorSelectionProvider competitorSelectionProvider, String leaderboardName,
-            String leaderboardGroupName, ErrorReporter errorReporter, final StringMessages stringMessages,
-            final UserAgentTypes userAgentType) {
-        this(sailingService, settings, /* preSelectedRace */null, competitorSelectionProvider, leaderboardName,
-                leaderboardGroupName, errorReporter, stringMessages, userAgentType);
-    }
-
-    public LeaderboardPanel(SailingServiceAsync sailingService, LeaderboardSettings settings, RaceIdentifier preSelectedRace,
-            CompetitorSelectionProvider competitorSelectionProvider, String leaderboardName, String leaderboardGroupName,
-            ErrorReporter errorReporter, final StringMessages stringMessages, final UserAgentTypes userAgentType) {
-        this(sailingService, settings, preSelectedRace, competitorSelectionProvider, new Timer(PlayModes.Replay, /* delayBetweenAutoAdvancesInMilliseconds */3000l),
-                leaderboardName, leaderboardGroupName, errorReporter, stringMessages, userAgentType);
-    }
-
-    public LeaderboardPanel(SailingServiceAsync sailingService, LeaderboardSettings settings, RaceIdentifier preSelectedRace,
-            CompetitorSelectionProvider competitorSelectionProvider, Timer timer, String leaderboardName, String leaderboardGroupName,
-            ErrorReporter errorReporter, final StringMessages stringMessages, final UserAgentTypes userAgentType) {
-        this.sailingService = sailingService;
-        this.preSelectedRace = preSelectedRace;
-        this.competitorSelectionProvider = competitorSelectionProvider;
-        competitorSelectionProvider.addCompetitorSelectionChangeListener(this);
-        this.setLeaderboardName(leaderboardName);
-        this.errorReporter = errorReporter;
-        this.stringMessages = stringMessages;
-        this.selectedLegDetails = new ArrayList<DetailType>();
-        this.selectedRaceDetails = new ArrayList<DetailType>();
-        this.selectedRaceColumns = new ArrayList<RaceInLeaderboardDTO>();
-        this.selectedManeuverDetails = new ArrayList<DetailType>();
-
-        selectedLegDetails.addAll(settings.getLegDetailsToShow());
-        selectedManeuverDetails.addAll(settings.getManeuverDetailsToShow());
-        selectedRaceDetails.addAll(settings.getRaceDetailsToShow());
-        setAutoExpandFirstRace(settings.isAutoExpandFirstRace());
-
-        asyncActionsExecutor = new AsyncActionsExecutor();
-        this.timer = timer;
-        timer.addPlayStateListener(this);
-        timer.addTimeListener(this);
-        rankColumn = new RankColumn();
-        RACE_COLUMN_HEADER_STYLE = tableResources.cellTableStyle().cellTableRaceColumnHeader();
-        LEG_COLUMN_HEADER_STYLE = tableResources.cellTableStyle().cellTableLegColumnHeader();
-        LEG_DETAIL_COLUMN_HEADER_STYLE = tableResources.cellTableStyle().cellTableLegDetailColumnHeader();
-        RACE_COLUMN_STYLE = tableResources.cellTableStyle().cellTableRaceColumn();
-        LEG_COLUMN_STYLE = tableResources.cellTableStyle().cellTableLegColumn();
-        LEG_DETAIL_COLUMN_STYLE = tableResources.cellTableStyle().cellTableLegDetailColumn();
-        TOTAL_COLUMN_STYLE = tableResources.cellTableStyle().cellTableTotalColumn();
-        leaderboardTable = new CellTableWithStylableHeaders<LeaderboardRowDTO>(
-        /* pageSize */100, tableResources);
-        getLeaderboardTable().setWidth("100%");
-        if (userAgentType == UserAgentTypes.MOBILE) {
-            leaderboardSelectionModel = new ToggleSelectionModel<LeaderboardRowDTO>();
-        } else {
-            leaderboardSelectionModel = new MultiSelectionModel<LeaderboardRowDTO>();
-        }
-        leaderboardSelectionModel.addSelectionChangeHandler(new Handler() {
-            @Override
-            public void onSelectionChange(SelectionChangeEvent event) {
-                List<CompetitorDTO> selection = new ArrayList<CompetitorDTO>();
-                for (LeaderboardRowDTO row : getSelectedRows()) {
-                    selection.add(row.competitor);
-                }
-                LeaderboardPanel.this.competitorSelectionProvider.setSelection(selection,
-                /* listenersNotToNotify */LeaderboardPanel.this);
-            }
-        });
-        getLeaderboardTable().setSelectionModel(leaderboardSelectionModel);
-        setData(new ListDataProvider<LeaderboardRowDTO>());
-        getData().addDataDisplay(getLeaderboardTable());
-        listHandler = new ListHandler<LeaderboardRowDTO>(getData().getList());
-        getLeaderboardTable().addColumnSortHandler(listHandler);
-        loadCompleteLeaderboard(getLeaderboardDisplayDate());
-
-        if(preSelectedRace == null) {
-            isEmbedded = false;
-        } else {
-            isEmbedded = true;
-        }
-        contentPanel = new VerticalPanel();
-        headerPanel = new DockPanel();
-        DockPanel toolbarPanel = new DockPanel();
-        busyIndicator = new SimpleBusyIndicator(false, 0.8f);
-        if (!isEmbedded) {
-            toolbarPanel.add(busyIndicator, DockPanel.WEST);
-        }
-        headerPanel.setWidth("100%");
-        headerPanel.setVerticalAlignment(HasVerticalAlignment.ALIGN_MIDDLE);
-        toolbarPanel.setWidth("100%");
-        toolbarPanel.setVerticalAlignment(HasVerticalAlignment.ALIGN_MIDDLE);
-        Label leaderboardLabel = new Label(stringMessages.leaderboard() + " " + leaderboardName.toUpperCase());
-        leaderboardLabel.addStyleName("leaderboardLabel boldLabel");
-        headerPanel.add(leaderboardLabel, DockPanel.WEST);
-        ClickHandler playPauseHandler = new ClickHandler() {
-            @Override
-            public void onClick(ClickEvent event) {
-                if (LeaderboardPanel.this.timer.getPlayState() == PlayStates.Playing) {
-                    LeaderboardPanel.this.timer.pause();
-                } else {
-                    // playing the standalone leaderboard means putting it into live mode
-                    LeaderboardPanel.this.timer.setPlayMode(PlayModes.Live);
-                }
-            }
-        };
-        ImageResource chartIcon = resources.chartIcon();
-        ImageResource settingsIcon = resources.settingsIcon();
-        pauseIcon = resources.pauseIcon();
-        playIcon = resources.playIcon();
-        refreshAndSettingsPanel = new HorizontalPanel();
-        refreshAndSettingsPanel.setVerticalAlignment(HasVerticalAlignment.ALIGN_MIDDLE);
-        HorizontalPanel refreshPanel = new HorizontalPanel();
-        refreshPanel.setSpacing(5);
-        refreshPanel.setVerticalAlignment(HasVerticalAlignment.ALIGN_MIDDLE);
-        refreshPanel.addStyleName("refreshPanel");
-        headerPanel.setHorizontalAlignment(HasHorizontalAlignment.ALIGN_RIGHT);
-        toolbarPanel.setHorizontalAlignment(HasHorizontalAlignment.ALIGN_RIGHT);
-        toolbarPanel.addStyleName("refreshAndSettings");
-        playPause = new Anchor(getPlayPauseImgHtml(timer.getPlayState()));
-        playPause.addClickHandler(playPauseHandler);
-        playStateChanged(timer.getPlayState(), timer.getPlayMode());
-        refreshPanel.add(playPause);
-        Anchor chartsAnchor = new Anchor(AbstractImagePrototype.create(chartIcon).getSafeHtml());
-        chartsAnchor.setTitle(stringMessages.showCharts());
-        chartsAnchor.addClickHandler(new ClickHandler() {
-            @Override
-            public void onClick(ClickEvent event) {
-                compareCompetitors();
-            }
-        });
-        Anchor settingsAnchor = new Anchor(AbstractImagePrototype.create(settingsIcon).getSafeHtml());
-        settingsAnchor.setTitle(stringMessages.settings());
-        settingsAnchor.addClickHandler(new SettingsClickHandler(stringMessages));
-        refreshAndSettingsPanel.add(chartsAnchor);
-        refreshAndSettingsPanel.add(refreshPanel);
-        refreshAndSettingsPanel.add(settingsAnchor);
-        toolbarPanel.add(refreshAndSettingsPanel, DockPanel.EAST);
-        if (!isEmbedded) {
-            contentPanel.add(headerPanel);
-            contentPanel.add(toolbarPanel);
-        }
-        contentPanel.add(getLeaderboardTable());
-        setWidget(contentPanel);
-        if (settings.getNameOfRaceToSort() != null) {
-            RaceColumn<?> column = getRaceColumnByRaceName(settings.getNameOfRaceToSort());
-            sort(column, settings.isSortAscending());
-        }
-    }
-
-    private RaceInLeaderboardDTO getRaceByName(String raceName) {
-        if (getLeaderboard() != null) {
-            for (RaceInLeaderboardDTO race : getLeaderboard().getRaceList()) {
-                if (race.getRaceIdentifier() != null && raceName.equals(race.getRaceIdentifier().getRaceName())) {
-                    return race;
-                }
-            }
-        }
-        return null;
-    }
-    
-    private RaceInLeaderboardDTO getRaceByColumnName(String columnName) {
-        if (getLeaderboard() != null) {
-            for (RaceInLeaderboardDTO race : getLeaderboard().getRaceList()) {
-                if (columnName.equals(race.getRaceColumnName())) {
-                    return race;
-                }
-            }
-        }
-        return null;
-    }
-    
-    private RaceColumn<?> getRaceColumnByRaceName(String raceName) {
-        for (int i=0; i<getLeaderboardTable().getColumnCount(); i++) {
-            Column<LeaderboardRowDTO, ?> column = getLeaderboardTable().getColumn(i);
-            if (column instanceof RaceColumn<?>
-                    && ((RaceColumn<?>) column).getRace().getRaceIdentifier().getRaceName().equals(raceName)) {
-                return (RaceColumn<?>) column;
-            }
-        }
-        return null;
-    }
-
-    private SafeHtml getPlayPauseImgHtml(PlayStates playState) {
-        if (playState == PlayStates.Playing) {
-            return AbstractImagePrototype.create(pauseIcon).getSafeHtml();
-        } else {
-            return AbstractImagePrototype.create(playIcon).getSafeHtml();
-        }
-    }
-
-    private void setDelayInMilliseconds(long delayInMilliseconds) {
-        timer.setDelay(delayInMilliseconds);
-    }
-    
-    public boolean isAutoExpandFirstRace() {
-        return autoExpandFirstRace;
-    }
-    
-    private void setAutoExpandFirstRace(boolean autoExpandFirstRace) {
-        this.autoExpandFirstRace = autoExpandFirstRace;
-    }
-
-    /**
-     * The time point for which the leaderboard currently shows results
-     */
-    protected Date getLeaderboardDisplayDate() {
-        return timer.getTime();
-    }
-
-    /**
-     * adds the <code>column</code> to the right end of the {@link #getLeaderboardTable() leaderboard table} and sets
-     * the column style according to the {@link SortableColumn#getColumnStyle() column's style definition}.
-     */
-    protected void addColumn(SortableColumn<LeaderboardRowDTO, ?> column) {
-        getLeaderboardTable().addColumn(column, column.getHeader());
-        listHandler.setComparator(column, column.getComparator());
-        String columnStyle = column.getColumnStyle();
-        if (columnStyle != null) {
-            getLeaderboardTable().addColumnStyleName(getLeaderboardTable().getColumnCount() - 1, columnStyle);
-        }
-    }
-
-    protected void insertColumn(int beforeIndex, SortableColumn<LeaderboardRowDTO, ?> column) {
-        // remove column styles of those columns whose index will shift right by
-        // one:
-        removeColumnStyles(beforeIndex);
-        getLeaderboardTable().insertColumn(beforeIndex, column, column.getHeader());
-        addColumnStyles(beforeIndex);
-        listHandler.setComparator(column, column.getComparator());
-    }
-
-    private void addColumnStyles(int startColumn) {
-        for (int i = startColumn; i < getLeaderboardTable().getColumnCount(); i++) {
-            SortableColumn<LeaderboardRowDTO, ?> columnToRemoveStyleFor = (SortableColumn<LeaderboardRowDTO, ?>) getLeaderboardTable()
-                    .getColumn(i);
-            String columnStyle = columnToRemoveStyleFor.getColumnStyle();
-            if (columnStyle != null) {
-                getLeaderboardTable().addColumnStyleName(i, columnStyle);
-            }
-        }
-    }
-
-    private void removeColumnStyles(int startColumn) {
-        for (int i = startColumn; i < getLeaderboardTable().getColumnCount(); i++) {
-            SortableColumn<LeaderboardRowDTO, ?> columnToRemoveStyleFor = (SortableColumn<LeaderboardRowDTO, ?>) getLeaderboardTable()
-                    .getColumn(i);
-            String columnStyle = columnToRemoveStyleFor.getColumnStyle();
-            if (columnStyle != null) {
-                getLeaderboardTable().removeColumnStyleName(i, columnStyle);
-            }
-        }
-    }
-
-    /**
-     * removes the column specified by <code>columnIndex</code> from the {@link #getLeaderboardTable() leaderboard
-     * table} and fixes the column styles again (see {@link #addColumnStyles(int)}).
-     */
-    protected void removeColumn(int columnIndex) {
-        Column<LeaderboardRowDTO, ?> c = getLeaderboardTable().getColumn(columnIndex);
-        if (c instanceof ExpandableSortableColumn<?>) {
-            ExpandableSortableColumn<?> expandableColumn = (ExpandableSortableColumn<?>) c;
-            if (expandableColumn.isExpanded()) {
-                // remove expanded child columns from the leaderboard...
-                expandableColumn.toggleExpansion();
-                // them remember that column c was expanded:
-                expandableColumn.setExpanded(true);
-            }
-        }
-        removeColumnStyles(/* startColumn */columnIndex);
-        getLeaderboardTable().removeColumn(columnIndex);
-        addColumnStyles(/* startColumn */columnIndex);
-    }
-
-    protected void removeColumn(Column<LeaderboardRowDTO, ?> c) {
-        int columnIndex = getLeaderboardTable().getColumnIndex(c);
-        if (columnIndex != -1) {
-            removeColumn(columnIndex);
-        }
-    }
-
-    private void loadCompleteLeaderboard(Date date) {
-<<<<<<< HEAD
-        
-        GetLeaderboardByNameAction getLeaderboardByNameAction = new GetLeaderboardByNameAction(sailingService, getLeaderboardName(), date,
-                /* namesOfRacesForWhichToLoadLegDetails */getNamesOfExpandedRaces());
-        getLeaderboardByNameAction.setCallback(new AsyncCallback<LeaderboardDTO>() {
-            @Override
-            public void onSuccess(LeaderboardDTO result) {
-                updateLeaderboard(result);
-            }
-
-            @Override
-            public void onFailure(Throwable caught) {
-                getErrorReporter().reportError("Error trying to obtain leaderboard contents: " + caught.getMessage());
-            }
-        });
-        
-        asyncActionsExecutor.execute(getLeaderboardByNameAction);
-=======
-        if (needsDataLoading()) {
-            getSailingService().getLeaderboardByName(getLeaderboardName(), date,
-            /* namesOfRacesForWhichToLoadLegDetails */getNamesOfExpandedRaces(), new AsyncCallback<LeaderboardDTO>() {
-                @Override
-                public void onSuccess(LeaderboardDTO result) {
-                    updateLeaderboard(result);
-                }
-
-                @Override
-                public void onFailure(Throwable caught) {
-                    getErrorReporter().reportError(
-                            "Error trying to obtain leaderboard contents: " + caught.getMessage());
-                }
-            });
-        }
-    }
-    
-    private boolean needsDataLoading() {
-        return isVisible();
->>>>>>> 46206d36
-    }
-
-    /**
-     * Determine from column expansion state which races need their leg details
-     */
-    private Collection<String> getNamesOfExpandedRaces() {
-        Collection<String> namesOfExpandedRaces = new ArrayList<String>();
-        for (int i = 0; i < getLeaderboardTable().getColumnCount(); i++) {
-            Column<LeaderboardRowDTO, ?> column = getLeaderboardTable().getColumn(i);
-            if (column instanceof RaceColumn<?>) {
-                RaceColumn<?> raceColumn = (RaceColumn<?>) column;
-                if (raceColumn.isExpanded()) {
-                    namesOfExpandedRaces.add(raceColumn.getRaceColumnName());
-                }
-            }
-        }
-        return namesOfExpandedRaces;
-    }
-
-    /**
-     * Also updates the min/max values on the columns
-     */
-    protected void updateLeaderboard(LeaderboardDTO leaderboard) {
-        if (leaderboard != null) {
-            competitorSelectionProvider.setCompetitors(leaderboard.competitors);
-            selectedRaceColumns.addAll(getRaceColumnsToAddImplicitly(leaderboard));
-            setLeaderboard(leaderboard);
-            adjustColumnLayout(leaderboard);
-            getData().getList().clear();
-            if (leaderboard != null) {
-                boolean firstRace = true;
-                getData().getList().addAll(leaderboard.rows.values());
-                for (int i = 0; i < getLeaderboardTable().getColumnCount(); i++) {
-                    SortableColumn<?, ?> c = (SortableColumn<?, ?>) getLeaderboardTable().getColumn(i);
-                    c.updateMinMax(leaderboard);
-                    // Toggle the first race, if the setting is set and it isn't open yet
-                    if (firstRace && isAutoExpandFirstRace() && c instanceof ExpandableSortableColumn<?>) {
-                        ExpandableSortableColumn<?> expandableSortableColumn = (ExpandableSortableColumn<?>) c;
-                        if (!expandableSortableColumn.isExpanded()) {
-                            expandableSortableColumn.toggleExpansion();
-                        }
-                        firstRace = false;
-                    }
-                }
-                Comparator<LeaderboardRowDTO> comparator = getComparatorForSelectedSorting();
-                if (comparator != null) {
-                    Collections.sort(getData().getList(), comparator);
-                } else {
-                    RankColumn columnToSortFor = getRankColumn();
-                    // if no sorting was selected, sort by ascending rank and mark
-                    // table header so
-                    sort(columnToSortFor, true);
-                }
-                // Reselect the selected rows
-                clearSelection();
-                for (LeaderboardRowDTO row : data.getList()) {
-                    if (competitorSelectionProvider.isSelected(row.competitor)) {
-                        leaderboardSelectionModel.setSelected(row, true);
-                    }
-                }
-            }
-        }
-    }
-
-    /**
-     * Sorts the leaderboard contents in ascending order according to <code>columnToSortFor</code>'s comparator and
-     * marks the table's column sort list so.
-     */
-    private void sort(SortableColumn<LeaderboardRowDTO, ?> columnToSortFor, boolean ascending) {
-        Collections.sort(getData().getList(), getComparator(columnToSortFor, ascending));
-        ColumnSortInfo columnSortInfo = getLeaderboardTable().getColumnSortList().push(columnToSortFor);
-        if (ascending != columnSortInfo.isAscending()) {
-            // flip ascending bit by repeating the push:
-            getLeaderboardTable().getColumnSortList().push(columnToSortFor);
-        }
-    }
-
-    private void clearSelection() {
-        for (LeaderboardRowDTO row : getData().getList()) {
-            leaderboardSelectionModel.setSelected(row, false);
-        }
-    }
-
-    /**
-     * Considers the {@link #preSelectedRace} field as follows: if <code>null</code>, all race columns that <code>leaderboard</code>
-     * adds on top of the existing {@link #getLeaderboard() leaderboard} are returned. Otherwise, the column list obtained as described before
-     * is filtered such that only columns pass whose race identifier equals {@link #preSelectedRace}.
-     */
-    private List<RaceInLeaderboardDTO> getRaceColumnsToAddImplicitly(LeaderboardDTO leaderboard) {
-        List<RaceInLeaderboardDTO> columnsToAddImplicitly = getRacesAddedNew(getLeaderboard(), leaderboard);
-        if (preSelectedRace != null) {
-            for (Iterator<RaceInLeaderboardDTO> i=columnsToAddImplicitly.iterator(); i.hasNext(); ) {
-                RaceInLeaderboardDTO next = i.next();
-                if (!preSelectedRace.equals(next.getRaceIdentifier())) {
-                    i.remove();
-                }
-            }
-        }
-        return columnsToAddImplicitly;
-    }
-
-    private Comparator<LeaderboardRowDTO> getComparatorForSelectedSorting() {
-        Comparator<LeaderboardRowDTO> result = null;
-        if (getLeaderboardTable().getColumnSortList().size() > 0) {
-            ColumnSortInfo columnSortInfo = getLeaderboardTable().getColumnSortList().get(0);
-            @SuppressWarnings("unchecked")
-            SortableColumn<LeaderboardRowDTO, ?> castResult = (SortableColumn<LeaderboardRowDTO, ?>) columnSortInfo
-                    .getColumn();
-            final boolean ascending = columnSortInfo.isAscending();
-            result = getComparator(castResult, ascending);
-        }
-        return result;
-    }
-
-    private Comparator<LeaderboardRowDTO> getComparator(SortableColumn<LeaderboardRowDTO, ?> column,
-            final boolean ascending) {
-        Comparator<LeaderboardRowDTO> result;
-        if (ascending) {
-            result = column.getComparator();
-        } else {
-            result = Collections.reverseOrder(column.getComparator());
-        }
-        return result;
-    }
-
-    private RankColumn getRankColumn() {
-        return rankColumn;
-    }
-
-    protected void setLeaderboard(LeaderboardDTO leaderboard) {
-        this.leaderboard = leaderboard;
-    }
-
-    public LeaderboardDTO getLeaderboard() {
-        return leaderboard;
-    }
-
-    private void adjustColumnLayout(LeaderboardDTO leaderboard) {
-        ensureRankColumn();
-        ensureSailIDAndCompetitorColumn();
-        updateCarryColumn(leaderboard);
-        // first remove race columns no longer needed:
-        removeUnusedRaceColumns(leaderboard);
-        if (leaderboard != null) {
-            createMissingAndAdjustExistingRaceColumns(leaderboard);
-            ensureTotalsColumn();
-        }
-    }
-
-    private List<RaceInLeaderboardDTO> getRacesAddedNew(LeaderboardDTO oldLeaderboard, LeaderboardDTO newLeaderboard) {
-        List<RaceInLeaderboardDTO> result = new ArrayList<RaceInLeaderboardDTO>();
-        for (RaceInLeaderboardDTO s : newLeaderboard.getRaceList()) {
-            if (oldLeaderboard == null || !leaderboardContainsColumnNamed(oldLeaderboard, s.getRaceColumnName())) {
-                result.add(s);
-            }
-        }
-        return result;
-    }
-
-    private boolean leaderboardContainsColumnNamed(LeaderboardDTO leaderboard, String raceColumnName) {
-        for (RaceInLeaderboardDTO column : leaderboard.getRaceList()) {
-            if (column.getRaceColumnName().equals(raceColumnName)) {
-                return true;
-            }
-        }
-        return false;
-    }
-
-    private boolean leaderboardTableContainsRace(RaceInLeaderboardDTO race) {
-        for (int leaderboardposition = 0; leaderboardposition < getLeaderboardTable().getColumnCount(); leaderboardposition++) {
-            Column<LeaderboardRowDTO, ?> c = getLeaderboardTable().getColumn(leaderboardposition);
-            if (c instanceof RaceColumn) {
-                RaceColumn<?> raceColumn = (RaceColumn<?>) c;
-                if (raceColumn.getRaceColumnName().equals(race.getRaceColumnName())) {
-                    correctColumnData(raceColumn);
-                    return true;
-                }
-            }
-        }
-        return false;
-    }
-
-    /**
-     * Corrects the data linke medalRace of the given raceColumn
-     * 
-     * @param raceColumn
-     *            the raceColumn to correct.
-     */
-    private void correctColumnData(RaceColumn<?> raceColumn) {
-        RaceInLeaderboardDTO race = raceColumn.getRace();
-        int columnIndex = getRaceColumnPosition(raceColumn);
-        if (raceColumn.isExpansionEnabled() != race.isTrackedRace()
-                || race.isMedalRace() != raceColumn.isMedalRace()) {
-            if (raceColumn.isExpanded()) {
-                raceColumn.toggleExpansion(); // remove children from table
-            }
-            removeColumn(columnIndex);
-            insertColumn(columnIndex, createRaceColumn(race));
-        }
-    }
-
-    /**
-     * Removes all RaceColumns, starting at count {@link raceColumnStartIndex raceColumnStartIndex}
-     * 
-     * @param raceColumnStartIndex
-     *            The index of the race column should be deleted from.
-     * @param raceName
-     *            The name of the racing column until the table should be cleared.
-     */
-    private void removeRaceColumnFromRaceColumnStartIndexBeforeRace(int raceColumnStartIndex, RaceInLeaderboardDTO race) {
-        int counter = 0;
-        for (int leaderboardposition = 0; leaderboardposition < getLeaderboardTable().getColumnCount(); leaderboardposition++) {
-            Column<LeaderboardRowDTO, ?> c = getLeaderboardTable().getColumn(leaderboardposition);
-            if (c instanceof RaceColumn) {
-                RaceColumn<?> raceColumn = (RaceColumn<?>) c;
-                if (!raceColumn.getRaceColumnName().equals(race.getRaceColumnName()) && raceColumnStartIndex == counter) {
-                    removeColumn(raceColumn);
-                } else {
-                    return;
-                }
-                counter++;
-            }
-        }
-    }
-
-    /**
-     * Gets a ColumnPosition of a raceColumn
-     * 
-     * @param raceColumn
-     *            The column for which the position is to be found in the leaderboard table
-     * @return the position. Returns -1 if raceColumn not existing in leaderboardTable.
-     */
-    private int getRaceColumnPosition(RaceColumn<?> raceColumn) {
-        for (int leaderboardposition = 0; leaderboardposition < getLeaderboardTable().getColumnCount(); leaderboardposition++) {
-            Column<LeaderboardRowDTO, ?> c = getLeaderboardTable().getColumn(leaderboardposition);
-            if (c instanceof RaceColumn) {
-                RaceColumn<?> rc = (RaceColumn<?>) c;
-                if (rc.equals(raceColumn)) {
-                    return leaderboardposition;
-                }
-            }
-        }
-        return -1;
-    }
-
-    /**
-     * This method returns the position where a racecolumn should get inserted.
-     * 
-     * @param raceName
-     *            the name of the race to insert
-     * @param listpos
-     *            the position of the race in the {@link selectedRaceColumns selectedRaceColumns}
-     * @return the position of a race column right before which to insert the race column so that it is the
-     *         <code>listpos</code>th race in the table or -1 if no such race column was found, e.g., in case
-     *         the column needs to be inserted as the last race in the table
-     */
-    private int getColumnPositionToInsert(RaceInLeaderboardDTO race, int listpos) {
-        int raceColumnCounter = 0;
-        int noRaceColumnCounter = 0;
-        boolean raceColumnFound = false;
-        for (int leaderboardPosition = 0; !raceColumnFound
-                && leaderboardPosition < getLeaderboardTable().getColumnCount(); leaderboardPosition++) {
-            Column<LeaderboardRowDTO, ?> c = getLeaderboardTable().getColumn(leaderboardPosition);
-            if (c instanceof RaceColumn) {
-                // RaceColumn<?> raceColumn = (RaceColumn<?>) c;
-                if (raceColumnCounter == listpos) {
-                    raceColumnFound = true;
-                } else {
-                    raceColumnCounter++;
-                }
-            } else {
-                noRaceColumnCounter++;
-            }
-        }
-        if (raceColumnFound) {
-            return raceColumnCounter + noRaceColumnCounter;
-        } else {
-            return -1;
-        }
-    }
-
-    /**
-     * Removes all Columns of type racecolumns of leaderboardTable
-     */
-    private void removeRaceColumnsNotSelected(List<RaceInLeaderboardDTO> selectedRaceColumns) {
-        Set<String> selectedRaceColumnNames = new HashSet<String>();
-        for (RaceInLeaderboardDTO selectedRaceColumn : selectedRaceColumns) {
-            selectedRaceColumnNames.add(selectedRaceColumn.getRaceColumnName());
-        }
-        List<Column<LeaderboardRowDTO, ?>> columnsToRemove = new ArrayList<Column<LeaderboardRowDTO, ?>>();
-        for (int i = 0; i < getLeaderboardTable().getColumnCount(); i++) {
-            Column<LeaderboardRowDTO, ?> c = getLeaderboardTable().getColumn(i);
-            if (c instanceof RaceColumn
-                    && (leaderboard == null || !selectedRaceColumnNames.contains(((RaceColumn<?>) c).getRaceColumnName()))) {
-                columnsToRemove.add(c);
-            }
-        }
-        for (Column<LeaderboardRowDTO, ?> c : columnsToRemove) {
-            removeColumn(c);
-        }
-    }
-
-    /**
-     * Existing and matching race columns may still need to be removed, re-created and inserted because the "tracked"
-     * property may have changed, changing the columns expandability.
-     */
-    private void createMissingAndAdjustExistingRaceColumns(LeaderboardDTO leaderboard) {
-        // Correct order of races in selectedRaceColum
-        List<RaceInLeaderboardDTO> correctedOrderSelectedRaces = new ArrayList<RaceInLeaderboardDTO>();
-        for (RaceInLeaderboardDTO raceInLeaderboard : leaderboard.getRaceList()) {
-            if (selectedRaceColumns.contains(raceInLeaderboard)) {
-                correctedOrderSelectedRaces.add(raceInLeaderboard);
-            }
-        }
-        selectedRaceColumns = correctedOrderSelectedRaces;
-        removeRaceColumnsNotSelected(selectedRaceColumns);
-        for (int selectedRaceCount = 0; selectedRaceCount < selectedRaceColumns.size(); selectedRaceCount++) {
-            RaceInLeaderboardDTO selectedRace = selectedRaceColumns.get(selectedRaceCount);
-            if (leaderboardTableContainsRace(selectedRace)) {
-                // remove all raceColumns, starting at a specific selectedRaceCount, up to but excluding the selected raceName
-                // with the result that selectedRace is at position selectedRaceCount afterwards
-                removeRaceColumnFromRaceColumnStartIndexBeforeRace(selectedRaceCount, selectedRace);
-            } else {
-                // get correct position to insert the column
-                int positionToInsert = getColumnPositionToInsert(selectedRace, selectedRaceCount);
-                if (positionToInsert != -1) {
-                    insertColumn(positionToInsert, createRaceColumn(selectedRace));
-                } else {
-                    // Add the raceColumn with addRaceColumn, if no RaceColumn is existing in leaderboard
-                    addRaceColumn(createRaceColumn(selectedRace));
-                }
-            }
-        }
-    }
-
-    protected RaceColumn<?> createRaceColumn(RaceInLeaderboardDTO raceInLeaderboard) {
-        TextRaceColumn textRaceColumn = new TextRaceColumn(raceInLeaderboard, raceInLeaderboard.isTrackedRace(), RACE_COLUMN_HEADER_STYLE,
-                RACE_COLUMN_STYLE);
-        return textRaceColumn;
-    }
-
-    private void removeUnusedRaceColumns(LeaderboardDTO leaderboard) {
-        List<Column<LeaderboardRowDTO, ?>> columnsToRemove = new ArrayList<Column<LeaderboardRowDTO, ?>>();
-        for (int i = 0; i < getLeaderboardTable().getColumnCount(); i++) {
-            Column<LeaderboardRowDTO, ?> c = getLeaderboardTable().getColumn(i);
-            if (c instanceof RaceColumn
-                    && (leaderboard == null || !leaderboard.raceListContains(((RaceColumn<?>) c).getRaceColumnName()))) {
-                columnsToRemove.add(c);
-            }
-        }
-        // Tricky issue: if the race column is currently expanded, we can't know anymore how many detail columns
-        // there are because the updated LeaderboardDTO object doesn't contain the race anymore. We have to
-        // collapse and remove all LegColumns following the RaceColumn
-        for (Column<LeaderboardRowDTO, ?> c : columnsToRemove) {
-            removeColumn(c);
-        }
-    }
-
-    /**
-     * If the last column is the totals column, remove it. Add the race column as the last column.
-     */
-    private void addRaceColumn(RaceColumn<?> raceColumn) {
-        if (getLeaderboardTable().getColumn(getLeaderboardTable().getColumnCount() - 1) instanceof TotalsColumn) {
-            removeColumn(getLeaderboardTable().getColumnCount() - 1);
-        }
-        addColumn(raceColumn);
-    }
-
-    private void ensureRankColumn() {
-        if (getLeaderboardTable().getColumnCount() == RANK_COLUMN_INDEX) {
-            addColumn(getRankColumn());
-        } else {
-            if (!(getLeaderboardTable().getColumn(RANK_COLUMN_INDEX) instanceof RankColumn)) {
-                throw new RuntimeException("The first column must always be the rank column but it was of type "
-                        + getLeaderboardTable().getColumn(RANK_COLUMN_INDEX).getClass().getName());
-            }
-        }
-    }
-
-    private void ensureSailIDAndCompetitorColumn() {
-        if (getLeaderboardTable().getColumnCount() <= SAIL_ID_COLUMN_INDEX) {
-            addColumn(new SailIDColumn());
-            addColumn(createCompetitorColumn());
-        } else {
-            if (!(getLeaderboardTable().getColumn(SAIL_ID_COLUMN_INDEX) instanceof SailIDColumn)) {
-                throw new RuntimeException("The second column must always be the sail ID column but it was of type "
-                        + getLeaderboardTable().getColumn(SAIL_ID_COLUMN_INDEX).getClass().getName());
-            }
-        }
-    }
-
-    protected CompetitorColumn createCompetitorColumn() {
-        return new CompetitorColumn();
-    }
-
-    private void ensureTotalsColumn() {
-        // add a totals column on the right
-        if (getLeaderboardTable().getColumnCount() == 0
-                || !(getLeaderboardTable().getColumn(getLeaderboardTable().getColumnCount() - 1) instanceof TotalsColumn)) {
-            addColumn(new TotalsColumn(TOTAL_COLUMN_STYLE));
-        }
-    }
-
-    /**
-     * If the <code>leaderboard</code> {@link LeaderboardDTO#hasCarriedPoints has carried points} and if column #1
-     * (second column, right of the competitor column) does not exist or is not of type {@link CarryColumn}, all columns
-     * starting from #1 will be removed and a {@link CarryColumn} will be added. If the leaderboard has no carried
-     * points but the display still shows a carry column, the column is removed.
-     */
-    protected void updateCarryColumn(LeaderboardDTO leaderboard) {
-        if (leaderboard != null && leaderboard.hasCarriedPoints) {
-            ensureCarryColumn();
-        } else {
-            ensureNoCarryColumn();
-        }
-    }
-
-    private void ensureNoCarryColumn() {
-        if (getLeaderboardTable().getColumnCount() > CARRY_COLUMN_INDEX
-                && getLeaderboardTable().getColumn(CARRY_COLUMN_INDEX) instanceof CarryColumn) {
-            removeColumn(CARRY_COLUMN_INDEX);
-        }
-    }
-
-    protected void ensureCarryColumn() {
-        if (getLeaderboardTable().getColumnCount() <= CARRY_COLUMN_INDEX
-                || !(getLeaderboardTable().getColumn(CARRY_COLUMN_INDEX) instanceof CarryColumn)) {
-            while (getLeaderboardTable().getColumnCount() > CARRY_COLUMN_INDEX) {
-                removeColumn(CARRY_COLUMN_INDEX);
-            }
-            addColumn(createCarryColumn());
-        }
-    }
-
-    protected CarryColumn createCarryColumn() {
-        return new CarryColumn();
-    }
-
-    protected CellTable<LeaderboardRowDTO> getLeaderboardTable() {
-        return leaderboardTable;
-    }
-
-    protected SailingServiceAsync getSailingService() {
-        return sailingService;
-    }
-
-    protected String getLeaderboardName() {
-        return leaderboardName;
-    }
-
-    protected void setLeaderboardName(String leaderboardName) {
-        this.leaderboardName = leaderboardName;
-    }
-
-    protected ErrorReporter getErrorReporter() {
-        return errorReporter;
-    }
-
-    protected ListDataProvider<LeaderboardRowDTO> getData() {
-        return data;
-    }
-
-    private void setData(ListDataProvider<LeaderboardRowDTO> data) {
-        this.data = data;
-    }
-
-    @Override
-    public void timeChanged(Date date) {
-        loadCompleteLeaderboard(getLeaderboardDisplayDate());
-    }
-
-    @Override
-    public void playStateChanged(PlayStates playState, PlayModes playMode) {
-        currentlyHandlingPlayStateChange = true;
-        playPause.setHTML(getPlayPauseImgHtml(playState));
-        playPause.setTitle(playState == PlayStates.Playing ? stringMessages.pauseAutomaticRefresh() : stringMessages.autoRefresh());
-        if (!settingsUpdatedExplicitly && playMode != oldPlayMode) {
-            // if settings weren't explicitly modified, auto-switch to live mode settings and sort for
-            // any pre-selected race
-            updateSettings(LeaderboardSettingsFactory.getInstance().createNewSettingsForPlayMode(
-                playMode,
-                /* don't touch columnToSort if no race was pre-selected */ preSelectedRace == null ? null : preSelectedRace.getRaceName(),
-                /* don't change nameOfRaceColumnToShow */ null,
-                /* set nameOfRaceToShow if race was pre-selected */ preSelectedRace == null ? null : preSelectedRace.getRaceName()));
-        }
-        currentlyHandlingPlayStateChange = false;
-        oldPlayMode = playMode;
-    }
-    
-    private void compareCompetitors() {
-        List<RaceIdentifier> races = getTrackedRacesIdentifiers();
-        CompareCompetitorsChartDialog chartDialog = new CompareCompetitorsChartDialog(sailingService, races,
-                competitorSelectionProvider, timer, stringMessages, errorReporter);
-        chartDialog.show();
-    }
-    
-    private List<RaceIdentifier> getTrackedRacesIdentifiers() {
-        List<RaceIdentifier> result = new ArrayList<RaceIdentifier>();
-        for (RaceInLeaderboardDTO raceColumn : getLeaderboard().getRaceList()) {
-            if (raceColumn.getRaceIdentifier() != null) {
-                result.add(raceColumn.getRaceIdentifier());
-            }
-        }
-        return result;
-    }
-    
-    @Override
-    public boolean hasSettings() {
-        return true;
-    }
-
-    @Override
-    public boolean hasToolbar() {
-        return false;
-    }
-
-    @Override
-    public SettingsDialogComponent<LeaderboardSettings> getSettingsDialogComponent() {
-        return new LeaderboardSettingsDialogComponent(Collections.unmodifiableList(selectedManeuverDetails),
-                Collections.unmodifiableList(selectedLegDetails),
-                Collections.unmodifiableList(selectedRaceDetails), /*  All races to select */
-                leaderboard.getRaceList(), selectedRaceColumns,
-                autoExpandFirstRace, timer.getRefreshInterval(), timer.getLivePlayDelayInMillis(), stringMessages);
-    }
-
-    @Override
-    public String getLocalizedShortName() {
-        return stringMessages.leaderboard();
-    }
-
-    private LeaderboardRowDTO getRow(CompetitorDTO competitor) {
-        for (LeaderboardRowDTO row : getData().getList()) {
-            if (row.competitor.equals(competitor)) {
-                return row;
-            }
-        }
-        return null;
-    }
-
-    @Override
-    public void addedToSelection(CompetitorDTO competitor) {
-        LeaderboardRowDTO row = getRow(competitor);
-        if (row != null) {
-            leaderboardSelectionModel.setSelected(row, true);
-        }
-    }
-
-    @Override
-    public void removedFromSelection(CompetitorDTO competitor) {
-        LeaderboardRowDTO row = getRow(competitor);
-        if (row != null) {
-            leaderboardSelectionModel.setSelected(row, false);
-        }
-    }
-
-    @Override
-    public BusyIndicator getBusyIndicator() {
-        return busyIndicator;
-    }
-
-    @Override
-    public boolean hasBusyIndicator() {
-        return true;
-    }
-
-    private Iterable<LeaderboardRowDTO> getSelectedRows() {
-        ArrayList<LeaderboardRowDTO> selectedRows = new ArrayList<LeaderboardRowDTO>();
-        for (LeaderboardRowDTO row : getData().getList()) {
-            if (leaderboardSelectionModel.isSelected(row)) {
-                selectedRows.add(row);
-            }
-        }
-        return selectedRows;
-    }
-
-    @Override
-    public void competitorsListChanged(Iterable<CompetitorDTO> competitors) {
-        timeChanged(timer.getTime());
-    }
-}
+package com.sap.sailing.gwt.ui.leaderboard;
+
+import java.util.ArrayList;
+import java.util.Collection;
+import java.util.Collections;
+import java.util.Comparator;
+import java.util.Date;
+import java.util.HashMap;
+import java.util.HashSet;
+import java.util.Iterator;
+import java.util.List;
+import java.util.Map;
+import java.util.Set;
+
+import com.google.gwt.cell.client.Cell;
+import com.google.gwt.cell.client.Cell.Context;
+import com.google.gwt.cell.client.EditTextCell;
+import com.google.gwt.cell.client.TextCell;
+import com.google.gwt.core.client.GWT;
+import com.google.gwt.event.dom.client.ClickEvent;
+import com.google.gwt.event.dom.client.ClickHandler;
+import com.google.gwt.resources.client.ImageResource;
+import com.google.gwt.safehtml.shared.SafeHtml;
+import com.google.gwt.safehtml.shared.SafeHtmlBuilder;
+import com.google.gwt.user.cellview.client.CellTable;
+import com.google.gwt.user.cellview.client.Column;
+import com.google.gwt.user.cellview.client.ColumnSortEvent.ListHandler;
+import com.google.gwt.user.cellview.client.ColumnSortList.ColumnSortInfo;
+import com.google.gwt.user.cellview.client.Header;
+import com.google.gwt.user.cellview.client.TextHeader;
+import com.google.gwt.user.client.rpc.AsyncCallback;
+import com.google.gwt.user.client.ui.AbstractImagePrototype;
+import com.google.gwt.user.client.ui.Anchor;
+import com.google.gwt.user.client.ui.DockPanel;
+import com.google.gwt.user.client.ui.FormPanel;
+import com.google.gwt.user.client.ui.HasHorizontalAlignment;
+import com.google.gwt.user.client.ui.HasVerticalAlignment;
+import com.google.gwt.user.client.ui.HorizontalPanel;
+import com.google.gwt.user.client.ui.Label;
+import com.google.gwt.user.client.ui.VerticalPanel;
+import com.google.gwt.user.client.ui.Widget;
+import com.google.gwt.view.client.ListDataProvider;
+import com.google.gwt.view.client.MultiSelectionModel;
+import com.google.gwt.view.client.SelectionChangeEvent;
+import com.google.gwt.view.client.SelectionChangeEvent.Handler;
+import com.google.gwt.view.client.SelectionModel;
+import com.sap.sailing.domain.common.DetailType;
+import com.sap.sailing.domain.common.RaceIdentifier;
+import com.sap.sailing.gwt.ui.actions.AsyncActionsExecutor;
+import com.sap.sailing.gwt.ui.actions.GetLeaderboardByNameAction;
+import com.sap.sailing.gwt.ui.client.Collator;
+import com.sap.sailing.gwt.ui.client.CompetitorSelectionChangeListener;
+import com.sap.sailing.gwt.ui.client.CompetitorSelectionProvider;
+import com.sap.sailing.gwt.ui.client.ErrorReporter;
+import com.sap.sailing.gwt.ui.client.PlayStateListener;
+import com.sap.sailing.gwt.ui.client.SailingServiceAsync;
+import com.sap.sailing.gwt.ui.client.StringMessages;
+import com.sap.sailing.gwt.ui.client.TimeListener;
+import com.sap.sailing.gwt.ui.client.Timer;
+import com.sap.sailing.gwt.ui.client.Timer.PlayModes;
+import com.sap.sailing.gwt.ui.client.Timer.PlayStates;
+import com.sap.sailing.gwt.ui.client.UserAgentChecker.UserAgentTypes;
+import com.sap.sailing.gwt.ui.leaderboard.LegDetailColumn.LegDetailField;
+import com.sap.sailing.gwt.ui.shared.CompetitorDTO;
+import com.sap.sailing.gwt.ui.shared.LeaderboardDTO;
+import com.sap.sailing.gwt.ui.shared.LeaderboardEntryDTO;
+import com.sap.sailing.gwt.ui.shared.LeaderboardRowDTO;
+import com.sap.sailing.gwt.ui.shared.LegEntryDTO;
+import com.sap.sailing.gwt.ui.shared.RaceInLeaderboardDTO;
+import com.sap.sailing.gwt.ui.shared.components.Component;
+import com.sap.sailing.gwt.ui.shared.components.IsEmbeddableComponent;
+import com.sap.sailing.gwt.ui.shared.components.SettingsDialog;
+import com.sap.sailing.gwt.ui.shared.components.SettingsDialogComponent;
+import com.sap.sailing.gwt.ui.shared.panels.BusyIndicator;
+import com.sap.sailing.gwt.ui.shared.panels.SimpleBusyIndicator;
+
+/**
+ * A leaderboard essentially consists of a table widget that in its columns displays the entries.
+ * 
+ * @author Axel Uhl (D043530)
+ * 
+ */
+public class LeaderboardPanel extends FormPanel implements TimeListener, PlayStateListener,
+        Component<LeaderboardSettings>, IsEmbeddableComponent, CompetitorSelectionChangeListener {
+    private static final int RANK_COLUMN_INDEX = 0;
+
+    private static final int SAIL_ID_COLUMN_INDEX = 1;
+
+    private static final int CARRY_COLUMN_INDEX = 3;
+
+    private final SailingServiceAsync sailingService;
+
+    /**
+     * The leaderboard name is used to
+     * {@link SailingServiceAsync#getLeaderboardByName(String, java.util.Date, String[], com.google.gwt.user.client.rpc.AsyncCallback)
+     * obtain the leaderboard contents} from the server. It may change in case the leaderboard is renamed.
+     */
+    private String leaderboardName;
+
+    private final ErrorReporter errorReporter;
+
+    private final StringMessages stringMessages;
+
+    private final CellTable<LeaderboardRowDTO> leaderboardTable;
+
+    private final SelectionModel<LeaderboardRowDTO> leaderboardSelectionModel;
+
+    private ListDataProvider<LeaderboardRowDTO> data;
+
+    private final ListHandler<LeaderboardRowDTO> listHandler;
+
+    private LeaderboardDTO leaderboard;
+
+    private final RankColumn rankColumn;
+
+    /**
+     * Passed to the {@link ManeuverCountRaceColumn}. Modifications to this list will modify the column's children list
+     * when updated the next time.
+     */
+    private final List<DetailType> selectedManeuverDetails;
+
+    /**
+     * Passed to the {@link LegColumn}. Modifications to this list will modify the column's children list when updated
+     * the next time.
+     */
+    private final List<DetailType> selectedLegDetails;
+
+    /**
+     * Passed to the {@link TextRaceColumn}. Modifications to this list will modify the column's children list when
+     * updated the next time.
+     */
+    private final List<DetailType> selectedRaceDetails;
+
+    private List<RaceInLeaderboardDTO> selectedRaceColumns;
+
+    protected final String RACE_COLUMN_HEADER_STYLE;
+
+    protected final String LEG_DETAIL_COLUMN_HEADER_STYLE;
+
+    protected final String LEG_DETAIL_COLUMN_STYLE;
+
+    protected final String LEG_COLUMN_HEADER_STYLE;
+
+    protected final String RACE_COLUMN_STYLE;
+
+    protected final String LEG_COLUMN_STYLE;
+
+    protected final String TOTAL_COLUMN_STYLE;
+
+    private final Timer timer;
+
+    private boolean autoExpandFirstRace;
+
+    /**
+     * This anchor's HTML holds the image tag for the play/pause button that needs to be updated when the {@link #timer}
+     * changes its playing state
+     */
+    private final Anchor playPause;
+    
+    private final CompetitorSelectionProvider competitorSelectionProvider;
+
+    /**
+     * If this is <code>null</code>, all leaderboard columns added by updating the leaderboard from the server are
+     * automatically added to the table. Otherwise, only the column whose
+     * {@link RaceInLeaderboardDTO#getRaceIdentifier() race identifier} matches the value of this attribute will be
+     * added.
+     */
+    private final RaceIdentifier preSelectedRace;
+
+    private final VerticalPanel contentPanel;
+    private final DockPanel headerPanel;
+    private final HorizontalPanel refreshAndSettingsPanel;
+
+    private boolean isEmbedded = false;
+
+    private static LeaderboardResources resources = GWT.create(LeaderboardResources.class);
+    private static LeaderboardTableResources tableResources = GWT.create(LeaderboardTableResources.class);
+
+    private final ImageResource pauseIcon;
+    private final ImageResource playIcon;
+    
+    private final BusyIndicator busyIndicator;
+
+    /**
+     * Tells whether the leaderboard settings were explicitly changed by an external call to
+     * {@link #updateSettings(LeaderboardSettings)}. If so, a {@link #playStateChanged(PlayStates, PlayModes) play state
+     * change} will not automatically lead to a settings change.
+     */
+    private boolean settingsUpdatedExplicitly = false;
+
+    /**
+     * Tells if the leaderboard is currently handling a {@link #playStateChanged(PlayStates, PlayModes) play state change}.
+     * If this is the case, a call to {@link #updateSettings(LeaderboardSettings)} won't set the
+     * {@link #settingsUpdatedExplicitly} flag.
+     */
+    private boolean currentlyHandlingPlayStateChange;
+
+    private PlayModes oldPlayMode;
+
+    private final AsyncActionsExecutor asyncActionsExecutor;
+
+    private class SettingsClickHandler implements ClickHandler {
+        private final StringMessages stringMessages;
+
+        private SettingsClickHandler(StringMessages stringMessages) {
+            this.stringMessages = stringMessages;
+        }
+
+        @Override
+        public void onClick(ClickEvent event) {
+            new SettingsDialog<LeaderboardSettings>(LeaderboardPanel.this, stringMessages).show();
+        }
+    }
+
+    @Override
+    public Widget getEntryWidget() {
+        return this;
+    }
+
+    @Override
+    public Widget getHeaderWidget() {
+        return headerPanel;
+    }
+
+    @Override
+    public Widget getContentWidget() {
+        return contentPanel;
+    }
+
+    @Override
+    public Widget getToolbarWidget() {
+        return null;
+    }
+
+    @Override
+    public boolean isEmbedded() {
+        return isEmbedded;
+    }
+
+    public void updateSettings(LeaderboardSettings newSettings) {
+        if (!currentlyHandlingPlayStateChange) {
+            settingsUpdatedExplicitly = true;
+        }
+        List<ExpandableSortableColumn<?>> columnsToExpandAgain = new ArrayList<ExpandableSortableColumn<?>>();
+        for (int i = 0; i < getLeaderboardTable().getColumnCount(); i++) {
+            Column<LeaderboardRowDTO, ?> c = getLeaderboardTable().getColumn(i);
+            if (c instanceof ExpandableSortableColumn<?>) {
+                ExpandableSortableColumn<?> expandableSortableColumn = (ExpandableSortableColumn<?>) c;
+                if (expandableSortableColumn.isExpanded()) {
+                    // now toggle expansion back and forth,
+                    // enforcing a re-build of the visible
+                    // child columns
+                    expandableSortableColumn.toggleExpansion();
+                    columnsToExpandAgain.add(expandableSortableColumn);
+                }
+            }
+        }
+        if (newSettings.getManeuverDetailsToShow() != null) {
+            selectedManeuverDetails.clear();
+            selectedManeuverDetails.addAll(newSettings.getManeuverDetailsToShow());
+        }
+        if (newSettings.getLegDetailsToShow() != null) {
+            selectedLegDetails.clear();
+            selectedLegDetails.addAll(newSettings.getLegDetailsToShow());
+        }
+        if (newSettings.getRaceDetailsToShow() != null) {
+            selectedRaceDetails.clear();
+            selectedRaceDetails.addAll(newSettings.getRaceDetailsToShow());
+        }
+        if (newSettings.getNamesOfRaceColumnsToShow() != null) {
+            selectedRaceColumns.clear();
+            for (String nameOfRaceColumnToShow : newSettings.getNamesOfRaceColumnsToShow()) {
+                RaceInLeaderboardDTO raceColumnToShow = getRaceByColumnName(nameOfRaceColumnToShow);
+                if (raceColumnToShow != null) {
+                    selectedRaceColumns.add(raceColumnToShow);
+                }
+            }
+        } else if (newSettings.getNamesOfRacesToShow() != null) {
+            selectedRaceColumns.clear();
+            for (String nameOfRaceToShow : newSettings.getNamesOfRacesToShow()) {
+                RaceInLeaderboardDTO raceColumnToShow = getRaceByName(nameOfRaceToShow);
+                if (raceColumnToShow != null) {
+                    selectedRaceColumns.add(raceColumnToShow);
+                }
+            }
+        }
+        setAutoExpandFirstRace(false); // avoid expansion during updateLeaderboard(...); will expand later if it was expanded before
+        // update leaderboard after settings panel column selection change
+        updateLeaderboard(leaderboard);
+        setAutoExpandFirstRace(newSettings.isAutoExpandFirstRace());
+
+        if (newSettings.getDelayBetweenAutoAdvancesInMilliseconds() != null) {
+            timer.setRefreshInterval(newSettings.getDelayBetweenAutoAdvancesInMilliseconds());
+        }
+        if (newSettings.getDelayInMilliseconds() != null) {
+            setDelayInMilliseconds(newSettings.getDelayInMilliseconds());
+        }
+        for (ExpandableSortableColumn<?> expandableSortableColumn : columnsToExpandAgain) {
+            expandableSortableColumn.toggleExpansion();
+        }
+        if (newSettings.getNameOfRaceToSort() != null) {
+            final RaceColumn<?> raceColumnByRaceName = getRaceColumnByRaceName(newSettings.getNameOfRaceToSort());
+            if (raceColumnByRaceName != null) {
+                sort(raceColumnByRaceName, /* ascending */ true);
+            }
+        }
+    }
+
+    protected class CompetitorColumn extends SortableColumn<LeaderboardRowDTO, String> {
+
+        protected CompetitorColumn() {
+            super(new TextCell());
+        }
+
+        protected CompetitorColumn(EditTextCell editTextCell) {
+            super(editTextCell);
+        }
+
+        @Override
+        public Comparator<LeaderboardRowDTO> getComparator() {
+            return new Comparator<LeaderboardRowDTO>() {
+                @Override
+                public int compare(LeaderboardRowDTO o1, LeaderboardRowDTO o2) {
+                    return Collator.getInstance().compare(getLeaderboard().getDisplayName(o1.competitor),
+                            getLeaderboard().getDisplayName(o2.competitor));
+                }
+            };
+        }
+
+        @Override
+        public Header<String> getHeader() {
+            return new TextHeader(stringMessages.name());
+        }
+
+        @Override
+        public String getValue(LeaderboardRowDTO object) {
+            return getLeaderboard().getDisplayName(object.competitor);
+        }
+    }
+
+    /**
+     * Shows the country flag and sail ID, if present
+     * 
+     * @author Axel Uhl (d043530)
+     * 
+     */
+    private class SailIDColumn extends SortableColumn<LeaderboardRowDTO, String> {
+
+        protected SailIDColumn() {
+            super(new TextCell());
+        }
+
+        @Override
+        public Comparator<LeaderboardRowDTO> getComparator() {
+            return new Comparator<LeaderboardRowDTO>() {
+                @Override
+                public int compare(LeaderboardRowDTO o1, LeaderboardRowDTO o2) {
+                    return o1.competitor.sailID == null ? o2.competitor.sailID == null ? 0 : -1
+                            : o2.competitor.sailID == null ? 1 : Collator.getInstance().compare(o1.competitor.sailID,
+                                    o2.competitor.sailID);
+                }
+            };
+        }
+
+        @Override
+        public Header<String> getHeader() {
+            return new TextHeader(stringMessages.competitor());
+        }
+
+        @Override
+        public void render(Context context, LeaderboardRowDTO object, SafeHtmlBuilder sb) {
+            sb.appendHtmlConstant("<img title=\"" + object.competitor.countryName + "\" src=\""
+                    + getFlagURL(object.competitor.twoLetterIsoCountryCode) + "\"/>&nbsp;");
+            sb.appendEscaped(object.competitor.sailID);
+        }
+
+        private String getFlagURL(String twoLetterIsoCountryCode) {
+            return "/gwt/images/flags/" + twoLetterIsoCountryCode.toLowerCase() + ".png";
+        }
+
+        @Override
+        public String getValue(LeaderboardRowDTO object) {
+            return object.competitor.sailID;
+        }
+    }
+
+    /**
+     * Displays net/total points and possible max-points reasons based on a {@link LeaderboardRowDTO} and a race name
+     * and makes the column sortable by the total points.
+     * 
+     * @author Axel Uhl (D043530)
+     * 
+     */
+    protected abstract class RaceColumn<C> extends ExpandableSortableColumn<C> {
+        private RaceInLeaderboardDTO race;
+
+        private final String headerStyle;
+        private final String columnStyle;
+
+        public RaceColumn(RaceInLeaderboardDTO race, boolean enableExpansion, Cell<C> cell,
+                String headerStyle, String columnStyle) {
+            super(LeaderboardPanel.this, enableExpansion, cell, stringMessages, LEG_COLUMN_HEADER_STYLE,
+                    LEG_COLUMN_STYLE, selectedRaceDetails);
+            setHorizontalAlignment(ALIGN_CENTER);
+            this.race = race;
+            this.headerStyle = headerStyle;
+            this.columnStyle = columnStyle;
+        }
+
+        public RaceInLeaderboardDTO getRace() {
+            return race;
+        }
+
+        public String getRaceColumnName() {
+            return race.getRaceColumnName();
+        }
+
+        public boolean isMedalRace() {
+            return race.isMedalRace();
+        }
+
+        @Override
+        public String getColumnStyle() {
+            return columnStyle;
+        }
+
+        /**
+         * Displays a combination of total points and maxPointsReason in bold, transparent, strike-through, depending on
+         * various criteria. Here's how:
+         * 
+         * <pre>
+         *                                  total points                |    maxPointsReason
+         * -------------------------------+-----------------------------+-----------------------
+         *  not discarded, no maxPoints   | bold                        | none
+         *  not discarded, maxPoints      | bold                        | transparent
+         *  discarded, no maxPoints       | transparent, strike-through | none
+         *  discarded, maxPoints          | transparent, strike-through | transparent, strike-through
+         * </pre>
+         */
+        @Override
+        public void render(Context context, LeaderboardRowDTO object, SafeHtmlBuilder html) {
+            LeaderboardEntryDTO entry = object.fieldsByRaceName.get(getRaceColumnName());
+            if (entry != null) {
+                // don't show points if max points / penalty
+                if (entry.reasonForMaxPoints.equals("NONE")) {
+                    if (!entry.discarded) {
+                        html.appendHtmlConstant("<span style=\"font-weight: bold;\">");
+                        html.append(entry.totalPoints);
+                        html.appendHtmlConstant("</span>");
+                    } else {
+                        html.appendHtmlConstant(" <span style=\"opacity: 0.5;\"><del>");
+                        html.append(entry.netPoints);
+                        html.appendHtmlConstant("</del></span>");
+                    }
+                } else {
+                    html.appendHtmlConstant(" <span style=\"opacity: 0.5;\">");
+                    if (entry.discarded) {
+                        html.appendHtmlConstant("<del>");
+                    }
+                    html.appendEscaped(entry.reasonForMaxPoints);
+                    if (entry.discarded) {
+                        html.appendHtmlConstant("</del>");
+                    }
+                    html.appendHtmlConstant("</span>");
+                }
+            }
+        }
+
+        @Override
+        public Comparator<LeaderboardRowDTO> getComparator() {
+            if (race.isMedalRace()) {
+                return getLeaderboard().getMedalRaceComparator(race.getRaceColumnName());
+            } else {
+                return new NetPointsComparator(isSortedAscendingForThisColumn(getLeaderboardPanel().getLeaderboardTable()),
+                        race.getRaceColumnName());
+            }
+        }
+
+        @Override
+        public String getHeaderStyle() {
+            return headerStyle;
+        }
+
+        @Override
+        public Header<SafeHtml> getHeader() {
+            SortableExpandableColumnHeader header = new SortableExpandableColumnHeader(
+            /* title */race.getRaceColumnName(),
+            /* iconURL */race.isMedalRace() ? "/gwt/images/medal_small.png" : null, LeaderboardPanel.this, this, stringMessages);
+            return header;
+        }
+
+    }
+
+    public static DetailType[] getAvailableRaceDetailColumnTypes() {
+        return new DetailType[] { DetailType.RACE_AVERAGE_SPEED_OVER_GROUND_IN_KNOTS,
+                DetailType.RACE_DISTANCE_TRAVELED, DetailType.RACE_GAP_TO_LEADER_IN_SECONDS, DetailType.RACE_DISTANCE_TO_LEADER_IN_METERS,
+                DetailType.NUMBER_OF_MANEUVERS, DetailType.DISPLAY_LEGS, DetailType.CURRENT_LEG };
+    }
+
+    private class TextRaceColumn extends RaceColumn<String> implements RaceNameProvider {
+        /**
+         * Remembers the leg columns; <code>null</code>-padded, if {@link #getLegColumn(int)} asks for a column index
+         * not yet existing. It is important to remember the columns because column removal happens based on identity.
+         */
+        private final List<LegColumn> legColumns;
+
+        public TextRaceColumn(RaceInLeaderboardDTO race, boolean expandable, String headerStyle,
+                String columnStyle) {
+            super(race, expandable, new TextCell(), headerStyle, columnStyle);
+            legColumns = new ArrayList<LegColumn>();
+        }
+
+        @Override
+        public String getValue(LeaderboardRowDTO object) {
+            return "" + object.fieldsByRaceName.get(getRaceColumnName()).totalPoints;
+        }
+
+        @Override
+        protected void ensureExpansionDataIsLoaded(final Runnable callWhenExpansionDataIsLoaded) {
+            if (getLeaderboard().getLegCount(getRaceColumnName()) != -1) {
+                callWhenExpansionDataIsLoaded.run();
+            } else {
+                getSailingService().getLeaderboardByName(getLeaderboardName(), getLeaderboardDisplayDate(),
+                /* namesOfRacesForWhichToLoadLegDetails */getNamesOfExpandedRaces(),
+                        new AsyncCallback<LeaderboardDTO>() {
+                            @Override
+                            public void onSuccess(LeaderboardDTO result) {
+                                updateLeaderboard(result);
+                                callWhenExpansionDataIsLoaded.run();
+                            }
+
+                            @Override
+                            public void onFailure(Throwable caught) {
+                                getErrorReporter().reportError(
+                                        "Error trying to obtain leaderboard contents: " + caught.getMessage());
+                            }
+                        });
+            }
+        }
+
+        @Override
+        protected Map<DetailType, SortableColumn<LeaderboardRowDTO, ?>> getDetailColumnMap(
+                LeaderboardPanel leaderboardPanel, StringMessages stringMessages, String detailHeaderStyle,
+                String detailColumnStyle) {
+            Map<DetailType, SortableColumn<LeaderboardRowDTO, ?>> result = new HashMap<DetailType, SortableColumn<LeaderboardRowDTO, ?>>();
+            result.put(
+                    DetailType.RACE_DISTANCE_TRAVELED,
+                    new FormattedDoubleLegDetailColumn(stringMessages.distanceInMeters(), "["+stringMessages
+                            .distanceInMetersUnit()+"]", new RaceDistanceTraveledInMeters(), 0, getLeaderboardPanel()
+                            .getLeaderboardTable(), LEG_COLUMN_HEADER_STYLE, LEG_COLUMN_STYLE));
+            result.put(DetailType.RACE_AVERAGE_SPEED_OVER_GROUND_IN_KNOTS, new FormattedDoubleLegDetailColumn(
+                    stringMessages.averageSpeedInKnots(), "["+stringMessages.averageSpeedInKnotsUnit()+"]",
+                    new RaceAverageSpeedInKnots(), 2, getLeaderboardPanel().getLeaderboardTable(),
+                    LEG_COLUMN_HEADER_STYLE, LEG_COLUMN_STYLE));
+            result.put(
+                    DetailType.RACE_GAP_TO_LEADER_IN_SECONDS,
+                    new FormattedDoubleLegDetailColumn(stringMessages.gapToLeaderInSeconds(), "["+stringMessages
+                            .gapToLeaderInSecondsUnit()+"]", new RaceGapToLeaderInSeconds(), 0, getLeaderboardPanel()
+                            .getLeaderboardTable(), LEG_COLUMN_HEADER_STYLE, LEG_COLUMN_STYLE));
+            result.put(
+                    DetailType.RACE_DISTANCE_TO_LEADER_IN_METERS,
+                    new FormattedDoubleLegDetailColumn(stringMessages.windwardDistanceToOverallLeader(), "["+stringMessages
+                            .distanceInMetersUnit()+"]", new RaceDistanceToLeaderInMeters(), 0, getLeaderboardPanel()
+                            .getLeaderboardTable(), LEG_COLUMN_HEADER_STYLE, LEG_COLUMN_STYLE));
+            result.put(DetailType.NUMBER_OF_MANEUVERS, getManeuverCountRaceColumn());
+            result.put(DetailType.CURRENT_LEG, new FormattedDoubleLegDetailColumn(stringMessages.currentLeg(), "",
+                    new CurrentLeg(), 0, getLeaderboardPanel().getLeaderboardTable(), LEG_COLUMN_HEADER_STYLE,
+                    LEG_COLUMN_STYLE));
+            return result;
+        }
+
+        private ManeuverCountRaceColumn getManeuverCountRaceColumn() {
+            return new ManeuverCountRaceColumn(getLeaderboardPanel(), this, stringMessages,
+                    LeaderboardPanel.this.selectedManeuverDetails, LEG_COLUMN_HEADER_STYLE, LEG_COLUMN_STYLE,
+                    LEG_DETAIL_COLUMN_HEADER_STYLE, LEG_DETAIL_COLUMN_STYLE);
+        }
+
+        @Override
+        protected Iterable<SortableColumn<LeaderboardRowDTO, ?>> getDirectChildren() {
+            List<SortableColumn<LeaderboardRowDTO, ?>> result = new ArrayList<SortableColumn<LeaderboardRowDTO, ?>>();
+            for (SortableColumn<LeaderboardRowDTO, ?> column : super.getDirectChildren()) {
+                result.add(column);
+            }
+            if (isExpanded() && selectedRaceDetails.contains(DetailType.DISPLAY_LEGS)) {
+                // it is important to re-use existing LegColumn objects because
+                // removing the columns from the table
+                // is based on column identity
+                int legCount = getLeaderboard().getLegCount(getRaceColumnName());
+                if (legCount != -1) {
+                    for (int i = 0; i < legCount; i++) {
+                        LegColumn legColumn = getLegColumn(i);
+                        result.add(legColumn);
+                    }
+                } else {
+                    // the race is no longer part of the LeaderboardDTO; consider the non-null legs in legColumns:
+                    for (LegColumn legColumn : legColumns) {
+                        if (legColumn != null) {
+                            result.add(legColumn);
+                        }
+                    }
+                }
+            }
+            return result;
+        }
+
+        private LegColumn getLegColumn(int legNumber) {
+            LegColumn result;
+            if (legColumns.size() > legNumber && legColumns.get(legNumber) != null) {
+                result = legColumns.get(legNumber);
+            } else {
+                result = new LegColumn(LeaderboardPanel.this, getRaceColumnName(), legNumber, stringMessages,
+                        Collections.unmodifiableList(selectedLegDetails), LEG_COLUMN_HEADER_STYLE, LEG_COLUMN_STYLE,
+                        LEG_DETAIL_COLUMN_HEADER_STYLE, LEG_DETAIL_COLUMN_STYLE);
+                while (legColumns.size() <= legNumber) {
+                    legColumns.add(null);
+                }
+                legColumns.set(legNumber, result);
+            }
+            return result;
+        }
+
+        /**
+         * Accumulates the average speed over all legs of a race
+         * 
+         * @author Axel Uhl (D043530)
+         */
+        private class RaceAverageSpeedInKnots implements LegDetailField<Double> {
+            @Override
+            public Double get(LeaderboardRowDTO row) {
+                Double result = null;
+                LeaderboardEntryDTO fieldsForRace = row.fieldsByRaceName.get(getRaceColumnName());
+                if (fieldsForRace != null && fieldsForRace.legDetails != null) {
+                    double distanceTraveledInMeters = 0;
+                    long timeInMilliseconds = 0;
+                    for (LegEntryDTO legDetail : fieldsForRace.legDetails) {
+                        if (legDetail != null) {
+                            distanceTraveledInMeters += legDetail.distanceTraveledInMeters;
+                            timeInMilliseconds += legDetail.timeInMilliseconds;
+                        }
+                    }
+                    if (timeInMilliseconds != 0) {
+                        result = distanceTraveledInMeters / (double) timeInMilliseconds * 1000 * 3600 / 1852;
+                    }
+                }
+                return result;
+            }
+        }
+
+        /**
+         * Accumulates the distance traveled over all legs of a race
+         * 
+         * @author Axel Uhl (D043530)
+         */
+        private class RaceDistanceTraveledInMeters implements LegDetailField<Double> {
+            @Override
+            public Double get(LeaderboardRowDTO row) {
+                Double result = null;
+                LeaderboardEntryDTO fieldsForRace = row.fieldsByRaceName.get(getRaceColumnName());
+                if (fieldsForRace != null && fieldsForRace.legDetails != null) {
+                    for (LegEntryDTO legDetail : fieldsForRace.legDetails) {
+                        if (legDetail != null) {
+                            if (legDetail.distanceTraveledInMeters != null) {
+                                if (result == null) {
+                                    result = 0.0;
+                                }
+                                result += legDetail.distanceTraveledInMeters;
+                            }
+                        }
+                    }
+                }
+                return result;
+            }
+        }
+        
+        private class CurrentLeg implements LegDetailField<Double> {
+            @Override
+            public Double get(LeaderboardRowDTO row) {
+                Double result = null;
+                LeaderboardEntryDTO fieldsForRace = row.fieldsByRaceName.get(getRaceColumnName());
+                if (fieldsForRace != null && fieldsForRace.legDetails != null && !fieldsForRace.legDetails.isEmpty()) {
+                    for (LegEntryDTO legDetail : fieldsForRace.legDetails) {
+                        if (legDetail != null) {
+                            if (legDetail.started) {
+                                if (result == null) {
+                                    result = 0.0;
+                                }
+                                result++;
+                            } else {
+                                if (result != null) {
+                                    result++;
+                                }
+                                break;
+                            }
+                        }
+                    }
+                }
+                return result;
+            }
+        }
+
+        /**
+         * Accumulates the average speed over all legs of a race
+         * 
+         * @author Axel Uhl (D043530)
+         */
+        private class RaceGapToLeaderInSeconds implements LegDetailField<Double> {
+            @Override
+            public Double get(LeaderboardRowDTO row) {
+                Double result = null;
+                LeaderboardEntryDTO fieldsForRace = row.fieldsByRaceName.get(getRaceColumnName());
+                if (fieldsForRace != null && fieldsForRace.legDetails != null) {
+                    int lastLegIndex = fieldsForRace.legDetails.size() - 1;
+                    LegEntryDTO lastLegDetail = fieldsForRace.legDetails.get(lastLegIndex);
+                    // competitor may be in leg prior to the one the leader is in; find competitors current leg
+                    while (lastLegDetail == null && lastLegIndex > 0) {
+                        lastLegDetail = fieldsForRace.legDetails.get(--lastLegIndex);
+                    }
+                    if (lastLegDetail != null) {
+                        result = lastLegDetail.gapToLeaderInSeconds;
+                    }
+                }
+                return result;
+            }
+        }
+
+        /**
+         * Computes the windward distance to the overall leader in meters
+         * 
+         * @author Axel Uhl (D043530)
+         */
+        private class RaceDistanceToLeaderInMeters implements LegDetailField<Double> {
+            @Override
+            public Double get(LeaderboardRowDTO row) {
+                Double result = null;
+                LeaderboardEntryDTO fieldsForRace = row.fieldsByRaceName.get(getRaceColumnName());
+                if (fieldsForRace != null && fieldsForRace.windwardDistanceToOverallLeaderInMeters != null) {
+                    result = fieldsForRace.windwardDistanceToOverallLeaderInMeters;
+                }
+                return result;
+            }
+        }
+    }
+
+    /**
+     * Displays the totals for a competitor for the entire leaderboard.
+     * 
+     * @author Axel Uhl (D043530)
+     * 
+     */
+    private class TotalsColumn extends SortableColumn<LeaderboardRowDTO, String> {
+        private final String columnStyle;
+
+        protected TotalsColumn(String columnStyle) {
+            super(new TextCell());
+            this.columnStyle = columnStyle;
+            setHorizontalAlignment(ALIGN_CENTER);
+        }
+
+        @Override
+        public String getValue(LeaderboardRowDTO object) {
+            int totalPoints = getLeaderboard().getTotalPoints(object);
+            return "" + totalPoints;
+        }
+
+        @Override
+        public void render(Context context, LeaderboardRowDTO object, SafeHtmlBuilder sb) {
+            sb.appendHtmlConstant("<span style=\"font-weight: bold;\">");
+            sb.appendEscaped(getValue(object));
+            sb.appendHtmlConstant("</span>");
+        }
+
+        @Override
+        public Comparator<LeaderboardRowDTO> getComparator() {
+            return getLeaderboard().getTotalRankingComparator();
+        }
+
+        @Override
+        public String getColumnStyle() {
+            return columnStyle;
+        }
+
+        @Override
+        public Header<String> getHeader() {
+            return new TextHeader(stringMessages.total());
+        }
+    }
+
+    protected class CarryColumn extends SortableColumn<LeaderboardRowDTO, String> {
+        public CarryColumn() {
+            super(new TextCell());
+            setSortable(true);
+        }
+
+        protected CarryColumn(EditTextCell editTextCell) {
+            super(editTextCell);
+            setSortable(true);
+        }
+
+        @Override
+        public String getValue(LeaderboardRowDTO object) {
+            return object.carriedPoints == null ? "" : "" + object.carriedPoints;
+        }
+
+        @Override
+        public Comparator<LeaderboardRowDTO> getComparator() {
+            return new Comparator<LeaderboardRowDTO>() {
+                @Override
+                public int compare(LeaderboardRowDTO o1, LeaderboardRowDTO o2) {
+                    return (o1.carriedPoints == null ? 0 : o1.carriedPoints)
+                            - (o2.carriedPoints == null ? 0 : o2.carriedPoints);
+                }
+            };
+        }
+
+        @Override
+        public Header<String> getHeader() {
+            return new TextHeader(stringMessages.carry());
+        }
+    }
+
+    private class RankColumn extends SortableColumn<LeaderboardRowDTO, String> {
+        public RankColumn() {
+            super(new TextCell());
+            setHorizontalAlignment(ALIGN_CENTER);
+            setSortable(true);
+        }
+
+        @Override
+        public String getValue(LeaderboardRowDTO object) {
+            return "" + getLeaderboard().getRank(object.competitor);
+        }
+
+        @Override
+        public Comparator<LeaderboardRowDTO> getComparator() {
+            return new Comparator<LeaderboardRowDTO>() {
+                @Override
+                public int compare(LeaderboardRowDTO o1, LeaderboardRowDTO o2) {
+                    return getLeaderboard().getRank(o1.competitor) - getLeaderboard().getRank(o2.competitor);
+                }
+            };
+        }
+
+        @Override
+        public Header<String> getHeader() {
+            return new TextHeader(stringMessages.rank());
+        }
+    }
+
+    public LeaderboardPanel(SailingServiceAsync sailingService, LeaderboardSettings settings,
+            CompetitorSelectionProvider competitorSelectionProvider, String leaderboardName,
+            String leaderboardGroupName, ErrorReporter errorReporter, final StringMessages stringMessages,
+            final UserAgentTypes userAgentType) {
+        this(sailingService, settings, /* preSelectedRace */null, competitorSelectionProvider, leaderboardName,
+                leaderboardGroupName, errorReporter, stringMessages, userAgentType);
+    }
+
+    public LeaderboardPanel(SailingServiceAsync sailingService, LeaderboardSettings settings, RaceIdentifier preSelectedRace,
+            CompetitorSelectionProvider competitorSelectionProvider, String leaderboardName, String leaderboardGroupName,
+            ErrorReporter errorReporter, final StringMessages stringMessages, final UserAgentTypes userAgentType) {
+        this(sailingService, settings, preSelectedRace, competitorSelectionProvider, new Timer(PlayModes.Replay, /* delayBetweenAutoAdvancesInMilliseconds */3000l),
+                leaderboardName, leaderboardGroupName, errorReporter, stringMessages, userAgentType);
+    }
+
+    public LeaderboardPanel(SailingServiceAsync sailingService, LeaderboardSettings settings, RaceIdentifier preSelectedRace,
+            CompetitorSelectionProvider competitorSelectionProvider, Timer timer, String leaderboardName, String leaderboardGroupName,
+            ErrorReporter errorReporter, final StringMessages stringMessages, final UserAgentTypes userAgentType) {
+        this.sailingService = sailingService;
+        this.preSelectedRace = preSelectedRace;
+        this.competitorSelectionProvider = competitorSelectionProvider;
+        competitorSelectionProvider.addCompetitorSelectionChangeListener(this);
+        this.setLeaderboardName(leaderboardName);
+        this.errorReporter = errorReporter;
+        this.stringMessages = stringMessages;
+        this.selectedLegDetails = new ArrayList<DetailType>();
+        this.selectedRaceDetails = new ArrayList<DetailType>();
+        this.selectedRaceColumns = new ArrayList<RaceInLeaderboardDTO>();
+        this.selectedManeuverDetails = new ArrayList<DetailType>();
+
+        selectedLegDetails.addAll(settings.getLegDetailsToShow());
+        selectedManeuverDetails.addAll(settings.getManeuverDetailsToShow());
+        selectedRaceDetails.addAll(settings.getRaceDetailsToShow());
+        setAutoExpandFirstRace(settings.isAutoExpandFirstRace());
+
+        asyncActionsExecutor = new AsyncActionsExecutor();
+        this.timer = timer;
+        timer.addPlayStateListener(this);
+        timer.addTimeListener(this);
+        rankColumn = new RankColumn();
+        RACE_COLUMN_HEADER_STYLE = tableResources.cellTableStyle().cellTableRaceColumnHeader();
+        LEG_COLUMN_HEADER_STYLE = tableResources.cellTableStyle().cellTableLegColumnHeader();
+        LEG_DETAIL_COLUMN_HEADER_STYLE = tableResources.cellTableStyle().cellTableLegDetailColumnHeader();
+        RACE_COLUMN_STYLE = tableResources.cellTableStyle().cellTableRaceColumn();
+        LEG_COLUMN_STYLE = tableResources.cellTableStyle().cellTableLegColumn();
+        LEG_DETAIL_COLUMN_STYLE = tableResources.cellTableStyle().cellTableLegDetailColumn();
+        TOTAL_COLUMN_STYLE = tableResources.cellTableStyle().cellTableTotalColumn();
+        leaderboardTable = new CellTableWithStylableHeaders<LeaderboardRowDTO>(
+        /* pageSize */100, tableResources);
+        getLeaderboardTable().setWidth("100%");
+        if (userAgentType == UserAgentTypes.MOBILE) {
+            leaderboardSelectionModel = new ToggleSelectionModel<LeaderboardRowDTO>();
+        } else {
+            leaderboardSelectionModel = new MultiSelectionModel<LeaderboardRowDTO>();
+        }
+        leaderboardSelectionModel.addSelectionChangeHandler(new Handler() {
+            @Override
+            public void onSelectionChange(SelectionChangeEvent event) {
+                List<CompetitorDTO> selection = new ArrayList<CompetitorDTO>();
+                for (LeaderboardRowDTO row : getSelectedRows()) {
+                    selection.add(row.competitor);
+                }
+                LeaderboardPanel.this.competitorSelectionProvider.setSelection(selection,
+                /* listenersNotToNotify */LeaderboardPanel.this);
+            }
+        });
+        getLeaderboardTable().setSelectionModel(leaderboardSelectionModel);
+        setData(new ListDataProvider<LeaderboardRowDTO>());
+        getData().addDataDisplay(getLeaderboardTable());
+        listHandler = new ListHandler<LeaderboardRowDTO>(getData().getList());
+        getLeaderboardTable().addColumnSortHandler(listHandler);
+        loadCompleteLeaderboard(getLeaderboardDisplayDate());
+
+        if(preSelectedRace == null) {
+            isEmbedded = false;
+        } else {
+            isEmbedded = true;
+        }
+        contentPanel = new VerticalPanel();
+        headerPanel = new DockPanel();
+        DockPanel toolbarPanel = new DockPanel();
+        busyIndicator = new SimpleBusyIndicator(false, 0.8f);
+        if (!isEmbedded) {
+            toolbarPanel.add(busyIndicator, DockPanel.WEST);
+        }
+        headerPanel.setWidth("100%");
+        headerPanel.setVerticalAlignment(HasVerticalAlignment.ALIGN_MIDDLE);
+        toolbarPanel.setWidth("100%");
+        toolbarPanel.setVerticalAlignment(HasVerticalAlignment.ALIGN_MIDDLE);
+        Label leaderboardLabel = new Label(stringMessages.leaderboard() + " " + leaderboardName.toUpperCase());
+        leaderboardLabel.addStyleName("leaderboardLabel boldLabel");
+        headerPanel.add(leaderboardLabel, DockPanel.WEST);
+        ClickHandler playPauseHandler = new ClickHandler() {
+            @Override
+            public void onClick(ClickEvent event) {
+                if (LeaderboardPanel.this.timer.getPlayState() == PlayStates.Playing) {
+                    LeaderboardPanel.this.timer.pause();
+                } else {
+                    // playing the standalone leaderboard means putting it into live mode
+                    LeaderboardPanel.this.timer.setPlayMode(PlayModes.Live);
+                }
+            }
+        };
+        ImageResource chartIcon = resources.chartIcon();
+        ImageResource settingsIcon = resources.settingsIcon();
+        pauseIcon = resources.pauseIcon();
+        playIcon = resources.playIcon();
+        refreshAndSettingsPanel = new HorizontalPanel();
+        refreshAndSettingsPanel.setVerticalAlignment(HasVerticalAlignment.ALIGN_MIDDLE);
+        HorizontalPanel refreshPanel = new HorizontalPanel();
+        refreshPanel.setSpacing(5);
+        refreshPanel.setVerticalAlignment(HasVerticalAlignment.ALIGN_MIDDLE);
+        refreshPanel.addStyleName("refreshPanel");
+        headerPanel.setHorizontalAlignment(HasHorizontalAlignment.ALIGN_RIGHT);
+        toolbarPanel.setHorizontalAlignment(HasHorizontalAlignment.ALIGN_RIGHT);
+        toolbarPanel.addStyleName("refreshAndSettings");
+        playPause = new Anchor(getPlayPauseImgHtml(timer.getPlayState()));
+        playPause.addClickHandler(playPauseHandler);
+        playStateChanged(timer.getPlayState(), timer.getPlayMode());
+        refreshPanel.add(playPause);
+        Anchor chartsAnchor = new Anchor(AbstractImagePrototype.create(chartIcon).getSafeHtml());
+        chartsAnchor.setTitle(stringMessages.showCharts());
+        chartsAnchor.addClickHandler(new ClickHandler() {
+            @Override
+            public void onClick(ClickEvent event) {
+                compareCompetitors();
+            }
+        });
+        Anchor settingsAnchor = new Anchor(AbstractImagePrototype.create(settingsIcon).getSafeHtml());
+        settingsAnchor.setTitle(stringMessages.settings());
+        settingsAnchor.addClickHandler(new SettingsClickHandler(stringMessages));
+        refreshAndSettingsPanel.add(chartsAnchor);
+        refreshAndSettingsPanel.add(refreshPanel);
+        refreshAndSettingsPanel.add(settingsAnchor);
+        toolbarPanel.add(refreshAndSettingsPanel, DockPanel.EAST);
+        if (!isEmbedded) {
+            contentPanel.add(headerPanel);
+            contentPanel.add(toolbarPanel);
+        }
+        contentPanel.add(getLeaderboardTable());
+        setWidget(contentPanel);
+        if (settings.getNameOfRaceToSort() != null) {
+            RaceColumn<?> column = getRaceColumnByRaceName(settings.getNameOfRaceToSort());
+            sort(column, settings.isSortAscending());
+        }
+    }
+
+    private RaceInLeaderboardDTO getRaceByName(String raceName) {
+        if (getLeaderboard() != null) {
+            for (RaceInLeaderboardDTO race : getLeaderboard().getRaceList()) {
+                if (race.getRaceIdentifier() != null && raceName.equals(race.getRaceIdentifier().getRaceName())) {
+                    return race;
+                }
+            }
+        }
+        return null;
+    }
+    
+    private RaceInLeaderboardDTO getRaceByColumnName(String columnName) {
+        if (getLeaderboard() != null) {
+            for (RaceInLeaderboardDTO race : getLeaderboard().getRaceList()) {
+                if (columnName.equals(race.getRaceColumnName())) {
+                    return race;
+                }
+            }
+        }
+        return null;
+    }
+    
+    private RaceColumn<?> getRaceColumnByRaceName(String raceName) {
+        for (int i=0; i<getLeaderboardTable().getColumnCount(); i++) {
+            Column<LeaderboardRowDTO, ?> column = getLeaderboardTable().getColumn(i);
+            if (column instanceof RaceColumn<?>
+                    && ((RaceColumn<?>) column).getRace().getRaceIdentifier().getRaceName().equals(raceName)) {
+                return (RaceColumn<?>) column;
+            }
+        }
+        return null;
+    }
+
+    private SafeHtml getPlayPauseImgHtml(PlayStates playState) {
+        if (playState == PlayStates.Playing) {
+            return AbstractImagePrototype.create(pauseIcon).getSafeHtml();
+        } else {
+            return AbstractImagePrototype.create(playIcon).getSafeHtml();
+        }
+    }
+
+    private void setDelayInMilliseconds(long delayInMilliseconds) {
+        timer.setDelay(delayInMilliseconds);
+    }
+    
+    public boolean isAutoExpandFirstRace() {
+        return autoExpandFirstRace;
+    }
+    
+    private void setAutoExpandFirstRace(boolean autoExpandFirstRace) {
+        this.autoExpandFirstRace = autoExpandFirstRace;
+    }
+
+    /**
+     * The time point for which the leaderboard currently shows results
+     */
+    protected Date getLeaderboardDisplayDate() {
+        return timer.getTime();
+    }
+
+    /**
+     * adds the <code>column</code> to the right end of the {@link #getLeaderboardTable() leaderboard table} and sets
+     * the column style according to the {@link SortableColumn#getColumnStyle() column's style definition}.
+     */
+    protected void addColumn(SortableColumn<LeaderboardRowDTO, ?> column) {
+        getLeaderboardTable().addColumn(column, column.getHeader());
+        listHandler.setComparator(column, column.getComparator());
+        String columnStyle = column.getColumnStyle();
+        if (columnStyle != null) {
+            getLeaderboardTable().addColumnStyleName(getLeaderboardTable().getColumnCount() - 1, columnStyle);
+        }
+    }
+
+    protected void insertColumn(int beforeIndex, SortableColumn<LeaderboardRowDTO, ?> column) {
+        // remove column styles of those columns whose index will shift right by
+        // one:
+        removeColumnStyles(beforeIndex);
+        getLeaderboardTable().insertColumn(beforeIndex, column, column.getHeader());
+        addColumnStyles(beforeIndex);
+        listHandler.setComparator(column, column.getComparator());
+    }
+
+    private void addColumnStyles(int startColumn) {
+        for (int i = startColumn; i < getLeaderboardTable().getColumnCount(); i++) {
+            SortableColumn<LeaderboardRowDTO, ?> columnToRemoveStyleFor = (SortableColumn<LeaderboardRowDTO, ?>) getLeaderboardTable()
+                    .getColumn(i);
+            String columnStyle = columnToRemoveStyleFor.getColumnStyle();
+            if (columnStyle != null) {
+                getLeaderboardTable().addColumnStyleName(i, columnStyle);
+            }
+        }
+    }
+
+    private void removeColumnStyles(int startColumn) {
+        for (int i = startColumn; i < getLeaderboardTable().getColumnCount(); i++) {
+            SortableColumn<LeaderboardRowDTO, ?> columnToRemoveStyleFor = (SortableColumn<LeaderboardRowDTO, ?>) getLeaderboardTable()
+                    .getColumn(i);
+            String columnStyle = columnToRemoveStyleFor.getColumnStyle();
+            if (columnStyle != null) {
+                getLeaderboardTable().removeColumnStyleName(i, columnStyle);
+            }
+        }
+    }
+
+    /**
+     * removes the column specified by <code>columnIndex</code> from the {@link #getLeaderboardTable() leaderboard
+     * table} and fixes the column styles again (see {@link #addColumnStyles(int)}).
+     */
+    protected void removeColumn(int columnIndex) {
+        Column<LeaderboardRowDTO, ?> c = getLeaderboardTable().getColumn(columnIndex);
+        if (c instanceof ExpandableSortableColumn<?>) {
+            ExpandableSortableColumn<?> expandableColumn = (ExpandableSortableColumn<?>) c;
+            if (expandableColumn.isExpanded()) {
+                // remove expanded child columns from the leaderboard...
+                expandableColumn.toggleExpansion();
+                // them remember that column c was expanded:
+                expandableColumn.setExpanded(true);
+            }
+        }
+        removeColumnStyles(/* startColumn */columnIndex);
+        getLeaderboardTable().removeColumn(columnIndex);
+        addColumnStyles(/* startColumn */columnIndex);
+    }
+
+    protected void removeColumn(Column<LeaderboardRowDTO, ?> c) {
+        int columnIndex = getLeaderboardTable().getColumnIndex(c);
+        if (columnIndex != -1) {
+            removeColumn(columnIndex);
+        }
+    }
+
+    private void loadCompleteLeaderboard(Date date) {
+        if (needsDataLoading()) {
+            GetLeaderboardByNameAction getLeaderboardByNameAction = new GetLeaderboardByNameAction(sailingService, getLeaderboardName(), date,
+                    /* namesOfRacesForWhichToLoadLegDetails */getNamesOfExpandedRaces());
+            getLeaderboardByNameAction.setCallback(new AsyncCallback<LeaderboardDTO>() {
+                @Override
+                public void onSuccess(LeaderboardDTO result) {
+                    updateLeaderboard(result);
+                }
+
+                @Override
+                public void onFailure(Throwable caught) {
+                    getErrorReporter().reportError("Error trying to obtain leaderboard contents: " + caught.getMessage());
+                }
+            });
+            
+            asyncActionsExecutor.execute(getLeaderboardByNameAction);
+        }
+    }
+    
+    private boolean needsDataLoading() {
+        return isVisible();
+    }
+
+    /**
+     * Determine from column expansion state which races need their leg details
+     */
+    private Collection<String> getNamesOfExpandedRaces() {
+        Collection<String> namesOfExpandedRaces = new ArrayList<String>();
+        for (int i = 0; i < getLeaderboardTable().getColumnCount(); i++) {
+            Column<LeaderboardRowDTO, ?> column = getLeaderboardTable().getColumn(i);
+            if (column instanceof RaceColumn<?>) {
+                RaceColumn<?> raceColumn = (RaceColumn<?>) column;
+                if (raceColumn.isExpanded()) {
+                    namesOfExpandedRaces.add(raceColumn.getRaceColumnName());
+                }
+            }
+        }
+        return namesOfExpandedRaces;
+    }
+
+    /**
+     * Also updates the min/max values on the columns
+     */
+    protected void updateLeaderboard(LeaderboardDTO leaderboard) {
+        if (leaderboard != null) {
+            competitorSelectionProvider.setCompetitors(leaderboard.competitors);
+            selectedRaceColumns.addAll(getRaceColumnsToAddImplicitly(leaderboard));
+            setLeaderboard(leaderboard);
+            adjustColumnLayout(leaderboard);
+            getData().getList().clear();
+            if (leaderboard != null) {
+                boolean firstRace = true;
+                getData().getList().addAll(leaderboard.rows.values());
+                for (int i = 0; i < getLeaderboardTable().getColumnCount(); i++) {
+                    SortableColumn<?, ?> c = (SortableColumn<?, ?>) getLeaderboardTable().getColumn(i);
+                    c.updateMinMax(leaderboard);
+                    // Toggle the first race, if the setting is set and it isn't open yet
+                    if (firstRace && isAutoExpandFirstRace() && c instanceof ExpandableSortableColumn<?>) {
+                        ExpandableSortableColumn<?> expandableSortableColumn = (ExpandableSortableColumn<?>) c;
+                        if (!expandableSortableColumn.isExpanded()) {
+                            expandableSortableColumn.toggleExpansion();
+                        }
+                        firstRace = false;
+                    }
+                }
+                Comparator<LeaderboardRowDTO> comparator = getComparatorForSelectedSorting();
+                if (comparator != null) {
+                    Collections.sort(getData().getList(), comparator);
+                } else {
+                    RankColumn columnToSortFor = getRankColumn();
+                    // if no sorting was selected, sort by ascending rank and mark
+                    // table header so
+                    sort(columnToSortFor, true);
+                }
+                // Reselect the selected rows
+                clearSelection();
+                for (LeaderboardRowDTO row : data.getList()) {
+                    if (competitorSelectionProvider.isSelected(row.competitor)) {
+                        leaderboardSelectionModel.setSelected(row, true);
+                    }
+                }
+            }
+        }
+    }
+
+    /**
+     * Sorts the leaderboard contents in ascending order according to <code>columnToSortFor</code>'s comparator and
+     * marks the table's column sort list so.
+     */
+    private void sort(SortableColumn<LeaderboardRowDTO, ?> columnToSortFor, boolean ascending) {
+        Collections.sort(getData().getList(), getComparator(columnToSortFor, ascending));
+        ColumnSortInfo columnSortInfo = getLeaderboardTable().getColumnSortList().push(columnToSortFor);
+        if (ascending != columnSortInfo.isAscending()) {
+            // flip ascending bit by repeating the push:
+            getLeaderboardTable().getColumnSortList().push(columnToSortFor);
+        }
+    }
+
+    private void clearSelection() {
+        for (LeaderboardRowDTO row : getData().getList()) {
+            leaderboardSelectionModel.setSelected(row, false);
+        }
+    }
+
+    /**
+     * Considers the {@link #preSelectedRace} field as follows: if <code>null</code>, all race columns that <code>leaderboard</code>
+     * adds on top of the existing {@link #getLeaderboard() leaderboard} are returned. Otherwise, the column list obtained as described before
+     * is filtered such that only columns pass whose race identifier equals {@link #preSelectedRace}.
+     */
+    private List<RaceInLeaderboardDTO> getRaceColumnsToAddImplicitly(LeaderboardDTO leaderboard) {
+        List<RaceInLeaderboardDTO> columnsToAddImplicitly = getRacesAddedNew(getLeaderboard(), leaderboard);
+        if (preSelectedRace != null) {
+            for (Iterator<RaceInLeaderboardDTO> i=columnsToAddImplicitly.iterator(); i.hasNext(); ) {
+                RaceInLeaderboardDTO next = i.next();
+                if (!preSelectedRace.equals(next.getRaceIdentifier())) {
+                    i.remove();
+                }
+            }
+        }
+        return columnsToAddImplicitly;
+    }
+
+    private Comparator<LeaderboardRowDTO> getComparatorForSelectedSorting() {
+        Comparator<LeaderboardRowDTO> result = null;
+        if (getLeaderboardTable().getColumnSortList().size() > 0) {
+            ColumnSortInfo columnSortInfo = getLeaderboardTable().getColumnSortList().get(0);
+            @SuppressWarnings("unchecked")
+            SortableColumn<LeaderboardRowDTO, ?> castResult = (SortableColumn<LeaderboardRowDTO, ?>) columnSortInfo
+                    .getColumn();
+            final boolean ascending = columnSortInfo.isAscending();
+            result = getComparator(castResult, ascending);
+        }
+        return result;
+    }
+
+    private Comparator<LeaderboardRowDTO> getComparator(SortableColumn<LeaderboardRowDTO, ?> column,
+            final boolean ascending) {
+        Comparator<LeaderboardRowDTO> result;
+        if (ascending) {
+            result = column.getComparator();
+        } else {
+            result = Collections.reverseOrder(column.getComparator());
+        }
+        return result;
+    }
+
+    private RankColumn getRankColumn() {
+        return rankColumn;
+    }
+
+    protected void setLeaderboard(LeaderboardDTO leaderboard) {
+        this.leaderboard = leaderboard;
+    }
+
+    public LeaderboardDTO getLeaderboard() {
+        return leaderboard;
+    }
+
+    private void adjustColumnLayout(LeaderboardDTO leaderboard) {
+        ensureRankColumn();
+        ensureSailIDAndCompetitorColumn();
+        updateCarryColumn(leaderboard);
+        // first remove race columns no longer needed:
+        removeUnusedRaceColumns(leaderboard);
+        if (leaderboard != null) {
+            createMissingAndAdjustExistingRaceColumns(leaderboard);
+            ensureTotalsColumn();
+        }
+    }
+
+    private List<RaceInLeaderboardDTO> getRacesAddedNew(LeaderboardDTO oldLeaderboard, LeaderboardDTO newLeaderboard) {
+        List<RaceInLeaderboardDTO> result = new ArrayList<RaceInLeaderboardDTO>();
+        for (RaceInLeaderboardDTO s : newLeaderboard.getRaceList()) {
+            if (oldLeaderboard == null || !leaderboardContainsColumnNamed(oldLeaderboard, s.getRaceColumnName())) {
+                result.add(s);
+            }
+        }
+        return result;
+    }
+
+    private boolean leaderboardContainsColumnNamed(LeaderboardDTO leaderboard, String raceColumnName) {
+        for (RaceInLeaderboardDTO column : leaderboard.getRaceList()) {
+            if (column.getRaceColumnName().equals(raceColumnName)) {
+                return true;
+            }
+        }
+        return false;
+    }
+
+    private boolean leaderboardTableContainsRace(RaceInLeaderboardDTO race) {
+        for (int leaderboardposition = 0; leaderboardposition < getLeaderboardTable().getColumnCount(); leaderboardposition++) {
+            Column<LeaderboardRowDTO, ?> c = getLeaderboardTable().getColumn(leaderboardposition);
+            if (c instanceof RaceColumn) {
+                RaceColumn<?> raceColumn = (RaceColumn<?>) c;
+                if (raceColumn.getRaceColumnName().equals(race.getRaceColumnName())) {
+                    correctColumnData(raceColumn);
+                    return true;
+                }
+            }
+        }
+        return false;
+    }
+
+    /**
+     * Corrects the data linke medalRace of the given raceColumn
+     * 
+     * @param raceColumn
+     *            the raceColumn to correct.
+     */
+    private void correctColumnData(RaceColumn<?> raceColumn) {
+        RaceInLeaderboardDTO race = raceColumn.getRace();
+        int columnIndex = getRaceColumnPosition(raceColumn);
+        if (raceColumn.isExpansionEnabled() != race.isTrackedRace()
+                || race.isMedalRace() != raceColumn.isMedalRace()) {
+            if (raceColumn.isExpanded()) {
+                raceColumn.toggleExpansion(); // remove children from table
+            }
+            removeColumn(columnIndex);
+            insertColumn(columnIndex, createRaceColumn(race));
+        }
+    }
+
+    /**
+     * Removes all RaceColumns, starting at count {@link raceColumnStartIndex raceColumnStartIndex}
+     * 
+     * @param raceColumnStartIndex
+     *            The index of the race column should be deleted from.
+     * @param raceName
+     *            The name of the racing column until the table should be cleared.
+     */
+    private void removeRaceColumnFromRaceColumnStartIndexBeforeRace(int raceColumnStartIndex, RaceInLeaderboardDTO race) {
+        int counter = 0;
+        for (int leaderboardposition = 0; leaderboardposition < getLeaderboardTable().getColumnCount(); leaderboardposition++) {
+            Column<LeaderboardRowDTO, ?> c = getLeaderboardTable().getColumn(leaderboardposition);
+            if (c instanceof RaceColumn) {
+                RaceColumn<?> raceColumn = (RaceColumn<?>) c;
+                if (!raceColumn.getRaceColumnName().equals(race.getRaceColumnName()) && raceColumnStartIndex == counter) {
+                    removeColumn(raceColumn);
+                } else {
+                    return;
+                }
+                counter++;
+            }
+        }
+    }
+
+    /**
+     * Gets a ColumnPosition of a raceColumn
+     * 
+     * @param raceColumn
+     *            The column for which the position is to be found in the leaderboard table
+     * @return the position. Returns -1 if raceColumn not existing in leaderboardTable.
+     */
+    private int getRaceColumnPosition(RaceColumn<?> raceColumn) {
+        for (int leaderboardposition = 0; leaderboardposition < getLeaderboardTable().getColumnCount(); leaderboardposition++) {
+            Column<LeaderboardRowDTO, ?> c = getLeaderboardTable().getColumn(leaderboardposition);
+            if (c instanceof RaceColumn) {
+                RaceColumn<?> rc = (RaceColumn<?>) c;
+                if (rc.equals(raceColumn)) {
+                    return leaderboardposition;
+                }
+            }
+        }
+        return -1;
+    }
+
+    /**
+     * This method returns the position where a racecolumn should get inserted.
+     * 
+     * @param raceName
+     *            the name of the race to insert
+     * @param listpos
+     *            the position of the race in the {@link selectedRaceColumns selectedRaceColumns}
+     * @return the position of a race column right before which to insert the race column so that it is the
+     *         <code>listpos</code>th race in the table or -1 if no such race column was found, e.g., in case
+     *         the column needs to be inserted as the last race in the table
+     */
+    private int getColumnPositionToInsert(RaceInLeaderboardDTO race, int listpos) {
+        int raceColumnCounter = 0;
+        int noRaceColumnCounter = 0;
+        boolean raceColumnFound = false;
+        for (int leaderboardPosition = 0; !raceColumnFound
+                && leaderboardPosition < getLeaderboardTable().getColumnCount(); leaderboardPosition++) {
+            Column<LeaderboardRowDTO, ?> c = getLeaderboardTable().getColumn(leaderboardPosition);
+            if (c instanceof RaceColumn) {
+                // RaceColumn<?> raceColumn = (RaceColumn<?>) c;
+                if (raceColumnCounter == listpos) {
+                    raceColumnFound = true;
+                } else {
+                    raceColumnCounter++;
+                }
+            } else {
+                noRaceColumnCounter++;
+            }
+        }
+        if (raceColumnFound) {
+            return raceColumnCounter + noRaceColumnCounter;
+        } else {
+            return -1;
+        }
+    }
+
+    /**
+     * Removes all Columns of type racecolumns of leaderboardTable
+     */
+    private void removeRaceColumnsNotSelected(List<RaceInLeaderboardDTO> selectedRaceColumns) {
+        Set<String> selectedRaceColumnNames = new HashSet<String>();
+        for (RaceInLeaderboardDTO selectedRaceColumn : selectedRaceColumns) {
+            selectedRaceColumnNames.add(selectedRaceColumn.getRaceColumnName());
+        }
+        List<Column<LeaderboardRowDTO, ?>> columnsToRemove = new ArrayList<Column<LeaderboardRowDTO, ?>>();
+        for (int i = 0; i < getLeaderboardTable().getColumnCount(); i++) {
+            Column<LeaderboardRowDTO, ?> c = getLeaderboardTable().getColumn(i);
+            if (c instanceof RaceColumn
+                    && (leaderboard == null || !selectedRaceColumnNames.contains(((RaceColumn<?>) c).getRaceColumnName()))) {
+                columnsToRemove.add(c);
+            }
+        }
+        for (Column<LeaderboardRowDTO, ?> c : columnsToRemove) {
+            removeColumn(c);
+        }
+    }
+
+    /**
+     * Existing and matching race columns may still need to be removed, re-created and inserted because the "tracked"
+     * property may have changed, changing the columns expandability.
+     */
+    private void createMissingAndAdjustExistingRaceColumns(LeaderboardDTO leaderboard) {
+        // Correct order of races in selectedRaceColum
+        List<RaceInLeaderboardDTO> correctedOrderSelectedRaces = new ArrayList<RaceInLeaderboardDTO>();
+        for (RaceInLeaderboardDTO raceInLeaderboard : leaderboard.getRaceList()) {
+            if (selectedRaceColumns.contains(raceInLeaderboard)) {
+                correctedOrderSelectedRaces.add(raceInLeaderboard);
+            }
+        }
+        selectedRaceColumns = correctedOrderSelectedRaces;
+        removeRaceColumnsNotSelected(selectedRaceColumns);
+        for (int selectedRaceCount = 0; selectedRaceCount < selectedRaceColumns.size(); selectedRaceCount++) {
+            RaceInLeaderboardDTO selectedRace = selectedRaceColumns.get(selectedRaceCount);
+            if (leaderboardTableContainsRace(selectedRace)) {
+                // remove all raceColumns, starting at a specific selectedRaceCount, up to but excluding the selected raceName
+                // with the result that selectedRace is at position selectedRaceCount afterwards
+                removeRaceColumnFromRaceColumnStartIndexBeforeRace(selectedRaceCount, selectedRace);
+            } else {
+                // get correct position to insert the column
+                int positionToInsert = getColumnPositionToInsert(selectedRace, selectedRaceCount);
+                if (positionToInsert != -1) {
+                    insertColumn(positionToInsert, createRaceColumn(selectedRace));
+                } else {
+                    // Add the raceColumn with addRaceColumn, if no RaceColumn is existing in leaderboard
+                    addRaceColumn(createRaceColumn(selectedRace));
+                }
+            }
+        }
+    }
+
+    protected RaceColumn<?> createRaceColumn(RaceInLeaderboardDTO raceInLeaderboard) {
+        TextRaceColumn textRaceColumn = new TextRaceColumn(raceInLeaderboard, raceInLeaderboard.isTrackedRace(), RACE_COLUMN_HEADER_STYLE,
+                RACE_COLUMN_STYLE);
+        return textRaceColumn;
+    }
+
+    private void removeUnusedRaceColumns(LeaderboardDTO leaderboard) {
+        List<Column<LeaderboardRowDTO, ?>> columnsToRemove = new ArrayList<Column<LeaderboardRowDTO, ?>>();
+        for (int i = 0; i < getLeaderboardTable().getColumnCount(); i++) {
+            Column<LeaderboardRowDTO, ?> c = getLeaderboardTable().getColumn(i);
+            if (c instanceof RaceColumn
+                    && (leaderboard == null || !leaderboard.raceListContains(((RaceColumn<?>) c).getRaceColumnName()))) {
+                columnsToRemove.add(c);
+            }
+        }
+        // Tricky issue: if the race column is currently expanded, we can't know anymore how many detail columns
+        // there are because the updated LeaderboardDTO object doesn't contain the race anymore. We have to
+        // collapse and remove all LegColumns following the RaceColumn
+        for (Column<LeaderboardRowDTO, ?> c : columnsToRemove) {
+            removeColumn(c);
+        }
+    }
+
+    /**
+     * If the last column is the totals column, remove it. Add the race column as the last column.
+     */
+    private void addRaceColumn(RaceColumn<?> raceColumn) {
+        if (getLeaderboardTable().getColumn(getLeaderboardTable().getColumnCount() - 1) instanceof TotalsColumn) {
+            removeColumn(getLeaderboardTable().getColumnCount() - 1);
+        }
+        addColumn(raceColumn);
+    }
+
+    private void ensureRankColumn() {
+        if (getLeaderboardTable().getColumnCount() == RANK_COLUMN_INDEX) {
+            addColumn(getRankColumn());
+        } else {
+            if (!(getLeaderboardTable().getColumn(RANK_COLUMN_INDEX) instanceof RankColumn)) {
+                throw new RuntimeException("The first column must always be the rank column but it was of type "
+                        + getLeaderboardTable().getColumn(RANK_COLUMN_INDEX).getClass().getName());
+            }
+        }
+    }
+
+    private void ensureSailIDAndCompetitorColumn() {
+        if (getLeaderboardTable().getColumnCount() <= SAIL_ID_COLUMN_INDEX) {
+            addColumn(new SailIDColumn());
+            addColumn(createCompetitorColumn());
+        } else {
+            if (!(getLeaderboardTable().getColumn(SAIL_ID_COLUMN_INDEX) instanceof SailIDColumn)) {
+                throw new RuntimeException("The second column must always be the sail ID column but it was of type "
+                        + getLeaderboardTable().getColumn(SAIL_ID_COLUMN_INDEX).getClass().getName());
+            }
+        }
+    }
+
+    protected CompetitorColumn createCompetitorColumn() {
+        return new CompetitorColumn();
+    }
+
+    private void ensureTotalsColumn() {
+        // add a totals column on the right
+        if (getLeaderboardTable().getColumnCount() == 0
+                || !(getLeaderboardTable().getColumn(getLeaderboardTable().getColumnCount() - 1) instanceof TotalsColumn)) {
+            addColumn(new TotalsColumn(TOTAL_COLUMN_STYLE));
+        }
+    }
+
+    /**
+     * If the <code>leaderboard</code> {@link LeaderboardDTO#hasCarriedPoints has carried points} and if column #1
+     * (second column, right of the competitor column) does not exist or is not of type {@link CarryColumn}, all columns
+     * starting from #1 will be removed and a {@link CarryColumn} will be added. If the leaderboard has no carried
+     * points but the display still shows a carry column, the column is removed.
+     */
+    protected void updateCarryColumn(LeaderboardDTO leaderboard) {
+        if (leaderboard != null && leaderboard.hasCarriedPoints) {
+            ensureCarryColumn();
+        } else {
+            ensureNoCarryColumn();
+        }
+    }
+
+    private void ensureNoCarryColumn() {
+        if (getLeaderboardTable().getColumnCount() > CARRY_COLUMN_INDEX
+                && getLeaderboardTable().getColumn(CARRY_COLUMN_INDEX) instanceof CarryColumn) {
+            removeColumn(CARRY_COLUMN_INDEX);
+        }
+    }
+
+    protected void ensureCarryColumn() {
+        if (getLeaderboardTable().getColumnCount() <= CARRY_COLUMN_INDEX
+                || !(getLeaderboardTable().getColumn(CARRY_COLUMN_INDEX) instanceof CarryColumn)) {
+            while (getLeaderboardTable().getColumnCount() > CARRY_COLUMN_INDEX) {
+                removeColumn(CARRY_COLUMN_INDEX);
+            }
+            addColumn(createCarryColumn());
+        }
+    }
+
+    protected CarryColumn createCarryColumn() {
+        return new CarryColumn();
+    }
+
+    protected CellTable<LeaderboardRowDTO> getLeaderboardTable() {
+        return leaderboardTable;
+    }
+
+    protected SailingServiceAsync getSailingService() {
+        return sailingService;
+    }
+
+    protected String getLeaderboardName() {
+        return leaderboardName;
+    }
+
+    protected void setLeaderboardName(String leaderboardName) {
+        this.leaderboardName = leaderboardName;
+    }
+
+    protected ErrorReporter getErrorReporter() {
+        return errorReporter;
+    }
+
+    protected ListDataProvider<LeaderboardRowDTO> getData() {
+        return data;
+    }
+
+    private void setData(ListDataProvider<LeaderboardRowDTO> data) {
+        this.data = data;
+    }
+
+    @Override
+    public void timeChanged(Date date) {
+        loadCompleteLeaderboard(getLeaderboardDisplayDate());
+    }
+
+    @Override
+    public void playStateChanged(PlayStates playState, PlayModes playMode) {
+        currentlyHandlingPlayStateChange = true;
+        playPause.setHTML(getPlayPauseImgHtml(playState));
+        playPause.setTitle(playState == PlayStates.Playing ? stringMessages.pauseAutomaticRefresh() : stringMessages.autoRefresh());
+        if (!settingsUpdatedExplicitly && playMode != oldPlayMode) {
+            // if settings weren't explicitly modified, auto-switch to live mode settings and sort for
+            // any pre-selected race
+            updateSettings(LeaderboardSettingsFactory.getInstance().createNewSettingsForPlayMode(
+                playMode,
+                /* don't touch columnToSort if no race was pre-selected */ preSelectedRace == null ? null : preSelectedRace.getRaceName(),
+                /* don't change nameOfRaceColumnToShow */ null,
+                /* set nameOfRaceToShow if race was pre-selected */ preSelectedRace == null ? null : preSelectedRace.getRaceName()));
+        }
+        currentlyHandlingPlayStateChange = false;
+        oldPlayMode = playMode;
+    }
+    
+    private void compareCompetitors() {
+        List<RaceIdentifier> races = getTrackedRacesIdentifiers();
+        CompareCompetitorsChartDialog chartDialog = new CompareCompetitorsChartDialog(sailingService, races,
+                competitorSelectionProvider, timer, stringMessages, errorReporter);
+        chartDialog.show();
+    }
+    
+    private List<RaceIdentifier> getTrackedRacesIdentifiers() {
+        List<RaceIdentifier> result = new ArrayList<RaceIdentifier>();
+        for (RaceInLeaderboardDTO raceColumn : getLeaderboard().getRaceList()) {
+            if (raceColumn.getRaceIdentifier() != null) {
+                result.add(raceColumn.getRaceIdentifier());
+            }
+        }
+        return result;
+    }
+    
+    @Override
+    public boolean hasSettings() {
+        return true;
+    }
+
+    @Override
+    public boolean hasToolbar() {
+        return false;
+    }
+
+    @Override
+    public SettingsDialogComponent<LeaderboardSettings> getSettingsDialogComponent() {
+        return new LeaderboardSettingsDialogComponent(Collections.unmodifiableList(selectedManeuverDetails),
+                Collections.unmodifiableList(selectedLegDetails),
+                Collections.unmodifiableList(selectedRaceDetails), /*  All races to select */
+                leaderboard.getRaceList(), selectedRaceColumns,
+                autoExpandFirstRace, timer.getRefreshInterval(), timer.getLivePlayDelayInMillis(), stringMessages);
+    }
+
+    @Override
+    public String getLocalizedShortName() {
+        return stringMessages.leaderboard();
+    }
+
+    private LeaderboardRowDTO getRow(CompetitorDTO competitor) {
+        for (LeaderboardRowDTO row : getData().getList()) {
+            if (row.competitor.equals(competitor)) {
+                return row;
+            }
+        }
+        return null;
+    }
+
+    @Override
+    public void addedToSelection(CompetitorDTO competitor) {
+        LeaderboardRowDTO row = getRow(competitor);
+        if (row != null) {
+            leaderboardSelectionModel.setSelected(row, true);
+        }
+    }
+
+    @Override
+    public void removedFromSelection(CompetitorDTO competitor) {
+        LeaderboardRowDTO row = getRow(competitor);
+        if (row != null) {
+            leaderboardSelectionModel.setSelected(row, false);
+        }
+    }
+
+    @Override
+    public BusyIndicator getBusyIndicator() {
+        return busyIndicator;
+    }
+
+    @Override
+    public boolean hasBusyIndicator() {
+        return true;
+    }
+
+    private Iterable<LeaderboardRowDTO> getSelectedRows() {
+        ArrayList<LeaderboardRowDTO> selectedRows = new ArrayList<LeaderboardRowDTO>();
+        for (LeaderboardRowDTO row : getData().getList()) {
+            if (leaderboardSelectionModel.isSelected(row)) {
+                selectedRows.add(row);
+            }
+        }
+        return selectedRows;
+    }
+
+    @Override
+    public void competitorsListChanged(Iterable<CompetitorDTO> competitors) {
+        timeChanged(timer.getTime());
+    }
+}