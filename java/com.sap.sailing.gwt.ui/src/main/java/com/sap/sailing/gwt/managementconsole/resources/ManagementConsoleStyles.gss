--- conflicted
+++ resolved
@@ -162,7 +162,6 @@
         position: relative;
         width: 100%;
         padding-right: 1.5rem;
-<<<<<<< HEAD
     }
 }
 
@@ -171,9 +170,11 @@
     flex-direction: column;
 }
 
-.event-header .back-nav {
-    position: fixed;
-    top: 1rem;
+@media (max-width: 44.99em) {
+	.event-header .back-nav {
+	    position: fixed;
+	    top: 1rem;
+	}
 }
 
 .event-header .event-sub-menu {
@@ -242,65 +243,4 @@
     .card {
         background-image: none !important;
     }
-}
-
-@media (min-width: 45em) {
-    .cards .card-panel:nth-child(odd) {
-        padding: 0 .5rem 0 1rem;
-    }
-    
-    .cards .card-panel:nth-child(even) {
-        padding: 0 1rem 0 .5rem;
-    }
-
-    .card {
-        height: 250px;
-        background-image: resourceUrl("eventBackdrop");
-        background-position: center center;
-        background-repeat: no-repeat;
-        -webkit-background-size: cover;
-        -moz-background-size: cover;
-        -o-background-size: cover;
-        background-size: cover;
-        position: relative;
-        margin-bottom: 1rem;
-    }
-
-    .card.custom-teaser::before {
-        content: '';
-        position: absolute;
-        top: 0;
-        left: 0;
-        right: 0;
-        bottom: 0;
-        border-radius: 10px;
-        background: linear-gradient(to bottom, transparent 60%, black 120%);
-    }
-
-    .card .card-content {
-        position: absolute;
-        bottom: 0;
-    }
-}
-
-@media (min-width: 60em) {
-    .cards .card-panel:nth-child(3n+1) {
-        padding: 0 .333333333333333rem 0 1rem;
-    }
-    
-    .cards .card-panel:nth-child(3n+2) {
-        padding: 0 .666666666666666rem;
-    }
-    
-    .cards .card-panel:nth-child(3n+3) {
-        padding: 0 1rem 0 .333333333333333rem;
-    }
-}
-
-@media (min-width: 80em) {
-    .cards .card-panel {
-        padding: 0 .25rem;
-=======
->>>>>>> 423c7fc0
-    }
 }