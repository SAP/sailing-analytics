--- conflicted
+++ resolved
@@ -43,21 +43,10 @@
 import com.google.gwt.view.client.SelectionChangeEvent;
 import com.sap.sailing.domain.common.dto.CourseAreaDTO;
 import com.sap.sailing.gwt.ui.adminconsole.LeaderboardGroupDialog.LeaderboardGroupDescriptor;
-<<<<<<< HEAD
-import com.sap.sailing.gwt.ui.adminconsole.places.leaderboards.LeaderboardGroupsPlace;
-import com.sap.sailing.gwt.ui.client.EntryPointLinkFactory;
-import com.sap.sailing.gwt.ui.client.EventsDisplayer;
-import com.sap.sailing.gwt.ui.client.EventRefresher;
-import com.sap.sailing.gwt.ui.client.LeaderboardGroupsDisplayer;
-import com.sap.sailing.gwt.ui.client.LeaderboardsRefresher;
-import com.sap.sailing.gwt.ui.client.RegattaRefresher;
-=======
-import com.sap.sailing.gwt.ui.adminconsole.places.AbstractFilterablePlace;
 import com.sap.sailing.gwt.ui.adminconsole.places.AdminConsoleView.Presenter;
 import com.sap.sailing.gwt.ui.adminconsole.places.leaderboards.LeaderboardGroupsPlace;
 import com.sap.sailing.gwt.ui.client.Displayer;
 import com.sap.sailing.gwt.ui.client.EntryPointLinkFactory;
->>>>>>> 3e347363
 import com.sap.sailing.gwt.ui.client.SailingServiceWriteAsync;
 import com.sap.sailing.gwt.ui.client.StringMessages;
 import com.sap.sailing.gwt.ui.client.shared.controls.MultipleLinkCell;
@@ -66,7 +55,6 @@
 import com.sap.sailing.gwt.ui.shared.EventDTO;
 import com.sap.sailing.gwt.ui.shared.LeaderboardGroupDTO;
 import com.sap.sailing.gwt.ui.shared.RegattaDTO;
-import com.sap.sailing.gwt.ui.shared.StrippedLeaderboardDTOWithSecurity;
 import com.sap.sse.common.Util;
 import com.sap.sse.common.Util.Pair;
 import com.sap.sse.common.util.NaturalComparator;
@@ -96,11 +84,7 @@
  * A composite showing the list of all sailing events  
  * @author Frank Mittag (C5163974)
  */
-<<<<<<< HEAD
-public class EventListComposite extends Composite implements EventsDisplayer, LeaderboardGroupsDisplayer {
-=======
 public class EventListComposite extends Composite {
->>>>>>> 3e347363
     private final SailingServiceWriteAsync sailingServiceWrite;
     private final UserService userService;
     private final ErrorReporter errorReporter;
@@ -153,24 +137,6 @@
     private static AnchorTemplates ANCHORTEMPLATE = GWT.create(AnchorTemplates.class);
 
     private final AdminConsoleTableResources tableRes = GWT.create(AdminConsoleTableResources.class);
-<<<<<<< HEAD
-    private final RegattaRefresher regattaRefresher;
-    private final EventRefresher eventRefresher;
-    private final LeaderboardsRefresher<StrippedLeaderboardDTOWithSecurity> leaderboardsRefresher;
-    private final PlaceController placeController;
-    
-    public EventListComposite(final SailingServiceWriteAsync sailingServiceWrite, UserService userService,
-            final ErrorReporter errorReporter, RegattaRefresher regattaRefresher, EventRefresher eventRefresher,
-            final LeaderboardsRefresher<StrippedLeaderboardDTOWithSecurity> leaderboardsRefresher,
-            final PlaceController placeController, final StringMessages stringMessages) {
-        this.sailingServiceWrite = sailingServiceWrite;
-        this.userService = userService;
-        this.stringMessages = stringMessages;
-        this.errorReporter = errorReporter;
-        this.regattaRefresher = regattaRefresher;
-        this.eventRefresher = eventRefresher;
-        this.leaderboardsRefresher = leaderboardsRefresher;
-=======
     private final Presenter presenter;
     private final PlaceController placeController;
     
@@ -181,7 +147,6 @@
         this.stringMessages = stringMessages;
         this.errorReporter = presenter.getErrorReporter();
         this.presenter = presenter;
->>>>>>> 3e347363
         this.placeController = placeController;
         this.availableLeaderboardGroups = Collections.emptyList();
         this.allEvents = new ArrayList<EventDTO>();
@@ -216,11 +181,7 @@
         final RefreshableMultiSelectionModel<EventDTO> selectionModel = (RefreshableMultiSelectionModel<EventDTO>) eventTable.getSelectionModel();
         refreshableEventSelectionModel = selectionModel;
         eventTable.setVisible(false);
-<<<<<<< HEAD
-        final Button refresh = buttonPanel.addUnsecuredAction(stringMessages.refresh(), eventRefresher::reloadEvents);
-=======
         final Button refresh = buttonPanel.addUnsecuredAction(stringMessages.refresh(), () -> presenter.getEventsRefresher().reloadAndCallFillAll());
->>>>>>> 3e347363
         refresh.ensureDebugId("RefreshEventsButton");
         final Button create = buttonPanel.addCreateAction(stringMessages.actionAddEvent(), this::openCreateEventDialog);
         create.ensureDebugId("CreateEventButton");
@@ -247,12 +208,8 @@
         noEventsLabel.ensureDebugId("NoRegattasLabel");
         noEventsLabel.setWordWrap(false);
         panel.add(noEventsLabel);
-<<<<<<< HEAD
-        eventRefresher.loadEvents();
-=======
         //presenter.getEventsRefresher().reloadAndCallFill(null);
         //eventRefresher.loadEvents();
->>>>>>> 3e347363
         initWidget(panel);
         filterTextbox.setUpdatePermissionFilterForCheckbox(event -> userService.hasPermission(event, DefaultActions.UPDATE));
     }
@@ -382,17 +339,10 @@
             }
         });
         final DialogConfig<EventDTO> config = EditOwnershipDialog.create(userService.getUserManagementWriteService(), EVENT,
-<<<<<<< HEAD
-                event -> eventRefresher.loadEvents(), stringMessages);
-        actionsColumn.addAction(EventConfigImagesBarCell.ACTION_CHANGE_OWNERSHIP, CHANGE_OWNERSHIP, config::openOwnershipDialog);
-        final EditACLDialog.DialogConfig<EventDTO> configACL = EditACLDialog.create(
-                userService.getUserManagementWriteService(), EVENT, event -> eventRefresher.loadEvents(), stringMessages);
-=======
                 event -> presenter.getEventsRefresher().reloadAndCallFillAll(), stringMessages);
         actionsColumn.addAction(EventConfigImagesBarCell.ACTION_CHANGE_OWNERSHIP, CHANGE_OWNERSHIP, config::openOwnershipDialog);
         final EditACLDialog.DialogConfig<EventDTO> configACL = EditACLDialog.create(
                 userService.getUserManagementWriteService(), EVENT, event -> presenter.getEventsRefresher().reloadAndCallFillAll(), stringMessages);
->>>>>>> 3e347363
         actionsColumn.addAction(EventConfigImagesBarCell.ACTION_CHANGE_ACL, DefaultActions.CHANGE_ACL,
                 configACL::openDialog);
         final MigrateGroupOwnershipDialog.DialogConfig<EventDTO> migrateDialogConfig = MigrateGroupOwnershipDialog
@@ -405,11 +355,7 @@
 
                         @Override
                         public void onSuccess(Void result) {
-<<<<<<< HEAD
-                            eventRefresher.reloadEvents();
-=======
                             presenter.getEventsRefresher().reloadAndCallFillAll();
->>>>>>> 3e347363
                         }
                     });
                 });
@@ -517,11 +463,7 @@
                 }
                 @Override
                 public void onSuccess(Void result) {
-<<<<<<< HEAD
-                    eventRefresher.reloadEvents();
-=======
                     presenter.getEventsRefresher().reloadAndCallFillAll();
->>>>>>> 3e347363
                 }
             });
         }
@@ -536,11 +478,7 @@
 
             @Override
             public void onSuccess(Void result) {
-<<<<<<< HEAD
-                eventRefresher.reloadEvents();
-=======
                 presenter.getEventsRefresher().reloadAndCallFillAll();
->>>>>>> 3e347363
             }
         });
     }
@@ -610,19 +548,11 @@
         dialog.show();
     }
     
-<<<<<<< HEAD
-    private void openCreateRegattaDialog(List<RegattaDTO> existingRegattas,
-            List<EventDTO> existingEvents, EventDTO createdEvent) {
-        RegattaWithSeriesAndFleetsCreateDialog dialog = new RegattaWithSeriesAndFleetsCreateDialog(existingRegattas, existingEvents, createdEvent, sailingServiceWrite, stringMessages,
-                new CreateRegattaCallback(userService, sailingServiceWrite, stringMessages, errorReporter, regattaRefresher,
-                        leaderboardsRefresher, eventRefresher, existingEvents));
-=======
     private void openCreateRegattaDialog(List<RegattaDTO> existingRegattas, List<EventDTO> existingEvents,
             EventDTO createdEvent) {
         RegattaWithSeriesAndFleetsCreateDialog dialog = new RegattaWithSeriesAndFleetsCreateDialog(existingRegattas,
                 existingEvents, createdEvent, sailingServiceWrite, stringMessages,
                 new CreateRegattaCallback(stringMessages, presenter, existingEvents));
->>>>>>> 3e347363
         dialog.ensureDebugId("RegattaCreateDialog");
         dialog.show();
     }
@@ -713,11 +643,7 @@
 
                     @Override
                     public void onSuccess(EventDTO result) {
-<<<<<<< HEAD
-                        eventRefresher.loadEvents();
-=======
                         //eventRefresher.loadEvents();
->>>>>>> 3e347363
                         final String[] namesOfCourseAreasToAdd = new String[courseAreasToAdd.size()];
                         int i = 0;
                         for (CourseAreaDTO courseAreaToAdd : courseAreasToAdd) {
@@ -749,11 +675,7 @@
 
                                                     @Override
                                                     public void onSuccess(Void result) {
-<<<<<<< HEAD
-                                                        eventRefresher.reloadEvents();
-=======
                                                         presenter.getEventsRefresher().reloadAndCallFillAll();
->>>>>>> 3e347363
                                                         if (!oldEvent.getName().equals(updatedEvent.getName())) {
                                                             sailingServiceWrite.renameEvent(oldEvent.id,
                                                                     updatedEvent.getName(), new AsyncCallback<Void>() {
@@ -802,11 +724,7 @@
 
             @Override
             public void onSuccess(final EventDTO newEvent) {
-<<<<<<< HEAD
-                eventRefresher.reloadEvents();
-=======
                 presenter.getEventsRefresher().reloadAndCallFillAll();
->>>>>>> 3e347363
                 if (newEvent.getLeaderboardGroups().isEmpty()) {
                     // show simple Dialog
                     DataEntryDialog<Void> dialog = new CreateDefaultLeaderboardGroupDialog(
@@ -833,19 +751,6 @@
         availableLeaderboardGroups = leaderboardGroups;
     }
 
-<<<<<<< HEAD
-    @Override
-    public void fillEvents(List<EventDTO> events) {
-        if (events.isEmpty()) {
-            eventTable.setVisible(false);
-            noEventsLabel.setVisible(true);
-        } else {
-            eventTable.setVisible(true);
-            noEventsLabel.setVisible(false);
-        }
-        allEvents.clear();
-        allEvents.addAll(events);
-=======
     public void fillEvents(Iterable<EventDTO> events) {
         if (events.iterator().hasNext()) {
             eventTable.setVisible(true);
@@ -856,7 +761,6 @@
         }
         allEvents.clear();
         events.forEach(allEvents::add);
->>>>>>> 3e347363
         filterTextbox.updateAll(allEvents);
         eventTable.redraw();
     }
