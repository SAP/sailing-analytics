package com.sap.sailing.gwt.autoplay.client;

import com.google.gwt.core.client.GWT;
import com.google.gwt.dom.client.Document;
import com.sap.sailing.gwt.autoplay.client.app.AutoPlayAppActivityMapper;
import com.sap.sailing.gwt.autoplay.client.app.AutoPlayAppClientFactory;
import com.sap.sailing.gwt.autoplay.client.app.AutoPlayAppHistoryMapper;
import com.sap.sailing.gwt.common.client.SharedResources;
import com.sap.sailing.gwt.ui.client.StringMessages;
import com.sap.sse.gwt.client.mvp.AbstractMvpEntryPoint;

<<<<<<< HEAD
public class AutoPlayEntryPoint extends AbstractMvpEntryPoint<StringMessages> {
=======
public class AutoPlayEntryPoint extends AbstractMvpEntryPoint<StringMessages, AutoPlayAppClientFactory> {

>>>>>>> e6101fae
    @Override
    public void doOnModuleLoad() {
        AutoPlayAppClientFactory clientFactory = GWT.create(AutoPlayAppClientFactory.class);
        
        AutoPlayAppHistoryMapper applicationHistoryMapper = GWT.create(AutoPlayAppHistoryMapper.class);
        initMvp(clientFactory, applicationHistoryMapper, new AutoPlayAppActivityMapper(clientFactory));

        SharedResources.INSTANCE.mediaCss().ensureInjected();
        SharedResources.INSTANCE.mainCss().ensureInjected();
        Document.get().getBody().addClassName(SharedResources.INSTANCE.mainCss().desktop());
    }
    
    @Override
    protected StringMessages createStringMessages() {
        return GWT.create(StringMessages.class);
    }
}<|MERGE_RESOLUTION|>--- conflicted
+++ resolved
@@ -9,12 +9,7 @@
 import com.sap.sailing.gwt.ui.client.StringMessages;
 import com.sap.sse.gwt.client.mvp.AbstractMvpEntryPoint;
 
-<<<<<<< HEAD
-public class AutoPlayEntryPoint extends AbstractMvpEntryPoint<StringMessages> {
-=======
 public class AutoPlayEntryPoint extends AbstractMvpEntryPoint<StringMessages, AutoPlayAppClientFactory> {
-
->>>>>>> e6101fae
     @Override
     public void doOnModuleLoad() {
         AutoPlayAppClientFactory clientFactory = GWT.create(AutoPlayAppClientFactory.class);
