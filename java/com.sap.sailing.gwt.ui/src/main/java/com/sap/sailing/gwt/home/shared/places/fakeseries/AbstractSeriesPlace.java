package com.sap.sailing.gwt.home.shared.places.fakeseries;

import java.util.HashMap;
import java.util.Map;
<<<<<<< HEAD
import java.util.Set;
=======
import java.util.UUID;
>>>>>>> 71c4c0c3

import com.google.gwt.place.shared.Place;
import com.sap.sailing.gwt.common.client.AbstractMapTokenizer;
import com.sap.sailing.gwt.ui.client.StringMessages;
import com.sap.sse.common.Util;

public abstract class AbstractSeriesPlace extends Place {
    private final SeriesContext ctx;

    protected AbstractSeriesPlace(SeriesContext ctx) {
        this.ctx = ctx;
    }

    public SeriesContext getCtx() {
        return ctx;
    }

    public String getTitle(String eventName) {
        return StringMessages.INSTANCE.sapSailing() + " - " + eventName;
    }

    public static abstract class Tokenizer<PLACE extends AbstractSeriesPlace> extends AbstractMapTokenizer<PLACE> {
        private final static String PARAM_EVENTID = "seriesId";
<<<<<<< HEAD

        protected PLACE getPlaceFromParameters(Map<String, Set<String>> parameters) {
            return getRealPlace(new SeriesContext(parameters.get(PARAM_EVENTID).stream().findFirst().orElse("")));
=======
        private final static String PARAM_LEADERBOARD_GROUP_UUID = "leaderboardGroupId";
        protected PLACE getPlaceFromParameters(Map<String, String> parameters) {
            String leaderboardGroupIdRaw = parameters.get(PARAM_LEADERBOARD_GROUP_UUID);
            SeriesContext ctx;
            if (leaderboardGroupIdRaw != null) {
                ctx = SeriesContext.createWithLeaderboardGroupId(UUID.fromString(leaderboardGroupIdRaw));
            } else {
                String eventIdRaw = parameters.get(PARAM_EVENTID);
                ctx = SeriesContext.createWithSeriesId(UUID.fromString(eventIdRaw));
            }
            return getRealPlace(ctx);
>>>>>>> 71c4c0c3
        }
        
        protected Map<String, Set<String>> getParameters(PLACE place) {
            Map<String, Set<String>> parameters = new HashMap<>();
            SeriesContext context = place.getCtx();
<<<<<<< HEAD
            Util.addToValueSet(parameters, PARAM_EVENTID, context.getSeriesId());
=======
            if(context.getLeaderboardGroupId() != null) {
                parameters.put(PARAM_LEADERBOARD_GROUP_UUID, context.getLeaderboardGroupId().toString());
            }
            //fallback only generate old urls if not possible otherwise!
            if(context.getLeaderboardGroupId() == null && context.getSeriesId() != null) {
                parameters.put(PARAM_EVENTID, context.getSeriesId().toString());
            }
>>>>>>> 71c4c0c3
            return parameters;
        }
        
        protected abstract PLACE getRealPlace(SeriesContext context);
    }
}<|MERGE_RESOLUTION|>--- conflicted
+++ resolved
@@ -2,11 +2,8 @@
 
 import java.util.HashMap;
 import java.util.Map;
-<<<<<<< HEAD
 import java.util.Set;
-=======
 import java.util.UUID;
->>>>>>> 71c4c0c3
 
 import com.google.gwt.place.shared.Place;
 import com.sap.sailing.gwt.common.client.AbstractMapTokenizer;
@@ -24,45 +21,45 @@
         return ctx;
     }
 
+    public AbstractSeriesPlace(String eventUuidAsString) {
+        UUID asUUID = UUID.fromString(eventUuidAsString);
+        this.ctx = SeriesContext.createWithSeriesId(asUUID);
+    }
+
     public String getTitle(String eventName) {
         return StringMessages.INSTANCE.sapSailing() + " - " + eventName;
     }
 
+    public String getSeriesUuidAsString() {
+        return ctx.getSeriesId().toString();
+    }
+    
     public static abstract class Tokenizer<PLACE extends AbstractSeriesPlace> extends AbstractMapTokenizer<PLACE> {
         private final static String PARAM_EVENTID = "seriesId";
-<<<<<<< HEAD
-
+	private final static String PARAM_LEADERBOARD_GROUP_UUID = "leaderboardGroupId";
+       
         protected PLACE getPlaceFromParameters(Map<String, Set<String>> parameters) {
-            return getRealPlace(new SeriesContext(parameters.get(PARAM_EVENTID).stream().findFirst().orElse("")));
-=======
-        private final static String PARAM_LEADERBOARD_GROUP_UUID = "leaderboardGroupId";
-        protected PLACE getPlaceFromParameters(Map<String, String> parameters) {
-            String leaderboardGroupIdRaw = parameters.get(PARAM_LEADERBOARD_GROUP_UUID);
+            String leaderboardGroupIdRaw = parameters.get(PARAM_LEADERBOARD_GROUP_UUID).stream().findFirst().orElse("");
             SeriesContext ctx;
             if (leaderboardGroupIdRaw != null) {
                 ctx = SeriesContext.createWithLeaderboardGroupId(UUID.fromString(leaderboardGroupIdRaw));
             } else {
-                String eventIdRaw = parameters.get(PARAM_EVENTID);
+                String eventIdRaw = parameters.get(PARAM_EVENTID).stream().findFirst().orElse("");
                 ctx = SeriesContext.createWithSeriesId(UUID.fromString(eventIdRaw));
             }
             return getRealPlace(ctx);
->>>>>>> 71c4c0c3
         }
         
         protected Map<String, Set<String>> getParameters(PLACE place) {
             Map<String, Set<String>> parameters = new HashMap<>();
             SeriesContext context = place.getCtx();
-<<<<<<< HEAD
-            Util.addToValueSet(parameters, PARAM_EVENTID, context.getSeriesId());
-=======
             if(context.getLeaderboardGroupId() != null) {
-                parameters.put(PARAM_LEADERBOARD_GROUP_UUID, context.getLeaderboardGroupId().toString());
+               Util.addToValueSet(parameters, PARAM_LEADERBOARD_GROUP_UUID, context.getLeaderboardGroupId().toString());
             }
             //fallback only generate old urls if not possible otherwise!
             if(context.getLeaderboardGroupId() == null && context.getSeriesId() != null) {
-                parameters.put(PARAM_EVENTID, context.getSeriesId().toString());
+                Util.addToValueSet(parameters, PARAM_EVENTID, context.getSeriesId().toString());
             }
->>>>>>> 71c4c0c3
             return parameters;
         }
         
