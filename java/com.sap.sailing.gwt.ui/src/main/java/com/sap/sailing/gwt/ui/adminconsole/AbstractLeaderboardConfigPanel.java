package com.sap.sailing.gwt.ui.adminconsole;

import java.util.ArrayList;
import java.util.Comparator;
import java.util.HashSet;
import java.util.List;
import java.util.Map;
import java.util.Set;

import com.google.gwt.core.client.GWT;
import com.google.gwt.core.client.Scheduler;
import com.google.gwt.core.client.Scheduler.ScheduledCommand;
import com.google.gwt.event.dom.client.ClickEvent;
import com.google.gwt.event.dom.client.ClickHandler;
import com.google.gwt.event.shared.HandlerRegistration;
import com.google.gwt.user.cellview.client.CellTable;
import com.google.gwt.user.cellview.client.ColumnSortEvent.ListHandler;
import com.google.gwt.user.client.Window;
import com.google.gwt.user.client.rpc.AsyncCallback;
import com.google.gwt.user.client.ui.Button;
import com.google.gwt.user.client.ui.CaptionPanel;
import com.google.gwt.user.client.ui.FormPanel;
import com.google.gwt.user.client.ui.Grid;
import com.google.gwt.user.client.ui.HorizontalPanel;
import com.google.gwt.user.client.ui.Label;
import com.google.gwt.user.client.ui.Panel;
import com.google.gwt.user.client.ui.VerticalPanel;
import com.google.gwt.view.client.ListDataProvider;
import com.google.gwt.view.client.SelectionChangeEvent;
import com.sap.sailing.domain.common.RegattaAndRaceIdentifier;
import com.sap.sailing.domain.common.RegattaNameAndRaceName;
import com.sap.sailing.domain.common.dto.FleetDTO;
import com.sap.sailing.domain.common.dto.NamedDTO;
import com.sap.sailing.domain.common.dto.RaceColumnDTO;
import com.sap.sailing.domain.common.dto.RaceDTO;
import com.sap.sailing.gwt.ui.adminconsole.RaceColumnInLeaderboardDialog.RaceColumnDescriptor;
import com.sap.sailing.gwt.ui.client.LeaderboardsDisplayer;
import com.sap.sailing.gwt.ui.client.LeaderboardsRefresher;
import com.sap.sailing.gwt.ui.client.ParallelExecutionCallback;
import com.sap.sailing.gwt.ui.client.ParallelExecutionHolder;
import com.sap.sailing.gwt.ui.client.RegattaRefresher;
import com.sap.sailing.gwt.ui.client.RegattasDisplayer;
import com.sap.sailing.gwt.ui.client.SailingServiceAsync;
import com.sap.sailing.gwt.ui.client.StringMessages;
import com.sap.sailing.gwt.ui.client.shared.controls.FlushableCellTable;
import com.sap.sailing.gwt.ui.client.shared.controls.SelectionCheckboxColumn;
import com.sap.sailing.gwt.ui.shared.RaceLogDTO;
import com.sap.sailing.gwt.ui.shared.RegattaDTO;
import com.sap.sailing.gwt.ui.shared.RegattaLogDTO;
import com.sap.sailing.gwt.ui.shared.StrippedLeaderboardDTO;
import com.sap.sse.common.Util;
import com.sap.sse.common.Util.Triple;
import com.sap.sse.gwt.client.ErrorReporter;
import com.sap.sse.gwt.client.async.MarkedAsyncCallback;
import com.sap.sse.gwt.client.celltable.EntityIdentityComparator;
import com.sap.sse.gwt.client.celltable.RefreshableMultiSelectionModel;
import com.sap.sse.gwt.client.celltable.RefreshableSelectionModel;
import com.sap.sse.gwt.client.dialog.DataEntryDialog.DialogCallback;
import com.sap.sse.gwt.client.panels.LabeledAbstractFilterablePanel;

public abstract class AbstractLeaderboardConfigPanel extends FormPanel implements SelectedLeaderboardProvider,
        RegattasDisplayer, TrackedRaceChangedListener, LeaderboardsDisplayer {
    protected final VerticalPanel mainPanel;

    protected final TrackedRacesListComposite trackedRacesListComposite;

    protected final StringMessages stringMessages;

    protected final SailingServiceAsync sailingService;

    protected final ListDataProvider<StrippedLeaderboardDTO> filteredLeaderboardList;

    protected final ErrorReporter errorReporter;

    protected final FlushableCellTable<StrippedLeaderboardDTO> leaderboardTable;

    protected final RaceTableWrapper<RefreshableSelectionModel<RaceColumnDTOAndFleetDTOWithNameBasedEquality>> raceColumnTable;
    protected final RefreshableSelectionModel<RaceColumnDTOAndFleetDTOWithNameBasedEquality> raceColumnTableSelectionModel;

    protected RaceColumnDTOAndFleetDTOWithNameBasedEquality selectedRaceInLeaderboard;

    protected final CaptionPanel selectedLeaderBoardPanel;
    protected final CaptionPanel trackedRacesCaptionPanel;
    protected final List<RegattaDTO> allRegattas;

    protected LabeledAbstractFilterablePanel<StrippedLeaderboardDTO> filterLeaderboardPanel;

    protected List<StrippedLeaderboardDTO> availableLeaderboardList;

    protected final RefreshableMultiSelectionModel<StrippedLeaderboardDTO> leaderboardSelectionModel;

    protected final RefreshableSelectionModel<RaceDTO> refreshableTrackedRaceSelectionModel;
    protected final SelectionChangeEvent.Handler trackedRaceListHandler;
    protected HandlerRegistration trackedRaceListHandlerRegistration;
    
    private final LeaderboardsRefresher leaderboardsRefresher;
    
    public static class RaceColumnDTOAndFleetDTOWithNameBasedEquality extends Triple<RaceColumnDTO, FleetDTO, StrippedLeaderboardDTO> {
        private static final long serialVersionUID = -8742476113296862662L;

        public RaceColumnDTOAndFleetDTOWithNameBasedEquality(RaceColumnDTO a, FleetDTO b, StrippedLeaderboardDTO c) {
            super(a, b, c);
        }

        @Override
        public int hashCode() {
            return getA().getName().hashCode() ^ getB().getName().hashCode();
        }

        @Override
        public boolean equals(Object obj) {
            if (this == obj) {
                return true;
            } else {
                if (obj == null) {
                    return false;
                } else {
                    return equalNamesOrBothNull(getA(), ((RaceColumnDTOAndFleetDTOWithNameBasedEquality) obj).getA())
                            && equalNamesOrBothNull(getB(), ((RaceColumnDTOAndFleetDTOWithNameBasedEquality) obj).getB());
                }
            }
        }

        private boolean equalNamesOrBothNull(NamedDTO a, NamedDTO b) {
            if (a == null) {
                return b == null;
            } else {
                if (b == null) {
                    return false;
                } else {
                    return Util.equalsWithNull(a.getName(), b.getName());
                }
            }
        }
    }

    public AbstractLeaderboardConfigPanel(final SailingServiceAsync sailingService, RegattaRefresher regattaRefresher,
            LeaderboardsRefresher leaderboardsRefresher, final ErrorReporter errorReporter,
            StringMessages theStringConstants, boolean multiSelection) {
        this.stringMessages = theStringConstants;
        this.sailingService = sailingService;
        filteredLeaderboardList = new ListDataProvider<StrippedLeaderboardDTO>();
        allRegattas = new ArrayList<RegattaDTO>();
        this.errorReporter = errorReporter;
        this.leaderboardsRefresher = leaderboardsRefresher;
        this.availableLeaderboardList = new ArrayList<StrippedLeaderboardDTO>();
        mainPanel = new VerticalPanel();
        mainPanel.setWidth("100%");
        this.setWidget(mainPanel);

        //Create leaderboards list and functionality
        CaptionPanel leaderboardsCaptionPanel = new CaptionPanel(stringMessages.leaderboards());
        leaderboardsCaptionPanel.setStyleName("bold");
        mainPanel.add(leaderboardsCaptionPanel);

        VerticalPanel leaderboardsPanel = new VerticalPanel();
        leaderboardsCaptionPanel.add(leaderboardsPanel);

        HorizontalPanel leaderboardControlsPanel = new HorizontalPanel();
        Label lblFilterEvents = new Label(stringMessages.filterLeaderboardsByName() + ": ");
        leaderboardControlsPanel.setSpacing(5);
        addLeaderboardControls(leaderboardControlsPanel);
        leaderboardsPanel.add(leaderboardControlsPanel);

        AdminConsoleTableResources tableRes = GWT.create(AdminConsoleTableResources.class);
        leaderboardTable = new FlushableCellTable<StrippedLeaderboardDTO>(/* pageSize */10000, tableRes);
        filterLeaderboardPanel = new LabeledAbstractFilterablePanel<StrippedLeaderboardDTO>(lblFilterEvents,
                availableLeaderboardList, leaderboardTable, filteredLeaderboardList) {
            @Override
            public List<String> getSearchableStrings(StrippedLeaderboardDTO t) {
                List<String> strings = new ArrayList<String>();
                strings.add(t.name);
                strings.add(t.displayName);
                return strings;
            }
        };
        filterLeaderboardPanel.getTextBox().ensureDebugId("LeaderboardsFilterTextBox");

        leaderboardsPanel.add(filterLeaderboardPanel);
        leaderboardTable.ensureDebugId("AvailableLeaderboardsTable");
        addColumnsToLeaderboardTableAndSetSelectionModel(leaderboardTable, tableRes,
                filterLeaderboardPanel.getAllListDataProvider());
        @SuppressWarnings("unchecked")
        RefreshableMultiSelectionModel<StrippedLeaderboardDTO> multiSelectionModel = (RefreshableMultiSelectionModel<StrippedLeaderboardDTO>) leaderboardTable
                .getSelectionModel();
        leaderboardSelectionModel = multiSelectionModel;
        leaderboardTable.setWidth("100%");
        leaderboardSelectionModel.addSelectionChangeHandler(new SelectionChangeEvent.Handler() {
            public void onSelectionChange(SelectionChangeEvent event) {
                if (trackedRacesListComposite != null) {
                    trackedRacesListComposite.setRegattaFilterValue(getSelectedLeaderboardName());
                }
                leaderboardSelectionChanged();
                raceColumnTable.setSelectedLeaderboardName(getSelectedLeaderboardName());
            }
        });
        filteredLeaderboardList.addDataDisplay(leaderboardTable);
        leaderboardsPanel.add(leaderboardTable);
        mainPanel.add(new Grid(1, 1));

        // caption panels for the selected leaderboard and tracked races
        HorizontalPanel splitPanel = new HorizontalPanel();
        splitPanel.setWidth("100%");
        splitPanel.ensureDebugId("LeaderboardDetailsPanel");
        mainPanel.add(splitPanel);

        selectedLeaderBoardPanel = new CaptionPanel(stringMessages.leaderboard());
        splitPanel.add(selectedLeaderBoardPanel);
        splitPanel.setCellWidth(selectedLeaderBoardPanel, "50%");
        
        VerticalPanel vPanel = new VerticalPanel();
        vPanel.setWidth("100%");
        selectedLeaderBoardPanel.setContentWidget(vPanel);

        trackedRacesCaptionPanel = new CaptionPanel(stringMessages.trackedRaces());
        splitPanel.add(trackedRacesCaptionPanel);
        splitPanel.setCellWidth(trackedRacesCaptionPanel, "50%");

        VerticalPanel trackedRacesPanel = new VerticalPanel();
        trackedRacesPanel.setWidth("100%");
        trackedRacesCaptionPanel.setContentWidget(trackedRacesPanel);
        trackedRacesCaptionPanel.setStyleName("bold");

        trackedRacesListComposite = new TrackedRacesListComposite(null, null, sailingService, errorReporter,
                regattaRefresher,
                stringMessages, /* multiselection */false, isActionButtonsEnabled());
        refreshableTrackedRaceSelectionModel = trackedRacesListComposite.getSelectionModel();
        trackedRacesListComposite.ensureDebugId("TrackedRacesListComposite");
        trackedRacesPanel.add(trackedRacesListComposite);
        trackedRacesListComposite.addTrackedRaceChangeListener(this);
        trackedRaceListHandler = new SelectionChangeEvent.Handler() {
            @Override
            public void onSelectionChange(SelectionChangeEvent event) {
                Set<RaceDTO> selectedRaces = refreshableTrackedRaceSelectionModel.getSelectedSet();
                RaceColumnDTOAndFleetDTOWithNameBasedEquality selectedRaceColumnAndFleetName = getSelectedRaceColumnWithFleet();
                // if no leaderboard column is selected, ignore the race selection change
                if (selectedRaceColumnAndFleetName != null) {
                    RaceColumnDTO selectedRaceColumn = selectedRaceColumnAndFleetName.getA();
                    FleetDTO selectedRaceColumnFleet = selectedRaceColumnAndFleetName.getB();
                    if (selectedRaces.isEmpty()) {
                        if (hasLink(selectedRaceColumnAndFleetName)) {
                            unlinkRaceColumnFromTrackedRace(selectedRaceColumn.getRaceColumnName(),
                                    selectedRaceColumnFleet);
                        }
                    } else {
                        RaceDTO selectedRace = selectedRaces.iterator().next();
                        if (hasLink(selectedRaceColumnAndFleetName)
                                && !isLinkedToRace(selectedRaceColumnAndFleetName, selectedRace)) {
                            if (Window.confirm(stringMessages.trackedRaceAlreadyLinked())) {
                                linkTrackedRaceToSelectedRaceColumn(selectedRaceColumn, selectedRaceColumnFleet,
                                        selectedRace.getRaceIdentifier());
                            } else {
                                selectTrackedRaceInRaceList();
                            }
                        } else {
                            linkTrackedRaceToSelectedRaceColumn(selectedRaceColumn, selectedRaceColumnFleet,
                                    selectedRace.getRaceIdentifier());
                        }
                    }
                }
            }

            private boolean hasLink(RaceColumnDTOAndFleetDTOWithNameBasedEquality selectedRaceColumnAndFleetName) {
                return selectedRaceColumnAndFleetName.getA()
<<<<<<< HEAD
                    .getRaceIdentifier(selectedRaceColumnAndFleetName.getB()) != null;
=======
                        .getRaceIdentifier(selectedRaceColumnAndFleetName.getB()) != null;
>>>>>>> c6a12595
            }
            
            private boolean isLinkedToRace(RaceColumnDTOAndFleetDTOWithNameBasedEquality selectedRaceColumnAndFleetName, RaceDTO selectedRace){
                return selectedRaceColumnAndFleetName.getA().getRaceIdentifier(selectedRaceColumnAndFleetName.getB()).equals(selectedRace.getRaceIdentifier());
            }
        };
        trackedRaceListHandlerRegistration = refreshableTrackedRaceSelectionModel.addSelectionChangeHandler(trackedRaceListHandler);
        Button reloadAllRaceLogs = new Button(stringMessages.reloadAllRaceLogs());
        reloadAllRaceLogs.ensureDebugId("ReloadAllRaceLogsButton");
        reloadAllRaceLogs.addClickHandler(new ClickHandler() {
            @Override
            public void onClick(ClickEvent event) {
                StrippedLeaderboardDTO leaderboard = getSelectedLeaderboard();
                for (RaceColumnDTO column : leaderboard.getRaceList()) {
                    for (FleetDTO fleet : column.getFleets()) {
                        refreshRaceLog(column, fleet, false);
                    }
                }
                Window.alert(stringMessages.raceLogReloaded());
            }
        });
        vPanel.add(reloadAllRaceLogs);
        Label lblRaceNamesIn = new Label(stringMessages.races());
        vPanel.add(lblRaceNamesIn);
        raceColumnTable = new RaceTableWrapper<RefreshableSelectionModel<RaceColumnDTOAndFleetDTOWithNameBasedEquality>>(
                sailingService, stringMessages, errorReporter, multiSelection);
        raceColumnTable.asWidget().ensureDebugId("RaceColumnTable");
        raceColumnTable.getTable().setWidth("100%");
        addColumnsToRacesTable(raceColumnTable.getTable());
        
        this.raceColumnTableSelectionModel = raceColumnTable.getSelectionModel();
        raceColumnTableSelectionModel.addSelectionChangeHandler(new SelectionChangeEvent.Handler() {
            public void onSelectionChange(SelectionChangeEvent event) {
                // If the selection on the raceColumnTable changes,
                // you don't want to link or unlink raceColumns with the
                // trackedRaceListHandler.
                removeTrackedRaceListHandlerTemporarily();
                leaderboardRaceColumnSelectionChanged();
            }
        });
        vPanel.add(raceColumnTable);

        HorizontalPanel selectedLeaderboardRaceButtonPanel = new HorizontalPanel();
        selectedLeaderboardRaceButtonPanel.setSpacing(5);
        vPanel.add(selectedLeaderboardRaceButtonPanel);
        
        addSelectedLeaderboardRacesControls(selectedLeaderboardRaceButtonPanel);
    }

    protected boolean isActionButtonsEnabled() {
        return /* actionButtonsEnabled */ false;
    }
    
    protected abstract void addLeaderboardControls(Panel controlsPanel);
    protected abstract void addSelectedLeaderboardRacesControls(Panel racesPanel);
    protected abstract void addColumnsToLeaderboardTableAndSetSelectionModel(FlushableCellTable<StrippedLeaderboardDTO> leaderboardTable, 
            AdminConsoleTableResources tableRes, ListDataProvider<StrippedLeaderboardDTO> listDataProvider);
    protected abstract void addColumnsToRacesTable(CellTable<RaceColumnDTOAndFleetDTOWithNameBasedEquality> racesTable);

    protected SelectionCheckboxColumn<StrippedLeaderboardDTO> createSortableSelectionCheckboxColumn(
            final FlushableCellTable<StrippedLeaderboardDTO> leaderboardTable, AdminConsoleTableResources tableResources,
            ListHandler<StrippedLeaderboardDTO> leaderboardColumnListHandler, ListDataProvider<StrippedLeaderboardDTO> listDataProvider) {
        SelectionCheckboxColumn<StrippedLeaderboardDTO> selectionCheckboxColumn = new SelectionCheckboxColumn<StrippedLeaderboardDTO>(
                tableResources.cellTableStyle().cellTableCheckboxSelected(),
                tableResources.cellTableStyle().cellTableCheckboxDeselected(),
                tableResources.cellTableStyle().cellTableCheckboxColumnCell(), new EntityIdentityComparator<StrippedLeaderboardDTO>() {
                    @Override
                    public boolean representSameEntity(StrippedLeaderboardDTO dto1, StrippedLeaderboardDTO dto2) {
                        return dto1.name.equals(dto2.name);
                    }
                    @Override
                    public int hashCode(StrippedLeaderboardDTO t) {
                        return t.name.hashCode();
                    }
                }, listDataProvider, leaderboardTable);
        selectionCheckboxColumn.setSortable(true);
        leaderboardColumnListHandler.setComparator(selectionCheckboxColumn, new Comparator<StrippedLeaderboardDTO>() {
            @Override
            public int compare(StrippedLeaderboardDTO o1, StrippedLeaderboardDTO o2) {
                return (leaderboardTable.getSelectionModel().isSelected(o1) ? 1 : 0) - (leaderboardTable.getSelectionModel().isSelected(o2) ? 1 : 0);
            }
        });
        return selectionCheckboxColumn;
    }
    
    @Override
    public void fillLeaderboards(Iterable<StrippedLeaderboardDTO> leaderboards) {
        availableLeaderboardList.clear();
        Util.addAll(leaderboards, availableLeaderboardList);
        filterLeaderboardPanel.updateAll(availableLeaderboardList); // also maintains the filtered leaderboardList
        leaderboardSelectionChanged();
        leaderboardRaceColumnSelectionChanged();
    }

    /**
     */
    public void loadAndRefreshLeaderboard(final String leaderboardName) {
        sailingService.getLeaderboard(leaderboardName, new MarkedAsyncCallback<StrippedLeaderboardDTO>(
                new AsyncCallback<StrippedLeaderboardDTO>() {
                        @Override
                        public void onSuccess(StrippedLeaderboardDTO leaderboard) {
                            for (StrippedLeaderboardDTO leaderboardDTO : leaderboardSelectionModel.getSelectedSet()) {
                                if (leaderboardDTO.name.equals(leaderboardName)) {
                                    leaderboardSelectionModel.setSelected(leaderboardDTO, false);
                                    break;
                                }
                            }
                            replaceLeaderboardInList(availableLeaderboardList, leaderboardName, leaderboard);
                            filterLeaderboardPanel.updateAll(availableLeaderboardList); // also updates leaderboardList provider
                            leaderboardSelectionModel.setSelected(leaderboard, true);
                            leaderboardSelectionChanged();
                            getLeaderboardsRefresher().updateLeaderboards(filteredLeaderboardList.getList(), AbstractLeaderboardConfigPanel.this);
                        }
            
                        @Override
                        public void onFailure(Throwable t) {
                            AbstractLeaderboardConfigPanel.this.errorReporter.reportError("Error trying to update leaderboard with name " + leaderboardName + " : "
                                    + t.getMessage());
                        }
                }));
    }

    private void replaceLeaderboardInList(List<StrippedLeaderboardDTO> leaderboardList, String leaderboardToReplace, StrippedLeaderboardDTO newLeaderboard) {
        int index = -1;
        for (StrippedLeaderboardDTO existingLeaderboard : leaderboardList) {
            index++;
            if (existingLeaderboard.name.equals(leaderboardToReplace)) {
                break;
            }
        }
        if (index >= 0) {
            leaderboardList.set(index, newLeaderboard);
        }
    }

    protected void unlinkRaceColumnFromTrackedRace(final String raceColumnName, final FleetDTO fleet) {
        final String selectedLeaderboardName = getSelectedLeaderboardName();
        sailingService.disconnectLeaderboardColumnFromTrackedRace(selectedLeaderboardName, raceColumnName, fleet.getName(),
                new AsyncCallback<Void>() {
            @Override
            public void onFailure(Throwable t) {
                errorReporter.reportError("Error trying to unlink tracked race from column " + raceColumnName
                        + " from leaderboard " + selectedLeaderboardName + ": " + t.getMessage());
            }

            @Override
            public void onSuccess(Void arg0) {
                trackedRacesListComposite.clearSelection();
                getSelectedRaceColumnWithFleet().getA().setRaceIdentifier(fleet, null);
                raceColumnTable.getDataProvider().refresh();
            }
        });
    }

    protected void refreshRaceLog(final RaceColumnDTO raceColumnDTO, final FleetDTO fleet, final boolean showAlerts) {
        final String selectedLeaderboardName = getSelectedLeaderboardName();
        sailingService.reloadRaceLog(selectedLeaderboardName, raceColumnDTO, fleet, new MarkedAsyncCallback<Void>(
                new AsyncCallback<Void>() {
                    @Override
                    public void onFailure(Throwable caught) {
                        if (showAlerts) {
                            errorReporter.reportError(caught.getMessage());
                        }
                    }
                    @Override
                    public void onSuccess(Void result) {
                        if (showAlerts) {
                            Window.alert(stringMessages.raceLogReloaded());
                        }
                    }
                }));
    }

    protected abstract void leaderboardRaceColumnSelectionChanged();
    
    protected void selectRaceColumn(String raceColumnName) {
        List<RaceColumnDTOAndFleetDTOWithNameBasedEquality> list = raceColumnTable.getDataProvider().getList();
        for (RaceColumnDTOAndFleetDTOWithNameBasedEquality pair : list) {
            if (pair.getA().getName().equals(raceColumnName)) {
                raceColumnTable.getSelectionModel().setSelected(pair, true);
                break;
            }
        }
    }

    protected void selectTrackedRaceInRaceList() {
        final String selectedLeaderboardName = getSelectedLeaderboardName();
        if (selectedLeaderboardName != null) {
            final RaceColumnDTOAndFleetDTOWithNameBasedEquality selectedRaceColumnAndFleetNameInLeaderboard = getSelectedRaceColumnWithFleet();
            final String selectedRaceColumnName = selectedRaceColumnAndFleetNameInLeaderboard.getA().getRaceColumnName();
            final String selectedFleetName = selectedRaceColumnAndFleetNameInLeaderboard.getB().getName();
            sailingService.getRegattaAndRaceNameOfTrackedRaceConnectedToLeaderboardColumn(selectedLeaderboardName,
                    selectedRaceColumnName, new MarkedAsyncCallback<Map<String, RegattaAndRaceIdentifier>>(
                            new AsyncCallback<Map<String, RegattaAndRaceIdentifier>>() {
                                @Override
                                public void onFailure(Throwable t) {
                                    errorReporter.reportError("Error trying to determine tracked race linked to race column "
                                            + selectedRaceColumnName + " in leaderboard " + selectedLeaderboardName + ": "
                                            + t.getMessage());
                                }
                                
                                @Override
                                public void onSuccess(Map<String, RegattaAndRaceIdentifier> regattaAndRaceNamesPerFleet) {
                                    // This method should select the linked trackedRace.
                                    // So you don't want to link or unlink it again throw the trackedRaceListHandler.
                                    removeTrackedRaceListHandlerTemporarily();
                                    if (regattaAndRaceNamesPerFleet != null && !regattaAndRaceNamesPerFleet.isEmpty()) {
                                        RegattaAndRaceIdentifier raceIdentifier = regattaAndRaceNamesPerFleet.get(selectedFleetName);
                                        if (raceIdentifier != null) {
                                            selectRaceInList(raceIdentifier.getRegattaName(), raceIdentifier.getRaceName());
                                        } else {
                                            trackedRacesListComposite.clearSelection();
                                        }
                                    } else {
                                        trackedRacesListComposite.clearSelection();
                                    }
                                }
                            }));
        }
    }

    protected void selectRaceInList(String regattaName, String raceName) {
        RegattaNameAndRaceName raceIdentifier = new RegattaNameAndRaceName(regattaName, raceName);
        trackedRacesListComposite.selectRaceByIdentifier(raceIdentifier);
    }

    protected RaceColumnDTOAndFleetDTOWithNameBasedEquality getSelectedRaceColumnWithFleet() {
        if (raceColumnTable.getSelectionModel().getSelectedSet().isEmpty()) {
            return null;
        }
        return raceColumnTable.getSelectionModel().getSelectedSet().iterator().next();
    }

    protected String getSelectedLeaderboardName() {
        return getSelectedLeaderboard() != null ? getSelectedLeaderboard().name : null;
    }

    protected boolean canBoatsOfCompetitorsChangePerRace() {
        return getSelectedLeaderboard() != null ? getSelectedLeaderboard().canBoatsOfCompetitorsChangePerRace: false;
    }

    protected abstract void leaderboardSelectionChanged();

    @Override
    public void fillRegattas(Iterable<RegattaDTO> regattas) {
        removeTrackedRaceListHandlerTemporarily();
        trackedRacesListComposite.fillRegattas(regattas);
        allRegattas.clear();
        Util.addAll(regattas, allRegattas);
    }

    @Override
    public void racesStoppedTracking(Iterable<? extends RegattaAndRaceIdentifier> regattaAndRaceIdentifiers) {
        // nothing needs to be done here; the race doesn't change its linkedness status only because it stopped tracking
    }

    /**
     * When a race is removed from the server, it will also have been unlinked. Represent the unlinking by clearing the
     * tracked race link for any race column / fleet that points to it:
     */
    @Override
    public void racesRemoved(Iterable<? extends RegattaAndRaceIdentifier> regattaAndRaceIdentifiers) {
        for (RegattaAndRaceIdentifier regattaAndRaceIdentifier : regattaAndRaceIdentifiers) {
            for (StrippedLeaderboardDTO leaderboard : filteredLeaderboardList.getList()) {
                for (RaceColumnDTO raceColumn : leaderboard.getRaceList()) {
                    for (FleetDTO fleet : raceColumn.getFleets()) {
                        if (Util.equalsWithNull(raceColumn.getRaceIdentifier(fleet), regattaAndRaceIdentifier)) {
                            raceColumn.setRaceIdentifier(fleet, null); // remove link from leaderboard to tracked race
                            raceColumn.getRaceLogTrackingInfo(fleet).raceLogTrackerExists = false;
                        }
                    }
                }
            }
        }
        raceColumnTable.getDataProvider().refresh();
    }

    protected void onTrackedRaceForRaceInRaceColumnTableRemoved(
            RaceColumnDTOAndFleetDTOWithNameBasedEquality raceColumnAndFleetName) {
        raceColumnAndFleetName.getA().setRaceIdentifier(raceColumnAndFleetName.getB(), null);
    }

    private void linkTrackedRaceToSelectedRaceColumn(final RaceColumnDTO selectedRaceInLeaderboard,
            final FleetDTO fleet, final RegattaAndRaceIdentifier selectedRace) {
        sailingService.connectTrackedRaceToLeaderboardColumn(getSelectedLeaderboardName(), selectedRaceInLeaderboard
                .getRaceColumnName(), fleet.getName(), selectedRace,
                new MarkedAsyncCallback<Boolean>(
                        new AsyncCallback<Boolean>() {
                            @Override
                            public void onFailure(Throwable t) {
                                errorReporter.reportError("Error trying to link tracked race " + selectedRace + " to race column named "
                                        + selectedRaceInLeaderboard.getRaceColumnName() + " of leaderboard "
                                        + getSelectedLeaderboardName() + ": " + t.getMessage());
                                trackedRacesListComposite.clearSelection();
                            }
                
                            @Override
                            public void onSuccess(Boolean success) {
                                if (success) {
                                    // TODO consider enabling the Unlink button
                                    selectedRaceInLeaderboard.setRaceIdentifier(fleet, selectedRace);
                                    raceColumnTable.getDataProvider().refresh();
                                }
                            }
                        }));
    }

    @Override
    public StrippedLeaderboardDTO getSelectedLeaderboard() {
        return leaderboardSelectionModel.getSelectedSet().isEmpty() ? null : leaderboardSelectionModel.getSelectedSet().iterator().next();
    }

    protected LeaderboardsRefresher getLeaderboardsRefresher() {
        return leaderboardsRefresher;
    }

    protected void editRaceColumnOfLeaderboard(final RaceColumnDTOAndFleetDTOWithNameBasedEquality raceColumnWithFleet) {
        final String selectedLeaderboardName = getSelectedLeaderboardName();
        final boolean oldIsMedalRace = raceColumnWithFleet.getA().isMedalRace();
        final String oldRaceColumnName = raceColumnWithFleet.getA().getRaceColumnName();
        final Double oldExplicitFactor = raceColumnWithFleet.getA().getExplicitFactor();
        // use a set to avoid duplicates in the case of regatta leaderboards with multiple fleets per column
        Set<RaceColumnDTO> existingRacesWithoutThisRace = new HashSet<RaceColumnDTO>();
        for (RaceColumnDTOAndFleetDTOWithNameBasedEquality pair : raceColumnTable.getDataProvider().getList()) {
            existingRacesWithoutThisRace.add(pair.getA());
        }
        existingRacesWithoutThisRace.remove(raceColumnWithFleet.getA());
        final RaceColumnInLeaderboardDialog raceDialog = new RaceColumnInLeaderboardDialog(existingRacesWithoutThisRace,
                raceColumnWithFleet.getA(), getSelectedLeaderboard().type.isRegattaLeaderboard(), stringMessages, new DialogCallback<RaceColumnDescriptor>() {
            @Override
            public void cancel() {
            }
    
            @Override
            public void ok(final RaceColumnDescriptor result) {
                boolean rename = !oldRaceColumnName.equals(result.getName());
                boolean updateIsMedalRace = oldIsMedalRace != result.isMedalRace();
                boolean updateFactor = oldExplicitFactor != result.getExplicitFactor();
                List<ParallelExecutionCallback<Void>> callbacks = new ArrayList<ParallelExecutionCallback<Void>>();
                final ParallelExecutionCallback<Void> renameLeaderboardColumnCallback = new ParallelExecutionCallback<Void>();
                if (rename) {
                    callbacks.add(renameLeaderboardColumnCallback);
                }
                final ParallelExecutionCallback<Void> updateIsMedalRaceCallback = new ParallelExecutionCallback<Void>();
                if (updateIsMedalRace) {
                    callbacks.add(updateIsMedalRaceCallback);
                }
                final ParallelExecutionCallback<Void> updateLeaderboardColumnFactorCallback = new ParallelExecutionCallback<Void>();
                if (updateFactor) {
                    callbacks.add(updateLeaderboardColumnFactorCallback);
                }
                new ParallelExecutionHolder(callbacks.toArray(new ParallelExecutionCallback<?>[0])) {
                    @Override
                    public void handleSuccess() {
                        loadAndRefreshLeaderboard(selectedLeaderboardName);
                    }
                    @Override
                    public void handleFailure(Throwable t) {
                        errorReporter.reportError("Error trying to update data of race column "
                                + oldRaceColumnName + " in leaderboard " + selectedLeaderboardName + ": "
                                + t.getMessage());
                    }
                };
                if (rename) {
                    sailingService.renameLeaderboardColumn(selectedLeaderboardName, oldRaceColumnName,
                            result.getName(), renameLeaderboardColumnCallback);
                }
                if (updateIsMedalRace) {
                    sailingService.updateIsMedalRace(selectedLeaderboardName, result.getName(),
                            result.isMedalRace(), updateIsMedalRaceCallback);
                }
                if (updateFactor) {
                    sailingService.updateLeaderboardColumnFactor(selectedLeaderboardName, result.getName(),
                            result.getExplicitFactor(), updateLeaderboardColumnFactorCallback);
                }
            }
        });
        raceDialog.show();
    }

    protected void showRaceLog(final RaceColumnDTO raceColumnDTO, final FleetDTO fleetDTO) {
        final String selectedLeaderboardName = getSelectedLeaderboardName();
        sailingService.getRaceLog(selectedLeaderboardName, raceColumnDTO, fleetDTO,
                new MarkedAsyncCallback<RaceLogDTO>(
                        new AsyncCallback<RaceLogDTO>() {
                            @Override
                            public void onFailure(Throwable caught) {
                                errorReporter.reportError(caught.getMessage(), true);
                            }
                            @Override
                            public void onSuccess(RaceLogDTO result) {
                                openRaceLogDialog(result);
                            }
                        }));
    }

    private void openRaceLogDialog(RaceLogDTO raceLogDTO) {
        RaceLogDialog dialog = new RaceLogDialog(raceLogDTO, stringMessages, new DialogCallback<RaceLogDTO>() { 
            @Override
            public void cancel() {
            }
    
            @Override
            public void ok(RaceLogDTO result) {
            }
        });
        dialog.show();
    }

    protected void showRegattaLog() {
        final String selectedLeaderboardName = getSelectedLeaderboardName();
        sailingService.getRegattaLog(selectedLeaderboardName,
                new MarkedAsyncCallback<RegattaLogDTO>(
                        new AsyncCallback<RegattaLogDTO>() {
                            @Override
                            public void onFailure(Throwable caught) {
                                errorReporter.reportError(caught.getMessage(), true);
                            }
                            @Override
                            public void onSuccess(RegattaLogDTO result) {
                                openRegattaLogDialog(result);
                            }
                        }));
    }

    private void openRegattaLogDialog(RegattaLogDTO regattaLogDTO) {
        RegattaLogDialog dialog = new RegattaLogDialog(regattaLogDTO, stringMessages, new DialogCallback<RegattaLogDTO>() { 
            @Override
            public void cancel() {
            }
    
            @Override
            public void ok(RegattaLogDTO result) {
            }
        });
        dialog.show();
    }
    
    /**
     * Removes the {@link SelectionChangeEvent.Handler} until the browser regains control. The handler will be added
     * again using {@link Scheduler#scheduleDeferred(ScheduledCommand)} method.
     * <p>
     * Use this method if you change the {@link ListDataProvider} or {@link RefreshableSelectionModel} of
     * {@link TrackedRacesListComposite} and you don't want to trigger the
     * {@link SelectionChangeEvent.Handler#onSelectionChange(SelectionChangeEvent)}.
     */
    private void removeTrackedRaceListHandlerTemporarily() {
        if (trackedRaceListHandlerRegistration == null) {
            return;
        }
        trackedRaceListHandlerRegistration.removeHandler();
        trackedRaceListHandlerRegistration = null;
        // It is necessary to do this with the ScheduleDeferred() method,
        // because the SelectionChangeEvent isn't fired directly after
        // selection changes. So an remove of SelectionChangeHandler before 
        // the selection change and and new registration directly after it
        // isn't possible.
        Scheduler.get().scheduleDeferred(new ScheduledCommand() {
            @Override
            public void execute() {
                trackedRaceListHandlerRegistration = refreshableTrackedRaceSelectionModel
                        .addSelectionChangeHandler(trackedRaceListHandler);
            }
        });
    }

    /**
     * Looks up the regatta for the selected leaderboard by name in {@link #allRegattas}
     */
    protected RegattaDTO getSelectedRegatta() {
        final String regattaName = getSelectedLeaderboard() == null ? "" : getSelectedLeaderboard().regattaName;
        return getRegattaByName(regattaName);
    }

    /**
     * Looks up a regatta with name {@code regattaName} in {@link #allRegattas}
     */
    protected RegattaDTO getRegattaByName(final String regattaName) {
        RegattaDTO regatta = null;
        if (regattaName != null) {
            if (allRegattas != null) {
                for (RegattaDTO i : allRegattas) {
                    if (regattaName.equals(i.getName())) {
                        regatta = i;
                        break;
                    }
                }
            }
        }
        return regatta;
    }
}<|MERGE_RESOLUTION|>--- conflicted
+++ resolved
@@ -262,11 +262,7 @@
 
             private boolean hasLink(RaceColumnDTOAndFleetDTOWithNameBasedEquality selectedRaceColumnAndFleetName) {
                 return selectedRaceColumnAndFleetName.getA()
-<<<<<<< HEAD
-                    .getRaceIdentifier(selectedRaceColumnAndFleetName.getB()) != null;
-=======
                         .getRaceIdentifier(selectedRaceColumnAndFleetName.getB()) != null;
->>>>>>> c6a12595
             }
             
             private boolean isLinkedToRace(RaceColumnDTOAndFleetDTOWithNameBasedEquality selectedRaceColumnAndFleetName, RaceDTO selectedRace){
