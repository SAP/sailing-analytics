--- conflicted
+++ resolved
@@ -262,11 +262,7 @@
 
             private boolean hasLink(RaceColumnDTOAndFleetDTOWithNameBasedEquality selectedRaceColumnAndFleetName) {
                 return selectedRaceColumnAndFleetName.getA()
-<<<<<<< HEAD
-                    .getRaceIdentifier(selectedRaceColumnAndFleetName.getB()) != null;
-=======
                         .getRaceIdentifier(selectedRaceColumnAndFleetName.getB()) != null;
->>>>>>> b3936b4b
             }
             
             private boolean isLinkedToRace(RaceColumnDTOAndFleetDTOWithNameBasedEquality selectedRaceColumnAndFleetName, RaceDTO selectedRace){
