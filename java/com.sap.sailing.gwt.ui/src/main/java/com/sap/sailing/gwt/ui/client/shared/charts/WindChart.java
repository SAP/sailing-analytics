--- conflicted
+++ resolved
@@ -1,630 +1,627 @@
-package com.sap.sailing.gwt.ui.client.shared.charts;
-
-import java.util.Arrays;
-import java.util.Date;
-import java.util.HashMap;
-import java.util.HashSet;
-import java.util.List;
-import java.util.Map;
-import java.util.Set;
-
-import org.moxieapps.gwt.highcharts.client.Axis;
-import org.moxieapps.gwt.highcharts.client.BaseChart;
-import org.moxieapps.gwt.highcharts.client.Chart;
-import org.moxieapps.gwt.highcharts.client.ChartSubtitle;
-import org.moxieapps.gwt.highcharts.client.ChartTitle;
-import org.moxieapps.gwt.highcharts.client.Color;
-import org.moxieapps.gwt.highcharts.client.Credits;
-import org.moxieapps.gwt.highcharts.client.PlotLine;
-import org.moxieapps.gwt.highcharts.client.PlotLine.DashStyle;
-import org.moxieapps.gwt.highcharts.client.Point;
-import org.moxieapps.gwt.highcharts.client.Series;
-import org.moxieapps.gwt.highcharts.client.ToolTip;
-import org.moxieapps.gwt.highcharts.client.ToolTipData;
-import org.moxieapps.gwt.highcharts.client.ToolTipFormatter;
-import org.moxieapps.gwt.highcharts.client.events.ChartClickEvent;
-import org.moxieapps.gwt.highcharts.client.events.ChartClickEventHandler;
-import org.moxieapps.gwt.highcharts.client.events.ChartSelectionEvent;
-import org.moxieapps.gwt.highcharts.client.events.ChartSelectionEventHandler;
-import org.moxieapps.gwt.highcharts.client.labels.AxisLabelsData;
-import org.moxieapps.gwt.highcharts.client.labels.AxisLabelsFormatter;
-import org.moxieapps.gwt.highcharts.client.labels.XAxisLabels;
-import org.moxieapps.gwt.highcharts.client.labels.YAxisLabels;
-import org.moxieapps.gwt.highcharts.client.plotOptions.LinePlotOptions;
-import org.moxieapps.gwt.highcharts.client.plotOptions.Marker;
-
-import com.google.gwt.i18n.client.DateTimeFormat;
-import com.google.gwt.i18n.client.NumberFormat;
-import com.google.gwt.text.client.DateTimeFormatRenderer;
-import com.google.gwt.user.client.rpc.AsyncCallback;
-import com.google.gwt.user.client.ui.Button;
-import com.google.gwt.user.client.ui.RequiresResize;
-import com.google.gwt.user.client.ui.Widget;
-import com.sap.sailing.domain.common.RegattaAndRaceIdentifier;
-import com.sap.sailing.domain.common.WindSource;
-import com.sap.sailing.domain.common.impl.ColorMapImpl;
-import com.sap.sailing.gwt.ui.actions.GetWindInfoAction;
-import com.sap.sailing.gwt.ui.client.ErrorReporter;
-import com.sap.sailing.gwt.ui.client.RaceSelectionProvider;
-import com.sap.sailing.gwt.ui.client.SailingServiceAsync;
-import com.sap.sailing.gwt.ui.client.StringMessages;
-import com.sap.sailing.gwt.ui.client.WindSourceTypeFormatter;
-import com.sap.sailing.gwt.ui.client.shared.components.Component;
-import com.sap.sailing.gwt.ui.client.shared.components.SettingsDialog;
-import com.sap.sailing.gwt.ui.client.shared.components.SettingsDialogComponent;
-import com.sap.sailing.gwt.ui.shared.WindDTO;
-import com.sap.sailing.gwt.ui.shared.WindInfoForRaceDTO;
-import com.sap.sailing.gwt.ui.shared.WindTrackInfoDTO;
-import com.sap.sse.common.Util;
-import com.sap.sse.gwt.client.async.AsyncActionsExecutor;
-import com.sap.sse.gwt.client.player.TimeRangeWithZoomProvider;
-import com.sap.sse.gwt.client.player.Timer;
-import com.sap.sse.gwt.client.player.Timer.PlayModes;
-
-public class WindChart extends AbstractRaceChart implements Component<WindChartSettings>, RequiresResize {
-    public static final String LODA_WIND_CHART_DATA_CATEGORY = "loadWindChartData";
-    
-    private static final int LINE_WIDTH = 1;
-
-    private final WindChartSettings settings;
-    
-    /**
-     * Holds one series for each wind source for which data has been received.
-     */
-    private final Map<WindSource, Series> windSourceDirectionSeries;
-    private final Map<WindSource, Series> windSourceSpeedSeries;
-    private final Map<WindSource, Point[]> windSourceDirectionPoints;
-    private final Map<WindSource, Point[]> windSourceSpeedPoints;
-    
-    private Long timeOfEarliestRequestInMillis;
-    private Long timeOfLatestRequestInMillis;
-
-    private final ColorMapImpl<WindSource> colorMap;
-
-    /**
-     * @param raceSelectionProvider
-     *            if <code>null</code>, this chart won't update its contents automatically upon race selection change;
-     *            otherwise, whenever the selection changes, the wind data of the race selected now is loaded from the
-     *            server and displayed in this chart. If no race is selected, the chart is cleared.
-     */
-    public WindChart(SailingServiceAsync sailingService, RaceSelectionProvider raceSelectionProvider, Timer timer,
-            TimeRangeWithZoomProvider timeRangeWithZoomProvider, WindChartSettings settings, final StringMessages stringMessages, 
-            AsyncActionsExecutor asyncActionsExecutor, ErrorReporter errorReporter, boolean compactChart) {
-        super(sailingService, timer, timeRangeWithZoomProvider, stringMessages, asyncActionsExecutor, errorReporter);
-        this.settings = settings;
-        windSourceDirectionSeries = new HashMap<WindSource, Series>();
-        windSourceSpeedSeries = new HashMap<WindSource, Series>();
-        windSourceDirectionPoints = new HashMap<WindSource, Point[]>();
-        windSourceSpeedPoints = new HashMap<WindSource, Point[]>();
-        colorMap = new ColorMapImpl<WindSource>();
-        chart = new Chart()
-                .setPersistent(true)
-                .setZoomType(BaseChart.ZoomType.X)
-                .setMarginLeft(65)
-                .setMarginRight(65)
-                .setWidth100()
-                .setHeight100()
-                .setBorderColor(new Color("#CACACA"))
-                .setBorderWidth(0)
-                .setBorderRadius(0)
-                .setBackgroundColor(new Color("#FFFFFF"))
-                .setPlotBorderWidth(0)
-                .setCredits(new Credits().setEnabled(false))
-                .setChartTitle(new ChartTitle().setText(stringMessages.wind()))
-                .setChartSubtitle(new ChartSubtitle().setText(stringMessages.clickAndDragToZoomIn()))
-                .setLinePlotOptions(new LinePlotOptions().setLineWidth(LINE_WIDTH).setMarker(
-                        new Marker().setEnabled(false).setHoverState(
-                                new Marker().setEnabled(true).setRadius(4))).setShadow(false)
-                                    .setHoverStateLineWidth(LINE_WIDTH));
-        chart.setStyleName(chartsCss.chartStyle());
-        ChartUtil.useCheckboxesToShowAndHide(chart);
-        final NumberFormat numberFormat = NumberFormat.getFormat("0");
-        chart.setToolTip(new ToolTip().setEnabled(true).setFormatter(new ToolTipFormatter() {
-            @Override
-            public String format(ToolTipData toolTipData) {
-                String seriesName = toolTipData.getSeriesName();
-                if (seriesName.equals(WindChart.this.stringMessages.time())) {
-                    return "<b>" + seriesName + ":</b> " + dateFormat.format(new Date(toolTipData.getXAsLong()))
-                            + "<br/>(" + stringMessages.clickChartToSetTime() + ")";
-                } else if (seriesName.startsWith(stringMessages.fromDeg()+" ")) {
-                    double value = toolTipData.getYAsDouble() % 360;
-                    return "<b>" + seriesName + (toolTipData.getPointName() != null ? " "+toolTipData.getPointName() : "")
-                            + "</b><br/>" +  
-                            dateFormat.format(new Date(toolTipData.getXAsLong())) + ": " +
-                            numberFormat.format(value < 0 ? value + 360 : value) + stringMessages.degreesShort();
-                } else {
-                    return "<b>" + seriesName + (toolTipData.getPointName() != null ? " "+toolTipData.getPointName() : "")
-                            + "</b><br/>" +  
-                            dateFormat.format(new Date(toolTipData.getXAsLong())) + ": " +
-                            numberFormat.format(toolTipData.getYAsDouble()) + stringMessages.knotsUnit();
-                }
-            }
-        }));
-        
-        chart.setClickEventHandler(new ChartClickEventHandler() {
-            @Override
-            public boolean onClick(ChartClickEvent chartClickEvent) {
-                return WindChart.this.onClick(chartClickEvent);
-            }
-        });
-       
-        chart.setSelectionEventHandler(new ChartSelectionEventHandler() {
-            @Override
-            public boolean onSelection(ChartSelectionEvent chartSelectionEvent) {
-                return WindChart.this.onXAxisSelectionChange(chartSelectionEvent);
-            }
-        });
-
-        chart.getXAxis().setType(Axis.Type.DATE_TIME)
-                        .setMaxZoom(60 * 1000) // 1 minute
-                        .setAxisTitleText(stringMessages.time());
-        chart.getXAxis().setLabels(new XAxisLabels().setFormatter(new AxisLabelsFormatter() {
-            @Override
-            public String format(AxisLabelsData axisLabelsData) {
-                return dateFormatHoursMinutes.format(new Date(axisLabelsData.getValueAsLong()));
-            }
-        }));
-        timePlotLine = chart.getXAxis().createPlotLine().setColor("#656565").setWidth(1.5).setDashStyle(DashStyle.SOLID);
-
-        chart.getYAxis(0).setAxisTitleText(stringMessages.fromDeg()).setStartOnTick(false)
-                .setLabels(new YAxisLabels().setFormatter(new AxisLabelsFormatter() {
-                    @Override
-                    public String format(AxisLabelsData axisLabelsData) {
-                        long value = axisLabelsData.getValueAsLong() % 360;
-                        return new Long(value < 0 ? value + 360 : value).toString();
-                    }
-                }));
-        chart.getYAxis(1).setOpposite(true).setAxisTitleText(stringMessages.speed()+" ("+stringMessages.knotsUnit()+")").setMin(0)
-            .setMaxPadding(0.05).setStartOnTick(false).setGridLineWidth(0).setMinorGridLineWidth(0);
-        if (compactChart) {
-            chart.setSpacingBottom(10).setSpacingLeft(10).setSpacingRight(10).setSpacingTop(2)
-                 .setOption("legend/margin", 2)
-                 .setOption("title/margin", 5)
-                 .setChartSubtitle(null)
-                 .getXAxis().setAxisTitle(null);
-        }
-        setSize("100%", "100%");
-        raceSelectionProvider.addRaceSelectionChangeListener(this);
-    }
-    
-    @Override
-    protected Button createSettingsButton() {
-        Button settingsButton = SettingsDialog.createSettingsButton(this, stringMessages);
-        return settingsButton;
-    }
-
-    @Override
-    public String getLocalizedShortName() {
-        return stringMessages.wind();
-    }
-
-    @Override
-    public Widget getEntryWidget() {
-        return this;
-    }
-
-    private void updateVisibleSeries() {
-        List<Series> currentSeries = Arrays.asList(chart.getSeries());
-        Set<Series> visibleSeries = new HashSet<Series>(currentSeries);
-        
-        if (settings.isShowWindDirectionsSeries()) {
-            for (Map.Entry<WindSource, Series> e : windSourceDirectionSeries.entrySet()) {
-                Series series = e.getValue();
-                if (settings.getWindDirectionSourcesToDisplay().contains(e.getKey().getType())) {
-                    if (!visibleSeries.contains(series)) {
-                        chart.addSeries(series, false, false);
-                        series.select(true); // ensures that the checkbox will be ticked
-                    }
-                } else {
-                    if (visibleSeries.contains(series)) {
-                        chart.removeSeries(series, false);
-                    }
-                }
-            }
-        } else {
-            for (Map.Entry<WindSource, Series> e : windSourceDirectionSeries.entrySet()) {
-                Series series = e.getValue();
-                if (visibleSeries.contains(series)) {
-                    chart.removeSeries(series, false);
-                }
-            }
-        }
-
-        if (settings.isShowWindSpeedSeries()) {
-            for (Map.Entry<WindSource, Series> e : windSourceSpeedSeries.entrySet()) {
-                Series series = e.getValue();
-                if (settings.getWindSpeedSourcesToDisplay().contains(e.getKey().getType())) {
-                    if (!visibleSeries.contains(series)) {
-                        chart.addSeries(series, false, false);
-                        series.select(true); // ensures that the checkbox will be ticked
-                    }
-                } else {
-                    if (visibleSeries.contains(series)) {
-                        chart.removeSeries(series, false);
-                    }
-                }
-            }
-        } else {
-            for (Map.Entry<WindSource, Series> e : windSourceSpeedSeries.entrySet()) {
-                Series series = e.getValue();
-                if (visibleSeries.contains(series)) {
-                    chart.removeSeries(series, false);
-                }
-            }
-        }
-        onResize();
-    }
-
-    /**
-     * Creates the series for the <code>windSource</code> specified. If the series is created and needs to be visible
-     * based on the {@link #windDirectionSourcesToDisplay}, it is added to the chart.
-     */
-    private Series getOrCreateSpeedSeries(WindSource windSource) {
-        Series result = windSourceSpeedSeries.get(windSource);
-        if (result == null) {
-            result = createSpeedSeries(windSource);
-            windSourceSpeedSeries.put(windSource, result);
-        }
-        return result;
-    }
-
-    /**
-     * Creates the series for the <code>windSource</code> specified. If the series is created and needs to be visible
-     * based on the {@link #windDirectionSourcesToDisplay}, it is added to the chart.
-     */
-    private Series getOrCreateDirectionSeries(WindSource windSource) {
-        Series result = windSourceDirectionSeries.get(windSource);
-        if (result == null) {
-            result = createDirectionSeries(windSource);
-            windSourceDirectionSeries.put(windSource, result);
-        }
-        return result;
-    }
-
-
-    /**
-     * Only creates the series but doesn't add it to the chart. See also {@link #getOrCreateDirectionSeries(WindSource)} and
-     * {@link #updateVisibleSeries()}
-     */
-    private Series createDirectionSeries(WindSource windSource) {
-        Series newSeries = chart
-                .createSeries()
-                .setType(Series.Type.LINE)
-                .setName(stringMessages.fromDeg()+" "+WindSourceTypeFormatter.format(windSource, stringMessages))
-                .setYAxis(0)
-                .setOption("turboThreshold", MAX_SERIES_POINTS)
-                .setPlotOptions(new LinePlotOptions().setColor(colorMap.getColorByID(windSource).getAsHtml()).setSelected(true));
-        return newSeries;
-    }
-
-    /**
-     * Only creates the series but doesn't add it to the chart. See also {@link #getOrCreateSpeedSeries(WindSource)} and
-     * {@link #updateVisibleSeries()}
-     */
-    private Series createSpeedSeries(WindSource windSource) {
-        Series newSeries = chart
-                .createSeries()
-                .setType(Series.Type.LINE)
-                .setName(stringMessages.windSpeed()+" "+WindSourceTypeFormatter.format(windSource, stringMessages))
-                .setYAxis(1) // use the second Y-axis
-                .setOption("turboThreshold", MAX_SERIES_POINTS)
-                .setPlotOptions(new LinePlotOptions().setDashStyle(PlotLine.DashStyle.SHORT_DOT)
-                        .setLineWidth(3).setHoverStateLineWidth(3)
-                        .setColor(colorMap.getColorByID(windSource).getAsHtml()).setSelected(true)); // show only the markers, not the connecting lines
-        return newSeries;
-    }
-
-    /**
-     * Updates the wind charts with the wind data from <code>result</code>. If <code>append</code> is <code>true</code>, previously
-     * existing points in the chart are left unchanged. Otherwise, the existing wind series are replaced.
-     */
-    public void updateChartSeries(WindInfoForRaceDTO result, boolean append) {
-        final NumberFormat numberFormat = NumberFormat.getFormat("0");
-        Long newMinTimepoint = timeOfEarliestRequestInMillis;
-        Long newMaxTimepoint = timeOfLatestRequestInMillis;
-        
-        for (WindSource windSource: result.windTrackInfoByWindSource.keySet()) {
-            WindTrackInfoDTO windTrackInfo = result.windTrackInfoByWindSource.get(windSource);
-            Series directionSeries = getOrCreateDirectionSeries(windSource);
-            Series speedSeries = null;
-            if (windSource.getType().useSpeed()) {
-                speedSeries = getOrCreateSpeedSeries(windSource);
-            }
-
-            Point previousDirectionPoint = null;
-            Point[] directionPoints = new Point[windTrackInfo.windFixes.size()];
-            Point[] speedPoints = new Point[windTrackInfo.windFixes.size()];
-            int currentPointIndex = 0;
-
-            for (WindDTO wind : windTrackInfo.windFixes) {
-                if (newMinTimepoint == null || wind.requestTimepoint < newMinTimepoint) {
-                    newMinTimepoint = wind.requestTimepoint;
-                }
-                if (newMaxTimepoint == null || wind.requestTimepoint > newMaxTimepoint) {
-                    newMaxTimepoint = wind.requestTimepoint;
-                }
-     
-                if ((timeOfEarliestRequestInMillis == null || wind.requestTimepoint < timeOfEarliestRequestInMillis) || 
-                    timeOfLatestRequestInMillis == null || wind.requestTimepoint > timeOfLatestRequestInMillis) {
-                    Point newDirectionPoint = new Point(wind.requestTimepoint, wind.dampenedTrueWindFromDeg);
-                    if (wind.dampenedTrueWindSpeedInKnots != null) {
-                        String name = numberFormat.format(wind.dampenedTrueWindSpeedInKnots)+ stringMessages.knotsUnit();
-                        // name += " Confidence:" + wind.confidence;
-                        newDirectionPoint.setName(name);
-                    }
-                    
-                    if (previousDirectionPoint != null) {
-                        newDirectionPoint = ChartPointRecalculator.stayClosestToPreviousPoint(previousDirectionPoint,
-                                newDirectionPoint);
-                    }
-                    directionPoints[currentPointIndex] = newDirectionPoint;
-                    previousDirectionPoint = newDirectionPoint;
-
-                    Point newSpeedPoint = new Point(wind.requestTimepoint, wind.dampenedTrueWindSpeedInKnots);
-                    speedPoints[currentPointIndex++] = newSpeedPoint;
-                }
-            }
-            
-            Point[] newDirectionPoints;
-            Point[] newSpeedPoints = null;
-            if (append) {
-                Point[] oldDirectionPoints = windSourceDirectionPoints.get(windSource) != null ? windSourceDirectionPoints.get(windSource) : new Point[0];
-                
-                newDirectionPoints = new Point[oldDirectionPoints.length + currentPointIndex];
-                System.arraycopy(oldDirectionPoints, 0, newDirectionPoints, 0, oldDirectionPoints.length);
-                System.arraycopy(directionPoints, 0, newDirectionPoints, oldDirectionPoints.length, currentPointIndex);
-                if (windSource.getType().useSpeed()) {
-                    Point[] oldSpeedPoints =  windSourceSpeedPoints.get(windSource) != null ? windSourceSpeedPoints.get(windSource) : new Point[0];
-                    newSpeedPoints = new Point[oldSpeedPoints.length + currentPointIndex];
-                    System.arraycopy(oldSpeedPoints, 0, newSpeedPoints, 0, oldSpeedPoints.length);
-                    System.arraycopy(speedPoints, 0, newSpeedPoints, oldSpeedPoints.length, currentPointIndex);
-                }
-            } else {
-                newDirectionPoints = directionPoints;
-                newSpeedPoints = speedPoints;
-            }
-            setSeriesPoints(directionSeries, newDirectionPoints);
-            windSourceDirectionPoints.put(windSource, newDirectionPoints);
-            if (windSource.getType().useSpeed()) {
-                setSeriesPoints(speedSeries, newSpeedPoints);
-                windSourceSpeedPoints.put(windSource, newSpeedPoints);
-            }
-        }
-        
-        timeOfEarliestRequestInMillis = newMinTimepoint;
-        timeOfLatestRequestInMillis = newMaxTimepoint;
-    }
-    
-    @Override
-    public boolean hasSettings() {
-        return true;
-    }
-
-    @Override
-    public SettingsDialogComponent<WindChartSettings> getSettingsDialogComponent() {
-        WindChartSettings windChartSettings = new WindChartSettings(settings.isShowWindSpeedSeries(), settings.getWindSpeedSourcesToDisplay(),
-                settings.isShowWindDirectionsSeries(), settings.getWindDirectionSourcesToDisplay(), settings.getResolutionInMilliseconds());
-        return new WindChartSettingsDialogComponent(windChartSettings, stringMessages);
-    }
-
-    /**
-     * Sets the visibilities of the wind source series based on the new settings. Note that this does not
-     * re-load any wind data. This has to happen by calling {@link #updateChartSeries(WindInfoForRaceDTO, boolean)}.
-     */
-    @Override
-    public void updateSettings(WindChartSettings newSettings) {
-        if (newSettings.getResolutionInMilliseconds() != settings.getResolutionInMilliseconds()) {
-            settings.setResolutionInMilliseconds(newSettings.getResolutionInMilliseconds());
-            clearCacheAndReload();
-        }
-        settings.setShowWindDirectionsSeries(newSettings.isShowWindDirectionsSeries());
-        settings.setWindDirectionSourcesToDisplay(newSettings.getWindDirectionSourcesToDisplay());
-
-        settings.setShowWindSpeedSeries(newSettings.isShowWindSpeedSeries());
-        settings.setWindSpeedSourcesToDisplay(newSettings.getWindSpeedSourcesToDisplay());
-        updateVisibleSeries();
-    }
-
-    private void clearCacheAndReload() {
-        timeOfEarliestRequestInMillis = null;
-        timeOfLatestRequestInMillis = null;
-        windSourceDirectionPoints.clear();
-        windSourceSpeedPoints.clear();
-        
-        loadData(timeRangeWithZoomProvider.getFromTime(), timeRangeWithZoomProvider.getToTime(), /* append */false);
-    }
-
-    /**
-     * @param append
-     *            if <code>true</code>, the results retrieved from the server will be appended to the wind chart instead
-     *            of overwriting the existing series.
-     */
-    private void loadData(final Date from, final Date to, final boolean append) {
-        if (selectedRaceIdentifier == null) {
-            clearChart();
-        } else if (needsDataLoading() && from != null && to != null) {
-            setWidget(chart);
-            showLoading("Loading wind data...");
-            GetWindInfoAction getWindInfoAction = new GetWindInfoAction(sailingService, selectedRaceIdentifier,
-                    from, to, settings.getResolutionInMilliseconds(), null, /* onlyUpToNewestEvent==true because we don't want
-                    to overshoot the evidence so far */ true);
-            asyncActionsExecutor.execute(getWindInfoAction, LODA_WIND_CHART_DATA_CATEGORY,
-                    new AsyncCallback<WindInfoForRaceDTO>() {
-                        @Override
-                        public void onSuccess(WindInfoForRaceDTO result) {
-                            if (result != null) {
-                                updateChartSeries(result, append);
-                                updateVisibleSeries();
-                            } else {
-                                if (!append) {
-                                    clearChart(); // no wind known for untracked race
-                                }
-                            }
-                            hideLoading();
-                        }
-        
-                        @Override
-                        public void onFailure(Throwable caught) {
-                            errorReporter.reportError(stringMessages.errorFetchingWindInformationForRace() + " "
-                                    + selectedRaceIdentifier + ": " + caught.getMessage(), timer.getPlayMode() == PlayModes.Live);
-                            hideLoading();
-                        }
-                    });
-        }
-    }
-    
-    private void clearChart() {
-        chart.removeAllSeries();
-    }
-
-    @Override
-    public void onRaceSelectionChange(List<RegattaAndRaceIdentifier> selectedRaces) {
-        if (selectedRaces != null && !selectedRaces.isEmpty()) {
-            selectedRaceIdentifier = selectedRaces.iterator().next();
-        } else {
-            selectedRaceIdentifier = null;
-        }
-        
-        if(selectedRaceIdentifier != null) {
-            clearCacheAndReload();
-            if(isVisible())
-                updateVisibleSeries();
-        } else {
-            clearChart();
-        }
-    }
-
-    /**
-     * If in live mode, fetches what's missing since the last fix and <code>date</code>. If nothing has been loaded yet,
-     * loads from the beginning up to <code>date</code>. If in replay mode, checks if anything has been loaded at all. If not,
-     * everything for the currently selected race is loaded; otherwise, no-op.
-     */
-    @Override
-    public void timeChanged(Date newTime, Date oldTime) {
-        if(!isVisible()) {
-            return;
-        }
-
-        updateTimePlotLine(newTime);
-        
-        switch(timer.getPlayMode()) {
-            case Live:
-            {
-                // is date before first cache entry or is cache empty?
-                if (timeOfEarliestRequestInMillis == null || newTime.getTime() < timeOfEarliestRequestInMillis) {
-                    loadData(timeRangeWithZoomProvider.getFromTime(), newTime, /* append */ true);
-                } else if (newTime.getTime() > timeOfLatestRequestInMillis) {
-                    loadData(new Date(timeOfLatestRequestInMillis), timeRangeWithZoomProvider.getToTime(), /* append */true);
-                }
-                // otherwise the cache spans across date and so we don't need to load anything
-                break;
-            }
-            case Replay:
-            {
-                if (timeOfLatestRequestInMillis == null) {
-                    // pure replay mode
-                    loadData(timeRangeWithZoomProvider.getFromTime(), timeRangeWithZoomProvider.getToTime(), /* append */false);
-                } else {
-                    // replay mode during live play
-                    if (timeOfEarliestRequestInMillis == null || newTime.getTime() < timeOfEarliestRequestInMillis) {
-                        loadData(timeRangeWithZoomProvider.getFromTime(), newTime, /* append */ true);
-                    } else if (newTime.getTime() > timeOfLatestRequestInMillis) {
-                        loadData(new Date(timeOfLatestRequestInMillis), newTime, /* append */true);
-                    }                    
-                }
-                break;
-            }
-        }
-     }
-
-    private void updateTimePlotLine(Date date) {
-        chart.getXAxis().removePlotLine(timePlotLine);
-        timePlotLine.setValue(date.getTime());
-        chart.getXAxis().addPlotLines(timePlotLine);
-    }
-
-    @Override
-    public void onResize() {
-        chart.setSizeToMatchContainer();
-        // it's important here to recall the redraw method, otherwise the bug fix for wrong checkbox positions (nativeAdjustCheckboxPosition)
-        // in the BaseChart class would not be called 
-        chart.redraw();
-    }
-
-    private boolean needsDataLoading() {
-        return isVisible();
-    }
-    
-    /**
-     * Prints basic data and points of a WindInfoForRaceDTO object to a formatted string.
-     * Can be used for debugging
-     */
-    @SuppressWarnings("unused")
-    private String printWindInfoForRace(final Date from, final Date to, WindInfoForRaceDTO result, boolean printFixDetails) {
-        DateTimeFormatRenderer timeFormatter = new DateTimeFormatRenderer(DateTimeFormat.getFormat("HH:mm:ss:SSS"));
-        StringBuffer buffer = new StringBuffer();
-        buffer.append("\n");
-        buffer.append("Loaded wind data..." + "\n");
-        buffer.append("From: " + timeFormatter.render(from) + "\n");
-        buffer.append("To: " + timeFormatter.render(to) + "\n");
-        buffer.append("With resolution: " + settings.getResolutionInMilliseconds() + "\n");
-        
-        for(WindSource windSource: result.windTrackInfoByWindSource.keySet()) {
-            WindTrackInfoDTO windTrackInfoDTO = result.windTrackInfoByWindSource.get(windSource);
-            int i = 1;
-            buffer.append("Data of windsource: " + windSource.name() + "\n");
-            if(printFixDetails) {
-                for(WindDTO windDTO: windTrackInfoDTO.windFixes) {
-                    String windFix = "P" + i++ + ": " + timeFormatter.render(new Date(windDTO.requestTimepoint));
-                    if(windDTO.measureTimepoint != null) {
-                        windFix += " ," + timeFormatter.render(new Date(windDTO.measureTimepoint));
-                    }
-                    buffer.append(windFix + "\n");
-                }
-            } else {
-                buffer.append(Util.size(windTrackInfoDTO.windFixes) + " Fixes" + "\n");
-            }
-        }
-        buffer.append("\n");
-        return buffer.toString();
-    }    
-
-    /**
-     * Prints basic data and all points of a windSource to a formatted string.
-     * Can be used for debugging
-     */
-    @SuppressWarnings("unused")
-    private String printPoints(WindSource windSource, String whatIsIt, Point[] points, boolean printFixDetails) {
-        StringBuffer buffer = new StringBuffer();
-        DateTimeFormatRenderer timeFormatter = new DateTimeFormatRenderer(DateTimeFormat.getFormat("HH:mm:ss:SSS"));
-        buffer.append("\n");
-        buffer.append("WindSource: " + windSource.name() + ": " + whatIsIt + "\n");
-        buffer.append("Resolution in ms: " + settings.getResolutionInMilliseconds() + "\n");
-        buffer.append("timeOfEarliestRequest: " + (timeOfEarliestRequestInMillis != null ? timeFormatter.render(new Date(timeOfEarliestRequestInMillis)) : "") + "\n");
-        buffer.append("timeOfLatestRequest: " + (timeOfLatestRequestInMillis != null ? timeFormatter.render(new Date(timeOfLatestRequestInMillis)) : "") + "\n");
-        if (points == null) {
-            buffer.append("Points is null" + "\n");
-        } else {
-            buffer.append("Point count: " + points.length + "\n");
-            if(printFixDetails) {
-                Date xAsDate = new Date();
-                for (int i = 0; i < points.length; i++) {
-                    Point point = points[i];
-                    xAsDate.setTime(point.getX().longValue());
-                    buffer.append("P" + (i + 1) + ": " + timeFormatter.render(xAsDate) + ", V: " + point.getY() + "\n");
-                }
-            }
-        }
-        buffer.append("\n");
-        return buffer.toString();
-    }
-<<<<<<< HEAD
-=======
-
-    @Override
-    public String getDependentCssClassName() {
-        return "windChart";
-    }
->>>>>>> 6b185cb7
-    
-}
+package com.sap.sailing.gwt.ui.client.shared.charts;
+
+import java.util.Arrays;
+import java.util.Date;
+import java.util.HashMap;
+import java.util.HashSet;
+import java.util.List;
+import java.util.Map;
+import java.util.Set;
+
+import org.moxieapps.gwt.highcharts.client.Axis;
+import org.moxieapps.gwt.highcharts.client.BaseChart;
+import org.moxieapps.gwt.highcharts.client.Chart;
+import org.moxieapps.gwt.highcharts.client.ChartSubtitle;
+import org.moxieapps.gwt.highcharts.client.ChartTitle;
+import org.moxieapps.gwt.highcharts.client.Color;
+import org.moxieapps.gwt.highcharts.client.Credits;
+import org.moxieapps.gwt.highcharts.client.PlotLine;
+import org.moxieapps.gwt.highcharts.client.PlotLine.DashStyle;
+import org.moxieapps.gwt.highcharts.client.Point;
+import org.moxieapps.gwt.highcharts.client.Series;
+import org.moxieapps.gwt.highcharts.client.ToolTip;
+import org.moxieapps.gwt.highcharts.client.ToolTipData;
+import org.moxieapps.gwt.highcharts.client.ToolTipFormatter;
+import org.moxieapps.gwt.highcharts.client.events.ChartClickEvent;
+import org.moxieapps.gwt.highcharts.client.events.ChartClickEventHandler;
+import org.moxieapps.gwt.highcharts.client.events.ChartSelectionEvent;
+import org.moxieapps.gwt.highcharts.client.events.ChartSelectionEventHandler;
+import org.moxieapps.gwt.highcharts.client.labels.AxisLabelsData;
+import org.moxieapps.gwt.highcharts.client.labels.AxisLabelsFormatter;
+import org.moxieapps.gwt.highcharts.client.labels.XAxisLabels;
+import org.moxieapps.gwt.highcharts.client.labels.YAxisLabels;
+import org.moxieapps.gwt.highcharts.client.plotOptions.LinePlotOptions;
+import org.moxieapps.gwt.highcharts.client.plotOptions.Marker;
+
+import com.google.gwt.i18n.client.DateTimeFormat;
+import com.google.gwt.i18n.client.NumberFormat;
+import com.google.gwt.text.client.DateTimeFormatRenderer;
+import com.google.gwt.user.client.rpc.AsyncCallback;
+import com.google.gwt.user.client.ui.Button;
+import com.google.gwt.user.client.ui.RequiresResize;
+import com.google.gwt.user.client.ui.Widget;
+import com.sap.sailing.domain.common.RegattaAndRaceIdentifier;
+import com.sap.sailing.domain.common.WindSource;
+import com.sap.sailing.domain.common.impl.ColorMapImpl;
+import com.sap.sailing.gwt.ui.actions.GetWindInfoAction;
+import com.sap.sailing.gwt.ui.client.ErrorReporter;
+import com.sap.sailing.gwt.ui.client.RaceSelectionProvider;
+import com.sap.sailing.gwt.ui.client.SailingServiceAsync;
+import com.sap.sailing.gwt.ui.client.StringMessages;
+import com.sap.sailing.gwt.ui.client.WindSourceTypeFormatter;
+import com.sap.sailing.gwt.ui.client.shared.components.Component;
+import com.sap.sailing.gwt.ui.client.shared.components.SettingsDialog;
+import com.sap.sailing.gwt.ui.client.shared.components.SettingsDialogComponent;
+import com.sap.sailing.gwt.ui.shared.WindDTO;
+import com.sap.sailing.gwt.ui.shared.WindInfoForRaceDTO;
+import com.sap.sailing.gwt.ui.shared.WindTrackInfoDTO;
+import com.sap.sse.common.Util;
+import com.sap.sse.gwt.client.async.AsyncActionsExecutor;
+import com.sap.sse.gwt.client.player.TimeRangeWithZoomProvider;
+import com.sap.sse.gwt.client.player.Timer;
+import com.sap.sse.gwt.client.player.Timer.PlayModes;
+
+public class WindChart extends AbstractRaceChart implements Component<WindChartSettings>, RequiresResize {
+    public static final String LODA_WIND_CHART_DATA_CATEGORY = "loadWindChartData";
+    
+    private static final int LINE_WIDTH = 1;
+
+    private final WindChartSettings settings;
+    
+    /**
+     * Holds one series for each wind source for which data has been received.
+     */
+    private final Map<WindSource, Series> windSourceDirectionSeries;
+    private final Map<WindSource, Series> windSourceSpeedSeries;
+    private final Map<WindSource, Point[]> windSourceDirectionPoints;
+    private final Map<WindSource, Point[]> windSourceSpeedPoints;
+    
+    private Long timeOfEarliestRequestInMillis;
+    private Long timeOfLatestRequestInMillis;
+
+    private final ColorMapImpl<WindSource> colorMap;
+
+    /**
+     * @param raceSelectionProvider
+     *            if <code>null</code>, this chart won't update its contents automatically upon race selection change;
+     *            otherwise, whenever the selection changes, the wind data of the race selected now is loaded from the
+     *            server and displayed in this chart. If no race is selected, the chart is cleared.
+     */
+    public WindChart(SailingServiceAsync sailingService, RaceSelectionProvider raceSelectionProvider, Timer timer,
+            TimeRangeWithZoomProvider timeRangeWithZoomProvider, WindChartSettings settings, final StringMessages stringMessages, 
+            AsyncActionsExecutor asyncActionsExecutor, ErrorReporter errorReporter, boolean compactChart) {
+        super(sailingService, timer, timeRangeWithZoomProvider, stringMessages, asyncActionsExecutor, errorReporter);
+        this.settings = settings;
+        windSourceDirectionSeries = new HashMap<WindSource, Series>();
+        windSourceSpeedSeries = new HashMap<WindSource, Series>();
+        windSourceDirectionPoints = new HashMap<WindSource, Point[]>();
+        windSourceSpeedPoints = new HashMap<WindSource, Point[]>();
+        colorMap = new ColorMapImpl<WindSource>();
+        chart = new Chart()
+                .setPersistent(true)
+                .setZoomType(BaseChart.ZoomType.X)
+                .setMarginLeft(65)
+                .setMarginRight(65)
+                .setWidth100()
+                .setHeight100()
+                .setBorderColor(new Color("#CACACA"))
+                .setBorderWidth(0)
+                .setBorderRadius(0)
+                .setBackgroundColor(new Color("#FFFFFF"))
+                .setPlotBorderWidth(0)
+                .setCredits(new Credits().setEnabled(false))
+                .setChartTitle(new ChartTitle().setText(stringMessages.wind()))
+                .setChartSubtitle(new ChartSubtitle().setText(stringMessages.clickAndDragToZoomIn()))
+                .setLinePlotOptions(new LinePlotOptions().setLineWidth(LINE_WIDTH).setMarker(
+                        new Marker().setEnabled(false).setHoverState(
+                                new Marker().setEnabled(true).setRadius(4))).setShadow(false)
+                                    .setHoverStateLineWidth(LINE_WIDTH));
+        chart.setStyleName(chartsCss.chartStyle());
+        ChartUtil.useCheckboxesToShowAndHide(chart);
+        final NumberFormat numberFormat = NumberFormat.getFormat("0");
+        chart.setToolTip(new ToolTip().setEnabled(true).setFormatter(new ToolTipFormatter() {
+            @Override
+            public String format(ToolTipData toolTipData) {
+                String seriesName = toolTipData.getSeriesName();
+                if (seriesName.equals(WindChart.this.stringMessages.time())) {
+                    return "<b>" + seriesName + ":</b> " + dateFormat.format(new Date(toolTipData.getXAsLong()))
+                            + "<br/>(" + stringMessages.clickChartToSetTime() + ")";
+                } else if (seriesName.startsWith(stringMessages.fromDeg()+" ")) {
+                    double value = toolTipData.getYAsDouble() % 360;
+                    return "<b>" + seriesName + (toolTipData.getPointName() != null ? " "+toolTipData.getPointName() : "")
+                            + "</b><br/>" +  
+                            dateFormat.format(new Date(toolTipData.getXAsLong())) + ": " +
+                            numberFormat.format(value < 0 ? value + 360 : value) + stringMessages.degreesShort();
+                } else {
+                    return "<b>" + seriesName + (toolTipData.getPointName() != null ? " "+toolTipData.getPointName() : "")
+                            + "</b><br/>" +  
+                            dateFormat.format(new Date(toolTipData.getXAsLong())) + ": " +
+                            numberFormat.format(toolTipData.getYAsDouble()) + stringMessages.knotsUnit();
+                }
+            }
+        }));
+        
+        chart.setClickEventHandler(new ChartClickEventHandler() {
+            @Override
+            public boolean onClick(ChartClickEvent chartClickEvent) {
+                return WindChart.this.onClick(chartClickEvent);
+            }
+        });
+       
+        chart.setSelectionEventHandler(new ChartSelectionEventHandler() {
+            @Override
+            public boolean onSelection(ChartSelectionEvent chartSelectionEvent) {
+                return WindChart.this.onXAxisSelectionChange(chartSelectionEvent);
+            }
+        });
+
+        chart.getXAxis().setType(Axis.Type.DATE_TIME)
+                        .setMaxZoom(60 * 1000) // 1 minute
+                        .setAxisTitleText(stringMessages.time());
+        chart.getXAxis().setLabels(new XAxisLabels().setFormatter(new AxisLabelsFormatter() {
+            @Override
+            public String format(AxisLabelsData axisLabelsData) {
+                return dateFormatHoursMinutes.format(new Date(axisLabelsData.getValueAsLong()));
+            }
+        }));
+        timePlotLine = chart.getXAxis().createPlotLine().setColor("#656565").setWidth(1.5).setDashStyle(DashStyle.SOLID);
+
+        chart.getYAxis(0).setAxisTitleText(stringMessages.fromDeg()).setStartOnTick(false)
+                .setLabels(new YAxisLabels().setFormatter(new AxisLabelsFormatter() {
+                    @Override
+                    public String format(AxisLabelsData axisLabelsData) {
+                        long value = axisLabelsData.getValueAsLong() % 360;
+                        return new Long(value < 0 ? value + 360 : value).toString();
+                    }
+                }));
+        chart.getYAxis(1).setOpposite(true).setAxisTitleText(stringMessages.speed()+" ("+stringMessages.knotsUnit()+")").setMin(0)
+            .setMaxPadding(0.05).setStartOnTick(false).setGridLineWidth(0).setMinorGridLineWidth(0);
+        if (compactChart) {
+            chart.setSpacingBottom(10).setSpacingLeft(10).setSpacingRight(10).setSpacingTop(2)
+                 .setOption("legend/margin", 2)
+                 .setOption("title/margin", 5)
+                 .setChartSubtitle(null)
+                 .getXAxis().setAxisTitle(null);
+        }
+        setSize("100%", "100%");
+        raceSelectionProvider.addRaceSelectionChangeListener(this);
+    }
+    
+    @Override
+    protected Button createSettingsButton() {
+        Button settingsButton = SettingsDialog.createSettingsButton(this, stringMessages);
+        return settingsButton;
+    }
+
+    @Override
+    public String getLocalizedShortName() {
+        return stringMessages.wind();
+    }
+
+    @Override
+    public Widget getEntryWidget() {
+        return this;
+    }
+
+    private void updateVisibleSeries() {
+        List<Series> currentSeries = Arrays.asList(chart.getSeries());
+        Set<Series> visibleSeries = new HashSet<Series>(currentSeries);
+        
+        if (settings.isShowWindDirectionsSeries()) {
+            for (Map.Entry<WindSource, Series> e : windSourceDirectionSeries.entrySet()) {
+                Series series = e.getValue();
+                if (settings.getWindDirectionSourcesToDisplay().contains(e.getKey().getType())) {
+                    if (!visibleSeries.contains(series)) {
+                        chart.addSeries(series, false, false);
+                        series.select(true); // ensures that the checkbox will be ticked
+                    }
+                } else {
+                    if (visibleSeries.contains(series)) {
+                        chart.removeSeries(series, false);
+                    }
+                }
+            }
+        } else {
+            for (Map.Entry<WindSource, Series> e : windSourceDirectionSeries.entrySet()) {
+                Series series = e.getValue();
+                if (visibleSeries.contains(series)) {
+                    chart.removeSeries(series, false);
+                }
+            }
+        }
+
+        if (settings.isShowWindSpeedSeries()) {
+            for (Map.Entry<WindSource, Series> e : windSourceSpeedSeries.entrySet()) {
+                Series series = e.getValue();
+                if (settings.getWindSpeedSourcesToDisplay().contains(e.getKey().getType())) {
+                    if (!visibleSeries.contains(series)) {
+                        chart.addSeries(series, false, false);
+                        series.select(true); // ensures that the checkbox will be ticked
+                    }
+                } else {
+                    if (visibleSeries.contains(series)) {
+                        chart.removeSeries(series, false);
+                    }
+                }
+            }
+        } else {
+            for (Map.Entry<WindSource, Series> e : windSourceSpeedSeries.entrySet()) {
+                Series series = e.getValue();
+                if (visibleSeries.contains(series)) {
+                    chart.removeSeries(series, false);
+                }
+            }
+        }
+        onResize();
+    }
+
+    /**
+     * Creates the series for the <code>windSource</code> specified. If the series is created and needs to be visible
+     * based on the {@link #windDirectionSourcesToDisplay}, it is added to the chart.
+     */
+    private Series getOrCreateSpeedSeries(WindSource windSource) {
+        Series result = windSourceSpeedSeries.get(windSource);
+        if (result == null) {
+            result = createSpeedSeries(windSource);
+            windSourceSpeedSeries.put(windSource, result);
+        }
+        return result;
+    }
+
+    /**
+     * Creates the series for the <code>windSource</code> specified. If the series is created and needs to be visible
+     * based on the {@link #windDirectionSourcesToDisplay}, it is added to the chart.
+     */
+    private Series getOrCreateDirectionSeries(WindSource windSource) {
+        Series result = windSourceDirectionSeries.get(windSource);
+        if (result == null) {
+            result = createDirectionSeries(windSource);
+            windSourceDirectionSeries.put(windSource, result);
+        }
+        return result;
+    }
+
+
+    /**
+     * Only creates the series but doesn't add it to the chart. See also {@link #getOrCreateDirectionSeries(WindSource)} and
+     * {@link #updateVisibleSeries()}
+     */
+    private Series createDirectionSeries(WindSource windSource) {
+        Series newSeries = chart
+                .createSeries()
+                .setType(Series.Type.LINE)
+                .setName(stringMessages.fromDeg()+" "+WindSourceTypeFormatter.format(windSource, stringMessages))
+                .setYAxis(0)
+                .setOption("turboThreshold", MAX_SERIES_POINTS)
+                .setPlotOptions(new LinePlotOptions().setColor(colorMap.getColorByID(windSource).getAsHtml()).setSelected(true));
+        return newSeries;
+    }
+
+    /**
+     * Only creates the series but doesn't add it to the chart. See also {@link #getOrCreateSpeedSeries(WindSource)} and
+     * {@link #updateVisibleSeries()}
+     */
+    private Series createSpeedSeries(WindSource windSource) {
+        Series newSeries = chart
+                .createSeries()
+                .setType(Series.Type.LINE)
+                .setName(stringMessages.windSpeed()+" "+WindSourceTypeFormatter.format(windSource, stringMessages))
+                .setYAxis(1) // use the second Y-axis
+                .setOption("turboThreshold", MAX_SERIES_POINTS)
+                .setPlotOptions(new LinePlotOptions().setDashStyle(PlotLine.DashStyle.SHORT_DOT)
+                        .setLineWidth(3).setHoverStateLineWidth(3)
+                        .setColor(colorMap.getColorByID(windSource).getAsHtml()).setSelected(true)); // show only the markers, not the connecting lines
+        return newSeries;
+    }
+
+    /**
+     * Updates the wind charts with the wind data from <code>result</code>. If <code>append</code> is <code>true</code>, previously
+     * existing points in the chart are left unchanged. Otherwise, the existing wind series are replaced.
+     */
+    public void updateChartSeries(WindInfoForRaceDTO result, boolean append) {
+        final NumberFormat numberFormat = NumberFormat.getFormat("0");
+        Long newMinTimepoint = timeOfEarliestRequestInMillis;
+        Long newMaxTimepoint = timeOfLatestRequestInMillis;
+        
+        for (WindSource windSource: result.windTrackInfoByWindSource.keySet()) {
+            WindTrackInfoDTO windTrackInfo = result.windTrackInfoByWindSource.get(windSource);
+            Series directionSeries = getOrCreateDirectionSeries(windSource);
+            Series speedSeries = null;
+            if (windSource.getType().useSpeed()) {
+                speedSeries = getOrCreateSpeedSeries(windSource);
+            }
+
+            Point previousDirectionPoint = null;
+            Point[] directionPoints = new Point[windTrackInfo.windFixes.size()];
+            Point[] speedPoints = new Point[windTrackInfo.windFixes.size()];
+            int currentPointIndex = 0;
+
+            for (WindDTO wind : windTrackInfo.windFixes) {
+                if (newMinTimepoint == null || wind.requestTimepoint < newMinTimepoint) {
+                    newMinTimepoint = wind.requestTimepoint;
+                }
+                if (newMaxTimepoint == null || wind.requestTimepoint > newMaxTimepoint) {
+                    newMaxTimepoint = wind.requestTimepoint;
+                }
+     
+                if ((timeOfEarliestRequestInMillis == null || wind.requestTimepoint < timeOfEarliestRequestInMillis) || 
+                    timeOfLatestRequestInMillis == null || wind.requestTimepoint > timeOfLatestRequestInMillis) {
+                    Point newDirectionPoint = new Point(wind.requestTimepoint, wind.dampenedTrueWindFromDeg);
+                    if (wind.dampenedTrueWindSpeedInKnots != null) {
+                        String name = numberFormat.format(wind.dampenedTrueWindSpeedInKnots)+ stringMessages.knotsUnit();
+                        // name += " Confidence:" + wind.confidence;
+                        newDirectionPoint.setName(name);
+                    }
+                    
+                    if (previousDirectionPoint != null) {
+                        newDirectionPoint = ChartPointRecalculator.stayClosestToPreviousPoint(previousDirectionPoint,
+                                newDirectionPoint);
+                    }
+                    directionPoints[currentPointIndex] = newDirectionPoint;
+                    previousDirectionPoint = newDirectionPoint;
+
+                    Point newSpeedPoint = new Point(wind.requestTimepoint, wind.dampenedTrueWindSpeedInKnots);
+                    speedPoints[currentPointIndex++] = newSpeedPoint;
+                }
+            }
+            
+            Point[] newDirectionPoints;
+            Point[] newSpeedPoints = null;
+            if (append) {
+                Point[] oldDirectionPoints = windSourceDirectionPoints.get(windSource) != null ? windSourceDirectionPoints.get(windSource) : new Point[0];
+                
+                newDirectionPoints = new Point[oldDirectionPoints.length + currentPointIndex];
+                System.arraycopy(oldDirectionPoints, 0, newDirectionPoints, 0, oldDirectionPoints.length);
+                System.arraycopy(directionPoints, 0, newDirectionPoints, oldDirectionPoints.length, currentPointIndex);
+                if (windSource.getType().useSpeed()) {
+                    Point[] oldSpeedPoints =  windSourceSpeedPoints.get(windSource) != null ? windSourceSpeedPoints.get(windSource) : new Point[0];
+                    newSpeedPoints = new Point[oldSpeedPoints.length + currentPointIndex];
+                    System.arraycopy(oldSpeedPoints, 0, newSpeedPoints, 0, oldSpeedPoints.length);
+                    System.arraycopy(speedPoints, 0, newSpeedPoints, oldSpeedPoints.length, currentPointIndex);
+                }
+            } else {
+                newDirectionPoints = directionPoints;
+                newSpeedPoints = speedPoints;
+            }
+            setSeriesPoints(directionSeries, newDirectionPoints);
+            windSourceDirectionPoints.put(windSource, newDirectionPoints);
+            if (windSource.getType().useSpeed()) {
+                setSeriesPoints(speedSeries, newSpeedPoints);
+                windSourceSpeedPoints.put(windSource, newSpeedPoints);
+            }
+        }
+        
+        timeOfEarliestRequestInMillis = newMinTimepoint;
+        timeOfLatestRequestInMillis = newMaxTimepoint;
+    }
+    
+    @Override
+    public boolean hasSettings() {
+        return true;
+    }
+
+    @Override
+    public SettingsDialogComponent<WindChartSettings> getSettingsDialogComponent() {
+        WindChartSettings windChartSettings = new WindChartSettings(settings.isShowWindSpeedSeries(), settings.getWindSpeedSourcesToDisplay(),
+                settings.isShowWindDirectionsSeries(), settings.getWindDirectionSourcesToDisplay(), settings.getResolutionInMilliseconds());
+        return new WindChartSettingsDialogComponent(windChartSettings, stringMessages);
+    }
+
+    /**
+     * Sets the visibilities of the wind source series based on the new settings. Note that this does not
+     * re-load any wind data. This has to happen by calling {@link #updateChartSeries(WindInfoForRaceDTO, boolean)}.
+     */
+    @Override
+    public void updateSettings(WindChartSettings newSettings) {
+        if (newSettings.getResolutionInMilliseconds() != settings.getResolutionInMilliseconds()) {
+            settings.setResolutionInMilliseconds(newSettings.getResolutionInMilliseconds());
+            clearCacheAndReload();
+        }
+        settings.setShowWindDirectionsSeries(newSettings.isShowWindDirectionsSeries());
+        settings.setWindDirectionSourcesToDisplay(newSettings.getWindDirectionSourcesToDisplay());
+
+        settings.setShowWindSpeedSeries(newSettings.isShowWindSpeedSeries());
+        settings.setWindSpeedSourcesToDisplay(newSettings.getWindSpeedSourcesToDisplay());
+        updateVisibleSeries();
+    }
+
+    private void clearCacheAndReload() {
+        timeOfEarliestRequestInMillis = null;
+        timeOfLatestRequestInMillis = null;
+        windSourceDirectionPoints.clear();
+        windSourceSpeedPoints.clear();
+        
+        loadData(timeRangeWithZoomProvider.getFromTime(), timeRangeWithZoomProvider.getToTime(), /* append */false);
+    }
+
+    /**
+     * @param append
+     *            if <code>true</code>, the results retrieved from the server will be appended to the wind chart instead
+     *            of overwriting the existing series.
+     */
+    private void loadData(final Date from, final Date to, final boolean append) {
+        if (selectedRaceIdentifier == null) {
+            clearChart();
+        } else if (needsDataLoading() && from != null && to != null) {
+            setWidget(chart);
+            showLoading("Loading wind data...");
+            GetWindInfoAction getWindInfoAction = new GetWindInfoAction(sailingService, selectedRaceIdentifier,
+                    from, to, settings.getResolutionInMilliseconds(), null, /* onlyUpToNewestEvent==true because we don't want
+                    to overshoot the evidence so far */ true);
+            asyncActionsExecutor.execute(getWindInfoAction, LODA_WIND_CHART_DATA_CATEGORY,
+                    new AsyncCallback<WindInfoForRaceDTO>() {
+                        @Override
+                        public void onSuccess(WindInfoForRaceDTO result) {
+                            if (result != null) {
+                                updateChartSeries(result, append);
+                                updateVisibleSeries();
+                            } else {
+                                if (!append) {
+                                    clearChart(); // no wind known for untracked race
+                                }
+                            }
+                            hideLoading();
+                        }
+        
+                        @Override
+                        public void onFailure(Throwable caught) {
+                            errorReporter.reportError(stringMessages.errorFetchingWindInformationForRace() + " "
+                                    + selectedRaceIdentifier + ": " + caught.getMessage(), timer.getPlayMode() == PlayModes.Live);
+                            hideLoading();
+                        }
+                    });
+        }
+    }
+    
+    private void clearChart() {
+        chart.removeAllSeries();
+    }
+
+    @Override
+    public void onRaceSelectionChange(List<RegattaAndRaceIdentifier> selectedRaces) {
+        if (selectedRaces != null && !selectedRaces.isEmpty()) {
+            selectedRaceIdentifier = selectedRaces.iterator().next();
+        } else {
+            selectedRaceIdentifier = null;
+        }
+        
+        if(selectedRaceIdentifier != null) {
+            clearCacheAndReload();
+            if(isVisible())
+                updateVisibleSeries();
+        } else {
+            clearChart();
+        }
+    }
+
+    /**
+     * If in live mode, fetches what's missing since the last fix and <code>date</code>. If nothing has been loaded yet,
+     * loads from the beginning up to <code>date</code>. If in replay mode, checks if anything has been loaded at all. If not,
+     * everything for the currently selected race is loaded; otherwise, no-op.
+     */
+    @Override
+    public void timeChanged(Date newTime, Date oldTime) {
+        if(!isVisible()) {
+            return;
+        }
+
+        updateTimePlotLine(newTime);
+        
+        switch(timer.getPlayMode()) {
+            case Live:
+            {
+                // is date before first cache entry or is cache empty?
+                if (timeOfEarliestRequestInMillis == null || newTime.getTime() < timeOfEarliestRequestInMillis) {
+                    loadData(timeRangeWithZoomProvider.getFromTime(), newTime, /* append */ true);
+                } else if (newTime.getTime() > timeOfLatestRequestInMillis) {
+                    loadData(new Date(timeOfLatestRequestInMillis), timeRangeWithZoomProvider.getToTime(), /* append */true);
+                }
+                // otherwise the cache spans across date and so we don't need to load anything
+                break;
+            }
+            case Replay:
+            {
+                if (timeOfLatestRequestInMillis == null) {
+                    // pure replay mode
+                    loadData(timeRangeWithZoomProvider.getFromTime(), timeRangeWithZoomProvider.getToTime(), /* append */false);
+                } else {
+                    // replay mode during live play
+                    if (timeOfEarliestRequestInMillis == null || newTime.getTime() < timeOfEarliestRequestInMillis) {
+                        loadData(timeRangeWithZoomProvider.getFromTime(), newTime, /* append */ true);
+                    } else if (newTime.getTime() > timeOfLatestRequestInMillis) {
+                        loadData(new Date(timeOfLatestRequestInMillis), newTime, /* append */true);
+                    }                    
+                }
+                break;
+            }
+        }
+     }
+
+    private void updateTimePlotLine(Date date) {
+        chart.getXAxis().removePlotLine(timePlotLine);
+        timePlotLine.setValue(date.getTime());
+        chart.getXAxis().addPlotLines(timePlotLine);
+    }
+
+    @Override
+    public void onResize() {
+        chart.setSizeToMatchContainer();
+        // it's important here to recall the redraw method, otherwise the bug fix for wrong checkbox positions (nativeAdjustCheckboxPosition)
+        // in the BaseChart class would not be called 
+        chart.redraw();
+    }
+
+    private boolean needsDataLoading() {
+        return isVisible();
+    }
+    
+    /**
+     * Prints basic data and points of a WindInfoForRaceDTO object to a formatted string.
+     * Can be used for debugging
+     */
+    @SuppressWarnings("unused")
+    private String printWindInfoForRace(final Date from, final Date to, WindInfoForRaceDTO result, boolean printFixDetails) {
+        DateTimeFormatRenderer timeFormatter = new DateTimeFormatRenderer(DateTimeFormat.getFormat("HH:mm:ss:SSS"));
+        StringBuffer buffer = new StringBuffer();
+        buffer.append("\n");
+        buffer.append("Loaded wind data..." + "\n");
+        buffer.append("From: " + timeFormatter.render(from) + "\n");
+        buffer.append("To: " + timeFormatter.render(to) + "\n");
+        buffer.append("With resolution: " + settings.getResolutionInMilliseconds() + "\n");
+        
+        for(WindSource windSource: result.windTrackInfoByWindSource.keySet()) {
+            WindTrackInfoDTO windTrackInfoDTO = result.windTrackInfoByWindSource.get(windSource);
+            int i = 1;
+            buffer.append("Data of windsource: " + windSource.name() + "\n");
+            if(printFixDetails) {
+                for(WindDTO windDTO: windTrackInfoDTO.windFixes) {
+                    String windFix = "P" + i++ + ": " + timeFormatter.render(new Date(windDTO.requestTimepoint));
+                    if(windDTO.measureTimepoint != null) {
+                        windFix += " ," + timeFormatter.render(new Date(windDTO.measureTimepoint));
+                    }
+                    buffer.append(windFix + "\n");
+                }
+            } else {
+                buffer.append(Util.size(windTrackInfoDTO.windFixes) + " Fixes" + "\n");
+            }
+        }
+        buffer.append("\n");
+        return buffer.toString();
+    }    
+
+    /**
+     * Prints basic data and all points of a windSource to a formatted string.
+     * Can be used for debugging
+     */
+    @SuppressWarnings("unused")
+    private String printPoints(WindSource windSource, String whatIsIt, Point[] points, boolean printFixDetails) {
+        StringBuffer buffer = new StringBuffer();
+        DateTimeFormatRenderer timeFormatter = new DateTimeFormatRenderer(DateTimeFormat.getFormat("HH:mm:ss:SSS"));
+        buffer.append("\n");
+        buffer.append("WindSource: " + windSource.name() + ": " + whatIsIt + "\n");
+        buffer.append("Resolution in ms: " + settings.getResolutionInMilliseconds() + "\n");
+        buffer.append("timeOfEarliestRequest: " + (timeOfEarliestRequestInMillis != null ? timeFormatter.render(new Date(timeOfEarliestRequestInMillis)) : "") + "\n");
+        buffer.append("timeOfLatestRequest: " + (timeOfLatestRequestInMillis != null ? timeFormatter.render(new Date(timeOfLatestRequestInMillis)) : "") + "\n");
+        if (points == null) {
+            buffer.append("Points is null" + "\n");
+        } else {
+            buffer.append("Point count: " + points.length + "\n");
+            if(printFixDetails) {
+                Date xAsDate = new Date();
+                for (int i = 0; i < points.length; i++) {
+                    Point point = points[i];
+                    xAsDate.setTime(point.getX().longValue());
+                    buffer.append("P" + (i + 1) + ": " + timeFormatter.render(xAsDate) + ", V: " + point.getY() + "\n");
+                }
+            }
+        }
+        buffer.append("\n");
+        return buffer.toString();
+    }
+
+    @Override
+    public String getDependentCssClassName() {
+        return "windChart";
+    }
+    
+}