<<<<<<< HEAD
package com.sap.sailing.gwt.ui.adminconsole;

import java.util.ArrayList;
import java.util.Arrays;
import java.util.Collections;
import java.util.Comparator;
import java.util.List;

import com.google.gwt.cell.client.AbstractCell;
import com.google.gwt.core.client.GWT;
import com.google.gwt.event.dom.client.ClickEvent;
import com.google.gwt.event.dom.client.ClickHandler;
import com.google.gwt.event.dom.client.KeyUpEvent;
import com.google.gwt.event.dom.client.KeyUpHandler;
import com.google.gwt.i18n.client.DateTimeFormat;
import com.google.gwt.i18n.client.DateTimeFormat.PredefinedFormat;
import com.google.gwt.safehtml.shared.SafeHtml;
import com.google.gwt.safehtml.shared.SafeHtmlBuilder;
import com.google.gwt.safehtml.shared.SafeHtmlUtils;
import com.google.gwt.text.client.DateTimeFormatRenderer;
import com.google.gwt.user.cellview.client.CellTable;
import com.google.gwt.user.cellview.client.Column;
import com.google.gwt.user.cellview.client.ColumnSortEvent;
import com.google.gwt.user.cellview.client.ColumnSortEvent.ListHandler;
import com.google.gwt.user.cellview.client.TextColumn;
import com.google.gwt.user.client.rpc.AsyncCallback;
import com.google.gwt.user.client.ui.Button;
import com.google.gwt.user.client.ui.HasVerticalAlignment;
import com.google.gwt.user.client.ui.HorizontalPanel;
import com.google.gwt.user.client.ui.Label;
import com.google.gwt.user.client.ui.SimplePanel;
import com.google.gwt.user.client.ui.TextBox;
import com.google.gwt.user.client.ui.VerticalPanel;
import com.google.gwt.user.client.ui.Widget;
import com.google.gwt.view.client.ListDataProvider;
import com.google.gwt.view.client.MultiSelectionModel;
import com.google.gwt.view.client.SelectionChangeEvent;
import com.google.gwt.view.client.SelectionChangeEvent.Handler;
import com.google.gwt.view.client.SelectionModel;
import com.google.gwt.view.client.SingleSelectionModel;
import com.sap.sailing.domain.common.RaceIdentifier;
import com.sap.sailing.domain.common.RegattaAndRaceIdentifier;
import com.sap.sailing.domain.common.TrackedRaceStatusEnum;
import com.sap.sailing.domain.common.dto.RaceDTO;
import com.sap.sailing.gwt.ui.client.ErrorReporter;
import com.sap.sailing.gwt.ui.client.RaceSelectionChangeListener;
import com.sap.sailing.gwt.ui.client.RaceSelectionProvider;
import com.sap.sailing.gwt.ui.client.RegattaDisplayer;
import com.sap.sailing.gwt.ui.client.RegattaRefresher;
import com.sap.sailing.gwt.ui.client.SailingServiceAsync;
import com.sap.sailing.gwt.ui.client.StringMessages;
import com.sap.sailing.gwt.ui.client.shared.components.Component;
import com.sap.sailing.gwt.ui.client.shared.components.SettingsDialogComponent;
import com.sap.sailing.gwt.ui.shared.RegattaDTO;

public abstract class AbstractTrackedRacesListComposite extends SimplePanel implements Component<TrackedRacesSettings>,
        RegattaDisplayer, RaceSelectionChangeListener {

    protected final long DEFAULT_LIVE_DELAY_IN_MILLISECONDS = 5000;

    private final boolean multiSelection;

    private boolean dontFireNextSelectionChangeEvent;

    private final SelectionModel<RaceDTO> selectionModel;

    private final CellTable<RaceDTO> raceTable;

    private ListDataProvider<RaceDTO> raceList;

    private Iterable<RaceDTO> allRaces;

    private final VerticalPanel panel;

    private DateTimeFormatRenderer dateFormatter = new DateTimeFormatRenderer(
            DateTimeFormat.getFormat(PredefinedFormat.DATE_SHORT));
    private DateTimeFormatRenderer timeFormatter = new DateTimeFormatRenderer(
            DateTimeFormat.getFormat(PredefinedFormat.TIME_LONG));

    private final Label noTrackedRacesLabel;

    protected final SailingServiceAsync sailingService;
    protected final ErrorReporter errorReporter;
    protected final RegattaRefresher regattaRefresher;
    private final RaceSelectionProvider raceSelectionProvider;
    protected final StringMessages stringMessages;

    private final Button btnRefresh;

    private final TextBox filterRacesTextbox;

    protected final TrackedRacesSettings settings;

    public static class AnchorCell extends AbstractCell<SafeHtml> {

        @Override
        public void render(com.google.gwt.cell.client.Cell.Context context, SafeHtml safeHtml, SafeHtmlBuilder sb) {
            sb.append(safeHtml);
        }
    }

    public AbstractTrackedRacesListComposite(final SailingServiceAsync sailingService,
            final ErrorReporter errorReporter, final RegattaRefresher regattaRefresher,
            RaceSelectionProvider raceSelectionProvider, final StringMessages stringMessages, boolean hasMultiSelection) {
        this.sailingService = sailingService;
        this.errorReporter = errorReporter;
        this.regattaRefresher = regattaRefresher;
        this.multiSelection = hasMultiSelection;
        this.raceSelectionProvider = raceSelectionProvider;
        this.stringMessages = stringMessages;

        raceList = new ListDataProvider<RaceDTO>();
        selectionModel = multiSelection ? new MultiSelectionModel<RaceDTO>() : new SingleSelectionModel<RaceDTO>();
        settings = new TrackedRacesSettings();
        settings.setDelayToLiveInSeconds(DEFAULT_LIVE_DELAY_IN_MILLISECONDS / 1000l);

        panel = new VerticalPanel();
        panel.ensureDebugId("TrackedRacesPanel");
        setWidget(panel);

        HorizontalPanel filterPanel = new HorizontalPanel();
        panel.add(filterPanel);
        Label lblFilterRaces = new Label(stringMessages.filterRacesByName() + ":");
        lblFilterRaces.setWordWrap(false);
        filterPanel.setSpacing(5);
        filterPanel.add(lblFilterRaces);
        filterPanel.setCellVerticalAlignment(lblFilterRaces, HasVerticalAlignment.ALIGN_MIDDLE);
        filterRacesTextbox = new TextBox();
        filterRacesTextbox.ensureDebugId("FilterRacesTextBox");
        filterRacesTextbox.addKeyUpHandler(new KeyUpHandler() {
            @Override
            public void onKeyUp(KeyUpEvent event) {
                fillRaceListFromAvailableRacesApplyingFilter();
            }
        });
        filterPanel.add(filterRacesTextbox);

        noTrackedRacesLabel = new Label(stringMessages.noRacesYet());
        noTrackedRacesLabel.ensureDebugId("NoTrackedRacesLabel");
        noTrackedRacesLabel.setWordWrap(false);
        panel.add(noTrackedRacesLabel);

        AdminConsoleTableResources tableRes = GWT.create(AdminConsoleTableResources.class);
        raceTable = new CellTable<RaceDTO>(/* pageSize */10000, tableRes);
        raceTable.ensureDebugId("TrackedRacesTable");
        ListHandler<RaceDTO> columnSortHandler = setupTableColumns(stringMessages);
        raceTable.setWidth("300px");
        raceTable.setSelectionModel(selectionModel);
        raceTable.setVisible(false);
        panel.add(raceTable);
        raceList.addDataDisplay(raceTable);
        raceTable.addColumnSortHandler(columnSortHandler);
        raceTable.getSelectionModel().addSelectionChangeHandler(new Handler() {
            @Override
            public void onSelectionChange(SelectionChangeEvent event) {
                List<RaceDTO> selectedRaces = getSelectedRaces();
                makeControlsReactToSelectionChange(selectedRaces);
                if (dontFireNextSelectionChangeEvent) {
                    dontFireNextSelectionChangeEvent = false;
                } else {
                    List<RegattaAndRaceIdentifier> selectedRaceIdentifiers = new ArrayList<RegattaAndRaceIdentifier>();
                    for (RaceDTO selectedRace : selectedRaces) {
                        selectedRaceIdentifiers.add(selectedRace.getRaceIdentifier());
                    }
                    AbstractTrackedRacesListComposite.this.raceSelectionProvider.setSelection(selectedRaceIdentifiers,
                            AbstractTrackedRacesListComposite.this);
                }
            }
        });
        HorizontalPanel trackedRacesButtonPanel = new HorizontalPanel();
        trackedRacesButtonPanel.setSpacing(10);
        panel.add(trackedRacesButtonPanel);

        btnRefresh = new Button(stringMessages.refresh());
        btnRefresh.ensureDebugId("RefreshButton");
        btnRefresh.addClickHandler(new ClickHandler() {
            @Override
            public void onClick(ClickEvent event) {
                regattaRefresher.fillRegattas();
            }
        });
        trackedRacesButtonPanel.add(btnRefresh);

        addControlButtons(trackedRacesButtonPanel);

    }

    abstract protected void makeControlsReactToSelectionChange(List<RaceDTO> selectedRaces);

    abstract protected void addControlButtons(HorizontalPanel trackedRacesButtonPanel);

    private ListHandler<RaceDTO> setupTableColumns(final StringMessages stringMessages) {
        ListHandler<RaceDTO> columnSortHandler = new ListHandler<RaceDTO>(raceList.getList());
        TextColumn<RaceDTO> regattaNameColumn = new TextColumn<RaceDTO>() {
            @Override
            public String getValue(RaceDTO raceDTO) {
                return raceDTO.getRegattaName();
            }
        };
        regattaNameColumn.setSortable(true);
        columnSortHandler.setComparator(regattaNameColumn, new Comparator<RaceDTO>() {
            @Override
            public int compare(RaceDTO r1, RaceDTO r2) {
                return r1.getRegattaName().compareTo(r2.getRegattaName());
            }
        });

        TextColumn<RaceDTO> boatClassNameColumn = new TextColumn<RaceDTO>() {
            @Override
            public String getValue(RaceDTO raceDTO) {
                return raceDTO.boatClass == null ? "" : raceDTO.boatClass;
            }
        };
        boatClassNameColumn.setSortable(true);
        columnSortHandler.setComparator(boatClassNameColumn, new Comparator<RaceDTO>() {
            @Override
            public int compare(RaceDTO r1, RaceDTO r2) {
                return r1.boatClass.compareTo(r2.boatClass);
            }
        });

        AnchorCell anchorCell = new AnchorCell();
        Column<RaceDTO, SafeHtml> raceNameColumn = new Column<RaceDTO, SafeHtml>(anchorCell) {
            @Override
            public SafeHtml getValue(RaceDTO raceDTO) {
                return SafeHtmlUtils.fromString(raceDTO.getName());
            }
        };
        raceNameColumn.setSortable(true);
        columnSortHandler.setComparator(raceNameColumn, new Comparator<RaceDTO>() {
            @Override
            public int compare(RaceDTO r1, RaceDTO r2) {
                return r1.getName().compareTo(r2.getName());
            }
        });

        TextColumn<RaceDTO> raceStartColumn = new TextColumn<RaceDTO>() {
            @Override
            public String getValue(RaceDTO raceDTO) {
                if (raceDTO.startOfRace != null) {
                    return dateFormatter.render(raceDTO.startOfRace) + " " + timeFormatter.render(raceDTO.startOfRace);
                }

                return "";
            }
        };
        raceStartColumn.setSortable(true);
        columnSortHandler.setComparator(raceStartColumn, new Comparator<RaceDTO>() {
            @Override
            public int compare(RaceDTO r1, RaceDTO r2) {
                if (r1.startOfRace != null && r2.startOfRace != null) {
                    return r1.startOfRace.compareTo(r2.startOfRace);
                }
                
                return r1.startOfRace == null ? (r2.startOfRace == null ? 0 : -1) : 1;
            }
        });

        TextColumn<RaceDTO> hasWindDataColumn = new TextColumn<RaceDTO>() {
            @Override
            public String getValue(RaceDTO raceDTO) {
                if (raceDTO.trackedRace != null && raceDTO.trackedRace.hasWindData == true)
                    return stringMessages.yes();
                else
                    return stringMessages.no();
            }
        };
        hasWindDataColumn.setSortable(true);
        columnSortHandler.setComparator(hasWindDataColumn, new Comparator<RaceDTO>() {

            @Override
            public int compare(RaceDTO r1, RaceDTO r2) {
                return new Boolean(hasWindData(r1)).compareTo(hasWindData(r2));
            }

            private boolean hasWindData(RaceDTO race) {
                return race.trackedRace != null && race.trackedRace.hasWindData == true;
            }
            
        });

        TextColumn<RaceDTO> hasGPSDataColumn = new TextColumn<RaceDTO>() {
            @Override
            public String getValue(RaceDTO raceDTO) {
                if (raceDTO.trackedRace != null && raceDTO.trackedRace.hasGPSData == true) {
                    return stringMessages.yes();
                } else {
                    return stringMessages.no();
                }
            }
        };
        hasGPSDataColumn.setSortable(true);
        columnSortHandler.setComparator(hasGPSDataColumn, new Comparator<RaceDTO>() {

            @Override
            public int compare(RaceDTO r1, RaceDTO r2) {
                return new Boolean(hasGPSData(r1)).compareTo(hasGPSData(r2));
            }

            private boolean hasGPSData(RaceDTO race) {
                return race.trackedRace != null && race.trackedRace.hasGPSData == true;
            }
            
        });

        TextColumn<RaceDTO> raceStatusColumn = new TextColumn<RaceDTO>() {
            @Override
            public String getValue(RaceDTO raceDTO) {
                return raceDTO.status == null ? "" : raceDTO.status.toString();
            }
        };
        raceStatusColumn.setSortable(true);
        columnSortHandler.setComparator(raceStatusColumn, new Comparator<RaceDTO>() {
            @Override
            public int compare(RaceDTO r1, RaceDTO r2) {
                if (r1.status != null && r2.status != null) {
                    if (r1.status.status == TrackedRaceStatusEnum.LOADING && r2.status.status == TrackedRaceStatusEnum.LOADING) {
                        return new Double(r1.status.loadingProgress).compareTo(r2.status.loadingProgress);
                    }
                    return new Integer(r1.status.status.getOrder()).compareTo(r2.status.status.getOrder());
                }
                
                return r1.status == null ? (r2.status == null ? 0 : -1) : 1;
            }
        });

        TextColumn<RaceDTO> raceLiveDelayColumn = new TextColumn<RaceDTO>() {
            @Override
            public String getValue(RaceDTO raceDTO) {
                if (raceDTO.isTracked && raceDTO.trackedRace != null && raceDTO.trackedRace.delayToLiveInMs > 0) {
                    return "" + raceDTO.trackedRace.delayToLiveInMs / 1000;
                }
                return "";
            }
        };
        raceLiveDelayColumn.setSortable(true);
        columnSortHandler.setComparator(raceLiveDelayColumn, new Comparator<RaceDTO>() {
            @Override
            public int compare(RaceDTO r1, RaceDTO r2) {
                Long r1Delay = getDelay(r1);
                Long r2Delay = getDelay(r2);
                if (r1Delay != null && r2Delay != null) {
                    return r1Delay.compareTo(r2Delay);
                }
                
                return r1Delay == null ? (r2Delay == null ? 0 : -1) : 1;
            }

            private Long getDelay(RaceDTO race) {
                return race.isTracked && race.trackedRace != null ? race.trackedRace.delayToLiveInMs : null;
            }
        });

        raceTable.addColumn(regattaNameColumn, stringMessages.regatta());
        raceTable.addColumn(boatClassNameColumn, stringMessages.boatClass());
        raceTable.addColumn(raceNameColumn, stringMessages.race());
        raceTable.addColumn(raceStartColumn, stringMessages.startTime());
        raceTable.addColumn(hasWindDataColumn, stringMessages.windData());
        raceTable.addColumn(hasGPSDataColumn, stringMessages.gpsData());
        raceTable.addColumn(raceStatusColumn, stringMessages.status());
        raceTable.addColumn(raceLiveDelayColumn, stringMessages.delayInSeconds());
        
        return columnSortHandler;
    }

    private void fillRaceListFromAvailableRacesApplyingFilter() {
        String text = filterRacesTextbox.getText();
        List<String> wordsToFilter = Arrays.asList(text.split(" "));
        raceList.getList().clear();
        if (text != null && !text.isEmpty()) {
            for (RaceDTO raceDTO : getAllRaces()) {
                boolean failed = false;
                for (String word : wordsToFilter) {
                    String textAsUppercase = word.toUpperCase().trim();
                    if (!raceDTO.getRegattaName().toUpperCase().contains(textAsUppercase)
                            && !raceDTO.boatClass.toUpperCase().contains(textAsUppercase)
                            && !raceDTO.getName().toUpperCase().contains(textAsUppercase)) {
                        failed = true;
                        break;
                    }
                }
                if (!failed) {
                    raceList.getList().add(raceDTO);
                }
            }
        } else {
            for (RaceDTO raceFromAllRaces : getAllRaces()) {
                raceList.getList().add(raceFromAllRaces);
            }
        }
        // now sort again according to selected criterion
        ColumnSortEvent.fire(raceTable, raceTable.getColumnSortList());
        onRaceSelectionChange(raceSelectionProvider.getSelectedRaces()); // update selection based on underlying domain
                                                                         // race selection model
    }

    @Override
    public void onRaceSelectionChange(List<RegattaAndRaceIdentifier> selectedRaces) {
        for (RaceDTO raceFromAllRaces : raceList.getList()) {
            selectionModel.setSelected(raceFromAllRaces, selectedRaces.contains(raceFromAllRaces.getRaceIdentifier()));
        }
    }

    private Iterable<RaceDTO> getAllRaces() {
        return allRaces;
    }

    @Override
    public boolean hasSettings() {
        return true;
    }

    @Override
    public SettingsDialogComponent<TrackedRacesSettings> getSettingsDialogComponent() {
        return new TrackedRacesSettingsDialogComponent<TrackedRacesSettings>(settings, stringMessages);
    }

    @Override
    public void updateSettings(TrackedRacesSettings newSettings) {
        settings.setDelayToLiveInSeconds(newSettings.getDelayToLiveInSeconds());

        // set the new delay to all selected races
        List<RegattaAndRaceIdentifier> raceIdentifiersToUpdate = new ArrayList<RegattaAndRaceIdentifier>();
        for (RaceDTO raceDTO : getSelectedRaces()) {
            raceIdentifiersToUpdate.add(raceDTO.getRaceIdentifier());
        }

        if (raceIdentifiersToUpdate != null && !raceIdentifiersToUpdate.isEmpty()) {
            sailingService.updateRacesDelayToLive(raceIdentifiersToUpdate, settings.getDelayToLiveInSeconds() * 1000l,
                    new AsyncCallback<Void>() {
                        @Override
                        public void onFailure(Throwable caught) {
                            errorReporter
                                    .reportError("Exception trying to set the delay to live for the selected tracked races: "
                                            + caught.getMessage());
                        }

                        @Override
                        public void onSuccess(Void result) {
                            regattaRefresher.fillRegattas();
                        }
                    });
        }
    }

    @Override
    public String getLocalizedShortName() {
        return "Tracked races";
    }

    @Override
    public Widget getEntryWidget() {
        return this;
    }

    public void addRaceSelectionChangeListener(RaceSelectionChangeListener listener) {
        this.raceSelectionProvider.addRaceSelectionChangeListener(listener);
    }

    public RaceDTO getRaceByIdentifier(RaceIdentifier raceIdentifier) {
        RaceDTO result = null;
        if (raceList != null) {
            for (RaceDTO race : raceList.getList()) {
                if (race.getRaceIdentifier().equals(raceIdentifier)) {
                    result = race;
                    break;
                }
            }
        }
        return result;
    }

    List<RaceDTO> getSelectedRaces() {
        List<RaceDTO> result = new ArrayList<RaceDTO>();
        if (raceList != null) {
            for (RaceDTO race : raceList.getList()) {
                if (selectionModel.isSelected(race)) {
                    result.add(race);
                }
            }
        }
        return result;
    }

    public void selectRaceByIdentifier(RegattaAndRaceIdentifier raceIdentifier) {
        if (raceList != null) {
            for (RaceDTO race : raceList.getList()) {
                String regattaName = race.getRegattaName();
                if (regattaName.equals(raceIdentifier.getRegattaName())
                        && race.getName().equals(raceIdentifier.getRaceName())) {
                    dontFireNextSelectionChangeEvent = true;
                    selectionModel.setSelected(race, true);
                    break;
                }
            }
        }
    }

    public void clearSelection() {
        List<RegattaAndRaceIdentifier> emptySelection = Collections.emptyList();
        raceSelectionProvider.setSelection(emptySelection, /* listenersNotToNotify */this);
        if (raceList != null) {
            for (RaceDTO race : raceList.getList()) {
                selectionModel.setSelected(race, false);
            }
        }
    }

    @Override
    public void fillRegattas(List<RegattaDTO> regattas) {
        makeControlsReactToFillRegattas(regattas);
        if (regattas.isEmpty()) {
            raceTable.setVisible(false);
            noTrackedRacesLabel.setVisible(true);
        } else {
            raceTable.setVisible(true);
            noTrackedRacesLabel.setVisible(false);
        }
        List<RaceDTO> newAllRaces = new ArrayList<RaceDTO>();
        List<RegattaDTO> newAllRegattas = new ArrayList<RegattaDTO>();
        List<RegattaAndRaceIdentifier> newAllRaceIdentifiers = new ArrayList<RegattaAndRaceIdentifier>();
        for (RegattaDTO regatta : regattas) {
            newAllRegattas.add(regatta);
            for (RaceDTO race : regatta.races) {
                if (race != null) {
                    if (raceIsToBeAddedToList(race)) {
                        newAllRaces.add(race);
                        newAllRaceIdentifiers.add(race.getRaceIdentifier());
                    }
                }
            }
        }
        allRaces = newAllRaces;
        fillRaceListFromAvailableRacesApplyingFilter();
        raceSelectionProvider.setAllRaces(newAllRaceIdentifiers); // have this object be notified; triggers
                                                                  // onRaceSelectionChange
    }

    /**
     * Allows applying some sort of filter to the process of adding races.
     * Defaults to true in standard implementation. Override for custom behavior
     * @param race
     * @return
     */
    protected boolean raceIsToBeAddedToList(RaceDTO race) {
        return true;
    }

    abstract protected void makeControlsReactToFillRegattas(List<RegattaDTO> regattas);

}
=======
package com.sap.sailing.gwt.ui.adminconsole;

import java.util.ArrayList;
import java.util.Collections;
import java.util.Comparator;
import java.util.List;

import com.google.gwt.cell.client.AbstractCell;
import com.google.gwt.core.client.GWT;
import com.google.gwt.event.dom.client.ClickEvent;
import com.google.gwt.event.dom.client.ClickHandler;
import com.google.gwt.i18n.client.DateTimeFormat;
import com.google.gwt.i18n.client.DateTimeFormat.PredefinedFormat;
import com.google.gwt.safehtml.shared.SafeHtml;
import com.google.gwt.safehtml.shared.SafeHtmlBuilder;
import com.google.gwt.safehtml.shared.SafeHtmlUtils;
import com.google.gwt.text.client.DateTimeFormatRenderer;
import com.google.gwt.user.cellview.client.CellTable;
import com.google.gwt.user.cellview.client.Column;
import com.google.gwt.user.cellview.client.ColumnSortEvent.ListHandler;
import com.google.gwt.user.cellview.client.TextColumn;
import com.google.gwt.user.client.rpc.AsyncCallback;
import com.google.gwt.user.client.ui.Button;
import com.google.gwt.user.client.ui.HasVerticalAlignment;
import com.google.gwt.user.client.ui.HorizontalPanel;
import com.google.gwt.user.client.ui.Label;
import com.google.gwt.user.client.ui.SimplePanel;
import com.google.gwt.user.client.ui.VerticalPanel;
import com.google.gwt.user.client.ui.Widget;
import com.google.gwt.view.client.ListDataProvider;
import com.google.gwt.view.client.MultiSelectionModel;
import com.google.gwt.view.client.SelectionChangeEvent;
import com.google.gwt.view.client.SelectionChangeEvent.Handler;
import com.google.gwt.view.client.SelectionModel;
import com.google.gwt.view.client.SingleSelectionModel;
import com.sap.sailing.domain.common.RaceIdentifier;
import com.sap.sailing.domain.common.RegattaAndRaceIdentifier;
import com.sap.sailing.domain.common.TrackedRaceStatusEnum;
import com.sap.sailing.domain.common.dto.RaceDTO;
import com.sap.sailing.gwt.ui.client.ErrorReporter;
import com.sap.sailing.gwt.ui.client.RaceSelectionChangeListener;
import com.sap.sailing.gwt.ui.client.RaceSelectionProvider;
import com.sap.sailing.gwt.ui.client.RegattaDisplayer;
import com.sap.sailing.gwt.ui.client.RegattaRefresher;
import com.sap.sailing.gwt.ui.client.SailingServiceAsync;
import com.sap.sailing.gwt.ui.client.StringMessages;
import com.sap.sailing.gwt.ui.client.shared.components.Component;
import com.sap.sailing.gwt.ui.client.shared.components.SettingsDialogComponent;
import com.sap.sailing.gwt.ui.client.shared.panels.AbstractFilterablePanel;
import com.sap.sailing.gwt.ui.shared.RegattaDTO;

public abstract class AbstractTrackedRacesListComposite extends SimplePanel implements Component<TrackedRacesSettings>,
        RegattaDisplayer, RaceSelectionChangeListener {

    protected final long DEFAULT_LIVE_DELAY_IN_MILLISECONDS = 5000;

    private final boolean multiSelection;

    private boolean dontFireNextSelectionChangeEvent;

    private final SelectionModel<RaceDTO> selectionModel;

    private final CellTable<RaceDTO> raceTable;

    private ListDataProvider<RaceDTO> raceList;

    private Iterable<RaceDTO> allRaces;

    private final VerticalPanel panel;

    private DateTimeFormatRenderer dateFormatter = new DateTimeFormatRenderer(
            DateTimeFormat.getFormat(PredefinedFormat.DATE_SHORT));
    private DateTimeFormatRenderer timeFormatter = new DateTimeFormatRenderer(
            DateTimeFormat.getFormat(PredefinedFormat.TIME_LONG));

    private final Label noTrackedRacesLabel;

    protected final SailingServiceAsync sailingService;
    protected final ErrorReporter errorReporter;
    protected final RegattaRefresher regattaRefresher;
    private final RaceSelectionProvider raceSelectionProvider;
    protected final StringMessages stringMessages;

    private final Button btnRefresh;

    private final AbstractFilterablePanel<RaceDTO> filterablePanelRaces;

    protected final TrackedRacesSettings settings;

    public static class AnchorCell extends AbstractCell<SafeHtml> {
        @Override
        public void render(com.google.gwt.cell.client.Cell.Context context, SafeHtml safeHtml, SafeHtmlBuilder sb) {
            sb.append(safeHtml);
        }
    }

    public AbstractTrackedRacesListComposite(final SailingServiceAsync sailingService,
            final ErrorReporter errorReporter, final RegattaRefresher regattaRefresher,
            final RaceSelectionProvider raceSelectionProvider, final StringMessages stringMessages, boolean hasMultiSelection) {
        this.sailingService = sailingService;
        this.errorReporter = errorReporter;
        this.regattaRefresher = regattaRefresher;
        this.multiSelection = hasMultiSelection;
        this.raceSelectionProvider = raceSelectionProvider;
        this.stringMessages = stringMessages;

        raceList = new ListDataProvider<RaceDTO>();
        selectionModel = multiSelection ? new MultiSelectionModel<RaceDTO>() : new SingleSelectionModel<RaceDTO>();
        settings = new TrackedRacesSettings();
        settings.setDelayToLiveInSeconds(DEFAULT_LIVE_DELAY_IN_MILLISECONDS / 1000l);

        panel = new VerticalPanel();
        setWidget(panel);

        HorizontalPanel filterPanel = new HorizontalPanel();
        panel.add(filterPanel);
        Label lblFilterRaces = new Label(stringMessages.filterRacesByName() + ":");
        lblFilterRaces.setWordWrap(false);
        filterPanel.setSpacing(5);
        filterPanel.add(lblFilterRaces);
        filterPanel.setCellVerticalAlignment(lblFilterRaces, HasVerticalAlignment.ALIGN_MIDDLE);
        noTrackedRacesLabel = new Label(stringMessages.noRacesYet());
        noTrackedRacesLabel.setWordWrap(false);
        panel.add(noTrackedRacesLabel);

        AdminConsoleTableResources tableRes = GWT.create(AdminConsoleTableResources.class);
        raceTable = new CellTable<RaceDTO>(/* pageSize */10000, tableRes);
        raceTable.ensureDebugId("TrackedRaces");
        ListHandler<RaceDTO> columnSortHandler = setupTableColumns(stringMessages);
        raceTable.setWidth("300px");
        raceTable.setSelectionModel(selectionModel);
        raceTable.setVisible(false);
        panel.add(raceTable);
        raceList.addDataDisplay(raceTable);
        raceTable.addColumnSortHandler(columnSortHandler);
        raceTable.getSelectionModel().addSelectionChangeHandler(new Handler() {
            @Override
            public void onSelectionChange(SelectionChangeEvent event) {
                List<RaceDTO> selectedRaces = getSelectedRaces();
                makeControlsReactToSelectionChange(selectedRaces);
                if (dontFireNextSelectionChangeEvent) {
                    dontFireNextSelectionChangeEvent = false;
                } else {
                    List<RegattaAndRaceIdentifier> selectedRaceIdentifiers = new ArrayList<RegattaAndRaceIdentifier>();
                    for (RaceDTO selectedRace : selectedRaces) {
                        selectedRaceIdentifiers.add(selectedRace.getRaceIdentifier());
                    }
                    AbstractTrackedRacesListComposite.this.raceSelectionProvider.setSelection(selectedRaceIdentifiers,
                            AbstractTrackedRacesListComposite.this);
                }
            }
        });
        filterablePanelRaces = new AbstractFilterablePanel<RaceDTO>(lblFilterRaces, allRaces, raceTable, raceList) {
            @Override
            public void applyFilter() {
                super.applyFilter();
                onRaceSelectionChange(raceSelectionProvider.getSelectedRaces());
            }

            @Override
            public List<String> getSearchableStrings(RaceDTO t) {
                List<String> strings = new ArrayList<String>();
                strings.add(t.getName());
                strings.add(t.boatClass);
                strings.add(t.getRegattaName());
                strings.add(t.toString());
                return strings;
            }
        };
        filterPanel.add(filterablePanelRaces);
        HorizontalPanel trackedRacesButtonPanel = new HorizontalPanel();
        trackedRacesButtonPanel.setSpacing(10);
        panel.add(trackedRacesButtonPanel);

        btnRefresh = new Button(stringMessages.refresh());
        btnRefresh.ensureDebugId("Refresh");
        btnRefresh.addClickHandler(new ClickHandler() {
            @Override
            public void onClick(ClickEvent event) {
                regattaRefresher.fillRegattas();
            }
        });
        trackedRacesButtonPanel.add(btnRefresh);
        addControlButtons(trackedRacesButtonPanel);
    }

    abstract protected void makeControlsReactToSelectionChange(List<RaceDTO> selectedRaces);

    abstract protected void addControlButtons(HorizontalPanel trackedRacesButtonPanel);

    private ListHandler<RaceDTO> setupTableColumns(final StringMessages stringMessages) {
        ListHandler<RaceDTO> columnSortHandler = new ListHandler<RaceDTO>(raceList.getList());
        TextColumn<RaceDTO> regattaNameColumn = new TextColumn<RaceDTO>() {
            @Override
            public String getValue(RaceDTO raceDTO) {
                return raceDTO.getRegattaName();
            }
        };
        regattaNameColumn.setSortable(true);
        columnSortHandler.setComparator(regattaNameColumn, new Comparator<RaceDTO>() {
            @Override
            public int compare(RaceDTO r1, RaceDTO r2) {
                return r1.getRegattaName().compareTo(r2.getRegattaName());
            }
        });

        TextColumn<RaceDTO> boatClassNameColumn = new TextColumn<RaceDTO>() {
            @Override
            public String getValue(RaceDTO raceDTO) {
                return raceDTO.boatClass == null ? "" : raceDTO.boatClass;
            }
        };
        boatClassNameColumn.setSortable(true);
        columnSortHandler.setComparator(boatClassNameColumn, new Comparator<RaceDTO>() {
            @Override
            public int compare(RaceDTO r1, RaceDTO r2) {
                return r1.boatClass.compareTo(r2.boatClass);
            }
        });

        AnchorCell anchorCell = new AnchorCell();
        Column<RaceDTO, SafeHtml> raceNameColumn = new Column<RaceDTO, SafeHtml>(anchorCell) {
            @Override
            public SafeHtml getValue(RaceDTO raceDTO) {
                return SafeHtmlUtils.fromString(raceDTO.getName());
            }
        };
        raceNameColumn.setSortable(true);
        columnSortHandler.setComparator(raceNameColumn, new Comparator<RaceDTO>() {
            @Override
            public int compare(RaceDTO r1, RaceDTO r2) {
                return r1.getName().compareTo(r2.getName());
            }
        });

        TextColumn<RaceDTO> raceStartColumn = new TextColumn<RaceDTO>() {
            @Override
            public String getValue(RaceDTO raceDTO) {
                if (raceDTO.startOfRace != null) {
                    return dateFormatter.render(raceDTO.startOfRace) + " " + timeFormatter.render(raceDTO.startOfRace);
                }

                return "";
            }
        };
        raceStartColumn.setSortable(true);
        columnSortHandler.setComparator(raceStartColumn, new Comparator<RaceDTO>() {
            @Override
            public int compare(RaceDTO r1, RaceDTO r2) {
                if (r1.startOfRace != null && r2.startOfRace != null) {
                    return r1.startOfRace.compareTo(r2.startOfRace);
                }

                return r1.startOfRace == null ? (r2.startOfRace == null ? 0 : -1) : 1;
            }
        });

        TextColumn<RaceDTO> hasWindDataColumn = new TextColumn<RaceDTO>() {
            @Override
            public String getValue(RaceDTO raceDTO) {
                if (raceDTO.trackedRace != null && raceDTO.trackedRace.hasWindData == true)
                    return stringMessages.yes();
                else
                    return stringMessages.no();
            }
        };
        hasWindDataColumn.setSortable(true);
        columnSortHandler.setComparator(hasWindDataColumn, new Comparator<RaceDTO>() {

            @Override
            public int compare(RaceDTO r1, RaceDTO r2) {
                return new Boolean(hasWindData(r1)).compareTo(hasWindData(r2));
            }

            private boolean hasWindData(RaceDTO race) {
                return race.trackedRace != null && race.trackedRace.hasWindData == true;
            }

        });

        TextColumn<RaceDTO> hasGPSDataColumn = new TextColumn<RaceDTO>() {
            @Override
            public String getValue(RaceDTO raceDTO) {
                if (raceDTO.trackedRace != null && raceDTO.trackedRace.hasGPSData == true) {
                    return stringMessages.yes();
                } else {
                    return stringMessages.no();
                }
            }
        };
        hasGPSDataColumn.setSortable(true);
        columnSortHandler.setComparator(hasGPSDataColumn, new Comparator<RaceDTO>() {

            @Override
            public int compare(RaceDTO r1, RaceDTO r2) {
                return new Boolean(hasGPSData(r1)).compareTo(hasGPSData(r2));
            }

            private boolean hasGPSData(RaceDTO race) {
                return race.trackedRace != null && race.trackedRace.hasGPSData == true;
            }

        });

        TextColumn<RaceDTO> raceStatusColumn = new TextColumn<RaceDTO>() {
            @Override
            public String getValue(RaceDTO raceDTO) {
                return raceDTO.status == null ? "" : raceDTO.status.toString();
            }
        };
        raceStatusColumn.setSortable(true);
        columnSortHandler.setComparator(raceStatusColumn, new Comparator<RaceDTO>() {
            @Override
            public int compare(RaceDTO r1, RaceDTO r2) {
                if (r1.status != null && r2.status != null) {
                    if (r1.status.status == TrackedRaceStatusEnum.LOADING
                            && r2.status.status == TrackedRaceStatusEnum.LOADING) {
                        return new Double(r1.status.loadingProgress).compareTo(r2.status.loadingProgress);
                    }
                    return new Integer(r1.status.status.getOrder()).compareTo(r2.status.status.getOrder());
                }

                return r1.status == null ? (r2.status == null ? 0 : -1) : 1;
            }
        });

        TextColumn<RaceDTO> raceLiveDelayColumn = new TextColumn<RaceDTO>() {
            @Override
            public String getValue(RaceDTO raceDTO) {
                if (raceDTO.isTracked && raceDTO.trackedRace != null && raceDTO.trackedRace.delayToLiveInMs > 0) {
                    return "" + raceDTO.trackedRace.delayToLiveInMs / 1000;
                }
                return "";
            }
        };
        raceLiveDelayColumn.setSortable(true);
        columnSortHandler.setComparator(raceLiveDelayColumn, new Comparator<RaceDTO>() {
            @Override
            public int compare(RaceDTO r1, RaceDTO r2) {
                Long r1Delay = getDelay(r1);
                Long r2Delay = getDelay(r2);
                if (r1Delay != null && r2Delay != null) {
                    return r1Delay.compareTo(r2Delay);
                }

                return r1Delay == null ? (r2Delay == null ? 0 : -1) : 1;
            }

            private Long getDelay(RaceDTO race) {
                return race.isTracked && race.trackedRace != null ? race.trackedRace.delayToLiveInMs : null;
            }
        });

        raceTable.addColumn(regattaNameColumn, stringMessages.regatta());
        raceTable.addColumn(boatClassNameColumn, stringMessages.boatClass());
        raceTable.addColumn(raceNameColumn, stringMessages.race());
        raceTable.addColumn(raceStartColumn, stringMessages.startTime());
        raceTable.addColumn(hasWindDataColumn, stringMessages.windData());
        raceTable.addColumn(hasGPSDataColumn, stringMessages.gpsData());
        raceTable.addColumn(raceStatusColumn, stringMessages.status());
        raceTable.addColumn(raceLiveDelayColumn, stringMessages.delayInSeconds());

        return columnSortHandler;
    }

    
    @Override
    public void onRaceSelectionChange(List<RegattaAndRaceIdentifier> selectedRaces) {
        for (RaceDTO raceFromAllRaces : raceList.getList()) {
            selectionModel.setSelected(raceFromAllRaces, selectedRaces.contains(raceFromAllRaces.getRaceIdentifier()));
        }
    }

    @Override
    public boolean hasSettings() {
        return true;
    }

    @Override
    public SettingsDialogComponent<TrackedRacesSettings> getSettingsDialogComponent() {
        return new TrackedRacesSettingsDialogComponent<TrackedRacesSettings>(settings, stringMessages);
    }

    @Override
    public void updateSettings(TrackedRacesSettings newSettings) {
        settings.setDelayToLiveInSeconds(newSettings.getDelayToLiveInSeconds());

        // set the new delay to all selected races
        List<RegattaAndRaceIdentifier> raceIdentifiersToUpdate = new ArrayList<RegattaAndRaceIdentifier>();
        for (RaceDTO raceDTO : getSelectedRaces()) {
            raceIdentifiersToUpdate.add(raceDTO.getRaceIdentifier());
        }

        if (raceIdentifiersToUpdate != null && !raceIdentifiersToUpdate.isEmpty()) {
            sailingService.updateRacesDelayToLive(raceIdentifiersToUpdate, settings.getDelayToLiveInSeconds() * 1000l,
                    new AsyncCallback<Void>() {
                        @Override
                        public void onFailure(Throwable caught) {
                            errorReporter
                                    .reportError("Exception trying to set the delay to live for the selected tracked races: "
                                            + caught.getMessage());
                        }

                        @Override
                        public void onSuccess(Void result) {
                            regattaRefresher.fillRegattas();
                        }
                    });
        }
    }

    @Override
    public String getLocalizedShortName() {
        return stringMessages.trackedRaces();
    }

    @Override
    public Widget getEntryWidget() {
        return this;
    }

    public void addRaceSelectionChangeListener(RaceSelectionChangeListener listener) {
        this.raceSelectionProvider.addRaceSelectionChangeListener(listener);
    }

    public RaceDTO getRaceByIdentifier(RaceIdentifier raceIdentifier) {
        RaceDTO result = null;
        if (raceList != null) {
            for (RaceDTO race : raceList.getList()) {
                if (race.getRaceIdentifier().equals(raceIdentifier)) {
                    result = race;
                    break;
                }
            }
        }
        return result;
    }

    List<RaceDTO> getSelectedRaces() {
        List<RaceDTO> result = new ArrayList<RaceDTO>();
        if (raceList != null) {
            for (RaceDTO race : raceList.getList()) {
                if (selectionModel.isSelected(race)) {
                    result.add(race);
                }
            }
        }
        return result;
    }

    public void selectRaceByIdentifier(RegattaAndRaceIdentifier raceIdentifier) {
        if (raceList != null) {
            for (RaceDTO race : raceList.getList()) {
                String regattaName = race.getRegattaName();
                if (regattaName.equals(raceIdentifier.getRegattaName())
                        && race.getName().equals(raceIdentifier.getRaceName())) {
                    dontFireNextSelectionChangeEvent = true;
                    selectionModel.setSelected(race, true);
                    break;
                }
            }
        }
    }

    public void clearSelection() {
        List<RegattaAndRaceIdentifier> emptySelection = Collections.emptyList();
        raceSelectionProvider.setSelection(emptySelection, /* listenersNotToNotify */this);
        if (raceList != null) {
            for (RaceDTO race : raceList.getList()) {
                selectionModel.setSelected(race, false);
            }
        }
    }

    @Override
    public void fillRegattas(List<RegattaDTO> regattas) {
        makeControlsReactToFillRegattas(regattas);
        if (regattas.isEmpty()) {
            raceTable.setVisible(false);
            noTrackedRacesLabel.setVisible(true);
        } else {
            raceTable.setVisible(true);
            noTrackedRacesLabel.setVisible(false);
        }
        List<RaceDTO> newAllRaces = new ArrayList<RaceDTO>();
        List<RegattaDTO> newAllRegattas = new ArrayList<RegattaDTO>();
        List<RegattaAndRaceIdentifier> newAllRaceIdentifiers = new ArrayList<RegattaAndRaceIdentifier>();
        for (RegattaDTO regatta : regattas) {
            newAllRegattas.add(regatta);
            for (RaceDTO race : regatta.races) {
                if (race != null) {
                    if (raceIsToBeAddedToList(race)) {
                        newAllRaces.add(race);
                        newAllRaceIdentifiers.add(race.getRaceIdentifier());
                    }
                }
            }
        }
        allRaces = newAllRaces;
        filterablePanelRaces.updateAll(allRaces);
        raceSelectionProvider.setAllRaces(newAllRaceIdentifiers); // have this object be notified; triggers
                                                                  // onRaceSelectionChange
    }

    /**
     * Allows applying some sort of filter to the process of adding races. Defaults to true in standard implementation.
     * Override for custom behavior
     * 
     * @param race
     * @return
     */
    protected boolean raceIsToBeAddedToList(RaceDTO race) {
        return true;
    }

    abstract protected void makeControlsReactToFillRegattas(List<RegattaDTO> regattas);

}
>>>>>>> 86bb2e5e
<|MERGE_RESOLUTION|>--- conflicted
+++ resolved
@@ -1,1072 +1,518 @@
-<<<<<<< HEAD
-package com.sap.sailing.gwt.ui.adminconsole;
-
-import java.util.ArrayList;
-import java.util.Arrays;
-import java.util.Collections;
-import java.util.Comparator;
-import java.util.List;
-
-import com.google.gwt.cell.client.AbstractCell;
-import com.google.gwt.core.client.GWT;
-import com.google.gwt.event.dom.client.ClickEvent;
-import com.google.gwt.event.dom.client.ClickHandler;
-import com.google.gwt.event.dom.client.KeyUpEvent;
-import com.google.gwt.event.dom.client.KeyUpHandler;
-import com.google.gwt.i18n.client.DateTimeFormat;
-import com.google.gwt.i18n.client.DateTimeFormat.PredefinedFormat;
-import com.google.gwt.safehtml.shared.SafeHtml;
-import com.google.gwt.safehtml.shared.SafeHtmlBuilder;
-import com.google.gwt.safehtml.shared.SafeHtmlUtils;
-import com.google.gwt.text.client.DateTimeFormatRenderer;
-import com.google.gwt.user.cellview.client.CellTable;
-import com.google.gwt.user.cellview.client.Column;
-import com.google.gwt.user.cellview.client.ColumnSortEvent;
-import com.google.gwt.user.cellview.client.ColumnSortEvent.ListHandler;
-import com.google.gwt.user.cellview.client.TextColumn;
-import com.google.gwt.user.client.rpc.AsyncCallback;
-import com.google.gwt.user.client.ui.Button;
-import com.google.gwt.user.client.ui.HasVerticalAlignment;
-import com.google.gwt.user.client.ui.HorizontalPanel;
-import com.google.gwt.user.client.ui.Label;
-import com.google.gwt.user.client.ui.SimplePanel;
-import com.google.gwt.user.client.ui.TextBox;
-import com.google.gwt.user.client.ui.VerticalPanel;
-import com.google.gwt.user.client.ui.Widget;
-import com.google.gwt.view.client.ListDataProvider;
-import com.google.gwt.view.client.MultiSelectionModel;
-import com.google.gwt.view.client.SelectionChangeEvent;
-import com.google.gwt.view.client.SelectionChangeEvent.Handler;
-import com.google.gwt.view.client.SelectionModel;
-import com.google.gwt.view.client.SingleSelectionModel;
-import com.sap.sailing.domain.common.RaceIdentifier;
-import com.sap.sailing.domain.common.RegattaAndRaceIdentifier;
-import com.sap.sailing.domain.common.TrackedRaceStatusEnum;
-import com.sap.sailing.domain.common.dto.RaceDTO;
-import com.sap.sailing.gwt.ui.client.ErrorReporter;
-import com.sap.sailing.gwt.ui.client.RaceSelectionChangeListener;
-import com.sap.sailing.gwt.ui.client.RaceSelectionProvider;
-import com.sap.sailing.gwt.ui.client.RegattaDisplayer;
-import com.sap.sailing.gwt.ui.client.RegattaRefresher;
-import com.sap.sailing.gwt.ui.client.SailingServiceAsync;
-import com.sap.sailing.gwt.ui.client.StringMessages;
-import com.sap.sailing.gwt.ui.client.shared.components.Component;
-import com.sap.sailing.gwt.ui.client.shared.components.SettingsDialogComponent;
-import com.sap.sailing.gwt.ui.shared.RegattaDTO;
-
-public abstract class AbstractTrackedRacesListComposite extends SimplePanel implements Component<TrackedRacesSettings>,
-        RegattaDisplayer, RaceSelectionChangeListener {
-
-    protected final long DEFAULT_LIVE_DELAY_IN_MILLISECONDS = 5000;
-
-    private final boolean multiSelection;
-
-    private boolean dontFireNextSelectionChangeEvent;
-
-    private final SelectionModel<RaceDTO> selectionModel;
-
-    private final CellTable<RaceDTO> raceTable;
-
-    private ListDataProvider<RaceDTO> raceList;
-
-    private Iterable<RaceDTO> allRaces;
-
-    private final VerticalPanel panel;
-
-    private DateTimeFormatRenderer dateFormatter = new DateTimeFormatRenderer(
-            DateTimeFormat.getFormat(PredefinedFormat.DATE_SHORT));
-    private DateTimeFormatRenderer timeFormatter = new DateTimeFormatRenderer(
-            DateTimeFormat.getFormat(PredefinedFormat.TIME_LONG));
-
-    private final Label noTrackedRacesLabel;
-
-    protected final SailingServiceAsync sailingService;
-    protected final ErrorReporter errorReporter;
-    protected final RegattaRefresher regattaRefresher;
-    private final RaceSelectionProvider raceSelectionProvider;
-    protected final StringMessages stringMessages;
-
-    private final Button btnRefresh;
-
-    private final TextBox filterRacesTextbox;
-
-    protected final TrackedRacesSettings settings;
-
-    public static class AnchorCell extends AbstractCell<SafeHtml> {
-
-        @Override
-        public void render(com.google.gwt.cell.client.Cell.Context context, SafeHtml safeHtml, SafeHtmlBuilder sb) {
-            sb.append(safeHtml);
-        }
-    }
-
-    public AbstractTrackedRacesListComposite(final SailingServiceAsync sailingService,
-            final ErrorReporter errorReporter, final RegattaRefresher regattaRefresher,
-            RaceSelectionProvider raceSelectionProvider, final StringMessages stringMessages, boolean hasMultiSelection) {
-        this.sailingService = sailingService;
-        this.errorReporter = errorReporter;
-        this.regattaRefresher = regattaRefresher;
-        this.multiSelection = hasMultiSelection;
-        this.raceSelectionProvider = raceSelectionProvider;
-        this.stringMessages = stringMessages;
-
-        raceList = new ListDataProvider<RaceDTO>();
-        selectionModel = multiSelection ? new MultiSelectionModel<RaceDTO>() : new SingleSelectionModel<RaceDTO>();
-        settings = new TrackedRacesSettings();
-        settings.setDelayToLiveInSeconds(DEFAULT_LIVE_DELAY_IN_MILLISECONDS / 1000l);
-
-        panel = new VerticalPanel();
-        panel.ensureDebugId("TrackedRacesPanel");
-        setWidget(panel);
-
-        HorizontalPanel filterPanel = new HorizontalPanel();
-        panel.add(filterPanel);
-        Label lblFilterRaces = new Label(stringMessages.filterRacesByName() + ":");
-        lblFilterRaces.setWordWrap(false);
-        filterPanel.setSpacing(5);
-        filterPanel.add(lblFilterRaces);
-        filterPanel.setCellVerticalAlignment(lblFilterRaces, HasVerticalAlignment.ALIGN_MIDDLE);
-        filterRacesTextbox = new TextBox();
-        filterRacesTextbox.ensureDebugId("FilterRacesTextBox");
-        filterRacesTextbox.addKeyUpHandler(new KeyUpHandler() {
-            @Override
-            public void onKeyUp(KeyUpEvent event) {
-                fillRaceListFromAvailableRacesApplyingFilter();
-            }
-        });
-        filterPanel.add(filterRacesTextbox);
-
-        noTrackedRacesLabel = new Label(stringMessages.noRacesYet());
-        noTrackedRacesLabel.ensureDebugId("NoTrackedRacesLabel");
-        noTrackedRacesLabel.setWordWrap(false);
-        panel.add(noTrackedRacesLabel);
-
-        AdminConsoleTableResources tableRes = GWT.create(AdminConsoleTableResources.class);
-        raceTable = new CellTable<RaceDTO>(/* pageSize */10000, tableRes);
-        raceTable.ensureDebugId("TrackedRacesTable");
-        ListHandler<RaceDTO> columnSortHandler = setupTableColumns(stringMessages);
-        raceTable.setWidth("300px");
-        raceTable.setSelectionModel(selectionModel);
-        raceTable.setVisible(false);
-        panel.add(raceTable);
-        raceList.addDataDisplay(raceTable);
-        raceTable.addColumnSortHandler(columnSortHandler);
-        raceTable.getSelectionModel().addSelectionChangeHandler(new Handler() {
-            @Override
-            public void onSelectionChange(SelectionChangeEvent event) {
-                List<RaceDTO> selectedRaces = getSelectedRaces();
-                makeControlsReactToSelectionChange(selectedRaces);
-                if (dontFireNextSelectionChangeEvent) {
-                    dontFireNextSelectionChangeEvent = false;
-                } else {
-                    List<RegattaAndRaceIdentifier> selectedRaceIdentifiers = new ArrayList<RegattaAndRaceIdentifier>();
-                    for (RaceDTO selectedRace : selectedRaces) {
-                        selectedRaceIdentifiers.add(selectedRace.getRaceIdentifier());
-                    }
-                    AbstractTrackedRacesListComposite.this.raceSelectionProvider.setSelection(selectedRaceIdentifiers,
-                            AbstractTrackedRacesListComposite.this);
-                }
-            }
-        });
-        HorizontalPanel trackedRacesButtonPanel = new HorizontalPanel();
-        trackedRacesButtonPanel.setSpacing(10);
-        panel.add(trackedRacesButtonPanel);
-
-        btnRefresh = new Button(stringMessages.refresh());
-        btnRefresh.ensureDebugId("RefreshButton");
-        btnRefresh.addClickHandler(new ClickHandler() {
-            @Override
-            public void onClick(ClickEvent event) {
-                regattaRefresher.fillRegattas();
-            }
-        });
-        trackedRacesButtonPanel.add(btnRefresh);
-
-        addControlButtons(trackedRacesButtonPanel);
-
-    }
-
-    abstract protected void makeControlsReactToSelectionChange(List<RaceDTO> selectedRaces);
-
-    abstract protected void addControlButtons(HorizontalPanel trackedRacesButtonPanel);
-
-    private ListHandler<RaceDTO> setupTableColumns(final StringMessages stringMessages) {
-        ListHandler<RaceDTO> columnSortHandler = new ListHandler<RaceDTO>(raceList.getList());
-        TextColumn<RaceDTO> regattaNameColumn = new TextColumn<RaceDTO>() {
-            @Override
-            public String getValue(RaceDTO raceDTO) {
-                return raceDTO.getRegattaName();
-            }
-        };
-        regattaNameColumn.setSortable(true);
-        columnSortHandler.setComparator(regattaNameColumn, new Comparator<RaceDTO>() {
-            @Override
-            public int compare(RaceDTO r1, RaceDTO r2) {
-                return r1.getRegattaName().compareTo(r2.getRegattaName());
-            }
-        });
-
-        TextColumn<RaceDTO> boatClassNameColumn = new TextColumn<RaceDTO>() {
-            @Override
-            public String getValue(RaceDTO raceDTO) {
-                return raceDTO.boatClass == null ? "" : raceDTO.boatClass;
-            }
-        };
-        boatClassNameColumn.setSortable(true);
-        columnSortHandler.setComparator(boatClassNameColumn, new Comparator<RaceDTO>() {
-            @Override
-            public int compare(RaceDTO r1, RaceDTO r2) {
-                return r1.boatClass.compareTo(r2.boatClass);
-            }
-        });
-
-        AnchorCell anchorCell = new AnchorCell();
-        Column<RaceDTO, SafeHtml> raceNameColumn = new Column<RaceDTO, SafeHtml>(anchorCell) {
-            @Override
-            public SafeHtml getValue(RaceDTO raceDTO) {
-                return SafeHtmlUtils.fromString(raceDTO.getName());
-            }
-        };
-        raceNameColumn.setSortable(true);
-        columnSortHandler.setComparator(raceNameColumn, new Comparator<RaceDTO>() {
-            @Override
-            public int compare(RaceDTO r1, RaceDTO r2) {
-                return r1.getName().compareTo(r2.getName());
-            }
-        });
-
-        TextColumn<RaceDTO> raceStartColumn = new TextColumn<RaceDTO>() {
-            @Override
-            public String getValue(RaceDTO raceDTO) {
-                if (raceDTO.startOfRace != null) {
-                    return dateFormatter.render(raceDTO.startOfRace) + " " + timeFormatter.render(raceDTO.startOfRace);
-                }
-
-                return "";
-            }
-        };
-        raceStartColumn.setSortable(true);
-        columnSortHandler.setComparator(raceStartColumn, new Comparator<RaceDTO>() {
-            @Override
-            public int compare(RaceDTO r1, RaceDTO r2) {
-                if (r1.startOfRace != null && r2.startOfRace != null) {
-                    return r1.startOfRace.compareTo(r2.startOfRace);
-                }
-                
-                return r1.startOfRace == null ? (r2.startOfRace == null ? 0 : -1) : 1;
-            }
-        });
-
-        TextColumn<RaceDTO> hasWindDataColumn = new TextColumn<RaceDTO>() {
-            @Override
-            public String getValue(RaceDTO raceDTO) {
-                if (raceDTO.trackedRace != null && raceDTO.trackedRace.hasWindData == true)
-                    return stringMessages.yes();
-                else
-                    return stringMessages.no();
-            }
-        };
-        hasWindDataColumn.setSortable(true);
-        columnSortHandler.setComparator(hasWindDataColumn, new Comparator<RaceDTO>() {
-
-            @Override
-            public int compare(RaceDTO r1, RaceDTO r2) {
-                return new Boolean(hasWindData(r1)).compareTo(hasWindData(r2));
-            }
-
-            private boolean hasWindData(RaceDTO race) {
-                return race.trackedRace != null && race.trackedRace.hasWindData == true;
-            }
-            
-        });
-
-        TextColumn<RaceDTO> hasGPSDataColumn = new TextColumn<RaceDTO>() {
-            @Override
-            public String getValue(RaceDTO raceDTO) {
-                if (raceDTO.trackedRace != null && raceDTO.trackedRace.hasGPSData == true) {
-                    return stringMessages.yes();
-                } else {
-                    return stringMessages.no();
-                }
-            }
-        };
-        hasGPSDataColumn.setSortable(true);
-        columnSortHandler.setComparator(hasGPSDataColumn, new Comparator<RaceDTO>() {
-
-            @Override
-            public int compare(RaceDTO r1, RaceDTO r2) {
-                return new Boolean(hasGPSData(r1)).compareTo(hasGPSData(r2));
-            }
-
-            private boolean hasGPSData(RaceDTO race) {
-                return race.trackedRace != null && race.trackedRace.hasGPSData == true;
-            }
-            
-        });
-
-        TextColumn<RaceDTO> raceStatusColumn = new TextColumn<RaceDTO>() {
-            @Override
-            public String getValue(RaceDTO raceDTO) {
-                return raceDTO.status == null ? "" : raceDTO.status.toString();
-            }
-        };
-        raceStatusColumn.setSortable(true);
-        columnSortHandler.setComparator(raceStatusColumn, new Comparator<RaceDTO>() {
-            @Override
-            public int compare(RaceDTO r1, RaceDTO r2) {
-                if (r1.status != null && r2.status != null) {
-                    if (r1.status.status == TrackedRaceStatusEnum.LOADING && r2.status.status == TrackedRaceStatusEnum.LOADING) {
-                        return new Double(r1.status.loadingProgress).compareTo(r2.status.loadingProgress);
-                    }
-                    return new Integer(r1.status.status.getOrder()).compareTo(r2.status.status.getOrder());
-                }
-                
-                return r1.status == null ? (r2.status == null ? 0 : -1) : 1;
-            }
-        });
-
-        TextColumn<RaceDTO> raceLiveDelayColumn = new TextColumn<RaceDTO>() {
-            @Override
-            public String getValue(RaceDTO raceDTO) {
-                if (raceDTO.isTracked && raceDTO.trackedRace != null && raceDTO.trackedRace.delayToLiveInMs > 0) {
-                    return "" + raceDTO.trackedRace.delayToLiveInMs / 1000;
-                }
-                return "";
-            }
-        };
-        raceLiveDelayColumn.setSortable(true);
-        columnSortHandler.setComparator(raceLiveDelayColumn, new Comparator<RaceDTO>() {
-            @Override
-            public int compare(RaceDTO r1, RaceDTO r2) {
-                Long r1Delay = getDelay(r1);
-                Long r2Delay = getDelay(r2);
-                if (r1Delay != null && r2Delay != null) {
-                    return r1Delay.compareTo(r2Delay);
-                }
-                
-                return r1Delay == null ? (r2Delay == null ? 0 : -1) : 1;
-            }
-
-            private Long getDelay(RaceDTO race) {
-                return race.isTracked && race.trackedRace != null ? race.trackedRace.delayToLiveInMs : null;
-            }
-        });
-
-        raceTable.addColumn(regattaNameColumn, stringMessages.regatta());
-        raceTable.addColumn(boatClassNameColumn, stringMessages.boatClass());
-        raceTable.addColumn(raceNameColumn, stringMessages.race());
-        raceTable.addColumn(raceStartColumn, stringMessages.startTime());
-        raceTable.addColumn(hasWindDataColumn, stringMessages.windData());
-        raceTable.addColumn(hasGPSDataColumn, stringMessages.gpsData());
-        raceTable.addColumn(raceStatusColumn, stringMessages.status());
-        raceTable.addColumn(raceLiveDelayColumn, stringMessages.delayInSeconds());
-        
-        return columnSortHandler;
-    }
-
-    private void fillRaceListFromAvailableRacesApplyingFilter() {
-        String text = filterRacesTextbox.getText();
-        List<String> wordsToFilter = Arrays.asList(text.split(" "));
-        raceList.getList().clear();
-        if (text != null && !text.isEmpty()) {
-            for (RaceDTO raceDTO : getAllRaces()) {
-                boolean failed = false;
-                for (String word : wordsToFilter) {
-                    String textAsUppercase = word.toUpperCase().trim();
-                    if (!raceDTO.getRegattaName().toUpperCase().contains(textAsUppercase)
-                            && !raceDTO.boatClass.toUpperCase().contains(textAsUppercase)
-                            && !raceDTO.getName().toUpperCase().contains(textAsUppercase)) {
-                        failed = true;
-                        break;
-                    }
-                }
-                if (!failed) {
-                    raceList.getList().add(raceDTO);
-                }
-            }
-        } else {
-            for (RaceDTO raceFromAllRaces : getAllRaces()) {
-                raceList.getList().add(raceFromAllRaces);
-            }
-        }
-        // now sort again according to selected criterion
-        ColumnSortEvent.fire(raceTable, raceTable.getColumnSortList());
-        onRaceSelectionChange(raceSelectionProvider.getSelectedRaces()); // update selection based on underlying domain
-                                                                         // race selection model
-    }
-
-    @Override
-    public void onRaceSelectionChange(List<RegattaAndRaceIdentifier> selectedRaces) {
-        for (RaceDTO raceFromAllRaces : raceList.getList()) {
-            selectionModel.setSelected(raceFromAllRaces, selectedRaces.contains(raceFromAllRaces.getRaceIdentifier()));
-        }
-    }
-
-    private Iterable<RaceDTO> getAllRaces() {
-        return allRaces;
-    }
-
-    @Override
-    public boolean hasSettings() {
-        return true;
-    }
-
-    @Override
-    public SettingsDialogComponent<TrackedRacesSettings> getSettingsDialogComponent() {
-        return new TrackedRacesSettingsDialogComponent<TrackedRacesSettings>(settings, stringMessages);
-    }
-
-    @Override
-    public void updateSettings(TrackedRacesSettings newSettings) {
-        settings.setDelayToLiveInSeconds(newSettings.getDelayToLiveInSeconds());
-
-        // set the new delay to all selected races
-        List<RegattaAndRaceIdentifier> raceIdentifiersToUpdate = new ArrayList<RegattaAndRaceIdentifier>();
-        for (RaceDTO raceDTO : getSelectedRaces()) {
-            raceIdentifiersToUpdate.add(raceDTO.getRaceIdentifier());
-        }
-
-        if (raceIdentifiersToUpdate != null && !raceIdentifiersToUpdate.isEmpty()) {
-            sailingService.updateRacesDelayToLive(raceIdentifiersToUpdate, settings.getDelayToLiveInSeconds() * 1000l,
-                    new AsyncCallback<Void>() {
-                        @Override
-                        public void onFailure(Throwable caught) {
-                            errorReporter
-                                    .reportError("Exception trying to set the delay to live for the selected tracked races: "
-                                            + caught.getMessage());
-                        }
-
-                        @Override
-                        public void onSuccess(Void result) {
-                            regattaRefresher.fillRegattas();
-                        }
-                    });
-        }
-    }
-
-    @Override
-    public String getLocalizedShortName() {
-        return "Tracked races";
-    }
-
-    @Override
-    public Widget getEntryWidget() {
-        return this;
-    }
-
-    public void addRaceSelectionChangeListener(RaceSelectionChangeListener listener) {
-        this.raceSelectionProvider.addRaceSelectionChangeListener(listener);
-    }
-
-    public RaceDTO getRaceByIdentifier(RaceIdentifier raceIdentifier) {
-        RaceDTO result = null;
-        if (raceList != null) {
-            for (RaceDTO race : raceList.getList()) {
-                if (race.getRaceIdentifier().equals(raceIdentifier)) {
-                    result = race;
-                    break;
-                }
-            }
-        }
-        return result;
-    }
-
-    List<RaceDTO> getSelectedRaces() {
-        List<RaceDTO> result = new ArrayList<RaceDTO>();
-        if (raceList != null) {
-            for (RaceDTO race : raceList.getList()) {
-                if (selectionModel.isSelected(race)) {
-                    result.add(race);
-                }
-            }
-        }
-        return result;
-    }
-
-    public void selectRaceByIdentifier(RegattaAndRaceIdentifier raceIdentifier) {
-        if (raceList != null) {
-            for (RaceDTO race : raceList.getList()) {
-                String regattaName = race.getRegattaName();
-                if (regattaName.equals(raceIdentifier.getRegattaName())
-                        && race.getName().equals(raceIdentifier.getRaceName())) {
-                    dontFireNextSelectionChangeEvent = true;
-                    selectionModel.setSelected(race, true);
-                    break;
-                }
-            }
-        }
-    }
-
-    public void clearSelection() {
-        List<RegattaAndRaceIdentifier> emptySelection = Collections.emptyList();
-        raceSelectionProvider.setSelection(emptySelection, /* listenersNotToNotify */this);
-        if (raceList != null) {
-            for (RaceDTO race : raceList.getList()) {
-                selectionModel.setSelected(race, false);
-            }
-        }
-    }
-
-    @Override
-    public void fillRegattas(List<RegattaDTO> regattas) {
-        makeControlsReactToFillRegattas(regattas);
-        if (regattas.isEmpty()) {
-            raceTable.setVisible(false);
-            noTrackedRacesLabel.setVisible(true);
-        } else {
-            raceTable.setVisible(true);
-            noTrackedRacesLabel.setVisible(false);
-        }
-        List<RaceDTO> newAllRaces = new ArrayList<RaceDTO>();
-        List<RegattaDTO> newAllRegattas = new ArrayList<RegattaDTO>();
-        List<RegattaAndRaceIdentifier> newAllRaceIdentifiers = new ArrayList<RegattaAndRaceIdentifier>();
-        for (RegattaDTO regatta : regattas) {
-            newAllRegattas.add(regatta);
-            for (RaceDTO race : regatta.races) {
-                if (race != null) {
-                    if (raceIsToBeAddedToList(race)) {
-                        newAllRaces.add(race);
-                        newAllRaceIdentifiers.add(race.getRaceIdentifier());
-                    }
-                }
-            }
-        }
-        allRaces = newAllRaces;
-        fillRaceListFromAvailableRacesApplyingFilter();
-        raceSelectionProvider.setAllRaces(newAllRaceIdentifiers); // have this object be notified; triggers
-                                                                  // onRaceSelectionChange
-    }
-
-    /**
-     * Allows applying some sort of filter to the process of adding races.
-     * Defaults to true in standard implementation. Override for custom behavior
-     * @param race
-     * @return
-     */
-    protected boolean raceIsToBeAddedToList(RaceDTO race) {
-        return true;
-    }
-
-    abstract protected void makeControlsReactToFillRegattas(List<RegattaDTO> regattas);
-
-}
-=======
-package com.sap.sailing.gwt.ui.adminconsole;
-
-import java.util.ArrayList;
-import java.util.Collections;
-import java.util.Comparator;
-import java.util.List;
-
-import com.google.gwt.cell.client.AbstractCell;
-import com.google.gwt.core.client.GWT;
-import com.google.gwt.event.dom.client.ClickEvent;
-import com.google.gwt.event.dom.client.ClickHandler;
-import com.google.gwt.i18n.client.DateTimeFormat;
-import com.google.gwt.i18n.client.DateTimeFormat.PredefinedFormat;
-import com.google.gwt.safehtml.shared.SafeHtml;
-import com.google.gwt.safehtml.shared.SafeHtmlBuilder;
-import com.google.gwt.safehtml.shared.SafeHtmlUtils;
-import com.google.gwt.text.client.DateTimeFormatRenderer;
-import com.google.gwt.user.cellview.client.CellTable;
-import com.google.gwt.user.cellview.client.Column;
-import com.google.gwt.user.cellview.client.ColumnSortEvent.ListHandler;
-import com.google.gwt.user.cellview.client.TextColumn;
-import com.google.gwt.user.client.rpc.AsyncCallback;
-import com.google.gwt.user.client.ui.Button;
-import com.google.gwt.user.client.ui.HasVerticalAlignment;
-import com.google.gwt.user.client.ui.HorizontalPanel;
-import com.google.gwt.user.client.ui.Label;
-import com.google.gwt.user.client.ui.SimplePanel;
-import com.google.gwt.user.client.ui.VerticalPanel;
-import com.google.gwt.user.client.ui.Widget;
-import com.google.gwt.view.client.ListDataProvider;
-import com.google.gwt.view.client.MultiSelectionModel;
-import com.google.gwt.view.client.SelectionChangeEvent;
-import com.google.gwt.view.client.SelectionChangeEvent.Handler;
-import com.google.gwt.view.client.SelectionModel;
-import com.google.gwt.view.client.SingleSelectionModel;
-import com.sap.sailing.domain.common.RaceIdentifier;
-import com.sap.sailing.domain.common.RegattaAndRaceIdentifier;
-import com.sap.sailing.domain.common.TrackedRaceStatusEnum;
-import com.sap.sailing.domain.common.dto.RaceDTO;
-import com.sap.sailing.gwt.ui.client.ErrorReporter;
-import com.sap.sailing.gwt.ui.client.RaceSelectionChangeListener;
-import com.sap.sailing.gwt.ui.client.RaceSelectionProvider;
-import com.sap.sailing.gwt.ui.client.RegattaDisplayer;
-import com.sap.sailing.gwt.ui.client.RegattaRefresher;
-import com.sap.sailing.gwt.ui.client.SailingServiceAsync;
-import com.sap.sailing.gwt.ui.client.StringMessages;
-import com.sap.sailing.gwt.ui.client.shared.components.Component;
-import com.sap.sailing.gwt.ui.client.shared.components.SettingsDialogComponent;
-import com.sap.sailing.gwt.ui.client.shared.panels.AbstractFilterablePanel;
-import com.sap.sailing.gwt.ui.shared.RegattaDTO;
-
-public abstract class AbstractTrackedRacesListComposite extends SimplePanel implements Component<TrackedRacesSettings>,
-        RegattaDisplayer, RaceSelectionChangeListener {
-
-    protected final long DEFAULT_LIVE_DELAY_IN_MILLISECONDS = 5000;
-
-    private final boolean multiSelection;
-
-    private boolean dontFireNextSelectionChangeEvent;
-
-    private final SelectionModel<RaceDTO> selectionModel;
-
-    private final CellTable<RaceDTO> raceTable;
-
-    private ListDataProvider<RaceDTO> raceList;
-
-    private Iterable<RaceDTO> allRaces;
-
-    private final VerticalPanel panel;
-
-    private DateTimeFormatRenderer dateFormatter = new DateTimeFormatRenderer(
-            DateTimeFormat.getFormat(PredefinedFormat.DATE_SHORT));
-    private DateTimeFormatRenderer timeFormatter = new DateTimeFormatRenderer(
-            DateTimeFormat.getFormat(PredefinedFormat.TIME_LONG));
-
-    private final Label noTrackedRacesLabel;
-
-    protected final SailingServiceAsync sailingService;
-    protected final ErrorReporter errorReporter;
-    protected final RegattaRefresher regattaRefresher;
-    private final RaceSelectionProvider raceSelectionProvider;
-    protected final StringMessages stringMessages;
-
-    private final Button btnRefresh;
-
-    private final AbstractFilterablePanel<RaceDTO> filterablePanelRaces;
-
-    protected final TrackedRacesSettings settings;
-
-    public static class AnchorCell extends AbstractCell<SafeHtml> {
-        @Override
-        public void render(com.google.gwt.cell.client.Cell.Context context, SafeHtml safeHtml, SafeHtmlBuilder sb) {
-            sb.append(safeHtml);
-        }
-    }
-
-    public AbstractTrackedRacesListComposite(final SailingServiceAsync sailingService,
-            final ErrorReporter errorReporter, final RegattaRefresher regattaRefresher,
-            final RaceSelectionProvider raceSelectionProvider, final StringMessages stringMessages, boolean hasMultiSelection) {
-        this.sailingService = sailingService;
-        this.errorReporter = errorReporter;
-        this.regattaRefresher = regattaRefresher;
-        this.multiSelection = hasMultiSelection;
-        this.raceSelectionProvider = raceSelectionProvider;
-        this.stringMessages = stringMessages;
-
-        raceList = new ListDataProvider<RaceDTO>();
-        selectionModel = multiSelection ? new MultiSelectionModel<RaceDTO>() : new SingleSelectionModel<RaceDTO>();
-        settings = new TrackedRacesSettings();
-        settings.setDelayToLiveInSeconds(DEFAULT_LIVE_DELAY_IN_MILLISECONDS / 1000l);
-
-        panel = new VerticalPanel();
-        setWidget(panel);
-
-        HorizontalPanel filterPanel = new HorizontalPanel();
-        panel.add(filterPanel);
-        Label lblFilterRaces = new Label(stringMessages.filterRacesByName() + ":");
-        lblFilterRaces.setWordWrap(false);
-        filterPanel.setSpacing(5);
-        filterPanel.add(lblFilterRaces);
-        filterPanel.setCellVerticalAlignment(lblFilterRaces, HasVerticalAlignment.ALIGN_MIDDLE);
-        noTrackedRacesLabel = new Label(stringMessages.noRacesYet());
-        noTrackedRacesLabel.setWordWrap(false);
-        panel.add(noTrackedRacesLabel);
-
-        AdminConsoleTableResources tableRes = GWT.create(AdminConsoleTableResources.class);
-        raceTable = new CellTable<RaceDTO>(/* pageSize */10000, tableRes);
-        raceTable.ensureDebugId("TrackedRaces");
-        ListHandler<RaceDTO> columnSortHandler = setupTableColumns(stringMessages);
-        raceTable.setWidth("300px");
-        raceTable.setSelectionModel(selectionModel);
-        raceTable.setVisible(false);
-        panel.add(raceTable);
-        raceList.addDataDisplay(raceTable);
-        raceTable.addColumnSortHandler(columnSortHandler);
-        raceTable.getSelectionModel().addSelectionChangeHandler(new Handler() {
-            @Override
-            public void onSelectionChange(SelectionChangeEvent event) {
-                List<RaceDTO> selectedRaces = getSelectedRaces();
-                makeControlsReactToSelectionChange(selectedRaces);
-                if (dontFireNextSelectionChangeEvent) {
-                    dontFireNextSelectionChangeEvent = false;
-                } else {
-                    List<RegattaAndRaceIdentifier> selectedRaceIdentifiers = new ArrayList<RegattaAndRaceIdentifier>();
-                    for (RaceDTO selectedRace : selectedRaces) {
-                        selectedRaceIdentifiers.add(selectedRace.getRaceIdentifier());
-                    }
-                    AbstractTrackedRacesListComposite.this.raceSelectionProvider.setSelection(selectedRaceIdentifiers,
-                            AbstractTrackedRacesListComposite.this);
-                }
-            }
-        });
-        filterablePanelRaces = new AbstractFilterablePanel<RaceDTO>(lblFilterRaces, allRaces, raceTable, raceList) {
-            @Override
-            public void applyFilter() {
-                super.applyFilter();
-                onRaceSelectionChange(raceSelectionProvider.getSelectedRaces());
-            }
-
-            @Override
-            public List<String> getSearchableStrings(RaceDTO t) {
-                List<String> strings = new ArrayList<String>();
-                strings.add(t.getName());
-                strings.add(t.boatClass);
-                strings.add(t.getRegattaName());
-                strings.add(t.toString());
-                return strings;
-            }
-        };
-        filterPanel.add(filterablePanelRaces);
-        HorizontalPanel trackedRacesButtonPanel = new HorizontalPanel();
-        trackedRacesButtonPanel.setSpacing(10);
-        panel.add(trackedRacesButtonPanel);
-
-        btnRefresh = new Button(stringMessages.refresh());
-        btnRefresh.ensureDebugId("Refresh");
-        btnRefresh.addClickHandler(new ClickHandler() {
-            @Override
-            public void onClick(ClickEvent event) {
-                regattaRefresher.fillRegattas();
-            }
-        });
-        trackedRacesButtonPanel.add(btnRefresh);
-        addControlButtons(trackedRacesButtonPanel);
-    }
-
-    abstract protected void makeControlsReactToSelectionChange(List<RaceDTO> selectedRaces);
-
-    abstract protected void addControlButtons(HorizontalPanel trackedRacesButtonPanel);
-
-    private ListHandler<RaceDTO> setupTableColumns(final StringMessages stringMessages) {
-        ListHandler<RaceDTO> columnSortHandler = new ListHandler<RaceDTO>(raceList.getList());
-        TextColumn<RaceDTO> regattaNameColumn = new TextColumn<RaceDTO>() {
-            @Override
-            public String getValue(RaceDTO raceDTO) {
-                return raceDTO.getRegattaName();
-            }
-        };
-        regattaNameColumn.setSortable(true);
-        columnSortHandler.setComparator(regattaNameColumn, new Comparator<RaceDTO>() {
-            @Override
-            public int compare(RaceDTO r1, RaceDTO r2) {
-                return r1.getRegattaName().compareTo(r2.getRegattaName());
-            }
-        });
-
-        TextColumn<RaceDTO> boatClassNameColumn = new TextColumn<RaceDTO>() {
-            @Override
-            public String getValue(RaceDTO raceDTO) {
-                return raceDTO.boatClass == null ? "" : raceDTO.boatClass;
-            }
-        };
-        boatClassNameColumn.setSortable(true);
-        columnSortHandler.setComparator(boatClassNameColumn, new Comparator<RaceDTO>() {
-            @Override
-            public int compare(RaceDTO r1, RaceDTO r2) {
-                return r1.boatClass.compareTo(r2.boatClass);
-            }
-        });
-
-        AnchorCell anchorCell = new AnchorCell();
-        Column<RaceDTO, SafeHtml> raceNameColumn = new Column<RaceDTO, SafeHtml>(anchorCell) {
-            @Override
-            public SafeHtml getValue(RaceDTO raceDTO) {
-                return SafeHtmlUtils.fromString(raceDTO.getName());
-            }
-        };
-        raceNameColumn.setSortable(true);
-        columnSortHandler.setComparator(raceNameColumn, new Comparator<RaceDTO>() {
-            @Override
-            public int compare(RaceDTO r1, RaceDTO r2) {
-                return r1.getName().compareTo(r2.getName());
-            }
-        });
-
-        TextColumn<RaceDTO> raceStartColumn = new TextColumn<RaceDTO>() {
-            @Override
-            public String getValue(RaceDTO raceDTO) {
-                if (raceDTO.startOfRace != null) {
-                    return dateFormatter.render(raceDTO.startOfRace) + " " + timeFormatter.render(raceDTO.startOfRace);
-                }
-
-                return "";
-            }
-        };
-        raceStartColumn.setSortable(true);
-        columnSortHandler.setComparator(raceStartColumn, new Comparator<RaceDTO>() {
-            @Override
-            public int compare(RaceDTO r1, RaceDTO r2) {
-                if (r1.startOfRace != null && r2.startOfRace != null) {
-                    return r1.startOfRace.compareTo(r2.startOfRace);
-                }
-
-                return r1.startOfRace == null ? (r2.startOfRace == null ? 0 : -1) : 1;
-            }
-        });
-
-        TextColumn<RaceDTO> hasWindDataColumn = new TextColumn<RaceDTO>() {
-            @Override
-            public String getValue(RaceDTO raceDTO) {
-                if (raceDTO.trackedRace != null && raceDTO.trackedRace.hasWindData == true)
-                    return stringMessages.yes();
-                else
-                    return stringMessages.no();
-            }
-        };
-        hasWindDataColumn.setSortable(true);
-        columnSortHandler.setComparator(hasWindDataColumn, new Comparator<RaceDTO>() {
-
-            @Override
-            public int compare(RaceDTO r1, RaceDTO r2) {
-                return new Boolean(hasWindData(r1)).compareTo(hasWindData(r2));
-            }
-
-            private boolean hasWindData(RaceDTO race) {
-                return race.trackedRace != null && race.trackedRace.hasWindData == true;
-            }
-
-        });
-
-        TextColumn<RaceDTO> hasGPSDataColumn = new TextColumn<RaceDTO>() {
-            @Override
-            public String getValue(RaceDTO raceDTO) {
-                if (raceDTO.trackedRace != null && raceDTO.trackedRace.hasGPSData == true) {
-                    return stringMessages.yes();
-                } else {
-                    return stringMessages.no();
-                }
-            }
-        };
-        hasGPSDataColumn.setSortable(true);
-        columnSortHandler.setComparator(hasGPSDataColumn, new Comparator<RaceDTO>() {
-
-            @Override
-            public int compare(RaceDTO r1, RaceDTO r2) {
-                return new Boolean(hasGPSData(r1)).compareTo(hasGPSData(r2));
-            }
-
-            private boolean hasGPSData(RaceDTO race) {
-                return race.trackedRace != null && race.trackedRace.hasGPSData == true;
-            }
-
-        });
-
-        TextColumn<RaceDTO> raceStatusColumn = new TextColumn<RaceDTO>() {
-            @Override
-            public String getValue(RaceDTO raceDTO) {
-                return raceDTO.status == null ? "" : raceDTO.status.toString();
-            }
-        };
-        raceStatusColumn.setSortable(true);
-        columnSortHandler.setComparator(raceStatusColumn, new Comparator<RaceDTO>() {
-            @Override
-            public int compare(RaceDTO r1, RaceDTO r2) {
-                if (r1.status != null && r2.status != null) {
-                    if (r1.status.status == TrackedRaceStatusEnum.LOADING
-                            && r2.status.status == TrackedRaceStatusEnum.LOADING) {
-                        return new Double(r1.status.loadingProgress).compareTo(r2.status.loadingProgress);
-                    }
-                    return new Integer(r1.status.status.getOrder()).compareTo(r2.status.status.getOrder());
-                }
-
-                return r1.status == null ? (r2.status == null ? 0 : -1) : 1;
-            }
-        });
-
-        TextColumn<RaceDTO> raceLiveDelayColumn = new TextColumn<RaceDTO>() {
-            @Override
-            public String getValue(RaceDTO raceDTO) {
-                if (raceDTO.isTracked && raceDTO.trackedRace != null && raceDTO.trackedRace.delayToLiveInMs > 0) {
-                    return "" + raceDTO.trackedRace.delayToLiveInMs / 1000;
-                }
-                return "";
-            }
-        };
-        raceLiveDelayColumn.setSortable(true);
-        columnSortHandler.setComparator(raceLiveDelayColumn, new Comparator<RaceDTO>() {
-            @Override
-            public int compare(RaceDTO r1, RaceDTO r2) {
-                Long r1Delay = getDelay(r1);
-                Long r2Delay = getDelay(r2);
-                if (r1Delay != null && r2Delay != null) {
-                    return r1Delay.compareTo(r2Delay);
-                }
-
-                return r1Delay == null ? (r2Delay == null ? 0 : -1) : 1;
-            }
-
-            private Long getDelay(RaceDTO race) {
-                return race.isTracked && race.trackedRace != null ? race.trackedRace.delayToLiveInMs : null;
-            }
-        });
-
-        raceTable.addColumn(regattaNameColumn, stringMessages.regatta());
-        raceTable.addColumn(boatClassNameColumn, stringMessages.boatClass());
-        raceTable.addColumn(raceNameColumn, stringMessages.race());
-        raceTable.addColumn(raceStartColumn, stringMessages.startTime());
-        raceTable.addColumn(hasWindDataColumn, stringMessages.windData());
-        raceTable.addColumn(hasGPSDataColumn, stringMessages.gpsData());
-        raceTable.addColumn(raceStatusColumn, stringMessages.status());
-        raceTable.addColumn(raceLiveDelayColumn, stringMessages.delayInSeconds());
-
-        return columnSortHandler;
-    }
-
-    
-    @Override
-    public void onRaceSelectionChange(List<RegattaAndRaceIdentifier> selectedRaces) {
-        for (RaceDTO raceFromAllRaces : raceList.getList()) {
-            selectionModel.setSelected(raceFromAllRaces, selectedRaces.contains(raceFromAllRaces.getRaceIdentifier()));
-        }
-    }
-
-    @Override
-    public boolean hasSettings() {
-        return true;
-    }
-
-    @Override
-    public SettingsDialogComponent<TrackedRacesSettings> getSettingsDialogComponent() {
-        return new TrackedRacesSettingsDialogComponent<TrackedRacesSettings>(settings, stringMessages);
-    }
-
-    @Override
-    public void updateSettings(TrackedRacesSettings newSettings) {
-        settings.setDelayToLiveInSeconds(newSettings.getDelayToLiveInSeconds());
-
-        // set the new delay to all selected races
-        List<RegattaAndRaceIdentifier> raceIdentifiersToUpdate = new ArrayList<RegattaAndRaceIdentifier>();
-        for (RaceDTO raceDTO : getSelectedRaces()) {
-            raceIdentifiersToUpdate.add(raceDTO.getRaceIdentifier());
-        }
-
-        if (raceIdentifiersToUpdate != null && !raceIdentifiersToUpdate.isEmpty()) {
-            sailingService.updateRacesDelayToLive(raceIdentifiersToUpdate, settings.getDelayToLiveInSeconds() * 1000l,
-                    new AsyncCallback<Void>() {
-                        @Override
-                        public void onFailure(Throwable caught) {
-                            errorReporter
-                                    .reportError("Exception trying to set the delay to live for the selected tracked races: "
-                                            + caught.getMessage());
-                        }
-
-                        @Override
-                        public void onSuccess(Void result) {
-                            regattaRefresher.fillRegattas();
-                        }
-                    });
-        }
-    }
-
-    @Override
-    public String getLocalizedShortName() {
-        return stringMessages.trackedRaces();
-    }
-
-    @Override
-    public Widget getEntryWidget() {
-        return this;
-    }
-
-    public void addRaceSelectionChangeListener(RaceSelectionChangeListener listener) {
-        this.raceSelectionProvider.addRaceSelectionChangeListener(listener);
-    }
-
-    public RaceDTO getRaceByIdentifier(RaceIdentifier raceIdentifier) {
-        RaceDTO result = null;
-        if (raceList != null) {
-            for (RaceDTO race : raceList.getList()) {
-                if (race.getRaceIdentifier().equals(raceIdentifier)) {
-                    result = race;
-                    break;
-                }
-            }
-        }
-        return result;
-    }
-
-    List<RaceDTO> getSelectedRaces() {
-        List<RaceDTO> result = new ArrayList<RaceDTO>();
-        if (raceList != null) {
-            for (RaceDTO race : raceList.getList()) {
-                if (selectionModel.isSelected(race)) {
-                    result.add(race);
-                }
-            }
-        }
-        return result;
-    }
-
-    public void selectRaceByIdentifier(RegattaAndRaceIdentifier raceIdentifier) {
-        if (raceList != null) {
-            for (RaceDTO race : raceList.getList()) {
-                String regattaName = race.getRegattaName();
-                if (regattaName.equals(raceIdentifier.getRegattaName())
-                        && race.getName().equals(raceIdentifier.getRaceName())) {
-                    dontFireNextSelectionChangeEvent = true;
-                    selectionModel.setSelected(race, true);
-                    break;
-                }
-            }
-        }
-    }
-
-    public void clearSelection() {
-        List<RegattaAndRaceIdentifier> emptySelection = Collections.emptyList();
-        raceSelectionProvider.setSelection(emptySelection, /* listenersNotToNotify */this);
-        if (raceList != null) {
-            for (RaceDTO race : raceList.getList()) {
-                selectionModel.setSelected(race, false);
-            }
-        }
-    }
-
-    @Override
-    public void fillRegattas(List<RegattaDTO> regattas) {
-        makeControlsReactToFillRegattas(regattas);
-        if (regattas.isEmpty()) {
-            raceTable.setVisible(false);
-            noTrackedRacesLabel.setVisible(true);
-        } else {
-            raceTable.setVisible(true);
-            noTrackedRacesLabel.setVisible(false);
-        }
-        List<RaceDTO> newAllRaces = new ArrayList<RaceDTO>();
-        List<RegattaDTO> newAllRegattas = new ArrayList<RegattaDTO>();
-        List<RegattaAndRaceIdentifier> newAllRaceIdentifiers = new ArrayList<RegattaAndRaceIdentifier>();
-        for (RegattaDTO regatta : regattas) {
-            newAllRegattas.add(regatta);
-            for (RaceDTO race : regatta.races) {
-                if (race != null) {
-                    if (raceIsToBeAddedToList(race)) {
-                        newAllRaces.add(race);
-                        newAllRaceIdentifiers.add(race.getRaceIdentifier());
-                    }
-                }
-            }
-        }
-        allRaces = newAllRaces;
-        filterablePanelRaces.updateAll(allRaces);
-        raceSelectionProvider.setAllRaces(newAllRaceIdentifiers); // have this object be notified; triggers
-                                                                  // onRaceSelectionChange
-    }
-
-    /**
-     * Allows applying some sort of filter to the process of adding races. Defaults to true in standard implementation.
-     * Override for custom behavior
-     * 
-     * @param race
-     * @return
-     */
-    protected boolean raceIsToBeAddedToList(RaceDTO race) {
-        return true;
-    }
-
-    abstract protected void makeControlsReactToFillRegattas(List<RegattaDTO> regattas);
-
-}
->>>>>>> 86bb2e5e
+package com.sap.sailing.gwt.ui.adminconsole;
+
+import java.util.ArrayList;
+import java.util.Collections;
+import java.util.Comparator;
+import java.util.List;
+
+import com.google.gwt.cell.client.AbstractCell;
+import com.google.gwt.core.client.GWT;
+import com.google.gwt.event.dom.client.ClickEvent;
+import com.google.gwt.event.dom.client.ClickHandler;
+import com.google.gwt.i18n.client.DateTimeFormat;
+import com.google.gwt.i18n.client.DateTimeFormat.PredefinedFormat;
+import com.google.gwt.safehtml.shared.SafeHtml;
+import com.google.gwt.safehtml.shared.SafeHtmlBuilder;
+import com.google.gwt.safehtml.shared.SafeHtmlUtils;
+import com.google.gwt.text.client.DateTimeFormatRenderer;
+import com.google.gwt.user.cellview.client.CellTable;
+import com.google.gwt.user.cellview.client.Column;
+import com.google.gwt.user.cellview.client.ColumnSortEvent.ListHandler;
+import com.google.gwt.user.cellview.client.TextColumn;
+import com.google.gwt.user.client.rpc.AsyncCallback;
+import com.google.gwt.user.client.ui.Button;
+import com.google.gwt.user.client.ui.HasVerticalAlignment;
+import com.google.gwt.user.client.ui.HorizontalPanel;
+import com.google.gwt.user.client.ui.Label;
+import com.google.gwt.user.client.ui.SimplePanel;
+import com.google.gwt.user.client.ui.VerticalPanel;
+import com.google.gwt.user.client.ui.Widget;
+import com.google.gwt.view.client.ListDataProvider;
+import com.google.gwt.view.client.MultiSelectionModel;
+import com.google.gwt.view.client.SelectionChangeEvent;
+import com.google.gwt.view.client.SelectionChangeEvent.Handler;
+import com.google.gwt.view.client.SelectionModel;
+import com.google.gwt.view.client.SingleSelectionModel;
+import com.sap.sailing.domain.common.RaceIdentifier;
+import com.sap.sailing.domain.common.RegattaAndRaceIdentifier;
+import com.sap.sailing.domain.common.TrackedRaceStatusEnum;
+import com.sap.sailing.domain.common.dto.RaceDTO;
+import com.sap.sailing.gwt.ui.client.ErrorReporter;
+import com.sap.sailing.gwt.ui.client.RaceSelectionChangeListener;
+import com.sap.sailing.gwt.ui.client.RaceSelectionProvider;
+import com.sap.sailing.gwt.ui.client.RegattaDisplayer;
+import com.sap.sailing.gwt.ui.client.RegattaRefresher;
+import com.sap.sailing.gwt.ui.client.SailingServiceAsync;
+import com.sap.sailing.gwt.ui.client.StringMessages;
+import com.sap.sailing.gwt.ui.client.shared.components.Component;
+import com.sap.sailing.gwt.ui.client.shared.components.SettingsDialogComponent;
+import com.sap.sailing.gwt.ui.client.shared.panels.AbstractFilterablePanel;
+import com.sap.sailing.gwt.ui.shared.RegattaDTO;
+
+public abstract class AbstractTrackedRacesListComposite extends SimplePanel implements Component<TrackedRacesSettings>,
+        RegattaDisplayer, RaceSelectionChangeListener {
+
+    protected final long DEFAULT_LIVE_DELAY_IN_MILLISECONDS = 5000;
+
+    private final boolean multiSelection;
+
+    private boolean dontFireNextSelectionChangeEvent;
+
+    private final SelectionModel<RaceDTO> selectionModel;
+
+    private final CellTable<RaceDTO> raceTable;
+
+    private ListDataProvider<RaceDTO> raceList;
+
+    private Iterable<RaceDTO> allRaces;
+
+    private final VerticalPanel panel;
+
+    private DateTimeFormatRenderer dateFormatter = new DateTimeFormatRenderer(
+            DateTimeFormat.getFormat(PredefinedFormat.DATE_SHORT));
+    private DateTimeFormatRenderer timeFormatter = new DateTimeFormatRenderer(
+            DateTimeFormat.getFormat(PredefinedFormat.TIME_LONG));
+
+    private final Label noTrackedRacesLabel;
+
+    protected final SailingServiceAsync sailingService;
+    protected final ErrorReporter errorReporter;
+    protected final RegattaRefresher regattaRefresher;
+    private final RaceSelectionProvider raceSelectionProvider;
+    protected final StringMessages stringMessages;
+
+    private final Button btnRefresh;
+
+    private final AbstractFilterablePanel<RaceDTO> filterablePanelRaces;
+
+    protected final TrackedRacesSettings settings;
+
+    public static class AnchorCell extends AbstractCell<SafeHtml> {
+        @Override
+        public void render(com.google.gwt.cell.client.Cell.Context context, SafeHtml safeHtml, SafeHtmlBuilder sb) {
+            sb.append(safeHtml);
+        }
+    }
+
+    public AbstractTrackedRacesListComposite(final SailingServiceAsync sailingService,
+            final ErrorReporter errorReporter, final RegattaRefresher regattaRefresher,
+            final RaceSelectionProvider raceSelectionProvider, final StringMessages stringMessages, boolean hasMultiSelection) {
+        this.sailingService = sailingService;
+        this.errorReporter = errorReporter;
+        this.regattaRefresher = regattaRefresher;
+        this.multiSelection = hasMultiSelection;
+        this.raceSelectionProvider = raceSelectionProvider;
+        this.stringMessages = stringMessages;
+
+        raceList = new ListDataProvider<RaceDTO>();
+        selectionModel = multiSelection ? new MultiSelectionModel<RaceDTO>() : new SingleSelectionModel<RaceDTO>();
+        settings = new TrackedRacesSettings();
+        settings.setDelayToLiveInSeconds(DEFAULT_LIVE_DELAY_IN_MILLISECONDS / 1000l);
+
+        panel = new VerticalPanel();
+        setWidget(panel);
+
+        HorizontalPanel filterPanel = new HorizontalPanel();
+        panel.add(filterPanel);
+        Label lblFilterRaces = new Label(stringMessages.filterRacesByName() + ":");
+        lblFilterRaces.setWordWrap(false);
+        filterPanel.setSpacing(5);
+        filterPanel.add(lblFilterRaces);
+        filterPanel.setCellVerticalAlignment(lblFilterRaces, HasVerticalAlignment.ALIGN_MIDDLE);
+        noTrackedRacesLabel = new Label(stringMessages.noRacesYet());
+        noTrackedRacesLabel.setWordWrap(false);
+        panel.add(noTrackedRacesLabel);
+
+        AdminConsoleTableResources tableRes = GWT.create(AdminConsoleTableResources.class);
+        raceTable = new CellTable<RaceDTO>(/* pageSize */10000, tableRes);
+        raceTable.ensureDebugId("TrackedRaces");
+        ListHandler<RaceDTO> columnSortHandler = setupTableColumns(stringMessages);
+        raceTable.setWidth("300px");
+        raceTable.setSelectionModel(selectionModel);
+        raceTable.setVisible(false);
+        panel.add(raceTable);
+        raceList.addDataDisplay(raceTable);
+        raceTable.addColumnSortHandler(columnSortHandler);
+        raceTable.getSelectionModel().addSelectionChangeHandler(new Handler() {
+            @Override
+            public void onSelectionChange(SelectionChangeEvent event) {
+                List<RaceDTO> selectedRaces = getSelectedRaces();
+                makeControlsReactToSelectionChange(selectedRaces);
+                if (dontFireNextSelectionChangeEvent) {
+                    dontFireNextSelectionChangeEvent = false;
+                } else {
+                    List<RegattaAndRaceIdentifier> selectedRaceIdentifiers = new ArrayList<RegattaAndRaceIdentifier>();
+                    for (RaceDTO selectedRace : selectedRaces) {
+                        selectedRaceIdentifiers.add(selectedRace.getRaceIdentifier());
+                    }
+                    AbstractTrackedRacesListComposite.this.raceSelectionProvider.setSelection(selectedRaceIdentifiers,
+                            AbstractTrackedRacesListComposite.this);
+                }
+            }
+        });
+        filterablePanelRaces = new AbstractFilterablePanel<RaceDTO>(lblFilterRaces, allRaces, raceTable, raceList) {
+            @Override
+            public void applyFilter() {
+                super.applyFilter();
+                onRaceSelectionChange(raceSelectionProvider.getSelectedRaces());
+            }
+
+            @Override
+            public List<String> getSearchableStrings(RaceDTO t) {
+                List<String> strings = new ArrayList<String>();
+                strings.add(t.getName());
+                strings.add(t.boatClass);
+                strings.add(t.getRegattaName());
+                strings.add(t.toString());
+                return strings;
+            }
+        };
+        filterPanel.add(filterablePanelRaces);
+        HorizontalPanel trackedRacesButtonPanel = new HorizontalPanel();
+        trackedRacesButtonPanel.setSpacing(10);
+        panel.add(trackedRacesButtonPanel);
+
+        btnRefresh = new Button(stringMessages.refresh());
+        btnRefresh.ensureDebugId("Refresh");
+        btnRefresh.addClickHandler(new ClickHandler() {
+            @Override
+            public void onClick(ClickEvent event) {
+                regattaRefresher.fillRegattas();
+            }
+        });
+        trackedRacesButtonPanel.add(btnRefresh);
+        addControlButtons(trackedRacesButtonPanel);
+    }
+
+    abstract protected void makeControlsReactToSelectionChange(List<RaceDTO> selectedRaces);
+
+    abstract protected void addControlButtons(HorizontalPanel trackedRacesButtonPanel);
+
+    private ListHandler<RaceDTO> setupTableColumns(final StringMessages stringMessages) {
+        ListHandler<RaceDTO> columnSortHandler = new ListHandler<RaceDTO>(raceList.getList());
+        TextColumn<RaceDTO> regattaNameColumn = new TextColumn<RaceDTO>() {
+            @Override
+            public String getValue(RaceDTO raceDTO) {
+                return raceDTO.getRegattaName();
+            }
+        };
+        regattaNameColumn.setSortable(true);
+        columnSortHandler.setComparator(regattaNameColumn, new Comparator<RaceDTO>() {
+            @Override
+            public int compare(RaceDTO r1, RaceDTO r2) {
+                return r1.getRegattaName().compareTo(r2.getRegattaName());
+            }
+        });
+
+        TextColumn<RaceDTO> boatClassNameColumn = new TextColumn<RaceDTO>() {
+            @Override
+            public String getValue(RaceDTO raceDTO) {
+                return raceDTO.boatClass == null ? "" : raceDTO.boatClass;
+            }
+        };
+        boatClassNameColumn.setSortable(true);
+        columnSortHandler.setComparator(boatClassNameColumn, new Comparator<RaceDTO>() {
+            @Override
+            public int compare(RaceDTO r1, RaceDTO r2) {
+                return r1.boatClass.compareTo(r2.boatClass);
+            }
+        });
+
+        AnchorCell anchorCell = new AnchorCell();
+        Column<RaceDTO, SafeHtml> raceNameColumn = new Column<RaceDTO, SafeHtml>(anchorCell) {
+            @Override
+            public SafeHtml getValue(RaceDTO raceDTO) {
+                return SafeHtmlUtils.fromString(raceDTO.getName());
+            }
+        };
+        raceNameColumn.setSortable(true);
+        columnSortHandler.setComparator(raceNameColumn, new Comparator<RaceDTO>() {
+            @Override
+            public int compare(RaceDTO r1, RaceDTO r2) {
+                return r1.getName().compareTo(r2.getName());
+            }
+        });
+
+        TextColumn<RaceDTO> raceStartColumn = new TextColumn<RaceDTO>() {
+            @Override
+            public String getValue(RaceDTO raceDTO) {
+                if (raceDTO.startOfRace != null) {
+                    return dateFormatter.render(raceDTO.startOfRace) + " " + timeFormatter.render(raceDTO.startOfRace);
+                }
+
+                return "";
+            }
+        };
+        raceStartColumn.setSortable(true);
+        columnSortHandler.setComparator(raceStartColumn, new Comparator<RaceDTO>() {
+            @Override
+            public int compare(RaceDTO r1, RaceDTO r2) {
+                if (r1.startOfRace != null && r2.startOfRace != null) {
+                    return r1.startOfRace.compareTo(r2.startOfRace);
+                }
+
+                return r1.startOfRace == null ? (r2.startOfRace == null ? 0 : -1) : 1;
+            }
+        });
+
+        TextColumn<RaceDTO> hasWindDataColumn = new TextColumn<RaceDTO>() {
+            @Override
+            public String getValue(RaceDTO raceDTO) {
+                if (raceDTO.trackedRace != null && raceDTO.trackedRace.hasWindData == true)
+                    return stringMessages.yes();
+                else
+                    return stringMessages.no();
+            }
+        };
+        hasWindDataColumn.setSortable(true);
+        columnSortHandler.setComparator(hasWindDataColumn, new Comparator<RaceDTO>() {
+
+            @Override
+            public int compare(RaceDTO r1, RaceDTO r2) {
+                return new Boolean(hasWindData(r1)).compareTo(hasWindData(r2));
+            }
+
+            private boolean hasWindData(RaceDTO race) {
+                return race.trackedRace != null && race.trackedRace.hasWindData == true;
+            }
+
+        });
+
+        TextColumn<RaceDTO> hasGPSDataColumn = new TextColumn<RaceDTO>() {
+            @Override
+            public String getValue(RaceDTO raceDTO) {
+                if (raceDTO.trackedRace != null && raceDTO.trackedRace.hasGPSData == true) {
+                    return stringMessages.yes();
+                } else {
+                    return stringMessages.no();
+                }
+            }
+        };
+        hasGPSDataColumn.setSortable(true);
+        columnSortHandler.setComparator(hasGPSDataColumn, new Comparator<RaceDTO>() {
+
+            @Override
+            public int compare(RaceDTO r1, RaceDTO r2) {
+                return new Boolean(hasGPSData(r1)).compareTo(hasGPSData(r2));
+            }
+
+            private boolean hasGPSData(RaceDTO race) {
+                return race.trackedRace != null && race.trackedRace.hasGPSData == true;
+            }
+
+        });
+
+        TextColumn<RaceDTO> raceStatusColumn = new TextColumn<RaceDTO>() {
+            @Override
+            public String getValue(RaceDTO raceDTO) {
+                return raceDTO.status == null ? "" : raceDTO.status.toString();
+            }
+        };
+        raceStatusColumn.setSortable(true);
+        columnSortHandler.setComparator(raceStatusColumn, new Comparator<RaceDTO>() {
+            @Override
+            public int compare(RaceDTO r1, RaceDTO r2) {
+                if (r1.status != null && r2.status != null) {
+                    if (r1.status.status == TrackedRaceStatusEnum.LOADING
+                            && r2.status.status == TrackedRaceStatusEnum.LOADING) {
+                        return new Double(r1.status.loadingProgress).compareTo(r2.status.loadingProgress);
+                    }
+                    return new Integer(r1.status.status.getOrder()).compareTo(r2.status.status.getOrder());
+                }
+
+                return r1.status == null ? (r2.status == null ? 0 : -1) : 1;
+            }
+        });
+
+        TextColumn<RaceDTO> raceLiveDelayColumn = new TextColumn<RaceDTO>() {
+            @Override
+            public String getValue(RaceDTO raceDTO) {
+                if (raceDTO.isTracked && raceDTO.trackedRace != null && raceDTO.trackedRace.delayToLiveInMs > 0) {
+                    return "" + raceDTO.trackedRace.delayToLiveInMs / 1000;
+                }
+                return "";
+            }
+        };
+        raceLiveDelayColumn.setSortable(true);
+        columnSortHandler.setComparator(raceLiveDelayColumn, new Comparator<RaceDTO>() {
+            @Override
+            public int compare(RaceDTO r1, RaceDTO r2) {
+                Long r1Delay = getDelay(r1);
+                Long r2Delay = getDelay(r2);
+                if (r1Delay != null && r2Delay != null) {
+                    return r1Delay.compareTo(r2Delay);
+                }
+
+                return r1Delay == null ? (r2Delay == null ? 0 : -1) : 1;
+            }
+
+            private Long getDelay(RaceDTO race) {
+                return race.isTracked && race.trackedRace != null ? race.trackedRace.delayToLiveInMs : null;
+            }
+        });
+
+        raceTable.addColumn(regattaNameColumn, stringMessages.regatta());
+        raceTable.addColumn(boatClassNameColumn, stringMessages.boatClass());
+        raceTable.addColumn(raceNameColumn, stringMessages.race());
+        raceTable.addColumn(raceStartColumn, stringMessages.startTime());
+        raceTable.addColumn(hasWindDataColumn, stringMessages.windData());
+        raceTable.addColumn(hasGPSDataColumn, stringMessages.gpsData());
+        raceTable.addColumn(raceStatusColumn, stringMessages.status());
+        raceTable.addColumn(raceLiveDelayColumn, stringMessages.delayInSeconds());
+
+        return columnSortHandler;
+    }
+
+    
+    @Override
+    public void onRaceSelectionChange(List<RegattaAndRaceIdentifier> selectedRaces) {
+        for (RaceDTO raceFromAllRaces : raceList.getList()) {
+            selectionModel.setSelected(raceFromAllRaces, selectedRaces.contains(raceFromAllRaces.getRaceIdentifier()));
+        }
+    }
+
+    @Override
+    public boolean hasSettings() {
+        return true;
+    }
+
+    @Override
+    public SettingsDialogComponent<TrackedRacesSettings> getSettingsDialogComponent() {
+        return new TrackedRacesSettingsDialogComponent<TrackedRacesSettings>(settings, stringMessages);
+    }
+
+    @Override
+    public void updateSettings(TrackedRacesSettings newSettings) {
+        settings.setDelayToLiveInSeconds(newSettings.getDelayToLiveInSeconds());
+
+        // set the new delay to all selected races
+        List<RegattaAndRaceIdentifier> raceIdentifiersToUpdate = new ArrayList<RegattaAndRaceIdentifier>();
+        for (RaceDTO raceDTO : getSelectedRaces()) {
+            raceIdentifiersToUpdate.add(raceDTO.getRaceIdentifier());
+        }
+
+        if (raceIdentifiersToUpdate != null && !raceIdentifiersToUpdate.isEmpty()) {
+            sailingService.updateRacesDelayToLive(raceIdentifiersToUpdate, settings.getDelayToLiveInSeconds() * 1000l,
+                    new AsyncCallback<Void>() {
+                        @Override
+                        public void onFailure(Throwable caught) {
+                            errorReporter
+                                    .reportError("Exception trying to set the delay to live for the selected tracked races: "
+                                            + caught.getMessage());
+                        }
+
+                        @Override
+                        public void onSuccess(Void result) {
+                            regattaRefresher.fillRegattas();
+                        }
+                    });
+        }
+    }
+
+    @Override
+    public String getLocalizedShortName() {
+        return stringMessages.trackedRaces();
+    }
+
+    @Override
+    public Widget getEntryWidget() {
+        return this;
+    }
+
+    public void addRaceSelectionChangeListener(RaceSelectionChangeListener listener) {
+        this.raceSelectionProvider.addRaceSelectionChangeListener(listener);
+    }
+
+    public RaceDTO getRaceByIdentifier(RaceIdentifier raceIdentifier) {
+        RaceDTO result = null;
+        if (raceList != null) {
+            for (RaceDTO race : raceList.getList()) {
+                if (race.getRaceIdentifier().equals(raceIdentifier)) {
+                    result = race;
+                    break;
+                }
+            }
+        }
+        return result;
+    }
+
+    List<RaceDTO> getSelectedRaces() {
+        List<RaceDTO> result = new ArrayList<RaceDTO>();
+        if (raceList != null) {
+            for (RaceDTO race : raceList.getList()) {
+                if (selectionModel.isSelected(race)) {
+                    result.add(race);
+                }
+            }
+        }
+        return result;
+    }
+
+    public void selectRaceByIdentifier(RegattaAndRaceIdentifier raceIdentifier) {
+        if (raceList != null) {
+            for (RaceDTO race : raceList.getList()) {
+                String regattaName = race.getRegattaName();
+                if (regattaName.equals(raceIdentifier.getRegattaName())
+                        && race.getName().equals(raceIdentifier.getRaceName())) {
+                    dontFireNextSelectionChangeEvent = true;
+                    selectionModel.setSelected(race, true);
+                    break;
+                }
+            }
+        }
+    }
+
+    public void clearSelection() {
+        List<RegattaAndRaceIdentifier> emptySelection = Collections.emptyList();
+        raceSelectionProvider.setSelection(emptySelection, /* listenersNotToNotify */this);
+        if (raceList != null) {
+            for (RaceDTO race : raceList.getList()) {
+                selectionModel.setSelected(race, false);
+            }
+        }
+    }
+
+    @Override
+    public void fillRegattas(List<RegattaDTO> regattas) {
+        makeControlsReactToFillRegattas(regattas);
+        if (regattas.isEmpty()) {
+            raceTable.setVisible(false);
+            noTrackedRacesLabel.setVisible(true);
+        } else {
+            raceTable.setVisible(true);
+            noTrackedRacesLabel.setVisible(false);
+        }
+        List<RaceDTO> newAllRaces = new ArrayList<RaceDTO>();
+        List<RegattaDTO> newAllRegattas = new ArrayList<RegattaDTO>();
+        List<RegattaAndRaceIdentifier> newAllRaceIdentifiers = new ArrayList<RegattaAndRaceIdentifier>();
+        for (RegattaDTO regatta : regattas) {
+            newAllRegattas.add(regatta);
+            for (RaceDTO race : regatta.races) {
+                if (race != null) {
+                    if (raceIsToBeAddedToList(race)) {
+                        newAllRaces.add(race);
+                        newAllRaceIdentifiers.add(race.getRaceIdentifier());
+                    }
+                }
+            }
+        }
+        allRaces = newAllRaces;
+        filterablePanelRaces.updateAll(allRaces);
+        raceSelectionProvider.setAllRaces(newAllRaceIdentifiers); // have this object be notified; triggers
+                                                                  // onRaceSelectionChange
+    }
+
+    /**
+     * Allows applying some sort of filter to the process of adding races. Defaults to true in standard implementation.
+     * Override for custom behavior
+     * 
+     * @param race
+     * @return
+     */
+    protected boolean raceIsToBeAddedToList(RaceDTO race) {
+        return true;
+    }
+
+    abstract protected void makeControlsReactToFillRegattas(List<RegattaDTO> regattas);
+
+}