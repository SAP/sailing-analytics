package com.sap.sailing.gwt.ui.adminconsole;

import static com.sap.sse.security.shared.HasPermissions.DefaultActions.CHANGE_OWNERSHIP;
import static com.sap.sse.security.ui.client.component.AccessControlledActionsColumn.create;

import java.util.ArrayList;
import java.util.Arrays;
import java.util.Comparator;
import java.util.HashSet;
import java.util.List;
import java.util.Set;

import com.google.gwt.cell.client.AbstractCell;
import com.google.gwt.dom.client.Document;
import com.google.gwt.dom.client.Style.FontWeight;
import com.google.gwt.dom.client.Style.Unit;
import com.google.gwt.event.dom.client.ChangeEvent;
import com.google.gwt.event.dom.client.ChangeHandler;
import com.google.gwt.event.dom.client.ClickEvent;
import com.google.gwt.event.dom.client.ClickHandler;
import com.google.gwt.event.dom.client.DomEvent;
import com.google.gwt.safehtml.shared.SafeHtml;
import com.google.gwt.safehtml.shared.SafeHtmlBuilder;
import com.google.gwt.safehtml.shared.SafeHtmlUtils;
import com.google.gwt.user.cellview.client.AbstractCellTable;
import com.google.gwt.user.cellview.client.CellTable;
import com.google.gwt.user.cellview.client.Column;
import com.google.gwt.user.cellview.client.ColumnSortEvent.ListHandler;
import com.google.gwt.user.cellview.client.TextColumn;
import com.google.gwt.user.client.rpc.AsyncCallback;
import com.google.gwt.user.client.ui.Button;
import com.google.gwt.user.client.ui.HasVerticalAlignment;
import com.google.gwt.user.client.ui.HorizontalPanel;
import com.google.gwt.user.client.ui.Label;
import com.google.gwt.user.client.ui.ListBox;
import com.google.gwt.user.client.ui.VerticalPanel;
import com.google.gwt.user.client.ui.Widget;
import com.google.gwt.view.client.ListDataProvider;
import com.google.gwt.view.client.SelectionChangeEvent;
import com.google.gwt.view.client.SelectionChangeEvent.Handler;
import com.sap.sailing.domain.common.RaceIdentifier;
import com.sap.sailing.domain.common.RegattaAndRaceIdentifier;
import com.sap.sailing.domain.common.RegattaNameAndRaceName;
import com.sap.sailing.domain.common.TrackedRaceStatusEnum;
import com.sap.sailing.domain.common.dto.RaceDTO;
import com.sap.sailing.domain.common.security.SecuredDomainType;
import com.sap.sailing.gwt.ui.adminconsole.places.AdminConsoleView.Presenter;
import com.sap.sailing.gwt.ui.client.Displayer;
import com.sap.sailing.gwt.ui.client.Refresher;
import com.sap.sailing.gwt.ui.client.SailingServiceWriteAsync;
import com.sap.sailing.gwt.ui.client.StringMessages;
import com.sap.sailing.gwt.ui.common.client.DateAndTimeFormatterUtil;
import com.sap.sailing.gwt.ui.shared.RegattaDTO;
import com.sap.sse.common.Util;
import com.sap.sse.common.filter.Filter;
import com.sap.sse.common.util.NaturalComparator;
import com.sap.sse.gwt.client.ErrorReporter;
import com.sap.sse.gwt.client.async.MarkedAsyncCallback;
import com.sap.sse.gwt.client.celltable.RefreshableSelectionModel;
import com.sap.sse.gwt.client.panels.CustomizableFilterablePanel;
import com.sap.sse.gwt.client.shared.components.AbstractCompositeComponent;
import com.sap.sse.gwt.client.shared.components.Component;
import com.sap.sse.gwt.client.shared.components.SettingsDialogComponent;
import com.sap.sse.gwt.client.shared.settings.ComponentContext;
import com.sap.sse.security.shared.HasPermissions;
import com.sap.sse.security.shared.HasPermissions.DefaultActions;
import com.sap.sse.security.ui.client.UserService;
import com.sap.sse.security.ui.client.component.AccessControlledActionsColumn;
import com.sap.sse.security.ui.client.component.EditOwnershipDialog;
import com.sap.sse.security.ui.client.component.EditOwnershipDialog.DialogConfig;
import com.sap.sse.security.ui.client.component.SecuredDTOOwnerColumn;
import com.sap.sse.security.ui.client.component.editacl.EditACLDialog;

public abstract class AbstractTrackedRacesListComposite extends AbstractCompositeComponent<TrackedRacesSettings> {

    protected final long DEFAULT_LIVE_DELAY_IN_MILLISECONDS = 5000;

    private final boolean multiSelection;

    protected RefreshableSelectionModel<RaceDTO> refreshableSelectionModel;
    
    protected final Set<TrackedRaceChangedListener> raceIsTrackedRaceChangeListener;
    
    protected CellTable<RaceDTO> raceTable;

    private ListDataProvider<RaceDTO> raceList;

    private Iterable<RaceDTO> allRaces;

    private Label noTrackedRacesLabel;

    protected final SailingServiceWriteAsync sailingService;
    protected final ErrorReporter errorReporter;
    protected final Refresher<RegattaDTO> regattaRefresher;
    protected final StringMessages stringMessages;

    private Button btnRefresh;

    protected CustomizableFilterablePanel<RaceDTO> filterablePanelRaces;

    protected TrackedRacesSettings settings;

    private ListBox listBoxRegattas;

    protected final UserService userService;

    public static class AnchorCell extends AbstractCell<SafeHtml> {
        @Override
        public void render(com.google.gwt.cell.client.Cell.Context context, SafeHtml safeHtml, SafeHtmlBuilder sb) {
            sb.append(safeHtml);
        }
    }

    public AbstractTrackedRacesListComposite(Component<?> parent, ComponentContext<?> context,
            final Presenter presenter, final StringMessages stringMessages, boolean hasMultiSelection) {
        super(parent, context);
        this.raceIsTrackedRaceChangeListener = new HashSet<TrackedRaceChangedListener>();
<<<<<<< HEAD
        this.sailingService = sailingServiceWrite;
        this.errorReporter = errorReporter;
        this.regattaRefresher = regattaRefresher;
=======
        this.sailingService = presenter.getSailingService();
        this.errorReporter = presenter.getErrorReporter();
        this.regattaRefresher = presenter.getRegattasRefresher();
>>>>>>> 3e347363
        this.multiSelection = hasMultiSelection;
        this.stringMessages = stringMessages;
        this.userService = presenter.getUserService();
    }

    public void setRegattaFilterValue(String regattaName) {
        for (int i = 0; i < listBoxRegattas.getItemCount(); i++) {
            if (listBoxRegattas.getValue(i).equals(regattaName)) {
                listBoxRegattas.setSelectedIndex(i);
                // Firing change event on combobox to filter
                DomEvent.fireNativeEvent(Document.get().createChangeEvent(), listBoxRegattas);
                return;
            }
        }

        // Set 'All' option in case there are no tracked race related to regatta
        if (listBoxRegattas.getItemCount() > 0) {
            listBoxRegattas.setSelectedIndex(0);
            DomEvent.fireNativeEvent(Document.get().createChangeEvent(), listBoxRegattas);
        }
    }
    
    protected void createUI() {
        settings = new TrackedRacesSettings();
        settings.setDelayToLiveInSeconds(DEFAULT_LIVE_DELAY_IN_MILLISECONDS / 1000l);
        VerticalPanel panel = new VerticalPanel();
        initWidget(panel);
        HorizontalPanel filterPanel = new HorizontalPanel();
        panel.add(filterPanel);
        
        noTrackedRacesLabel = new Label(stringMessages.noRacesYet());
        noTrackedRacesLabel.setWordWrap(false);
        panel.add(noTrackedRacesLabel);
        TableWrapper<RaceDTO, RefreshableSelectionModel<RaceDTO>> raceTableWrapper = new TrackedRacesTableWrapper(sailingService, stringMessages, errorReporter, multiSelection, /* enablePager */ true);
        raceTable = raceTableWrapper.getTable();
        raceTable.setPageSize(1000);
        raceTable.ensureDebugId("TrackedRacesCellTable");
        
        Label lblFilterRaces = new Label(stringMessages.filterRaces()+":");
        lblFilterRaces.setWordWrap(false);
        lblFilterRaces.getElement().getStyle().setFontWeight(FontWeight.BOLD);
        lblFilterRaces.getElement().getStyle().setMarginRight(10, Unit.PX);
        filterPanel.add(lblFilterRaces);
        filterPanel.setCellVerticalAlignment(lblFilterRaces, HasVerticalAlignment.ALIGN_MIDDLE);
        raceList = raceTableWrapper.getDataProvider();
        filterablePanelRaces = new CustomizableFilterablePanel<RaceDTO>(allRaces, raceList, stringMessages) {
            @Override
            public List<String> getSearchableStrings(RaceDTO t) {
                List<String> strings = new ArrayList<String>();
                strings.add(t.getName());
                strings.add(t.boatClass);
                strings.add(t.getRegattaName());
                return strings;
            }

            @Override
            public AbstractCellTable<RaceDTO> getCellTable() {
                return raceTable;
            }
        };
        raceTableWrapper.registerSelectionModelOnNewDataProvider(filterablePanelRaces.getAllListDataProvider());
        Label lblFilterByRegatta = new Label(stringMessages.filterByRegatta());
        lblFilterByRegatta.setWordWrap(false);
        listBoxRegattas = new ListBox();
        listBoxRegattas.addChangeHandler(new ChangeHandler() {
            @Override
            public void onChange(ChangeEvent event) {
                filterablePanelRaces.filter();
            }
        });
        filterablePanelRaces.add(lblFilterByRegatta, listBoxRegattas, new Filter<RaceDTO>() {
            @Override
            public boolean matches(RaceDTO t) {
                return listBoxRegattas.getSelectedIndex() == 0 /* All */ || Util.equalsWithNull(listBoxRegattas.getSelectedValue(), t.getRegattaName());
            }
            @Override
            public String getName() {
                return "TrackedRacesByRegattaFilter";
            }
        });

        Label lblFilterRacesByName = new Label(stringMessages.filterByNameOrBoatClass() + ":");
        lblFilterRacesByName.setWordWrap(false);
        filterablePanelRaces.add(lblFilterRacesByName);
        filterablePanelRaces.addDefaultTextBox();
        filterablePanelRaces.getTextBox().ensureDebugId("TrackedRacesFilterTextBox");
        
        filterPanel.add(filterablePanelRaces);
        filterPanel.setCellVerticalAlignment(filterablePanelRaces, HasVerticalAlignment.ALIGN_MIDDLE);
        filterablePanelRaces.setUpdatePermissionFilterForCheckbox(race -> userService.hasPermission(race, DefaultActions.UPDATE));

        refreshableSelectionModel = raceTableWrapper.getSelectionModel();
        setupTableColumns(stringMessages, raceTableWrapper.getColumnSortHandler());
        raceTable.setWidth("300px");

        raceTable.setVisible(false);
        panel.add(raceTableWrapper);
        refreshableSelectionModel.addSelectionChangeHandler(new Handler() {
            @Override
            public void onSelectionChange(SelectionChangeEvent event) {
                Set<RaceDTO> selectedRaces = refreshableSelectionModel.getSelectedSet();
                makeControlsReactToSelectionChange(selectedRaces);
            }
        });
        
        HorizontalPanel trackedRacesButtonPanel = new HorizontalPanel();
        trackedRacesButtonPanel.setSpacing(10);
        panel.add(trackedRacesButtonPanel);

        btnRefresh = new Button(stringMessages.refresh());
        btnRefresh.ensureDebugId("RefreshButton");
        btnRefresh.addClickHandler(new ClickHandler() {
            @Override
            public void onClick(ClickEvent event) {
<<<<<<< HEAD
                regattaRefresher.reloadRegattas();
=======
                regattaRefresher.reloadAndCallFillAll();
>>>>>>> 3e347363
            }
        });
        trackedRacesButtonPanel.add(btnRefresh);
        addControlButtons(trackedRacesButtonPanel);
    }
    
    abstract protected void makeControlsReactToSelectionChange(Set<RaceDTO> selectedRaces);

    abstract protected void makeControlsReactToFillRegattas(Iterable<RegattaDTO> regattas);

    abstract protected void addControlButtons(HorizontalPanel trackedRacesButtonPanel);

    private void setupTableColumns(final StringMessages stringMessages, ListHandler<RaceDTO> columnSortHandler) {
        TextColumn<RaceDTO> regattaNameColumn = new TextColumn<RaceDTO>() {
            @Override
            public String getValue(RaceDTO raceDTO) {
                return raceDTO.getRegattaName();
            }
        };
        regattaNameColumn.setSortable(true);
        columnSortHandler.setComparator(regattaNameColumn, new Comparator<RaceDTO>() {
            @Override
            public int compare(RaceDTO r1, RaceDTO r2) {
                return new NaturalComparator().compare(r1.getRegattaName(), r2.getRegattaName());
            }
        });

        TextColumn<RaceDTO> boatClassNameColumn = new TextColumn<RaceDTO>() {
            @Override
            public String getValue(RaceDTO raceDTO) {
                return raceDTO.boatClass == null ? "" : raceDTO.boatClass;
            }
        };
        boatClassNameColumn.setSortable(true);
        columnSortHandler.setComparator(boatClassNameColumn, new Comparator<RaceDTO>() {
            @Override
            public int compare(RaceDTO r1, RaceDTO r2) {
                return new NaturalComparator(false).compare(r1.boatClass, r2.boatClass);
            }
        });

        AnchorCell anchorCell = new AnchorCell();
        Column<RaceDTO, SafeHtml> raceNameColumn = new Column<RaceDTO, SafeHtml>(anchorCell) {
            @Override
            public SafeHtml getValue(RaceDTO raceDTO) {
                return SafeHtmlUtils.fromString(raceDTO.getName());
            }
        };
        raceNameColumn.setSortable(true);
        columnSortHandler.setComparator(raceNameColumn, new Comparator<RaceDTO>() {
            @Override
            public int compare(RaceDTO r1, RaceDTO r2) {
                return new NaturalComparator().compare(r1.getName(), r2.getName());
            }
        });

        TextColumn<RaceDTO> raceStartColumn = new TextColumn<RaceDTO>() {
            @Override
            public String getValue(RaceDTO raceDTO) {
                if (raceDTO.startOfRace != null) {
                    return DateAndTimeFormatterUtil.defaultDateFormatter.render(raceDTO.startOfRace) + " " + 
                            DateAndTimeFormatterUtil.defaultTimeFormatter.render(raceDTO.startOfRace);
                }

                return "";
            }
        };
        raceStartColumn.setSortable(true);
        columnSortHandler.setComparator(raceStartColumn, new Comparator<RaceDTO>() {
            @Override
            public int compare(RaceDTO r1, RaceDTO r2) {
                if (r1.startOfRace != null && r2.startOfRace != null) {
                    return r1.startOfRace.compareTo(r2.startOfRace);
                }

                return r1.startOfRace == null ? (r2.startOfRace == null ? 0 : -1) : 1;
            }
        });

        TextColumn<RaceDTO> hasWindDataColumn = new TextColumn<RaceDTO>() {
            @Override
            public String getValue(RaceDTO raceDTO) {
                if (raceDTO.trackedRace != null && raceDTO.trackedRace.hasWindData == true)
                    return stringMessages.yes();
                else
                    return stringMessages.no();
            }
        };
        hasWindDataColumn.setSortable(true);
        columnSortHandler.setComparator(hasWindDataColumn, new Comparator<RaceDTO>() {

            @Override
            public int compare(RaceDTO r1, RaceDTO r2) {
                return new Boolean(hasWindData(r1)).compareTo(hasWindData(r2));
            }

            private boolean hasWindData(RaceDTO race) {
                return race.trackedRace != null && race.trackedRace.hasWindData == true;
            }

        });

        TextColumn<RaceDTO> hasGPSDataColumn = new TextColumn<RaceDTO>() {
            @Override
            public String getValue(RaceDTO raceDTO) {
                if (raceDTO.trackedRace != null && raceDTO.trackedRace.hasGPSData == true) {
                    return stringMessages.yes();
                } else {
                    return stringMessages.no();
                }
            }
        };
        hasGPSDataColumn.setSortable(true);
        columnSortHandler.setComparator(hasGPSDataColumn, new Comparator<RaceDTO>() {

            @Override
            public int compare(RaceDTO r1, RaceDTO r2) {
                return new Boolean(hasGPSData(r1)).compareTo(hasGPSData(r2));
            }

            private boolean hasGPSData(RaceDTO race) {
                return race.trackedRace != null && race.trackedRace.hasGPSData == true;
            }

        });

        TextColumn<RaceDTO> raceStatusColumn = new TextColumn<RaceDTO>() {
            @Override
            public String getValue(RaceDTO raceDTO) {
                return raceDTO.status == null ? "" : raceDTO.status.toString();
            }
        };
        raceStatusColumn.setSortable(true);
        columnSortHandler.setComparator(raceStatusColumn, new Comparator<RaceDTO>() {
            @Override
            public int compare(RaceDTO r1, RaceDTO r2) {
                if (r1.status != null && r2.status != null) {
                    if (r1.status.status == TrackedRaceStatusEnum.LOADING
                            && r2.status.status == TrackedRaceStatusEnum.LOADING) {
                        return new Double(r1.status.loadingProgress).compareTo(r2.status.loadingProgress);
                    }
                    return new Integer(r1.status.status.getOrder()).compareTo(r2.status.status.getOrder());
                }

                return r1.status == null ? (r2.status == null ? 0 : -1) : 1;
            }
        });

        TextColumn<RaceDTO> raceLiveDelayColumn = new TextColumn<RaceDTO>() {
            @Override
            public String getValue(RaceDTO raceDTO) {
                if (raceDTO.isTracked && raceDTO.trackedRace != null && raceDTO.trackedRace.delayToLiveInMs > 0) {
                    return "" + raceDTO.trackedRace.delayToLiveInMs / 1000;
                }
                return "";
            }
        };
        raceLiveDelayColumn.setSortable(true);
        columnSortHandler.setComparator(raceLiveDelayColumn, new Comparator<RaceDTO>() {
            @Override
            public int compare(RaceDTO r1, RaceDTO r2) {
                Long r1Delay = getDelay(r1);
                Long r2Delay = getDelay(r2);
                if (r1Delay != null && r2Delay != null) {
                    return r1Delay.compareTo(r2Delay);
                }

                return r1Delay == null ? (r2Delay == null ? 0 : -1) : 1;
            }

            private Long getDelay(RaceDTO race) {
                return race.isTracked && race.trackedRace != null ? race.trackedRace.delayToLiveInMs : null;
            }
        });
        raceTable.addColumn(regattaNameColumn, stringMessages.regatta());
        raceTable.addColumn(boatClassNameColumn, stringMessages.boatClass());
        raceTable.addColumn(raceNameColumn, stringMessages.race());
        raceTable.addColumn(raceStartColumn, stringMessages.startTime());
        raceTable.addColumn(hasWindDataColumn, stringMessages.windData());
        raceTable.addColumn(hasGPSDataColumn, stringMessages.gpsData());
        raceTable.addColumn(raceStatusColumn, stringMessages.status());
        raceTable.addColumn(raceLiveDelayColumn, stringMessages.delayInSeconds());

        SecuredDTOOwnerColumn.configureOwnerColumns(raceTable, columnSortHandler, stringMessages);

        final HasPermissions type = SecuredDomainType.TRACKED_RACE;
        final AccessControlledActionsColumn<RaceDTO, RegattaConfigImagesBarCell> actionsColumn = create(
                new RegattaConfigImagesBarCell(stringMessages), userService);
        final DialogConfig<RaceDTO> config = EditOwnershipDialog.create(userService.getUserManagementWriteService(), type,
<<<<<<< HEAD
                race -> regattaRefresher.loadRegattas(), stringMessages);
        actionsColumn.addAction(EventConfigImagesBarCell.ACTION_CHANGE_OWNERSHIP, CHANGE_OWNERSHIP, config::openOwnershipDialog);

        final EditACLDialog.DialogConfig<RaceDTO> configACL = EditACLDialog.create(
                userService.getUserManagementWriteService(), type, regatta -> regattaRefresher.loadRegattas(),
=======
                race -> {}, stringMessages);
        actionsColumn.addAction(EventConfigImagesBarCell.ACTION_CHANGE_OWNERSHIP, CHANGE_OWNERSHIP, config::openOwnershipDialog);

        final EditACLDialog.DialogConfig<RaceDTO> configACL = EditACLDialog.create(
                userService.getUserManagementWriteService(), type, regatta -> {},
>>>>>>> 3e347363
                stringMessages);
        actionsColumn.addAction(RegattaConfigImagesBarCell.ACTION_CHANGE_ACL, DefaultActions.CHANGE_ACL,
                configACL::openDialog);

        actionsColumn.addAction(RegattaConfigImagesBarCell.ACTION_DELETE, DefaultActions.DELETE,
                this::removeAndUntrackRace);

        actionsColumn.addAction(RegattaConfigImagesBarCell.ACTION_STOP_TRACKING, DefaultActions.UPDATE,
                this::stopTrackingRace);

        raceTable.addColumn(actionsColumn, stringMessages.actions());
    }

    private void removeAndUntrackRace(final RaceDTO race) {
        final RegattaNameAndRaceName name = (RegattaNameAndRaceName) race.getRaceIdentifier();
        sailingService.removeAndUntrackRaces(Arrays.asList(name),
                new MarkedAsyncCallback<Void>(new AsyncCallback<Void>() {
                    @Override
                    public void onFailure(Throwable caught) {
                        errorReporter.reportError(stringMessages
                                .errorRemovingRace(name != null ? name.toString() : "<null>", caught.getMessage()));
                    }

                    @Override
                    public void onSuccess(Void result) {
<<<<<<< HEAD
                        regattaRefresher.reloadRegattas();
=======
                        regattaRefresher.reloadAndCallFillAll();
>>>>>>> 3e347363
                        for (TrackedRaceChangedListener listener : raceIsTrackedRaceChangeListener) {
                            listener.racesRemoved(Arrays.asList(name));
                        }
                    }
                }));
    }

    void stopTrackingRace(final RaceDTO race) {
        final RegattaAndRaceIdentifier raceIdentifier = race.getRaceIdentifier();
        sailingService.stopTrackingRaces(Arrays.asList(raceIdentifier),
                new MarkedAsyncCallback<Void>(new AsyncCallback<Void>() {
                    @Override
                    public void onFailure(Throwable caught) {
                        errorReporter.reportError(stringMessages.errorStoppingRaceTracking(
                                raceIdentifier != null ? raceIdentifier.toString() : "<null>", caught.getMessage()));
                    }

                    @Override
                    public void onSuccess(Void result) {
<<<<<<< HEAD
                        regattaRefresher.reloadRegattas();
=======
                        regattaRefresher.reloadAndCallFillAll();
>>>>>>> 3e347363
                    }
                }));
    }

    @Override
    public boolean hasSettings() {
        return true;
    }

    @Override
    public SettingsDialogComponent<TrackedRacesSettings> getSettingsDialogComponent(TrackedRacesSettings settings) {
        return new TrackedRacesSettingsDialogComponent<TrackedRacesSettings>(settings, stringMessages);
    }

    @Override
    public void updateSettings(TrackedRacesSettings newSettings) {
        settings.setDelayToLiveInSeconds(newSettings.getDelayToLiveInSeconds());

        // set the new delay to all selected races
        List<RegattaAndRaceIdentifier> raceIdentifiersToUpdate = new ArrayList<RegattaAndRaceIdentifier>();
        for (RaceDTO raceDTO : refreshableSelectionModel.getSelectedSet()) {
            raceIdentifiersToUpdate.add(raceDTO.getRaceIdentifier());
        }

        if (raceIdentifiersToUpdate != null && !raceIdentifiersToUpdate.isEmpty()) {
            sailingService.updateRacesDelayToLive(raceIdentifiersToUpdate, settings.getDelayToLiveInSeconds() * 1000l,
                    new MarkedAsyncCallback<Void>(
                            new AsyncCallback<Void>() {
                                @Override
                                public void onFailure(Throwable caught) {
                                    errorReporter.reportError(
                                            "Exception trying to set the delay to live for the selected tracked races: "
                                                    + caught.getMessage());
                                }

                                @Override
                                public void onSuccess(Void result) {
<<<<<<< HEAD
                                    regattaRefresher.reloadRegattas();
=======
                                    regattaRefresher.reloadAndCallFillAll();
>>>>>>> 3e347363
                                }
                            }
                    ));
        }
    }

    @Override
    public String getLocalizedShortName() {
        return stringMessages.trackedRaces();
    }

    @Override
    public Widget getEntryWidget() {
        return this;
    }

    public void addRaceSelectionChangeHandler(Handler handler) {
        refreshableSelectionModel.addSelectionChangeHandler(handler);
    }

    public RaceDTO getRaceByIdentifier(RaceIdentifier raceIdentifier) {
        RaceDTO result = null;
        if (raceList != null) {
            for (RaceDTO race : raceList.getList()) {
                if (race.getRaceIdentifier().equals(raceIdentifier)) {
                    result = race;
                    break;
                }
            }
        }
        return result;
    }

    public void selectRaceByIdentifier(RegattaAndRaceIdentifier raceIdentifier) {
        if (allRaces != null) {
            for (RaceDTO race : allRaces) {
                String regattaName = race.getRegattaName();
                if (regattaName.equals(raceIdentifier.getRegattaName())
                        && race.getName().equals(raceIdentifier.getRaceName())) {
                    refreshableSelectionModel.setSelected(race, true);
                    break;
                }
            }
        }
    }

    public void clearSelection() {
        refreshableSelectionModel.clear();
    }
    
    private final Displayer<RegattaDTO> RegattasDisplayer = new Displayer<RegattaDTO>() {

        @Override
        public void fill(Iterable<RegattaDTO> result) {
            fillRegattas(result);
        }
        
    };
    
    public Displayer<RegattaDTO> getRegattasDisplayer() {
        return RegattasDisplayer;
    }

    /**
     * @param regattas
     */
    public void fillRegattas(Iterable<RegattaDTO> regattas) {
        makeControlsReactToFillRegattas(regattas);
        displayRaceTableUI(regattas);
        final List<RaceDTO> newAllRaces = new ArrayList<RaceDTO>();
        final List<String> regattaNames = new ArrayList<>();
        for (RegattaDTO regatta : regattas) {
            for (RaceDTO race : regatta.races) {
                if (race != null) {
                    if (raceIsToBeAddedToList(race)) {
                        // We need only those regatta names which are available
                        // at tracking table
                        if (!regattaNames.contains(regatta.getName())) {
                            regattaNames.add(regatta.getName());
                        }
                        newAllRaces.add(race);
                    }
                }
            }
        }
        refreshListBoxRegattas(regattaNames);
        allRaces = newAllRaces;
        filterablePanelRaces.updateAll(allRaces);
    }

    private void refreshListBoxRegattas(List<String> regattaNames) {
        final String lastSelectedRegattaName = listBoxRegattas.getSelectedValue();
        listBoxRegattas.clear();
        listBoxRegattas.addItem(stringMessages.all(), "");
        regattaNames.stream().sorted().forEach(regatta -> listBoxRegattas.addItem(regatta, regatta));
        restoreListBoxRegattasSelection(lastSelectedRegattaName);
    }

    private void restoreListBoxRegattasSelection(String lastSelectedRegattaName) {
        for (int i = 0; i < listBoxRegattas.getItemCount(); i++) {
            if (listBoxRegattas.getValue(i).equals(lastSelectedRegattaName)) {
                listBoxRegattas.setSelectedIndex(i);
                break;
            }
        }
    }

    private void displayRaceTableUI(Iterable<RegattaDTO> regattas) {
        if (Util.isEmpty(regattas)) {
            hideRaceTable();
        } else {
            showRaceTable();
        }
    }

    private void showRaceTable() {
        raceTable.setVisible(true);
        noTrackedRacesLabel.setVisible(false);
    }

    private void hideRaceTable() {
        raceTable.setVisible(false);
        noTrackedRacesLabel.setVisible(true);
    }

    /**
     * Allows applying some sort of filter to the process of adding races. Defaults to true in standard implementation.
     * Override for custom behavior
     */
    protected boolean raceIsToBeAddedToList(RaceDTO race) {
        return true;
    }
    
    public RefreshableSelectionModel<RaceDTO> getSelectionModel() {
        return refreshableSelectionModel;
    }

}<|MERGE_RESOLUTION|>--- conflicted
+++ resolved
@@ -115,15 +115,9 @@
             final Presenter presenter, final StringMessages stringMessages, boolean hasMultiSelection) {
         super(parent, context);
         this.raceIsTrackedRaceChangeListener = new HashSet<TrackedRaceChangedListener>();
-<<<<<<< HEAD
-        this.sailingService = sailingServiceWrite;
-        this.errorReporter = errorReporter;
-        this.regattaRefresher = regattaRefresher;
-=======
         this.sailingService = presenter.getSailingService();
         this.errorReporter = presenter.getErrorReporter();
         this.regattaRefresher = presenter.getRegattasRefresher();
->>>>>>> 3e347363
         this.multiSelection = hasMultiSelection;
         this.stringMessages = stringMessages;
         this.userService = presenter.getUserService();
@@ -238,11 +232,7 @@
         btnRefresh.addClickHandler(new ClickHandler() {
             @Override
             public void onClick(ClickEvent event) {
-<<<<<<< HEAD
-                regattaRefresher.reloadRegattas();
-=======
                 regattaRefresher.reloadAndCallFillAll();
->>>>>>> 3e347363
             }
         });
         trackedRacesButtonPanel.add(btnRefresh);
@@ -432,19 +422,11 @@
         final AccessControlledActionsColumn<RaceDTO, RegattaConfigImagesBarCell> actionsColumn = create(
                 new RegattaConfigImagesBarCell(stringMessages), userService);
         final DialogConfig<RaceDTO> config = EditOwnershipDialog.create(userService.getUserManagementWriteService(), type,
-<<<<<<< HEAD
-                race -> regattaRefresher.loadRegattas(), stringMessages);
-        actionsColumn.addAction(EventConfigImagesBarCell.ACTION_CHANGE_OWNERSHIP, CHANGE_OWNERSHIP, config::openOwnershipDialog);
-
-        final EditACLDialog.DialogConfig<RaceDTO> configACL = EditACLDialog.create(
-                userService.getUserManagementWriteService(), type, regatta -> regattaRefresher.loadRegattas(),
-=======
                 race -> {}, stringMessages);
         actionsColumn.addAction(EventConfigImagesBarCell.ACTION_CHANGE_OWNERSHIP, CHANGE_OWNERSHIP, config::openOwnershipDialog);
 
         final EditACLDialog.DialogConfig<RaceDTO> configACL = EditACLDialog.create(
                 userService.getUserManagementWriteService(), type, regatta -> {},
->>>>>>> 3e347363
                 stringMessages);
         actionsColumn.addAction(RegattaConfigImagesBarCell.ACTION_CHANGE_ACL, DefaultActions.CHANGE_ACL,
                 configACL::openDialog);
@@ -470,11 +452,7 @@
 
                     @Override
                     public void onSuccess(Void result) {
-<<<<<<< HEAD
-                        regattaRefresher.reloadRegattas();
-=======
                         regattaRefresher.reloadAndCallFillAll();
->>>>>>> 3e347363
                         for (TrackedRaceChangedListener listener : raceIsTrackedRaceChangeListener) {
                             listener.racesRemoved(Arrays.asList(name));
                         }
@@ -494,11 +472,7 @@
 
                     @Override
                     public void onSuccess(Void result) {
-<<<<<<< HEAD
-                        regattaRefresher.reloadRegattas();
-=======
                         regattaRefresher.reloadAndCallFillAll();
->>>>>>> 3e347363
                     }
                 }));
     }
@@ -536,11 +510,7 @@
 
                                 @Override
                                 public void onSuccess(Void result) {
-<<<<<<< HEAD
-                                    regattaRefresher.reloadRegattas();
-=======
                                     regattaRefresher.reloadAndCallFillAll();
->>>>>>> 3e347363
                                 }
                             }
                     ));
