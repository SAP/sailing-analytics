package com.sap.sailing.gwt.managementconsole.resources;

import com.google.gwt.core.client.GWT;
import com.google.gwt.resources.client.ClientBundle;
import com.google.gwt.resources.client.CssResource;
import com.google.gwt.resources.client.DataResource;
import com.google.gwt.resources.client.DataResource.MimeType;
import com.google.gwt.resources.client.ImageResource;

public interface ManagementConsoleResources extends ClientBundle {

    String COLORS = "com/sap/sailing/gwt/managementconsole/resources/ManagementConsoleColors.gss";
    String ICONS = "com/sap/sailing/gwt/managementconsole/resources/ManagementConsoleIcons.gss";
    String STYLES = "com/sap/sailing/gwt/managementconsole/resources/ManagementConsoleStyles.gss";

    ManagementConsoleResources INSTANCE = GWT.create(ManagementConsoleResources.class);

    @Source({ COLORS, STYLES })
    Style style();

    @Source(ICONS)
    Icons icons();

    @Source("images/Image-BackdropGeneral.png")
    ImageResource backdropGeneral();

    @Source("images/Image-BackdropGeneralSized.png")
    ImageResource backdropGeneralSized();

    @Source("icons/Icon-EventListLocation.svg")
    @MimeType("image/svg+xml")
    DataResource iconLocation();

<<<<<<< HEAD
    @Source("icons/Icon-BackGLobal.svg")
    @MimeType("image/svg+xml")
    DataResource iconBack();

    @Source("icons/Icon-CloseGLobal.svg")
    @MimeType("image/svg+xml")
    DataResource iconClose();

    @Source("icons/Icon-DropdownChev.svg")
    @MimeType("image/svg+xml")
    DataResource iconDropdownChev();

    @Source("icons/Icon-EventAdd.svg")
    @MimeType("image/svg+xml")
    DataResource iconAdd();

    @Source("icons/Icon-EventFilter.svg")
    @MimeType("image/svg+xml")
    DataResource iconFilter();

    @Source("icons/Icon-Search.svg")
    @MimeType("image/svg+xml")
    DataResource iconSearch();

    @Source("icons/Icon-SearchApply.svg")
    @MimeType("image/svg+xml")
    DataResource iconApply();

    @Source("icons/Icon-SearchPrevious.svg")
    @MimeType("image/svg+xml")
    DataResource iconPrevious();
=======
    @Source("icons/Icon-NavGlobal.svg")
    @MimeType("image/svg+xml")
    DataResource iconNavigation();
>>>>>>> 12bbf26c

    interface Style extends CssResource {

        String primaryButton();

        String secondaryButton();

        String secondaryCtaButton();

        @ClassName("header-line")
        String headerLine();
        
        String right();

    }

    interface Icons extends CssResource {

        String icon();

        @ClassName("icon-location")
        String iconLocation();

<<<<<<< HEAD
        @ClassName("icon-back")
        String iconBack();

        @ClassName("icon-close")
        String iconClose();

        @ClassName("icon-dropdown-chev")
        String iconDropdownChev();

        @ClassName("icon-add")
        String iconAdd();

        @ClassName("icon-filter")
        String iconFilter();

        @ClassName("icon-search")
        String iconSearch();

        @ClassName("icon-apply")
        String iconApply();

        @ClassName("icon-previous")
        String iconPrevious();
=======
        @ClassName("icon-navigation")
        String iconNavigation();
>>>>>>> 12bbf26c

    }
}<|MERGE_RESOLUTION|>--- conflicted
+++ resolved
@@ -31,7 +31,6 @@
     @MimeType("image/svg+xml")
     DataResource iconLocation();
 
-<<<<<<< HEAD
     @Source("icons/Icon-BackGLobal.svg")
     @MimeType("image/svg+xml")
     DataResource iconBack();
@@ -63,11 +62,10 @@
     @Source("icons/Icon-SearchPrevious.svg")
     @MimeType("image/svg+xml")
     DataResource iconPrevious();
-=======
+
     @Source("icons/Icon-NavGlobal.svg")
     @MimeType("image/svg+xml")
     DataResource iconNavigation();
->>>>>>> 12bbf26c
 
     interface Style extends CssResource {
 
@@ -91,7 +89,6 @@
         @ClassName("icon-location")
         String iconLocation();
 
-<<<<<<< HEAD
         @ClassName("icon-back")
         String iconBack();
 
@@ -115,10 +112,9 @@
 
         @ClassName("icon-previous")
         String iconPrevious();
-=======
+        
         @ClassName("icon-navigation")
         String iconNavigation();
->>>>>>> 12bbf26c
 
     }
 }