--- conflicted
+++ resolved
@@ -35,11 +35,7 @@
     @Override
     public TabView.State getState() {
         // TODO activate
-<<<<<<< HEAD
-        return TabView.State.NOT_AVAILABLE;
-=======
         return TabView.State.NOT_AVAILABLE_SHOW_NEXT_AVAILABLE;
->>>>>>> 9d23fda2
     }
 
     @Override
