--- conflicted
+++ resolved
@@ -6,10 +6,7 @@
 import java.util.Map;
 
 import com.google.gwt.core.client.GWT;
-<<<<<<< HEAD
-=======
 import com.google.gwt.dom.client.AnchorElement;
->>>>>>> 20a02d78
 import com.google.gwt.dom.client.DivElement;
 import com.google.gwt.uibinder.client.UiBinder;
 import com.google.gwt.uibinder.client.UiField;
@@ -49,27 +46,9 @@
  */
 public class MultiregattaOverviewTabView extends Composite implements MultiregattaTabView<MultiregattaOverviewPlace> {
 
-<<<<<<< HEAD
-    interface MyBinder extends UiBinder<HTMLPanel, MultiregattaOverviewTabView> {
-    }
-    
-    private static MyBinder ourUiBinder = GWT.create(MyBinder.class);
-    
-    @UiField SimplePanel content;
-    @UiField(provided = true) EventOverviewStage stage;
-    @UiField(provided = true) RacesListLive racesListLive;
-    @UiField DivElement newContentContainerUi;
-    @UiField(provided = true) DropdownFilter<String> boatCategoryFilterUi;
-    @UiField MultiRegattaListStepsLegend regattaProgressLegendUi;
-    @UiField(provided = true) MultiRegattaList regattaListUi;
-    private Presenter currentPresenter;
-
-    public MultiregattaOverviewTabView() {
-=======
     private static final MainCss MAIN_CSS = SharedResources.INSTANCE.mainCss();
     
     interface MyBinder extends UiBinder<HTMLPanel, MultiregattaOverviewTabView> {
->>>>>>> 20a02d78
     }
     
     private static MyBinder ourUiBinder = GWT.create(MyBinder.class);
@@ -108,11 +87,8 @@
         regattaListUi = new MultiRegattaList(currentPresenter);
 
         initWidget(ourUiBinder.createAndBindUi(this));
-<<<<<<< HEAD
-=======
         regattaOverviewLinkUi.setHref(currentPresenter.getRegattaOverviewLink());
         regattaOverviewLinkUi.addClassName(currentPresenter.isEventOrRegattaLive() ? MAIN_CSS.buttonred() : MAIN_CSS.buttonprimary());
->>>>>>> 20a02d78
         RefreshManager refreshManager = new RefreshManager(this, currentPresenter.getDispatch());
         stage.setupRefresh(refreshManager);
         refreshManager.add(racesListLive.getRefreshable(), new GetLiveRacesForEventAction(currentPresenter.getCtx().getEventDTO().getId()));
