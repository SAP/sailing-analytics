package com.sap.sailing.gwt.home.desktop.places.fakeseries.analyticstab;

import java.util.ArrayList;
import java.util.Iterator;
import java.util.List;

import com.google.gwt.core.client.GWT;
import com.google.gwt.uibinder.client.UiBinder;
import com.google.gwt.uibinder.client.UiField;
import com.google.gwt.user.client.Timer;
import com.google.gwt.user.client.rpc.AsyncCallback;
import com.google.gwt.user.client.ui.AcceptsOneWidget;
import com.google.gwt.user.client.ui.HTMLPanel;
import com.google.gwt.user.client.ui.Label;
import com.sap.sailing.domain.common.DetailType;
import com.sap.sailing.domain.common.RaceIdentifier;
import com.sap.sailing.domain.common.dto.CompetitorDTO;
import com.sap.sailing.domain.common.dto.LeaderboardDTO;
import com.sap.sailing.domain.common.dto.RaceColumnDTO;
import com.sap.sailing.gwt.common.client.controls.tabbar.TabView;
import com.sap.sailing.gwt.home.desktop.partials.old.competitorcharts.OldCompetitorCharts;
import com.sap.sailing.gwt.home.desktop.partials.old.competitorcharts.OldCompetitorChartsDelegateFullscreenViewer;
import com.sap.sailing.gwt.home.desktop.places.fakeseries.EventSeriesAnalyticsDataManager;
import com.sap.sailing.gwt.home.desktop.places.fakeseries.SeriesView;
import com.sap.sailing.gwt.home.desktop.places.fakeseries.SharedLeaderboardEventSeriesTabView;
import com.sap.sailing.gwt.home.shared.ExperimentalFeatures;
import com.sap.sailing.gwt.ui.client.CompetitorSelectionChangeListener;
import com.sap.sailing.gwt.ui.client.CompetitorSelectionModel;
import com.sap.sse.common.Util;

/**
 * Created by pgtaboada on 25.11.14.
 */
public class EventSeriesCompetitorAnalyticsTabView extends SharedLeaderboardEventSeriesTabView<EventSeriesCompetitorAnalyticsPlace> {
    interface MyBinder extends UiBinder<HTMLPanel, EventSeriesCompetitorAnalyticsTabView> {
    }

    private static MyBinder ourUiBinder = GWT.create(MyBinder.class);
    private SeriesView.Presenter currentPresenter;

    @UiField(provided = true)
    protected OldCompetitorCharts competitorCharts = new OldCompetitorCharts(
            ExperimentalFeatures.SHOW_COMPETITOR_ANALYTICS_FULLSCREEN_VIEWER ? new OldCompetitorChartsDelegateFullscreenViewer() : null);

    private final int MAX_COMPETITORS_IN_CHART = 30; 

    public EventSeriesCompetitorAnalyticsTabView() {
        super();
    }

    @Override
    public Class<EventSeriesCompetitorAnalyticsPlace> getPlaceClassForActivation() {
        return EventSeriesCompetitorAnalyticsPlace.class;
    }
    
    @Override
    public TabView.State getState() {
        return currentPresenter.getSeriesDTO().isHasAnalytics() ? TabView.State.VISIBLE : TabView.State.INVISIBLE;
    }

    @Override
    public void start(EventSeriesCompetitorAnalyticsPlace myPlace, AcceptsOneWidget contentArea) {
        contentArea.setWidget(currentPresenter.getErrorAndBusyClientFactory().createBusyView());
        String leaderboardName = currentPresenter.getSeriesDTO().getLeaderboardId();
        if (leaderboardName != null && !leaderboardName.isEmpty()) {
            EventSeriesAnalyticsDataManager eventSeriesAnalyticsManager = currentPresenter.getCtx().getAnalyticsManager();
            final Runnable callback = new Runnable() {
                @Override
                public void run() {
                    initWidget(ourUiBinder.createAndBindUi(EventSeriesCompetitorAnalyticsTabView.this));
                    DetailType initialDetailType = DetailType.OVERALL_RANK;
                    if (eventSeriesAnalyticsManager.getMultiCompetitorChart() == null) {
                        eventSeriesAnalyticsManager.createMultiCompetitorChart(null, null, leaderboardName, initialDetailType);
                    }
                    competitorCharts.setChart(eventSeriesAnalyticsManager.getMultiCompetitorChart(), getAvailableDetailsTypes(), initialDetailType);
                    eventSeriesAnalyticsManager.showCompetitorChart(competitorCharts.getSelectedChartDetailType());
                    contentArea.setWidget(EventSeriesCompetitorAnalyticsTabView.this);
                }
            };
            if (eventSeriesAnalyticsManager.getLeaderboardPanel() == null) {
<<<<<<< HEAD
                eventSeriesAnalyticsManager.getSailingService().getAvailableDetailTypesForLeaderboard(leaderboardName,
                        null, new AsyncCallback<Iterable<DetailType>>() {
=======
                eventSeriesAnalyticsManager.getAvailableDetailTypesForLeaderboard(leaderboardName,
                        new AsyncCallback<Iterable<DetailType>>() {
>>>>>>> ed0e43a9

                            @Override
                            public void onSuccess(Iterable<DetailType> result) {
                                createSharedLeaderboardPanel(leaderboardName, eventSeriesAnalyticsManager,
                                        currentPresenter.getUserService(), null, panel -> callback.run(), result);
                            }

                            @Override
                            public void onFailure(Throwable caught) {
                                showMessageLabelAndGoToHome("Could not load detailType list", contentArea);
                            }
                        });
            } else {
                callback.run();
            }
        } else {
            showMessageLabelAndGoToHome("No leaderboard specified, cannot proceed to leaderboardpage", contentArea);
        }
    }
    
    private void showMessageLabelAndGoToHome(final String message, final AcceptsOneWidget contentArea) {
        contentArea.setWidget(new Label(message));
        new Timer() {
            @Override
            public void run() {
                currentPresenter.getHomeNavigation().goToPlace();
            }
        }.schedule(3000);
    }

    private List<DetailType> getAvailableDetailsTypes() {
        List<DetailType> availableDetailsTypes = new ArrayList<DetailType>();
        availableDetailsTypes.add(DetailType.OVERALL_RANK);
        availableDetailsTypes.add(DetailType.REGATTA_NET_POINTS_SUM);
        return availableDetailsTypes;
    }

    @Override
    public void stop() {
    }

    @Override
    public EventSeriesCompetitorAnalyticsPlace placeToFire() {
        return new EventSeriesCompetitorAnalyticsPlace(currentPresenter.getCtx());
    }

    @Override
    public void setPresenter(SeriesView.Presenter currentPresenter) {
        this.currentPresenter = currentPresenter;
    }

    @Override
    public void updatedLeaderboard(LeaderboardDTO leaderboard) {
        // adjust the competitor selection for the chart in case the leaderboard changed
        updateCompetitorSelection();
    }

    private void updateCompetitorSelection() {
        EventSeriesAnalyticsDataManager eventSeriesAnalyticsManager = currentPresenter.getCtx().getAnalyticsManager();
        CompetitorSelectionModel competitorSelectionProvider = eventSeriesAnalyticsManager.getCompetitorSelectionProvider();

        // preselect the top N competitors in case there was no selection before and there too many competitors for a chart
        int competitorsCount = Util.size(competitorSelectionProvider.getAllCompetitors());
        int selectedCompetitorsCount = Util.size(competitorSelectionProvider.getSelectedCompetitors());
        
        if(selectedCompetitorsCount == 0 && competitorsCount > MAX_COMPETITORS_IN_CHART) {
            List<CompetitorDTO> selectedCompetitors = new ArrayList<>();
            Iterator<CompetitorDTO> allCompetitorsIt = competitorSelectionProvider.getAllCompetitors().iterator();
            int counter = 0;
            while(counter < MAX_COMPETITORS_IN_CHART) {
                selectedCompetitors.add(allCompetitorsIt.next());
                counter++;
            }
            competitorSelectionProvider.setSelection(selectedCompetitors, (CompetitorSelectionChangeListener[]) null);
        }
    }

    @Override
    public void currentRaceSelected(RaceIdentifier raceIdentifier, RaceColumnDTO raceColumn) {
    }
}<|MERGE_RESOLUTION|>--- conflicted
+++ resolved
@@ -78,13 +78,8 @@
                 }
             };
             if (eventSeriesAnalyticsManager.getLeaderboardPanel() == null) {
-<<<<<<< HEAD
-                eventSeriesAnalyticsManager.getSailingService().getAvailableDetailTypesForLeaderboard(leaderboardName,
+                eventSeriesAnalyticsManager.getAvailableDetailTypesForLeaderboard(leaderboardName,
                         null, new AsyncCallback<Iterable<DetailType>>() {
-=======
-                eventSeriesAnalyticsManager.getAvailableDetailTypesForLeaderboard(leaderboardName,
-                        new AsyncCallback<Iterable<DetailType>>() {
->>>>>>> ed0e43a9
 
                             @Override
                             public void onSuccess(Iterable<DetailType> result) {
