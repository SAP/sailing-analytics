--- conflicted
+++ resolved
@@ -46,13 +46,8 @@
         racingEventServiceTracker.open();
         windFinderTrackerFactory = ServiceTrackerFactory.createAndOpen(context, WindFinderTrackerFactory.class);
         eventNewsServiceTracker = ServiceTrackerFactory.createAndOpen(context, EventNewsService.class);
-<<<<<<< HEAD
-        securityServiceTracker = new FullyInitializedReplicableTracker<SecurityService>(context, SecurityService.class,
-                /* customizer */ null, ServiceTrackerFactory.createAndOpen(context, ReplicationService.class));
-=======
         securityServiceTracker = new FullyInitializedReplicableTracker<>(context, SecurityService.class,
                 /* customizer */ null, replicationServiceTracker);
->>>>>>> a7b8262a
         securityServiceTracker.open();
         trackedRaceStatisticsCacheTracker = ServiceTrackerFactory.createAndOpen(context, TrackedRaceStatisticsCache.class);
     }
