--- conflicted
+++ resolved
@@ -1,385 +1,350 @@
-package com.sap.sailing.gwt.ui.client;
-
-import java.util.ArrayList;
-import java.util.Comparator;
-import java.util.Date;
-import java.util.HashMap;
-import java.util.List;
-import java.util.Map;
-
-import com.google.gwt.cell.client.ActionCell;
-import com.google.gwt.cell.client.ActionCell.Delegate;
-import com.google.gwt.event.dom.client.ChangeEvent;
-import com.google.gwt.event.dom.client.ChangeHandler;
-import com.google.gwt.event.logical.shared.ValueChangeEvent;
-import com.google.gwt.event.logical.shared.ValueChangeHandler;
-import com.google.gwt.user.cellview.client.CellTable;
-import com.google.gwt.user.cellview.client.ColumnSortEvent;
-import com.google.gwt.user.cellview.client.ColumnSortEvent.Handler;
-import com.google.gwt.user.cellview.client.ColumnSortEvent.ListHandler;
-import com.google.gwt.user.cellview.client.ColumnSortList;
-import com.google.gwt.user.cellview.client.ColumnSortList.ColumnSortInfo;
-import com.google.gwt.user.cellview.client.IdentityColumn;
-import com.google.gwt.user.cellview.client.TextColumn;
-import com.google.gwt.user.client.rpc.AsyncCallback;
-import com.google.gwt.user.client.ui.CheckBox;
-import com.google.gwt.user.client.ui.FormPanel;
-import com.google.gwt.user.client.ui.Grid;
-import com.google.gwt.user.client.ui.HasVerticalAlignment;
-import com.google.gwt.user.client.ui.HorizontalPanel;
-import com.google.gwt.user.client.ui.Label;
-import com.google.gwt.user.client.ui.ListBox;
-import com.google.gwt.user.client.ui.VerticalPanel;
-import com.google.gwt.view.client.ListDataProvider;
-import com.sap.sailing.gwt.ui.shared.EventDAO;
-import com.sap.sailing.gwt.ui.shared.RaceDAO;
-import com.sap.sailing.gwt.ui.shared.RegattaDAO;
-import com.sap.sailing.gwt.ui.shared.Triple;
-import com.sap.sailing.gwt.ui.shared.WindDAO;
-import com.sap.sailing.gwt.ui.shared.WindInfoForRaceDAO;
-import com.sap.sailing.gwt.ui.shared.WindTrackInfoDAO;
-import com.sap.sailing.server.api.EventNameAndRaceName;
-
-public class WindPanel extends FormPanel implements EventDisplayer, WindShower, RaceSelectionChangeListener {
-    private static final String WEB_WIND_SOURCE_NAME = "WEB";
-    private final SailingServiceAsync sailingService;
-    private final ErrorReporter errorReporter;
-    private final Grid grid;
-    private final StringConstants stringConstants;
-    private final WindSettingPanel windSettingPanel;
-    private ColumnSortList columnSortList;
-    private final IdentityColumn<WindDAO> removeColumn;
-    private final TextColumn<WindDAO> timeColumn;
-    private final TextColumn<WindDAO> speedInKnotsColumn;
-    private final TextColumn<WindDAO> windDirectionInDegColumn;
-    private final TextColumn<WindDAO> dampenedSpeedInKnotsColumn;
-    private final TextColumn<WindDAO> dampenedWindDirectionInDegColumn;
-<<<<<<< HEAD
-    private final Set<RaceSelectionChangeListener> raceSelectionChangeListeners;
-    //private final RaceTreeView trackedRacesTree;
-=======
->>>>>>> 746d43e7
-    private final TrackedEventsComposite trackedEventsComposite;
-    private final ListBox windSourceSelection;
-    private final Map<String, ListDataProvider<WindDAO>> windLists;
-    private final CheckBox showEstimatedWindBox;
-    private final CheckBox raceIsKnownToStartUpwindBox;
-
-    public WindPanel(final SailingServiceAsync sailingService, ErrorReporter errorReporter,
-            EventRefresher eventRefresher, StringConstants stringConstants) {
-        this.sailingService = sailingService;
-        this.errorReporter = errorReporter;
-        this.stringConstants = stringConstants;
-        windLists = new HashMap<String, ListDataProvider<WindDAO>>();
-        windSourceSelection = new ListBox();
-        windSourceSelection.addChangeHandler(new ChangeHandler() {
-            @Override
-            public void onChange(ChangeEvent event) {
-                setWindSource(/* runOnSuccess */ null);
-            }
-        });
-        removeColumn = new IdentityColumn<WindDAO>(new ActionCell<WindDAO>(stringConstants.remove(), new Delegate<WindDAO>() {
-            @Override
-            public void execute(final WindDAO wind) {
-                List<Triple<EventDAO, RegattaDAO, RaceDAO>> eventAndRaces = trackedEventsComposite.getSelectedEventAndRace();
-                final Triple<EventDAO, RegattaDAO, RaceDAO> eventAndRace = eventAndRaces.get(eventAndRaces.size()-1);
-                sailingService.removeWind(new EventNameAndRaceName(eventAndRace.getA().name, eventAndRace.getC().name), wind, new AsyncCallback<Void>() {
-                    @Override
-                    public void onSuccess(Void result) {
-                        // remove row from underlying list:
-                        windLists.get(WEB_WIND_SOURCE_NAME).getList().remove(wind);
-                    }
-                    @Override
-                    public void onFailure(Throwable caught) {
-                                        WindPanel.this.errorReporter.reportError(
-                                                WindPanel.this.stringConstants.errorSettingWindForRace()+ " "+eventAndRace.getC().name
-                                                + ": "+ caught.getMessage());
-                                    }
-                });
-            }
-        }));
-        timeColumn = new TextColumn<WindDAO>() {
-            @Override
-            public String getValue(WindDAO object) {
-                return new Date(object.timepoint).toString();
-            }
-        };
-        speedInKnotsColumn = new TextColumn<WindDAO>() {
-            @Override
-            public String getValue(WindDAO object) {
-                return ""+object.trueWindSpeedInKnots;
-            }
-        };
-        windDirectionInDegColumn = new TextColumn<WindDAO>() {
-            @Override
-            public String getValue(WindDAO object) {
-                return ""+object.trueWindFromDeg;
-            }
-        };
-        dampenedSpeedInKnotsColumn = new TextColumn<WindDAO>() {
-            @Override
-            public String getValue(WindDAO object) {
-                return ""+object.dampenedTrueWindSpeedInKnots;
-            }
-        };
-        dampenedWindDirectionInDegColumn = new TextColumn<WindDAO>() {
-            @Override
-            public String getValue(WindDAO object) {
-                return ""+object.dampenedTrueWindFromDeg;
-            }
-        };
-        grid = new Grid(3, 2); // first row: event/race selection; second row: wind source selection; third row: wind display
-        trackedEventsComposite = new TrackedEventsComposite(sailingService, errorReporter, eventRefresher, stringConstants, false);
-        trackedEventsComposite.addRaceSelectionChangeListener(this);
-        grid.setWidget(0, 0, trackedEventsComposite);
-<<<<<<< HEAD
-        windSettingPanel = new WindSettingPanel(sailingService, errorReporter, this, this);
-=======
-        windSettingPanel = new WindSettingPanel(sailingService, errorReporter, trackedEventsComposite, this);
->>>>>>> 746d43e7
-        HorizontalPanel windSourceSelectionPanel = new HorizontalPanel();
-        windSourceSelectionPanel.setSpacing(10);
-        windSourceSelectionPanel.add(new Label(stringConstants.windSource()));
-        windSourceSelectionPanel.add(windSourceSelection);
-        raceIsKnownToStartUpwindBox = new CheckBox(stringConstants.raceIsKnownToStartUpwind());
-        windSourceSelectionPanel.add(raceIsKnownToStartUpwindBox);
-        raceIsKnownToStartUpwindBox.addValueChangeHandler(new ValueChangeHandler<Boolean>() {
-            @Override
-            public void onValueChange(ValueChangeEvent<Boolean> event) {
-                setWindSource(/* runOnSuccess */ new Runnable() {
-                    public void run() {
-                        clearOrShowWindBasedOnRaceSelection(trackedEventsComposite.getSelectedEventAndRace());
-                    }
-                });
-            }
-        });
-        showEstimatedWindBox = new CheckBox(stringConstants.showEstimatedWind());
-        windSourceSelectionPanel.add(showEstimatedWindBox);
-        showEstimatedWindBox.addValueChangeHandler(new ValueChangeHandler<Boolean>() {
-            @Override
-            public void onValueChange(ValueChangeEvent<Boolean> event) {
-                clearOrShowWindBasedOnRaceSelection(trackedEventsComposite.getSelectedEventAndRace());
-            }
-        });
-        grid.setWidget(1, 0, windSourceSelectionPanel);
-        grid.setWidget(2, 1, windSettingPanel);
-        grid.getCellFormatter().setVerticalAlignment(1, 1, HasVerticalAlignment.ALIGN_TOP);
-        this.setWidget(grid);
-    }
-
-    private void clearOrShowWindBasedOnRaceSelection(List<Triple<EventDAO, RegattaDAO, RaceDAO>> selectedRaces) {
-        if (selectedRaces.isEmpty()) {
-            clearWindDisplay(); // no wind known for untracked race
-        } else {
-            showWind(selectedRaces.get(0).getA(), selectedRaces.get(0).getC());
-        }
-    }
-
-    @Override
-    public void fillEvents(List<EventDAO> result) {
-        trackedEventsComposite.fillEvents(result);
-    }
-
-    @Override
-    public void showWind(final EventDAO event, final RaceDAO race) {
-        Date now = new Date();
-        sailingService.getWindInfo(new EventNameAndRaceName(event.name, race.name),
-                // TODO what about the time interval?
-                                  new Date(now.getTime()-60000 /* one minute */), new Date(/* toAsMilliseconds */),
-                showEstimatedWindBox.getValue(), new AsyncCallback<WindInfoForRaceDAO>() {
-                    @Override
-                    public void onSuccess(WindInfoForRaceDAO result) {
-                        if (result != null) {
-                            showWindForRace(result);
-                            windSettingPanel.setEnabled(true);
-                            updateWindSources(result);
-                        } else {
-                            clearWindDisplay(); // no wind known for untracked race
-                        }
-                    }
-
-                    @Override
-                    public void onFailure(Throwable caught) {
-                        errorReporter.reportError(WindPanel.this.stringConstants.errorFetchingWindInformationForRace()+" " + race.name + ": "
-                                + caught.getMessage());
-                    }
-                });
-    }
-    
-    private void updateWindSources(WindInfoForRaceDAO result) {
-        int selectedIndex = -1;
-        for (String windSourceName : result.windTrackInfoByWindSourceName.keySet()) {
-            boolean found = false;
-            int i=0;
-            while (!found && i<windSourceSelection.getItemCount()) {
-                if (windSourceName.equals(windSourceSelection.getItemText(i))) {
-                    found = true;
-                } else {
-                    i++;
-                }
-            }
-            if (!found) {
-                windSourceSelection.addItem(windSourceName);
-            }
-            if (windSourceName.equals(result.selectedWindSourceName)) {
-                selectedIndex = i;
-            }
-        }
-        windSourceSelection.setSelectedIndex(selectedIndex);
-    }
-
-    private void clearWindDisplay() {
-        grid.setWidget(2, 0, null);
-        windSettingPanel.setEnabled(false);
-        windLists.clear();
-    }
-
-    private void showWindForRace(WindInfoForRaceDAO result) {
-        raceIsKnownToStartUpwindBox.setValue(result.raceIsKnownToStartUpwind);
-        grid.setWidget(2, 0, null);
-        VerticalPanel windDisplay = new VerticalPanel();
-        grid.setWidget(2, 0, windDisplay);
-        for (Map.Entry<String, WindTrackInfoDAO> e : result.windTrackInfoByWindSourceName.entrySet()) {
-            Label windSourceLabel = new Label(stringConstants.windSource()+": "+e.getKey()+
-                    ", "+stringConstants.dampeningInterval()+" "+e.getValue().dampeningIntervalInMilliseconds+"ms");
-            windDisplay.add(windSourceLabel);
-            timeColumn.setSortable(true);
-            speedInKnotsColumn.setSortable(true);
-            windDirectionInDegColumn.setSortable(true);
-            dampenedSpeedInKnotsColumn.setSortable(true);
-            dampenedWindDirectionInDegColumn.setSortable(true);
-            CellTable<WindDAO> windTable = new CellTable<WindDAO>(/* pageSize */ 10000);
-            if (e.getKey().equals(WEB_WIND_SOURCE_NAME)) {
-                // only the WEB wind source is editable, hence has a "Remove" column
-                windTable.addColumn(removeColumn, "Remove");
-            }
-            windTable.addColumn(timeColumn, "Time");
-            windTable.addColumn(speedInKnotsColumn, "Speed (kn)");
-            windTable.addColumn(windDirectionInDegColumn, "From (deg)");
-            windTable.addColumn(dampenedSpeedInKnotsColumn, "Avg Speed (kn)");
-            windTable.addColumn(dampenedWindDirectionInDegColumn, "Avg From (deg)");
-            ListDataProvider<WindDAO> windList = new ListDataProvider<WindDAO>(e.getValue().windFixes);
-            windLists.put(e.getKey(), windList);
-            windList.addDataDisplay(windTable);
-            Handler columnSortHandler = getWindTableColumnSortHandler(windList.getList(), timeColumn,
-                    speedInKnotsColumn, windDirectionInDegColumn, dampenedSpeedInKnotsColumn, dampenedWindDirectionInDegColumn);
-            windTable.addColumnSortHandler(columnSortHandler);
-            List<ColumnSortInfo> sortedColumnList = new ArrayList<ColumnSortInfo>();
-            if (columnSortList != null) {
-                for (int i=0; i<columnSortList.size(); i++) {
-                    sortedColumnList.add(columnSortList.get(i));
-                }
-            }
-            columnSortList = windTable.getColumnSortList();
-            if (sortedColumnList.isEmpty()) {
-                columnSortList.push(timeColumn);
-            } else {
-                for (ColumnSortInfo sortInfo : sortedColumnList) {
-                    columnSortList.push(sortInfo);
-                }
-                ColumnSortEvent.fire(windTable, columnSortList);
-            }
-            windDisplay.add(windTable);
-        }
-    }
-    
-    private Handler getWindTableColumnSortHandler(List<WindDAO> list, TextColumn<WindDAO> timeColumn,
-            TextColumn<WindDAO> speedInKnotsColumn, TextColumn<WindDAO> windDirectionInDegColumn,
-            TextColumn<WindDAO> dampenedSpeedInKnotsColumn, TextColumn<WindDAO> dampenedWindDirectionInDegColumn) {
-        ListHandler<WindDAO> result = new ListHandler<WindDAO>(list);
-        result.setComparator(timeColumn, new Comparator<WindDAO>() {
-            @Override
-            public int compare(WindDAO o1, WindDAO o2) {
-                return o1.timepoint < o2.timepoint ? -1 : o1.timepoint == o2.timepoint ? 0 : 1;
-            }
-        });
-        result.setComparator(speedInKnotsColumn, new Comparator<WindDAO>() {
-            @Override
-            public int compare(WindDAO o1, WindDAO o2) {
-                return o1.trueWindSpeedInKnots < o2.trueWindSpeedInKnots ? -1 :
-                    o1.trueWindSpeedInKnots == o2.trueWindSpeedInKnots ? 0 : 1;
-            }
-        });
-        result.setComparator(windDirectionInDegColumn, new Comparator<WindDAO>() {
-            @Override
-            public int compare(WindDAO o1, WindDAO o2) {
-                return o1.trueWindFromDeg < o2.trueWindFromDeg ? -1 :
-                    o1.trueWindFromDeg == o2.trueWindFromDeg ? 0 : 1;
-            }
-        });
-        result.setComparator(dampenedSpeedInKnotsColumn, new Comparator<WindDAO>() {
-            @Override
-            public int compare(WindDAO o1, WindDAO o2) {
-                return o1.dampenedTrueWindSpeedInKnots < o2.dampenedTrueWindSpeedInKnots ? -1 :
-                    o1.dampenedTrueWindSpeedInKnots == o2.dampenedTrueWindSpeedInKnots ? 0 : 1;
-            }
-        });
-        result.setComparator(dampenedWindDirectionInDegColumn, new Comparator<WindDAO>() {
-            @Override
-            public int compare(WindDAO o1, WindDAO o2) {
-                return o1.dampenedTrueWindFromDeg < o2.dampenedTrueWindFromDeg ? -1 :
-                    o1.dampenedTrueWindFromDeg == o2.dampenedTrueWindFromDeg ? 0 : 1;
-            }
-        });
-        return result;
-    }
-
-<<<<<<< HEAD
-    @Override
-    public List<Triple<EventDAO, RegattaDAO, RaceDAO>> getSelectedEventAndRace() {
-//        return trackedRacesTree.getSelectedEventAndRace();
-        return trackedEventsComposite.getSelectedEventAndRace();
-    }
-
-    @Override
-    public void addRaceSelectionChangeListener(RaceSelectionChangeListener listener) {
-        raceSelectionChangeListeners.add(listener);
-    }
-
-    @Override
-    public void removeRaceSelectionChangeListener(RaceSelectionChangeListener listener) {
-        raceSelectionChangeListeners.remove(listener);
-    }
-
-    private void fireRaceSelectionChanged(List<Triple<EventDAO, RegattaDAO, RaceDAO>> selectedRaces) {
-        for (RaceSelectionChangeListener listener : raceSelectionChangeListeners) {
-            listener.onRaceSelectionChange(selectedRaces);
-        }
-    }
-
-    private void setWindSource(final Runnable runOnSuccess) {
-=======
-    private void setWindSource() {
->>>>>>> 746d43e7
-        List<Triple<EventDAO, RegattaDAO, RaceDAO>> selection = trackedEventsComposite.getSelectedEventAndRace();
-        if (selection != null && !selection.isEmpty()) {
-            final Triple<EventDAO, RegattaDAO, RaceDAO> selectedRace = selection.get(0);
-            final String windSourceName = windSourceSelection.getItemText(windSourceSelection.getSelectedIndex());
-            sailingService.setWindSource(new EventNameAndRaceName(selectedRace.getA().name, selectedRace.getC().name),
-                    windSourceName, raceIsKnownToStartUpwindBox.getValue(), new AsyncCallback<Void>() {
-                        @Override
-                        public void onFailure(Throwable caught) {
-                            errorReporter.reportError(WindPanel.this.stringConstants.errorWhileTryingToSetWindSourceForRace()+
-                                    " "+selectedRace.getC().name+" "+WindPanel.this.stringConstants.inEvent()+" "+selectedRace.getA().name+
-                                    " "+WindPanel.this.stringConstants.to()+" "+
-                                    windSourceName+": "+caught.getMessage());
-                        }
-                        @Override
-                        public void onSuccess(Void result) {
-                            if (runOnSuccess != null) {
-                                runOnSuccess.run();
-                            }
-                        }
-                    });
-        }
-    }
-
-    @Override
-    public void onRaceSelectionChange(List<Triple<EventDAO, RegattaDAO, RaceDAO>> selectedRaces) {
-        clearOrShowWindBasedOnRaceSelection(selectedRaces);
-    }
-    
-    public List<Triple<EventDAO, RegattaDAO, RaceDAO>> getSelectedRaces(){
-        return trackedEventsComposite.getSelectedEventAndRace();
-    }
-}
+package com.sap.sailing.gwt.ui.client;
+
+import java.util.ArrayList;
+import java.util.Comparator;
+import java.util.Date;
+import java.util.HashMap;
+import java.util.List;
+import java.util.Map;
+
+import com.google.gwt.cell.client.ActionCell;
+import com.google.gwt.cell.client.ActionCell.Delegate;
+import com.google.gwt.event.dom.client.ChangeEvent;
+import com.google.gwt.event.dom.client.ChangeHandler;
+import com.google.gwt.event.logical.shared.ValueChangeEvent;
+import com.google.gwt.event.logical.shared.ValueChangeHandler;
+import com.google.gwt.user.cellview.client.CellTable;
+import com.google.gwt.user.cellview.client.ColumnSortEvent;
+import com.google.gwt.user.cellview.client.ColumnSortEvent.Handler;
+import com.google.gwt.user.cellview.client.ColumnSortEvent.ListHandler;
+import com.google.gwt.user.cellview.client.ColumnSortList;
+import com.google.gwt.user.cellview.client.ColumnSortList.ColumnSortInfo;
+import com.google.gwt.user.cellview.client.IdentityColumn;
+import com.google.gwt.user.cellview.client.TextColumn;
+import com.google.gwt.user.client.rpc.AsyncCallback;
+import com.google.gwt.user.client.ui.CheckBox;
+import com.google.gwt.user.client.ui.FormPanel;
+import com.google.gwt.user.client.ui.Grid;
+import com.google.gwt.user.client.ui.HasVerticalAlignment;
+import com.google.gwt.user.client.ui.HorizontalPanel;
+import com.google.gwt.user.client.ui.Label;
+import com.google.gwt.user.client.ui.ListBox;
+import com.google.gwt.user.client.ui.VerticalPanel;
+import com.google.gwt.view.client.ListDataProvider;
+import com.sap.sailing.gwt.ui.shared.EventDAO;
+import com.sap.sailing.gwt.ui.shared.RaceDAO;
+import com.sap.sailing.gwt.ui.shared.RegattaDAO;
+import com.sap.sailing.gwt.ui.shared.Triple;
+import com.sap.sailing.gwt.ui.shared.WindDAO;
+import com.sap.sailing.gwt.ui.shared.WindInfoForRaceDAO;
+import com.sap.sailing.gwt.ui.shared.WindTrackInfoDAO;
+import com.sap.sailing.server.api.EventNameAndRaceName;
+
+public class WindPanel extends FormPanel implements EventDisplayer, WindShower, RaceSelectionChangeListener {
+    private static final String WEB_WIND_SOURCE_NAME = "WEB";
+    private final SailingServiceAsync sailingService;
+    private final ErrorReporter errorReporter;
+    private final Grid grid;
+    private final StringConstants stringConstants;
+    private final WindSettingPanel windSettingPanel;
+    private ColumnSortList columnSortList;
+    private final IdentityColumn<WindDAO> removeColumn;
+    private final TextColumn<WindDAO> timeColumn;
+    private final TextColumn<WindDAO> speedInKnotsColumn;
+    private final TextColumn<WindDAO> windDirectionInDegColumn;
+    private final TextColumn<WindDAO> dampenedSpeedInKnotsColumn;
+    private final TextColumn<WindDAO> dampenedWindDirectionInDegColumn;
+    private final TrackedEventsComposite trackedEventsComposite;
+    private final ListBox windSourceSelection;
+    private final Map<String, ListDataProvider<WindDAO>> windLists;
+    private final CheckBox showEstimatedWindBox;
+    private final CheckBox raceIsKnownToStartUpwindBox;
+
+    public WindPanel(final SailingServiceAsync sailingService, ErrorReporter errorReporter,
+            EventRefresher eventRefresher, StringConstants stringConstants) {
+        this.sailingService = sailingService;
+        this.errorReporter = errorReporter;
+        this.stringConstants = stringConstants;
+        windLists = new HashMap<String, ListDataProvider<WindDAO>>();
+        windSourceSelection = new ListBox();
+        windSourceSelection.addChangeHandler(new ChangeHandler() {
+            @Override
+            public void onChange(ChangeEvent event) {
+                setWindSource(/* runOnSuccess */ null);
+            }
+        });
+        removeColumn = new IdentityColumn<WindDAO>(new ActionCell<WindDAO>(stringConstants.remove(), new Delegate<WindDAO>() {
+            @Override
+            public void execute(final WindDAO wind) {
+                List<Triple<EventDAO, RegattaDAO, RaceDAO>> eventAndRaces = trackedEventsComposite.getSelectedEventAndRace();
+                final Triple<EventDAO, RegattaDAO, RaceDAO> eventAndRace = eventAndRaces.get(eventAndRaces.size()-1);
+                sailingService.removeWind(new EventNameAndRaceName(eventAndRace.getA().name, eventAndRace.getC().name), wind, new AsyncCallback<Void>() {
+                    @Override
+                    public void onSuccess(Void result) {
+                        // remove row from underlying list:
+                        windLists.get(WEB_WIND_SOURCE_NAME).getList().remove(wind);
+                    }
+                    @Override
+                    public void onFailure(Throwable caught) {
+                                        WindPanel.this.errorReporter.reportError(
+                                                WindPanel.this.stringConstants.errorSettingWindForRace()+ " "+eventAndRace.getC().name
+                                                + ": "+ caught.getMessage());
+                                    }
+                });
+            }
+        }));
+        timeColumn = new TextColumn<WindDAO>() {
+            @Override
+            public String getValue(WindDAO object) {
+                return new Date(object.timepoint).toString();
+            }
+        };
+        speedInKnotsColumn = new TextColumn<WindDAO>() {
+            @Override
+            public String getValue(WindDAO object) {
+                return ""+object.trueWindSpeedInKnots;
+            }
+        };
+        windDirectionInDegColumn = new TextColumn<WindDAO>() {
+            @Override
+            public String getValue(WindDAO object) {
+                return ""+object.trueWindFromDeg;
+            }
+        };
+        dampenedSpeedInKnotsColumn = new TextColumn<WindDAO>() {
+            @Override
+            public String getValue(WindDAO object) {
+                return ""+object.dampenedTrueWindSpeedInKnots;
+            }
+        };
+        dampenedWindDirectionInDegColumn = new TextColumn<WindDAO>() {
+            @Override
+            public String getValue(WindDAO object) {
+                return ""+object.dampenedTrueWindFromDeg;
+            }
+        };
+        grid = new Grid(3, 2); // first row: event/race selection; second row: wind source selection; third row: wind display
+        trackedEventsComposite = new TrackedEventsComposite(sailingService, errorReporter, eventRefresher, stringConstants, false);
+        trackedEventsComposite.addRaceSelectionChangeListener(this);
+        grid.setWidget(0, 0, trackedEventsComposite);
+        windSettingPanel = new WindSettingPanel(sailingService, errorReporter, trackedEventsComposite, this);
+        HorizontalPanel windSourceSelectionPanel = new HorizontalPanel();
+        windSourceSelectionPanel.setSpacing(10);
+        windSourceSelectionPanel.add(new Label(stringConstants.windSource()));
+        windSourceSelectionPanel.add(windSourceSelection);
+        raceIsKnownToStartUpwindBox = new CheckBox(stringConstants.raceIsKnownToStartUpwind());
+        windSourceSelectionPanel.add(raceIsKnownToStartUpwindBox);
+        raceIsKnownToStartUpwindBox.addValueChangeHandler(new ValueChangeHandler<Boolean>() {
+            @Override
+            public void onValueChange(ValueChangeEvent<Boolean> event) {
+                setWindSource(/* runOnSuccess */ new Runnable() {
+                    public void run() {
+                        clearOrShowWindBasedOnRaceSelection(trackedEventsComposite.getSelectedEventAndRace());
+                    }
+                });
+            }
+        });
+        showEstimatedWindBox = new CheckBox(stringConstants.showEstimatedWind());
+        windSourceSelectionPanel.add(showEstimatedWindBox);
+        showEstimatedWindBox.addValueChangeHandler(new ValueChangeHandler<Boolean>() {
+            @Override
+            public void onValueChange(ValueChangeEvent<Boolean> event) {
+                clearOrShowWindBasedOnRaceSelection(trackedEventsComposite.getSelectedEventAndRace());
+            }
+        });
+        grid.setWidget(1, 0, windSourceSelectionPanel);
+        grid.setWidget(2, 1, windSettingPanel);
+        grid.getCellFormatter().setVerticalAlignment(1, 1, HasVerticalAlignment.ALIGN_TOP);
+        this.setWidget(grid);
+    }
+
+    private void clearOrShowWindBasedOnRaceSelection(List<Triple<EventDAO, RegattaDAO, RaceDAO>> selectedRaces) {
+        if (selectedRaces.isEmpty()) {
+            clearWindDisplay(); // no wind known for untracked race
+        } else {
+            showWind(selectedRaces.get(0).getA(), selectedRaces.get(0).getC());
+        }
+    }
+
+    @Override
+    public void fillEvents(List<EventDAO> result) {
+        trackedEventsComposite.fillEvents(result);
+    }
+
+    @Override
+    public void showWind(final EventDAO event, final RaceDAO race) {
+        Date now = new Date();
+        sailingService.getWindInfo(new EventNameAndRaceName(event.name, race.name),
+                // TODO what about the time interval?
+                                  new Date(now.getTime()-60000 /* one minute */), new Date(/* toAsMilliseconds */),
+                showEstimatedWindBox.getValue(), new AsyncCallback<WindInfoForRaceDAO>() {
+                    @Override
+                    public void onSuccess(WindInfoForRaceDAO result) {
+                        if (result != null) {
+                            showWindForRace(result);
+                            windSettingPanel.setEnabled(true);
+                            updateWindSources(result);
+                        } else {
+                            clearWindDisplay(); // no wind known for untracked race
+                        }
+                    }
+
+                    @Override
+                    public void onFailure(Throwable caught) {
+                        errorReporter.reportError(WindPanel.this.stringConstants.errorFetchingWindInformationForRace()+" " + race.name + ": "
+                                + caught.getMessage());
+                    }
+                });
+    }
+    
+    private void updateWindSources(WindInfoForRaceDAO result) {
+        int selectedIndex = -1;
+        for (String windSourceName : result.windTrackInfoByWindSourceName.keySet()) {
+            boolean found = false;
+            int i=0;
+            while (!found && i<windSourceSelection.getItemCount()) {
+                if (windSourceName.equals(windSourceSelection.getItemText(i))) {
+                    found = true;
+                } else {
+                    i++;
+                }
+            }
+            if (!found) {
+                windSourceSelection.addItem(windSourceName);
+            }
+            if (windSourceName.equals(result.selectedWindSourceName)) {
+                selectedIndex = i;
+            }
+        }
+        windSourceSelection.setSelectedIndex(selectedIndex);
+    }
+
+    private void clearWindDisplay() {
+        grid.setWidget(2, 0, null);
+        windSettingPanel.setEnabled(false);
+        windLists.clear();
+    }
+
+    private void showWindForRace(WindInfoForRaceDAO result) {
+        raceIsKnownToStartUpwindBox.setValue(result.raceIsKnownToStartUpwind);
+        grid.setWidget(2, 0, null);
+        VerticalPanel windDisplay = new VerticalPanel();
+        grid.setWidget(2, 0, windDisplay);
+        for (Map.Entry<String, WindTrackInfoDAO> e : result.windTrackInfoByWindSourceName.entrySet()) {
+            Label windSourceLabel = new Label(stringConstants.windSource()+": "+e.getKey()+
+                    ", "+stringConstants.dampeningInterval()+" "+e.getValue().dampeningIntervalInMilliseconds+"ms");
+            windDisplay.add(windSourceLabel);
+            timeColumn.setSortable(true);
+            speedInKnotsColumn.setSortable(true);
+            windDirectionInDegColumn.setSortable(true);
+            dampenedSpeedInKnotsColumn.setSortable(true);
+            dampenedWindDirectionInDegColumn.setSortable(true);
+            CellTable<WindDAO> windTable = new CellTable<WindDAO>(/* pageSize */ 10000);
+            if (e.getKey().equals(WEB_WIND_SOURCE_NAME)) {
+                // only the WEB wind source is editable, hence has a "Remove" column
+                windTable.addColumn(removeColumn, "Remove");
+            }
+            windTable.addColumn(timeColumn, "Time");
+            windTable.addColumn(speedInKnotsColumn, "Speed (kn)");
+            windTable.addColumn(windDirectionInDegColumn, "From (deg)");
+            windTable.addColumn(dampenedSpeedInKnotsColumn, "Avg Speed (kn)");
+            windTable.addColumn(dampenedWindDirectionInDegColumn, "Avg From (deg)");
+            ListDataProvider<WindDAO> windList = new ListDataProvider<WindDAO>(e.getValue().windFixes);
+            windLists.put(e.getKey(), windList);
+            windList.addDataDisplay(windTable);
+            Handler columnSortHandler = getWindTableColumnSortHandler(windList.getList(), timeColumn,
+                    speedInKnotsColumn, windDirectionInDegColumn, dampenedSpeedInKnotsColumn, dampenedWindDirectionInDegColumn);
+            windTable.addColumnSortHandler(columnSortHandler);
+            List<ColumnSortInfo> sortedColumnList = new ArrayList<ColumnSortInfo>();
+            if (columnSortList != null) {
+                for (int i=0; i<columnSortList.size(); i++) {
+                    sortedColumnList.add(columnSortList.get(i));
+                }
+            }
+            columnSortList = windTable.getColumnSortList();
+            if (sortedColumnList.isEmpty()) {
+                columnSortList.push(timeColumn);
+            } else {
+                for (ColumnSortInfo sortInfo : sortedColumnList) {
+                    columnSortList.push(sortInfo);
+                }
+                ColumnSortEvent.fire(windTable, columnSortList);
+            }
+            windDisplay.add(windTable);
+        }
+    }
+    
+    private Handler getWindTableColumnSortHandler(List<WindDAO> list, TextColumn<WindDAO> timeColumn,
+            TextColumn<WindDAO> speedInKnotsColumn, TextColumn<WindDAO> windDirectionInDegColumn,
+            TextColumn<WindDAO> dampenedSpeedInKnotsColumn, TextColumn<WindDAO> dampenedWindDirectionInDegColumn) {
+        ListHandler<WindDAO> result = new ListHandler<WindDAO>(list);
+        result.setComparator(timeColumn, new Comparator<WindDAO>() {
+            @Override
+            public int compare(WindDAO o1, WindDAO o2) {
+                return o1.timepoint < o2.timepoint ? -1 : o1.timepoint == o2.timepoint ? 0 : 1;
+            }
+        });
+        result.setComparator(speedInKnotsColumn, new Comparator<WindDAO>() {
+            @Override
+            public int compare(WindDAO o1, WindDAO o2) {
+                return o1.trueWindSpeedInKnots < o2.trueWindSpeedInKnots ? -1 :
+                    o1.trueWindSpeedInKnots == o2.trueWindSpeedInKnots ? 0 : 1;
+            }
+        });
+        result.setComparator(windDirectionInDegColumn, new Comparator<WindDAO>() {
+            @Override
+            public int compare(WindDAO o1, WindDAO o2) {
+                return o1.trueWindFromDeg < o2.trueWindFromDeg ? -1 :
+                    o1.trueWindFromDeg == o2.trueWindFromDeg ? 0 : 1;
+            }
+        });
+        result.setComparator(dampenedSpeedInKnotsColumn, new Comparator<WindDAO>() {
+            @Override
+            public int compare(WindDAO o1, WindDAO o2) {
+                return o1.dampenedTrueWindSpeedInKnots < o2.dampenedTrueWindSpeedInKnots ? -1 :
+                    o1.dampenedTrueWindSpeedInKnots == o2.dampenedTrueWindSpeedInKnots ? 0 : 1;
+            }
+        });
+        result.setComparator(dampenedWindDirectionInDegColumn, new Comparator<WindDAO>() {
+            @Override
+            public int compare(WindDAO o1, WindDAO o2) {
+                return o1.dampenedTrueWindFromDeg < o2.dampenedTrueWindFromDeg ? -1 :
+                    o1.dampenedTrueWindFromDeg == o2.dampenedTrueWindFromDeg ? 0 : 1;
+            }
+        });
+        return result;
+    }
+
+    private void setWindSource(final Runnable runOnSuccess) {
+        List<Triple<EventDAO, RegattaDAO, RaceDAO>> selection = trackedEventsComposite.getSelectedEventAndRace();
+        if (selection != null && !selection.isEmpty()) {
+            final Triple<EventDAO, RegattaDAO, RaceDAO> selectedRace = selection.get(0);
+            final String windSourceName = windSourceSelection.getItemText(windSourceSelection.getSelectedIndex());
+            sailingService.setWindSource(new EventNameAndRaceName(selectedRace.getA().name, selectedRace.getC().name),
+                    windSourceName, raceIsKnownToStartUpwindBox.getValue(), new AsyncCallback<Void>() {
+                        @Override
+                        public void onFailure(Throwable caught) {
+                            errorReporter.reportError(WindPanel.this.stringConstants.errorWhileTryingToSetWindSourceForRace()+
+                                    " "+selectedRace.getC().name+" "+WindPanel.this.stringConstants.inEvent()+" "+selectedRace.getA().name+
+                                    " "+WindPanel.this.stringConstants.to()+" "+
+                                    windSourceName+": "+caught.getMessage());
+                        }
+                        @Override
+                        public void onSuccess(Void result) {
+                            if (runOnSuccess != null) {
+                                runOnSuccess.run();
+                            }
+                        }
+                    });
+        }
+    }
+
+    @Override
+    public void onRaceSelectionChange(List<Triple<EventDAO, RegattaDAO, RaceDAO>> selectedRaces) {
+        clearOrShowWindBasedOnRaceSelection(selectedRaces);
+    }
+    
+    public List<Triple<EventDAO, RegattaDAO, RaceDAO>> getSelectedRaces(){
+        return trackedEventsComposite.getSelectedEventAndRace();
+    }
+}