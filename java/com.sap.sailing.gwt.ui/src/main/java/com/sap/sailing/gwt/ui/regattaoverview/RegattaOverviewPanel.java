package com.sap.sailing.gwt.ui.regattaoverview;

import java.util.ArrayList;
import java.util.Date;
import java.util.List;
import java.util.UUID;

import com.google.gwt.dom.client.Style;
import com.google.gwt.dom.client.Style.Unit;
import com.google.gwt.event.dom.client.ClickEvent;
import com.google.gwt.event.dom.client.ClickHandler;
import com.google.gwt.event.logical.shared.ValueChangeEvent;
import com.google.gwt.event.logical.shared.ValueChangeHandler;
import com.google.gwt.i18n.client.DateTimeFormat;
import com.google.gwt.user.client.rpc.AsyncCallback;
import com.google.gwt.user.client.ui.Button;
import com.google.gwt.user.client.ui.CheckBox;
import com.google.gwt.user.client.ui.FlexTable;
import com.google.gwt.user.client.ui.Grid;
import com.google.gwt.user.client.ui.HasVerticalAlignment;
import com.google.gwt.user.client.ui.HorizontalPanel;
import com.google.gwt.user.client.ui.Label;
import com.google.gwt.user.client.ui.SimplePanel;
import com.google.gwt.user.client.ui.TabPanel;
import com.google.gwt.user.client.ui.VerticalPanel;
import com.sap.sailing.gwt.ui.actions.AsyncActionsExecutor;
import com.sap.sailing.gwt.ui.client.CompetitorSelectionModel;
import com.sap.sailing.gwt.ui.client.ErrorReporter;
import com.sap.sailing.gwt.ui.client.MarkedAsyncCallback;
import com.sap.sailing.gwt.ui.client.SailingServiceAsync;
import com.sap.sailing.gwt.ui.client.StringMessages;
import com.sap.sailing.gwt.ui.client.TimeListener;
import com.sap.sailing.gwt.ui.client.Timer;
import com.sap.sailing.gwt.ui.client.Timer.PlayModes;
import com.sap.sailing.gwt.ui.client.Timer.PlayStates;
import com.sap.sailing.gwt.ui.client.UserAgentDetails;
import com.sap.sailing.gwt.ui.client.shared.components.SettingsDialog;
import com.sap.sailing.gwt.ui.leaderboard.LeaderboardPanel;
import com.sap.sailing.gwt.ui.leaderboard.LeaderboardSettings;
import com.sap.sailing.gwt.ui.leaderboard.LeaderboardSettingsFactory;
import com.sap.sailing.gwt.ui.regattaoverview.RegattaRaceStatesComponent.EntryHandler;
import com.sap.sailing.gwt.ui.shared.EventDTO;
import com.sap.sailing.gwt.ui.shared.RaceGroupDTO;
import com.sap.sailing.gwt.ui.shared.StrippedLeaderboardDTO;

public class RegattaOverviewPanel extends SimplePanel {
    private final static String STYLE_VIEWER_TOOLBAR_INNERELEMENT = "viewerToolbar-innerElement";
    
    private final long serverUpdateRateInMs = 10000;
    private final long uiUpdateRateInMs = 450;
    
    private final Timer serverUpdateTimer;
    private final Timer uiUpdateTimer;
    
    private final SailingServiceAsync sailingService;
    protected final StringMessages stringMessages;
    protected final ErrorReporter errorReporter;
    
    private final UUID eventId;
    private EventDTO eventDTO;
    private List<RaceGroupDTO> raceGroupDTOs;
    private List<EventAndRaceGroupAvailabilityListener> eventRaceGroupListeners;
    private boolean showLeaderboard = false;
    
    private RegattaRaceStatesComponent regattaRaceStatesComponent;
    
    private final TabPanel leaderboardsTabPanel;
    private final Label eventNameLabel;
    private final Label venueNameLabel;
    private final Label timeLabel;
    private final Button settingsButton;
    private final Button refreshNowButton;
    private final Button startStopUpdatingButton;
    private final CheckBox leaderboardCheckBox;
    private final UserAgentDetails userAgent;
    
    private final DateTimeFormat timeFormatter = DateTimeFormat.getFormat("HH:mm:ss");
    
    private static final String STYLE_NAME_PREFIX = "RegattaOverview-";
    private static final String STYLE_REFRESH_STOP_TIME = STYLE_NAME_PREFIX + "RefreshStopTime";
    private static final String STYLE_FUNCTION_BAR = STYLE_NAME_PREFIX + "functionBar";
    private static final String STYLE_CONTENT_WRAPPER = STYLE_NAME_PREFIX + "contentWrapper";
    private static final String STYLE_TITLE_LABEL = STYLE_NAME_PREFIX + "TitleLabel";
    private static final String STYLE_EVENT_LABEL = STYLE_NAME_PREFIX + "EventLabel";
    private static final String STYLE_VENUE_LABEL = STYLE_NAME_PREFIX + "VenueLabel";
    private static final String STYLE_CLOCK_LABEL = STYLE_NAME_PREFIX + "ClockLabel";
    
    public void setEntryClickedHandler(EntryHandler handler) {
        regattaRaceStatesComponent.setEntryClickedHandler(handler);
    }
    
    public RegattaOverviewPanel(SailingServiceAsync sailingService, final ErrorReporter errorReporter, final StringMessages stringMessages, 
            UUID eventId, RegattaRaceStatesSettings settings, UserAgentDetails userAgent) {
        this.sailingService = sailingService;
        this.stringMessages = stringMessages;
        this.errorReporter = errorReporter;
        this.eventId = eventId;
        this.serverUpdateTimer = new Timer(PlayModes.Live, serverUpdateRateInMs);
        this.uiUpdateTimer = new Timer(PlayModes.Live, uiUpdateRateInMs);
        this.eventDTO = null;
        this.userAgent = userAgent;
        this.raceGroupDTOs = new ArrayList<RaceGroupDTO>();
        this.eventRaceGroupListeners = new ArrayList<EventAndRaceGroupAvailabilityListener>();
        retrieveEvent();
        retrieveRegattaStructure();
        
        VerticalPanel mainPanel = new VerticalPanel();
        setWidget(mainPanel);
        mainPanel.setWidth("100%");
        mainPanel.addStyleName(STYLE_CONTENT_WRAPPER);
        
        regattaRaceStatesComponent = new RegattaRaceStatesComponent(sailingService, errorReporter, stringMessages, eventId, settings, uiUpdateTimer);
        this.eventRaceGroupListeners.add(regattaRaceStatesComponent);
        regattaRaceStatesComponent.setWidth("100%");
        
        refreshNowButton = new Button(stringMessages.refreshNow());
        refreshNowButton.addClickHandler(new ClickHandler() {
            @Override
            public void onClick(ClickEvent event) {
                regattaRaceStatesComponent.loadAndUpdateEventLog();
            }
            
        });
        settingsButton = new Button(stringMessages.settings());
        settingsButton.addClickHandler(new ClickHandler() {
            @Override
            public void onClick(ClickEvent event) {
                new SettingsDialog<RegattaRaceStatesSettings>(regattaRaceStatesComponent, stringMessages).show();
            }            
        });
        
        startStopUpdatingButton = new Button(stringMessages.stopUpdating());
        startStopUpdatingButton.addClickHandler(new ClickHandler() {
            @Override
            public void onClick(ClickEvent event) {
                if (serverUpdateTimer.getPlayState().equals(PlayStates.Playing)) {
                    serverUpdateTimer.pause();
                    startStopUpdatingButton.setText(stringMessages.startUpdating());
                } else if (serverUpdateTimer.getPlayState().equals(PlayStates.Paused)) {
                    serverUpdateTimer.play();
                    startStopUpdatingButton.setText(stringMessages.stopUpdating());
                }
            }
            
        });
        this.refreshNowButton.getElement().getStyle().setMarginLeft(20.0, Unit.PX);
        this.startStopUpdatingButton.getElement().getStyle().setMarginLeft(20.0, Unit.PX);
        this.serverUpdateTimer.addTimeListener(new TimeListener() {
            @Override
            public void timeChanged(Date newTime, Date oldTime) {
                regattaRaceStatesComponent.onUpdateServer();
            }
        });
        this.serverUpdateTimer.play();
        this.uiUpdateTimer.addTimeListener(new TimeListener() {
            @Override
            public void timeChanged(Date newTime, Date oldTime) {
                onUpdateUI(newTime);
            }
        });
        this.uiUpdateTimer.play();
        
        eventNameLabel = new Label();
        eventNameLabel.addStyleName(STYLE_EVENT_LABEL);
        eventNameLabel.addStyleName(STYLE_TITLE_LABEL);
        
        venueNameLabel = new Label();
        venueNameLabel.addStyleName(STYLE_TITLE_LABEL);
        venueNameLabel.addStyleName(STYLE_VENUE_LABEL);
        
        timeLabel = new Label();
        timeLabel.addStyleName(STYLE_TITLE_LABEL);
        timeLabel.addStyleName(STYLE_CLOCK_LABEL);
        
        FlexTable flexTable = new FlexTable();
        flexTable.setWidth("100%");
        flexTable.addStyleName(STYLE_FUNCTION_BAR);
        
        Grid eventVenueGrid = new Grid(1, 2);
        eventVenueGrid.setCellPadding(5);
        eventVenueGrid.setWidget(0, 0, eventNameLabel);
        eventVenueGrid.setWidget(0, 1, venueNameLabel);
        
        flexTable.setWidget(0, 0, eventVenueGrid);
        flexTable.getCellFormatter().setVerticalAlignment(0, 0, HasVerticalAlignment.ALIGN_MIDDLE);
        
        leaderboardCheckBox = addLeaderboardEnablerButton();
        this.leaderboardCheckBox.getElement().getStyle().setMarginLeft(20.0, Unit.PX);
        HorizontalPanel refreshStartStopClockPanel = getRefreshStartStopClockPanel();
        
        flexTable.setWidget(0, 1, refreshStartStopClockPanel);
        
        mainPanel.add(flexTable);
        mainPanel.add(regattaRaceStatesComponent);
        
        leaderboardsTabPanel = new TabPanel();
        leaderboardsTabPanel.setStyleName("RegattaOverview-Leaderboards");
        mainPanel.add(leaderboardsTabPanel);
        
        onUpdateUI(uiUpdateTimer.getLiveTimePointAsDate());
        addLeaderboardEnablerButton();
    }
    
    private CheckBox addLeaderboardEnablerButton() {
        final CheckBox checkBox = new CheckBox("Leaderboard");
        
        checkBox.getElement().getStyle().setFloat(Style.Float.LEFT);
        
        checkBox.setEnabled(true);
        checkBox.setValue(false);
        checkBox.setTitle(stringMessages.showHideComponent("Leaderboard"));
        checkBox.addStyleName(STYLE_VIEWER_TOOLBAR_INNERELEMENT);

        checkBox.addValueChangeHandler(new ValueChangeHandler<Boolean>() {
            @Override
            public void onValueChange(ValueChangeEvent<Boolean> newValue) {
                boolean visible = checkBox.getValue();
                showLeaderboard = visible;
                loadLeaderboard();
            }
        });
        
        return checkBox;
    }
    
    private void loadLeaderboard() {
        /*
         * Load a tabbed widget with one tab per regatta. Each tab contains the leaderboard for the regatta.
         */
<<<<<<< HEAD
        final CompetitorSelectionModel competitorSelectionProvider = new CompetitorSelectionModel(/* hasMultiSelection */ true);
        final LeaderboardSettings leaderboardSettings = LeaderboardSettingsFactory.getInstance().createNewDefaultSettings(null, null, null, /* autoExpandFirstRace */ false); 
        sailingService.getLeaderboardsByEvent(eventDTO, new MarkedAsyncCallback<List<StrippedLeaderboardDTO>>(
                new AsyncCallback<List<StrippedLeaderboardDTO>>() {
                    @Override
                    public void onSuccess(List<StrippedLeaderboardDTO> result) {
                        leaderboardsTabPanel.clear();
                        for (StrippedLeaderboardDTO leaderboard : result) {
                            LeaderboardPanel leaderboardPanel = new LeaderboardPanel(sailingService, 
                                    new AsyncActionsExecutor(), leaderboardSettings, 
                                    /*preSelectedRace*/null, 
                                    competitorSelectionProvider, 
                                    null, leaderboard.name, 
                                    errorReporter, stringMessages, userAgent, /*showRaceDetails*/false);
                            leaderboardsTabPanel.add(leaderboardPanel, leaderboard.getDisplayName() + " " + stringMessages.leaderboard());
                        }
                        leaderboardsTabPanel.selectTab(0);
                    }
                    @Override
                    public void onFailure(Throwable caught) {
                        // TODO Auto-generated method stub
                        
                    }
                }));
=======
        if (showLeaderboard) {
            final CompetitorSelectionModel competitorSelectionProvider = new CompetitorSelectionModel(/* hasMultiSelection */ true);
            final LeaderboardSettings leaderboardSettings = LeaderboardSettingsFactory.getInstance().createNewDefaultSettings(null, null, null, /* autoExpandFirstRace */ false); 
            sailingService.getLeaderboardsByEvent(eventDTO, new AsyncCallback<List<StrippedLeaderboardDTO>>() {
                @Override
                public void onSuccess(List<StrippedLeaderboardDTO> result) {
                    leaderboardsTabPanel.clear();
                    for (StrippedLeaderboardDTO leaderboard : result) {
                        LeaderboardPanel leaderboardPanel = new LeaderboardPanel(sailingService, 
                                new AsyncActionsExecutor(), leaderboardSettings, 
                                /*preSelectedRace*/null, 
                                competitorSelectionProvider, 
                                null, leaderboard.name, 
                                errorReporter, stringMessages, userAgent, /*showRaceDetails*/false);
                        leaderboardsTabPanel.add(leaderboardPanel, leaderboard.getDisplayName() + " " + stringMessages.leaderboard());
                    }
                    leaderboardsTabPanel.setVisible(true);
                    leaderboardsTabPanel.selectTab(0);
                }
                @Override
                public void onFailure(Throwable caught) {
                }
            });
        } else {
            leaderboardsTabPanel.clear();
            leaderboardsTabPanel.setVisible(false);
        }
>>>>>>> 388a904c
    }

    private HorizontalPanel getRefreshStartStopClockPanel() {
        HorizontalPanel refreshStartStopClockPanel = new HorizontalPanel();
        refreshStartStopClockPanel.setSpacing(5);
        refreshStartStopClockPanel.setStyleName(STYLE_REFRESH_STOP_TIME);
        refreshStartStopClockPanel.setVerticalAlignment(HasVerticalAlignment.ALIGN_MIDDLE);
        
        refreshStartStopClockPanel.add(leaderboardCheckBox);
        refreshStartStopClockPanel.add(settingsButton);
        refreshStartStopClockPanel.add(refreshNowButton);
        refreshStartStopClockPanel.add(startStopUpdatingButton);
        refreshStartStopClockPanel.add(timeLabel);
        return refreshStartStopClockPanel;
    }
    
    public void onUpdateUI(Date time) {
        timeLabel.setText(timeFormatter.format(time));
    }
    
    private void retrieveEvent() {
        sailingService.getEventById(eventId, new MarkedAsyncCallback<EventDTO>(
                new AsyncCallback<EventDTO>() {
                    @Override
                    public void onFailure(Throwable cause) {
                        settingsButton.setEnabled(false);
                        errorReporter.reportError("Error trying to load event with id " + eventId + " : "
                                + cause.getMessage());
                    }
        
                    @Override
                    public void onSuccess(EventDTO result) {
                        if (result != null) {
                            setEvent(result);
                            loadLeaderboard();
                        }
                    }
                }));
    }
    
    private void fillEventAndVenueName() {
        eventNameLabel.setText(eventDTO.getName());
        venueNameLabel.setText(eventDTO.venue.getName());
    }

    protected void setEvent(EventDTO event) {
        eventDTO = event;
        onEventUpdated();
    }

    private void onEventUpdated() {
        fillEventAndVenueName();
        for (EventAndRaceGroupAvailabilityListener listener : this.eventRaceGroupListeners) {
            listener.onEventUpdated(eventDTO);
        }
        checkToEnableSettingsButton();
    }
    
    private void retrieveRegattaStructure() {
        sailingService.getRegattaStructureForEvent(eventId, new MarkedAsyncCallback<List<RaceGroupDTO>>(
                new AsyncCallback<List<RaceGroupDTO>>() {
                    @Override
                    public void onFailure(Throwable cause) {
                        errorReporter.reportError("Error trying to load regattas for event with id " + eventId + " : "
                                + cause.getMessage());
                    }
        
                    @Override
                    public void onSuccess(List<RaceGroupDTO> result) {
                        if (result != null) {
                            setRaceGroups(result);
                        }
                    }
                    
                }));
    }

    protected void setRaceGroups(List<RaceGroupDTO> result) {
        raceGroupDTOs.clear();
        raceGroupDTOs.addAll(result);
        onRaceGroupsUpdated();
    }

    private void onRaceGroupsUpdated() {
        for (EventAndRaceGroupAvailabilityListener listener : this.eventRaceGroupListeners) {
            listener.onRaceGroupsUpdated(raceGroupDTOs);
        }
        checkToEnableSettingsButton();
    }

    private void checkToEnableSettingsButton() {
        if (eventDTO != null && raceGroupDTOs.size() > 0) {
            settingsButton.setEnabled(true);
        }
    }
    
}
<|MERGE_RESOLUTION|>--- conflicted
+++ resolved
@@ -1,380 +1,354 @@
-package com.sap.sailing.gwt.ui.regattaoverview;
-
-import java.util.ArrayList;
-import java.util.Date;
-import java.util.List;
-import java.util.UUID;
-
-import com.google.gwt.dom.client.Style;
-import com.google.gwt.dom.client.Style.Unit;
-import com.google.gwt.event.dom.client.ClickEvent;
-import com.google.gwt.event.dom.client.ClickHandler;
-import com.google.gwt.event.logical.shared.ValueChangeEvent;
-import com.google.gwt.event.logical.shared.ValueChangeHandler;
-import com.google.gwt.i18n.client.DateTimeFormat;
-import com.google.gwt.user.client.rpc.AsyncCallback;
-import com.google.gwt.user.client.ui.Button;
-import com.google.gwt.user.client.ui.CheckBox;
-import com.google.gwt.user.client.ui.FlexTable;
-import com.google.gwt.user.client.ui.Grid;
-import com.google.gwt.user.client.ui.HasVerticalAlignment;
-import com.google.gwt.user.client.ui.HorizontalPanel;
-import com.google.gwt.user.client.ui.Label;
-import com.google.gwt.user.client.ui.SimplePanel;
-import com.google.gwt.user.client.ui.TabPanel;
-import com.google.gwt.user.client.ui.VerticalPanel;
-import com.sap.sailing.gwt.ui.actions.AsyncActionsExecutor;
-import com.sap.sailing.gwt.ui.client.CompetitorSelectionModel;
-import com.sap.sailing.gwt.ui.client.ErrorReporter;
-import com.sap.sailing.gwt.ui.client.MarkedAsyncCallback;
-import com.sap.sailing.gwt.ui.client.SailingServiceAsync;
-import com.sap.sailing.gwt.ui.client.StringMessages;
-import com.sap.sailing.gwt.ui.client.TimeListener;
-import com.sap.sailing.gwt.ui.client.Timer;
-import com.sap.sailing.gwt.ui.client.Timer.PlayModes;
-import com.sap.sailing.gwt.ui.client.Timer.PlayStates;
-import com.sap.sailing.gwt.ui.client.UserAgentDetails;
-import com.sap.sailing.gwt.ui.client.shared.components.SettingsDialog;
-import com.sap.sailing.gwt.ui.leaderboard.LeaderboardPanel;
-import com.sap.sailing.gwt.ui.leaderboard.LeaderboardSettings;
-import com.sap.sailing.gwt.ui.leaderboard.LeaderboardSettingsFactory;
-import com.sap.sailing.gwt.ui.regattaoverview.RegattaRaceStatesComponent.EntryHandler;
-import com.sap.sailing.gwt.ui.shared.EventDTO;
-import com.sap.sailing.gwt.ui.shared.RaceGroupDTO;
-import com.sap.sailing.gwt.ui.shared.StrippedLeaderboardDTO;
-
-public class RegattaOverviewPanel extends SimplePanel {
-    private final static String STYLE_VIEWER_TOOLBAR_INNERELEMENT = "viewerToolbar-innerElement";
-    
-    private final long serverUpdateRateInMs = 10000;
-    private final long uiUpdateRateInMs = 450;
-    
-    private final Timer serverUpdateTimer;
-    private final Timer uiUpdateTimer;
-    
-    private final SailingServiceAsync sailingService;
-    protected final StringMessages stringMessages;
-    protected final ErrorReporter errorReporter;
-    
-    private final UUID eventId;
-    private EventDTO eventDTO;
-    private List<RaceGroupDTO> raceGroupDTOs;
-    private List<EventAndRaceGroupAvailabilityListener> eventRaceGroupListeners;
-    private boolean showLeaderboard = false;
-    
-    private RegattaRaceStatesComponent regattaRaceStatesComponent;
-    
-    private final TabPanel leaderboardsTabPanel;
-    private final Label eventNameLabel;
-    private final Label venueNameLabel;
-    private final Label timeLabel;
-    private final Button settingsButton;
-    private final Button refreshNowButton;
-    private final Button startStopUpdatingButton;
-    private final CheckBox leaderboardCheckBox;
-    private final UserAgentDetails userAgent;
-    
-    private final DateTimeFormat timeFormatter = DateTimeFormat.getFormat("HH:mm:ss");
-    
-    private static final String STYLE_NAME_PREFIX = "RegattaOverview-";
-    private static final String STYLE_REFRESH_STOP_TIME = STYLE_NAME_PREFIX + "RefreshStopTime";
-    private static final String STYLE_FUNCTION_BAR = STYLE_NAME_PREFIX + "functionBar";
-    private static final String STYLE_CONTENT_WRAPPER = STYLE_NAME_PREFIX + "contentWrapper";
-    private static final String STYLE_TITLE_LABEL = STYLE_NAME_PREFIX + "TitleLabel";
-    private static final String STYLE_EVENT_LABEL = STYLE_NAME_PREFIX + "EventLabel";
-    private static final String STYLE_VENUE_LABEL = STYLE_NAME_PREFIX + "VenueLabel";
-    private static final String STYLE_CLOCK_LABEL = STYLE_NAME_PREFIX + "ClockLabel";
-    
-    public void setEntryClickedHandler(EntryHandler handler) {
-        regattaRaceStatesComponent.setEntryClickedHandler(handler);
-    }
-    
-    public RegattaOverviewPanel(SailingServiceAsync sailingService, final ErrorReporter errorReporter, final StringMessages stringMessages, 
-            UUID eventId, RegattaRaceStatesSettings settings, UserAgentDetails userAgent) {
-        this.sailingService = sailingService;
-        this.stringMessages = stringMessages;
-        this.errorReporter = errorReporter;
-        this.eventId = eventId;
-        this.serverUpdateTimer = new Timer(PlayModes.Live, serverUpdateRateInMs);
-        this.uiUpdateTimer = new Timer(PlayModes.Live, uiUpdateRateInMs);
-        this.eventDTO = null;
-        this.userAgent = userAgent;
-        this.raceGroupDTOs = new ArrayList<RaceGroupDTO>();
-        this.eventRaceGroupListeners = new ArrayList<EventAndRaceGroupAvailabilityListener>();
-        retrieveEvent();
-        retrieveRegattaStructure();
-        
-        VerticalPanel mainPanel = new VerticalPanel();
-        setWidget(mainPanel);
-        mainPanel.setWidth("100%");
-        mainPanel.addStyleName(STYLE_CONTENT_WRAPPER);
-        
-        regattaRaceStatesComponent = new RegattaRaceStatesComponent(sailingService, errorReporter, stringMessages, eventId, settings, uiUpdateTimer);
-        this.eventRaceGroupListeners.add(regattaRaceStatesComponent);
-        regattaRaceStatesComponent.setWidth("100%");
-        
-        refreshNowButton = new Button(stringMessages.refreshNow());
-        refreshNowButton.addClickHandler(new ClickHandler() {
-            @Override
-            public void onClick(ClickEvent event) {
-                regattaRaceStatesComponent.loadAndUpdateEventLog();
-            }
-            
-        });
-        settingsButton = new Button(stringMessages.settings());
-        settingsButton.addClickHandler(new ClickHandler() {
-            @Override
-            public void onClick(ClickEvent event) {
-                new SettingsDialog<RegattaRaceStatesSettings>(regattaRaceStatesComponent, stringMessages).show();
-            }            
-        });
-        
-        startStopUpdatingButton = new Button(stringMessages.stopUpdating());
-        startStopUpdatingButton.addClickHandler(new ClickHandler() {
-            @Override
-            public void onClick(ClickEvent event) {
-                if (serverUpdateTimer.getPlayState().equals(PlayStates.Playing)) {
-                    serverUpdateTimer.pause();
-                    startStopUpdatingButton.setText(stringMessages.startUpdating());
-                } else if (serverUpdateTimer.getPlayState().equals(PlayStates.Paused)) {
-                    serverUpdateTimer.play();
-                    startStopUpdatingButton.setText(stringMessages.stopUpdating());
-                }
-            }
-            
-        });
-        this.refreshNowButton.getElement().getStyle().setMarginLeft(20.0, Unit.PX);
-        this.startStopUpdatingButton.getElement().getStyle().setMarginLeft(20.0, Unit.PX);
-        this.serverUpdateTimer.addTimeListener(new TimeListener() {
-            @Override
-            public void timeChanged(Date newTime, Date oldTime) {
-                regattaRaceStatesComponent.onUpdateServer();
-            }
-        });
-        this.serverUpdateTimer.play();
-        this.uiUpdateTimer.addTimeListener(new TimeListener() {
-            @Override
-            public void timeChanged(Date newTime, Date oldTime) {
-                onUpdateUI(newTime);
-            }
-        });
-        this.uiUpdateTimer.play();
-        
-        eventNameLabel = new Label();
-        eventNameLabel.addStyleName(STYLE_EVENT_LABEL);
-        eventNameLabel.addStyleName(STYLE_TITLE_LABEL);
-        
-        venueNameLabel = new Label();
-        venueNameLabel.addStyleName(STYLE_TITLE_LABEL);
-        venueNameLabel.addStyleName(STYLE_VENUE_LABEL);
-        
-        timeLabel = new Label();
-        timeLabel.addStyleName(STYLE_TITLE_LABEL);
-        timeLabel.addStyleName(STYLE_CLOCK_LABEL);
-        
-        FlexTable flexTable = new FlexTable();
-        flexTable.setWidth("100%");
-        flexTable.addStyleName(STYLE_FUNCTION_BAR);
-        
-        Grid eventVenueGrid = new Grid(1, 2);
-        eventVenueGrid.setCellPadding(5);
-        eventVenueGrid.setWidget(0, 0, eventNameLabel);
-        eventVenueGrid.setWidget(0, 1, venueNameLabel);
-        
-        flexTable.setWidget(0, 0, eventVenueGrid);
-        flexTable.getCellFormatter().setVerticalAlignment(0, 0, HasVerticalAlignment.ALIGN_MIDDLE);
-        
-        leaderboardCheckBox = addLeaderboardEnablerButton();
-        this.leaderboardCheckBox.getElement().getStyle().setMarginLeft(20.0, Unit.PX);
-        HorizontalPanel refreshStartStopClockPanel = getRefreshStartStopClockPanel();
-        
-        flexTable.setWidget(0, 1, refreshStartStopClockPanel);
-        
-        mainPanel.add(flexTable);
-        mainPanel.add(regattaRaceStatesComponent);
-        
-        leaderboardsTabPanel = new TabPanel();
-        leaderboardsTabPanel.setStyleName("RegattaOverview-Leaderboards");
-        mainPanel.add(leaderboardsTabPanel);
-        
-        onUpdateUI(uiUpdateTimer.getLiveTimePointAsDate());
-        addLeaderboardEnablerButton();
-    }
-    
-    private CheckBox addLeaderboardEnablerButton() {
-        final CheckBox checkBox = new CheckBox("Leaderboard");
-        
-        checkBox.getElement().getStyle().setFloat(Style.Float.LEFT);
-        
-        checkBox.setEnabled(true);
-        checkBox.setValue(false);
-        checkBox.setTitle(stringMessages.showHideComponent("Leaderboard"));
-        checkBox.addStyleName(STYLE_VIEWER_TOOLBAR_INNERELEMENT);
-
-        checkBox.addValueChangeHandler(new ValueChangeHandler<Boolean>() {
-            @Override
-            public void onValueChange(ValueChangeEvent<Boolean> newValue) {
-                boolean visible = checkBox.getValue();
-                showLeaderboard = visible;
-                loadLeaderboard();
-            }
-        });
-        
-        return checkBox;
-    }
-    
-    private void loadLeaderboard() {
-        /*
-         * Load a tabbed widget with one tab per regatta. Each tab contains the leaderboard for the regatta.
-         */
-<<<<<<< HEAD
-        final CompetitorSelectionModel competitorSelectionProvider = new CompetitorSelectionModel(/* hasMultiSelection */ true);
-        final LeaderboardSettings leaderboardSettings = LeaderboardSettingsFactory.getInstance().createNewDefaultSettings(null, null, null, /* autoExpandFirstRace */ false); 
-        sailingService.getLeaderboardsByEvent(eventDTO, new MarkedAsyncCallback<List<StrippedLeaderboardDTO>>(
-                new AsyncCallback<List<StrippedLeaderboardDTO>>() {
-                    @Override
-                    public void onSuccess(List<StrippedLeaderboardDTO> result) {
-                        leaderboardsTabPanel.clear();
-                        for (StrippedLeaderboardDTO leaderboard : result) {
-                            LeaderboardPanel leaderboardPanel = new LeaderboardPanel(sailingService, 
-                                    new AsyncActionsExecutor(), leaderboardSettings, 
-                                    /*preSelectedRace*/null, 
-                                    competitorSelectionProvider, 
-                                    null, leaderboard.name, 
-                                    errorReporter, stringMessages, userAgent, /*showRaceDetails*/false);
-                            leaderboardsTabPanel.add(leaderboardPanel, leaderboard.getDisplayName() + " " + stringMessages.leaderboard());
-                        }
-                        leaderboardsTabPanel.selectTab(0);
-                    }
-                    @Override
-                    public void onFailure(Throwable caught) {
-                        // TODO Auto-generated method stub
-                        
-                    }
-                }));
-=======
-        if (showLeaderboard) {
-            final CompetitorSelectionModel competitorSelectionProvider = new CompetitorSelectionModel(/* hasMultiSelection */ true);
-            final LeaderboardSettings leaderboardSettings = LeaderboardSettingsFactory.getInstance().createNewDefaultSettings(null, null, null, /* autoExpandFirstRace */ false); 
-            sailingService.getLeaderboardsByEvent(eventDTO, new AsyncCallback<List<StrippedLeaderboardDTO>>() {
-                @Override
-                public void onSuccess(List<StrippedLeaderboardDTO> result) {
-                    leaderboardsTabPanel.clear();
-                    for (StrippedLeaderboardDTO leaderboard : result) {
-                        LeaderboardPanel leaderboardPanel = new LeaderboardPanel(sailingService, 
-                                new AsyncActionsExecutor(), leaderboardSettings, 
-                                /*preSelectedRace*/null, 
-                                competitorSelectionProvider, 
-                                null, leaderboard.name, 
-                                errorReporter, stringMessages, userAgent, /*showRaceDetails*/false);
-                        leaderboardsTabPanel.add(leaderboardPanel, leaderboard.getDisplayName() + " " + stringMessages.leaderboard());
-                    }
-                    leaderboardsTabPanel.setVisible(true);
-                    leaderboardsTabPanel.selectTab(0);
-                }
-                @Override
-                public void onFailure(Throwable caught) {
-                }
-            });
-        } else {
-            leaderboardsTabPanel.clear();
-            leaderboardsTabPanel.setVisible(false);
-        }
->>>>>>> 388a904c
-    }
-
-    private HorizontalPanel getRefreshStartStopClockPanel() {
-        HorizontalPanel refreshStartStopClockPanel = new HorizontalPanel();
-        refreshStartStopClockPanel.setSpacing(5);
-        refreshStartStopClockPanel.setStyleName(STYLE_REFRESH_STOP_TIME);
-        refreshStartStopClockPanel.setVerticalAlignment(HasVerticalAlignment.ALIGN_MIDDLE);
-        
-        refreshStartStopClockPanel.add(leaderboardCheckBox);
-        refreshStartStopClockPanel.add(settingsButton);
-        refreshStartStopClockPanel.add(refreshNowButton);
-        refreshStartStopClockPanel.add(startStopUpdatingButton);
-        refreshStartStopClockPanel.add(timeLabel);
-        return refreshStartStopClockPanel;
-    }
-    
-    public void onUpdateUI(Date time) {
-        timeLabel.setText(timeFormatter.format(time));
-    }
-    
-    private void retrieveEvent() {
-        sailingService.getEventById(eventId, new MarkedAsyncCallback<EventDTO>(
-                new AsyncCallback<EventDTO>() {
-                    @Override
-                    public void onFailure(Throwable cause) {
-                        settingsButton.setEnabled(false);
-                        errorReporter.reportError("Error trying to load event with id " + eventId + " : "
-                                + cause.getMessage());
-                    }
-        
-                    @Override
-                    public void onSuccess(EventDTO result) {
-                        if (result != null) {
-                            setEvent(result);
-                            loadLeaderboard();
-                        }
-                    }
-                }));
-    }
-    
-    private void fillEventAndVenueName() {
-        eventNameLabel.setText(eventDTO.getName());
-        venueNameLabel.setText(eventDTO.venue.getName());
-    }
-
-    protected void setEvent(EventDTO event) {
-        eventDTO = event;
-        onEventUpdated();
-    }
-
-    private void onEventUpdated() {
-        fillEventAndVenueName();
-        for (EventAndRaceGroupAvailabilityListener listener : this.eventRaceGroupListeners) {
-            listener.onEventUpdated(eventDTO);
-        }
-        checkToEnableSettingsButton();
-    }
-    
-    private void retrieveRegattaStructure() {
-        sailingService.getRegattaStructureForEvent(eventId, new MarkedAsyncCallback<List<RaceGroupDTO>>(
-                new AsyncCallback<List<RaceGroupDTO>>() {
-                    @Override
-                    public void onFailure(Throwable cause) {
-                        errorReporter.reportError("Error trying to load regattas for event with id " + eventId + " : "
-                                + cause.getMessage());
-                    }
-        
-                    @Override
-                    public void onSuccess(List<RaceGroupDTO> result) {
-                        if (result != null) {
-                            setRaceGroups(result);
-                        }
-                    }
-                    
-                }));
-    }
-
-    protected void setRaceGroups(List<RaceGroupDTO> result) {
-        raceGroupDTOs.clear();
-        raceGroupDTOs.addAll(result);
-        onRaceGroupsUpdated();
-    }
-
-    private void onRaceGroupsUpdated() {
-        for (EventAndRaceGroupAvailabilityListener listener : this.eventRaceGroupListeners) {
-            listener.onRaceGroupsUpdated(raceGroupDTOs);
-        }
-        checkToEnableSettingsButton();
-    }
-
-    private void checkToEnableSettingsButton() {
-        if (eventDTO != null && raceGroupDTOs.size() > 0) {
-            settingsButton.setEnabled(true);
-        }
-    }
-    
-}
+package com.sap.sailing.gwt.ui.regattaoverview;
+
+import java.util.ArrayList;
+import java.util.Date;
+import java.util.List;
+import java.util.UUID;
+
+import com.google.gwt.dom.client.Style;
+import com.google.gwt.dom.client.Style.Unit;
+import com.google.gwt.event.dom.client.ClickEvent;
+import com.google.gwt.event.dom.client.ClickHandler;
+import com.google.gwt.event.logical.shared.ValueChangeEvent;
+import com.google.gwt.event.logical.shared.ValueChangeHandler;
+import com.google.gwt.i18n.client.DateTimeFormat;
+import com.google.gwt.user.client.rpc.AsyncCallback;
+import com.google.gwt.user.client.ui.Button;
+import com.google.gwt.user.client.ui.CheckBox;
+import com.google.gwt.user.client.ui.FlexTable;
+import com.google.gwt.user.client.ui.Grid;
+import com.google.gwt.user.client.ui.HasVerticalAlignment;
+import com.google.gwt.user.client.ui.HorizontalPanel;
+import com.google.gwt.user.client.ui.Label;
+import com.google.gwt.user.client.ui.SimplePanel;
+import com.google.gwt.user.client.ui.TabPanel;
+import com.google.gwt.user.client.ui.VerticalPanel;
+import com.sap.sailing.gwt.ui.actions.AsyncActionsExecutor;
+import com.sap.sailing.gwt.ui.client.CompetitorSelectionModel;
+import com.sap.sailing.gwt.ui.client.ErrorReporter;
+import com.sap.sailing.gwt.ui.client.MarkedAsyncCallback;
+import com.sap.sailing.gwt.ui.client.SailingServiceAsync;
+import com.sap.sailing.gwt.ui.client.StringMessages;
+import com.sap.sailing.gwt.ui.client.TimeListener;
+import com.sap.sailing.gwt.ui.client.Timer;
+import com.sap.sailing.gwt.ui.client.Timer.PlayModes;
+import com.sap.sailing.gwt.ui.client.Timer.PlayStates;
+import com.sap.sailing.gwt.ui.client.UserAgentDetails;
+import com.sap.sailing.gwt.ui.client.shared.components.SettingsDialog;
+import com.sap.sailing.gwt.ui.leaderboard.LeaderboardPanel;
+import com.sap.sailing.gwt.ui.leaderboard.LeaderboardSettings;
+import com.sap.sailing.gwt.ui.leaderboard.LeaderboardSettingsFactory;
+import com.sap.sailing.gwt.ui.regattaoverview.RegattaRaceStatesComponent.EntryHandler;
+import com.sap.sailing.gwt.ui.shared.EventDTO;
+import com.sap.sailing.gwt.ui.shared.RaceGroupDTO;
+import com.sap.sailing.gwt.ui.shared.StrippedLeaderboardDTO;
+
+public class RegattaOverviewPanel extends SimplePanel {
+    private final static String STYLE_VIEWER_TOOLBAR_INNERELEMENT = "viewerToolbar-innerElement";
+    
+    private final long serverUpdateRateInMs = 10000;
+    private final long uiUpdateRateInMs = 450;
+    
+    private final Timer serverUpdateTimer;
+    private final Timer uiUpdateTimer;
+    
+    private final SailingServiceAsync sailingService;
+    protected final StringMessages stringMessages;
+    protected final ErrorReporter errorReporter;
+    
+    private final UUID eventId;
+    private EventDTO eventDTO;
+    private List<RaceGroupDTO> raceGroupDTOs;
+    private List<EventAndRaceGroupAvailabilityListener> eventRaceGroupListeners;
+    private boolean showLeaderboard = false;
+    
+    private RegattaRaceStatesComponent regattaRaceStatesComponent;
+    
+    private final TabPanel leaderboardsTabPanel;
+    private final Label eventNameLabel;
+    private final Label venueNameLabel;
+    private final Label timeLabel;
+    private final Button settingsButton;
+    private final Button refreshNowButton;
+    private final Button startStopUpdatingButton;
+    private final CheckBox leaderboardCheckBox;
+    private final UserAgentDetails userAgent;
+    
+    private final DateTimeFormat timeFormatter = DateTimeFormat.getFormat("HH:mm:ss");
+    
+    private static final String STYLE_NAME_PREFIX = "RegattaOverview-";
+    private static final String STYLE_REFRESH_STOP_TIME = STYLE_NAME_PREFIX + "RefreshStopTime";
+    private static final String STYLE_FUNCTION_BAR = STYLE_NAME_PREFIX + "functionBar";
+    private static final String STYLE_CONTENT_WRAPPER = STYLE_NAME_PREFIX + "contentWrapper";
+    private static final String STYLE_TITLE_LABEL = STYLE_NAME_PREFIX + "TitleLabel";
+    private static final String STYLE_EVENT_LABEL = STYLE_NAME_PREFIX + "EventLabel";
+    private static final String STYLE_VENUE_LABEL = STYLE_NAME_PREFIX + "VenueLabel";
+    private static final String STYLE_CLOCK_LABEL = STYLE_NAME_PREFIX + "ClockLabel";
+    
+    public void setEntryClickedHandler(EntryHandler handler) {
+        regattaRaceStatesComponent.setEntryClickedHandler(handler);
+    }
+    
+    public RegattaOverviewPanel(SailingServiceAsync sailingService, final ErrorReporter errorReporter, final StringMessages stringMessages, 
+            UUID eventId, RegattaRaceStatesSettings settings, UserAgentDetails userAgent) {
+        this.sailingService = sailingService;
+        this.stringMessages = stringMessages;
+        this.errorReporter = errorReporter;
+        this.eventId = eventId;
+        this.serverUpdateTimer = new Timer(PlayModes.Live, serverUpdateRateInMs);
+        this.uiUpdateTimer = new Timer(PlayModes.Live, uiUpdateRateInMs);
+        this.eventDTO = null;
+        this.userAgent = userAgent;
+        this.raceGroupDTOs = new ArrayList<RaceGroupDTO>();
+        this.eventRaceGroupListeners = new ArrayList<EventAndRaceGroupAvailabilityListener>();
+        retrieveEvent();
+        retrieveRegattaStructure();
+        
+        VerticalPanel mainPanel = new VerticalPanel();
+        setWidget(mainPanel);
+        mainPanel.setWidth("100%");
+        mainPanel.addStyleName(STYLE_CONTENT_WRAPPER);
+        
+        regattaRaceStatesComponent = new RegattaRaceStatesComponent(sailingService, errorReporter, stringMessages, eventId, settings, uiUpdateTimer);
+        this.eventRaceGroupListeners.add(regattaRaceStatesComponent);
+        regattaRaceStatesComponent.setWidth("100%");
+        
+        refreshNowButton = new Button(stringMessages.refreshNow());
+        refreshNowButton.addClickHandler(new ClickHandler() {
+            @Override
+            public void onClick(ClickEvent event) {
+                regattaRaceStatesComponent.loadAndUpdateEventLog();
+            }
+            
+        });
+        settingsButton = new Button(stringMessages.settings());
+        settingsButton.addClickHandler(new ClickHandler() {
+            @Override
+            public void onClick(ClickEvent event) {
+                new SettingsDialog<RegattaRaceStatesSettings>(regattaRaceStatesComponent, stringMessages).show();
+            }            
+        });
+        
+        startStopUpdatingButton = new Button(stringMessages.stopUpdating());
+        startStopUpdatingButton.addClickHandler(new ClickHandler() {
+            @Override
+            public void onClick(ClickEvent event) {
+                if (serverUpdateTimer.getPlayState().equals(PlayStates.Playing)) {
+                    serverUpdateTimer.pause();
+                    startStopUpdatingButton.setText(stringMessages.startUpdating());
+                } else if (serverUpdateTimer.getPlayState().equals(PlayStates.Paused)) {
+                    serverUpdateTimer.play();
+                    startStopUpdatingButton.setText(stringMessages.stopUpdating());
+                }
+            }
+            
+        });
+        this.refreshNowButton.getElement().getStyle().setMarginLeft(20.0, Unit.PX);
+        this.startStopUpdatingButton.getElement().getStyle().setMarginLeft(20.0, Unit.PX);
+        this.serverUpdateTimer.addTimeListener(new TimeListener() {
+            @Override
+            public void timeChanged(Date newTime, Date oldTime) {
+                regattaRaceStatesComponent.onUpdateServer();
+            }
+        });
+        this.serverUpdateTimer.play();
+        this.uiUpdateTimer.addTimeListener(new TimeListener() {
+            @Override
+            public void timeChanged(Date newTime, Date oldTime) {
+                onUpdateUI(newTime);
+            }
+        });
+        this.uiUpdateTimer.play();
+        
+        eventNameLabel = new Label();
+        eventNameLabel.addStyleName(STYLE_EVENT_LABEL);
+        eventNameLabel.addStyleName(STYLE_TITLE_LABEL);
+        
+        venueNameLabel = new Label();
+        venueNameLabel.addStyleName(STYLE_TITLE_LABEL);
+        venueNameLabel.addStyleName(STYLE_VENUE_LABEL);
+        
+        timeLabel = new Label();
+        timeLabel.addStyleName(STYLE_TITLE_LABEL);
+        timeLabel.addStyleName(STYLE_CLOCK_LABEL);
+        
+        FlexTable flexTable = new FlexTable();
+        flexTable.setWidth("100%");
+        flexTable.addStyleName(STYLE_FUNCTION_BAR);
+        
+        Grid eventVenueGrid = new Grid(1, 2);
+        eventVenueGrid.setCellPadding(5);
+        eventVenueGrid.setWidget(0, 0, eventNameLabel);
+        eventVenueGrid.setWidget(0, 1, venueNameLabel);
+        
+        flexTable.setWidget(0, 0, eventVenueGrid);
+        flexTable.getCellFormatter().setVerticalAlignment(0, 0, HasVerticalAlignment.ALIGN_MIDDLE);
+        
+        leaderboardCheckBox = addLeaderboardEnablerButton();
+        this.leaderboardCheckBox.getElement().getStyle().setMarginLeft(20.0, Unit.PX);
+        HorizontalPanel refreshStartStopClockPanel = getRefreshStartStopClockPanel();
+        
+        flexTable.setWidget(0, 1, refreshStartStopClockPanel);
+        
+        mainPanel.add(flexTable);
+        mainPanel.add(regattaRaceStatesComponent);
+        
+        leaderboardsTabPanel = new TabPanel();
+        leaderboardsTabPanel.setStyleName("RegattaOverview-Leaderboards");
+        mainPanel.add(leaderboardsTabPanel);
+        
+        onUpdateUI(uiUpdateTimer.getLiveTimePointAsDate());
+        addLeaderboardEnablerButton();
+    }
+    
+    private CheckBox addLeaderboardEnablerButton() {
+        final CheckBox checkBox = new CheckBox("Leaderboard");
+        
+        checkBox.getElement().getStyle().setFloat(Style.Float.LEFT);
+        
+        checkBox.setEnabled(true);
+        checkBox.setValue(false);
+        checkBox.setTitle(stringMessages.showHideComponent("Leaderboard"));
+        checkBox.addStyleName(STYLE_VIEWER_TOOLBAR_INNERELEMENT);
+
+        checkBox.addValueChangeHandler(new ValueChangeHandler<Boolean>() {
+            @Override
+            public void onValueChange(ValueChangeEvent<Boolean> newValue) {
+                boolean visible = checkBox.getValue();
+                showLeaderboard = visible;
+                loadLeaderboard();
+            }
+        });
+        
+        return checkBox;
+    }
+    
+    private void loadLeaderboard() {
+        /*
+         * Load a tabbed widget with one tab per regatta. Each tab contains the leaderboard for the regatta.
+         */
+        if (showLeaderboard) {
+            final CompetitorSelectionModel competitorSelectionProvider = new CompetitorSelectionModel(/* hasMultiSelection */ true);
+            final LeaderboardSettings leaderboardSettings = LeaderboardSettingsFactory.getInstance().createNewDefaultSettings(null, null, null, /* autoExpandFirstRace */ false); 
+            sailingService.getLeaderboardsByEvent(eventDTO, new MarkedAsyncCallback<List<StrippedLeaderboardDTO>>(
+                    new AsyncCallback<List<StrippedLeaderboardDTO>>() {
+                        @Override
+                        public void onSuccess(List<StrippedLeaderboardDTO> result) {
+                            leaderboardsTabPanel.clear();
+                            for (StrippedLeaderboardDTO leaderboard : result) {
+                                LeaderboardPanel leaderboardPanel = new LeaderboardPanel(sailingService, 
+                                        new AsyncActionsExecutor(), leaderboardSettings, 
+                                        /*preSelectedRace*/null, 
+                                        competitorSelectionProvider, 
+                                        null, leaderboard.name, 
+                                        errorReporter, stringMessages, userAgent, /*showRaceDetails*/false);
+                                leaderboardsTabPanel.add(leaderboardPanel, leaderboard.getDisplayName() + " " + stringMessages.leaderboard());
+                            }
+                            leaderboardsTabPanel.setVisible(true);
+                            leaderboardsTabPanel.selectTab(0);
+                        }
+                        @Override
+                        public void onFailure(Throwable caught) {
+                        }
+                    }));
+        } else {
+            leaderboardsTabPanel.clear();
+            leaderboardsTabPanel.setVisible(false);
+        }
+    }
+
+    private HorizontalPanel getRefreshStartStopClockPanel() {
+        HorizontalPanel refreshStartStopClockPanel = new HorizontalPanel();
+        refreshStartStopClockPanel.setSpacing(5);
+        refreshStartStopClockPanel.setStyleName(STYLE_REFRESH_STOP_TIME);
+        refreshStartStopClockPanel.setVerticalAlignment(HasVerticalAlignment.ALIGN_MIDDLE);
+        
+        refreshStartStopClockPanel.add(leaderboardCheckBox);
+        refreshStartStopClockPanel.add(settingsButton);
+        refreshStartStopClockPanel.add(refreshNowButton);
+        refreshStartStopClockPanel.add(startStopUpdatingButton);
+        refreshStartStopClockPanel.add(timeLabel);
+        return refreshStartStopClockPanel;
+    }
+    
+    public void onUpdateUI(Date time) {
+        timeLabel.setText(timeFormatter.format(time));
+    }
+    
+    private void retrieveEvent() {
+        sailingService.getEventById(eventId, new MarkedAsyncCallback<EventDTO>(
+                new AsyncCallback<EventDTO>() {
+                    @Override
+                    public void onFailure(Throwable cause) {
+                        settingsButton.setEnabled(false);
+                        errorReporter.reportError("Error trying to load event with id " + eventId + " : "
+                                + cause.getMessage());
+                    }
+        
+                    @Override
+                    public void onSuccess(EventDTO result) {
+                        if (result != null) {
+                            setEvent(result);
+                            loadLeaderboard();
+                        }
+                    }
+                }));
+    }
+    
+    private void fillEventAndVenueName() {
+        eventNameLabel.setText(eventDTO.getName());
+        venueNameLabel.setText(eventDTO.venue.getName());
+    }
+
+    protected void setEvent(EventDTO event) {
+        eventDTO = event;
+        onEventUpdated();
+    }
+
+    private void onEventUpdated() {
+        fillEventAndVenueName();
+        for (EventAndRaceGroupAvailabilityListener listener : this.eventRaceGroupListeners) {
+            listener.onEventUpdated(eventDTO);
+        }
+        checkToEnableSettingsButton();
+    }
+    
+    private void retrieveRegattaStructure() {
+        sailingService.getRegattaStructureForEvent(eventId, new MarkedAsyncCallback<List<RaceGroupDTO>>(
+                new AsyncCallback<List<RaceGroupDTO>>() {
+                    @Override
+                    public void onFailure(Throwable cause) {
+                        errorReporter.reportError("Error trying to load regattas for event with id " + eventId + " : "
+                                + cause.getMessage());
+                    }
+        
+                    @Override
+                    public void onSuccess(List<RaceGroupDTO> result) {
+                        if (result != null) {
+                            setRaceGroups(result);
+                        }
+                    }
+                    
+                }));
+    }
+
+    protected void setRaceGroups(List<RaceGroupDTO> result) {
+        raceGroupDTOs.clear();
+        raceGroupDTOs.addAll(result);
+        onRaceGroupsUpdated();
+    }
+
+    private void onRaceGroupsUpdated() {
+        for (EventAndRaceGroupAvailabilityListener listener : this.eventRaceGroupListeners) {
+            listener.onRaceGroupsUpdated(raceGroupDTOs);
+        }
+        checkToEnableSettingsButton();
+    }
+
+    private void checkToEnableSettingsButton() {
+        if (eventDTO != null && raceGroupDTOs.size() > 0) {
+            settingsButton.setEnabled(true);
+        }
+    }
+    
+}