--- conflicted
+++ resolved
@@ -1,77 +1,61 @@
-package com.sap.sailing.gwt.autoplay.client.app.classic;
-
-import java.util.UUID;
-
-import com.google.gwt.place.shared.PlaceController;
-<<<<<<< HEAD
-import com.sap.sailing.gwt.autoplay.client.app.AutoPlayClientFactory;
-import com.sap.sailing.gwt.autoplay.client.app.AutoPlayContextImpl;
-import com.sap.sailing.gwt.autoplay.client.app.AutoPlayPlaceNavigator;
-=======
-import com.google.gwt.user.client.rpc.AsyncCallback;
->>>>>>> 044690ef
-import com.sap.sailing.gwt.autoplay.client.nodes.ClassicStartupNode;
-import com.sap.sailing.gwt.autoplay.client.utils.AutoplayHelper;
-import com.sap.sailing.gwt.ui.shared.EventDTO;
-import com.sap.sailing.gwt.ui.shared.StrippedLeaderboardDTO;
-import com.sap.sse.gwt.client.shared.perspective.PerspectiveCompositeSettings;
-import com.sap.sse.gwt.settings.SettingsToStringSerializer;
-
-public class ClassicPlaceNavigatorImpl implements AutoPlayPlaceNavigator {
-
-    private PlaceController placeController;
-
-    public ClassicPlaceNavigatorImpl(PlaceController placeController) {
-        super();
-        this.placeController = placeController;
-    }
-
-    @Override
-<<<<<<< HEAD
-    public void goToPlayer(String serializedSettings, AutoPlayClientFactory cf) {
-        // TODO: copy from sixty inch
-        // PlayerPlace playerPlace = new PlayerPlace(contextAndSettings);
-        // placeController.goTo(playerPlace);
-        // setup context
-        ClassicSetting settings = new ClassicSetting();
-        new SettingsToStringSerializer().fromString(serializedSettings, settings);
-        cf.setSlideContext(new AutoPlayContextImpl(cf.getEventBus(), settings));
-        // start sixty inch slide loop nodes...
-        ClassicStartupNode root = new ClassicStartupNode(cf);
-        root.start(cf.getEventBus());
-=======
-    public void goToPlayer(String serializedSettings, AutoPlayClientFactoryClassic cf) {
-
-        ClassicSetting context = new ClassicSetting();
-
-        SettingsToStringSerializer stringSerializer = new SettingsToStringSerializer();
-        stringSerializer.fromString(serializedSettings, context);
-        final UUID eventUUID = context.getEventId();
-
-        AsyncCallback<EventDTO> getEventByIdAsyncCallback = new AsyncCallback<EventDTO>() {
-            @Override
-            public void onSuccess(final EventDTO event) {
-                StrippedLeaderboardDTO leaderBoardDTO = AutoplayHelper.getSelectedLeaderboard(event,
-                        context.getLeaderboardName());
-
-                AutoplayPerspectiveLifecycle autoplayLifecycle = new AutoplayPerspectiveLifecycle(leaderBoardDTO);
-                PerspectiveCompositeSettings<AutoplayPerspectiveOwnSettings> autoplaySettings = stringSerializer
-                        .fromString(serializedSettings, autoplayLifecycle.createDefaultSettings());
-
-                cf.setSlideContext(
-                        new ClassicContextImpl(cf.getEventBus(), autoplayLifecycle, autoplaySettings, context));
-                // start sixty inch slide loop nodes...
-                ClassicStartupNode root = new ClassicStartupNode(cf);
-                root.start(cf.getEventBus());
-            }
-
-            @Override
-            public void onFailure(Throwable caught) {
-                caught.printStackTrace();
-            }
-        };
-        cf.getSailingService().getEventById(eventUUID, true, getEventByIdAsyncCallback);
->>>>>>> 044690ef
-    }
-
-}
+package com.sap.sailing.gwt.autoplay.client.app.classic;
+
+import java.util.UUID;
+
+import com.google.gwt.place.shared.PlaceController;
+import com.google.gwt.user.client.rpc.AsyncCallback;
+import com.sap.sailing.gwt.autoplay.client.app.AutoPlayClientFactory;
+import com.sap.sailing.gwt.autoplay.client.app.AutoPlayContextImpl;
+import com.sap.sailing.gwt.autoplay.client.app.AutoPlayPlaceNavigator;
+import com.sap.sailing.gwt.autoplay.client.nodes.ClassicStartupNode;
+import com.sap.sailing.gwt.autoplay.client.utils.AutoplayHelper;
+import com.sap.sailing.gwt.ui.shared.EventDTO;
+import com.sap.sailing.gwt.ui.shared.StrippedLeaderboardDTO;
+import com.sap.sse.gwt.client.shared.perspective.PerspectiveCompositeSettings;
+import com.sap.sse.gwt.settings.SettingsToStringSerializer;
+
+public class ClassicPlaceNavigatorImpl implements AutoPlayPlaceNavigator {
+
+    private PlaceController placeController;
+
+    public ClassicPlaceNavigatorImpl(PlaceController placeController) {
+        super();
+        this.placeController = placeController;
+    }
+
+
+
+    @Override
+    public void goToPlayer(String serializedSettings, AutoPlayClientFactory cf) {
+        ClassicSetting context = new ClassicSetting();
+
+        SettingsToStringSerializer stringSerializer = new SettingsToStringSerializer();
+        stringSerializer.fromString(serializedSettings, context);
+        final UUID eventUUID = context.getEventId();
+
+        AsyncCallback<EventDTO> getEventByIdAsyncCallback = new AsyncCallback<EventDTO>() {
+            @Override
+            public void onSuccess(final EventDTO event) {
+                StrippedLeaderboardDTO leaderBoardDTO = AutoplayHelper.getSelectedLeaderboard(event,
+                        context.getLeaderboardName());
+
+                AutoplayPerspectiveLifecycle autoplayLifecycle = new AutoplayPerspectiveLifecycle(leaderBoardDTO);
+                PerspectiveCompositeSettings<AutoplayPerspectiveOwnSettings> autoplaySettings = stringSerializer
+                        .fromString(serializedSettings, autoplayLifecycle.createDefaultSettings());
+
+                cf.setSlideContext(
+                        new AutoPlayContextImpl(cf.getEventBus(), autoplayLifecycle, autoplaySettings, context));
+                // start sixty inch slide loop nodes...
+                ClassicStartupNode root = new ClassicStartupNode(cf);
+                root.start(cf.getEventBus());
+            }
+
+            @Override
+            public void onFailure(Throwable caught) {
+                caught.printStackTrace();
+            }
+        };
+        cf.getSailingService().getEventById(eventUUID, true, getEventByIdAsyncCallback);
+    }
+
+}