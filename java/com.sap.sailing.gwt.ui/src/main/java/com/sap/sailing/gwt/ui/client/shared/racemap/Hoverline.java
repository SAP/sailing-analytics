package com.sap.sailing.gwt.ui.client.shared.racemap;

import com.google.gwt.event.shared.HandlerRegistration;
import com.google.gwt.maps.client.events.click.ClickMapHandler;
import com.google.gwt.maps.client.events.mouseout.MouseOutMapEvent;
import com.google.gwt.maps.client.events.mouseout.MouseOutMapHandler;
import com.google.gwt.maps.client.events.mouseover.MouseOverMapEvent;
import com.google.gwt.maps.client.events.mouseover.MouseOverMapHandler;
import com.google.gwt.maps.client.overlays.Polyline;
import com.google.gwt.maps.client.overlays.PolylineOptions;

public class Hoverline {
    private static final double TRANSPARENT = 0;
    private static final double VISIBLE = 0.2d;
    
    private final Polyline hoverline;
    private final PolylineOptions options;
    
    public Hoverline(final Polyline polyline, PolylineOptions polylineOptions, final RaceMap map) {     
        this.options = PolylineOptions.newInstance();
        this.options.setClickable(polylineOptions.getClickable());
        this.options.setGeodesic(polylineOptions.getGeodesic());
        this.options.setMap(polyline.getMap());
        this.options.setPath(polyline.getPath());
        this.options.setStrokeColor(polylineOptions.getStrokeColor());
<<<<<<< HEAD
        try {
            this.options.setZindex(polylineOptions.getZindex());
        } catch (Exception e) {
            // the Z-index of polylineOptions most likely was undefined and therefore cannot be copied (GWT DevMode problem, mostly)
        }
=======
        this.options.setZindex(polylineOptions.getZindex()); // if the zindex is not set, this line throws an exception in dev mode
>>>>>>> 32a14fcb
        this.hoverline = Polyline.newInstance(this.options);
        this.hoverline.setVisible(false);
        polyline.addMouseOverHandler(new MouseOverMapHandler() {
            @Override
            public void onEvent(MouseOverMapEvent event) {
                options.setStrokeOpacity(map.getSettings().getTransparentHoverlines() ? TRANSPARENT : VISIBLE);
                options.setStrokeWeight(map.getSettings().getHoverlineStrokeWeight());
                options.setVisible(true);
                hoverline.setOptions(options);
            }
        });
        hoverline.addMouseOutMoveHandler(new MouseOutMapHandler() {
            @Override
            public void onEvent(MouseOutMapEvent event) {
                hoverline.setVisible(false);
            }
        });
    }
    
    public HandlerRegistration addClickHandler(ClickMapHandler handler) {
        return this.hoverline.addClickHandler(handler);
    }
    
    public HandlerRegistration addMouseOutMoveHandler(MouseOutMapHandler handler) {
        return this.hoverline.addMouseOutMoveHandler(handler);
    }
    
    public HandlerRegistration addMouseOverHandler(MouseOverMapHandler handler) {
        return this.hoverline.addMouseOverHandler(handler);
    }
}<|MERGE_RESOLUTION|>--- conflicted
+++ resolved
@@ -1,65 +1,61 @@
-package com.sap.sailing.gwt.ui.client.shared.racemap;
-
-import com.google.gwt.event.shared.HandlerRegistration;
-import com.google.gwt.maps.client.events.click.ClickMapHandler;
-import com.google.gwt.maps.client.events.mouseout.MouseOutMapEvent;
-import com.google.gwt.maps.client.events.mouseout.MouseOutMapHandler;
-import com.google.gwt.maps.client.events.mouseover.MouseOverMapEvent;
-import com.google.gwt.maps.client.events.mouseover.MouseOverMapHandler;
-import com.google.gwt.maps.client.overlays.Polyline;
-import com.google.gwt.maps.client.overlays.PolylineOptions;
-
-public class Hoverline {
-    private static final double TRANSPARENT = 0;
-    private static final double VISIBLE = 0.2d;
-    
-    private final Polyline hoverline;
-    private final PolylineOptions options;
-    
-    public Hoverline(final Polyline polyline, PolylineOptions polylineOptions, final RaceMap map) {     
-        this.options = PolylineOptions.newInstance();
-        this.options.setClickable(polylineOptions.getClickable());
-        this.options.setGeodesic(polylineOptions.getGeodesic());
-        this.options.setMap(polyline.getMap());
-        this.options.setPath(polyline.getPath());
-        this.options.setStrokeColor(polylineOptions.getStrokeColor());
-<<<<<<< HEAD
-        try {
-            this.options.setZindex(polylineOptions.getZindex());
-        } catch (Exception e) {
-            // the Z-index of polylineOptions most likely was undefined and therefore cannot be copied (GWT DevMode problem, mostly)
-        }
-=======
-        this.options.setZindex(polylineOptions.getZindex()); // if the zindex is not set, this line throws an exception in dev mode
->>>>>>> 32a14fcb
-        this.hoverline = Polyline.newInstance(this.options);
-        this.hoverline.setVisible(false);
-        polyline.addMouseOverHandler(new MouseOverMapHandler() {
-            @Override
-            public void onEvent(MouseOverMapEvent event) {
-                options.setStrokeOpacity(map.getSettings().getTransparentHoverlines() ? TRANSPARENT : VISIBLE);
-                options.setStrokeWeight(map.getSettings().getHoverlineStrokeWeight());
-                options.setVisible(true);
-                hoverline.setOptions(options);
-            }
-        });
-        hoverline.addMouseOutMoveHandler(new MouseOutMapHandler() {
-            @Override
-            public void onEvent(MouseOutMapEvent event) {
-                hoverline.setVisible(false);
-            }
-        });
-    }
-    
-    public HandlerRegistration addClickHandler(ClickMapHandler handler) {
-        return this.hoverline.addClickHandler(handler);
-    }
-    
-    public HandlerRegistration addMouseOutMoveHandler(MouseOutMapHandler handler) {
-        return this.hoverline.addMouseOutMoveHandler(handler);
-    }
-    
-    public HandlerRegistration addMouseOverHandler(MouseOverMapHandler handler) {
-        return this.hoverline.addMouseOverHandler(handler);
-    }
+package com.sap.sailing.gwt.ui.client.shared.racemap;
+
+import com.google.gwt.event.shared.HandlerRegistration;
+import com.google.gwt.maps.client.events.click.ClickMapHandler;
+import com.google.gwt.maps.client.events.mouseout.MouseOutMapEvent;
+import com.google.gwt.maps.client.events.mouseout.MouseOutMapHandler;
+import com.google.gwt.maps.client.events.mouseover.MouseOverMapEvent;
+import com.google.gwt.maps.client.events.mouseover.MouseOverMapHandler;
+import com.google.gwt.maps.client.overlays.Polyline;
+import com.google.gwt.maps.client.overlays.PolylineOptions;
+
+public class Hoverline {
+    private static final double TRANSPARENT = 0;
+    private static final double VISIBLE = 0.2d;
+    
+    private final Polyline hoverline;
+    private final PolylineOptions options;
+    
+    public Hoverline(final Polyline polyline, PolylineOptions polylineOptions, final RaceMap map) {     
+        this.options = PolylineOptions.newInstance();
+        this.options.setClickable(polylineOptions.getClickable());
+        this.options.setGeodesic(polylineOptions.getGeodesic());
+        this.options.setMap(polyline.getMap());
+        this.options.setPath(polyline.getPath());
+        this.options.setStrokeColor(polylineOptions.getStrokeColor());
+        try {
+            this.options.setZindex(polylineOptions.getZindex());  // if the zindex is not set, this line throws an exception in dev mode
+        } catch (Exception e) {
+            // the Z-index of polylineOptions most likely was undefined and therefore cannot be copied (GWT DevMode problem, mostly)
+        }
+        this.hoverline = Polyline.newInstance(this.options);
+        this.hoverline.setVisible(false);
+        polyline.addMouseOverHandler(new MouseOverMapHandler() {
+            @Override
+            public void onEvent(MouseOverMapEvent event) {
+                options.setStrokeOpacity(map.getSettings().getTransparentHoverlines() ? TRANSPARENT : VISIBLE);
+                options.setStrokeWeight(map.getSettings().getHoverlineStrokeWeight());
+                options.setVisible(true);
+                hoverline.setOptions(options);
+            }
+        });
+        hoverline.addMouseOutMoveHandler(new MouseOutMapHandler() {
+            @Override
+            public void onEvent(MouseOutMapEvent event) {
+                hoverline.setVisible(false);
+            }
+        });
+    }
+    
+    public HandlerRegistration addClickHandler(ClickMapHandler handler) {
+        return this.hoverline.addClickHandler(handler);
+    }
+    
+    public HandlerRegistration addMouseOutMoveHandler(MouseOutMapHandler handler) {
+        return this.hoverline.addMouseOutMoveHandler(handler);
+    }
+    
+    public HandlerRegistration addMouseOverHandler(MouseOverMapHandler handler) {
+        return this.hoverline.addMouseOverHandler(handler);
+    }
 }