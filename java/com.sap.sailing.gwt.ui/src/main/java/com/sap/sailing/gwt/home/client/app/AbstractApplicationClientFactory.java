--- conflicted
+++ resolved
@@ -18,13 +18,9 @@
 public abstract class AbstractApplicationClientFactory extends ClientFactoryImpl implements ApplicationClientFactory {
     private final SailingServiceAsync sailingService;
     private final MediaServiceAsync mediaService;
-<<<<<<< HEAD
     private final HomePlacesNavigator navigator;
-=======
     private final UserManagementServiceAsync userManagementService;
     private final UserService userService;
-    private final PlaceNavigator navigator;
->>>>>>> 273afd47
 
     public AbstractApplicationClientFactory(ApplicationTopLevelView root, EventBus eventBus, PlaceController placeController) {
         super(root, eventBus, placeController);
