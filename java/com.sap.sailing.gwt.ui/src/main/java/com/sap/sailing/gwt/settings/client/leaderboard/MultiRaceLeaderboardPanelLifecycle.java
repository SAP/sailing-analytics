--- conflicted
+++ resolved
@@ -14,20 +14,16 @@
     
     public MultiRaceLeaderboardPanelLifecycle(AbstractLeaderboardDTO leaderboard, StringMessages stringMessages,
             Iterable<DetailType> availableDetailTypes) {
-<<<<<<< HEAD
-        this(leaderboard != null ? leaderboard.getNamesOfRaceColumns() : new ArrayList<String>(), stringMessages,
+        this(leaderboard != null ? leaderboard.getNamesOfRaceColumns() : new ArrayList<String>(),
+                leaderboard != null ? !leaderboard.canBoatsOfCompetitorsChangePerRace : false, stringMessages,
                 availableDetailTypes);
-=======
-        super(stringMessages, availableDetailTypes);
-        this.namesOfRaceColumns = leaderboard != null ? leaderboard.getNamesOfRaceColumns() : new ArrayList<String>();
-        this.canBoatInfoBeShown = leaderboard != null ? !leaderboard.canBoatsOfCompetitorsChangePerRace : false;
->>>>>>> 8e800590
     }
     
-    protected MultiRaceLeaderboardPanelLifecycle(List<String> namesOfRaceColumns, StringMessages stringMessages,
+    protected MultiRaceLeaderboardPanelLifecycle(List<String> namesOfRaceColumns, boolean canBoatInfoBeShown, StringMessages stringMessages,
             Iterable<DetailType> availableDetailTypes) {
         super(stringMessages, availableDetailTypes);
         this.namesOfRaceColumns = namesOfRaceColumns;
+        this.canBoatInfoBeShown = canBoatInfoBeShown;
     }
     
     @Override
