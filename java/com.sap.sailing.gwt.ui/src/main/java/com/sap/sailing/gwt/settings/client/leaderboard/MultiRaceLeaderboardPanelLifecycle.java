--- conflicted
+++ resolved
@@ -55,11 +55,7 @@
     
     @Override
     public MultiRaceLeaderboardSettingsDialogComponent getSettingsDialogComponent(MultiRaceLeaderboardSettings settings) {
-<<<<<<< HEAD
-        return new MultiRaceLeaderboardSettingsDialogComponent(settings, namesOfRaceColumns, stringMessages, availableDetailTypes);
-=======
-        return new MultiRaceLeaderboardSettingsDialogComponent(settings, namesOfRaceColumns, stringMessages, false);
->>>>>>> f454439d
+        return new MultiRaceLeaderboardSettingsDialogComponent(settings, namesOfRaceColumns, stringMessages, availableDetailTypes, false);
     }
 
     @Override
