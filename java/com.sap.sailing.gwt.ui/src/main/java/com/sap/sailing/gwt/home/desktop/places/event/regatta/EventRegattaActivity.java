--- conflicted
+++ resolved
@@ -1,313 +1,157 @@
-<<<<<<< HEAD
-package com.sap.sailing.gwt.home.desktop.places.event.regatta;
-
-import java.util.ArrayList;
-import java.util.List;
-
-import com.google.gwt.event.shared.EventBus;
-import com.google.gwt.user.client.Window;
-import com.google.gwt.user.client.ui.AcceptsOneWidget;
-import com.sap.sailing.gwt.home.communication.event.EventReferenceWithStateDTO;
-import com.sap.sailing.gwt.home.communication.event.EventState;
-import com.sap.sailing.gwt.home.communication.eventview.EventViewDTO;
-import com.sap.sailing.gwt.home.communication.eventview.EventViewDTO.EventType;
-import com.sap.sailing.gwt.home.communication.eventview.HasRegattaMetadata;
-import com.sap.sailing.gwt.home.communication.eventview.HasRegattaMetadata.RegattaState;
-import com.sap.sailing.gwt.home.communication.eventview.RegattaMetadataDTO;
-import com.sap.sailing.gwt.home.communication.eventview.RegattaReferenceDTO;
-import com.sap.sailing.gwt.home.desktop.app.DesktopPlacesNavigator;
-import com.sap.sailing.gwt.home.desktop.places.event.AbstractEventActivity;
-import com.sap.sailing.gwt.home.desktop.places.event.EventClientFactory;
-import com.sap.sailing.gwt.home.desktop.places.event.EventView;
-import com.sap.sailing.gwt.home.desktop.places.event.EventView.PlaceCallback;
-import com.sap.sailing.gwt.home.desktop.places.event.regatta.overviewtab.RegattaOverviewPlace;
-import com.sap.sailing.gwt.home.shared.app.NavigationPathDisplay;
-import com.sap.sailing.gwt.home.shared.app.NavigationPathDisplay.NavigationItem;
-import com.sap.sailing.gwt.home.shared.app.PlaceNavigation;
-import com.sap.sailing.gwt.home.shared.places.event.EventContext;
-import com.sap.sailing.gwt.ui.client.StringMessages;
-import com.sap.sse.gwt.client.async.AsyncActionsExecutor;
-import com.sap.sse.gwt.client.player.Timer;
-import com.sap.sse.gwt.client.player.Timer.PlayModes;
-import com.sap.sse.gwt.client.player.Timer.PlayStates;
-import com.sap.sse.gwt.client.useragent.UserAgentDetails;
-
-/**
- * Base Activity for all desktop single-regatta-event/series-event pages as well as the pages for one regatta of a
- * multi-regatta-event.
- *
- * @param <PLACE>
- *            The concrete {@link AbstractEventRegattaPlace} subclass, this instance is bound to.
- */
-public class EventRegattaActivity extends AbstractEventActivity<AbstractEventRegattaPlace> implements EventRegattaView.Presenter {
-    private EventRegattaView currentView = new TabletAndDesktopRegattaEventView();
-    private final UserAgentDetails userAgent = new UserAgentDetails(Window.Navigator.getUserAgent());
-    private final AsyncActionsExecutor asyncActionsExecutor = new AsyncActionsExecutor();
-    private final long delayBetweenAutoAdvancesInMilliseconds = 3000l;
-
-    public EventRegattaActivity(AbstractEventRegattaPlace place, EventViewDTO eventDTO, EventClientFactory clientFactory,
-            DesktopPlacesNavigator homePlacesNavigator, NavigationPathDisplay navigationPathDisplay) {
-        super(place, eventDTO, clientFactory, homePlacesNavigator);
-        if (this.ctx.getRegattaAnalyticsManager() == null) {
-            ctx.withRegattaAnalyticsManager(new RegattaAnalyticsDataManager(
-                    clientFactory.getSailingService(),
-                    asyncActionsExecutor,
-                    new Timer(PlayModes.Live, PlayStates.Paused, delayBetweenAutoAdvancesInMilliseconds),
-                    clientFactory.getErrorReporter(),
-                    userAgent));
-        }
-        
-        initNavigationPath(navigationPathDisplay);
-    }
-    
-    private void initNavigationPath(NavigationPathDisplay navigationPathDisplay) {
-        StringMessages i18n = StringMessages.INSTANCE;
-        List<NavigationItem> navigationItems = new ArrayList<>();
-        navigationItems.add(new NavigationItem(i18n.home(), getHomeNavigation()));
-        navigationItems.add(new NavigationItem(i18n.events(), getEventsNavigation()));
-        if(getEventDTO().getType() == EventType.SERIES_EVENT) {
-            navigationItems.add(new NavigationItem(getEventDTO().getSeriesName(), getCurrentEventSeriesNavigation()));
-        }
-        navigationItems.add(new NavigationItem(getEventDTO().getLocationOrDisplayName(), getCurrentEventNavigation()));
-        
-        if(showRegattaMetadata()) {
-            navigationItems.add(new NavigationItem(getRegattaMetadata().getDisplayName(), getCurrentRegattaOverviewNavigation()));
-        }
-        navigationPathDisplay.showNavigationPath(navigationItems.toArray(new NavigationItem[navigationItems.size()]));
-    }
-
-    @Override
-    public void start(final AcceptsOneWidget panel, final EventBus eventBus) {
-        currentView.registerPresenter(this);
-        panel.setWidget(currentView);
-        currentView.navigateTabsTo(currentPlace);
-    }
-    
-    @Override
-    public boolean needsSelectionInHeader() {
-        EventViewDTO event = eventDTO;
-        return (event.getType() == EventType.SERIES_EVENT || event.getType() == EventType.MULTI_REGATTA);
-    }
-    
-    @Override
-    public void forPlaceSelection(PlaceCallback callback) {
-        EventViewDTO event = eventDTO;
-        if (event.getType() == EventType.SERIES_EVENT) {
-            for(EventReferenceWithStateDTO seriesEvent : event.getEventsOfSeries()) {
-                if(seriesEvent.getState() != EventState.PLANNED) {
-                    AbstractEventRegattaPlace place = currentPlace.newInstanceWithContext(new EventContext().withId(seriesEvent.getId().toString()));
-                    callback.forPlace(place, seriesEvent.getDisplayName(), (event.getId().equals(seriesEvent.getId())));
-                }
-            }
-        } else {
-            for(RegattaReferenceDTO regatta : event.getRegattas()) {
-                AbstractEventRegattaPlace place = currentPlace.newInstanceWithContext(contextForRegatta(regatta.getId()));
-                callback.forPlace(place, regatta.getDisplayName(), (getRegattaId().equals(regatta.getId())));
-            }
-        }
-    }
-    
-    @Override
-    public boolean showRegattaMetadata() {
-        return eventDTO.getType() == EventType.MULTI_REGATTA && getRegatta() != null;
-    }
-    
-    @Override
-    public PlaceNavigation<RegattaOverviewPlace> getCurrentRegattaOverviewNavigation() {
-        return homePlacesNavigator.getEventNavigation(new RegattaOverviewPlace(ctx), null, false);
-    }
-
-    @Override
-    public Timer getAutoRefreshTimer() {
-        return ctx.getRegattaAnalyticsManager().getTimer();
-    }
-
-    @Override
-    protected EventView<AbstractEventRegattaPlace, ?> getView() {
-        return currentView;
-    }
-    
-    public RegattaMetadataDTO getRegatta() {
-        String regattaId = getRegattaId();
-        if(regattaId == null) {
-            return null;
-        }
-        for (RegattaMetadataDTO regatta : eventDTO.getRegattas()) {
-            if(regattaId.equals(regatta.getId())) {
-                return regatta;
-            }
-        }
-        return null;
-    }
-    
-    @Override
-    public HasRegattaMetadata getRegattaMetadata() {
-        return getRegatta();
-    }
-    
-    @Override
-    public boolean isEventOrRegattaLive() {
-        if(showRegattaMetadata()) {
-            if(getRegatta().getState() == RegattaState.RUNNING) {
-                return true;
-            }
-        }
-        return super.isEventOrRegattaLive();
-    }
-}
-=======
-package com.sap.sailing.gwt.home.desktop.places.event.regatta;
-
-import java.util.ArrayList;
-import java.util.List;
-
-import com.google.gwt.event.shared.EventBus;
-import com.google.gwt.user.client.Window;
-import com.google.gwt.user.client.ui.AcceptsOneWidget;
-import com.sap.sailing.gwt.home.communication.event.EventReferenceDTO;
-import com.sap.sailing.gwt.home.communication.eventview.EventViewDTO;
-import com.sap.sailing.gwt.home.communication.eventview.EventViewDTO.EventType;
-import com.sap.sailing.gwt.home.communication.eventview.HasRegattaMetadata;
-import com.sap.sailing.gwt.home.communication.eventview.HasRegattaMetadata.RegattaState;
-import com.sap.sailing.gwt.home.communication.eventview.RegattaMetadataDTO;
-import com.sap.sailing.gwt.home.communication.eventview.RegattaReferenceDTO;
-import com.sap.sailing.gwt.home.desktop.app.DesktopPlacesNavigator;
-import com.sap.sailing.gwt.home.desktop.places.event.AbstractEventActivity;
-import com.sap.sailing.gwt.home.desktop.places.event.EventClientFactory;
-import com.sap.sailing.gwt.home.desktop.places.event.EventView;
-import com.sap.sailing.gwt.home.desktop.places.event.EventView.PlaceCallback;
-import com.sap.sailing.gwt.home.desktop.places.event.regatta.overviewtab.RegattaOverviewPlace;
-import com.sap.sailing.gwt.home.shared.app.NavigationPathDisplay;
-import com.sap.sailing.gwt.home.shared.app.NavigationPathDisplay.NavigationItem;
-import com.sap.sailing.gwt.home.shared.app.PlaceNavigation;
-import com.sap.sailing.gwt.home.shared.places.event.EventContext;
-import com.sap.sailing.gwt.ui.client.StringMessages;
+package com.sap.sailing.gwt.home.desktop.places.event.regatta;
+
+import java.util.ArrayList;
+import java.util.List;
+
+import com.google.gwt.event.shared.EventBus;
+import com.google.gwt.user.client.Window;
+import com.google.gwt.user.client.ui.AcceptsOneWidget;
+import com.sap.sailing.gwt.home.communication.event.EventReferenceWithStateDTO;
+import com.sap.sailing.gwt.home.communication.event.EventState;
+import com.sap.sailing.gwt.home.communication.eventview.EventViewDTO;
+import com.sap.sailing.gwt.home.communication.eventview.EventViewDTO.EventType;
+import com.sap.sailing.gwt.home.communication.eventview.HasRegattaMetadata;
+import com.sap.sailing.gwt.home.communication.eventview.HasRegattaMetadata.RegattaState;
+import com.sap.sailing.gwt.home.communication.eventview.RegattaMetadataDTO;
+import com.sap.sailing.gwt.home.communication.eventview.RegattaReferenceDTO;
+import com.sap.sailing.gwt.home.desktop.app.DesktopPlacesNavigator;
+import com.sap.sailing.gwt.home.desktop.places.event.AbstractEventActivity;
+import com.sap.sailing.gwt.home.desktop.places.event.EventClientFactory;
+import com.sap.sailing.gwt.home.desktop.places.event.EventView;
+import com.sap.sailing.gwt.home.desktop.places.event.EventView.PlaceCallback;
+import com.sap.sailing.gwt.home.desktop.places.event.regatta.overviewtab.RegattaOverviewPlace;
+import com.sap.sailing.gwt.home.shared.app.NavigationPathDisplay;
+import com.sap.sailing.gwt.home.shared.app.NavigationPathDisplay.NavigationItem;
+import com.sap.sailing.gwt.home.shared.app.PlaceNavigation;
+import com.sap.sailing.gwt.home.shared.places.event.EventContext;
+import com.sap.sailing.gwt.ui.client.StringMessages;
 import com.sap.sailing.gwt.ui.leaderboard.LeaderboardEntryPoint;
-import com.sap.sse.gwt.client.async.AsyncActionsExecutor;
-import com.sap.sse.gwt.client.player.Timer;
-import com.sap.sse.gwt.client.player.Timer.PlayModes;
-import com.sap.sse.gwt.client.player.Timer.PlayStates;
-import com.sap.sse.gwt.client.useragent.UserAgentDetails;
-
-/**
- * Base Activity for all desktop single-regatta-event/series-event pages as well as the pages for one regatta of a
- * multi-regatta-event.
- *
- * @param <PLACE>
- *            The concrete {@link AbstractEventRegattaPlace} subclass, this instance is bound to.
- */
-public class EventRegattaActivity extends AbstractEventActivity<AbstractEventRegattaPlace> implements EventRegattaView.Presenter {
-    private EventRegattaView currentView = new TabletAndDesktopRegattaEventView();
-    private final UserAgentDetails userAgent = new UserAgentDetails(Window.Navigator.getUserAgent());
-    private final AsyncActionsExecutor asyncActionsExecutor = new AsyncActionsExecutor();
+import com.sap.sse.gwt.client.async.AsyncActionsExecutor;
+import com.sap.sse.gwt.client.player.Timer;
+import com.sap.sse.gwt.client.player.Timer.PlayModes;
+import com.sap.sse.gwt.client.player.Timer.PlayStates;
+import com.sap.sse.gwt.client.useragent.UserAgentDetails;
+
+/**
+ * Base Activity for all desktop single-regatta-event/series-event pages as well as the pages for one regatta of a
+ * multi-regatta-event.
+ *
+ * @param <PLACE>
+ *            The concrete {@link AbstractEventRegattaPlace} subclass, this instance is bound to.
+ */
+public class EventRegattaActivity extends AbstractEventActivity<AbstractEventRegattaPlace> implements EventRegattaView.Presenter {
+    private EventRegattaView currentView = new TabletAndDesktopRegattaEventView();
+    private final UserAgentDetails userAgent = new UserAgentDetails(Window.Navigator.getUserAgent());
+    private final AsyncActionsExecutor asyncActionsExecutor = new AsyncActionsExecutor();
     private final long delayBetweenAutoAdvancesInMilliseconds = LeaderboardEntryPoint.DEFAULT_REFRESH_INTERVAL_MILLIS;
-
-    public EventRegattaActivity(AbstractEventRegattaPlace place, EventViewDTO eventDTO, EventClientFactory clientFactory,
-            DesktopPlacesNavigator homePlacesNavigator, NavigationPathDisplay navigationPathDisplay) {
-        super(place, eventDTO, clientFactory, homePlacesNavigator);
-        if (this.ctx.getRegattaAnalyticsManager() == null) {
-            ctx.withRegattaAnalyticsManager(new RegattaAnalyticsDataManager(
-                    clientFactory.getSailingService(),
-                    asyncActionsExecutor,
-                    new Timer(PlayModes.Live, PlayStates.Paused, delayBetweenAutoAdvancesInMilliseconds),
-                    clientFactory.getErrorReporter(),
-                    userAgent));
-        }
-        
-        initNavigationPath(navigationPathDisplay);
-    }
-    
-    private void initNavigationPath(NavigationPathDisplay navigationPathDisplay) {
-        StringMessages i18n = StringMessages.INSTANCE;
-        List<NavigationItem> navigationItems = new ArrayList<>();
-        navigationItems.add(new NavigationItem(i18n.home(), getHomeNavigation()));
-        navigationItems.add(new NavigationItem(i18n.events(), getEventsNavigation()));
-        if(getEventDTO().getType() == EventType.SERIES_EVENT) {
-            navigationItems.add(new NavigationItem(getEventDTO().getSeriesName(), getCurrentEventSeriesNavigation()));
-        }
-        navigationItems.add(new NavigationItem(getEventDTO().getLocationOrDisplayName(), getCurrentEventNavigation()));
-        
-        if(showRegattaMetadata()) {
-            navigationItems.add(new NavigationItem(getRegattaMetadata().getDisplayName(), getCurrentRegattaOverviewNavigation()));
-        }
-        navigationPathDisplay.showNavigationPath(navigationItems.toArray(new NavigationItem[navigationItems.size()]));
-    }
-
-    @Override
-    public void start(final AcceptsOneWidget panel, final EventBus eventBus) {
-        currentView.registerPresenter(this);
-        panel.setWidget(currentView);
-        currentView.navigateTabsTo(currentPlace);
-    }
-    
-    @Override
-    public boolean needsSelectionInHeader() {
-        EventViewDTO event = eventDTO;
-        return (event.getType() == EventType.SERIES_EVENT || event.getType() == EventType.MULTI_REGATTA);
-    }
-    
-    @Override
-    public void forPlaceSelection(PlaceCallback callback) {
-        EventViewDTO event = eventDTO;
-        if (event.getType() == EventType.SERIES_EVENT) {
-            for(EventReferenceDTO seriesEvent : event.getEventsOfSeries()) {
-                AbstractEventRegattaPlace place = currentPlace.newInstanceWithContext(new EventContext().withId(seriesEvent.getId().toString()));
-                callback.forPlace(place, seriesEvent.getDisplayName(), (event.getId().equals(seriesEvent.getId())));
-            }
-        } else {
-            for(RegattaReferenceDTO regatta : event.getRegattas()) {
-                AbstractEventRegattaPlace place = currentPlace.newInstanceWithContext(contextForRegatta(regatta.getId()));
-                callback.forPlace(place, regatta.getDisplayName(), (getRegattaId().equals(regatta.getId())));
-            }
-        }
-    }
-    
-    @Override
-    public boolean showRegattaMetadata() {
-        return eventDTO.getType() == EventType.MULTI_REGATTA && getRegatta() != null;
-    }
-    
-    @Override
-    public PlaceNavigation<RegattaOverviewPlace> getCurrentRegattaOverviewNavigation() {
-        return homePlacesNavigator.getEventNavigation(new RegattaOverviewPlace(ctx), null, false);
-    }
-
-    @Override
-    public Timer getAutoRefreshTimer() {
-        return ctx.getRegattaAnalyticsManager().getTimer();
-    }
-
-    @Override
-    protected EventView<AbstractEventRegattaPlace, ?> getView() {
-        return currentView;
-    }
-    
-    public RegattaMetadataDTO getRegatta() {
-        String regattaId = getRegattaId();
-        if(regattaId == null) {
-            return null;
-        }
-        for (RegattaMetadataDTO regatta : eventDTO.getRegattas()) {
-            if(regattaId.equals(regatta.getId())) {
-                return regatta;
-            }
-        }
-        return null;
-    }
-    
-    @Override
-    public HasRegattaMetadata getRegattaMetadata() {
-        return getRegatta();
-    }
-    
-    @Override
-    public boolean isEventOrRegattaLive() {
-        if(showRegattaMetadata()) {
-            if(getRegatta().getState() == RegattaState.RUNNING) {
-                return true;
-            }
-        }
-        return super.isEventOrRegattaLive();
-    }
-}
->>>>>>> 4c8a0ce2
+
+    public EventRegattaActivity(AbstractEventRegattaPlace place, EventViewDTO eventDTO, EventClientFactory clientFactory,
+            DesktopPlacesNavigator homePlacesNavigator, NavigationPathDisplay navigationPathDisplay) {
+        super(place, eventDTO, clientFactory, homePlacesNavigator);
+        if (this.ctx.getRegattaAnalyticsManager() == null) {
+            ctx.withRegattaAnalyticsManager(new RegattaAnalyticsDataManager(
+                    clientFactory.getSailingService(),
+                    asyncActionsExecutor,
+                    new Timer(PlayModes.Live, PlayStates.Paused, delayBetweenAutoAdvancesInMilliseconds),
+                    clientFactory.getErrorReporter(),
+                    userAgent));
+        }
+        
+        initNavigationPath(navigationPathDisplay);
+    }
+    
+    private void initNavigationPath(NavigationPathDisplay navigationPathDisplay) {
+        StringMessages i18n = StringMessages.INSTANCE;
+        List<NavigationItem> navigationItems = new ArrayList<>();
+        navigationItems.add(new NavigationItem(i18n.home(), getHomeNavigation()));
+        navigationItems.add(new NavigationItem(i18n.events(), getEventsNavigation()));
+        if(getEventDTO().getType() == EventType.SERIES_EVENT) {
+            navigationItems.add(new NavigationItem(getEventDTO().getSeriesName(), getCurrentEventSeriesNavigation()));
+        }
+        navigationItems.add(new NavigationItem(getEventDTO().getLocationOrDisplayName(), getCurrentEventNavigation()));
+        
+        if(showRegattaMetadata()) {
+            navigationItems.add(new NavigationItem(getRegattaMetadata().getDisplayName(), getCurrentRegattaOverviewNavigation()));
+        }
+        navigationPathDisplay.showNavigationPath(navigationItems.toArray(new NavigationItem[navigationItems.size()]));
+    }
+
+    @Override
+    public void start(final AcceptsOneWidget panel, final EventBus eventBus) {
+        currentView.registerPresenter(this);
+        panel.setWidget(currentView);
+        currentView.navigateTabsTo(currentPlace);
+    }
+    
+    @Override
+    public boolean needsSelectionInHeader() {
+        EventViewDTO event = eventDTO;
+        return (event.getType() == EventType.SERIES_EVENT || event.getType() == EventType.MULTI_REGATTA);
+    }
+    
+    @Override
+    public void forPlaceSelection(PlaceCallback callback) {
+        EventViewDTO event = eventDTO;
+        if (event.getType() == EventType.SERIES_EVENT) {
+            for(EventReferenceWithStateDTO seriesEvent : event.getEventsOfSeries()) {
+                if(seriesEvent.getState() != EventState.PLANNED) {
+                    AbstractEventRegattaPlace place = currentPlace.newInstanceWithContext(new EventContext().withId(seriesEvent.getId().toString()));
+                    callback.forPlace(place, seriesEvent.getDisplayName(), (event.getId().equals(seriesEvent.getId())));
+                }
+            }
+        } else {
+            for(RegattaReferenceDTO regatta : event.getRegattas()) {
+                AbstractEventRegattaPlace place = currentPlace.newInstanceWithContext(contextForRegatta(regatta.getId()));
+                callback.forPlace(place, regatta.getDisplayName(), (getRegattaId().equals(regatta.getId())));
+            }
+        }
+    }
+    
+    @Override
+    public boolean showRegattaMetadata() {
+        return eventDTO.getType() == EventType.MULTI_REGATTA && getRegatta() != null;
+    }
+    
+    @Override
+    public PlaceNavigation<RegattaOverviewPlace> getCurrentRegattaOverviewNavigation() {
+        return homePlacesNavigator.getEventNavigation(new RegattaOverviewPlace(ctx), null, false);
+    }
+
+    @Override
+    public Timer getAutoRefreshTimer() {
+        return ctx.getRegattaAnalyticsManager().getTimer();
+    }
+
+    @Override
+    protected EventView<AbstractEventRegattaPlace, ?> getView() {
+        return currentView;
+    }
+    
+    public RegattaMetadataDTO getRegatta() {
+        String regattaId = getRegattaId();
+        if(regattaId == null) {
+            return null;
+        }
+        for (RegattaMetadataDTO regatta : eventDTO.getRegattas()) {
+            if(regattaId.equals(regatta.getId())) {
+                return regatta;
+            }
+        }
+        return null;
+    }
+    
+    @Override
+    public HasRegattaMetadata getRegattaMetadata() {
+        return getRegatta();
+    }
+    
+    @Override
+    public boolean isEventOrRegattaLive() {
+        if(showRegattaMetadata()) {
+            if(getRegatta().getState() == RegattaState.RUNNING) {
+                return true;
+            }
+        }
+        return super.isEventOrRegattaLive();
+    }
+}