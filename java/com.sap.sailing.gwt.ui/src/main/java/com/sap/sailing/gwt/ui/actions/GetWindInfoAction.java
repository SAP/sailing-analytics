<<<<<<< HEAD
package com.sap.sailing.gwt.ui.actions;

import java.util.Collection;
import java.util.Date;

import com.google.gwt.user.client.rpc.AsyncCallback;
import com.sap.sailing.domain.common.RaceIdentifier;
import com.sap.sailing.gwt.ui.client.SailingServiceAsync;
import com.sap.sailing.gwt.ui.shared.WindInfoForRaceDTO;

public class GetWindInfoAction extends DefaultAsyncAction<WindInfoForRaceDTO> {
    private final SailingServiceAsync sailingService;
    private final RaceIdentifier raceIdentifier;
    private Date from;
    private long millisecondsStepWidth;
    private int numberOfFixes;
    private Collection<String> windSourceTypeNames;
    
    private long resolutionInMilliseconds;
    private Date fromDate;
    private Date toDate;
    
    private enum CallVariants { Variant1, Variant2 };
    private final CallVariants callVariant;

    public GetWindInfoAction(SailingServiceAsync sailingService, RaceIdentifier raceIdentifier, Date from, long millisecondsStepWidth,
            int numberOfFixes, Collection<String> windSourceTypeNames, AsyncCallback<WindInfoForRaceDTO> callback) {
        super(callback);
        this.sailingService = sailingService;
        this.raceIdentifier = raceIdentifier;
        this.from = from;
        this.millisecondsStepWidth = millisecondsStepWidth;
        this.numberOfFixes = numberOfFixes;
        this.windSourceTypeNames = windSourceTypeNames;
        callVariant = CallVariants.Variant1;
    }

    public GetWindInfoAction(SailingServiceAsync sailingService, RaceIdentifier raceIdentifier, Date fromDate,
            Date toDate, long resolutionInMilliseconds, Collection<String> windSourceTypeNames,
            AsyncCallback<WindInfoForRaceDTO> callback) {
        super(callback);
        this.sailingService = sailingService;
        this.raceIdentifier = raceIdentifier;
        this.fromDate = fromDate;
        this.toDate = toDate;
        this.resolutionInMilliseconds = resolutionInMilliseconds;
        this.windSourceTypeNames = windSourceTypeNames;
        callVariant = CallVariants.Variant2;
    }

    @Override
    public void execute(AsyncActionsExecutor asyncActionsExecutor) {
        switch (callVariant) {
        case Variant1:
            sailingService.getAveragedWindInfo(raceIdentifier, from, millisecondsStepWidth, numberOfFixes, windSourceTypeNames, (AsyncCallback<WindInfoForRaceDTO>) getWrapperCallback(asyncActionsExecutor));
            break;
        case Variant2:
            sailingService.getAveragedWindInfo(raceIdentifier, fromDate, toDate, resolutionInMilliseconds, windSourceTypeNames, (AsyncCallback<WindInfoForRaceDTO>) getWrapperCallback(asyncActionsExecutor));
            break;
        }
    }
=======
package com.sap.sailing.gwt.ui.actions;

import java.util.Collection;
import java.util.Date;

import com.google.gwt.user.client.rpc.AsyncCallback;
import com.sap.sailing.domain.common.RegattaAndRaceIdentifier;
import com.sap.sailing.gwt.ui.client.SailingServiceAsync;
import com.sap.sailing.gwt.ui.shared.WindInfoForRaceDTO;

public class GetWindInfoAction extends DefaultAsyncAction<WindInfoForRaceDTO> {
    private final SailingServiceAsync sailingService;
    private final RegattaAndRaceIdentifier raceIdentifier;
    private Date from;
    private long millisecondsStepWidth;
    private int numberOfFixes;
    private Collection<String> windSourceTypeNames;
    
    private long resolutionInMilliseconds;
    private Date fromDate;
    private Date toDate;
    
    private enum CallVariants { Variant1, Variant2 };
    private final CallVariants callVariant;

    public GetWindInfoAction(SailingServiceAsync sailingService, RegattaAndRaceIdentifier raceIdentifier, Date from, long millisecondsStepWidth,
            int numberOfFixes, Collection<String> windSourceTypeNames, AsyncCallback<WindInfoForRaceDTO> callback) {
        super(callback);
        this.sailingService = sailingService;
        this.raceIdentifier = raceIdentifier;
        this.from = from;
        this.millisecondsStepWidth = millisecondsStepWidth;
        this.numberOfFixes = numberOfFixes;
        this.windSourceTypeNames = windSourceTypeNames;
        callVariant = CallVariants.Variant1;
    }

    public GetWindInfoAction(SailingServiceAsync sailingService, RegattaAndRaceIdentifier raceIdentifier, Date fromDate,
            Date toDate, long resolutionInMilliseconds, Collection<String> windSourceTypeNames,
            AsyncCallback<WindInfoForRaceDTO> callback) {
        super(callback);
        this.sailingService = sailingService;
        this.raceIdentifier = raceIdentifier;
        this.fromDate = fromDate;
        this.toDate = toDate;
        this.resolutionInMilliseconds = resolutionInMilliseconds;
        this.windSourceTypeNames = windSourceTypeNames;
        callVariant = CallVariants.Variant2;
    }

    @Override
    public void execute(AsyncActionsExecutor asyncActionsExecutor) {
        switch (callVariant) {
        case Variant1:
            sailingService.getAveragedWindInfo(raceIdentifier, from, millisecondsStepWidth, numberOfFixes, windSourceTypeNames, (AsyncCallback<WindInfoForRaceDTO>) getWrapperCallback(asyncActionsExecutor));
            break;
        case Variant2:
            sailingService.getAveragedWindInfo(raceIdentifier, fromDate, toDate, resolutionInMilliseconds, windSourceTypeNames, (AsyncCallback<WindInfoForRaceDTO>) getWrapperCallback(asyncActionsExecutor));
            break;
        }
    }
>>>>>>> 8609ff84
}<|MERGE_RESOLUTION|>--- conflicted
+++ resolved
@@ -1,126 +1,62 @@
-<<<<<<< HEAD
-package com.sap.sailing.gwt.ui.actions;
-
-import java.util.Collection;
-import java.util.Date;
-
-import com.google.gwt.user.client.rpc.AsyncCallback;
-import com.sap.sailing.domain.common.RaceIdentifier;
-import com.sap.sailing.gwt.ui.client.SailingServiceAsync;
-import com.sap.sailing.gwt.ui.shared.WindInfoForRaceDTO;
-
-public class GetWindInfoAction extends DefaultAsyncAction<WindInfoForRaceDTO> {
-    private final SailingServiceAsync sailingService;
-    private final RaceIdentifier raceIdentifier;
-    private Date from;
-    private long millisecondsStepWidth;
-    private int numberOfFixes;
-    private Collection<String> windSourceTypeNames;
-    
-    private long resolutionInMilliseconds;
-    private Date fromDate;
-    private Date toDate;
-    
-    private enum CallVariants { Variant1, Variant2 };
-    private final CallVariants callVariant;
-
-    public GetWindInfoAction(SailingServiceAsync sailingService, RaceIdentifier raceIdentifier, Date from, long millisecondsStepWidth,
-            int numberOfFixes, Collection<String> windSourceTypeNames, AsyncCallback<WindInfoForRaceDTO> callback) {
-        super(callback);
-        this.sailingService = sailingService;
-        this.raceIdentifier = raceIdentifier;
-        this.from = from;
-        this.millisecondsStepWidth = millisecondsStepWidth;
-        this.numberOfFixes = numberOfFixes;
-        this.windSourceTypeNames = windSourceTypeNames;
-        callVariant = CallVariants.Variant1;
-    }
-
-    public GetWindInfoAction(SailingServiceAsync sailingService, RaceIdentifier raceIdentifier, Date fromDate,
-            Date toDate, long resolutionInMilliseconds, Collection<String> windSourceTypeNames,
-            AsyncCallback<WindInfoForRaceDTO> callback) {
-        super(callback);
-        this.sailingService = sailingService;
-        this.raceIdentifier = raceIdentifier;
-        this.fromDate = fromDate;
-        this.toDate = toDate;
-        this.resolutionInMilliseconds = resolutionInMilliseconds;
-        this.windSourceTypeNames = windSourceTypeNames;
-        callVariant = CallVariants.Variant2;
-    }
-
-    @Override
-    public void execute(AsyncActionsExecutor asyncActionsExecutor) {
-        switch (callVariant) {
-        case Variant1:
-            sailingService.getAveragedWindInfo(raceIdentifier, from, millisecondsStepWidth, numberOfFixes, windSourceTypeNames, (AsyncCallback<WindInfoForRaceDTO>) getWrapperCallback(asyncActionsExecutor));
-            break;
-        case Variant2:
-            sailingService.getAveragedWindInfo(raceIdentifier, fromDate, toDate, resolutionInMilliseconds, windSourceTypeNames, (AsyncCallback<WindInfoForRaceDTO>) getWrapperCallback(asyncActionsExecutor));
-            break;
-        }
-    }
-=======
-package com.sap.sailing.gwt.ui.actions;
-
-import java.util.Collection;
-import java.util.Date;
-
-import com.google.gwt.user.client.rpc.AsyncCallback;
-import com.sap.sailing.domain.common.RegattaAndRaceIdentifier;
-import com.sap.sailing.gwt.ui.client.SailingServiceAsync;
-import com.sap.sailing.gwt.ui.shared.WindInfoForRaceDTO;
-
-public class GetWindInfoAction extends DefaultAsyncAction<WindInfoForRaceDTO> {
-    private final SailingServiceAsync sailingService;
-    private final RegattaAndRaceIdentifier raceIdentifier;
-    private Date from;
-    private long millisecondsStepWidth;
-    private int numberOfFixes;
-    private Collection<String> windSourceTypeNames;
-    
-    private long resolutionInMilliseconds;
-    private Date fromDate;
-    private Date toDate;
-    
-    private enum CallVariants { Variant1, Variant2 };
-    private final CallVariants callVariant;
-
-    public GetWindInfoAction(SailingServiceAsync sailingService, RegattaAndRaceIdentifier raceIdentifier, Date from, long millisecondsStepWidth,
-            int numberOfFixes, Collection<String> windSourceTypeNames, AsyncCallback<WindInfoForRaceDTO> callback) {
-        super(callback);
-        this.sailingService = sailingService;
-        this.raceIdentifier = raceIdentifier;
-        this.from = from;
-        this.millisecondsStepWidth = millisecondsStepWidth;
-        this.numberOfFixes = numberOfFixes;
-        this.windSourceTypeNames = windSourceTypeNames;
-        callVariant = CallVariants.Variant1;
-    }
-
-    public GetWindInfoAction(SailingServiceAsync sailingService, RegattaAndRaceIdentifier raceIdentifier, Date fromDate,
-            Date toDate, long resolutionInMilliseconds, Collection<String> windSourceTypeNames,
-            AsyncCallback<WindInfoForRaceDTO> callback) {
-        super(callback);
-        this.sailingService = sailingService;
-        this.raceIdentifier = raceIdentifier;
-        this.fromDate = fromDate;
-        this.toDate = toDate;
-        this.resolutionInMilliseconds = resolutionInMilliseconds;
-        this.windSourceTypeNames = windSourceTypeNames;
-        callVariant = CallVariants.Variant2;
-    }
-
-    @Override
-    public void execute(AsyncActionsExecutor asyncActionsExecutor) {
-        switch (callVariant) {
-        case Variant1:
-            sailingService.getAveragedWindInfo(raceIdentifier, from, millisecondsStepWidth, numberOfFixes, windSourceTypeNames, (AsyncCallback<WindInfoForRaceDTO>) getWrapperCallback(asyncActionsExecutor));
-            break;
-        case Variant2:
-            sailingService.getAveragedWindInfo(raceIdentifier, fromDate, toDate, resolutionInMilliseconds, windSourceTypeNames, (AsyncCallback<WindInfoForRaceDTO>) getWrapperCallback(asyncActionsExecutor));
-            break;
-        }
-    }
->>>>>>> 8609ff84
+package com.sap.sailing.gwt.ui.actions;
+
+import java.util.Collection;
+import java.util.Date;
+
+import com.google.gwt.user.client.rpc.AsyncCallback;
+import com.sap.sailing.domain.common.RegattaAndRaceIdentifier;
+import com.sap.sailing.gwt.ui.client.SailingServiceAsync;
+import com.sap.sailing.gwt.ui.shared.WindInfoForRaceDTO;
+
+public class GetWindInfoAction extends DefaultAsyncAction<WindInfoForRaceDTO> {
+    private final SailingServiceAsync sailingService;
+    private final RegattaAndRaceIdentifier raceIdentifier;
+    private Date from;
+    private long millisecondsStepWidth;
+    private int numberOfFixes;
+    private Collection<String> windSourceTypeNames;
+    
+    private long resolutionInMilliseconds;
+    private Date fromDate;
+    private Date toDate;
+    
+    private enum CallVariants { Variant1, Variant2 };
+    private final CallVariants callVariant;
+
+    public GetWindInfoAction(SailingServiceAsync sailingService, RegattaAndRaceIdentifier raceIdentifier, Date from, long millisecondsStepWidth,
+            int numberOfFixes, Collection<String> windSourceTypeNames, AsyncCallback<WindInfoForRaceDTO> callback) {
+        super(callback);
+        this.sailingService = sailingService;
+        this.raceIdentifier = raceIdentifier;
+        this.from = from;
+        this.millisecondsStepWidth = millisecondsStepWidth;
+        this.numberOfFixes = numberOfFixes;
+        this.windSourceTypeNames = windSourceTypeNames;
+        callVariant = CallVariants.Variant1;
+    }
+
+    public GetWindInfoAction(SailingServiceAsync sailingService, RegattaAndRaceIdentifier raceIdentifier, Date fromDate,
+            Date toDate, long resolutionInMilliseconds, Collection<String> windSourceTypeNames,
+            AsyncCallback<WindInfoForRaceDTO> callback) {
+        super(callback);
+        this.sailingService = sailingService;
+        this.raceIdentifier = raceIdentifier;
+        this.fromDate = fromDate;
+        this.toDate = toDate;
+        this.resolutionInMilliseconds = resolutionInMilliseconds;
+        this.windSourceTypeNames = windSourceTypeNames;
+        callVariant = CallVariants.Variant2;
+    }
+
+    @Override
+    public void execute(AsyncActionsExecutor asyncActionsExecutor) {
+        switch (callVariant) {
+        case Variant1:
+            sailingService.getAveragedWindInfo(raceIdentifier, from, millisecondsStepWidth, numberOfFixes, windSourceTypeNames, (AsyncCallback<WindInfoForRaceDTO>) getWrapperCallback(asyncActionsExecutor));
+            break;
+        case Variant2:
+            sailingService.getAveragedWindInfo(raceIdentifier, fromDate, toDate, resolutionInMilliseconds, windSourceTypeNames, (AsyncCallback<WindInfoForRaceDTO>) getWrapperCallback(asyncActionsExecutor));
+            break;
+        }
+    }
 }