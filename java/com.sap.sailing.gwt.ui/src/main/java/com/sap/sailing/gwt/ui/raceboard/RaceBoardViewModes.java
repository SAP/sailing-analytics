--- conflicted
+++ resolved
@@ -1,15 +1,5 @@
-<<<<<<< HEAD
-package com.sap.sailing.gwt.ui.raceboard;
-
-public enum RaceBoardViewModes {
-
-    CASCADE, ONESCREEN
-   
-}
-=======
-package com.sap.sailing.gwt.ui.raceboard;
-
-public enum RaceBoardViewModes {
-    ONESCREEN   
-}
->>>>>>> cf0f1999
+package com.sap.sailing.gwt.ui.raceboard;
+
+public enum RaceBoardViewModes {
+    ONESCREEN   
+}