package com.sap.sailing.gwt.ui.shared.dispatch.event;

import java.util.UUID;

import com.google.gwt.core.shared.GwtIncompatible;
import com.sap.sailing.domain.base.Event;
import com.sap.sailing.gwt.ui.shared.dispatch.Action;
import com.sap.sailing.gwt.ui.shared.dispatch.DispatchContext;
import com.sap.sailing.gwt.ui.shared.dispatch.ResultWithTTL;
import com.sap.sailing.gwt.ui.shared.dispatch.SortedSetResult;
import com.sap.sailing.gwt.ui.shared.dispatch.event.EventActionUtil.CalculationWithEvent;

<<<<<<< HEAD
public class GetLiveRacesForEventAction implements Action<ResultWithTTL<SortedSetResult<LiveRaceDTO>>> {
    private static final Logger logger = Logger.getLogger(GetLiveRacesForEventAction.class.getName());
    
=======
public class GetLiveRacesForEventAction implements Action<ResultWithTTL<LiveRacesDTO>> {
>>>>>>> 28a8517b
    private UUID eventId;
    
    @SuppressWarnings("unused")
    private GetLiveRacesForEventAction() {
    }

    public GetLiveRacesForEventAction(UUID eventId) {
        this.eventId = eventId;
    }

    @Override
    @GwtIncompatible
<<<<<<< HEAD
    public ResultWithTTL<SortedSetResult<LiveRaceDTO>> execute(final DispatchContext context) {
        long start = System.currentTimeMillis();
        ResultWithTTL<SortedSetResult<LiveRaceDTO>> result = EventActionUtil.withLiveRaceOrDefaultSchedule(context, eventId, new CalculationWithEvent<SortedSetResult<LiveRaceDTO>>() {
=======
    public ResultWithTTL<LiveRacesDTO> execute(final DispatchContext context) {
        ResultWithTTL<LiveRacesDTO> result = EventActionUtil.withLiveRaceOrDefaultSchedule(context, eventId, new CalculationWithEvent<LiveRacesDTO>() {
>>>>>>> 28a8517b
            @Override
            public ResultWithTTL<SortedSetResult<LiveRaceDTO>> calculateWithEvent(Event event) {
                LiveRaceCalculator liveRaceCalculator = new LiveRaceCalculator();
                EventActionUtil.forRacesOfEvent(context, eventId, liveRaceCalculator);
                ResultWithTTL<SortedSetResult<LiveRaceDTO>> result = liveRaceCalculator.getResult();
                return result;
            }
        });
        return result;
    }
}<|MERGE_RESOLUTION|>--- conflicted
+++ resolved
@@ -10,13 +10,7 @@
 import com.sap.sailing.gwt.ui.shared.dispatch.SortedSetResult;
 import com.sap.sailing.gwt.ui.shared.dispatch.event.EventActionUtil.CalculationWithEvent;
 
-<<<<<<< HEAD
 public class GetLiveRacesForEventAction implements Action<ResultWithTTL<SortedSetResult<LiveRaceDTO>>> {
-    private static final Logger logger = Logger.getLogger(GetLiveRacesForEventAction.class.getName());
-    
-=======
-public class GetLiveRacesForEventAction implements Action<ResultWithTTL<LiveRacesDTO>> {
->>>>>>> 28a8517b
     private UUID eventId;
     
     @SuppressWarnings("unused")
@@ -29,14 +23,8 @@
 
     @Override
     @GwtIncompatible
-<<<<<<< HEAD
     public ResultWithTTL<SortedSetResult<LiveRaceDTO>> execute(final DispatchContext context) {
-        long start = System.currentTimeMillis();
         ResultWithTTL<SortedSetResult<LiveRaceDTO>> result = EventActionUtil.withLiveRaceOrDefaultSchedule(context, eventId, new CalculationWithEvent<SortedSetResult<LiveRaceDTO>>() {
-=======
-    public ResultWithTTL<LiveRacesDTO> execute(final DispatchContext context) {
-        ResultWithTTL<LiveRacesDTO> result = EventActionUtil.withLiveRaceOrDefaultSchedule(context, eventId, new CalculationWithEvent<LiveRacesDTO>() {
->>>>>>> 28a8517b
             @Override
             public ResultWithTTL<SortedSetResult<LiveRaceDTO>> calculateWithEvent(Event event) {
                 LiveRaceCalculator liveRaceCalculator = new LiveRaceCalculator();
