package com.sap.sailing.gwt.ui.adminconsole;

import java.util.ArrayList;
import java.util.Arrays;
import java.util.Collections;
import java.util.Date;
import java.util.List;
import java.util.StringJoiner;

import com.google.gwt.event.dom.client.ChangeEvent;
import com.google.gwt.event.dom.client.ChangeHandler;
import com.google.gwt.event.logical.shared.ValueChangeEvent;
import com.google.gwt.event.logical.shared.ValueChangeHandler;
import com.google.gwt.user.client.rpc.AsyncCallback;
import com.google.gwt.user.client.ui.CheckBox;
import com.google.gwt.user.client.ui.FocusWidget;
import com.google.gwt.user.client.ui.Grid;
import com.google.gwt.user.client.ui.HTML;
import com.google.gwt.user.client.ui.Image;
import com.google.gwt.user.client.ui.Label;
import com.google.gwt.user.client.ui.TextBox;
import com.google.gwt.user.client.ui.VerticalPanel;
import com.google.gwt.user.client.ui.Widget;
import com.sap.sailing.gwt.ui.adminconsole.FileStorageServiceConnectionTestObservable.FileStorageServiceConnectionTestObserver;
import com.sap.sailing.gwt.ui.client.SailingService;
import com.sap.sailing.gwt.ui.client.SailingServiceAsync;
import com.sap.sailing.gwt.ui.client.StringMessages;
import com.sap.sse.common.Util;
import com.sap.sse.common.Util.Pair;
import com.sap.sse.common.media.MediaTagConstants;
import com.sap.sse.gwt.adminconsole.URLFieldWithFileUpload;
import com.sap.sse.gwt.client.IconResources;
import com.sap.sse.gwt.client.controls.IntegerBox;
import com.sap.sse.gwt.client.controls.busyindicator.BusyIndicator;
import com.sap.sse.gwt.client.controls.busyindicator.SimpleBusyIndicator;
import com.sap.sse.gwt.client.controls.listedit.ExpandedUiWithCheckboxes;
import com.sap.sse.gwt.client.controls.listedit.StringListInlineEditorComposite;
import com.sap.sse.gwt.client.dialog.DataEntryDialog;
import com.sap.sse.gwt.client.media.ImageDTO;
import com.sap.sse.gwt.client.media.ImageResizingTaskDTO;

public abstract class ImageDialog extends DataEntryDialog<List<ImageResizingTaskDTO>>
        implements FileStorageServiceConnectionTestObserver {
    private final SailingServiceAsync sailingService;
    
    protected final StringMessages stringMessages;
    protected final URLFieldWithFileUpload imageURLAndUploadComposite;
    protected final Date creationDate;
    protected Label createdAtLabel;
    protected TextBox titleTextBox;
    protected TextBox subtitleTextBox;
    protected TextBox copyrightTextBox;
    protected IntegerBox widthInPxBox;
    protected IntegerBox heightInPxBox;
    protected final StringListInlineEditorComposite tagsListEditor;
    protected Image image;
    private final ExpandedUiWithCheckboxes<String> expandedUi;
    private final BusyIndicator busyIndicator;

    protected static class ImageParameterValidator implements Validator<List<ImageResizingTaskDTO>> {
        private final StringMessages stringMessages;
        private List<CheckBox> doResize;
        private final FileStorageServiceConnectionTestObservable storageServiceAvailable;

        public ImageParameterValidator(StringMessages stringMessages,
                FileStorageServiceConnectionTestObservable storageServiceAvailable) {
            this.stringMessages = stringMessages;
            this.storageServiceAvailable = storageServiceAvailable;
            this.doResize = new ArrayList<CheckBox>();
        }
        
        public void setCheckBoxes(List<CheckBox> doResize) {
            this.doResize = doResize;
        }

        /*
         * author Robin Fleige (D067799)
         * will return an error message if the image is too small
         * will return an error message if the width-height-ratio is not fitting for a resize
         * will return an error message and show a checkbox to allow resizing if the image is too big
         * will disable the checkbox if there is no working FileStorageService
         */
        @Override
<<<<<<< HEAD
        public String getErrorMessage(final List<ImageResizingTaskDTO> resizingTasks) {
            StringJoiner errorJoiner = new StringJoiner("\n");
            for (ImageResizingTaskDTO resizingTask : resizingTasks) {
                String errorMessage = null;
                final ImageDTO imageToValidate = resizingTask.getImage();
                final Integer imageWidth = imageToValidate.getWidthInPx();
                final Integer imageHeight = imageToValidate.getHeightInPx();

                if (imageToValidate.getSourceRef() == null || imageToValidate.getSourceRef().isEmpty()) {
                    errorMessage = stringMessages.pleaseEnterNonEmptyUrlOrUploadImage();
                } else if (imageWidth == null || imageHeight == null) {
                    errorMessage = stringMessages.couldNotRetrieveImageSizeYet();
                } else {
                    // check if image is too small for resizing
                    errorMessage = "";
=======
        public String getErrorMessage(final ImageResizingTaskDTO resizingTask) {
            String errorMessage = null;
            final ImageDTO imageToValidate = resizingTask.getImage();
            final Integer imageWidth = imageToValidate.getWidthInPx();
            final Integer imageHeight = imageToValidate.getHeightInPx();
            if (imageToValidate.getSourceRef() == null || imageToValidate.getSourceRef().isEmpty()) {
                errorMessage = stringMessages.pleaseEnterNonEmptyUrlOrUploadImage();
            } else if (imageToValidate.getSourceRef().startsWith("http:")) {
                errorMessage = stringMessages.pleaseUseHttpsForImageUrls();
            } else if (imageWidth == null || imageHeight == null) {
                errorMessage = stringMessages.couldNotRetrieveImageSizeYet();
            } else {
                // check if image is too small for resizing
                errorMessage = "";
                for (MediaTagConstants mediaTag : MediaTagConstants.values()) {
                    if (imageToValidate.hasTag(mediaTag.getName())
                            && (imageWidth < mediaTag.getMinWidth() || imageHeight < mediaTag.getMinHeight())) {
                        errorMessage += getImageToSmallErrorMessage(mediaTag, stringMessages) + "\n";
                    }
                }
                if (errorMessage.equals("")) {// Check if image ratio fits for resizing
                    errorMessage = imageRatioFits(imageToValidate);
                }
                if (errorMessage.equals("")) {// check for checkboxes and resizing
>>>>>>> 6174a765
                    for (MediaTagConstants mediaTag : MediaTagConstants.values()) {
                        if (imageToValidate.hasTag(mediaTag.getName())
                                && (imageWidth < mediaTag.getMinWidth() || imageHeight < mediaTag.getMinHeight())) {
                            errorMessage += getImageToSmallErrorMessage(mediaTag, stringMessages) + "\n";
                        }
                    }
                    if (errorMessage.equals("")) {// Check if image ratio fits for resizing
                        errorMessage = imageRatioFits(imageToValidate);
                    }
                    if (errorMessage.equals("")) {// check for checkboxes and resizing
                        for (MediaTagConstants mediaTag : MediaTagConstants.values()) {
                            final CheckBox checkBox = getCheckBoxForTag(mediaTag.getName(), imageToValidate);
                            if (imageToValidate.hasTag(mediaTag.getName())
                                    && (imageWidth > mediaTag.getMaxWidth() || imageHeight > mediaTag.getMaxHeight())) {
                                if (!resizingTask.getResizingTask().contains(mediaTag)) {
                                    errorMessage += getSizeErrorMessage(mediaTag, stringMessages) + "\n";
                                    checkBox.setStyleName(ExpandedUiWithCheckboxes.getErrorStyle());
                                    if (!errorMessage.equals("") && !storageServiceAvailable.getValue()) {
                                        checkBox.setEnabled(false);
                                    }
                                } else {
                                    checkBox.setStyleName(ExpandedUiWithCheckboxes.getNormalStyle());
                                }
                            } else {
                                checkBox.setStyleName(ExpandedUiWithCheckboxes.getInvisibleStyle());
                                checkBox.setValue(false);
                            }
                        }
                    }
                    if (!errorMessage.equals("") && !storageServiceAvailable.getValue()) {
                        errorMessage += stringMessages.automaticResizeNeedsStorageService() + "\n";
                    }
                }
                if (errorMessage.equals("")) {
                    errorMessage = null;
                }
                if (errorMessage != null) {
                    errorJoiner.add(errorMessage);
                }
            }
            return errorJoiner.toString();
        }

        /**
         * Searches for the checkbox for the given tag and returns it
         * 
         * @author Robin Fleige (D067799)
         * 
         * @param tag
         *            the tag, the checkbox for is needed
         * @param imageToValidate
         *            the image with a list of all tags
         * @returns the fitting checkbox for the tag
         */
        private CheckBox getCheckBoxForTag(final String tag, final ImageDTO imageToValidate) {
            final List<String> tags = imageToValidate.getTags();
            CheckBox toReturn = null;
            for (int i = 0; i < tags.size(); i++) {
                if (tags.get(i).equals(tag)) {
                    toReturn = doResize.get(i);
                }
            }
            return toReturn == null ? new CheckBox() : toReturn;
            // new checkbox instead of null, so there is no need for a null check. this will be deleted from garbage
            // collector anyway
        }
        
        /**
         * Calculates if
         * 
         * @author Robin Fleige (D067799)
         * 
         * @param imageToValidate
         *            the image which has to be validated
         * @returns true if the imageRatio fits into the bounds of all its {@link MediaTagConstants}
         */
        private String imageRatioFits(ImageDTO imageToValidate) {
            String errorMessage = "";
            final double ratio = ((double) imageToValidate.getWidthInPx()) / imageToValidate.getHeightInPx();
            for (MediaTagConstants mediaTag : MediaTagConstants.values()) {
                if (imageToValidate.hasTag(mediaTag.getName())) {
                    final double minRatio = ((double) mediaTag.getMaxWidth()) / mediaTag.getMinHeight();
                    final double maxRatio = ((double) mediaTag.getMinWidth()) / mediaTag.getMaxHeight();
                    if (minRatio < ratio || maxRatio > ratio) {
                        errorMessage += stringMessages.imageResizeError(mediaTag.getName(), minRatio, maxRatio, ratio);
                    }
                }
            }
            return errorMessage;
        }
        
        private String getSizeErrorMessage(MediaTagConstants mediaTag, StringMessages stringMessages) {
            String errorMessage = stringMessages.imageSizeError(mediaTag.getName(), mediaTag.getMinWidth(),
                    mediaTag.getMaxWidth(), mediaTag.getMinHeight(), mediaTag.getMaxHeight());
            return errorMessage;
        }
        
        private String getImageToSmallErrorMessage(MediaTagConstants mediaTag, StringMessages stringMessages) {
            String errorMessage = stringMessages.imageToSmallError(mediaTag.getName(), mediaTag.getMinWidth(),
                    mediaTag.getMinHeight());
            return errorMessage;
        }
    }

    public ImageDialog(Date creationDate, SailingServiceAsync sailingService, StringMessages stringMessages,
            FileStorageServiceConnectionTestObservable storageServiceAvailable,
            DialogCallback<List<ImageResizingTaskDTO>> callback) {
        this(creationDate, sailingService, stringMessages, storageServiceAvailable,
                new ImageParameterValidator(stringMessages, storageServiceAvailable), callback);
    }

    private ImageDialog(Date creationDate, SailingServiceAsync sailingService, StringMessages stringMessages,
            FileStorageServiceConnectionTestObservable storageServiceAvailable, ImageParameterValidator validator,
            DialogCallback<List<ImageResizingTaskDTO>> callback) {
        super(stringMessages.image(), null, stringMessages.ok(), stringMessages.cancel(), validator, callback);
        this.stringMessages = stringMessages;
        this.sailingService = sailingService;
        this.creationDate = creationDate;
        getDialogBox().getWidget().setWidth("730px");
        busyIndicator = new SimpleBusyIndicator();
        imageURLAndUploadComposite = new URLFieldWithFileUpload(stringMessages, false, true);
        imageURLAndUploadComposite.addValueChangeHandler(new ValueChangeHandler<List<String>>() {
            @Override
            public void onValueChange(ValueChangeEvent<List<String>> event) {
                List<String> imageUrls = event.getValue();
                String imageUrlAsString = imageUrls.isEmpty() ? null : imageUrls.get(0);
                if (imageUrlAsString == null || imageUrlAsString.isEmpty()) {
                    widthInPxBox.setText("");
                    heightInPxBox.setText("");
                } else {
                    busyIndicator.setBusy(true);
                    ImageDialog.this.sailingService.resolveImageDimensions(imageUrlAsString,
                            new AsyncCallback<Util.Pair<Integer, Integer>>() {
                                @Override
                                public void onSuccess(Pair<Integer, Integer> imageSize) {
                                    busyIndicator.setBusy(false);
                                    if (imageSize != null) {
                                        widthInPxBox.setValue(imageSize.getA());
                                        heightInPxBox.setValue(imageSize.getB());
                                    }
                                    validateAndUpdate();
                                }

                                @Override
                                public void onFailure(Throwable caught) {
                                    busyIndicator.setBusy(false);
                                }
                            });
                }
                validateAndUpdate();
            }
        });
        //the observer has to be registered after creating the URLFieldWithFileUpload
        storageServiceAvailable.registerObserver(this);
        expandedUi = new ExpandedUiWithCheckboxes<String>(stringMessages, IconResources.INSTANCE.removeIcon(),
                /* suggestValues */ MediaTagConstants.imageTagSuggestions, stringMessages.enterTagsForTheImage(), 30,
                stringMessages.allowResizing());
        expandedUi.addChangeHandler(new ChangeHandler() {
            @Override
            public void onChange(ChangeEvent event) {
                validateAndUpdate();
            }
        });
        validator.setCheckBoxes(expandedUi.getCheckBoxes());
        tagsListEditor = new StringListInlineEditorComposite(Collections.<String> emptyList(), expandedUi);
        tagsListEditor.addValueChangeHandler(new ValueChangeHandler<Iterable<String>>() {
            @Override
            public void onValueChange(ValueChangeEvent<Iterable<String>> event) {
                validateAndUpdate();
            }
        });
    }

    /**
     * Creates a {@link ImageResizingTaskDTO} which contains an {@link MediaTagConstants} for every tag that does not fit to the boundaries of the image.
     * All tags that do not imply a resize will stay together on a single {@link ImageDTO} and are not stored in the {@link ImageResizingTaskDTO}.
     * There will be a {@link ImageDTO} for each of the other {@link MediaTagConstants}.
     * For a lookout to further progressing see {@link SailingService#resizeImage(ImageResizingTaskDTO)}
     */
    @Override
    protected List<ImageResizingTaskDTO> getResult() {
        final List<String> tags = new ArrayList<String>();
        for (String tag : tagsListEditor.getValue()) {
            tags.add(tag);
        }
        final List<MediaTagConstants> resizingTask = new ArrayList<MediaTagConstants>();
        for (int i = 0; i < tags.size(); i++) {
            if (Arrays.asList(MediaTagConstants.values()).contains(MediaTagConstants.fromName(tags.get(i)))
                    && expandedUi.getCheckBoxes().get(i).getValue()) {
                resizingTask.add(MediaTagConstants.fromName(tags.get(i)));
            }
        }
        ArrayList<ImageResizingTaskDTO> results = new ArrayList<>(imageURLAndUploadComposite.getURLs().size());
        for (String imageURL : imageURLAndUploadComposite.getURLs()) {
            final ImageDTO image = new ImageDTO(imageURL, creationDate);
            image.setTitle(titleTextBox.getValue());
            image.setSubtitle(subtitleTextBox.getValue());
            image.setCopyright(copyrightTextBox.getValue());
            if (widthInPxBox.getValue() != null && heightInPxBox.getValue() != null) {
                image.setSizeInPx(widthInPxBox.getValue(), heightInPxBox.getValue());
            }
            image.setTags(tags);
            results.add(new ImageResizingTaskDTO(image, resizingTask));
        }
        return results;
    }

    @Override
    protected Widget getAdditionalWidget() {
        final VerticalPanel panel = new VerticalPanel();
        panel.setWidth("100%");
        Widget additionalWidget = super.getAdditionalWidget();
        if (additionalWidget != null) {
            panel.add(additionalWidget);
        }

        Grid grid = new Grid(11, 2);

        grid.setWidget(0, 0, new Label(stringMessages.createdAt() + ":"));
        grid.setWidget(0, 1, createdAtLabel);
        grid.setWidget(1, 0, new HTML("&nbsp;"));
        grid.setWidget(1, 1, busyIndicator);
        grid.setWidget(2,  0, new Label(stringMessages.imageURL() + ":"));
        grid.setWidget(2, 1, imageURLAndUploadComposite);
        grid.setWidget(3, 0, new HTML("&nbsp;"));

        grid.setWidget(4,  0, new Label(stringMessages.title() + ":"));
        grid.setWidget(4, 1, titleTextBox);
        grid.setWidget(5,  0, new Label(stringMessages.subtitle() + ":"));
        grid.setWidget(5, 1, subtitleTextBox);
        grid.setWidget(6, 0, new Label(stringMessages.copyright() + ":"));
        grid.setWidget(6, 1, copyrightTextBox);
        grid.setWidget(7, 0, new Label(stringMessages.widthInPx() + ":"));
        grid.setWidget(7, 1, widthInPxBox);
        grid.setWidget(8, 0, new Label(stringMessages.heightInPx() + ":"));
        grid.setWidget(8, 1, heightInPxBox);

        grid.setWidget(9, 0, new HTML("&nbsp;"));
        grid.setWidget(10, 0, new Label(stringMessages.tags() + ":"));
        grid.setWidget(10, 1, tagsListEditor);

        panel.add(grid);

        return panel;
    }

    @Override
    protected FocusWidget getInitialFocusWidget() {
        return imageURLAndUploadComposite.getInitialFocusWidget();
    }
    
    @Override
    public void onFileStorageServiceTestPassed() {
        imageURLAndUploadComposite.setUploadEnabled(true);
    }
}<|MERGE_RESOLUTION|>--- conflicted
+++ resolved
@@ -81,7 +81,6 @@
          * will disable the checkbox if there is no working FileStorageService
          */
         @Override
-<<<<<<< HEAD
         public String getErrorMessage(final List<ImageResizingTaskDTO> resizingTasks) {
             StringJoiner errorJoiner = new StringJoiner("\n");
             for (ImageResizingTaskDTO resizingTask : resizingTasks) {
@@ -89,40 +88,15 @@
                 final ImageDTO imageToValidate = resizingTask.getImage();
                 final Integer imageWidth = imageToValidate.getWidthInPx();
                 final Integer imageHeight = imageToValidate.getHeightInPx();
-
                 if (imageToValidate.getSourceRef() == null || imageToValidate.getSourceRef().isEmpty()) {
                     errorMessage = stringMessages.pleaseEnterNonEmptyUrlOrUploadImage();
+            } else if (imageToValidate.getSourceRef().startsWith("http:")) {
+                errorMessage = stringMessages.pleaseUseHttpsForImageUrls();
                 } else if (imageWidth == null || imageHeight == null) {
                     errorMessage = stringMessages.couldNotRetrieveImageSizeYet();
                 } else {
                     // check if image is too small for resizing
                     errorMessage = "";
-=======
-        public String getErrorMessage(final ImageResizingTaskDTO resizingTask) {
-            String errorMessage = null;
-            final ImageDTO imageToValidate = resizingTask.getImage();
-            final Integer imageWidth = imageToValidate.getWidthInPx();
-            final Integer imageHeight = imageToValidate.getHeightInPx();
-            if (imageToValidate.getSourceRef() == null || imageToValidate.getSourceRef().isEmpty()) {
-                errorMessage = stringMessages.pleaseEnterNonEmptyUrlOrUploadImage();
-            } else if (imageToValidate.getSourceRef().startsWith("http:")) {
-                errorMessage = stringMessages.pleaseUseHttpsForImageUrls();
-            } else if (imageWidth == null || imageHeight == null) {
-                errorMessage = stringMessages.couldNotRetrieveImageSizeYet();
-            } else {
-                // check if image is too small for resizing
-                errorMessage = "";
-                for (MediaTagConstants mediaTag : MediaTagConstants.values()) {
-                    if (imageToValidate.hasTag(mediaTag.getName())
-                            && (imageWidth < mediaTag.getMinWidth() || imageHeight < mediaTag.getMinHeight())) {
-                        errorMessage += getImageToSmallErrorMessage(mediaTag, stringMessages) + "\n";
-                    }
-                }
-                if (errorMessage.equals("")) {// Check if image ratio fits for resizing
-                    errorMessage = imageRatioFits(imageToValidate);
-                }
-                if (errorMessage.equals("")) {// check for checkboxes and resizing
->>>>>>> 6174a765
                     for (MediaTagConstants mediaTag : MediaTagConstants.values()) {
                         if (imageToValidate.hasTag(mediaTag.getName())
                                 && (imageWidth < mediaTag.getMinWidth() || imageHeight < mediaTag.getMinHeight())) {
