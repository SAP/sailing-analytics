package com.sap.sailing.gwt.ui.adminconsole;

import java.util.ArrayList;
import java.util.Arrays;
import java.util.Collections;
import java.util.Date;
import java.util.HashMap;
import java.util.List;
import java.util.Map;
import java.util.StringJoiner;

import com.google.gwt.event.dom.client.ChangeEvent;
import com.google.gwt.event.dom.client.ChangeHandler;
import com.google.gwt.event.logical.shared.ValueChangeEvent;
import com.google.gwt.event.logical.shared.ValueChangeHandler;
import com.google.gwt.user.client.rpc.AsyncCallback;
import com.google.gwt.user.client.ui.CheckBox;
import com.google.gwt.user.client.ui.FocusWidget;
import com.google.gwt.user.client.ui.Grid;
import com.google.gwt.user.client.ui.HTML;
import com.google.gwt.user.client.ui.Image;
import com.google.gwt.user.client.ui.Label;
import com.google.gwt.user.client.ui.TextBox;
import com.google.gwt.user.client.ui.VerticalPanel;
import com.google.gwt.user.client.ui.Widget;
import com.sap.sailing.gwt.ui.adminconsole.FileStorageServiceConnectionTestObservable.FileStorageServiceConnectionTestObserver;
import com.sap.sailing.gwt.ui.client.SailingService;
import com.sap.sailing.gwt.ui.client.SailingServiceAsync;
import com.sap.sailing.gwt.ui.client.StringMessages;
import com.sap.sse.common.Util.Pair;
import com.sap.sse.common.media.MediaTagConstants;
import com.sap.sse.gwt.adminconsole.URLFieldWithFileUpload;
import com.sap.sse.gwt.client.IconResources;
import com.sap.sse.gwt.client.controls.IntegerBox;
import com.sap.sse.gwt.client.controls.busyindicator.BusyIndicator;
import com.sap.sse.gwt.client.controls.busyindicator.SimpleBusyIndicator;
import com.sap.sse.gwt.client.controls.listedit.ExpandedUiWithCheckboxes;
import com.sap.sse.gwt.client.controls.listedit.StringListInlineEditorComposite;
import com.sap.sse.gwt.client.dialog.DataEntryDialog;
import com.sap.sse.gwt.client.media.ImageDTO;
import com.sap.sse.gwt.client.media.ImageResizingTaskDTO;

public abstract class ImageDialog extends DataEntryDialog<List<ImageResizingTaskDTO>>
        implements FileStorageServiceConnectionTestObserver {
    private final SailingServiceAsync sailingService;
    
    protected final StringMessages stringMessages;
    protected final URLFieldWithFileUpload imageURLAndUploadComposite;
    protected final Date creationDate;
    protected Label createdAtLabel;
    protected TextBox titleTextBox;
    protected TextBox subtitleTextBox;
    protected TextBox copyrightTextBox;
    protected IntegerBox widthInPxBox;
    protected IntegerBox heightInPxBox;
    protected final StringListInlineEditorComposite tagsListEditor;
    protected Image image;
    private final ExpandedUiWithCheckboxes<String> expandedUi;
    private final BusyIndicator busyIndicator;
    private int busyCounter;
    private final HashMap<String, Pair<Integer, Integer>> imageDimensionsMap;

    protected static class ImageParameterValidator implements Validator<List<ImageResizingTaskDTO>> {
        private final StringMessages stringMessages;
        private List<CheckBox> doResize;
        private final FileStorageServiceConnectionTestObservable storageServiceAvailable;

        public ImageParameterValidator(StringMessages stringMessages,
                FileStorageServiceConnectionTestObservable storageServiceAvailable) {
            this.stringMessages = stringMessages;
            this.storageServiceAvailable = storageServiceAvailable;
            this.doResize = new ArrayList<CheckBox>();
        }

        public void setCheckBoxes(List<CheckBox> doResize) {
            this.doResize = doResize;
        }

        private enum CheckBoxStyle {
            Invisible,
            Normal,
            Error
        }

        /*
         * author Robin Fleige (D067799)
         * will return an error message if the image is too small
         * will return an error message if the width-height-ratio is not fitting for a resize
         * will return an error message and show a checkbox to allow resizing if the image is too big
         * will disable the checkbox if there is no working FileStorageService
         */
        @Override
        public String getErrorMessage(final List<ImageResizingTaskDTO> resizingTasks) {
            StringJoiner errorJoiner = new StringJoiner("\n");
            final Map<CheckBox, CheckBoxStyle> checkBoxStyleMap = new HashMap<>();
            for (ImageResizingTaskDTO resizingTask : resizingTasks) {
                String errorMessage = null;
                final ImageDTO imageToValidate = resizingTask.getImage();
                final Integer imageWidth = imageToValidate.getWidthInPx();
                final Integer imageHeight = imageToValidate.getHeightInPx();
                if (imageToValidate.getSourceRef() == null || imageToValidate.getSourceRef().isEmpty()) {
                    errorMessage = stringMessages.pleaseEnterNonEmptyUrlOrUploadImage();
            } else if (imageToValidate.getSourceRef().startsWith("http:")) {
                errorMessage = stringMessages.pleaseUseHttpsForImageUrls();
                } else if (imageWidth == null || imageHeight == null) {
                    errorMessage = stringMessages.couldNotRetrieveImageSizeYet();
                } else {
                    // check if image is too small for resizing
                    errorMessage = "";
                    for (MediaTagConstants mediaTag : MediaTagConstants.values()) {
                        if (imageToValidate.hasTag(mediaTag.getName())
                                && (imageWidth < mediaTag.getMinWidth() || imageHeight < mediaTag.getMinHeight())) {
                            errorMessage += getImageToSmallErrorMessage(mediaTag, stringMessages) + "\n";
                        }
                    }
                    if (errorMessage.equals("")) {// Check if image ratio fits for resizing
                        errorMessage = imageRatioFits(imageToValidate);
                    }
                    if (errorMessage.equals("")) {// check for checkboxes and resizing
                        for (MediaTagConstants mediaTag : MediaTagConstants.values()) {
                            final CheckBox checkBox = getCheckBoxForTag(mediaTag.getName(), imageToValidate);
                            if (imageToValidate.hasTag(mediaTag.getName())
                                    && (imageWidth > mediaTag.getMaxWidth() || imageHeight > mediaTag.getMaxHeight())) {
                                // Image has tag but is not compatible
                                if (!resizingTask.getResizingTask().contains(mediaTag)) { // Image has tag but resizeTask does not
                                    errorMessage += getSizeErrorMessage(mediaTag, stringMessages) + "\n";
                                    checkBoxStyleMap.put(checkBox, CheckBoxStyle.Error);
                                    if (!errorMessage.equals("") && !storageServiceAvailable.getValue()) {
                                        checkBox.setEnabled(false);
                                    }
                                } else {
                                    // Set checkbox to Normal if not already set to Error
                                    checkBoxStyleMap.compute(checkBox, (k, v) -> {
                                        if (v == CheckBoxStyle.Error) {
                                            return CheckBoxStyle.Error;
                                        } else {
                                            return CheckBoxStyle.Normal;
                                        }
                                    });
                                }
                            } else {
                                // Set checkbox to Invisble if not already set to Normal or Error
                                checkBoxStyleMap.compute(checkBox, (k, v) -> {
                                    if (v == null || v == CheckBoxStyle.Invisible) {
                                        return CheckBoxStyle.Invisible;
                                    } else {
                                        return v;
                                    }
                                });
                            }
                        }
                    }
                    if (!errorMessage.equals("") && !storageServiceAvailable.getValue()) {
                        errorMessage += stringMessages.automaticResizeNeedsStorageService() + "\n";
                    }
                }
                if (errorMessage.equals("")) {
                    errorMessage = null;
                }
                if (errorMessage != null) {
                    errorJoiner.add(errorMessage);
                }
            }
            for (Map.Entry<CheckBox, CheckBoxStyle> entry : checkBoxStyleMap.entrySet()) {
                final CheckBox checkBox = entry.getKey();
                switch (entry.getValue()) {
                case Invisible:
                    checkBox.setStyleName(ExpandedUiWithCheckboxes.getInvisibleStyle());
                    checkBox.setValue(false);
                    break;
                case Normal:
                    checkBox.setStyleName(ExpandedUiWithCheckboxes.getNormalStyle());
                    break;
                case Error:
                    checkBox.setStyleName(ExpandedUiWithCheckboxes.getErrorStyle());
                    break;
                }
            }
            return errorJoiner.toString();
        }

        /**
         * Searches for the checkbox for the given tag and returns it
         * 
         * @author Robin Fleige (D067799)
         * 
         * @param tag
         *            the tag, the checkbox for is needed
         * @param imageToValidate
         *            the image with a list of all tags
         * @returns the fitting checkbox for the tag
         */
        private CheckBox getCheckBoxForTag(final String tag, final ImageDTO imageToValidate) {
            final List<String> tags = imageToValidate.getTags();
            CheckBox toReturn = null;
            for (int i = 0; i < tags.size(); i++) {
                if (tags.get(i).equals(tag)) {
                    toReturn = doResize.get(i);
                }
            }
            return toReturn == null ? new CheckBox() : toReturn;
            // new checkbox instead of null, so there is no need for a null check. this will be deleted from garbage
            // collector anyway
        }
        
        /**
         * Calculates if
         * 
         * @author Robin Fleige (D067799)
         * 
         * @param imageToValidate
         *            the image which has to be validated
         * @returns true if the imageRatio fits into the bounds of all its {@link MediaTagConstants}
         */
        private String imageRatioFits(ImageDTO imageToValidate) {
            String errorMessage = "";
            final double ratio = ((double) imageToValidate.getWidthInPx()) / imageToValidate.getHeightInPx();
            for (MediaTagConstants mediaTag : MediaTagConstants.values()) {
                if (imageToValidate.hasTag(mediaTag.getName())) {
                    final double minRatio = ((double) mediaTag.getMaxWidth()) / mediaTag.getMinHeight();
                    final double maxRatio = ((double) mediaTag.getMinWidth()) / mediaTag.getMaxHeight();
                    if (minRatio < ratio || maxRatio > ratio) {
                        errorMessage += stringMessages.imageResizeError(mediaTag.getName(), minRatio, maxRatio, ratio);
                    }
                }
            }
            return errorMessage;
        }
        
        private String getSizeErrorMessage(MediaTagConstants mediaTag, StringMessages stringMessages) {
            String errorMessage = stringMessages.imageSizeError(mediaTag.getName(), mediaTag.getMinWidth(),
                    mediaTag.getMaxWidth(), mediaTag.getMinHeight(), mediaTag.getMaxHeight());
            return errorMessage;
        }
        
        private String getImageToSmallErrorMessage(MediaTagConstants mediaTag, StringMessages stringMessages) {
            String errorMessage = stringMessages.imageToSmallError(mediaTag.getName(), mediaTag.getMinWidth(),
                    mediaTag.getMinHeight());
            return errorMessage;
        }
    }

    public ImageDialog(Date creationDate, SailingServiceAsync sailingService, StringMessages stringMessages,
            FileStorageServiceConnectionTestObservable storageServiceAvailable,
            DialogCallback<List<ImageResizingTaskDTO>> callback) {
        this(creationDate, sailingService, stringMessages, storageServiceAvailable,
                new ImageParameterValidator(stringMessages, storageServiceAvailable), callback);
    }

    private ImageDialog(Date creationDate, SailingServiceAsync sailingService, StringMessages stringMessages,
            FileStorageServiceConnectionTestObservable storageServiceAvailable, ImageParameterValidator validator,
            DialogCallback<List<ImageResizingTaskDTO>> callback) {
        super(stringMessages.image(), null, stringMessages.ok(), stringMessages.cancel(), validator, callback);
        this.stringMessages = stringMessages;
        this.sailingService = sailingService;
        this.creationDate = creationDate;
        getDialogBox().getWidget().setWidth("730px");
        busyIndicator = new SimpleBusyIndicator();
<<<<<<< HEAD
        imageURLAndUploadComposite = new URLFieldWithFileUpload(stringMessages, false, true);
        imageURLAndUploadComposite.addValueChangeHandler(new ValueChangeHandler<List<String>>() {
=======
        imageURLAndUploadComposite = new URLFieldWithFileUpload(stringMessages, true, true, "image/*");
        imageURLAndUploadComposite.addValueChangeHandler(new ValueChangeHandler<String>() {
>>>>>>> d1499ec8
            @Override
            public void onValueChange(ValueChangeEvent<List<String>> event) {
                List<String> imageUrls = event.getValue();
                if (imageUrls == null || imageUrls.isEmpty()) {
                    widthInPxBox.setText("");
                    heightInPxBox.setText("");
                } else {
                    busyIndicator.setBusy(true);
                    busyCounter = 0;
                    for (final String imageUrl : imageUrls) {
                        if (!imageDimensionsMap.containsKey(imageUrl)) {
                            busyCounter += 1;
                            ImageDialog.this.sailingService.resolveImageDimensions(imageUrl,
                                    new AsyncCallback<Pair<Integer, Integer>>() {
                                        @Override
                                        public void onSuccess(Pair<Integer, Integer> imageSize) {
                                            imageDimensionsMap.put(imageUrl, imageSize);
                                            busyCounter -= 1;
                                            if (busyCounter <= 0) {
                                                busyIndicator.setBusy(false);
                                            }
                                            validateAndUpdate();
                                        }

                                        @Override
                                        public void onFailure(Throwable caught) {
                                            busyCounter -= 1;
                                            if (busyCounter <= 0) {
                                                busyIndicator.setBusy(false);
                                            }
                                        }
                                    });
                        }
                    }
                    if(busyCounter <= 0) {
                        busyIndicator.setBusy(false);
                    }
                }
                validateAndUpdate();
            }
        });
        //the observer has to be registered after creating the URLFieldWithFileUpload
        storageServiceAvailable.registerObserver(this);
        expandedUi = new ExpandedUiWithCheckboxes<String>(stringMessages, IconResources.INSTANCE.removeIcon(),
                /* suggestValues */ MediaTagConstants.imageTagSuggestions, stringMessages.enterTagsForTheImage(), 30,
                stringMessages.allowResizing());
        expandedUi.addChangeHandler(new ChangeHandler() {
            @Override
            public void onChange(ChangeEvent event) {
                validateAndUpdate();
            }
        });
        validator.setCheckBoxes(expandedUi.getCheckBoxes());
        tagsListEditor = new StringListInlineEditorComposite(Collections.<String> emptyList(), expandedUi);
        tagsListEditor.addValueChangeHandler(new ValueChangeHandler<Iterable<String>>() {
            @Override
            public void onValueChange(ValueChangeEvent<Iterable<String>> event) {
                validateAndUpdate();
            }
        });
        imageDimensionsMap = new HashMap<>(4);
    }

    /**
     * Creates a {@link ImageResizingTaskDTO} which contains an {@link MediaTagConstants} for every tag that does not fit to the boundaries of the image.
     * All tags that do not imply a resize will stay together on a single {@link ImageDTO} and are not stored in the {@link ImageResizingTaskDTO}.
     * There will be a {@link ImageDTO} for each of the other {@link MediaTagConstants}.
     * For a lookout to further progressing see {@link SailingService#resizeImage(ImageResizingTaskDTO)}
     */
    @Override
    protected List<ImageResizingTaskDTO> getResult() {
        final List<String> tags = new ArrayList<String>();
        for (String tag : tagsListEditor.getValue()) {
            tags.add(tag);
        }
        final List<MediaTagConstants> mediaTags = new ArrayList<MediaTagConstants>();
        for (int i = 0; i < tags.size(); i++) {
            if (Arrays.asList(MediaTagConstants.values()).contains(MediaTagConstants.fromName(tags.get(i)))
                    && expandedUi.getCheckBoxes().get(i).getValue()) {
                mediaTags.add(MediaTagConstants.fromName(tags.get(i)));
            }
        }
<<<<<<< HEAD
        ArrayList<ImageResizingTaskDTO> results = new ArrayList<>(imageURLAndUploadComposite.getURLs().size());
        List<String> urls = imageURLAndUploadComposite.getURLs();
        for (int i = 0; i < urls.size(); i++) {
            final String imageURL = urls.get(i);
            final ImageDTO image = new ImageDTO(imageURL, creationDate);
            image.setTitle(titleTextBox.getValue());
            image.setSubtitle(subtitleTextBox.getValue());
            image.setCopyright(copyrightTextBox.getValue());
            final Pair<Integer, Integer> dims = imageDimensionsMap.get(imageURL);
            if (dims != null) {
                image.setSizeInPx(dims.getA(), dims.getB());
                if (i == 0) {
                    widthInPxBox.setValue(dims.getA());
                    heightInPxBox.setValue(dims.getB());
                }
            }
            image.setTags(tags);
            final List<MediaTagConstants> resizeTags = new ArrayList<>();
            for (final MediaTagConstants mediaTag : mediaTags) {
                if (imageNeedsResizeForTag(image, mediaTag)) {
                    resizeTags.add(mediaTag);
                }
            }
            results.add(new ImageResizingTaskDTO(image, resizeTags));
=======
        final ImageDTO image = new ImageDTO(imageURLAndUploadComposite.getUri(), creationDate);
        image.setTitle(titleTextBox.getValue());
        image.setSubtitle(subtitleTextBox.getValue());
        image.setCopyright(copyrightTextBox.getValue());
        if (widthInPxBox.getValue() != null && heightInPxBox.getValue() != null) {
            image.setSizeInPx(widthInPxBox.getValue(), heightInPxBox.getValue());
>>>>>>> d1499ec8
        }
        return results;
    }

    private static boolean imageNeedsResizeForTag(ImageDTO image, MediaTagConstants mediaTag) {
        final boolean widthExceeded = image.getWidthInPx() > mediaTag.getMaxWidth();
        final boolean heightExceeded = image.getHeightInPx() > mediaTag.getMaxHeight();
        return widthExceeded || heightExceeded;
    }

    @Override
    protected Widget getAdditionalWidget() {
        final VerticalPanel panel = new VerticalPanel();
        panel.setWidth("100%");
        Widget additionalWidget = super.getAdditionalWidget();
        if (additionalWidget != null) {
            panel.add(additionalWidget);
        }

        Grid grid = new Grid(11, 2);

        grid.setWidget(0, 0, new Label(stringMessages.createdAt() + ":"));
        grid.setWidget(0, 1, createdAtLabel);
        grid.setWidget(1, 0, new HTML("&nbsp;"));
        grid.setWidget(1, 1, busyIndicator);
        grid.setWidget(2,  0, new Label(stringMessages.imageURL() + ":"));
        grid.setWidget(2, 1, imageURLAndUploadComposite);
        grid.setWidget(3, 0, new HTML("&nbsp;"));

        grid.setWidget(4,  0, new Label(stringMessages.title() + ":"));
        grid.setWidget(4, 1, titleTextBox);
        grid.setWidget(5,  0, new Label(stringMessages.subtitle() + ":"));
        grid.setWidget(5, 1, subtitleTextBox);
        grid.setWidget(6, 0, new Label(stringMessages.copyright() + ":"));
        grid.setWidget(6, 1, copyrightTextBox);
        grid.setWidget(7, 0, new Label(stringMessages.widthInPx() + ":"));
        grid.setWidget(7, 1, widthInPxBox);
        grid.setWidget(8, 0, new Label(stringMessages.heightInPx() + ":"));
        grid.setWidget(8, 1, heightInPxBox);

        grid.setWidget(9, 0, new HTML("&nbsp;"));
        grid.setWidget(10, 0, new Label(stringMessages.tags() + ":"));
        grid.setWidget(10, 1, tagsListEditor);

        panel.add(grid);

        return panel;
    }

    @Override
    protected FocusWidget getInitialFocusWidget() {
        return imageURLAndUploadComposite.getInitialFocusWidget();
    }
    
    @Override
    public void onFileStorageServiceTestPassed() {
        imageURLAndUploadComposite.setUploadEnabled(true);
    }
}<|MERGE_RESOLUTION|>--- conflicted
+++ resolved
@@ -256,13 +256,8 @@
         this.creationDate = creationDate;
         getDialogBox().getWidget().setWidth("730px");
         busyIndicator = new SimpleBusyIndicator();
-<<<<<<< HEAD
-        imageURLAndUploadComposite = new URLFieldWithFileUpload(stringMessages, false, true);
+        imageURLAndUploadComposite = new URLFieldWithFileUpload(stringMessages, true, true, true, "image/*");
         imageURLAndUploadComposite.addValueChangeHandler(new ValueChangeHandler<List<String>>() {
-=======
-        imageURLAndUploadComposite = new URLFieldWithFileUpload(stringMessages, true, true, "image/*");
-        imageURLAndUploadComposite.addValueChangeHandler(new ValueChangeHandler<String>() {
->>>>>>> d1499ec8
             @Override
             public void onValueChange(ValueChangeEvent<List<String>> event) {
                 List<String> imageUrls = event.getValue();
@@ -345,11 +340,10 @@
                 mediaTags.add(MediaTagConstants.fromName(tags.get(i)));
             }
         }
-<<<<<<< HEAD
-        ArrayList<ImageResizingTaskDTO> results = new ArrayList<>(imageURLAndUploadComposite.getURLs().size());
-        List<String> urls = imageURLAndUploadComposite.getURLs();
-        for (int i = 0; i < urls.size(); i++) {
-            final String imageURL = urls.get(i);
+        ArrayList<ImageResizingTaskDTO> results = new ArrayList<>(imageURLAndUploadComposite.getUris().size());
+        List<String> uris = imageURLAndUploadComposite.getUris();
+        for (int i = 0; i < uris.size(); i++) {
+            final String imageURL = uris.get(i);
             final ImageDTO image = new ImageDTO(imageURL, creationDate);
             image.setTitle(titleTextBox.getValue());
             image.setSubtitle(subtitleTextBox.getValue());
@@ -370,14 +364,6 @@
                 }
             }
             results.add(new ImageResizingTaskDTO(image, resizeTags));
-=======
-        final ImageDTO image = new ImageDTO(imageURLAndUploadComposite.getUri(), creationDate);
-        image.setTitle(titleTextBox.getValue());
-        image.setSubtitle(subtitleTextBox.getValue());
-        image.setCopyright(copyrightTextBox.getValue());
-        if (widthInPxBox.getValue() != null && heightInPxBox.getValue() != null) {
-            image.setSizeInPx(widthInPxBox.getValue(), heightInPxBox.getValue());
->>>>>>> d1499ec8
         }
         return results;
     }
