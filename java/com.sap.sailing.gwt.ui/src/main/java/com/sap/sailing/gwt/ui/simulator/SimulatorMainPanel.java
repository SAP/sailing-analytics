package com.sap.sailing.gwt.ui.simulator;

import java.util.ArrayList;
import java.util.Date;
import java.util.HashMap;
import java.util.List;
import java.util.Map;
import java.util.logging.Logger;

import org.moxieapps.gwt.highcharts.client.Chart;
import org.moxieapps.gwt.highcharts.client.Series;
import org.moxieapps.gwt.highcharts.client.labels.AxisLabelsData;
import org.moxieapps.gwt.highcharts.client.labels.AxisLabelsFormatter;
import org.moxieapps.gwt.highcharts.client.labels.XAxisLabels;

import com.google.gwt.dom.client.Style;
import com.google.gwt.dom.client.Style.Unit;
import com.google.gwt.event.dom.client.ChangeEvent;
import com.google.gwt.event.dom.client.ChangeHandler;
import com.google.gwt.event.dom.client.ClickEvent;
import com.google.gwt.event.dom.client.ClickHandler;
import com.google.gwt.event.logical.shared.ValueChangeEvent;
import com.google.gwt.event.logical.shared.ValueChangeHandler;
import com.google.gwt.i18n.client.DateTimeFormat;
import com.google.gwt.i18n.client.NumberFormat;
import com.google.gwt.user.client.Window;
import com.google.gwt.user.client.rpc.AsyncCallback;
import com.google.gwt.user.client.ui.Button;
import com.google.gwt.user.client.ui.CheckBox;
import com.google.gwt.user.client.ui.DecoratorPanel;
import com.google.gwt.user.client.ui.DialogBox;
import com.google.gwt.user.client.ui.DockLayoutPanel;
import com.google.gwt.user.client.ui.FlowPanel;
import com.google.gwt.user.client.ui.HasHorizontalAlignment;
import com.google.gwt.user.client.ui.HasVerticalAlignment;
import com.google.gwt.user.client.ui.HorizontalPanel;
import com.google.gwt.user.client.ui.Label;
import com.google.gwt.user.client.ui.ListBox;
import com.google.gwt.user.client.ui.Panel;
import com.google.gwt.user.client.ui.PopupPanel.PositionCallback;
import com.google.gwt.user.client.ui.RadioButton;
import com.google.gwt.user.client.ui.RequiresResize;
import com.google.gwt.user.client.ui.SimplePanel;
import com.google.gwt.user.client.ui.VerticalPanel;
import com.sap.sailing.domain.common.dto.BoatClassDTO;
import com.sap.sailing.gwt.ui.client.ErrorReporter;
import com.sap.sailing.gwt.ui.client.SimulatorServiceAsync;
import com.sap.sailing.gwt.ui.client.StringMessages;
import com.sap.sailing.gwt.ui.client.TimePanel;
import com.sap.sailing.gwt.ui.client.TimePanelSettings;
import com.sap.sailing.gwt.ui.shared.BoatClassDTOsAndNotificationMessage;
import com.sap.sailing.gwt.ui.shared.PolarDiagramDTOAndNotificationMessage;
import com.sap.sailing.gwt.ui.shared.SimulatorUISelectionDTO;
import com.sap.sailing.gwt.ui.shared.WindFieldGenParamsDTO;
import com.sap.sailing.gwt.ui.shared.WindPatternDTO;
import com.sap.sailing.gwt.ui.simulator.windpattern.WindPatternDisplay;
import com.sap.sailing.gwt.ui.simulator.windpattern.WindPatternSetting;
import com.sap.sailing.simulator.util.SailingSimulatorConstants;
import com.sap.sse.gwt.client.controls.busyindicator.SimpleBusyIndicator;
import com.sap.sse.gwt.client.controls.slider.SliderBar;
import com.sap.sse.gwt.client.player.TimeRangeWithZoomModel;
import com.sap.sse.gwt.client.player.TimeRangeWithZoomProvider;
import com.sap.sse.gwt.client.player.Timer;
import com.sap.sse.gwt.client.player.Timer.PlayModes;

public class SimulatorMainPanel extends SimplePanel {

    private class ResizableFlowPanel extends FlowPanel implements RequiresResize {
        @Override
        public void onResize() {
            simulatorMap.getMap().triggerResize();
        }
    }
	
    public int particles;
    
    private DockLayoutPanel mainPanel;
    private FlowPanel leftPanel;
    private ResizableFlowPanel rightPanel;
    private VerticalPanel windPanel;

    private Button updateButton;
    private Button polarDiagramButton;
    private Button courseInputButton;

    private RadioButton summaryButton;
    private RadioButton replayButton;
    private RadioButton windDisplayButton;

    private Map<String, WindPatternDisplay> patternDisplayMap;
    private Map<String, Panel> patternPanelMap;

    private WindPatternDisplay currentWPDisplay;
    private Panel currentWPPanel;

    private ListBox patternSelector;
    private PatternSelectorHandler patternSelectorHandler;
    private Map<String, WindPatternDTO> patternNameDTOMap;

    private ListBox raceSelector;
    private ListBox legSelector;
    private ListBox competitorSelector;
    private ListBox boatClassSelector;
    private ListBox directionSelector;

    private WindFieldGenParamsDTO windParams;
    private Timer timer;
    private SimpleBusyIndicator busyIndicator;
    private static Logger logger = Logger.getLogger(SimulatorMainPanel.class.getName());

    private SimulatorMap simulatorMap;
    private StringMessages stringMessages;
    private SimulatorServiceAsync simulatorSvc;
    private ErrorReporter errorReporter;
    private boolean autoUpdate;
    private char mode;
    private char event;

    private TimePanel<TimePanelSettings> timePanel;
    private FlowPanel fullTimePanel;
    
    private CheckBox isOmniscient;
    private CheckBox isOpportunistic;
    private CheckBox isPathPolylineFreeMode;
    private Chart chart;

    private boolean injectWindDataJS = false;
    private boolean warningAlreadyShown = false;
    private DialogBox polarDiagramDialogBox;
    private Button polarDiagramDialogCloseButton;
    private VerticalPanel polarDiv;
    private BoatClassDTO[] boatClasses = new BoatClassDTO[0];

    private class WindControlCapture implements ValueChangeHandler<Double> {

        private SliderBar sliderBar;
        private WindPatternSetting<?> setting;

        public WindControlCapture(SliderBar sliderBar, WindPatternSetting<?> setting) {
            this.sliderBar = sliderBar;
            this.setting = setting;
        }

        @Override
        public void onValueChange(ValueChangeEvent<Double> arg0) {

            sliderBar.setTitle(SimulatorMainPanel.formatSliderValue(sliderBar.getCurrentValue()));
            logger.info("Slider value : " + arg0.getValue());
            setting.setValue(arg0.getValue());
            if (setting.getDisplayName().equals("Base Bearing (Degrees)")) {
            	simulatorMap.clearOverlays();
            	//System.out.println("Wind Base Bearing: "+setting.getValue());
            	simulatorMap.getRegattaAreaCanvasOverlay().updateRaceCourse(1, (Double) setting.getValue());
            	simulatorMap.getRaceCourseCanvasOverlay().draw();
                simulatorMap.getWindNeedleCanvasOverlay().draw();
            }
            if (setting.getDisplayName().equals("Race Course Diff (Degrees)")) {
            	simulatorMap.clearOverlays();
            	//System.out.println("Wind Base Bearing: "+setting.getValue());
            	simulatorMap.getRegattaAreaCanvasOverlay().updateRaceCourse(2, (Double) setting.getValue());
            	simulatorMap.getRaceCourseCanvasOverlay().draw();
                simulatorMap.getWindNeedleCanvasOverlay().draw();
            }
            if (autoUpdate) {
                update();
            }
        }
    }

    private class PatternSelectorHandler implements ChangeHandler {

        private class PatternRetriever implements AsyncCallback<WindPatternDisplay> {

            private String windPattern;

            public PatternRetriever(String windPattern) {
                this.windPattern = windPattern;
            }

            @Override
            public void onFailure(Throwable message) {
                errorReporter.reportError("Error retreiving wind patterns" + message.getMessage());
            }

            @Override
            public void onSuccess(WindPatternDisplay display) {
                logger.info(display.getSettings().toString());
                patternDisplayMap.put(windPattern, display);
                currentWPDisplay = display;
                Panel wPanel = getWindControlPanel();
                if (currentWPPanel != null) {
                    currentWPPanel.removeFromParent();
                }
                currentWPPanel = wPanel;
                patternPanelMap.put(windPattern, currentWPPanel);
                windPanel.add(currentWPPanel);
                currentWPPanel.setWidth("100%");
                currentWPPanel.getElement().setClassName("currentWPPanel");
            }

        }

        @Override
        public void onChange(ChangeEvent arg0) {

            String windPattern = patternSelector.getItemText(patternSelector.getSelectedIndex());
            logger.info(windPattern);

            if (patternDisplayMap.containsKey(windPattern)) {
                currentWPDisplay = patternDisplayMap.get(windPattern);
                if (currentWPPanel != null) {
                    currentWPPanel.removeFromParent();
                }
                currentWPPanel = patternPanelMap.get(windPattern);
                windPanel.add(currentWPPanel);

            } else {
                WindPatternDTO pattern = patternNameDTOMap.get(windPattern);
                simulatorSvc.getWindPatternDisplay(pattern, new PatternRetriever(windPattern));
            }
            simulatorMap.removeOverlays();
        }

    }

    public static String formatSliderValue(double value) {
        return NumberFormat.getFormat("0.0").format(value);
    }

<<<<<<< HEAD
    public SimulatorMainPanel(SimulatorServiceAsync svc, StringMessages stringMessages, ErrorReporter errorReporter, int xRes, int yRes, int border, StreamletParameters streamletPars, boolean autoUpdate,
            char mode, char event, boolean showGrid, boolean showLines, char seedLines, boolean showArrows, boolean showStreamlets, boolean showStreamlets2, boolean injectWindDataJS) {
=======
    public SimulatorMainPanel(SimulatorServiceAsync svc, StringMessages stringMessages, ErrorReporter errorReporter, int xRes, int yRes, int border, int particles, boolean autoUpdate,
            char mode, char event, boolean showGrid, boolean showLines, char seedLines, boolean showArrows, boolean showStreamlets, boolean showStreamlets2, boolean injectWindDataJS, boolean showMapControls) {
>>>>>>> a55cb5c4
        super();

        this.particles = streamletPars.particles;
        
        this.simulatorSvc = svc;
        this.stringMessages = stringMessages;
        this.errorReporter = errorReporter;
        this.autoUpdate = autoUpdate;
        this.mode = mode;
        this.event = event;
        this.isOmniscient = new CheckBox(this.stringMessages.omniscient(), true);
        this.isOmniscient.setValue(true);
        this.isOmniscient.addClickHandler(new ClickHandler() {
            @Override
            public void onClick(ClickEvent evnet) {
            	boolean selectedValue = isOmniscient.getValue();
            	simulatorMap.getWindParams().showOmniscient = selectedValue;
            }
        });

        this.isOpportunistic = new CheckBox(this.stringMessages.opportunistic(), true);
        this.isOpportunistic.setValue(true);
        this.isOpportunistic.addClickHandler(new ClickHandler() {
            @Override
            public void onClick(ClickEvent evnet) {
            	boolean selectedValue = isOpportunistic.getValue();
            	simulatorMap.getWindParams().showOpportunist = selectedValue;
            }
        });

        this.isPathPolylineFreeMode = new CheckBox(this.stringMessages.freemode(), true);
        this.isPathPolylineFreeMode.setValue(true);

        this.setSize("100%", "100%");
        
        leftPanel = new FlowPanel();
        rightPanel = new ResizableFlowPanel();
        patternSelector = new ListBox();
        patternSelectorHandler = new PatternSelectorHandler();
        patternSelector.addChangeHandler(patternSelectorHandler);
        patternSelector.setWidth("215px");
        patternNameDTOMap = new HashMap<String, WindPatternDTO>();
        patternDisplayMap = new HashMap<String, WindPatternDisplay>();
        patternPanelMap = new HashMap<String, Panel>();
        currentWPDisplay = null;
        currentWPPanel = null;

        this.raceSelector = new ListBox();
        this.raceSelector.setWidth("215px");

        this.legSelector = new ListBox();
        this.legSelector.setWidth("215px");

        this.competitorSelector = new ListBox();
        this.competitorSelector.setWidth("215px");

        this.boatClassSelector = new ListBox();
        this.boatClassSelector.setWidth("215px");

        directionSelector = new ListBox();
        directionSelector.setWidth("215px");
        
        windParams = new WindFieldGenParamsDTO();
        windParams.setMode(mode);
        windParams.setShowArrows(showArrows);
        windParams.setShowGrid(showGrid);
        windParams.setShowLines(showLines);
        windParams.setSeedLines(seedLines);
        windParams.setShowStreamlets(showStreamlets);
        windParams.setShowStreamlets2(showStreamlets2);
        this.setDefaultTimeSettings();
        this.injectWindDataJS = injectWindDataJS;
        
        timer = new Timer(PlayModes.Replay, 1000l);
        TimeRangeWithZoomProvider timeRangeProvider = new TimeRangeWithZoomModel();
        initTimer();
        timer.setTime(windParams.getStartTime().getTime());
        int secondsTimeStep = (int) windParams.getTimeStep().getTime() / 1000;
        timer.setPlaySpeedFactor(secondsTimeStep);
        timePanel = new TimePanel<TimePanelSettings>(timer, timeRangeProvider, stringMessages, false);

        busyIndicator = new SimpleBusyIndicator(false, 0.8f);

<<<<<<< HEAD
        simulatorMap = new SimulatorMap(simulatorSvc, stringMessages, errorReporter, xRes, yRes, border, streamletPars, timer, timePanel,
                windParams, busyIndicator, mode, this);
=======
        simulatorMap = new SimulatorMap(simulatorSvc, stringMessages, errorReporter, xRes, yRes, border, timer, timePanel,
                windParams, busyIndicator, mode, this, showMapControls);
>>>>>>> a55cb5c4
        simulatorMap.setSize("100%", "100%");

        this.rightPanel.add(this.simulatorMap);
        
        createOptionsPanelTop();
        createOptionsPanel();

        fullTimePanel = this.createTimePanel();

        mainPanel = new DockLayoutPanel(Unit.PX);
        
        mainPanel.setSize("100%", "100%");        
        mainPanel.addWest(leftPanel, 470);
        mainPanel.addSouth(fullTimePanel, 90);
        mainPanel.setWidgetHidden(fullTimePanel, true);
        
        createMapOptionsPanel(); // add map-options to mainPanel-North

        mainPanel.add(rightPanel);
        this.setWidget(mainPanel);        

        this.polarDiagramDialogBox = this.createPolarDiagramDialogBox();
    }

    public native void setMapInstance(Object mapInstance) /*-{
    	$wnd.swarmMap = mapInstance;
    }-*/;
    
    public native void setCanvasProjectionInstance(Object instance) /*-{
		$wnd.swarmCanvasProjection = instance;
	}-*/;

    public native void startStreamlets() /*-{
   	if ($wnd.swarmAnimator) {
    		$wnd.swarmUpdData = true;
    		$wnd.updateStreamlets($wnd.swarmUpdData);
    	} else {
			$wnd.initStreamlets($wnd.swarmMap);
    	}
	}-*/;

    public void setDefaultTimeSettings() {
        Date defaultNow = new Date();
    	DateTimeFormat fmt = DateTimeFormat.getFormat("Z"); 
        NumberFormat df = NumberFormat.getDecimalFormat();
        int utcOffSet = (int) df.parse(fmt.format(defaultNow))/100; // default time zone offset versus UTC
        long epochTime = (defaultNow.getTime()/86400000)*86400000 - utcOffSet*3600000; // today, midnight in default time zone

        Date startTime = new Date(epochTime);
        Date timeStep = new Date(15 * 1000);
        Date endTime = new Date(startTime.getTime() + 10 * 60 * 1000);
        windParams.setDefaultTimeSettings(startTime, timeStep, endTime);
    }

    public void showTimePanel(boolean visible) {
        mainPanel.setWidgetHidden(fullTimePanel, !visible);
        mainPanel.forceLayout(); // trigger onResize() on child panels, relevant for map resize & center
    }
    
    private void createOptionsPanelTop() {
        HorizontalPanel optionsPanel = new HorizontalPanel();
        optionsPanel.setVerticalAlignment(HasVerticalAlignment.ALIGN_MIDDLE);

        optionsPanel.setTitle("Optionsbar");
        optionsPanel.getElement().setClassName("optionsPanel");
        Label options = new Label(stringMessages.optionsBar());
        options.getElement().setClassName("sectorHeadline");
        optionsPanel.setSize("100%", "45px");
        optionsPanel.add(options);
        optionsPanel.setHorizontalAlignment(HasHorizontalAlignment.ALIGN_RIGHT);

        HorizontalPanel buttonPanel = new HorizontalPanel();
        buttonPanel.setWidth("0px");
        
        initPolarDiagramButton();
        buttonPanel.add(polarDiagramButton);        

        initUpdateButton();
        buttonPanel.add(updateButton);
        
        optionsPanel.add(buttonPanel);        
        leftPanel.add(optionsPanel);
    }

    private void createOptionsPanel() {
        FlowPanel controlPanel = new FlowPanel();
        FlowPanel controlPanelInnerWrapper = new FlowPanel();
        controlPanelInnerWrapper.getElement().setClassName("controlPanelInnerWrapper");
        controlPanel.setTitle("Control Settings");
        controlPanel.getElement().setClassName("controlPanel");
        controlPanel.getElement().setId("masterPanelLeft");
        controlPanel.add(controlPanelInnerWrapper);
        createWindSetup(controlPanelInnerWrapper);
        this.createSailingSetup(controlPanelInnerWrapper);
        leftPanel.add(controlPanel);

    }

    private void createWindSetup(Panel controlPanel) {
        windPanel = new VerticalPanel();

        controlPanel.add(windPanel);
        windPanel.getElement().setClassName("windPanel");
        String windSetup = stringMessages.wind() + " " + stringMessages.setup();
        Label windSetupLabel = new Label(windSetup);
        windSetupLabel.getElement().setClassName("innerHeadline");
        windPanel.add(windSetupLabel);

        HorizontalPanel hp = new HorizontalPanel();

        Label pattern = new Label(stringMessages.pattern());
        hp.add(pattern);

        simulatorSvc.getWindPatterns(mode, new AsyncCallback<List<WindPatternDTO>>() {

            @Override
            public void onFailure(Throwable message) {
                errorReporter.reportError("Failed to initialize wind patterns\n" + message.getMessage());
            }

            @Override
            public void onSuccess(List<WindPatternDTO> patterns) {
                for (WindPatternDTO p : patterns) {
                    if ((mode != SailingSimulatorConstants.ModeFreestyle)||(!p.getName().equals("MEASURED"))) {
                        patternSelector.addItem(p.getDisplayName());
                        patternNameDTOMap.put(p.getDisplayName(), p);
                    }
                }
                if (mode == SailingSimulatorConstants.ModeMeasured) {
                    patternSelector.setItemSelected(patternSelector.getItemCount()-1, true);
                    patternSelectorHandler.onChange(null);
                } else {
                    patternSelector.setItemSelected(0, true);
                    patternSelectorHandler.onChange(null);
                }
            }

        });
        hp.add(patternSelector);
        windPanel.add(hp);
        hp.getElement().setClassName("choosePattern");

        // addSlider(windPanel, stringMessages.strength(), 1, 10,
        // wControls.windSpeedInKnots, new WindSpeedCapture());

    }

    private Panel getWindControlPanel() {
        assert (currentWPDisplay != null);
        VerticalPanel windControlPanel = new VerticalPanel();
        windControlPanel.getElement().setClassName("windControLPanel");
        // windControlPanel.setHorizontalAlignment(HasHorizontalAlignment.ALIGN_CENTER);

        for (WindPatternSetting<?> s : currentWPDisplay.getSettings()) {
            switch (s.getDisplayWidgetType()) {
            case SLIDERBAR:
                @SuppressWarnings("unused")

                Panel sliderPanel = getSliderPanel(windControlPanel, s);
                // windControlPanel.add(sliderPanel);
                // sliderPanel.getElement().getStyle().setFloat(Style.Float.NONE);
                break;
            case LISTBOX:
                logger.info("We have a listbox " + s);
                break;
            default:
                break;
            }
        }
        return windControlPanel;
    }

    public WindPatternDisplay getWindPatternDisplay() {
    	return currentWPDisplay;
    }
    
    private Panel getSliderPanel(Panel parentPanel, WindPatternSetting<?> s) {

        String labelName = s.getDisplayName();
        double minValue = (Double) s.getMin();
        double maxValue = (Double) s.getMax();
        double defaultValue = (Double) s.getDefault();
        double stepSize = (Double) s.getResolution();

        FlowPanel vp = new FlowPanel();
        vp.getElement().setClassName("sliderWrapper");
        Label label = new Label(labelName);
        label.setWordWrap(true);

        vp.add(label);
        label.getElement().setClassName("sliderLabel");

        SliderBar sliderBar = new SliderBar(minValue, maxValue);

        sliderBar.getElement().getStyle().setProperty("width", "216px");

        sliderBar.setStepSize(stepSize, false);
        sliderBar.setNumTicks(s.getSteps());
        sliderBar.setNumTickLabels(1);

        sliderBar.setEnabled(true);
        WindControlCapture handler = new WindControlCapture(sliderBar, s);
        sliderBar.addValueChangeHandler(handler);

        sliderBar.setLabelFormatter(new SliderBar.LabelFormatter() {

            @Override
            public String formatLabel(SliderBar slider, Double value, Double previousValue) {
                return String.valueOf(Math.round(value));
                //return String.valueOf((value));
            }
        });

        sliderBar.setCurrentValue(defaultValue);
        //sliderBar.setTitle(String.valueOf(Math.round(sliderBar.getCurrentValue())));
        sliderBar.setTitle(SimulatorMainPanel.formatSliderValue(sliderBar.getCurrentValue()));
        vp.add(sliderBar);

        parentPanel.add(vp);
        label.getElement().getStyle().setFloat(Style.Float.LEFT);

        sliderBar.getElement().getStyle().setFloat(Style.Float.RIGHT);

        return vp;
    }

    private void createMapOptionsPanel() {
        HorizontalPanel mapOptions = new HorizontalPanel();
        mapOptions.setVerticalAlignment(HasVerticalAlignment.ALIGN_MIDDLE);
        mapOptions.setSize("100%", "45px");
        mapOptions.setTitle("Maps");
        mapOptions.getElement().setClassName("mapOptions");

        Label mapsLabel = new Label(stringMessages.maps());
        mapsLabel.getElement().setClassName("sectorHeadline");
        mapOptions.add(mapsLabel);

        mapOptions.setHorizontalAlignment(HasHorizontalAlignment.ALIGN_RIGHT);

        if ((mode != SailingSimulatorConstants.ModeMeasured)&&(mode != SailingSimulatorConstants.ModeEvent)) {
        	initCourseInputButton();
            mapOptions.add(courseInputButton);
        }
        
        mapOptions.add(busyIndicator);
        //rightPanel.add(mapOptions);
        mainPanel.addNorth(mapOptions, 45);

        initDisplayOptions(mapOptions);
        if (mode == SailingSimulatorConstants.ModeEvent) {
        	summaryButton.setValue(true);
        	replayButton.setValue(false);
        	windDisplayButton.setValue(false);
        }

    }

    // initialize timer with a default time span based on windParams
    private void initTimer() {
        Date startDate = windParams.getStartTime();
        if (timePanel != null) {
            timePanel.setMinMax(startDate, windParams.getEndTime(), false);
        }
    }

    private void initCourseInputButton() {
        courseInputButton = new Button(stringMessages.startEnd());

        courseInputButton.addClickHandler(new ClickHandler() {
            @Override
            public void onClick(ClickEvent arg0) {
                simulatorMap.reset();
                // TODO fix so that resetting the course displays the current
                // selection
                // For now disable all button & force user to select
                summaryButton.setValue(false);
                replayButton.setValue(false);
                windDisplayButton.setValue(false);
            }
        });

    }

    private Panel createRaceDirectionSelector() {
        Label raceDirectionLabel = new Label(stringMessages.raceDirection());
        raceDirectionLabel.getElement().setClassName("boatClassLabel");
        HorizontalPanel hp = new HorizontalPanel();
        hp.getElement().setClassName("boatClassPanel");
        hp.setHorizontalAlignment(HasHorizontalAlignment.ALIGN_LEFT);
        hp.add(raceDirectionLabel);

        if (directionSelector != null) {
            directionSelector.addItem(stringMessages.upWind());
            directionSelector.addItem(stringMessages.downWind());
            
            this.directionSelector.addChangeHandler(new ChangeHandler() {
                @Override
                public void onChange(ChangeEvent evnet) {
                    int selectedIndex = directionSelector.getSelectedIndex();
                    setRaceCourseDirection(selectedIndex);
                }
            });
            
            hp.add(directionSelector);
        }
        return hp;
    }

    private Panel createStrategySelector() {
        Label label = new Label(stringMessages.strategies());
        label.getElement().getStyle().setFloat(Style.Float.LEFT);

        FlowPanel fp = new FlowPanel();
        fp.add(label);

        VerticalPanel vp = new VerticalPanel();
        vp.getElement().getStyle().setProperty("width", "215px");

        vp.add(this.isOmniscient);
        vp.add(this.isOpportunistic);
        vp.getElement().getStyle().setFloat(Style.Float.RIGHT);
        fp.add(vp);

        return fp;

    }

    private Panel createPathPolylineModeSelector() {
        Label label = new Label(this.stringMessages.whatIfCourse());
        label.getElement().getStyle().setFloat(Style.Float.LEFT);

        FlowPanel fp = new FlowPanel();
        fp.add(label);

        VerticalPanel vp = new VerticalPanel();
        vp.getElement().getStyle().setProperty("width", "215px");

        vp.add(this.isPathPolylineFreeMode);

        vp.getElement().getStyle().setFloat(Style.Float.RIGHT);
        fp.add(vp);

        return fp;
    }

    public boolean isPathPolylineFreeMode() {
        return (!this.isPathPolylineFreeMode.getValue());
    }

    private FlowPanel createTimePanel() {

        FlowPanel timeLineInnerBgPanel = new FlowPanel();
        timeLineInnerBgPanel.addStyleName("timeLineInnerBgPanel");
        timeLineInnerBgPanel.add(timePanel);

        FlowPanel timeLineInnerPanel = new FlowPanel();
        timeLineInnerPanel.add(timeLineInnerBgPanel);
        timeLineInnerPanel.addStyleName("timeLineInnerPanel");

        FlowPanel fullTimePanel = new FlowPanel();
        fullTimePanel.add(timeLineInnerPanel);
        fullTimePanel.addStyleName("timeLinePanel");

        return fullTimePanel;
    }

    private void createSailingSetup(Panel controlPanel) {

        VerticalPanel sailingPanel = new VerticalPanel();
        controlPanel.add(sailingPanel);
        sailingPanel.getElement().setClassName("sailingPanel");
        String sailingSetup = stringMessages.sailing() + " " + stringMessages.setup();
        Label sailingSetupLabel = new Label(sailingSetup);
        sailingSetupLabel.getElement().setClassName("innerHeadline");

        sailingPanel.add(sailingSetupLabel);

        sailingPanel.add(this.getBoatClassesSelector());

        if (this.mode == SailingSimulatorConstants.ModeMeasured) {

            sailingPanel.add(this.getRacesSelector());
            sailingPanel.add(this.getCompetitorsSelector());
            sailingPanel.add(this.getLegsSelector());
        }

        Panel raceDirection = createRaceDirectionSelector();
        sailingPanel.add(raceDirection);

        Panel strategySelector = createStrategySelector();
        sailingPanel.add(strategySelector);

        if (this.mode == SailingSimulatorConstants.ModeMeasured) {
            Panel pathPolylineModeSelector = this.createPathPolylineModeSelector();
            sailingPanel.add(pathPolylineModeSelector);
        }

        this.polarDiagramDialogCloseButton = new Button("Close");
        this.polarDiagramDialogCloseButton.getElement().setId("closeButton");
        this.polarDiagramDialogCloseButton.getElement().getStyle().setProperty("marginTop", "10px");

        this.polarDiv = new VerticalPanel();
        this.polarDiv.setHorizontalAlignment(HasHorizontalAlignment.ALIGN_RIGHT);
        this.polarDiv.getElement().getStyle().setProperty("border", "0px");
        this.polarDiv.getElement().setClassName("polarDiv");
        this.polarDiv.setVisible(false);

        sailingPanel.add(this.polarDiv);
    }

    private void setRaceCourseDirection(final int selectedDirection) {
    
    	switch(selectedDirection) {
    		    	
    	case 0:
    		simulatorMap.setRaceCourseDirection(SailingSimulatorConstants.LegTypeUpwind);
    		break;

    	case 1:
    		simulatorMap.setRaceCourseDirection(SailingSimulatorConstants.LegTypeDownwind);
    		break;
    	
    	default:
    		simulatorMap.setRaceCourseDirection(SailingSimulatorConstants.LegTypeUpwind);

    	}
    
    }    
    
    private void loadPolarDiagramData(final int selectedBoatClass) {

        this.simulatorSvc.getBoatClasses(new AsyncCallback<BoatClassDTOsAndNotificationMessage>() {
            @Override
            public void onFailure(Throwable error) {
                errorReporter.reportError("Failed to initialize boat classes!\r\n" + error.getMessage());
            }
            @Override
            public void onSuccess(BoatClassDTOsAndNotificationMessage boatClassesAndMsg) {
                String notificationMessage = boatClassesAndMsg.getNotificationMessage();
                if(notificationMessage != "" && notificationMessage.length() != 0 && warningAlreadyShown == false) {
                    errorReporter.reportError(boatClassesAndMsg.getNotificationMessage(), true);
                    warningAlreadyShown = true;
                }

                boatClasses = boatClassesAndMsg.getBoatClassDTOs();
                chart.setChartTitleText(boatClasses[selectedBoatClass].getName());
            }
        });


        if (this.chart != null) {
            this.polarDiv.remove(this.chart);
        }
        this.chart = new Chart()
        .setType(Series.Type.LINE)
        .setChartTitleText("Polar diagram test")
        .setWidth(450)
        .setHeight(500)
        .setOption("/chart/polar", true)
        .setOption("pane/startAngle", 0)
        .setOption("pane/endAngle", 360)
        .setOption("exporting/enableImages", true)
        .setOption("plotOptions/line/lineWidth", 1)
        .setOption("plotOptions/line/marker/enabled", false)
        .setMarginRight(2);

        this.simulatorSvc.getPolarDiagram(5.0, selectedBoatClass, new AsyncCallback<PolarDiagramDTOAndNotificationMessage>() {
            @Override
            public void onFailure(Throwable error) {

                errorReporter.reportError("Failed to initialize boat classes!\r\n" + error.getMessage());
            }
            @Override
            public void onSuccess(PolarDiagramDTOAndNotificationMessage polar) {
                String notificationMessage = polar.getNotificationMessage();
                if(notificationMessage != "" && notificationMessage.length() != 0 && warningAlreadyShown == false) {
                    errorReporter.reportError(polar.getNotificationMessage(), true);
                    warningAlreadyShown = true;
                }

                Number[][] Nseries = polar.getPolarDiagramDTO().getNumberSeries();
                int[] windSpeedCatalog = new int[] { 6, 8, 10, 12, 14, 16, 20 };
                PolarChartColorRange cc = new PolarChartColorRange(Nseries.length + 1);
                ArrayList<String> windSpeedColor = cc.GetColors();
                Series ser = chart.createSeries();

                for (int i = 0; i < Nseries.length; i++) {
                    ser = chart.createSeries();
                    ser.setName("" + windSpeedCatalog[i] + " kn");
                    ser.setPoints(Nseries[i]);
                    ser.setOption("color", windSpeedColor.get(i));
                    chart.addSeries(ser);
                }

                chart.getXAxis().setTickInterval(10);
                chart.getYAxis().setMin(0);
                chart.setOption("plotOptions/series/pointInterval", 360.0 / (Nseries[0].length));
                chart.getXAxis().setLabels(new XAxisLabels().setFormatter(new AxisLabelsFormatter() {
                    @Override
                    public String format(AxisLabelsData axisLabelsData) {
                        String labelD = "";
                        if (axisLabelsData.getValueAsLong() % 30 == 0) {
                            labelD = axisLabelsData.getValueAsLong() + "\u00B0";
                        }
                        return labelD;
                    }
                }));

                polarDiv.add(chart);
                polarDiv.add(polarDiagramDialogCloseButton);
            }
        });
    }

    private void initUpdateButton() {

        this.updateButton = new Button(stringMessages.simulateButton());
        this.updateButton.getElement().getStyle().setProperty("marginLeft", "30px");
        if (mode == SailingSimulatorConstants.ModeEvent) {
        	this.updateButton.setEnabled(true);
        }
        this.updateButton.addClickHandler(new ClickHandler() {
            @Override
            public void onClick(ClickEvent arg0) {
                update();
            }
        });
    }

    public void setUpdateButtonEnabled(boolean enabled) {
    	this.updateButton.setEnabled(enabled);
    }
    
    private void update() {

    	if (this.windParams.isShowStreamlets2()) {

    		this.setMapInstance(this.simulatorMap.getMap().getJso());
    		this.setCanvasProjectionInstance(this.simulatorMap.getRegattaAreaCanvasOverlay().getMapProjection());

    		//this.setDefaultTimeSettings();
    		//this.simulatorMap.generateWindField(this.getWindPatternDisplay(), true);

    	}

    	if (this.injectWindDataJS) {

    		this.startStreamlets();

    	} else {

    		// int selectedBoatClassIndex = boatClassSelector.getSelectedIndex();
    		// int selectedRaceIndex = raceSelector.getSelectedIndex();
    		// int selectedCompetitorIndex = competitorSelector.getSelectedIndex();
    		int selectedLegIndex = legSelector.getSelectedIndex();

    		SimulatorUISelectionDTO selection = new SimulatorUISelectionDTO(boatClassSelector.getSelectedIndex(), raceSelector.getSelectedIndex(),
    				competitorSelector.getSelectedIndex(), legSelector.getSelectedIndex());

    		if (windDisplayButton.getValue()) {
    			showTimePanel(true);
    			simulatorMap.refreshView(SimulatorMap.ViewName.WINDDISPLAY, currentWPDisplay, selection, true);
    		} else if (summaryButton.getValue()) {
    			showTimePanel(false);
    			simulatorMap.getRegattaAreaCanvasOverlay().draw();
    			simulatorMap.refreshView(SimulatorMap.ViewName.SUMMARY, currentWPDisplay, selection, true);
    		} else if (replayButton.getValue()) {
    			showTimePanel(true);
    			simulatorMap.refreshView(SimulatorMap.ViewName.REPLAY, currentWPDisplay, selection, true);
    		} else {
    			if (mode == SailingSimulatorConstants.ModeMeasured) {

    				if (selectedLegIndex % 2 != 0) {
    					errorReporter.reportError("Downwind legs are NOT supported yet. Sorry about that :)");
    				} else {
    					simulatorMap.removePolyline();
    					showTimePanel(false);
    					simulatorMap.refreshView(SimulatorMap.ViewName.SUMMARY, currentWPDisplay, selection, true);
    				}
    			}
    		}
    	}
    }

    private void initPolarDiagramButton() {

    	this.polarDiagramButton =  new Button(stringMessages.polarDiagramButton());
    	this.polarDiagramButton.addClickHandler(new ClickHandler() {
    		@Override
    		public void onClick(ClickEvent arg0) {

    			boolean checked = polarDiv.isVisible(); //((CheckBox) event.getSource()).getValue();

    			if (!checked) {

    				polarDiv.setVisible(true);

    				//TODO: change the hardcoded values bellow...

    				polarDiagramDialogBox.setPopupPositionAndShow(new PositionCallback() {
    					@Override
    					public void setPosition(int offsetWidth, int offsetHeight) {

    						int width = (Window.getClientWidth() - 492)/2;
    						int height = (Window.getClientHeight() - 608)/2;

    						polarDiagramDialogBox.setPopupPosition(width, height);
    					}
    				});

    				polarDiagramDialogCloseButton.setFocus(true);
    				//cb.setValue(false);

    			}
    		}
    	});

    }	

    private void initDisplayOptions(Panel mapOptions) {

    	this.summaryButton = new RadioButton("Map Display Options", stringMessages.summary());
        this.summaryButton.getElement().setClassName("MapDisplayOptions");
        this.summaryButton.addClickHandler(new ClickHandler() {
            @Override
            public void onClick(ClickEvent arg0) {
                showTimePanel(false);
                SimulatorUISelectionDTO selection = new SimulatorUISelectionDTO(boatClassSelector.getSelectedIndex(), raceSelector.getSelectedIndex(),
                        competitorSelector.getSelectedIndex(), legSelector.getSelectedIndex());
                simulatorMap.refreshView(SimulatorMap.ViewName.SUMMARY, currentWPDisplay, selection, false);
            }
        });

        this.replayButton = new RadioButton("Map Display Options", stringMessages.replay());
        this.replayButton.getElement().setClassName("MapDisplayOptions");
        this.replayButton.addClickHandler(new ClickHandler() {
            @Override
            public void onClick(ClickEvent arg0) {
                showTimePanel(true);
                SimulatorUISelectionDTO selection = new SimulatorUISelectionDTO(boatClassSelector.getSelectedIndex(), raceSelector.getSelectedIndex(),
                        competitorSelector.getSelectedIndex(), legSelector.getSelectedIndex());
                simulatorMap.refreshView(SimulatorMap.ViewName.REPLAY, currentWPDisplay, selection, false);
            }
        });

        this.windDisplayButton = new RadioButton("Map Display Options", stringMessages.wind() + " " + stringMessages.display());
        this.windDisplayButton.addClickHandler(new ClickHandler() {
            @Override
            public void onClick(ClickEvent arg0) {
                showTimePanel(true);
                SimulatorUISelectionDTO selection = new SimulatorUISelectionDTO(boatClassSelector.getSelectedIndex(), raceSelector.getSelectedIndex(),
                        competitorSelector.getSelectedIndex(), legSelector.getSelectedIndex());
                simulatorMap.refreshView(SimulatorMap.ViewName.WINDDISPLAY, currentWPDisplay, selection, false);
            }
        });

        HorizontalPanel p = new HorizontalPanel();
        // p.add(busyIndicator);
        DecoratorPanel d = new DecoratorPanel();
        p.add(windDisplayButton);
        p.add(summaryButton);
        p.add(replayButton);
        // windDisplayButton.setValue(true);
        d.add(p);
        mapOptions.add(d);
    }

    private DialogBox createPolarDiagramDialogBox() {

        final DialogBox dialogBox = new DialogBox();
        dialogBox.getElement().getStyle().setZIndex(10); // put polardiagram on-top of sapsailing header and parameter sliders
        dialogBox.setText("Polar Diagram");
        dialogBox.setAnimationEnabled(true);
        dialogBox.setAutoHideEnabled(false);
        dialogBox.setModal(false);

        dialogBox.setWidget(this.polarDiv);


        this.polarDiagramDialogCloseButton.addClickHandler(new ClickHandler() {
            @Override
            public void onClick(ClickEvent event) {
            	polarDiv.setVisible(false);
                dialogBox.hide();
            }
        });

        return dialogBox;
    }

    public char getEvent() {
    	return this.event;
    }
    
    
    public int getSelectedBoatClassIndex() {
        return this.boatClassSelector.getSelectedIndex();
    }

    public int getSelectedRaceIndex() {
        return this.raceSelector.getSelectedIndex();
    }

    public int getSelectedLegIndex() {
        return this.legSelector.getSelectedIndex();
    }

    public int getSelectedCompetitorIndex() {
        return this.competitorSelector.getSelectedIndex();
    }

    private void loadRaceData(int selectedRaceIndex) {

        if (selectedRaceIndex < 0) {
            selectedRaceIndex = 0;
        }

        this.loadCompetitors(selectedRaceIndex);

        this.loadLegs(selectedRaceIndex);
    }

    private void loadLegData(int selectedLegIndex) {

    }

    private void loadCompetitorData(int selectedCompetitorIndex) {

    }

    private Panel getRacesSelector() {
        Label raceLabel = new Label(this.stringMessages.raceLabel());
        raceLabel.getElement().setClassName("boatClassLabel");

        HorizontalPanel panel = new HorizontalPanel();
        panel.getElement().setClassName("boatClassPanel");
        panel.setHorizontalAlignment(HasHorizontalAlignment.ALIGN_LEFT);
        panel.add(raceLabel);

        this.simulatorSvc.getRacesNames(new AsyncCallback<List<String>>() {

            @Override
            public void onFailure(Throwable error) {
                errorReporter.reportError("Failed to read races information!\r\n" + error.getMessage());
            }

            @Override
            public void onSuccess(List<String> response) {

                for (String raceName : response) {
                    raceSelector.addItem(raceName);
                }

                raceSelector.setItemSelected(0, true); // first race
                loadRaceData(0);
            }

        });

        this.raceSelector.addChangeHandler(new ChangeHandler() {

            @Override
            public void onChange(ChangeEvent arg0) {
                loadRaceData(raceSelector.getSelectedIndex());
            }
        });

        panel.add(this.raceSelector);

        return panel;
    }

    private Panel getLegsSelector() {

        Label legLabel = new Label(this.stringMessages.legLabel());
        legLabel.getElement().setClassName("boatClassLabel");

        HorizontalPanel panel = new HorizontalPanel();
        panel.getElement().setClassName("boatClassPanel");
        panel.setHorizontalAlignment(HasHorizontalAlignment.ALIGN_LEFT);
        panel.add(legLabel);

        this.loadLegs(this.raceSelector.getSelectedIndex());

        this.legSelector.addChangeHandler(new ChangeHandler() {

            @Override
            public void onChange(ChangeEvent arg0) {
                loadLegData(legSelector.getSelectedIndex());
            }
        });

        panel.add(this.legSelector);

        return panel;
    }

    private Panel getCompetitorsSelector() {

        Label competitorLabel = new Label(this.stringMessages.competitorLabel());
        competitorLabel.getElement().setClassName("boatClassLabel");

        HorizontalPanel panel = new HorizontalPanel();
        panel.getElement().setClassName("boatClassPanel");
        panel.setHorizontalAlignment(HasHorizontalAlignment.ALIGN_LEFT);
        panel.add(competitorLabel);

        this.loadCompetitors(this.raceSelector.getSelectedIndex());

        this.competitorSelector.addChangeHandler(new ChangeHandler() {

            @Override
            public void onChange(ChangeEvent arg0) {
                loadCompetitorData(competitorSelector.getSelectedIndex());
            }
        });

        panel.add(this.competitorSelector);

        return panel;
    }

    private Panel getBoatClassesSelector() {

        Label boatClassLabel = new Label(this.stringMessages.boatClass());
        boatClassLabel.getElement().setClassName("boatClassLabel");

        HorizontalPanel panel = new HorizontalPanel();
        panel.getElement().setClassName("boatClassPanel");
        panel.setHorizontalAlignment(HasHorizontalAlignment.ALIGN_LEFT);
        panel.add(boatClassLabel);

        this.simulatorSvc.getBoatClasses(new AsyncCallback<BoatClassDTOsAndNotificationMessage>() {
            @Override
            public void onFailure(Throwable error) {
                errorReporter.reportError("Failed to initialize boat classes!\r\n" + error.getMessage());
            }

            @Override
            public void onSuccess(BoatClassDTOsAndNotificationMessage response) {
                String notificationMessage = response.getNotificationMessage();
                if (notificationMessage != "" && notificationMessage.length() != 0 && warningAlreadyShown == false) {
                    errorReporter.reportError(response.getNotificationMessage(), true);
                    warningAlreadyShown = true;
                }

                boatClasses = response.getBoatClassDTOs();
                for (int i = 0; i < boatClasses.length; ++i) {
                    boatClassSelector.addItem(boatClasses[i].getName());
                }
                boatClassSelector.setItemSelected(3, true); // polar diagram 49er STG
                loadPolarDiagramData(3);
            }
        });

        this.boatClassSelector.addChangeHandler(new ChangeHandler() {
            @Override
            public void onChange(ChangeEvent evnet) {
                int selectedIndex = boatClassSelector.getSelectedIndex();
                loadPolarDiagramData(selectedIndex);
            }
        });

        panel.add(boatClassSelector);

        return panel;
    }

    private void loadLegs(int selectedRaceIndex) {

        this.simulatorSvc.getLegsNames(selectedRaceIndex, new AsyncCallback<List<String>>() {

            @Override
            public void onFailure(Throwable error) {
                errorReporter.reportError("Failed to read legs information!\r\n" + error.getMessage());
            }

            @Override
            public void onSuccess(List<String> response) {

                legSelector.clear();

                int index = 0;
                for (String legName : response) {
                    legSelector.addItem(legName + ((index % 2 == 0) ? " (upwind)" : " (downwind)"));
                    index++;
                }

                legSelector.setItemSelected(0, true); // first leg
                loadLegData(0);
            }
        });
    }

    private void loadCompetitors(int selectedRaceIndex) {

        this.simulatorSvc.getCompetitorsNames(selectedRaceIndex, new AsyncCallback<List<String>>() {

            @Override
            public void onFailure(Throwable error) {
                errorReporter.reportError("Failed to read legs information!\r\n" + error.getMessage());
            }

            @Override
            public void onSuccess(List<String> response) {

                competitorSelector.clear();

                for (String competitorName : response) {
                    competitorSelector.addItem(competitorName);
                }

                competitorSelector.setItemSelected(0, true); // first competitor
                loadCompetitorData(0);
            }
        });
    }
}<|MERGE_RESOLUTION|>--- conflicted
+++ resolved
@@ -227,13 +227,8 @@
         return NumberFormat.getFormat("0.0").format(value);
     }
 
-<<<<<<< HEAD
     public SimulatorMainPanel(SimulatorServiceAsync svc, StringMessages stringMessages, ErrorReporter errorReporter, int xRes, int yRes, int border, StreamletParameters streamletPars, boolean autoUpdate,
-            char mode, char event, boolean showGrid, boolean showLines, char seedLines, boolean showArrows, boolean showStreamlets, boolean showStreamlets2, boolean injectWindDataJS) {
-=======
-    public SimulatorMainPanel(SimulatorServiceAsync svc, StringMessages stringMessages, ErrorReporter errorReporter, int xRes, int yRes, int border, int particles, boolean autoUpdate,
             char mode, char event, boolean showGrid, boolean showLines, char seedLines, boolean showArrows, boolean showStreamlets, boolean showStreamlets2, boolean injectWindDataJS, boolean showMapControls) {
->>>>>>> a55cb5c4
         super();
 
         this.particles = streamletPars.particles;
@@ -317,13 +312,8 @@
 
         busyIndicator = new SimpleBusyIndicator(false, 0.8f);
 
-<<<<<<< HEAD
         simulatorMap = new SimulatorMap(simulatorSvc, stringMessages, errorReporter, xRes, yRes, border, streamletPars, timer, timePanel,
-                windParams, busyIndicator, mode, this);
-=======
-        simulatorMap = new SimulatorMap(simulatorSvc, stringMessages, errorReporter, xRes, yRes, border, timer, timePanel,
                 windParams, busyIndicator, mode, this, showMapControls);
->>>>>>> a55cb5c4
         simulatorMap.setSize("100%", "100%");
 
         this.rightPanel.add(this.simulatorMap);
