--- conflicted
+++ resolved
@@ -25,40 +25,13 @@
 
     void setVisFullCanvas(boolean full);
 
-<<<<<<< HEAD
-	public double particleWeight(Position p, Vector v);
-	
-	public int getIntensity(double speed);
-=======
     double getParticleFactor();
->>>>>>> a7dfc1d9
 
     void setStep(int step);
 
-<<<<<<< HEAD
-	public double lineWidth(double speed);
-	
-	public Position[] getFieldCorners();
-	
-	public void setVisNE(Position visNE);
-	
-	public void setVisSW(Position visSW);
-
-	public void setVisFullCanvas(boolean full);
-
-	public double getParticleFactor();
-	
-	public void setStep(int step);
-	
-	public void nextStep();
-	
-	public void prevStep();
-	
-=======
     void nextStep();
 
     void prevStep();
 
     String getColor(double speed);
->>>>>>> a7dfc1d9
 }