--- conflicted
+++ resolved
@@ -58,18 +58,12 @@
         getEventBus().fireEvent(new AutoPlayHeaderEvent(getSlideCtx().getContextDefinition().getLeaderboardName(),
                 getPlace().getLastRace().getRaceName()));
 
-<<<<<<< HEAD
-        final SingleRaceLeaderboardSettings leaderboardSettings = new SingleRaceLeaderboardSettings(null, null, null, null, null, false, false, true,
-                 false, false,
-                 false, true);
-=======
         final SingleRaceLeaderboardSettings leaderboardSettings = new SingleRaceLeaderboardSettings(
                 /* maneuverDetailsToShow */ null, /* legDetailsToShow */ null, /* raceDetailsToShow */ null,
                 /* overallDetailsToShow */ null, /* delayBetweenAutoAdvancesInMilliseconds */ null,
-                /* showAddedScores */ false, /* showCompetitorSailIdColumn */ false,
+                /* showAddedScores */ false, /* showCompetitorShortNameColumn */ false,
                 /* showCompetitorFullNameColumn */ false, /* isCompetitorNationalityColumnVisible */ false,
-                /* showRaceRankColumn */ true);
->>>>>>> dff23fdc
+                /* showCompetitorBoatInfoColumn */ false, /* showRaceRankColumn */ true);
 
         competitorSelectionProvider = new RaceCompetitorSelectionModel(/* hasMultiSelection */ false);
 
