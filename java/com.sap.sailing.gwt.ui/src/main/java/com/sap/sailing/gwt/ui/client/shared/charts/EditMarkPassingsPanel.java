package com.sap.sailing.gwt.ui.client.shared.charts;

import java.util.ArrayList;
import java.util.Date;
import java.util.HashMap;
import java.util.List;
import java.util.Map;
import java.util.Map.Entry;

import com.google.gwt.cell.client.AbstractCell;
import com.google.gwt.event.dom.client.ClickEvent;
import com.google.gwt.event.dom.client.ClickHandler;
import com.google.gwt.i18n.client.DateTimeFormat;
import com.google.gwt.safehtml.shared.SafeHtml;
import com.google.gwt.safehtml.shared.SafeHtmlBuilder;
import com.google.gwt.user.cellview.client.CellTable;
import com.google.gwt.user.cellview.client.Column;
import com.google.gwt.user.client.Window;
import com.google.gwt.user.client.rpc.AsyncCallback;
import com.google.gwt.user.client.ui.AbsolutePanel;
import com.google.gwt.user.client.ui.Button;
import com.google.gwt.user.client.ui.HorizontalPanel;
import com.google.gwt.user.client.ui.Label;
import com.google.gwt.user.client.ui.VerticalPanel;
import com.google.gwt.user.client.ui.Widget;
import com.google.gwt.view.client.ListDataProvider;
import com.google.gwt.view.client.SelectionChangeEvent;
import com.google.gwt.view.client.SelectionChangeEvent.Handler;
import com.google.gwt.view.client.SingleSelectionModel;
import com.sap.sailing.domain.common.RegattaAndRaceIdentifier;
import com.sap.sailing.domain.common.dto.CompetitorDTO;
import com.sap.sailing.domain.common.dto.LeaderboardDTO;
import com.sap.sailing.gwt.ui.client.CompetitorSelectionChangeListener;
import com.sap.sailing.gwt.ui.client.CompetitorSelectionProvider;
import com.sap.sailing.gwt.ui.client.SailingServiceAsync;
import com.sap.sailing.gwt.ui.client.StringMessages;
import com.sap.sailing.gwt.ui.client.shared.charts.RaceIdentifierToLeaderboardRaceColumnAndFleetMapper.LeaderboardNameRaceColumnNameAndFleetName;
import com.sap.sailing.gwt.ui.shared.RaceCourseDTO;
import com.sap.sailing.gwt.ui.shared.WaypointDTO;
import com.sap.sse.common.Util;
import com.sap.sse.common.Util.Pair;
import com.sap.sse.common.filter.Filter;
import com.sap.sse.common.filter.FilterSet;
import com.sap.sse.common.settings.AbstractSettings;
import com.sap.sse.gwt.client.ErrorReporter;
import com.sap.sse.gwt.client.celltable.BaseCelltable;
import com.sap.sse.gwt.client.player.Timer;
import com.sap.sse.gwt.client.shared.components.AbstractCompositeComponent;
import com.sap.sse.gwt.client.shared.components.Component;
import com.sap.sse.gwt.client.shared.components.SettingsDialogComponent;
import com.sap.sse.gwt.client.shared.perspective.ComponentContext;

public class EditMarkPassingsPanel extends AbstractCompositeComponent<AbstractSettings> implements CompetitorSelectionChangeListener {
    private static class AnchorCell extends AbstractCell<SafeHtml> {
        @Override
        public void render(com.google.gwt.cell.client.Cell.Context context, SafeHtml safeHtml, SafeHtmlBuilder sb) {
            sb.append(safeHtml);
        }
    }

    private final SailingServiceAsync sailingService;
    private RegattaAndRaceIdentifier raceIdentifier;
    private final ErrorReporter errorReporter;
    private final StringMessages stringMessages;
    private final CompetitorSelectionProvider competitorSelectionModel;
    private final RaceIdentifierToLeaderboardRaceColumnAndFleetMapper raceIdentifierToLeaderboardRaceColumnAndFleetMapper;

    private CompetitorDTO competitor;
    
    /**
     * The fixed mark passings; keys are zero-based waypoint indexes
     */
    private Map<Integer, Date> currentCompetitorEdits = new HashMap<>();
    
    private Integer zeroBasedIndexOfFirstSuppressedWaypoint;

    /**
     * The waypoints table uses pairs of zero-based waypoint numbers and current passing times.
     */
    private final CellTable<Util.Pair<Integer, Date>> wayPointSelectionTable;
    private final ListDataProvider<Util.Pair<Integer, Date>> waypointList;
    private final SingleSelectionModel<Util.Pair<Integer, Date>> waypointSelectionModel;
    private List<WaypointDTO> currentWaypoints;

    private final Button setTimeAsMarkPassingsButton;
    private final Button removeFixedMarkPassingsButton;
    private final Button suppressPassingsButton;
    private final Button removeSuppressedPassingButton;
    private Label selectCompetitorLabel = new Label();

    public EditMarkPassingsPanel(Component<?> parent, ComponentContext<?> context,
            final SailingServiceAsync sailingService,
            final RegattaAndRaceIdentifier raceIdentifier,
            final StringMessages stringMessages, final CompetitorSelectionProvider competitorSelectionModel,
            final ErrorReporter errorReporter, final Timer timer) {
        super(parent, context);
        this.raceIdentifierToLeaderboardRaceColumnAndFleetMapper = new RaceIdentifierToLeaderboardRaceColumnAndFleetMapper();
        this.sailingService = sailingService;
        this.raceIdentifier = raceIdentifier;
        this.errorReporter = errorReporter;
        this.competitorSelectionModel = competitorSelectionModel;
        this.stringMessages = stringMessages;
        competitorSelectionModel.addCompetitorSelectionChangeListener(this);

        // Waypoint list
        currentWaypoints = new ArrayList<>();
        waypointList = new ListDataProvider<>();
        waypointSelectionModel = new SingleSelectionModel<Util.Pair<Integer, Date>>();
        waypointSelectionModel.addSelectionChangeHandler(new Handler() {
            @Override
            public void onSelectionChange(SelectionChangeEvent event) {
                Pair<Integer, Date> selectedObject = waypointSelectionModel.getSelectedObject();
                if (selectedObject != null) {
                    Date timePoint = selectedObject.getB();
                    if (timePoint != null) {
                        timer.setTime(timePoint.getTime());
                    }
                }
                enableButtons();
            }
        });
        wayPointSelectionTable = new BaseCelltable<Util.Pair<Integer, Date>>();
        wayPointSelectionTable.addColumn(new Column<Util.Pair<Integer, Date>, SafeHtml>(new AnchorCell()) {
            @Override
            public SafeHtml getValue(final Util.Pair<Integer, Date> object) {
                return new SafeHtml() {
                    private static final long serialVersionUID = 1L;

                    @Override
                    public String asString() {
                        return currentWaypoints.get(object.getA()).getName();
                    }
                };
            }
        }, stringMessages.waypoint());
        final DateTimeFormat timeFormat = DateTimeFormat.getFormat("HH:mm:ss");
        wayPointSelectionTable.addColumn(new Column<Util.Pair<Integer, Date>, SafeHtml>(new AnchorCell()) {
            @Override
            public SafeHtml getValue(final Pair<Integer, Date> object) {
                final Date date;
                date = object.getB();
                return new SafeHtml() {
                    private static final long serialVersionUID = 1L;

                    @Override
                    public String asString() {
                        // TODO this is really unclean (Problem: no calendar)
                        String string;
                        if (date != null) {
                            string = timeFormat.format(date);
                            if (currentCompetitorEdits.containsKey(object.getA())) {
                                string += " "+stringMessages.fixedMarkPassing();
                            }
                        } else if (zeroBasedIndexOfFirstSuppressedWaypoint != null
                                && !(object.getA() < zeroBasedIndexOfFirstSuppressedWaypoint)) {
                            string = " "+stringMessages.suppressedMarkPassing();
                        } else {
                            string = "";
                        }
                        return string;
                    }
                };
            }
        }, stringMessages.markPassing());

        waypointList.addDataDisplay(wayPointSelectionTable);
        wayPointSelectionTable.setSelectionModel(waypointSelectionModel);

        // Buttons for fixing
        removeFixedMarkPassingsButton = new Button(stringMessages.removeFixedPassings());
        removeFixedMarkPassingsButton.addClickHandler(new ClickHandler() {
            @Override
            public void onClick(ClickEvent event) {
                final LeaderboardNameRaceColumnNameAndFleetName leaderboardNameRaceColumnNameAndFleetName =
                        raceIdentifierToLeaderboardRaceColumnAndFleetMapper.getLeaderboardNameAndRaceColumnNameAndFleetName(raceIdentifier);
                if (leaderboardNameRaceColumnNameAndFleetName != null) {
                    sailingService.updateFixedMarkPassing(leaderboardNameRaceColumnNameAndFleetName.getLeaderboardName(),
                                leaderboardNameRaceColumnNameAndFleetName.getRaceColumnName(),
                                leaderboardNameRaceColumnNameAndFleetName.getFleetName(),
                                waypointSelectionModel.getSelectedObject().getA(), null, competitor, new AsyncCallback<Void>() {
                        @Override
                        public void onFailure(Throwable caught) {
                            errorReporter.reportError(stringMessages.errorRemovingFixedPassing(caught.getMessage()));
                        }
    
                        @Override
                        public void onSuccess(Void result) {
                            refillList();
                        }
                    });
                }
            }
        });
        setTimeAsMarkPassingsButton = new Button(stringMessages.setFixedPassing());
        setTimeAsMarkPassingsButton.addClickHandler(new ClickHandler() {
            @Override
            public void onClick(ClickEvent event) {
                final LeaderboardNameRaceColumnNameAndFleetName leaderboardNameRaceColumnNameAndFleetName =
                        raceIdentifierToLeaderboardRaceColumnAndFleetMapper.getLeaderboardNameAndRaceColumnNameAndFleetName(raceIdentifier);
                if (leaderboardNameRaceColumnNameAndFleetName != null) {
                    final Integer waypoint = waypointSelectionModel.getSelectedObject().getA();
                    if (isSettingFixedTimePossible(timer, stringMessages)) {
                    final Date time = timer.getTime();
                    sailingService.updateFixedMarkPassing(leaderboardNameRaceColumnNameAndFleetName.getLeaderboardName(),
                            leaderboardNameRaceColumnNameAndFleetName.getRaceColumnName(),
                            leaderboardNameRaceColumnNameAndFleetName.getFleetName(), waypoint, time, competitor,
                                    new AsyncCallback<Void>() {
                        @Override
                        public void onFailure(Throwable caught) {
                            errorReporter.reportError(stringMessages.errorSettingFixedPassing(caught.getMessage()));
                        }
    
                        @Override
                        public void onSuccess(Void result) {
                            refillList();
                        }
                    });
                    } else {
                        Window.alert(stringMessages.warningSettingFixedPassing(currentWaypoints.get(waypoint).getName()));
                }
            }
            }
        });

        // Button for suppressing
        suppressPassingsButton = new Button(stringMessages.setSuppressedPassing());
        suppressPassingsButton.addClickHandler(new ClickHandler() {
            @Override
            public void onClick(ClickEvent event) {
                final LeaderboardNameRaceColumnNameAndFleetName leaderboardNameRaceColumnNameAndFleetName =
                        raceIdentifierToLeaderboardRaceColumnAndFleetMapper.getLeaderboardNameAndRaceColumnNameAndFleetName(raceIdentifier);
                if (leaderboardNameRaceColumnNameAndFleetName != null) {
                    sailingService.updateSuppressedMarkPassings(leaderboardNameRaceColumnNameAndFleetName.getLeaderboardName(),
                            leaderboardNameRaceColumnNameAndFleetName.getRaceColumnName(),
                            leaderboardNameRaceColumnNameAndFleetName.getFleetName(),
                            waypointSelectionModel.getSelectedObject().getA(),
                            competitor, new AsyncCallback<Void>() {
                        @Override
                        public void onFailure(Throwable caught) {
                            errorReporter.reportError(stringMessages.errorSuppressingPassing(caught.getMessage()));
                        }
    
                        @Override
                        public void onSuccess(Void result) {
                            refillList();
                        }
                    });
                }
            }
        });

        removeSuppressedPassingButton = new Button(stringMessages.removeSuppressedPassing());
        removeSuppressedPassingButton.addClickHandler(new ClickHandler() {
            @Override
            public void onClick(ClickEvent event) {
                final LeaderboardNameRaceColumnNameAndFleetName leaderboardNameRaceColumnNameAndFleetName =
                        raceIdentifierToLeaderboardRaceColumnAndFleetMapper.getLeaderboardNameAndRaceColumnNameAndFleetName(raceIdentifier);
                if (leaderboardNameRaceColumnNameAndFleetName != null) {
                    sailingService.updateSuppressedMarkPassings(leaderboardNameRaceColumnNameAndFleetName.getLeaderboardName(),
                            leaderboardNameRaceColumnNameAndFleetName.getRaceColumnName(),
                            leaderboardNameRaceColumnNameAndFleetName.getFleetName(),
                            null, competitor,
                                new AsyncCallback<Void>() {
                        @Override
                        public void onFailure(Throwable caught) {
                            errorReporter.reportError(stringMessages.errorRemovingSupressedPassing(caught.getMessage()));
                        }
    
                        @Override
                        public void onSuccess(Void result) {
                            refillList();
                        }
                    });
                }
            }
        });
        selectCompetitorLabel.setText(stringMessages.selectCompetitor());
        refreshWaypoints();
        AbsolutePanel rootPanel = new AbsolutePanel();
        HorizontalPanel tableAndButtons = new HorizontalPanel();
        rootPanel.add(tableAndButtons, 0, 0);
        tableAndButtons.setSpacing(3);
        tableAndButtons.add(wayPointSelectionTable);
        VerticalPanel buttonPanel = new VerticalPanel();
        buttonPanel.setSpacing(3);
        tableAndButtons.add(buttonPanel);
        buttonPanel.add(setTimeAsMarkPassingsButton);
        buttonPanel.add(removeFixedMarkPassingsButton);
        buttonPanel.add(suppressPassingsButton);
        buttonPanel.add(removeSuppressedPassingButton);
        buttonPanel.add(selectCompetitorLabel);
        enableButtons();
        initWidget(rootPanel);
        setVisible(false);
    }
    
    /**
     * Checks the possibility of setting a new fixed time for selected waypoint
     * 
     * @return false if new fixed time for waypoint is after the fixed time of any of the following waypoints or before
     *         any of the previous ones
     */
    private boolean isSettingFixedTimePossible(Timer timer, StringMessages stringMessages) {
        Integer selectedWaypointIndex = waypointSelectionModel.getSelectedObject().getA();
        for (Integer waypointIndex : currentCompetitorEdits.keySet()) {
            Date waypointDate = currentCompetitorEdits.get(waypointIndex);
            if ((waypointIndex < selectedWaypointIndex && waypointDate.after(timer.getTime()))
                    || (waypointIndex > selectedWaypointIndex && waypointDate.before(timer.getTime()))) {
                return false;
            }
        }
        return true;
    }
   
    @Override
    public void setVisible(boolean visible) {
        processCompetitorSelectionChange(visible);
        refreshWaypoints();
        super.setVisible(visible);
    }

    @Override
    public void addedToSelection(CompetitorDTO competitor) {
        processCompetitorSelectionChange(isVisible());
    }

    @Override
    public void removedFromSelection(CompetitorDTO competitor) {
        processCompetitorSelectionChange(isVisible());
    }

    private void processCompetitorSelectionChange(boolean visible) {
        waypointSelectionModel.clear();
        if (visible && Util.size(competitorSelectionModel.getSelectedCompetitors()) == 1) {
            selectCompetitorLabel.setText("");
            refillList();
        } else {
            disableEditing();
            selectCompetitorLabel.setText(stringMessages.selectCompetitor());
        }
    }

    private void disableEditing() {
        waypointList.getList().clear();
        clearInfo();
    }
    
    /**
     * Overloaded version of refill list which accepts new mark passing created on UI.
     * Implemented due to TrackedRace inaccessibility at GWT 
     * 
     * @param markPassing - pair of waypoint (integer) and datetime of passing
     */
    private void refillList() {
        clearInfo();
        competitor = competitorSelectionModel.getSelectedCompetitors().iterator().next();
        // Get current mark passings
<<<<<<< HEAD
        sailingService.getCompetitorMarkPassings(raceIdentifier, competitor, true, new AsyncCallback<Map<Integer, Date>>() {
=======
        sailingService.getCompetitorMarkPassings(raceIdentifier, competitor, /* waitForCalculations */ false, new AsyncCallback<Map<Integer, Date>>() {
>>>>>>> 88e6911f
            @Override
            public void onFailure(Throwable caught) {
                errorReporter.reportError(stringMessages.errorTryingToObtainMarkPassing(caught.getMessage()));
            }

            @Override
            public void onSuccess(Map<Integer, Date> result) {
                List<Util.Pair<Integer, Date>> newMarkPassings = new ArrayList<>();
                for (WaypointDTO waypoint : currentWaypoints) {
                    int index = currentWaypoints.indexOf(waypoint);
                    newMarkPassings.add(new Util.Pair<Integer, Date>(index, result.get(index)));
                }
                waypointList.getList().clear();
                waypointList.getList().addAll(newMarkPassings);
                // Get current edits
                
                final LeaderboardNameRaceColumnNameAndFleetName leaderboardNameRaceColumnNameAndFleetName =
                        raceIdentifierToLeaderboardRaceColumnAndFleetMapper.getLeaderboardNameAndRaceColumnNameAndFleetName(raceIdentifier);
                if (leaderboardNameRaceColumnNameAndFleetName != null) {
                    sailingService.getCompetitorRaceLogMarkPassingData(leaderboardNameRaceColumnNameAndFleetName.getLeaderboardName(),
                            leaderboardNameRaceColumnNameAndFleetName.getRaceColumnName(),
                            leaderboardNameRaceColumnNameAndFleetName.getFleetName(), competitor, new AsyncCallback<Map<Integer, Date>>() {
                        @Override
                        public void onFailure(Throwable caught) {
                            errorReporter.reportError(stringMessages.errorTryingToObtainRaceLogMarkPassingData(caught.getMessage()));
                        }
    
                        @Override
                        public void onSuccess(Map<Integer, Date> result) {
                            for (Entry<Integer, Date> data : result.entrySet()) {
                                if (data.getValue() == null) {
                                    zeroBasedIndexOfFirstSuppressedWaypoint = data.getKey();
                                } else {
                                    currentCompetitorEdits.put(data.getKey(), data.getValue());
                                }
                            }
                            enableButtons();
                            wayPointSelectionTable.redraw();
                        }
                    });
                }
            }
        });
    }

    /**
     * Removes all competitor selection-specific data, particularly the fixed and suppressed mark
     * passings and the reference to the competitor selected.
     */
    private void clearInfo() {
        currentCompetitorEdits.clear();
        competitor = null;
        zeroBasedIndexOfFirstSuppressedWaypoint = null;
    }

    private void refreshWaypoints() {
        sailingService.getRaceCourse(raceIdentifier, new Date(), new AsyncCallback<RaceCourseDTO>() {
            @Override
            public void onFailure(Throwable caught) {
                errorReporter.reportError(stringMessages.errorTryingToObtainRaceCourse(caught.getMessage()));
            }

            @Override
            public void onSuccess(RaceCourseDTO result) {
                currentWaypoints = result.waypoints;
            }
        });
    }

    private void enableButtons() {
        setTimeAsMarkPassingsButton.setEnabled(false);
        removeFixedMarkPassingsButton.setEnabled(false);
        suppressPassingsButton.setEnabled(false);
        removeSuppressedPassingButton.setEnabled(false);
        if (Util.size(competitorSelectionModel.getSelectedCompetitors()) == 1) {
            if (zeroBasedIndexOfFirstSuppressedWaypoint != null) {
                removeSuppressedPassingButton.setEnabled(true);
            }
            Pair<Integer, Date> selectedWaypoint = waypointSelectionModel.getSelectedObject();
            if (selectedWaypoint != null) {
                setTimeAsMarkPassingsButton.setEnabled(true);
                suppressPassingsButton.setEnabled(true);
                if (currentCompetitorEdits.containsKey(selectedWaypoint.getA())) {
                    removeFixedMarkPassingsButton.setEnabled(true);
                }
            }
        }
    }

    public void setLeaderboard(LeaderboardDTO leaderboard) {
        this.raceIdentifierToLeaderboardRaceColumnAndFleetMapper.setLeaderboard(leaderboard);
    }

    @Override
    public Widget getEntryWidget() {
        return this;
    }

    @Override
    public boolean hasSettings() {
        return false;
    }

    @Override
    public SettingsDialogComponent<AbstractSettings> getSettingsDialogComponent() {
        return null;
    }

    @Override
    public void updateSettings(AbstractSettings newSettings) {
    }

    @Override
    public String getLocalizedShortName() {
        return null;
    }

    @Override
    public String getDependentCssClassName() {
        return null;
    }

    @Override
    public void filterChanged(FilterSet<CompetitorDTO, ? extends Filter<CompetitorDTO>> oldFilterSet,
            FilterSet<CompetitorDTO, ? extends Filter<CompetitorDTO>> newFilterSet) {
    }

    @Override
    public void competitorsListChanged(Iterable<CompetitorDTO> competitors) {
    }

    @Override
    public void filteredCompetitorsListChanged(Iterable<CompetitorDTO> filteredCompetitors) {
    }

    @Override
    public AbstractSettings getSettings() {
        return null;
    }

    @Override
    public String getId() {
        return "EditMarkPassingsPanel";
    }

}<|MERGE_RESOLUTION|>--- conflicted
+++ resolved
@@ -355,11 +355,7 @@
         clearInfo();
         competitor = competitorSelectionModel.getSelectedCompetitors().iterator().next();
         // Get current mark passings
-<<<<<<< HEAD
-        sailingService.getCompetitorMarkPassings(raceIdentifier, competitor, true, new AsyncCallback<Map<Integer, Date>>() {
-=======
         sailingService.getCompetitorMarkPassings(raceIdentifier, competitor, /* waitForCalculations */ false, new AsyncCallback<Map<Integer, Date>>() {
->>>>>>> 88e6911f
             @Override
             public void onFailure(Throwable caught) {
                 errorReporter.reportError(stringMessages.errorTryingToObtainMarkPassing(caught.getMessage()));
