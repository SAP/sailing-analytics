<<<<<<< HEAD
package com.sap.sailing.gwt.ui.client;

import java.io.Serializable;
import java.util.Collection;
import java.util.Date;
import java.util.List;
import java.util.Map;
import java.util.Set;
import java.util.UUID;

import com.google.gwt.user.client.rpc.RemoteService;
import com.sap.sailing.domain.base.RaceDefinition;
import com.sap.sailing.domain.common.DataImportProgress;
import com.sap.sailing.domain.common.DetailType;
import com.sap.sailing.domain.common.LeaderboardType;
import com.sap.sailing.domain.common.MaxPointsReason;
import com.sap.sailing.domain.common.NoWindException;
import com.sap.sailing.domain.common.PassingInstruction;
import com.sap.sailing.domain.common.PolarSheetGenerationResponse;
import com.sap.sailing.domain.common.PolarSheetGenerationSettings;
import com.sap.sailing.domain.common.RegattaAndRaceIdentifier;
import com.sap.sailing.domain.common.RegattaIdentifier;
import com.sap.sailing.domain.common.ScoringSchemeType;
import com.sap.sailing.domain.common.WindSource;
import com.sap.sailing.domain.common.configuration.DeviceConfigurationMatcherType;
import com.sap.sailing.domain.common.dto.CompetitorDTO;
import com.sap.sailing.domain.common.dto.FleetDTO;
import com.sap.sailing.domain.common.dto.IncrementalOrFullLeaderboardDTO;
import com.sap.sailing.domain.common.dto.PositionDTO;
import com.sap.sailing.domain.common.dto.RaceColumnDTO;
import com.sap.sailing.domain.common.dto.RaceColumnInSeriesDTO;
import com.sap.sailing.domain.common.dto.RaceDTO;
import com.sap.sailing.domain.common.dto.RegattaCreationParametersDTO;
import com.sap.sailing.domain.common.impl.Util.Pair;
import com.sap.sailing.domain.common.impl.Util.Triple;
import com.sap.sailing.domain.common.racelog.RacingProcedureType;
import com.sap.sailing.domain.common.racelog.tracking.NoCorrespondingServiceRegisteredException;
import com.sap.sailing.domain.common.racelog.tracking.NotDenotedForRaceLogTrackingException;
import com.sap.sailing.domain.common.racelog.tracking.NotRevokableException;
import com.sap.sailing.domain.common.racelog.tracking.TransformationException;
import com.sap.sailing.domain.racelog.RaceLog;
import com.sap.sailing.domain.racelog.Revokable;
import com.sap.sailing.domain.racelog.tracking.DenoteForTrackingEvent;
import com.sap.sailing.domain.racelog.tracking.GPSFixStore;
import com.sap.sailing.domain.racelogtracking.RaceLogTrackingAdapter;
import com.sap.sailing.domain.tracking.TrackedRace;
import com.sap.sailing.gwt.ui.shared.BulkScoreCorrectionDTO;
import com.sap.sailing.gwt.ui.shared.CompactRaceMapDataDTO;
import com.sap.sailing.gwt.ui.shared.CompetitorsRaceDataDTO;
import com.sap.sailing.gwt.ui.shared.ControlPointDTO;
import com.sap.sailing.gwt.ui.shared.CourseAreaDTO;
import com.sap.sailing.gwt.ui.shared.CoursePositionsDTO;
import com.sap.sailing.gwt.ui.shared.DeviceConfigurationDTO;
import com.sap.sailing.gwt.ui.shared.DeviceConfigurationDTO.RegattaConfigurationDTO;
import com.sap.sailing.gwt.ui.shared.DeviceConfigurationMatcherDTO;
import com.sap.sailing.gwt.ui.shared.DeviceMappingDTO;
import com.sap.sailing.gwt.ui.shared.EventDTO;
import com.sap.sailing.gwt.ui.shared.GPSFixDTO;
import com.sap.sailing.gwt.ui.shared.LeaderboardGroupDTO;
import com.sap.sailing.gwt.ui.shared.ManeuverDTO;
import com.sap.sailing.gwt.ui.shared.MarkDTO;
import com.sap.sailing.gwt.ui.shared.RaceCourseDTO;
import com.sap.sailing.gwt.ui.shared.RaceGroupDTO;
import com.sap.sailing.gwt.ui.shared.RaceLogDTO;
import com.sap.sailing.gwt.ui.shared.RaceLogSetStartTimeAndProcedureDTO;
import com.sap.sailing.gwt.ui.shared.RaceTimesInfoDTO;
import com.sap.sailing.gwt.ui.shared.RegattaDTO;
import com.sap.sailing.gwt.ui.shared.RegattaOverviewEntryDTO;
import com.sap.sailing.gwt.ui.shared.RegattaScoreCorrectionDTO;
import com.sap.sailing.gwt.ui.shared.ReplicationStateDTO;
import com.sap.sailing.gwt.ui.shared.ScoreCorrectionProviderDTO;
import com.sap.sailing.gwt.ui.shared.StrippedLeaderboardDTO;
import com.sap.sailing.gwt.ui.shared.SwissTimingArchiveConfigurationDTO;
import com.sap.sailing.gwt.ui.shared.SwissTimingConfigurationDTO;
import com.sap.sailing.gwt.ui.shared.SwissTimingEventRecordDTO;
import com.sap.sailing.gwt.ui.shared.SwissTimingRaceRecordDTO;
import com.sap.sailing.gwt.ui.shared.SwissTimingReplayRaceDTO;
import com.sap.sailing.gwt.ui.shared.TracTracConfigurationDTO;
import com.sap.sailing.gwt.ui.shared.TracTracRaceRecordDTO;
import com.sap.sailing.gwt.ui.shared.VenueDTO;
import com.sap.sailing.gwt.ui.shared.WindDTO;
import com.sap.sailing.gwt.ui.shared.WindInfoForRaceDTO;

/**
 * The client side stub for the RPC service. Usually, when a <code>null</code> date is passed to
 * the time-dependent service methods, an empty (non-<code>null</code>) result is returned.
 */
public interface SailingService extends RemoteService {
    List<TracTracConfigurationDTO> getPreviousTracTracConfigurations() throws Exception;
    
    List<RegattaDTO> getRegattas();

    List<EventDTO> getEvents();

    Pair<String, List<TracTracRaceRecordDTO>> listTracTracRacesInEvent(String eventJsonURL, boolean listHiddenRaces) throws Exception;

    void trackWithTracTrac(RegattaIdentifier regattaToAddTo, Iterable<TracTracRaceRecordDTO> rrs, String liveURI,
            String storedURI, String courseDesignUpdateURI, boolean trackWind, boolean correctWindByDeclination, boolean simulateWithStartTimeNow, String tracTracUsername, String tracTracPassword) throws Exception;

    void trackWithSwissTiming(RegattaIdentifier regattaToAddTo, Iterable<SwissTimingRaceRecordDTO> rrs, String hostname, int port,
            boolean trackWind, boolean correctWindByDeclination) throws Exception;
    
    void replaySwissTimingRace(RegattaIdentifier regattaIdentifier, Iterable<SwissTimingReplayRaceDTO> replayRaces,
            boolean trackWind, boolean correctWindByDeclination, boolean simulateWithStartTimeNow);

    void storeTracTracConfiguration(String name, String jsonURL, String liveDataURI, String storedDataURI, String courseDesignUpdateURI, String tracTracUsername, String tracTracPassword) throws Exception;

    void stopTrackingEvent(RegattaIdentifier eventIdentifier) throws Exception;

    void stopTrackingRaces(Iterable<RegattaAndRaceIdentifier> racesToStopTracking) throws Exception;
    
    void removeAndUntrackRaces(Iterable<RegattaAndRaceIdentifier> regattaNamesAndRaceNames);

    WindInfoForRaceDTO getRawWindFixes(RegattaAndRaceIdentifier raceIdentifier, Collection<WindSource> windSources);

    void setWind(RegattaAndRaceIdentifier raceIdentifier, WindDTO wind);

    WindInfoForRaceDTO getAveragedWindInfo(RegattaAndRaceIdentifier raceIdentifier, Date from, long millisecondsStepWidth,
            int numberOfFixes, Collection<String> windSourceTypeNames) throws NoWindException;

    WindInfoForRaceDTO getAveragedWindInfo(RegattaAndRaceIdentifier raceIdentifier, Date from, Date to, long resolutionInMilliseconds,
            Collection<String> windSourceTypeNames);

    WindInfoForRaceDTO getAveragedWindInfo(RegattaAndRaceIdentifier raceIdentifier, Date from, long millisecondsStepWidth,
            int numberOfFixes, double latDeg, double lngDeg, Collection<String> windSources) throws NoWindException;

    CompactRaceMapDataDTO getRaceMapData(RegattaAndRaceIdentifier raceIdentifier, Date date, Map<String, Date> fromPerCompetitorIdAsString,
            Map<String, Date> toPerCompetitorIdAsString, boolean extrapolate) throws NoWindException;
    
    RaceTimesInfoDTO getRaceTimesInfo(RegattaAndRaceIdentifier raceIdentifier);
    
    List<RaceTimesInfoDTO> getRaceTimesInfos(Collection<RegattaAndRaceIdentifier> raceIdentifiers);
    
    CoursePositionsDTO getCoursePositions(RegattaAndRaceIdentifier raceIdentifier, Date date);

    RaceCourseDTO getRaceCourse(RegattaAndRaceIdentifier raceIdentifier, Date date);

    void removeWind(RegattaAndRaceIdentifier raceIdentifier, WindDTO windDTO);

    public List<String> getLeaderboardNames();
    
    IncrementalOrFullLeaderboardDTO getLeaderboardByName(String leaderboardName, Date date,
            Collection<String> namesOfRaceColumnsForWhichToLoadLegDetails, String previousLeaderboardId) throws Exception;

    List<StrippedLeaderboardDTO> getLeaderboards();
    
    List<StrippedLeaderboardDTO> getLeaderboardsByRegatta(RegattaDTO regatta);
    
    List<StrippedLeaderboardDTO> getLeaderboardsByEvent(EventDTO event);
    
    StrippedLeaderboardDTO updateLeaderboard(String leaderboardName, String newLeaderboardName, String newLeaderboardDisplayName, int[] newDiscardingThreasholds, UUID newCourseAreaId);

    StrippedLeaderboardDTO createFlexibleLeaderboard(String leaderboardName, String leaderboardDisplayName, int[] discardThresholds, ScoringSchemeType scoringSchemeType, UUID courseAreaId);

    StrippedLeaderboardDTO createRegattaLeaderboard(RegattaIdentifier regattaIdentifier, String leaderboardDisplayName, int[] discardThresholds);

    void removeLeaderboard(String leaderboardName);

    void removeLeaderboards(Collection<String> leaderboardNames);

    void renameLeaderboard(String leaderboardName, String newLeaderboardName);

    void renameLeaderboardColumn(String leaderboardName, String oldColumnName, String newColumnName);

    void removeLeaderboardColumn(String leaderboardName, String columnName);
    
    void addColumnToLeaderboard(String columnName, String leaderboardName, boolean medalRace);
    
    void moveLeaderboardColumnUp(String leaderboardName, String columnName);
    
    void moveLeaderboardColumnDown(String leaderboardName, String columnName);
    
    RegattaDTO createRegatta(String regattaName, String boatClassName,
            RegattaCreationParametersDTO seriesNamesWithFleetNamesAndFleetOrderingAndMedal, boolean persistent,
            ScoringSchemeType scoringSchemeType, UUID defaultCourseAreaId);
    
    void removeRegatta(RegattaIdentifier regattaIdentifier);

    void removeSeries(RegattaIdentifier regattaIdentifier, String seriesName);

    void removeRegattas(Collection<RegattaIdentifier> regattas);
    
    void updateRegatta(RegattaIdentifier regattaIdentifier, UUID defaultCourseAreaUuid, RegattaConfigurationDTO regattaConfiguration);
    
    List<RaceColumnInSeriesDTO> addRaceColumnsToSeries(RegattaIdentifier regattaIdentifier, String seriesName, List<String> columnNames);

    void updateSeries(RegattaIdentifier regattaIdentifier, String seriesName, String newSeriesName, boolean isMedal,
            int[] resultDiscardingThresholds, boolean startsWithZeroScore,
            boolean firstRaceIsNonDiscardableCarryForward, boolean hasSplitFleetScore, List<FleetDTO> fleets);

    RaceColumnInSeriesDTO addRaceColumnToSeries(RegattaIdentifier regattaIdentifier, String seriesName, String columnName);

    void removeRaceColumnsFromSeries(RegattaIdentifier regattaIdentifier, String seriesName, List<String> columnNames);

    void removeRaceColumnFromSeries(RegattaIdentifier regattaIdentifier, String seriesName, String columnName);

    void moveRaceColumnInSeriesUp(RegattaIdentifier regattaIdentifier, String seriesName, String columnName);

    void moveRaceColumnInSeriesDown(RegattaIdentifier regattaIdentifier, String seriesName, String columnName);

    boolean connectTrackedRaceToLeaderboardColumn(String leaderboardName, String raceColumnName,
            String fleetName, RegattaAndRaceIdentifier raceIdentifier);
    
    void disconnectLeaderboardColumnFromTrackedRace(String leaderboardName, String raceColumnName, String fleetName);
    
    Map<String, RegattaAndRaceIdentifier> getRegattaAndRaceNameOfTrackedRaceConnectedToLeaderboardColumn(String leaderboardName, String raceColumnName);

    void updateLeaderboardCarryValue(String leaderboardName, String competitorIdAsString, Double carriedPoints);

    /**
     * @return the new net points in {@link Pair#getA()} and the new total points in {@link Pair#getB()} for time point
     * <code>date</code> after the max points reason has been updated to <code>maxPointsReasonAsString</code>.
     */
    Triple<Double, Double, Boolean> updateLeaderboardMaxPointsReason(String leaderboardName, String competitorIdAsString,
            String raceColumnName, MaxPointsReason maxPointsReason, Date date) throws NoWindException;

    Triple<Double, Double, Boolean> updateLeaderboardScoreCorrection(String leaderboardName, String competitorIdAsString,
            String columnName, Double correctedScore, Date date) throws NoWindException;

    void updateCompetitorDisplayNameInLeaderboard(String leaderboardName, String competitorIdAsString, String displayName);
    
    void updateIsMedalRace(String leaderboardName, String columnName, boolean isMedalRace);

    List<SwissTimingConfigurationDTO> getPreviousSwissTimingConfigurations();

    SwissTimingEventRecordDTO getRacesOfSwissTimingEvent(String eventJsonURL) throws Exception;

    void storeSwissTimingConfiguration(String configName, String jsonURL, String hostname, int port);

    String[] getCountryCodes();
    
    Map<CompetitorDTO, List<GPSFixDTO>> getDouglasPoints(RegattaAndRaceIdentifier raceIdentifier,
            Map<CompetitorDTO, Date> from, Map<CompetitorDTO, Date> to, double meters) throws NoWindException;

    Map<CompetitorDTO, List<ManeuverDTO>> getManeuvers(RegattaAndRaceIdentifier raceIdentifier,
            Map<CompetitorDTO, Date> from, Map<CompetitorDTO, Date> to) throws NoWindException;

    List<StrippedLeaderboardDTO> getLeaderboardsByRaceAndRegatta(RaceDTO race, RegattaIdentifier regattaIdentifier);
    
    List<LeaderboardGroupDTO> getLeaderboardGroups(boolean withGeoLocationData);
    
    LeaderboardGroupDTO getLeaderboardGroupByName(String groupName, boolean withGeoLocationData);
    
    void renameLeaderboardGroup(String oldName, String newName);
    
    void removeLeaderboardGroups(Set<String> groupNames);
    
    LeaderboardGroupDTO createLeaderboardGroup(String groupName, String description,
            boolean displayGroupsInReverseOrder, int[] overallLeaderboardDiscardThresholds,
            ScoringSchemeType overallLeaderboardScoringSchemeType);
    
    void updateLeaderboardGroup(String oldName, String newName, String description, List<String> leaderboardNames,
            int[] overallLeaderboardDiscardThresholds, ScoringSchemeType overallLeaderboardScoringSchemeType);

    CompetitorsRaceDataDTO getCompetitorsRaceData(RegattaAndRaceIdentifier race, List<CompetitorDTO> competitors, Date from, Date to,
            long stepSizeInMs, DetailType detailType, String leaderboardGroupName, String leaderboardName) throws NoWindException;

    void setRaceIsKnownToStartUpwind(RegattaAndRaceIdentifier raceIdentifier, boolean raceIsKnownToStartUpwind);

    void setWindSourcesToExclude(RegattaAndRaceIdentifier raceIdentifier, Iterable<WindSource> windSourcesToExclude);
    
    ReplicationStateDTO getReplicaInfo();

    void startReplicatingFromMaster(String messagingHost, String masterHost, String exchangeName, int servletPort, int messagingPort) throws Exception;

    void updateRaceDelayToLive(RegattaAndRaceIdentifier regattaAndRaceIdentifier, long delayToLiveInMs);

    void updateRacesDelayToLive(List<RegattaAndRaceIdentifier> regattaAndRaceIdentifiers, long delayToLiveInMs);

    void updateEvent(UUID eventId, String eventName, Date startDate, Date endDate, VenueDTO venue, boolean isPublic,
            List<String> regattaNames);

    EventDTO createEvent(String eventName, Date startDate, Date endDate, String venueName, boolean isPublic, List<String> courseAreaNames);

    void removeEvent(UUID eventId);

    void removeEvents(Collection<UUID> eventIds);

    void renameEvent(UUID eventId, String newName);

    EventDTO getEventByName(String eventName);
    
    EventDTO getEventById(UUID id);

    Iterable<String> getScoreCorrectionProviderNames();

    ScoreCorrectionProviderDTO getScoreCorrectionsOfProvider(String providerName) throws Exception;

    RegattaScoreCorrectionDTO getScoreCorrections(String scoreCorrectionProviderName, String eventName, String boatClassName,
            Date timePointWhenResultPublished) throws Exception;

    void updateLeaderboardScoreCorrectionsAndMaxPointsReasons(BulkScoreCorrectionDTO updates) throws NoWindException;

    WindInfoForRaceDTO getWindSourcesInfo(RegattaAndRaceIdentifier raceIdentifier);

    List<String> getResultImportUrls(String resultProviderName);

    void removeResultImportURLs(String resultProviderName, Set<String> toRemove) throws Exception;

    void addResultImportUrl(String resultProviderName, String url) throws Exception;

    Void updateLeaderboardScoreCorrectionMetadata(String leaderboardName, Date timePointOfLastCorrectionValidity,
            String comment);

    List<String> getUrlResultProviderNames();
    
    void updateRaceCourse(RegattaAndRaceIdentifier raceIdentifier, List<Pair<ControlPointDTO, PassingInstruction>> controlPoints);

    void addColumnsToLeaderboard(String leaderboardName, List<Pair<String, Boolean>> columnsToAdd);

    void removeLeaderboardColumns(String leaderboardName, List<String> columnsToRemove);

    StrippedLeaderboardDTO getLeaderboard(String leaderboardName);

    void suppressCompetitorInLeaderboard(String leaderboardName, String competitorIdAsString, boolean suppressed);

    void updateLeaderboardColumnFactor(String leaderboardName, String columnName, Double newFactor);

    List<SwissTimingReplayRaceDTO> listSwissTiminigReplayRaces(String swissTimingUrl);

    List<Triple<String, List<CompetitorDTO>, List<Double>>> getLeaderboardDataEntriesForAllRaceColumns(String leaderboardName,
            Date date, DetailType detailType) throws Exception;

    List<String> getOverallLeaderboardNamesContaining(String leaderboardName);

    List<SwissTimingArchiveConfigurationDTO> getPreviousSwissTimingArchiveConfigurations();

    void storeSwissTimingArchiveConfiguration(String swissTimingUrl);

    PolarSheetGenerationResponse generatePolarSheetForRaces(List<RegattaAndRaceIdentifier> selectedRaces,
            PolarSheetGenerationSettings settings, String name) throws Exception;
    
    CourseAreaDTO createCourseArea(UUID eventId, String courseAreaName);
    
    List<Pair<String, String>> getLeaderboardsNamesOfMetaleaderboard(String metaLeaderboardName);

    Pair<String, LeaderboardType> checkLeaderboardName(String leaderboardName);

    List<RaceGroupDTO> getRegattaStructureForEvent(UUID eventId);
    
    List<RegattaOverviewEntryDTO> getRaceStateEntriesForRaceGroup(UUID eventId, List<UUID> visibleCourseAreas,
            List<String> visibleRegattas, boolean showOnlyCurrentlyRunningRaces, boolean showOnlyRacesOfSameDay)
            throws Exception;
    
    List<RegattaOverviewEntryDTO> getRaceStateEntriesForLeaderboard(String leaderboardName,
            boolean showOnlyCurrentlyRunningRaces, boolean showOnlyRacesOfSameDay, List<String> visibleRegattas)
            throws Exception;

    String getBuildVersion();

    void stopReplicatingFromMaster();

    void stopAllReplicas();

    void stopSingleReplicaInstance(String identifier);

    void reloadRaceLog(String leaderboardName, RaceColumnDTO raceColumnDTO, FleetDTO fleet);

    RaceLogDTO getRaceLog(String leaderboardName, RaceColumnDTO raceColumnDTO, FleetDTO fleet);

    List<String> getLeaderboardGroupNamesFromRemoteServer(String host);

    UUID importMasterData(String host, String[] groupNames, boolean override, boolean compress, boolean exportWind);
    
    DataImportProgress getImportOperationProgress(UUID id);

    Iterable<CompetitorDTO> getCompetitors();
    
    /**
     * 
     * @param leaderboardName
     * @param lookInRaceLogs If set to {@code true}, the {@link RaceLog}s are checked for the competitor registrations.
     * If set to {@code false}, the {@link RaceDefinition}s are checked instead.
     * @return
     */
    Iterable<CompetitorDTO> getCompetitorsOfLeaderboard(String leaderboardName, boolean lookInRaceLogs);

    CompetitorDTO addOrUpdateCompetitor(CompetitorDTO competitor);

    void allowCompetitorResetToDefaults(Iterable<CompetitorDTO> competitors);
    
    List<DeviceConfigurationMatcherDTO> getDeviceConfigurationMatchers();
    
    DeviceConfigurationDTO getDeviceConfiguration(DeviceConfigurationMatcherDTO matcher);
    
    DeviceConfigurationMatcherDTO createOrUpdateDeviceConfiguration(DeviceConfigurationMatcherDTO matcherDTO, DeviceConfigurationDTO configurationDTO);

    boolean removeDeviceConfiguration(DeviceConfigurationMatcherType type, List<String> clientIds);

    boolean setStartTimeAndProcedure(RaceLogSetStartTimeAndProcedureDTO dto);
    
    Triple<Date, Integer, RacingProcedureType> getStartTimeAndProcedure(String leaderboardName, String raceColumnName, String fleetName);

    Iterable<String> getAllIgtimiAccountEmailAddresses();

    String getIgtimiAuthorizationUrl();

    boolean authorizeAccessToIgtimiUser(String eMailAddress, String password) throws Exception;

    void removeIgtimiAccount(String eMailOfAccountToRemove);

    Map<RegattaAndRaceIdentifier, Integer> importWindFromIgtimi(List<RaceDTO> selectedRaces) throws Exception;
    
    void denoteForRaceLogTracking(String leaderboardName, String raceColumnName, String fleetName) throws Exception;
    
    /**
     * Revoke the {@link DenoteForTrackingEvent}. This does not affect an existing {@code RaceLogRaceTracker}
     * or {@link TrackedRace} for this {@code RaceLog}.
     * 
     * @see RaceLogTrackingAdapter#removeDenotationForRaceLogTracking
     */
    void removeDenotationForRaceLogTracking(String leaderboardName, String raceColumnName, String fleetName);

    void denoteForRaceLogTracking(String leaderboardName) throws Exception;
    
    /**
     * Performs all the necessary steps to start tracking the race.
     * The {@code RaceLog} needs to be denoted for racelog-tracking beforehand.
     * 
     * @see RaceLogTrackingAdapter#startTracking
     */
    void startRaceLogTracking(String leaderboardName, String raceColumnName, String fleetName)
            throws NotDenotedForRaceLogTrackingException, Exception;
    
    void setCompetitorRegistrations(String leaderboardName, String raceColumnName, String fleetName, Set<CompetitorDTO> competitors);
    
    Iterable<CompetitorDTO> getCompetitorRegistrations(String leaderboardName, String raceColumnName, String fleetName);
    
    void addMarkToRaceLog(String leaderboardName, String raceColumnName, String fleetName, MarkDTO markDTO);
    
    Collection<MarkDTO> getMarksInRaceLog(String leaderboardName, String raceColumnName, String fleetName);
    
    /**
     * Adds the course definition to the racelog, while trying to reuse existing marks, controlpoints and waypoints
     * from the previous course definition in the racelog.
     */
    void addCourseDefinitionToRaceLog(String leaderboardName, String raceColumnName, String fleetName, List<Pair<ControlPointDTO, PassingInstruction>> course);
    
    RaceCourseDTO getLastCourseDefinitionInRaceLog(String leaderboardName, String raceColumnName, String fleetName);
    
    /**
     * Adds a fix to the {@link GPSFixStore}, and creates a mapping with a virtual device for exactly the current timepoint.
     */
    void pingMarkViaRaceLogTracking(String leaderboardName, String raceColumnName, String fleetName, MarkDTO mark, PositionDTO position);
    
    void copyCourseToOtherRaceLog(String leaderboardFrom, String raceColumnFrom, String fleetFrom,
            String leaderboardTo, String raceColumnTo, String fleetTo);
    
    void addDeviceMappingToRaceLog(String leaderboardName, String raceColumnName, String fleetName, DeviceMappingDTO mapping)
            throws TransformationException;
    
    List<DeviceMappingDTO> getDeviceMappingsFromRaceLog(String leaderboardName, String raceColumnName, String fleetName)
            throws TransformationException;
    
    List<String> getDeserializableDeviceIdentifierTypes();
    
    void closeOpenEndedDeviceMapping(String leaderboardName, String raceColumnName, String fleetName, DeviceMappingDTO mapping,
            Date closingTimePoint) throws NoCorrespondingServiceRegisteredException, TransformationException;
    
    /**
     * Revoke the events in the {@code RaceLog} that are identified by the {@code eventIds}.
     * This only affects such events that implement {@link Revokable}.
     */
    void revokeRaceLogEvents(String leaderboardName, String raceColumnName, String fleetName, List<Serializable> eventIds)
            throws NotRevokableException;
}
=======
package com.sap.sailing.gwt.ui.client;

import java.util.Collection;
import java.util.Date;
import java.util.List;
import java.util.Map;
import java.util.Set;
import java.util.UUID;

import com.google.gwt.user.client.rpc.RemoteService;
import com.sap.sailing.domain.common.DataImportProgress;
import com.sap.sailing.domain.common.DetailType;
import com.sap.sailing.domain.common.LeaderboardType;
import com.sap.sailing.domain.common.MaxPointsReason;
import com.sap.sailing.domain.common.NoWindException;
import com.sap.sailing.domain.common.PassingInstruction;
import com.sap.sailing.domain.common.PolarSheetGenerationResponse;
import com.sap.sailing.domain.common.PolarSheetGenerationSettings;
import com.sap.sailing.domain.common.RegattaAndRaceIdentifier;
import com.sap.sailing.domain.common.RegattaIdentifier;
import com.sap.sailing.domain.common.ScoringSchemeType;
import com.sap.sailing.domain.common.WindSource;
import com.sap.sailing.domain.common.configuration.DeviceConfigurationMatcherType;
import com.sap.sailing.domain.common.dto.CompetitorDTO;
import com.sap.sailing.domain.common.dto.FleetDTO;
import com.sap.sailing.domain.common.dto.IncrementalOrFullLeaderboardDTO;
import com.sap.sailing.domain.common.dto.RaceColumnDTO;
import com.sap.sailing.domain.common.dto.RaceColumnInSeriesDTO;
import com.sap.sailing.domain.common.dto.RaceDTO;
import com.sap.sailing.domain.common.dto.RegattaCreationParametersDTO;
import com.sap.sailing.domain.common.impl.Util.Pair;
import com.sap.sailing.domain.common.impl.Util.Triple;
import com.sap.sailing.domain.common.racelog.RacingProcedureType;
import com.sap.sailing.gwt.ui.shared.BulkScoreCorrectionDTO;
import com.sap.sailing.gwt.ui.shared.CompactRaceMapDataDTO;
import com.sap.sailing.gwt.ui.shared.CompetitorsRaceDataDTO;
import com.sap.sailing.gwt.ui.shared.ControlPointDTO;
import com.sap.sailing.gwt.ui.shared.CourseAreaDTO;
import com.sap.sailing.gwt.ui.shared.CoursePositionsDTO;
import com.sap.sailing.gwt.ui.shared.DeviceConfigurationDTO;
import com.sap.sailing.gwt.ui.shared.DeviceConfigurationDTO.RegattaConfigurationDTO;
import com.sap.sailing.gwt.ui.shared.DeviceConfigurationMatcherDTO;
import com.sap.sailing.gwt.ui.shared.EventDTO;
import com.sap.sailing.gwt.ui.shared.GPSFixDTO;
import com.sap.sailing.gwt.ui.shared.LeaderboardGroupDTO;
import com.sap.sailing.gwt.ui.shared.ManeuverDTO;
import com.sap.sailing.gwt.ui.shared.RaceCourseDTO;
import com.sap.sailing.gwt.ui.shared.RaceGroupDTO;
import com.sap.sailing.gwt.ui.shared.RaceLogDTO;
import com.sap.sailing.gwt.ui.shared.RaceLogSetStartTimeAndProcedureDTO;
import com.sap.sailing.gwt.ui.shared.RaceTimesInfoDTO;
import com.sap.sailing.gwt.ui.shared.RegattaDTO;
import com.sap.sailing.gwt.ui.shared.RegattaOverviewEntryDTO;
import com.sap.sailing.gwt.ui.shared.RegattaScoreCorrectionDTO;
import com.sap.sailing.gwt.ui.shared.ReplicationStateDTO;
import com.sap.sailing.gwt.ui.shared.ScoreCorrectionProviderDTO;
import com.sap.sailing.gwt.ui.shared.StrippedLeaderboardDTO;
import com.sap.sailing.gwt.ui.shared.SwissTimingArchiveConfigurationDTO;
import com.sap.sailing.gwt.ui.shared.SwissTimingConfigurationDTO;
import com.sap.sailing.gwt.ui.shared.SwissTimingEventRecordDTO;
import com.sap.sailing.gwt.ui.shared.SwissTimingRaceRecordDTO;
import com.sap.sailing.gwt.ui.shared.SwissTimingReplayRaceDTO;
import com.sap.sailing.gwt.ui.shared.TracTracConfigurationDTO;
import com.sap.sailing.gwt.ui.shared.TracTracRaceRecordDTO;
import com.sap.sailing.gwt.ui.shared.VenueDTO;
import com.sap.sailing.gwt.ui.shared.WindDTO;
import com.sap.sailing.gwt.ui.shared.WindInfoForRaceDTO;

/**
 * The client side stub for the RPC service. Usually, when a <code>null</code> date is passed to
 * the time-dependent service methods, an empty (non-<code>null</code>) result is returned.
 */
public interface SailingService extends RemoteService {
    List<TracTracConfigurationDTO> getPreviousTracTracConfigurations() throws Exception;
    
    List<RegattaDTO> getRegattas();

    List<EventDTO> getEvents();

    Pair<String, List<TracTracRaceRecordDTO>> listTracTracRacesInEvent(String eventJsonURL, boolean listHiddenRaces) throws Exception;

    void trackWithTracTrac(RegattaIdentifier regattaToAddTo, Iterable<TracTracRaceRecordDTO> rrs, String liveURI,
            String storedURI, String courseDesignUpdateURI, boolean trackWind, boolean correctWindByDeclination, boolean simulateWithStartTimeNow, String tracTracUsername, String tracTracPassword) throws Exception;

    void trackWithSwissTiming(RegattaIdentifier regattaToAddTo, Iterable<SwissTimingRaceRecordDTO> rrs, String hostname, int port,
            boolean trackWind, boolean correctWindByDeclination) throws Exception;
    
    void replaySwissTimingRace(RegattaIdentifier regattaIdentifier, Iterable<SwissTimingReplayRaceDTO> replayRaces,
            boolean trackWind, boolean correctWindByDeclination, boolean simulateWithStartTimeNow);

    void storeTracTracConfiguration(String name, String jsonURL, String liveDataURI, String storedDataURI, String courseDesignUpdateURI, String tracTracUsername, String tracTracPassword) throws Exception;

    void stopTrackingEvent(RegattaIdentifier eventIdentifier) throws Exception;

    void stopTrackingRaces(Iterable<RegattaAndRaceIdentifier> racesToStopTracking) throws Exception;
    
    void removeAndUntrackRaces(Iterable<RegattaAndRaceIdentifier> regattaNamesAndRaceNames);

    WindInfoForRaceDTO getRawWindFixes(RegattaAndRaceIdentifier raceIdentifier, Collection<WindSource> windSources);

    void setWind(RegattaAndRaceIdentifier raceIdentifier, WindDTO wind);

    WindInfoForRaceDTO getAveragedWindInfo(RegattaAndRaceIdentifier raceIdentifier, Date from, long millisecondsStepWidth,
            int numberOfFixes, Collection<String> windSourceTypeNames) throws NoWindException;

    WindInfoForRaceDTO getAveragedWindInfo(RegattaAndRaceIdentifier raceIdentifier, Date from, Date to, long resolutionInMilliseconds,
            Collection<String> windSourceTypeNames);

    WindInfoForRaceDTO getAveragedWindInfo(RegattaAndRaceIdentifier raceIdentifier, Date from, long millisecondsStepWidth,
            int numberOfFixes, double latDeg, double lngDeg, Collection<String> windSources) throws NoWindException;

    CompactRaceMapDataDTO getRaceMapData(RegattaAndRaceIdentifier raceIdentifier, Date date, Map<String, Date> fromPerCompetitorIdAsString,
            Map<String, Date> toPerCompetitorIdAsString, boolean extrapolate) throws NoWindException;
    
    RaceTimesInfoDTO getRaceTimesInfo(RegattaAndRaceIdentifier raceIdentifier);
    
    List<RaceTimesInfoDTO> getRaceTimesInfos(Collection<RegattaAndRaceIdentifier> raceIdentifiers);
    
    CoursePositionsDTO getCoursePositions(RegattaAndRaceIdentifier raceIdentifier, Date date);

    RaceCourseDTO getRaceCourse(RegattaAndRaceIdentifier raceIdentifier, Date date);

    void removeWind(RegattaAndRaceIdentifier raceIdentifier, WindDTO windDTO);

    public List<String> getLeaderboardNames();
    
    IncrementalOrFullLeaderboardDTO getLeaderboardByName(String leaderboardName, Date date,
            Collection<String> namesOfRaceColumnsForWhichToLoadLegDetails, boolean addOverallDetails,
            String previousLeaderboardId) throws Exception;

    List<StrippedLeaderboardDTO> getLeaderboards();
    
    List<StrippedLeaderboardDTO> getLeaderboardsByRegatta(RegattaDTO regatta);
    
    List<StrippedLeaderboardDTO> getLeaderboardsByEvent(EventDTO event);
    
    StrippedLeaderboardDTO updateLeaderboard(String leaderboardName, String newLeaderboardName, String newLeaderboardDisplayName, int[] newDiscardingThreasholds, UUID newCourseAreaId);

    StrippedLeaderboardDTO createFlexibleLeaderboard(String leaderboardName, String leaderboardDisplayName, int[] discardThresholds, ScoringSchemeType scoringSchemeType, UUID courseAreaId);

    StrippedLeaderboardDTO createRegattaLeaderboard(RegattaIdentifier regattaIdentifier, String leaderboardDisplayName, int[] discardThresholds);

    void removeLeaderboard(String leaderboardName);

    void removeLeaderboards(Collection<String> leaderboardNames);

    void renameLeaderboard(String leaderboardName, String newLeaderboardName);

    void renameLeaderboardColumn(String leaderboardName, String oldColumnName, String newColumnName);

    void removeLeaderboardColumn(String leaderboardName, String columnName);
    
    void addColumnToLeaderboard(String columnName, String leaderboardName, boolean medalRace);
    
    void moveLeaderboardColumnUp(String leaderboardName, String columnName);
    
    void moveLeaderboardColumnDown(String leaderboardName, String columnName);
    
    RegattaDTO createRegatta(String regattaName, String boatClassName,
            RegattaCreationParametersDTO seriesNamesWithFleetNamesAndFleetOrderingAndMedal, boolean persistent,
            ScoringSchemeType scoringSchemeType, UUID defaultCourseAreaId);
    
    void removeRegatta(RegattaIdentifier regattaIdentifier);

    void removeSeries(RegattaIdentifier regattaIdentifier, String seriesName);

    void removeRegattas(Collection<RegattaIdentifier> regattas);
    
    void updateRegatta(RegattaIdentifier regattaIdentifier, UUID defaultCourseAreaUuid, RegattaConfigurationDTO regattaConfiguration);
    
    List<RaceColumnInSeriesDTO> addRaceColumnsToSeries(RegattaIdentifier regattaIdentifier, String seriesName, List<String> columnNames);

    void updateSeries(RegattaIdentifier regattaIdentifier, String seriesName, String newSeriesName, boolean isMedal,
            int[] resultDiscardingThresholds, boolean startsWithZeroScore,
            boolean firstRaceIsNonDiscardableCarryForward, boolean hasSplitFleetScore, List<FleetDTO> fleets);

    RaceColumnInSeriesDTO addRaceColumnToSeries(RegattaIdentifier regattaIdentifier, String seriesName, String columnName);

    void removeRaceColumnsFromSeries(RegattaIdentifier regattaIdentifier, String seriesName, List<String> columnNames);

    void removeRaceColumnFromSeries(RegattaIdentifier regattaIdentifier, String seriesName, String columnName);

    void moveRaceColumnInSeriesUp(RegattaIdentifier regattaIdentifier, String seriesName, String columnName);

    void moveRaceColumnInSeriesDown(RegattaIdentifier regattaIdentifier, String seriesName, String columnName);

    boolean connectTrackedRaceToLeaderboardColumn(String leaderboardName, String raceColumnName,
            String fleetName, RegattaAndRaceIdentifier raceIdentifier);
    
    void disconnectLeaderboardColumnFromTrackedRace(String leaderboardName, String raceColumnName, String fleetName);
    
    Map<String, RegattaAndRaceIdentifier> getRegattaAndRaceNameOfTrackedRaceConnectedToLeaderboardColumn(String leaderboardName, String raceColumnName);

    void updateLeaderboardCarryValue(String leaderboardName, String competitorIdAsString, Double carriedPoints);

    /**
     * @return the new net points in {@link Pair#getA()} and the new total points in {@link Pair#getB()} for time point
     * <code>date</code> after the max points reason has been updated to <code>maxPointsReasonAsString</code>.
     */
    Triple<Double, Double, Boolean> updateLeaderboardMaxPointsReason(String leaderboardName, String competitorIdAsString,
            String raceColumnName, MaxPointsReason maxPointsReason, Date date) throws NoWindException;

    Triple<Double, Double, Boolean> updateLeaderboardScoreCorrection(String leaderboardName, String competitorIdAsString,
            String columnName, Double correctedScore, Date date) throws NoWindException;

    void updateCompetitorDisplayNameInLeaderboard(String leaderboardName, String competitorIdAsString, String displayName);
    
    void updateIsMedalRace(String leaderboardName, String columnName, boolean isMedalRace);

    List<SwissTimingConfigurationDTO> getPreviousSwissTimingConfigurations();

    SwissTimingEventRecordDTO getRacesOfSwissTimingEvent(String eventJsonURL) throws Exception;

    void storeSwissTimingConfiguration(String configName, String jsonURL, String hostname, int port);

    String[] getCountryCodes();
    
    Map<CompetitorDTO, List<GPSFixDTO>> getDouglasPoints(RegattaAndRaceIdentifier raceIdentifier,
            Map<CompetitorDTO, Date> from, Map<CompetitorDTO, Date> to, double meters) throws NoWindException;

    Map<CompetitorDTO, List<ManeuverDTO>> getManeuvers(RegattaAndRaceIdentifier raceIdentifier,
            Map<CompetitorDTO, Date> from, Map<CompetitorDTO, Date> to) throws NoWindException;

    List<StrippedLeaderboardDTO> getLeaderboardsByRaceAndRegatta(RaceDTO race, RegattaIdentifier regattaIdentifier);
    
    List<LeaderboardGroupDTO> getLeaderboardGroups(boolean withGeoLocationData);
    
    LeaderboardGroupDTO getLeaderboardGroupByName(String groupName, boolean withGeoLocationData);
    
    void renameLeaderboardGroup(String oldName, String newName);
    
    void removeLeaderboardGroups(Set<String> groupNames);
    
    LeaderboardGroupDTO createLeaderboardGroup(String groupName, String description,
            boolean displayGroupsInReverseOrder, int[] overallLeaderboardDiscardThresholds,
            ScoringSchemeType overallLeaderboardScoringSchemeType);
    
    void updateLeaderboardGroup(String oldName, String newName, String description, List<String> leaderboardNames,
            int[] overallLeaderboardDiscardThresholds, ScoringSchemeType overallLeaderboardScoringSchemeType);

    CompetitorsRaceDataDTO getCompetitorsRaceData(RegattaAndRaceIdentifier race, List<CompetitorDTO> competitors, Date from, Date to,
            long stepSizeInMs, DetailType detailType, String leaderboardGroupName, String leaderboardName) throws NoWindException;

    void setRaceIsKnownToStartUpwind(RegattaAndRaceIdentifier raceIdentifier, boolean raceIsKnownToStartUpwind);

    void setWindSourcesToExclude(RegattaAndRaceIdentifier raceIdentifier, Iterable<WindSource> windSourcesToExclude);
    
    ReplicationStateDTO getReplicaInfo();

    void startReplicatingFromMaster(String messagingHost, String masterHost, String exchangeName, int servletPort, int messagingPort) throws Exception;

    void updateRaceDelayToLive(RegattaAndRaceIdentifier regattaAndRaceIdentifier, long delayToLiveInMs);

    void updateRacesDelayToLive(List<RegattaAndRaceIdentifier> regattaAndRaceIdentifiers, long delayToLiveInMs);

    void updateEvent(UUID eventId, String eventName, Date startDate, Date endDate, VenueDTO venue, boolean isPublic,
            List<String> regattaNames);

    EventDTO createEvent(String eventName, Date startDate, Date endDate, String venueName, boolean isPublic, List<String> courseAreaNames);

    void removeEvent(UUID eventId);

    void removeEvents(Collection<UUID> eventIds);

    void renameEvent(UUID eventId, String newName);

    EventDTO getEventByName(String eventName);
    
    EventDTO getEventById(UUID id);

    Iterable<String> getScoreCorrectionProviderNames();

    ScoreCorrectionProviderDTO getScoreCorrectionsOfProvider(String providerName) throws Exception;

    RegattaScoreCorrectionDTO getScoreCorrections(String scoreCorrectionProviderName, String eventName, String boatClassName,
            Date timePointWhenResultPublished) throws Exception;

    void updateLeaderboardScoreCorrectionsAndMaxPointsReasons(BulkScoreCorrectionDTO updates) throws NoWindException;

    WindInfoForRaceDTO getWindSourcesInfo(RegattaAndRaceIdentifier raceIdentifier);

    List<String> getResultImportUrls(String resultProviderName);

    void removeResultImportURLs(String resultProviderName, Set<String> toRemove) throws Exception;

    void addResultImportUrl(String resultProviderName, String url) throws Exception;

    Void updateLeaderboardScoreCorrectionMetadata(String leaderboardName, Date timePointOfLastCorrectionValidity,
            String comment);

    List<String> getUrlResultProviderNames();
    
    void updateRaceCourse(RegattaAndRaceIdentifier raceIdentifier, List<Pair<ControlPointDTO, PassingInstruction>> controlPoints);

    void addColumnsToLeaderboard(String leaderboardName, List<Pair<String, Boolean>> columnsToAdd);

    void removeLeaderboardColumns(String leaderboardName, List<String> columnsToRemove);

    StrippedLeaderboardDTO getLeaderboard(String leaderboardName);

    void suppressCompetitorInLeaderboard(String leaderboardName, String competitorIdAsString, boolean suppressed);

    void updateLeaderboardColumnFactor(String leaderboardName, String columnName, Double newFactor);

    List<SwissTimingReplayRaceDTO> listSwissTiminigReplayRaces(String swissTimingUrl);

    List<Triple<String, List<CompetitorDTO>, List<Double>>> getLeaderboardDataEntriesForAllRaceColumns(String leaderboardName,
            Date date, DetailType detailType) throws Exception;

    List<String> getOverallLeaderboardNamesContaining(String leaderboardName);

    List<SwissTimingArchiveConfigurationDTO> getPreviousSwissTimingArchiveConfigurations();

    void storeSwissTimingArchiveConfiguration(String swissTimingUrl);

    PolarSheetGenerationResponse generatePolarSheetForRaces(List<RegattaAndRaceIdentifier> selectedRaces,
            PolarSheetGenerationSettings settings, String name) throws Exception;
    
    CourseAreaDTO createCourseArea(UUID eventId, String courseAreaName);
    
    List<Pair<String, String>> getLeaderboardsNamesOfMetaleaderboard(String metaLeaderboardName);

    Pair<String, LeaderboardType> checkLeaderboardName(String leaderboardName);

    List<RaceGroupDTO> getRegattaStructureForEvent(UUID eventId);
    
    List<RegattaOverviewEntryDTO> getRaceStateEntriesForRaceGroup(UUID eventId, List<UUID> visibleCourseAreas,
            List<String> visibleRegattas, boolean showOnlyCurrentlyRunningRaces, boolean showOnlyRacesOfSameDay)
            throws Exception;
    
    List<RegattaOverviewEntryDTO> getRaceStateEntriesForLeaderboard(String leaderboardName,
            boolean showOnlyCurrentlyRunningRaces, boolean showOnlyRacesOfSameDay, List<String> visibleRegattas)
            throws Exception;

    String getBuildVersion();

    void stopReplicatingFromMaster();

    void stopAllReplicas();

    void stopSingleReplicaInstance(String identifier);

    void reloadRaceLog(String leaderboardName, RaceColumnDTO raceColumnDTO, FleetDTO fleet);

    RaceLogDTO getRaceLog(String leaderboardName, RaceColumnDTO raceColumnDTO, FleetDTO fleet);

    List<String> getLeaderboardGroupNamesFromRemoteServer(String host);

    UUID importMasterData(String host, String[] groupNames, boolean override, boolean compress, boolean exportWind);
    
    DataImportProgress getImportOperationProgress(UUID id);

    Iterable<CompetitorDTO> getCompetitors();
    
    Iterable<CompetitorDTO> getCompetitorsOfLeaderboard(String leaderboardName);

    CompetitorDTO updateCompetitor(CompetitorDTO competitor);

    void allowCompetitorResetToDefaults(Iterable<CompetitorDTO> competitors);
    
    List<DeviceConfigurationMatcherDTO> getDeviceConfigurationMatchers();
    
    DeviceConfigurationDTO getDeviceConfiguration(DeviceConfigurationMatcherDTO matcher);
    
    DeviceConfigurationMatcherDTO createOrUpdateDeviceConfiguration(DeviceConfigurationMatcherDTO matcherDTO, DeviceConfigurationDTO configurationDTO);

    boolean removeDeviceConfiguration(DeviceConfigurationMatcherType type, List<String> clientIds);

    boolean setStartTimeAndProcedure(RaceLogSetStartTimeAndProcedureDTO dto);
    
    Triple<Date, Integer, RacingProcedureType> getStartTimeAndProcedure(String leaderboardName, String raceColumnName, String fleetName);

    Iterable<String> getAllIgtimiAccountEmailAddresses();

    String getIgtimiAuthorizationUrl();

    boolean authorizeAccessToIgtimiUser(String eMailAddress, String password) throws Exception;

    void removeIgtimiAccount(String eMailOfAccountToRemove);

    Map<RegattaAndRaceIdentifier, Integer> importWindFromIgtimi(List<RaceDTO> selectedRaces) throws Exception;
}
>>>>>>> ddba91b3
<|MERGE_RESOLUTION|>--- conflicted
+++ resolved
@@ -1,4 +1,3 @@
-<<<<<<< HEAD
 package com.sap.sailing.gwt.ui.client;
 
 import java.io.Serializable;
@@ -141,7 +140,8 @@
     public List<String> getLeaderboardNames();
     
     IncrementalOrFullLeaderboardDTO getLeaderboardByName(String leaderboardName, Date date,
-            Collection<String> namesOfRaceColumnsForWhichToLoadLegDetails, String previousLeaderboardId) throws Exception;
+            Collection<String> namesOfRaceColumnsForWhichToLoadLegDetails, boolean addOverallDetails,
+            String previousLeaderboardId) throws Exception;
 
     List<StrippedLeaderboardDTO> getLeaderboards();
     
@@ -464,388 +464,4 @@
      */
     void revokeRaceLogEvents(String leaderboardName, String raceColumnName, String fleetName, List<Serializable> eventIds)
             throws NotRevokableException;
-}
-=======
-package com.sap.sailing.gwt.ui.client;
-
-import java.util.Collection;
-import java.util.Date;
-import java.util.List;
-import java.util.Map;
-import java.util.Set;
-import java.util.UUID;
-
-import com.google.gwt.user.client.rpc.RemoteService;
-import com.sap.sailing.domain.common.DataImportProgress;
-import com.sap.sailing.domain.common.DetailType;
-import com.sap.sailing.domain.common.LeaderboardType;
-import com.sap.sailing.domain.common.MaxPointsReason;
-import com.sap.sailing.domain.common.NoWindException;
-import com.sap.sailing.domain.common.PassingInstruction;
-import com.sap.sailing.domain.common.PolarSheetGenerationResponse;
-import com.sap.sailing.domain.common.PolarSheetGenerationSettings;
-import com.sap.sailing.domain.common.RegattaAndRaceIdentifier;
-import com.sap.sailing.domain.common.RegattaIdentifier;
-import com.sap.sailing.domain.common.ScoringSchemeType;
-import com.sap.sailing.domain.common.WindSource;
-import com.sap.sailing.domain.common.configuration.DeviceConfigurationMatcherType;
-import com.sap.sailing.domain.common.dto.CompetitorDTO;
-import com.sap.sailing.domain.common.dto.FleetDTO;
-import com.sap.sailing.domain.common.dto.IncrementalOrFullLeaderboardDTO;
-import com.sap.sailing.domain.common.dto.RaceColumnDTO;
-import com.sap.sailing.domain.common.dto.RaceColumnInSeriesDTO;
-import com.sap.sailing.domain.common.dto.RaceDTO;
-import com.sap.sailing.domain.common.dto.RegattaCreationParametersDTO;
-import com.sap.sailing.domain.common.impl.Util.Pair;
-import com.sap.sailing.domain.common.impl.Util.Triple;
-import com.sap.sailing.domain.common.racelog.RacingProcedureType;
-import com.sap.sailing.gwt.ui.shared.BulkScoreCorrectionDTO;
-import com.sap.sailing.gwt.ui.shared.CompactRaceMapDataDTO;
-import com.sap.sailing.gwt.ui.shared.CompetitorsRaceDataDTO;
-import com.sap.sailing.gwt.ui.shared.ControlPointDTO;
-import com.sap.sailing.gwt.ui.shared.CourseAreaDTO;
-import com.sap.sailing.gwt.ui.shared.CoursePositionsDTO;
-import com.sap.sailing.gwt.ui.shared.DeviceConfigurationDTO;
-import com.sap.sailing.gwt.ui.shared.DeviceConfigurationDTO.RegattaConfigurationDTO;
-import com.sap.sailing.gwt.ui.shared.DeviceConfigurationMatcherDTO;
-import com.sap.sailing.gwt.ui.shared.EventDTO;
-import com.sap.sailing.gwt.ui.shared.GPSFixDTO;
-import com.sap.sailing.gwt.ui.shared.LeaderboardGroupDTO;
-import com.sap.sailing.gwt.ui.shared.ManeuverDTO;
-import com.sap.sailing.gwt.ui.shared.RaceCourseDTO;
-import com.sap.sailing.gwt.ui.shared.RaceGroupDTO;
-import com.sap.sailing.gwt.ui.shared.RaceLogDTO;
-import com.sap.sailing.gwt.ui.shared.RaceLogSetStartTimeAndProcedureDTO;
-import com.sap.sailing.gwt.ui.shared.RaceTimesInfoDTO;
-import com.sap.sailing.gwt.ui.shared.RegattaDTO;
-import com.sap.sailing.gwt.ui.shared.RegattaOverviewEntryDTO;
-import com.sap.sailing.gwt.ui.shared.RegattaScoreCorrectionDTO;
-import com.sap.sailing.gwt.ui.shared.ReplicationStateDTO;
-import com.sap.sailing.gwt.ui.shared.ScoreCorrectionProviderDTO;
-import com.sap.sailing.gwt.ui.shared.StrippedLeaderboardDTO;
-import com.sap.sailing.gwt.ui.shared.SwissTimingArchiveConfigurationDTO;
-import com.sap.sailing.gwt.ui.shared.SwissTimingConfigurationDTO;
-import com.sap.sailing.gwt.ui.shared.SwissTimingEventRecordDTO;
-import com.sap.sailing.gwt.ui.shared.SwissTimingRaceRecordDTO;
-import com.sap.sailing.gwt.ui.shared.SwissTimingReplayRaceDTO;
-import com.sap.sailing.gwt.ui.shared.TracTracConfigurationDTO;
-import com.sap.sailing.gwt.ui.shared.TracTracRaceRecordDTO;
-import com.sap.sailing.gwt.ui.shared.VenueDTO;
-import com.sap.sailing.gwt.ui.shared.WindDTO;
-import com.sap.sailing.gwt.ui.shared.WindInfoForRaceDTO;
-
-/**
- * The client side stub for the RPC service. Usually, when a <code>null</code> date is passed to
- * the time-dependent service methods, an empty (non-<code>null</code>) result is returned.
- */
-public interface SailingService extends RemoteService {
-    List<TracTracConfigurationDTO> getPreviousTracTracConfigurations() throws Exception;
-    
-    List<RegattaDTO> getRegattas();
-
-    List<EventDTO> getEvents();
-
-    Pair<String, List<TracTracRaceRecordDTO>> listTracTracRacesInEvent(String eventJsonURL, boolean listHiddenRaces) throws Exception;
-
-    void trackWithTracTrac(RegattaIdentifier regattaToAddTo, Iterable<TracTracRaceRecordDTO> rrs, String liveURI,
-            String storedURI, String courseDesignUpdateURI, boolean trackWind, boolean correctWindByDeclination, boolean simulateWithStartTimeNow, String tracTracUsername, String tracTracPassword) throws Exception;
-
-    void trackWithSwissTiming(RegattaIdentifier regattaToAddTo, Iterable<SwissTimingRaceRecordDTO> rrs, String hostname, int port,
-            boolean trackWind, boolean correctWindByDeclination) throws Exception;
-    
-    void replaySwissTimingRace(RegattaIdentifier regattaIdentifier, Iterable<SwissTimingReplayRaceDTO> replayRaces,
-            boolean trackWind, boolean correctWindByDeclination, boolean simulateWithStartTimeNow);
-
-    void storeTracTracConfiguration(String name, String jsonURL, String liveDataURI, String storedDataURI, String courseDesignUpdateURI, String tracTracUsername, String tracTracPassword) throws Exception;
-
-    void stopTrackingEvent(RegattaIdentifier eventIdentifier) throws Exception;
-
-    void stopTrackingRaces(Iterable<RegattaAndRaceIdentifier> racesToStopTracking) throws Exception;
-    
-    void removeAndUntrackRaces(Iterable<RegattaAndRaceIdentifier> regattaNamesAndRaceNames);
-
-    WindInfoForRaceDTO getRawWindFixes(RegattaAndRaceIdentifier raceIdentifier, Collection<WindSource> windSources);
-
-    void setWind(RegattaAndRaceIdentifier raceIdentifier, WindDTO wind);
-
-    WindInfoForRaceDTO getAveragedWindInfo(RegattaAndRaceIdentifier raceIdentifier, Date from, long millisecondsStepWidth,
-            int numberOfFixes, Collection<String> windSourceTypeNames) throws NoWindException;
-
-    WindInfoForRaceDTO getAveragedWindInfo(RegattaAndRaceIdentifier raceIdentifier, Date from, Date to, long resolutionInMilliseconds,
-            Collection<String> windSourceTypeNames);
-
-    WindInfoForRaceDTO getAveragedWindInfo(RegattaAndRaceIdentifier raceIdentifier, Date from, long millisecondsStepWidth,
-            int numberOfFixes, double latDeg, double lngDeg, Collection<String> windSources) throws NoWindException;
-
-    CompactRaceMapDataDTO getRaceMapData(RegattaAndRaceIdentifier raceIdentifier, Date date, Map<String, Date> fromPerCompetitorIdAsString,
-            Map<String, Date> toPerCompetitorIdAsString, boolean extrapolate) throws NoWindException;
-    
-    RaceTimesInfoDTO getRaceTimesInfo(RegattaAndRaceIdentifier raceIdentifier);
-    
-    List<RaceTimesInfoDTO> getRaceTimesInfos(Collection<RegattaAndRaceIdentifier> raceIdentifiers);
-    
-    CoursePositionsDTO getCoursePositions(RegattaAndRaceIdentifier raceIdentifier, Date date);
-
-    RaceCourseDTO getRaceCourse(RegattaAndRaceIdentifier raceIdentifier, Date date);
-
-    void removeWind(RegattaAndRaceIdentifier raceIdentifier, WindDTO windDTO);
-
-    public List<String> getLeaderboardNames();
-    
-    IncrementalOrFullLeaderboardDTO getLeaderboardByName(String leaderboardName, Date date,
-            Collection<String> namesOfRaceColumnsForWhichToLoadLegDetails, boolean addOverallDetails,
-            String previousLeaderboardId) throws Exception;
-
-    List<StrippedLeaderboardDTO> getLeaderboards();
-    
-    List<StrippedLeaderboardDTO> getLeaderboardsByRegatta(RegattaDTO regatta);
-    
-    List<StrippedLeaderboardDTO> getLeaderboardsByEvent(EventDTO event);
-    
-    StrippedLeaderboardDTO updateLeaderboard(String leaderboardName, String newLeaderboardName, String newLeaderboardDisplayName, int[] newDiscardingThreasholds, UUID newCourseAreaId);
-
-    StrippedLeaderboardDTO createFlexibleLeaderboard(String leaderboardName, String leaderboardDisplayName, int[] discardThresholds, ScoringSchemeType scoringSchemeType, UUID courseAreaId);
-
-    StrippedLeaderboardDTO createRegattaLeaderboard(RegattaIdentifier regattaIdentifier, String leaderboardDisplayName, int[] discardThresholds);
-
-    void removeLeaderboard(String leaderboardName);
-
-    void removeLeaderboards(Collection<String> leaderboardNames);
-
-    void renameLeaderboard(String leaderboardName, String newLeaderboardName);
-
-    void renameLeaderboardColumn(String leaderboardName, String oldColumnName, String newColumnName);
-
-    void removeLeaderboardColumn(String leaderboardName, String columnName);
-    
-    void addColumnToLeaderboard(String columnName, String leaderboardName, boolean medalRace);
-    
-    void moveLeaderboardColumnUp(String leaderboardName, String columnName);
-    
-    void moveLeaderboardColumnDown(String leaderboardName, String columnName);
-    
-    RegattaDTO createRegatta(String regattaName, String boatClassName,
-            RegattaCreationParametersDTO seriesNamesWithFleetNamesAndFleetOrderingAndMedal, boolean persistent,
-            ScoringSchemeType scoringSchemeType, UUID defaultCourseAreaId);
-    
-    void removeRegatta(RegattaIdentifier regattaIdentifier);
-
-    void removeSeries(RegattaIdentifier regattaIdentifier, String seriesName);
-
-    void removeRegattas(Collection<RegattaIdentifier> regattas);
-    
-    void updateRegatta(RegattaIdentifier regattaIdentifier, UUID defaultCourseAreaUuid, RegattaConfigurationDTO regattaConfiguration);
-    
-    List<RaceColumnInSeriesDTO> addRaceColumnsToSeries(RegattaIdentifier regattaIdentifier, String seriesName, List<String> columnNames);
-
-    void updateSeries(RegattaIdentifier regattaIdentifier, String seriesName, String newSeriesName, boolean isMedal,
-            int[] resultDiscardingThresholds, boolean startsWithZeroScore,
-            boolean firstRaceIsNonDiscardableCarryForward, boolean hasSplitFleetScore, List<FleetDTO> fleets);
-
-    RaceColumnInSeriesDTO addRaceColumnToSeries(RegattaIdentifier regattaIdentifier, String seriesName, String columnName);
-
-    void removeRaceColumnsFromSeries(RegattaIdentifier regattaIdentifier, String seriesName, List<String> columnNames);
-
-    void removeRaceColumnFromSeries(RegattaIdentifier regattaIdentifier, String seriesName, String columnName);
-
-    void moveRaceColumnInSeriesUp(RegattaIdentifier regattaIdentifier, String seriesName, String columnName);
-
-    void moveRaceColumnInSeriesDown(RegattaIdentifier regattaIdentifier, String seriesName, String columnName);
-
-    boolean connectTrackedRaceToLeaderboardColumn(String leaderboardName, String raceColumnName,
-            String fleetName, RegattaAndRaceIdentifier raceIdentifier);
-    
-    void disconnectLeaderboardColumnFromTrackedRace(String leaderboardName, String raceColumnName, String fleetName);
-    
-    Map<String, RegattaAndRaceIdentifier> getRegattaAndRaceNameOfTrackedRaceConnectedToLeaderboardColumn(String leaderboardName, String raceColumnName);
-
-    void updateLeaderboardCarryValue(String leaderboardName, String competitorIdAsString, Double carriedPoints);
-
-    /**
-     * @return the new net points in {@link Pair#getA()} and the new total points in {@link Pair#getB()} for time point
-     * <code>date</code> after the max points reason has been updated to <code>maxPointsReasonAsString</code>.
-     */
-    Triple<Double, Double, Boolean> updateLeaderboardMaxPointsReason(String leaderboardName, String competitorIdAsString,
-            String raceColumnName, MaxPointsReason maxPointsReason, Date date) throws NoWindException;
-
-    Triple<Double, Double, Boolean> updateLeaderboardScoreCorrection(String leaderboardName, String competitorIdAsString,
-            String columnName, Double correctedScore, Date date) throws NoWindException;
-
-    void updateCompetitorDisplayNameInLeaderboard(String leaderboardName, String competitorIdAsString, String displayName);
-    
-    void updateIsMedalRace(String leaderboardName, String columnName, boolean isMedalRace);
-
-    List<SwissTimingConfigurationDTO> getPreviousSwissTimingConfigurations();
-
-    SwissTimingEventRecordDTO getRacesOfSwissTimingEvent(String eventJsonURL) throws Exception;
-
-    void storeSwissTimingConfiguration(String configName, String jsonURL, String hostname, int port);
-
-    String[] getCountryCodes();
-    
-    Map<CompetitorDTO, List<GPSFixDTO>> getDouglasPoints(RegattaAndRaceIdentifier raceIdentifier,
-            Map<CompetitorDTO, Date> from, Map<CompetitorDTO, Date> to, double meters) throws NoWindException;
-
-    Map<CompetitorDTO, List<ManeuverDTO>> getManeuvers(RegattaAndRaceIdentifier raceIdentifier,
-            Map<CompetitorDTO, Date> from, Map<CompetitorDTO, Date> to) throws NoWindException;
-
-    List<StrippedLeaderboardDTO> getLeaderboardsByRaceAndRegatta(RaceDTO race, RegattaIdentifier regattaIdentifier);
-    
-    List<LeaderboardGroupDTO> getLeaderboardGroups(boolean withGeoLocationData);
-    
-    LeaderboardGroupDTO getLeaderboardGroupByName(String groupName, boolean withGeoLocationData);
-    
-    void renameLeaderboardGroup(String oldName, String newName);
-    
-    void removeLeaderboardGroups(Set<String> groupNames);
-    
-    LeaderboardGroupDTO createLeaderboardGroup(String groupName, String description,
-            boolean displayGroupsInReverseOrder, int[] overallLeaderboardDiscardThresholds,
-            ScoringSchemeType overallLeaderboardScoringSchemeType);
-    
-    void updateLeaderboardGroup(String oldName, String newName, String description, List<String> leaderboardNames,
-            int[] overallLeaderboardDiscardThresholds, ScoringSchemeType overallLeaderboardScoringSchemeType);
-
-    CompetitorsRaceDataDTO getCompetitorsRaceData(RegattaAndRaceIdentifier race, List<CompetitorDTO> competitors, Date from, Date to,
-            long stepSizeInMs, DetailType detailType, String leaderboardGroupName, String leaderboardName) throws NoWindException;
-
-    void setRaceIsKnownToStartUpwind(RegattaAndRaceIdentifier raceIdentifier, boolean raceIsKnownToStartUpwind);
-
-    void setWindSourcesToExclude(RegattaAndRaceIdentifier raceIdentifier, Iterable<WindSource> windSourcesToExclude);
-    
-    ReplicationStateDTO getReplicaInfo();
-
-    void startReplicatingFromMaster(String messagingHost, String masterHost, String exchangeName, int servletPort, int messagingPort) throws Exception;
-
-    void updateRaceDelayToLive(RegattaAndRaceIdentifier regattaAndRaceIdentifier, long delayToLiveInMs);
-
-    void updateRacesDelayToLive(List<RegattaAndRaceIdentifier> regattaAndRaceIdentifiers, long delayToLiveInMs);
-
-    void updateEvent(UUID eventId, String eventName, Date startDate, Date endDate, VenueDTO venue, boolean isPublic,
-            List<String> regattaNames);
-
-    EventDTO createEvent(String eventName, Date startDate, Date endDate, String venueName, boolean isPublic, List<String> courseAreaNames);
-
-    void removeEvent(UUID eventId);
-
-    void removeEvents(Collection<UUID> eventIds);
-
-    void renameEvent(UUID eventId, String newName);
-
-    EventDTO getEventByName(String eventName);
-    
-    EventDTO getEventById(UUID id);
-
-    Iterable<String> getScoreCorrectionProviderNames();
-
-    ScoreCorrectionProviderDTO getScoreCorrectionsOfProvider(String providerName) throws Exception;
-
-    RegattaScoreCorrectionDTO getScoreCorrections(String scoreCorrectionProviderName, String eventName, String boatClassName,
-            Date timePointWhenResultPublished) throws Exception;
-
-    void updateLeaderboardScoreCorrectionsAndMaxPointsReasons(BulkScoreCorrectionDTO updates) throws NoWindException;
-
-    WindInfoForRaceDTO getWindSourcesInfo(RegattaAndRaceIdentifier raceIdentifier);
-
-    List<String> getResultImportUrls(String resultProviderName);
-
-    void removeResultImportURLs(String resultProviderName, Set<String> toRemove) throws Exception;
-
-    void addResultImportUrl(String resultProviderName, String url) throws Exception;
-
-    Void updateLeaderboardScoreCorrectionMetadata(String leaderboardName, Date timePointOfLastCorrectionValidity,
-            String comment);
-
-    List<String> getUrlResultProviderNames();
-    
-    void updateRaceCourse(RegattaAndRaceIdentifier raceIdentifier, List<Pair<ControlPointDTO, PassingInstruction>> controlPoints);
-
-    void addColumnsToLeaderboard(String leaderboardName, List<Pair<String, Boolean>> columnsToAdd);
-
-    void removeLeaderboardColumns(String leaderboardName, List<String> columnsToRemove);
-
-    StrippedLeaderboardDTO getLeaderboard(String leaderboardName);
-
-    void suppressCompetitorInLeaderboard(String leaderboardName, String competitorIdAsString, boolean suppressed);
-
-    void updateLeaderboardColumnFactor(String leaderboardName, String columnName, Double newFactor);
-
-    List<SwissTimingReplayRaceDTO> listSwissTiminigReplayRaces(String swissTimingUrl);
-
-    List<Triple<String, List<CompetitorDTO>, List<Double>>> getLeaderboardDataEntriesForAllRaceColumns(String leaderboardName,
-            Date date, DetailType detailType) throws Exception;
-
-    List<String> getOverallLeaderboardNamesContaining(String leaderboardName);
-
-    List<SwissTimingArchiveConfigurationDTO> getPreviousSwissTimingArchiveConfigurations();
-
-    void storeSwissTimingArchiveConfiguration(String swissTimingUrl);
-
-    PolarSheetGenerationResponse generatePolarSheetForRaces(List<RegattaAndRaceIdentifier> selectedRaces,
-            PolarSheetGenerationSettings settings, String name) throws Exception;
-    
-    CourseAreaDTO createCourseArea(UUID eventId, String courseAreaName);
-    
-    List<Pair<String, String>> getLeaderboardsNamesOfMetaleaderboard(String metaLeaderboardName);
-
-    Pair<String, LeaderboardType> checkLeaderboardName(String leaderboardName);
-
-    List<RaceGroupDTO> getRegattaStructureForEvent(UUID eventId);
-    
-    List<RegattaOverviewEntryDTO> getRaceStateEntriesForRaceGroup(UUID eventId, List<UUID> visibleCourseAreas,
-            List<String> visibleRegattas, boolean showOnlyCurrentlyRunningRaces, boolean showOnlyRacesOfSameDay)
-            throws Exception;
-    
-    List<RegattaOverviewEntryDTO> getRaceStateEntriesForLeaderboard(String leaderboardName,
-            boolean showOnlyCurrentlyRunningRaces, boolean showOnlyRacesOfSameDay, List<String> visibleRegattas)
-            throws Exception;
-
-    String getBuildVersion();
-
-    void stopReplicatingFromMaster();
-
-    void stopAllReplicas();
-
-    void stopSingleReplicaInstance(String identifier);
-
-    void reloadRaceLog(String leaderboardName, RaceColumnDTO raceColumnDTO, FleetDTO fleet);
-
-    RaceLogDTO getRaceLog(String leaderboardName, RaceColumnDTO raceColumnDTO, FleetDTO fleet);
-
-    List<String> getLeaderboardGroupNamesFromRemoteServer(String host);
-
-    UUID importMasterData(String host, String[] groupNames, boolean override, boolean compress, boolean exportWind);
-    
-    DataImportProgress getImportOperationProgress(UUID id);
-
-    Iterable<CompetitorDTO> getCompetitors();
-    
-    Iterable<CompetitorDTO> getCompetitorsOfLeaderboard(String leaderboardName);
-
-    CompetitorDTO updateCompetitor(CompetitorDTO competitor);
-
-    void allowCompetitorResetToDefaults(Iterable<CompetitorDTO> competitors);
-    
-    List<DeviceConfigurationMatcherDTO> getDeviceConfigurationMatchers();
-    
-    DeviceConfigurationDTO getDeviceConfiguration(DeviceConfigurationMatcherDTO matcher);
-    
-    DeviceConfigurationMatcherDTO createOrUpdateDeviceConfiguration(DeviceConfigurationMatcherDTO matcherDTO, DeviceConfigurationDTO configurationDTO);
-
-    boolean removeDeviceConfiguration(DeviceConfigurationMatcherType type, List<String> clientIds);
-
-    boolean setStartTimeAndProcedure(RaceLogSetStartTimeAndProcedureDTO dto);
-    
-    Triple<Date, Integer, RacingProcedureType> getStartTimeAndProcedure(String leaderboardName, String raceColumnName, String fleetName);
-
-    Iterable<String> getAllIgtimiAccountEmailAddresses();
-
-    String getIgtimiAuthorizationUrl();
-
-    boolean authorizeAccessToIgtimiUser(String eMailAddress, String password) throws Exception;
-
-    void removeIgtimiAccount(String eMailOfAccountToRemove);
-
-    Map<RegattaAndRaceIdentifier, Integer> importWindFromIgtimi(List<RaceDTO> selectedRaces) throws Exception;
-}
->>>>>>> ddba91b3
+}