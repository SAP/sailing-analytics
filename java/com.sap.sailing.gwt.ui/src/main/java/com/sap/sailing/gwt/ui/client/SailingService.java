package com.sap.sailing.gwt.ui.client;

import java.io.IOException;
import java.util.ArrayList;
import java.util.Collection;
import java.util.Date;
import java.util.List;
import java.util.Map;
import java.util.Set;
import java.util.UUID;

import org.apache.shiro.authz.UnauthorizedException;

import com.google.gwt.user.client.rpc.RemoteService;
import com.sap.sailing.domain.abstractlog.race.RaceLog;
import com.sap.sailing.domain.abstractlog.race.RaceLogTagEvent;
import com.sap.sailing.domain.abstractlog.race.state.ReadonlyRaceState;
import com.sap.sailing.domain.common.CompetitorDescriptor;
import com.sap.sailing.domain.common.DetailType;
import com.sap.sailing.domain.common.LegIdentifier;
import com.sap.sailing.domain.common.MailInvitationType;
import com.sap.sailing.domain.common.NoWindException;
import com.sap.sailing.domain.common.NotFoundException;
import com.sap.sailing.domain.common.RegattaAndRaceIdentifier;
import com.sap.sailing.domain.common.RegattaIdentifier;
import com.sap.sailing.domain.common.WindSource;
import com.sap.sailing.domain.common.abstractlog.TimePointSpecificationFoundInLog;
import com.sap.sailing.domain.common.dto.BoatDTO;
import com.sap.sailing.domain.common.dto.CompetitorAndBoatDTO;
import com.sap.sailing.domain.common.dto.CompetitorDTO;
import com.sap.sailing.domain.common.dto.CompetitorWithBoatDTO;
import com.sap.sailing.domain.common.dto.CourseAreaDTO;
import com.sap.sailing.domain.common.dto.FleetDTO;
import com.sap.sailing.domain.common.dto.IncrementalOrFullLeaderboardDTO;
import com.sap.sailing.domain.common.dto.PairingListDTO;
import com.sap.sailing.domain.common.dto.PairingListTemplateDTO;
import com.sap.sailing.domain.common.dto.PersonDTO;
import com.sap.sailing.domain.common.dto.RaceColumnDTO;
import com.sap.sailing.domain.common.dto.TagDTO;
import com.sap.sailing.domain.common.impl.KilometersPerHourSpeedImpl;
import com.sap.sailing.domain.common.impl.KnotSpeedImpl;
import com.sap.sailing.domain.common.orc.ImpliedWindSource;
import com.sap.sailing.domain.common.orc.ORCCertificate;
import com.sap.sailing.domain.common.orc.ORCPerformanceCurveLegTypes;
import com.sap.sailing.domain.common.orc.impl.ORCPerformanceCurveLegImpl;
import com.sap.sailing.domain.common.racelog.RacingProcedureType;
import com.sap.sailing.domain.common.racelog.tracking.DoesNotHaveRegattaLogException;
import com.sap.sailing.domain.common.tracking.impl.PreciseCompactGPSFixMovingImpl.PreciseCompactPosition;
import com.sap.sailing.domain.common.windfinder.SpotDTO;
import com.sap.sailing.domain.leaderboard.RegattaLeaderboard;
import com.sap.sailing.expeditionconnector.ExpeditionDeviceConfiguration;
import com.sap.sailing.gwt.common.communication.event.EventMetadataDTO;
import com.sap.sailing.gwt.common.communication.event.EventSeriesMetadataDTO;
import com.sap.sailing.gwt.ui.shared.AccountWithSecurityDTO;
import com.sap.sailing.gwt.ui.shared.CompactBoatPositionsDTO;
import com.sap.sailing.gwt.ui.shared.CompactRaceMapDataDTO;
import com.sap.sailing.gwt.ui.shared.CompetitorProviderDTO;
import com.sap.sailing.gwt.ui.shared.CompetitorsRaceDataDTO;
import com.sap.sailing.gwt.ui.shared.CoursePositionsDTO;
import com.sap.sailing.gwt.ui.shared.DeviceConfigurationWithSecurityDTO;
import com.sap.sailing.gwt.ui.shared.EventDTO;
import com.sap.sailing.gwt.ui.shared.GPSFixDTO;
import com.sap.sailing.gwt.ui.shared.GPSFixDTOWithSpeedWindTackAndLegType;
import com.sap.sailing.gwt.ui.shared.LeaderboardGroupDTO;
import com.sap.sailing.gwt.ui.shared.ManeuverDTO;
import com.sap.sailing.gwt.ui.shared.MarkDTO;
import com.sap.sailing.gwt.ui.shared.QRCodeEvent;
import com.sap.sailing.gwt.ui.shared.RaceCourseDTO;
import com.sap.sailing.gwt.ui.shared.RaceGroupDTO;
import com.sap.sailing.gwt.ui.shared.RaceLogDTO;
import com.sap.sailing.gwt.ui.shared.RaceTimesInfoDTO;
import com.sap.sailing.gwt.ui.shared.RaceboardDataDTO;
import com.sap.sailing.gwt.ui.shared.RegattaDTO;
import com.sap.sailing.gwt.ui.shared.RegattaLogDTO;
import com.sap.sailing.gwt.ui.shared.RegattaOverviewEntryDTO;
import com.sap.sailing.gwt.ui.shared.RegattaScoreCorrectionDTO;
import com.sap.sailing.gwt.ui.shared.RemoteSailingServerReferenceDTO;
import com.sap.sailing.gwt.ui.shared.ScoreCorrectionProviderDTO;
import com.sap.sailing.gwt.ui.shared.SerializationDummy;
import com.sap.sailing.gwt.ui.shared.ServerConfigurationDTO;
import com.sap.sailing.gwt.ui.shared.SimulatorResultsDTO;
import com.sap.sailing.gwt.ui.shared.SliceRacePreperationDTO;
import com.sap.sailing.gwt.ui.shared.StrippedLeaderboardDTO;
import com.sap.sailing.gwt.ui.shared.StrippedLeaderboardDTOWithSecurity;
import com.sap.sailing.gwt.ui.shared.SwissTimingArchiveConfigurationWithSecurityDTO;
import com.sap.sailing.gwt.ui.shared.SwissTimingConfigurationWithSecurityDTO;
import com.sap.sailing.gwt.ui.shared.SwissTimingEventRecordDTO;
import com.sap.sailing.gwt.ui.shared.SwissTimingReplayRaceDTO;
import com.sap.sailing.gwt.ui.shared.TracTracConfigurationWithSecurityDTO;
import com.sap.sailing.gwt.ui.shared.TracTracRaceRecordDTO;
import com.sap.sailing.gwt.ui.shared.UrlDTO;
import com.sap.sailing.gwt.ui.shared.WindInfoForRaceDTO;
import com.sap.sailing.gwt.ui.shared.YellowBrickConfigurationWithSecurityDTO;
import com.sap.sailing.gwt.ui.shared.YellowBrickRaceRecordDTO;
import com.sap.sailing.gwt.ui.shared.courseCreation.CourseTemplateDTO;
import com.sap.sailing.gwt.ui.shared.courseCreation.MarkPropertiesDTO;
import com.sap.sailing.gwt.ui.shared.courseCreation.MarkRoleDTO;
import com.sap.sailing.gwt.ui.shared.courseCreation.MarkTemplateDTO;
import com.sap.sse.common.CountryCode;
import com.sap.sse.common.Duration;
import com.sap.sse.common.PairingListCreationException;
import com.sap.sse.common.TimePoint;
import com.sap.sse.common.TimeRange;
import com.sap.sse.common.Util;
import com.sap.sse.common.Util.Pair;
import com.sap.sse.common.Util.Triple;
import com.sap.sse.common.impl.SecondsDurationImpl;
import com.sap.sse.gwt.client.replication.RemoteReplicationService;
import com.sap.sse.security.shared.HasPermissions;
import com.sap.sse.security.shared.TypeRelativeObjectIdentifier;

/**
 * The client side stub for the RPC service. Usually, when a <code>null</code> date is passed to the time-dependent
 * service methods, an empty (non-<code>null</code>) result is returned.
 */
public interface SailingService extends RemoteService, RemoteReplicationService {

    List<TracTracConfigurationWithSecurityDTO> getPreviousTracTracConfigurations()
            throws UnauthorizedException, Exception;

    List<RegattaDTO> getRegattas() throws UnauthorizedException;

    RegattaDTO getRegattaByName(String regattaName) throws UnauthorizedException;

    List<EventDTO> getEvents() throws Exception;

    Util.Pair<String, List<TracTracRaceRecordDTO>> listTracTracRacesInEvent(String eventJsonURL,
            boolean listHiddenRaces) throws UnauthorizedException, Exception;

    void replaySwissTimingRace(RegattaIdentifier regattaIdentifier, Iterable<SwissTimingReplayRaceDTO> replayRaces,
            boolean trackWind, boolean correctWindByDeclination, boolean useInternalMarkPassingAlgorithm)
            throws UnauthorizedException;

    WindInfoForRaceDTO getRawWindFixes(RegattaAndRaceIdentifier raceIdentifier, Collection<WindSource> windSources)
            throws UnauthorizedException;

    WindInfoForRaceDTO getAveragedWindInfo(RegattaAndRaceIdentifier raceIdentifier, Date from,
            long millisecondsStepWidth, int numberOfFixes, Collection<String> windSourceTypeNames,
            boolean onlyUpToNewestEvent, boolean includeCombinedWindForAllLegMiddles)
            throws NoWindException, UnauthorizedException;

    WindInfoForRaceDTO getAveragedWindInfo(RegattaAndRaceIdentifier raceIdentifier, Date from, Date to,
            long resolutionInMilliseconds, Collection<String> windSourceTypeNames, boolean onlyUpToNewestEvent)
            throws UnauthorizedException;

    boolean getPolarResults(RegattaAndRaceIdentifier raceIdentifier) throws UnauthorizedException;

    SimulatorResultsDTO getSimulatorResults(LegIdentifier legIdentifier) throws UnauthorizedException;

    RaceboardDataDTO getRaceboardData(String regattaName, String raceName, String leaderboardName,
            String leaderboardGroupName, UUID leaderboardGroupId, UUID eventId) throws UnauthorizedException;

    Map<CompetitorDTO, BoatDTO> getCompetitorBoats(RegattaAndRaceIdentifier raceIdentifier)
            throws UnauthorizedException;

    CompactBoatPositionsDTO getBoatPositions(RegattaAndRaceIdentifier raceIdentifier,
            Map<String, Date> fromPerCompetitorIdAsString, Map<String, Date> toPerCompetitorIdAsString,
            boolean extrapolate, DetailType detailType, String leaderboardName, String leaderboardGroupName,
            UUID leaderboardGroupId)
                    throws NoWindException, UnauthorizedException;

    RaceTimesInfoDTO getRaceTimesInfo(RegattaAndRaceIdentifier raceIdentifier) throws UnauthorizedException;

    /**
     * Returns {@link RaceTimesInfoDTO race times info} for specified race (<code>raceIdentifier</code>) including
     * {@link RaceLogTagEvent tag events} since received timestamp (<code>searchSince</code>). Loads tags from
     * {@link ReadonlyRaceState cache} instead of scanning the whole {@link RaceLog} every request.
     */
    RaceTimesInfoDTO getRaceTimesInfoIncludingTags(RegattaAndRaceIdentifier raceIdentifier, TimePoint searchSince)
            throws UnauthorizedException;

    List<RaceTimesInfoDTO> getRaceTimesInfos(Collection<RegattaAndRaceIdentifier> raceIdentifiers)
            throws UnauthorizedException;

    /**
     * Collects besides {@link RaceTimesInfoDTO race times infos} public {@link RaceLogTagEvent tag events} from
     * {@link ReadonlyRaceState cache} and compares the <code>createdAt</code> timepoint to the received
     * <code>searchSince</code> timepoint. Returns {@link RaceTimesInfoDTO race times infos} including
     * {@link RaceLogTagEvent public tag events} since the latest client-side received tag.
     */
    List<RaceTimesInfoDTO> getRaceTimesInfosIncludingTags(Collection<RegattaAndRaceIdentifier> raceIdentifiers,
            Map<RegattaAndRaceIdentifier, TimePoint> searchSinceMap) throws UnauthorizedException;

    public List<String> getLeaderboardNames() throws UnauthorizedException;

    IncrementalOrFullLeaderboardDTO getLeaderboardByName(String leaderboardName, Date date,
            Collection<String> namesOfRaceColumnsForWhichToLoadLegDetails, boolean addOverallDetails,
            String previousLeaderboardId, boolean fillTotalPointsUncorrected) throws UnauthorizedException, Exception;

    List<CourseAreaDTO> getCourseAreas(String leaderboardName);

    IncrementalOrFullLeaderboardDTO getLeaderboardForRace(RegattaAndRaceIdentifier raceIdentifer,
            String leaderboardName, Date date, Collection<String> namesOfRaceColumnsForWhichToLoadLegDetails,
            boolean addOverallDetails, String previousLeaderboardId, boolean fillTotalPointsUncorrected)
            throws UnauthorizedException, Exception;

    List<StrippedLeaderboardDTOWithSecurity> getLeaderboardsWithSecurity() throws UnauthorizedException;

    Map<String, RegattaAndRaceIdentifier> getRegattaAndRaceNameOfTrackedRaceConnectedToLeaderboardColumn(
            String leaderboardName, String raceColumnName) throws UnauthorizedException;

    List<SwissTimingConfigurationWithSecurityDTO> getPreviousSwissTimingConfigurations() throws UnauthorizedException;

    SwissTimingEventRecordDTO getRacesOfSwissTimingEvent(String eventJsonURL) throws UnauthorizedException, Exception;

    Map<CompetitorDTO, List<GPSFixDTOWithSpeedWindTackAndLegType>> getDouglasPoints(
            RegattaAndRaceIdentifier raceIdentifier, Map<CompetitorDTO, TimeRange> competitorTimeRanges, double meters)
            throws NoWindException, UnauthorizedException;

    Map<CompetitorDTO, List<ManeuverDTO>> getManeuvers(RegattaAndRaceIdentifier raceIdentifier,
            Map<CompetitorDTO, TimeRange> competitorTimeRanges) throws NoWindException, UnauthorizedException;

    List<LeaderboardGroupDTO> getLeaderboardGroups(boolean withGeoLocationData) throws UnauthorizedException;

    LeaderboardGroupDTO getLeaderboardGroupByName(String groupName, boolean withGeoLocationData)
            throws UnauthorizedException;
    
    LeaderboardGroupDTO getLeaderboardGroupById(UUID groupId) throws UnauthorizedException;
    
    LeaderboardGroupDTO getLeaderboardGroupByUuidOrName(final UUID groupUuid, final String groupName);

    CompetitorsRaceDataDTO getCompetitorsRaceData(RegattaAndRaceIdentifier race, List<CompetitorDTO> competitors,
            Date from, Date to, long stepSizeInMs, DetailType detailType, String leaderboardGroupName,
            UUID leaderboardGroupId, String leaderboardName) throws NoWindException, UnauthorizedException;

    Pair<Integer, Integer> resolveImageDimensions(String imageUrlAsString) throws UnauthorizedException, Exception;

    Iterable<String> getScoreCorrectionProviderNames() throws UnauthorizedException;

    ScoreCorrectionProviderDTO getScoreCorrectionsOfProvider(String providerName)
            throws UnauthorizedException, Exception;

    RegattaScoreCorrectionDTO getScoreCorrections(String scoreCorrectionProviderName, String eventName,
            String boatClassName, Date timePointWhenResultPublished) throws UnauthorizedException, Exception;

    Iterable<String> getCompetitorProviderNames() throws UnauthorizedException;

    CompetitorProviderDTO getCompetitorProviderDTOByName(String providerName) throws UnauthorizedException, Exception;

    Pair<List<CompetitorDescriptor>, String> getCompetitorDescriptorsAndHint(String competitorProviderName, String eventName,
            String regattaName, String localeForHint) throws UnauthorizedException, Exception;

    WindInfoForRaceDTO getWindSourcesInfo(RegattaAndRaceIdentifier raceIdentifier) throws UnauthorizedException;

    ServerConfigurationDTO getServerConfiguration() throws UnauthorizedException;

    List<RemoteSailingServerReferenceDTO> getRemoteSailingServerReferences() throws UnauthorizedException;

    List<UrlDTO> getResultImportUrls(String resultProviderName) throws UnauthorizedException;

    String validateResultImportUrl(String resultProviderName, UrlDTO urlDTO);

    List<Pair<String, String>> getUrlResultProviderNamesAndOptionalSampleURL() throws UnauthorizedException;

    StrippedLeaderboardDTO getLeaderboard(String leaderboardName) throws UnauthorizedException;

    StrippedLeaderboardDTOWithSecurity getLeaderboardWithSecurity(String leaderboardName) throws UnauthorizedException;

    List<SwissTimingReplayRaceDTO> listSwissTiminigReplayRaces(String swissTimingUrl) throws UnauthorizedException;

    List<Triple<String, List<CompetitorDTO>, List<Double>>> getLeaderboardDataEntriesForAllRaceColumns(
            String leaderboardName, Date date, DetailType detailType) throws UnauthorizedException, Exception;

    List<String> getOverallLeaderboardNamesContaining(String leaderboardName) throws UnauthorizedException;

    List<SwissTimingArchiveConfigurationWithSecurityDTO> getPreviousSwissTimingArchiveConfigurations() throws UnauthorizedException;

    List<Util.Pair<String, String>> getLeaderboardsNamesOfMetaLeaderboard(String metaLeaderboardName)
            throws UnauthorizedException;

    /** for backward compatibility with the regatta overview */
    List<RaceGroupDTO> getRegattaStructureForEvent(UUID eventId) throws UnauthorizedException;
    
    List<RegattaDTO> getRegattasForEvent(UUID eventId);

    void reloadRaceLog(String leaderboardName, RaceColumnDTO raceColumnDTO, FleetDTO fleet)
            throws UnauthorizedException, NotFoundException;

    RaceLogDTO getRaceLog(String leaderboardName, RaceColumnDTO raceColumnDTO, FleetDTO fleet)
            throws UnauthorizedException;

    RegattaLogDTO getRegattaLog(String leaderboardName) throws UnauthorizedException, DoesNotHaveRegattaLogException;

    Map<String, String> getLeaderboardGroupNamesAndIdsAsStringsFromRemoteServer(String url, String username, String password)
            throws UnauthorizedException;

    Iterable<CompetitorDTO> getCompetitors(boolean filterCompetitorsWithBoat, boolean filterCompetitorsWithoutBoat)
            throws UnauthorizedException;

    Iterable<CompetitorDTO> getCompetitorsOfLeaderboard(String leaderboardName) throws UnauthorizedException;

    Map<? extends CompetitorDTO, BoatDTO> getCompetitorsAndBoatsOfRace(String leaderboardName, String raceColumnName,
            String fleetName) throws UnauthorizedException, NotFoundException;

    Iterable<BoatDTO> getAllBoats() throws UnauthorizedException;

    Iterable<BoatDTO> getStandaloneBoats() throws UnauthorizedException;

    BoatDTO getBoatLinkedToCompetitorForRace(String leaderboardName, String raceColumnName, String fleetName,
            String competitorIdAsString) throws UnauthorizedException, NotFoundException;

    List<DeviceConfigurationWithSecurityDTO> getDeviceConfigurations() throws UnauthorizedException;

    Util.Triple<Date, Integer, RacingProcedureType> getStartTimeAndProcedure(String leaderboardName,
            String raceColumnName, String fleetName) throws UnauthorizedException, NotFoundException;

    Util.Triple<Date, Date, Integer> getFinishingAndFinishTime(String leaderboardName, String raceColumnName,
            String fleetName) throws UnauthorizedException, NotFoundException;

    String getIgtimiAuthorizationUrl(String redirectProtocol, String redirectHostname, String redirectPort)
            throws UnauthorizedException, Exception;

    /**
     * Returns all private {@link TagDTO tags} of specified race and current user.
     * 
     * @param leaderboardName
     *            required to identify {@link RaceLog}, must <b>NOT</b> be <code>null</code>
     * @param raceColumnName
     *            required to identify {@link RaceLog}, must <b>NOT</b> be <code>null</code>
     * @param fleetName
     *            required to identify {@link RaceLog}, must <b>NOT</b> be <code>null</code>
     * @return list of private {@link TagDTO tags}
     */
    List<TagDTO> getPrivateTags(String leaderboardName, String raceColumnName, String fleetName)
            throws UnauthorizedException;

    List<String> getDeserializableDeviceIdentifierTypes() throws UnauthorizedException;

    Collection<String> getGPSFixImporterTypes() throws UnauthorizedException;

    Collection<String> getSensorDataImporterTypes() throws UnauthorizedException;

    /**
     * @see SailingServiceAsync#getCompetitorMarkPassings(RegattaAndRaceIdentifier, CompetitorWithBoatDTO, boolean,
     *      com.google.gwt.user.client.rpc.AsyncCallback)
     */
    Map<Integer, Date> getCompetitorMarkPassings(RegattaAndRaceIdentifier race, CompetitorDTO competitorDTO,
            boolean waitForCalculations) throws UnauthorizedException;

    /**
     * Obtains fixed mark passings and mark passing suppressions from the race log identified by
     * <code>leaderboardName</code>, <code>raceColumnDTO</code> and <code>fleet</code>. The result contains pairs of
     * zero-based waypoint numbers and times where <code>null</code> represents a suppressed mark passing and a valid
     * {@link Date} objects represents a fixed mark passing.
     * 
     * @throws NotFoundException
     */
    Map<Integer, Date> getCompetitorRaceLogMarkPassingData(String leaderboardName, String raceColumnName,
            String fleetName, CompetitorDTO competitor) throws UnauthorizedException, NotFoundException;

    /**
     * A leaderboard may be situated under multiple events (connected via a leaderboardgroup). This method traverses all
     * events and leaderboardgroup to build the collection of events this leaderboard is coupled to.
     */
    Collection<EventDTO> getEventsForLeaderboard(String leaderboardName) throws UnauthorizedException;

    /**
     * Imports regatta structure definitions from an ISAF XRR document
     * 
     * @param manage2SailJsonUrl
     *            the URL pointing to a Manage2Sail JSON document that contains the link to the XRR document
     */
    Iterable<RegattaDTO> getRegattas(String manage2SailJsonUrl) throws UnauthorizedException;

    boolean doesRegattaLogContainCompetitors(String name)
            throws UnauthorizedException, DoesNotHaveRegattaLogException, NotFoundException;

    RegattaAndRaceIdentifier getRaceIdentifier(String regattaLikeName, String raceColumnName, String fleetName)
            throws UnauthorizedException;

    Pair<TimePointSpecificationFoundInLog, TimePointSpecificationFoundInLog> getTrackingTimes(String leaderboardName,
            String raceColumnName, String fleetName) throws UnauthorizedException, NotFoundException;

    /**
     * Get the competitors registered for a certain race. This automatically checks, whether competitors are registered
     * in the raceLog (in case of e.g. splitFleets) or in the RegattaLog (default)
     * 
     * @throws NotFoundException
     */
    Collection<CompetitorAndBoatDTO> getCompetitorRegistrationsForRace(String leaderboardName, String raceColumnName,
            String fleetName) throws UnauthorizedException, DoesNotHaveRegattaLogException, NotFoundException;

    Collection<CompetitorDTO> getCompetitorRegistrationsInRegattaLog(String leaderboardName)
            throws UnauthorizedException, DoesNotHaveRegattaLogException, NotFoundException;

    Collection<BoatDTO> getBoatRegistrationsInRegattaLog(String leaderboardName)
            throws UnauthorizedException, DoesNotHaveRegattaLogException, NotFoundException;

    Collection<BoatDTO> getBoatRegistrationsForLeaderboard(String leaderboardName)
            throws UnauthorizedException, NotFoundException;

    Boolean areCompetitorRegistrationsEnabledForRace(String leaderboardName, String raceColumnName, String fleetName)
            throws UnauthorizedException, NotFoundException;

    Pair<Boolean, String> checkIfMarksAreUsedInOtherRaceLogs(String leaderboardName, String raceColumnName,
            String fleetName, Set<MarkDTO> marksToRemove) throws UnauthorizedException, NotFoundException;

    Collection<CompetitorAndBoatDTO> getCompetitorRegistrationsInRaceLog(String leaderboardName, String raceColumnName,
            String fleetName) throws UnauthorizedException, NotFoundException;

    Map<CompetitorDTO, BoatDTO> getCompetitorAndBoatRegistrationsInRaceLog(String leaderboardName,
            String raceColumnName, String fleetName) throws UnauthorizedException, NotFoundException;

    Collection<CompetitorDTO> getCompetitorRegistrationsForLeaderboard(String leaderboardName)
            throws UnauthorizedException, NotFoundException;

    Iterable<MarkDTO> getMarksInTrackedRace(String leaderboardName, String raceColumnName, String fleetName)
            throws UnauthorizedException;

    /**
     * The service may decide whether a mark fix can be removed. This is generally possible if there is a mark device
     * mapping that can be manipulated in such a way that the {@code fix} will no longer be mapped.
     */
    boolean canRemoveMarkFix(String leaderboardName, String raceColumnName, String fleetName, String markIdAsString,
            GPSFixDTO fix) throws UnauthorizedException;

    Map<Triple<String, String, String>, Pair<TimePointSpecificationFoundInLog, TimePointSpecificationFoundInLog>> getTrackingTimes(
            Collection<Triple<String, String, String>> raceColumnsAndFleets) throws UnauthorizedException;

    SerializationDummy serializationDummy(PersonDTO dummy, CountryCode ccDummy,
            PreciseCompactPosition preciseCompactPosition, TypeRelativeObjectIdentifier typeRelativeObjectIdentifier,
            SecondsDurationImpl secondsDuration, KnotSpeedImpl knotSpeedImpl, KilometersPerHourSpeedImpl kmhSpeedImpl,
            HasPermissions hasPermissions) throws UnauthorizedException;

    Collection<CompetitorDTO> getEliminatedCompetitors(String leaderboardName) throws UnauthorizedException;

    /**
     * Used to determine for a Chart the available Detailtypes. This is for example used to only show the RideHeight as
     * an option for charts if it actually recorded for the race.
     */
    Iterable<DetailType> determineDetailTypesForCompetitorChart(String leaderboardGroupName, UUID leaderboardGroupId,
            RegattaAndRaceIdentifier identifier) throws UnauthorizedException;

    List<ExpeditionDeviceConfiguration> getExpeditionDeviceConfigurations() throws UnauthorizedException;

    /**
     * @throws NotFoundException
     *             is thrown if the leaderboard is not found by name
     */
    PairingListTemplateDTO calculatePairingListTemplate(final int flightCount, final int groupCount,
            final int competitorCount, final int flightMultiplier, final int tolerance)
            throws UnauthorizedException, NotFoundException, IllegalArgumentException;

    PairingListDTO getPairingListFromTemplate(String leaderboardName, int flightMultiplier,
            Iterable<String> selectedFlightNames, PairingListTemplateDTO templateDTO)
            throws UnauthorizedException, NotFoundException, PairingListCreationException;

    PairingListDTO getPairingListFromRaceLogs(String leaderboardName) throws UnauthorizedException, NotFoundException;

    List<String> getRaceDisplayNamesFromLeaderboard(String leaderboardName, List<String> raceColumnNames)
            throws UnauthorizedException, NotFoundException;

    Iterable<DetailType> getAvailableDetailTypesForLeaderboard(String leaderboardName,
            RegattaAndRaceIdentifier raceOrNull) throws UnauthorizedException;

    SpotDTO getWindFinderSpot(String spotId) throws UnauthorizedException, Exception;

    /**
     * Returns specific data needed for the slicing UI.
     */
    SliceRacePreperationDTO prepareForSlicingOfRace(RegattaAndRaceIdentifier raceIdentifier)
            throws UnauthorizedException;

    /**
     * Checks if the given race is currently in state tracking or loading.
     */
    Boolean checkIfRaceIsTracking(RegattaAndRaceIdentifier race) throws UnauthorizedException;



    MailInvitationType getMailType() throws UnauthorizedException;

    /**
     * Generates a base64-encoded qrcode for the branch.io url used to allow registrations for open regattas.
     * 
     * @param url
     *            complete deeplink url for registration on open regattas
     * @return base64 encoded string containg a png-image of the genrated qrcode
     */
    String openRegattaRegistrationQrCode(String url) throws UnauthorizedException;
    
    /**
     * Generates a base64-encoded qrcode.
     * 
     * @param url
     *            complete url for a race with settings on the RaceBoard
     * @return base64 encoded string containg a png-image of the genrated qrcode
     */
    String createRaceBoardLinkQrCode(String url);

    Iterable<AccountWithSecurityDTO> getAllIgtimiAccountsWithSecurity() throws UnauthorizedException;

    /**
     * Allows reading public Boats, or Boats that are registered in races belonging in the given regatta
     */
    BoatDTO getBoat(UUID boatId, String regattaName, String regattaRegistrationLinkSecret);

    /**
     * Allows reading public Events, or Events that are related to the given regatta
     */
    QRCodeEvent getEvent(UUID eventId, String regattaName, String regattaRegistrationLinkSecret);
    
    EventDTO getEventById(UUID id, boolean withStatisticalData) throws IOException, UnauthorizedException;

    /**
     * Allows reading public Competitors, or Competitors that are registered in the given regatta
     */
    CompetitorDTO getCompetitor(UUID competitorId, String leaderboardName,
            String regattaRegistrationLinkSecret);

    boolean getTrackedRaceIsUsingMarkPassingCalculator(RegattaAndRaceIdentifier regattaNameAndRaceName);

    ORCPerformanceCurveLegImpl[] getLegGeometry(String leaderboardName, String raceColumnName, String fleetName,
            int[] zeroBasedLegIndices, ORCPerformanceCurveLegTypes[] legTypes);

    ORCPerformanceCurveLegImpl[] getLegGeometry(RegattaAndRaceIdentifier singleSelectedRace, int[] zeroBasedLegIndices,
            ORCPerformanceCurveLegTypes[] legTypes);

    /**
     * @throws NotFoundException
     *             in case the race log cannot be found by the leaderboard, race column and fleet names provided
     */
    Map<Integer, ORCPerformanceCurveLegImpl> getORCPerformanceCurveLegInfo(String leaderboardName,
            String raceColumnName, String fleetName) throws NotFoundException;

    Map<Integer, ORCPerformanceCurveLegImpl> getORCPerformanceCurveLegInfo(RegattaAndRaceIdentifier singleSelectedRace);
    
    Collection<BoatDTO> getBoatRegistrationsForRegatta(RegattaIdentifier regattaIdentifier) throws NotFoundException;

    Collection<ORCCertificate> getORCCertificates(String json) throws Exception;

    Map<String, ORCCertificate> getORCCertificateAssignmentsByBoatIdAsString(RegattaIdentifier regattaIdentifier) throws NotFoundException;
    
    Map<String, ORCCertificate> getORCCertificateAssignmentsByBoatIdAsString(String leaderboardName, String raceColumnName, String fleetName) throws NotFoundException;

    ImpliedWindSource getImpliedWindSource(String leaderboardName, String raceColumnName, String fleetName) throws NotFoundException;

    Map<BoatDTO, Set<ORCCertificate>> getSuggestedORCBoatCertificates(ArrayList<BoatDTO> boats) throws Exception;

    Set<ORCCertificate> searchORCBoatCertificates(CountryCode country, Integer yearOfIssuance, String referenceNumber,
            String yachtName, String sailNumber, String boatClassName) throws Exception;

    List<MarkTemplateDTO> getMarkTemplates();

    List<MarkPropertiesDTO> getMarkProperties();

    List<CourseTemplateDTO> getCourseTemplates();

    List<MarkRoleDTO> getMarkRoles();

    /**
     * Returns {@code true} if the given race can be sliced. Only Smarthphone tracked races can be sliced. In addition
     * the race must be part of a {@link RegattaLeaderboard}.
     */
    boolean canSliceRace(RegattaAndRaceIdentifier raceIdentifier) throws UnauthorizedException;

    Iterable<MarkDTO> getMarksInRegattaLog(String leaderboardName)
            throws UnauthorizedException, DoesNotHaveRegattaLogException;

    /**
     * Allows reading public Marks, or Marks that are registered in the given regatta
     */
    MarkDTO getMark(UUID markId, String regattaName, String regattaRegistrationLinkSecret);

    CoursePositionsDTO getCoursePositions(RegattaAndRaceIdentifier raceIdentifier, Date date)
            throws UnauthorizedException;

    CompactRaceMapDataDTO getRaceMapData(RegattaAndRaceIdentifier raceIdentifier, Date date,
            Map<String, Date> fromPerCompetitorIdAsString, Map<String, Date> toPerCompetitorIdAsString,
            boolean extrapolate, LegIdentifier simulationLegIdentifier,
            byte[] md5OfIdsAsStringOfCompetitorParticipatingInRaceInAlphanumericOrderOfTheirID,
            Date timeToGetTheEstimatedDurationFor, boolean estimatedDurationRequired, DetailType detailType,
            String leaderboardName, String leaderboardGroupName, UUID leaderboardGroupId)
            throws NoWindException, UnauthorizedException;

    RaceCourseDTO getRaceCourse(RegattaAndRaceIdentifier raceIdentifier, Date date) throws UnauthorizedException;

    List<RegattaOverviewEntryDTO> getRaceStateEntriesForRaceGroup(UUID eventId, List<UUID> visibleCourseAreas,
            List<String> visibleRegattas, boolean showOnlyCurrentlyRunningRaces, boolean showOnlyRacesOfSameDay,
            Duration clientTimeZoneOffset) throws UnauthorizedException, Exception;

    RaceCourseDTO getLastCourseDefinitionInRaceLog(String leaderboardName, String raceColumnName, String fleetName)
            throws UnauthorizedException, NotFoundException;
    
    Integer getAdminConsoleChangeLogSize();
<<<<<<< HEAD
    
    // === Service method introduced for new ManagementConsole UI ===
    List<EventMetadataDTO> getEventList();
    
    List<EventSeriesMetadataDTO> getEventSeriesList();
=======

    List<YellowBrickConfigurationWithSecurityDTO> getPreviousYellowBrickConfigurations();

    Pair<String, List<YellowBrickRaceRecordDTO>> listYellowBrickRacesInEvent(
            YellowBrickConfigurationWithSecurityDTO configuration) throws Exception;
>>>>>>> 333dfa1d
}<|MERGE_RESOLUTION|>--- conflicted
+++ resolved
@@ -583,17 +583,14 @@
             throws UnauthorizedException, NotFoundException;
     
     Integer getAdminConsoleChangeLogSize();
-<<<<<<< HEAD
+
+    List<YellowBrickConfigurationWithSecurityDTO> getPreviousYellowBrickConfigurations();
+
+    Pair<String, List<YellowBrickRaceRecordDTO>> listYellowBrickRacesInEvent(
+            YellowBrickConfigurationWithSecurityDTO configuration) throws Exception;
     
     // === Service method introduced for new ManagementConsole UI ===
     List<EventMetadataDTO> getEventList();
     
     List<EventSeriesMetadataDTO> getEventSeriesList();
-=======
-
-    List<YellowBrickConfigurationWithSecurityDTO> getPreviousYellowBrickConfigurations();
-
-    Pair<String, List<YellowBrickRaceRecordDTO>> listYellowBrickRacesInEvent(
-            YellowBrickConfigurationWithSecurityDTO configuration) throws Exception;
->>>>>>> 333dfa1d
 }