--- conflicted
+++ resolved
@@ -580,12 +580,10 @@
     RaceCourseDTO getLastCourseDefinitionInRaceLog(String leaderboardName, String raceColumnName, String fleetName)
             throws UnauthorizedException, NotFoundException;
     
-<<<<<<< HEAD
+    Integer getAdminConsoleChangeLogSize();
+    
     // === Service method introduced for new ManagementConsole UI ===
     List<EventMetadataDTO> getEventList();
     
     List<EventSeriesMetadataDTO> getEventSeriesList();
-=======
-    Integer getAdminConsoleChangeLogSize();
->>>>>>> e56e1b2d
 }