--- conflicted
+++ resolved
@@ -610,7 +610,6 @@
     
     ArrayList<LeaderboardGroupDTO> getLeaderboardGroupsByEventId(UUID id);
 
-<<<<<<< HEAD
     Iterable<MarkDTO> getMarksInRegattaLog(String leaderboardName);
 
     List<DeviceMappingDTO> getDeviceMappingsFromLogHierarchy(String leaderboardName) throws TransformationException;
@@ -623,7 +622,7 @@
 
     void addDeviceMappingToRegattaLog(String leaderboardName, DeviceMappingDTO dto)
             throws NoCorrespondingServiceRegisteredException, TransformationException, DoesNotHaveRegattaLogException;
-=======
+
     boolean doesRegattaLogContainCompetitors(String name) throws DoesNotHaveRegattaLogException;
 
     RegattaAndRaceIdentifier getRaceIdentifier(String regattaLikeName, String raceColumnName, String fleetName);
@@ -633,5 +632,4 @@
 
     void revokeMarkDefinitionEventInRaceLog(String leaderboardName, String raceColumnName, String fleetName,
             MarkDTO markDTO);
->>>>>>> 3b19a22d
 }