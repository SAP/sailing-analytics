--- conflicted
+++ resolved
@@ -1,599 +1,303 @@
-<<<<<<< HEAD
-package com.sap.sailing.gwt.ui.client;
-
-import java.io.Serializable;
-import java.util.Collection;
-import java.util.Date;
-import java.util.LinkedHashMap;
-import java.util.List;
-import java.util.Map;
-import java.util.Set;
-
-import com.google.gwt.user.client.rpc.RemoteService;
-import com.google.gwt.user.client.rpc.RemoteServiceRelativePath;
-import com.sap.sailing.domain.common.Color;
-import com.sap.sailing.domain.common.DetailType;
-import com.sap.sailing.domain.common.MaxPointsReason;
-import com.sap.sailing.domain.common.NauticalSide;
-import com.sap.sailing.domain.common.NoWindException;
-import com.sap.sailing.domain.common.PolarSheetGenerationTriggerResponse;
-import com.sap.sailing.domain.common.PolarSheetsData;
-import com.sap.sailing.domain.common.PolarSheetsHistogramData;
-import com.sap.sailing.domain.common.RegattaAndRaceIdentifier;
-import com.sap.sailing.domain.common.RegattaIdentifier;
-import com.sap.sailing.domain.common.ScoringSchemeType;
-import com.sap.sailing.domain.common.WindSource;
-import com.sap.sailing.domain.common.impl.Util.Pair;
-import com.sap.sailing.domain.common.impl.Util.Triple;
-import com.sap.sailing.gwt.ui.shared.BulkScoreCorrectionDTO;
-import com.sap.sailing.gwt.ui.shared.CompetitorDTO;
-import com.sap.sailing.gwt.ui.shared.CompetitorsRaceDataDTO;
-import com.sap.sailing.gwt.ui.shared.ControlPointDTO;
-import com.sap.sailing.gwt.ui.shared.CourseAreaDTO;
-import com.sap.sailing.gwt.ui.shared.CoursePositionsDTO;
-import com.sap.sailing.gwt.ui.shared.EventDTO;
-import com.sap.sailing.gwt.ui.shared.GPSFixDTO;
-import com.sap.sailing.gwt.ui.shared.LeaderboardDTO;
-import com.sap.sailing.gwt.ui.shared.LeaderboardGroupDTO;
-import com.sap.sailing.gwt.ui.shared.ManeuverDTO;
-import com.sap.sailing.gwt.ui.shared.QuickRankDTO;
-import com.sap.sailing.gwt.ui.shared.RaceColumnInSeriesDTO;
-import com.sap.sailing.gwt.ui.shared.RaceCourseDTO;
-import com.sap.sailing.gwt.ui.shared.RaceDTO;
-import com.sap.sailing.gwt.ui.shared.RaceEventLogDTO;
-import com.sap.sailing.gwt.ui.shared.RaceMapDataDTO;
-import com.sap.sailing.gwt.ui.shared.RaceTimesInfoDTO;
-import com.sap.sailing.gwt.ui.shared.RegattaDTO;
-import com.sap.sailing.gwt.ui.shared.RegattaScoreCorrectionDTO;
-import com.sap.sailing.gwt.ui.shared.ReplicationStateDTO;
-import com.sap.sailing.gwt.ui.shared.ScoreCorrectionProviderDTO;
-import com.sap.sailing.gwt.ui.shared.StrippedLeaderboardDTO;
-import com.sap.sailing.gwt.ui.shared.SwissTimingArchiveConfigurationDTO;
-import com.sap.sailing.gwt.ui.shared.SwissTimingConfigurationDTO;
-import com.sap.sailing.gwt.ui.shared.SwissTimingRaceRecordDTO;
-import com.sap.sailing.gwt.ui.shared.SwissTimingReplayRaceDTO;
-import com.sap.sailing.gwt.ui.shared.TracTracConfigurationDTO;
-import com.sap.sailing.gwt.ui.shared.TracTracRaceRecordDTO;
-import com.sap.sailing.gwt.ui.shared.VenueDTO;
-import com.sap.sailing.gwt.ui.shared.WindDTO;
-import com.sap.sailing.gwt.ui.shared.WindInfoForRaceDTO;
-
-/**
- * The client side stub for the RPC service. Usually, when a <code>null</code> date is passed to
- * the time-dependent service methods, an empty (non-<code>null</code>) result is returned.
- */
-@RemoteServiceRelativePath("sailing")
-public interface SailingService extends RemoteService {
-    List<TracTracConfigurationDTO> getPreviousTracTracConfigurations() throws Exception;
-    
-    List<RegattaDTO> getRegattas();
-
-    List<EventDTO> getEvents();
-
-    Pair<String, List<TracTracRaceRecordDTO>> listTracTracRacesInEvent(String eventJsonURL) throws Exception;
-
-    void trackWithTracTrac(RegattaIdentifier regattaToAddTo, Iterable<TracTracRaceRecordDTO> rrs, String liveURI,
-            String storedURI, boolean trackWind, boolean correctWindByDeclination, boolean simulateWithStartTimeNow) throws Exception;
-
-    void trackWithSwissTiming(RegattaIdentifier regattaToAddTo, Iterable<SwissTimingRaceRecordDTO> rrs, String hostname, int port,
-            boolean canSendRequests, boolean trackWind, boolean correctWindByDeclination) throws Exception;
-    
-    void replaySwissTimingRace(RegattaIdentifier regattaIdentifier, Iterable<SwissTimingReplayRaceDTO> replayRaces,
-            boolean trackWind, boolean correctWindByDeclination, boolean simulateWithStartTimeNow);
-
-    void storeTracTracConfiguration(String name, String jsonURL, String liveDataURI, String storedDataURI) throws Exception;
-
-    void stopTrackingEvent(RegattaIdentifier eventIdentifier) throws Exception;
-
-    void stopTrackingRaces(Iterable<RegattaAndRaceIdentifier> racesToStopTracking) throws Exception;
-    
-    void removeAndUntrackRaces(Iterable<RegattaAndRaceIdentifier> regattaNamesAndRaceNames);
-
-    WindInfoForRaceDTO getRawWindFixes(RegattaAndRaceIdentifier raceIdentifier, Collection<WindSource> windSources);
-
-    void setWind(RegattaAndRaceIdentifier raceIdentifier, WindDTO wind);
-
-    WindInfoForRaceDTO getAveragedWindInfo(RegattaAndRaceIdentifier raceIdentifier, Date from, long millisecondsStepWidth,
-            int numberOfFixes, Collection<String> windSourceTypeNames) throws NoWindException;
-
-    WindInfoForRaceDTO getAveragedWindInfo(RegattaAndRaceIdentifier raceIdentifier, Date from, Date to, long resolutionInMilliseconds,
-            Collection<String> windSourceTypeNames);
-
-    WindInfoForRaceDTO getAveragedWindInfo(RegattaAndRaceIdentifier raceIdentifier, Date from, long millisecondsStepWidth,
-            int numberOfFixes, double latDeg, double lngDeg, Collection<String> windSources) throws NoWindException;
-
-    RaceMapDataDTO getRaceMapData(RegattaAndRaceIdentifier raceIdentifier, Date date, Map<CompetitorDTO, Date> from, Map<CompetitorDTO, Date> to,
-            boolean extrapolate) throws NoWindException;
-    
-    Map<CompetitorDTO, List<GPSFixDTO>> getBoatPositions(RegattaAndRaceIdentifier raceIdentifier, Map<CompetitorDTO, Date> from,
-            Map<CompetitorDTO, Date> to, boolean extrapolate) throws NoWindException;
-
-    RaceTimesInfoDTO getRaceTimesInfo(RegattaAndRaceIdentifier raceIdentifier);
-    
-    List<RaceTimesInfoDTO> getRaceTimesInfos(Collection<RegattaAndRaceIdentifier> raceIdentifiers);
-    
-    CoursePositionsDTO getCoursePositions(RegattaAndRaceIdentifier raceIdentifier, Date date);
-
-    RaceCourseDTO getRaceCourse(RegattaAndRaceIdentifier raceIdentifier, Date date);
-
-    List<QuickRankDTO> getQuickRanks(RegattaAndRaceIdentifier raceIdentifier, Date date) throws NoWindException;
-
-    void removeWind(RegattaAndRaceIdentifier raceIdentifier, WindDTO windDTO);
-
-    public List<String> getLeaderboardNames() throws Exception;
-    
-    LeaderboardDTO getLeaderboardByName(String leaderboardName, Date date,
-            Collection<String> namesOfRaceColumnsForWhichToLoadLegDetails) throws Exception;
-
-    List<StrippedLeaderboardDTO> getLeaderboards();
-    
-    List<StrippedLeaderboardDTO> getLeaderboardsByEvent(RegattaDTO regatta);
-    
-    void updateLeaderboard(String leaderboardName, String newLeaderboardName, String newLeaderboardDisplayName, int[] newDiscardingThreasholds);
-
-    StrippedLeaderboardDTO createFlexibleLeaderboard(String leaderboardName, int[] discardThresholds, ScoringSchemeType scoringSchemeType, String courseAreaId);
-
-    StrippedLeaderboardDTO createRegattaLeaderboard(RegattaIdentifier regattaIdentifier, int[] discardThresholds);
-
-    void removeLeaderboard(String leaderboardName);
-
-    void renameLeaderboard(String leaderboardName, String newLeaderboardName);
-
-    void renameLeaderboardColumn(String leaderboardName, String oldColumnName, String newColumnName);
-
-    void removeLeaderboardColumn(String leaderboardName, String columnName);
-    
-    void addColumnToLeaderboard(String columnName, String leaderboardName, boolean medalRace);
-    
-    void moveLeaderboardColumnUp(String leaderboardName, String columnName);
-    
-    void moveLeaderboardColumnDown(String leaderboardName, String columnName);
-    
-    RegattaDTO createRegatta(String regattaName, String boatClassName, 
-            LinkedHashMap<String, Pair<List<Triple<String, Integer, Color>>, Boolean>> seriesNamesWithFleetNamesAndFleetOrderingAndMedal,
-            boolean persistent, ScoringSchemeType scoringSchemeType, String defaultCourseAreaId);
-    
-    void removeRegatta(RegattaIdentifier regattaIdentifier);
-    
-    List<RaceColumnInSeriesDTO> addRaceColumnsToSeries(RegattaIdentifier regattaIdentifier, String seriesName, List<String> columnNames);
-
-    RaceColumnInSeriesDTO addRaceColumnToSeries(RegattaIdentifier regattaIdentifier, String seriesName, String columnName);
-
-    void removeRaceColumnsFromSeries(RegattaIdentifier regattaIdentifier, String seriesName, List<String> columnNames);
-
-    void removeRaceColumnFromSeries(RegattaIdentifier regattaIdentifier, String seriesName, String columnName);
-
-    void moveRaceColumnInSeriesUp(RegattaIdentifier regattaIdentifier, String seriesName, String columnName);
-
-    void moveRaceColumnInSeriesDown(RegattaIdentifier regattaIdentifier, String seriesName, String columnName);
-
-    boolean connectTrackedRaceToLeaderboardColumn(String leaderboardName, String raceColumnName,
-            String fleetName, RegattaAndRaceIdentifier raceIdentifier);
-    
-    void disconnectLeaderboardColumnFromTrackedRace(String leaderboardName, String raceColumnName, String fleetName);
-    
-    Map<String, RegattaAndRaceIdentifier> getRegattaAndRaceNameOfTrackedRaceConnectedToLeaderboardColumn(String leaderboardName, String raceColumnName);
-
-    void updateLeaderboardCarryValue(String leaderboardName, String competitorIdAsString, Double carriedPoints);
-
-    /**
-     * @return the new net points in {@link Pair#getA()} and the new total points in {@link Pair#getB()} for time point
-     * <code>date</code> after the max points reason has been updated to <code>maxPointsReasonAsString</code>.
-     */
-    Triple<Double, Double, Boolean> updateLeaderboardMaxPointsReason(String leaderboardName, String competitorIdAsString,
-            String raceColumnName, MaxPointsReason maxPointsReason, Date date) throws NoWindException;
-
-    Triple<Double, Double, Boolean> updateLeaderboardScoreCorrection(String leaderboardName, String competitorIdAsString,
-            String columnName, Double correctedScore, Date date) throws NoWindException;
-
-    void updateCompetitorDisplayNameInLeaderboard(String leaderboardName, String competitorIdAsString, String displayName);
-    
-    void updateIsMedalRace(String leaderboardName, String columnName, boolean isMedalRace);
-
-    List<SwissTimingConfigurationDTO> getPreviousSwissTimingConfigurations();
-
-    List<SwissTimingRaceRecordDTO> listSwissTimingRaces(String hostname, int port, boolean canSendRequests) throws Exception;
-
-    void storeSwissTimingConfiguration(String configName, String hostname, int port, boolean canSendRequests);
-
-    void sendSwissTimingDummyRace(String racMessage, String stlMesssage, String ccgMessage) throws IllegalArgumentException;
-
-    String[] getCountryCodes();
-    
-    Map<CompetitorDTO, List<GPSFixDTO>> getDouglasPoints(RegattaAndRaceIdentifier raceIdentifier,
-            Map<CompetitorDTO, Date> from, Map<CompetitorDTO, Date> to, double meters) throws NoWindException;
-
-    Map<CompetitorDTO, List<ManeuverDTO>> getManeuvers(RegattaAndRaceIdentifier raceIdentifier,
-            Map<CompetitorDTO, Date> from, Map<CompetitorDTO, Date> to) throws NoWindException;
-
-    List<StrippedLeaderboardDTO> getLeaderboardsByRace(RaceDTO race);
-    
-    List<LeaderboardGroupDTO> getLeaderboardGroups(boolean withGeoLocationData);
-    
-    LeaderboardGroupDTO getLeaderboardGroupByName(String groupName, boolean withGeoLocationData);
-    
-    void renameLeaderboardGroup(String oldName, String newName);
-    
-    void removeLeaderboardGroup(String groupName);
-    
-    LeaderboardGroupDTO createLeaderboardGroup(String groupName, String description,
-            boolean displayGroupsInReverseOrder, int[] overallLeaderboardDiscardThresholds,
-            ScoringSchemeType overallLeaderboardScoringSchemeType);
-    
-    void updateLeaderboardGroup(String oldName, String newName, String description, List<String> leaderboardNames,
-            int[] overallLeaderboardDiscardThresholds, ScoringSchemeType overallLeaderboardScoringSchemeType);
-
-    CompetitorsRaceDataDTO getCompetitorsRaceData(RegattaAndRaceIdentifier race, List<CompetitorDTO> competitors, Date from, Date to,
-            long stepSizeInMs, DetailType detailType, String leaderboardGroupName, String leaderboardName) throws NoWindException;
-
-    void setRaceIsKnownToStartUpwind(RegattaAndRaceIdentifier raceIdentifier, boolean raceIsKnownToStartUpwind);
-
-    void setWindSourcesToExclude(RegattaAndRaceIdentifier raceIdentifier, Iterable<WindSource> windSourcesToExclude);
-    
-    ReplicationStateDTO getReplicaInfo();
-
-    void startReplicatingFromMaster(String masterName, String exchangeName, int servletPort, int messagingPort) throws Exception;
-
-    void updateRaceDelayToLive(RegattaAndRaceIdentifier regattaAndRaceIdentifier, long delayToLiveInMs);
-
-    void updateRacesDelayToLive(List<RegattaAndRaceIdentifier> regattaAndRaceIdentifiers, long delayToLiveInMs);
-
-    void updateEvent(String eventName, String eventIdAsString, VenueDTO venue, String publicationUrl, boolean isPublic,
-            List<String> regattaNames);
-
-    EventDTO createEvent(String eventName, String venueName, String publicationUrl, boolean isPublic, List<String> courseAreaNames);
-
-    void removeEvent(String eventIdAsString);
-
-    void renameEvent(String eventIdAsString, String newName);
-
-    EventDTO getEventByName(String eventName);
-
-    Iterable<ScoreCorrectionProviderDTO> getScoreCorrectionProviderDTOs() throws Exception;
-
-    RegattaScoreCorrectionDTO getScoreCorrections(String scoreCorrectionProviderName, String eventName, String boatClassName,
-            Date timePointWhenResultPublished) throws Exception;
-
-    void updateLeaderboardScoreCorrectionsAndMaxPointsReasons(BulkScoreCorrectionDTO updates) throws NoWindException;
-
-    WindInfoForRaceDTO getWindSourcesInfo(RegattaAndRaceIdentifier raceIdentifier);
-
-    List<String> getFregResultUrls();
-
-    void removeFregURLs(Set<String> toRemove) throws Exception;
-
-    void addFragUrl(String result) throws Exception;
-
-    Void updateLeaderboardScoreCorrectionMetadata(String leaderboardName, Date timePointOfLastCorrectionValidity,
-            String comment);
-
-    void updateRaceCourse(RegattaAndRaceIdentifier raceIdentifier, List<Pair<ControlPointDTO, NauticalSide>> controlPoints);
-
-    void addColumnsToLeaderboard(String leaderboardName, List<Pair<String, Boolean>> columnsToAdd);
-
-    void removeLeaderboardColumns(String leaderboardName, List<String> columnsToRemove);
-
-    StrippedLeaderboardDTO getLeaderboard(String leaderboardName);
-
-    void suppressCompetitorInLeaderboard(String leaderboardName, String competitorIdAsString, boolean suppressed);
-
-    void updateLeaderboardColumnFactor(String leaderboardName, String columnName, Double newFactor);
-
-    List<SwissTimingReplayRaceDTO> listSwissTiminigReplayRaces(String swissTimingUrl);
-
-    List<Pair<String, List<CompetitorDTO>>> getRankedCompetitorsFromBestToWorstAfterEachRaceColumn(String leaderboardName, Date date) throws NoWindException;
-
-    List<String> getOverallLeaderboardNamesContaining(String leaderboardName);
-
-    List<SwissTimingArchiveConfigurationDTO> getPreviousSwissTimingArchiveConfigurations();
-
-    void storeSwissTimingArchiveConfiguration(String swissTimingUrl);
-
-    PolarSheetGenerationTriggerResponse generatePolarSheetForRaces(List<RegattaAndRaceIdentifier> selectedRaces);
-    
-    PolarSheetsData getPolarSheetsGenerationResults(String id);
-    
-    PolarSheetsHistogramData getPolarSheetData(String polarSheetId, int angle, int windSpeed);
-    
-    RaceEventLogDTO getRaceEventLog();
-    
-    EventDTO getEventById(Serializable id);
-    
-    CourseAreaDTO createCourseArea(String eventIdAsString, String courseAreaName);
-}
-=======
-package com.sap.sailing.gwt.ui.client;
-
-import java.io.Serializable;
-import java.util.Collection;
-import java.util.Date;
-import java.util.LinkedHashMap;
-import java.util.List;
-import java.util.Map;
-import java.util.Set;
-
-import com.google.gwt.user.client.rpc.RemoteService;
-import com.google.gwt.user.client.rpc.RemoteServiceRelativePath;
-import com.sap.sailing.domain.common.Color;
-import com.sap.sailing.domain.common.DetailType;
-import com.sap.sailing.domain.common.MaxPointsReason;
-import com.sap.sailing.domain.common.NauticalSide;
-import com.sap.sailing.domain.common.NoWindException;
-import com.sap.sailing.domain.common.PolarSheetGenerationTriggerResponse;
-import com.sap.sailing.domain.common.PolarSheetsData;
-import com.sap.sailing.domain.common.PolarSheetsHistogramData;
-import com.sap.sailing.domain.common.RegattaAndRaceIdentifier;
-import com.sap.sailing.domain.common.RegattaIdentifier;
-import com.sap.sailing.domain.common.ScoringSchemeType;
-import com.sap.sailing.domain.common.WindSource;
-import com.sap.sailing.domain.common.impl.Util.Pair;
-import com.sap.sailing.domain.common.impl.Util.Triple;
-import com.sap.sailing.gwt.ui.shared.BulkScoreCorrectionDTO;
-import com.sap.sailing.gwt.ui.shared.CompetitorDTO;
-import com.sap.sailing.gwt.ui.shared.CompetitorsRaceDataDTO;
-import com.sap.sailing.gwt.ui.shared.ControlPointDTO;
-import com.sap.sailing.gwt.ui.shared.CoursePositionsDTO;
-import com.sap.sailing.gwt.ui.shared.EventDTO;
-import com.sap.sailing.gwt.ui.shared.GPSFixDTO;
-import com.sap.sailing.gwt.ui.shared.LeaderboardDTO;
-import com.sap.sailing.gwt.ui.shared.LeaderboardGroupDTO;
-import com.sap.sailing.gwt.ui.shared.ManeuverDTO;
-import com.sap.sailing.gwt.ui.shared.QuickRankDTO;
-import com.sap.sailing.gwt.ui.shared.RaceColumnInSeriesDTO;
-import com.sap.sailing.gwt.ui.shared.RaceCourseDTO;
-import com.sap.sailing.gwt.ui.shared.RaceDTO;
-import com.sap.sailing.gwt.ui.shared.RaceMapDataDTO;
-import com.sap.sailing.gwt.ui.shared.RaceTimesInfoDTO;
-import com.sap.sailing.gwt.ui.shared.RegattaDTO;
-import com.sap.sailing.gwt.ui.shared.RegattaScoreCorrectionDTO;
-import com.sap.sailing.gwt.ui.shared.ReplicationStateDTO;
-import com.sap.sailing.gwt.ui.shared.ScoreCorrectionProviderDTO;
-import com.sap.sailing.gwt.ui.shared.StrippedLeaderboardDTO;
-import com.sap.sailing.gwt.ui.shared.SwissTimingArchiveConfigurationDTO;
-import com.sap.sailing.gwt.ui.shared.SwissTimingConfigurationDTO;
-import com.sap.sailing.gwt.ui.shared.SwissTimingRaceRecordDTO;
-import com.sap.sailing.gwt.ui.shared.SwissTimingReplayRaceDTO;
-import com.sap.sailing.gwt.ui.shared.TracTracConfigurationDTO;
-import com.sap.sailing.gwt.ui.shared.TracTracRaceRecordDTO;
-import com.sap.sailing.gwt.ui.shared.VenueDTO;
-import com.sap.sailing.gwt.ui.shared.WindDTO;
-import com.sap.sailing.gwt.ui.shared.WindInfoForRaceDTO;
-
-/**
- * The client side stub for the RPC service. Usually, when a <code>null</code> date is passed to
- * the time-dependent service methods, an empty (non-<code>null</code>) result is returned.
- */
-@RemoteServiceRelativePath("sailing")
-public interface SailingService extends RemoteService {
-    List<TracTracConfigurationDTO> getPreviousTracTracConfigurations() throws Exception;
-    
-    List<RegattaDTO> getRegattas();
-
-    List<EventDTO> getEvents();
-
-    Pair<String, List<TracTracRaceRecordDTO>> listTracTracRacesInEvent(String eventJsonURL) throws Exception;
-
-    void trackWithTracTrac(RegattaIdentifier regattaToAddTo, Iterable<TracTracRaceRecordDTO> rrs, String liveURI,
-            String storedURI, boolean trackWind, boolean correctWindByDeclination, boolean simulateWithStartTimeNow) throws Exception;
-
-    void trackWithSwissTiming(RegattaIdentifier regattaToAddTo, Iterable<SwissTimingRaceRecordDTO> rrs, String hostname, int port,
-            boolean canSendRequests, boolean trackWind, boolean correctWindByDeclination) throws Exception;
-    
-    void replaySwissTimingRace(RegattaIdentifier regattaIdentifier, Iterable<SwissTimingReplayRaceDTO> replayRaces,
-            boolean trackWind, boolean correctWindByDeclination, boolean simulateWithStartTimeNow);
-
-    void storeTracTracConfiguration(String name, String jsonURL, String liveDataURI, String storedDataURI) throws Exception;
-
-    void stopTrackingEvent(RegattaIdentifier eventIdentifier) throws Exception;
-
-    void stopTrackingRaces(Iterable<RegattaAndRaceIdentifier> racesToStopTracking) throws Exception;
-    
-    void removeAndUntrackRaces(Iterable<RegattaAndRaceIdentifier> regattaNamesAndRaceNames);
-
-    WindInfoForRaceDTO getRawWindFixes(RegattaAndRaceIdentifier raceIdentifier, Collection<WindSource> windSources);
-
-    void setWind(RegattaAndRaceIdentifier raceIdentifier, WindDTO wind);
-
-    WindInfoForRaceDTO getAveragedWindInfo(RegattaAndRaceIdentifier raceIdentifier, Date from, long millisecondsStepWidth,
-            int numberOfFixes, Collection<String> windSourceTypeNames) throws NoWindException;
-
-    WindInfoForRaceDTO getAveragedWindInfo(RegattaAndRaceIdentifier raceIdentifier, Date from, Date to, long resolutionInMilliseconds,
-            Collection<String> windSourceTypeNames);
-
-    WindInfoForRaceDTO getAveragedWindInfo(RegattaAndRaceIdentifier raceIdentifier, Date from, long millisecondsStepWidth,
-            int numberOfFixes, double latDeg, double lngDeg, Collection<String> windSources) throws NoWindException;
-
-    RaceMapDataDTO getRaceMapData(RegattaAndRaceIdentifier raceIdentifier, Date date, Map<CompetitorDTO, Date> from, Map<CompetitorDTO, Date> to,
-            boolean extrapolate) throws NoWindException;
-    
-    Map<CompetitorDTO, List<GPSFixDTO>> getBoatPositions(RegattaAndRaceIdentifier raceIdentifier, Map<CompetitorDTO, Date> from,
-            Map<CompetitorDTO, Date> to, boolean extrapolate) throws NoWindException;
-
-    RaceTimesInfoDTO getRaceTimesInfo(RegattaAndRaceIdentifier raceIdentifier);
-    
-    List<RaceTimesInfoDTO> getRaceTimesInfos(Collection<RegattaAndRaceIdentifier> raceIdentifiers);
-    
-    CoursePositionsDTO getCoursePositions(RegattaAndRaceIdentifier raceIdentifier, Date date);
-
-    RaceCourseDTO getRaceCourse(RegattaAndRaceIdentifier raceIdentifier, Date date);
-
-    List<QuickRankDTO> getQuickRanks(RegattaAndRaceIdentifier raceIdentifier, Date date) throws NoWindException;
-
-    void removeWind(RegattaAndRaceIdentifier raceIdentifier, WindDTO windDTO);
-
-    public List<String> getLeaderboardNames() throws Exception;
-    
-    LeaderboardDTO getLeaderboardByName(String leaderboardName, Date date,
-            Collection<String> namesOfRaceColumnsForWhichToLoadLegDetails) throws Exception;
-
-    List<StrippedLeaderboardDTO> getLeaderboards();
-    
-    List<StrippedLeaderboardDTO> getLeaderboardsByEvent(RegattaDTO regatta);
-    
-    void updateLeaderboard(String leaderboardName, String newLeaderboardName, String newLeaderboardDisplayName, int[] newDiscardingThreasholds);
-
-    StrippedLeaderboardDTO createFlexibleLeaderboard(String leaderboardName, String leaderboardDisplayName, int[] discardThresholds, ScoringSchemeType scoringSchemeType);
-
-    StrippedLeaderboardDTO createRegattaLeaderboard(RegattaIdentifier regattaIdentifier, String leaderboardDisplayName, int[] discardThresholds);
-
-    void removeLeaderboard(String leaderboardName);
-
-    void renameLeaderboard(String leaderboardName, String newLeaderboardName);
-
-    void renameLeaderboardColumn(String leaderboardName, String oldColumnName, String newColumnName);
-
-    void removeLeaderboardColumn(String leaderboardName, String columnName);
-    
-    void addColumnToLeaderboard(String columnName, String leaderboardName, boolean medalRace);
-    
-    void moveLeaderboardColumnUp(String leaderboardName, String columnName);
-    
-    void moveLeaderboardColumnDown(String leaderboardName, String columnName);
-    
-    RegattaDTO createRegatta(String regattaName, String boatClassName, 
-            LinkedHashMap<String, Pair<List<Triple<String, Integer, Color>>, Boolean>> seriesNamesWithFleetNamesAndFleetOrderingAndMedal,
-            boolean persistent, ScoringSchemeType scoringSchemeType);
-    
-    void removeRegatta(RegattaIdentifier regattaIdentifier);
-    
-    List<RaceColumnInSeriesDTO> addRaceColumnsToSeries(RegattaIdentifier regattaIdentifier, String seriesName, List<String> columnNames);
-
-    RaceColumnInSeriesDTO addRaceColumnToSeries(RegattaIdentifier regattaIdentifier, String seriesName, String columnName);
-
-    void removeRaceColumnsFromSeries(RegattaIdentifier regattaIdentifier, String seriesName, List<String> columnNames);
-
-    void removeRaceColumnFromSeries(RegattaIdentifier regattaIdentifier, String seriesName, String columnName);
-
-    void moveRaceColumnInSeriesUp(RegattaIdentifier regattaIdentifier, String seriesName, String columnName);
-
-    void moveRaceColumnInSeriesDown(RegattaIdentifier regattaIdentifier, String seriesName, String columnName);
-
-    boolean connectTrackedRaceToLeaderboardColumn(String leaderboardName, String raceColumnName,
-            String fleetName, RegattaAndRaceIdentifier raceIdentifier);
-    
-    void disconnectLeaderboardColumnFromTrackedRace(String leaderboardName, String raceColumnName, String fleetName);
-    
-    Map<String, RegattaAndRaceIdentifier> getRegattaAndRaceNameOfTrackedRaceConnectedToLeaderboardColumn(String leaderboardName, String raceColumnName);
-
-    void updateLeaderboardCarryValue(String leaderboardName, String competitorIdAsString, Double carriedPoints);
-
-    /**
-     * @return the new net points in {@link Pair#getA()} and the new total points in {@link Pair#getB()} for time point
-     * <code>date</code> after the max points reason has been updated to <code>maxPointsReasonAsString</code>.
-     */
-    Triple<Double, Double, Boolean> updateLeaderboardMaxPointsReason(String leaderboardName, String competitorIdAsString,
-            String raceColumnName, MaxPointsReason maxPointsReason, Date date) throws NoWindException;
-
-    Triple<Double, Double, Boolean> updateLeaderboardScoreCorrection(String leaderboardName, String competitorIdAsString,
-            String columnName, Double correctedScore, Date date) throws NoWindException;
-
-    void updateCompetitorDisplayNameInLeaderboard(String leaderboardName, String competitorIdAsString, String displayName);
-    
-    void updateIsMedalRace(String leaderboardName, String columnName, boolean isMedalRace);
-
-    List<SwissTimingConfigurationDTO> getPreviousSwissTimingConfigurations();
-
-    List<SwissTimingRaceRecordDTO> listSwissTimingRaces(String hostname, int port, boolean canSendRequests) throws Exception;
-
-    void storeSwissTimingConfiguration(String configName, String hostname, int port, boolean canSendRequests);
-
-    void sendSwissTimingDummyRace(String racMessage, String stlMesssage, String ccgMessage) throws IllegalArgumentException;
-
-    String[] getCountryCodes();
-    
-    Map<CompetitorDTO, List<GPSFixDTO>> getDouglasPoints(RegattaAndRaceIdentifier raceIdentifier,
-            Map<CompetitorDTO, Date> from, Map<CompetitorDTO, Date> to, double meters) throws NoWindException;
-
-    Map<CompetitorDTO, List<ManeuverDTO>> getManeuvers(RegattaAndRaceIdentifier raceIdentifier,
-            Map<CompetitorDTO, Date> from, Map<CompetitorDTO, Date> to) throws NoWindException;
-
-    List<StrippedLeaderboardDTO> getLeaderboardsByRace(RaceDTO race);
-    
-    List<LeaderboardGroupDTO> getLeaderboardGroups(boolean withGeoLocationData);
-    
-    LeaderboardGroupDTO getLeaderboardGroupByName(String groupName, boolean withGeoLocationData);
-    
-    void renameLeaderboardGroup(String oldName, String newName);
-    
-    void removeLeaderboardGroup(String groupName);
-    
-    LeaderboardGroupDTO createLeaderboardGroup(String groupName, String description,
-            boolean displayGroupsInReverseOrder, int[] overallLeaderboardDiscardThresholds,
-            ScoringSchemeType overallLeaderboardScoringSchemeType);
-    
-    void updateLeaderboardGroup(String oldName, String newName, String description, List<String> leaderboardNames,
-            int[] overallLeaderboardDiscardThresholds, ScoringSchemeType overallLeaderboardScoringSchemeType);
-
-    CompetitorsRaceDataDTO getCompetitorsRaceData(RegattaAndRaceIdentifier race, List<CompetitorDTO> competitors, Date from, Date to,
-            long stepSizeInMs, DetailType detailType, String leaderboardGroupName, String leaderboardName) throws NoWindException;
-
-    void setRaceIsKnownToStartUpwind(RegattaAndRaceIdentifier raceIdentifier, boolean raceIsKnownToStartUpwind);
-
-    void setWindSourcesToExclude(RegattaAndRaceIdentifier raceIdentifier, Iterable<WindSource> windSourcesToExclude);
-    
-    ReplicationStateDTO getReplicaInfo();
-
-    void startReplicatingFromMaster(String masterName, String exchangeName, int servletPort, int messagingPort) throws Exception;
-
-    void updateRaceDelayToLive(RegattaAndRaceIdentifier regattaAndRaceIdentifier, long delayToLiveInMs);
-
-    void updateRacesDelayToLive(List<RegattaAndRaceIdentifier> regattaAndRaceIdentifiers, long delayToLiveInMs);
-
-    void updateEvent(String eventName, Serializable id, VenueDTO venue, String publicationUrl, boolean isPublic,
-            List<String> regattaNames);
-
-    EventDTO createEvent(String eventName, String venueName, String publicationUrl, boolean isPublic);
-
-    void removeEvent(String eventName);
-
-    void renameEvent(String oldName, String newName);
-
-    EventDTO getEventByName(String eventName);
-
-    Iterable<ScoreCorrectionProviderDTO> getScoreCorrectionProviderDTOs() throws Exception;
-
-    RegattaScoreCorrectionDTO getScoreCorrections(String scoreCorrectionProviderName, String eventName, String boatClassName,
-            Date timePointWhenResultPublished) throws Exception;
-
-    void updateLeaderboardScoreCorrectionsAndMaxPointsReasons(BulkScoreCorrectionDTO updates) throws NoWindException;
-
-    WindInfoForRaceDTO getWindSourcesInfo(RegattaAndRaceIdentifier raceIdentifier);
-
-    List<String> getFregResultUrls();
-
-    void removeFregURLs(Set<String> toRemove) throws Exception;
-
-    void addFragUrl(String result) throws Exception;
-
-    Void updateLeaderboardScoreCorrectionMetadata(String leaderboardName, Date timePointOfLastCorrectionValidity,
-            String comment);
-
-    void updateRaceCourse(RegattaAndRaceIdentifier raceIdentifier, List<Pair<ControlPointDTO, NauticalSide>> controlPoints);
-
-    void addColumnsToLeaderboard(String leaderboardName, List<Pair<String, Boolean>> columnsToAdd);
-
-    void removeLeaderboardColumns(String leaderboardName, List<String> columnsToRemove);
-
-    StrippedLeaderboardDTO getLeaderboard(String leaderboardName);
-
-    void suppressCompetitorInLeaderboard(String leaderboardName, String competitorIdAsString, boolean suppressed);
-
-    void updateLeaderboardColumnFactor(String leaderboardName, String columnName, Double newFactor);
-
-    List<SwissTimingReplayRaceDTO> listSwissTiminigReplayRaces(String swissTimingUrl);
-
-    List<Pair<String, List<CompetitorDTO>>> getRankedCompetitorsFromBestToWorstAfterEachRaceColumn(String leaderboardName, Date date) throws NoWindException;
-
-    List<String> getOverallLeaderboardNamesContaining(String leaderboardName);
-
-    List<SwissTimingArchiveConfigurationDTO> getPreviousSwissTimingArchiveConfigurations();
-
-    void storeSwissTimingArchiveConfiguration(String swissTimingUrl);
-
-    PolarSheetGenerationTriggerResponse generatePolarSheetForRaces(List<RegattaAndRaceIdentifier> selectedRaces);
-    
-    PolarSheetsData getPolarSheetsGenerationResults(String id);
-    
-    PolarSheetsHistogramData getPolarSheetData(String polarSheetId, int angle, int windSpeed);
-}
->>>>>>> be38ea45
+package com.sap.sailing.gwt.ui.client;
+
+import java.io.Serializable;
+import java.util.Collection;
+import java.util.Date;
+import java.util.LinkedHashMap;
+import java.util.List;
+import java.util.Map;
+import java.util.Set;
+
+import com.google.gwt.user.client.rpc.RemoteService;
+import com.google.gwt.user.client.rpc.RemoteServiceRelativePath;
+import com.sap.sailing.domain.common.Color;
+import com.sap.sailing.domain.common.DetailType;
+import com.sap.sailing.domain.common.MaxPointsReason;
+import com.sap.sailing.domain.common.NauticalSide;
+import com.sap.sailing.domain.common.NoWindException;
+import com.sap.sailing.domain.common.PolarSheetGenerationTriggerResponse;
+import com.sap.sailing.domain.common.PolarSheetsData;
+import com.sap.sailing.domain.common.PolarSheetsHistogramData;
+import com.sap.sailing.domain.common.RegattaAndRaceIdentifier;
+import com.sap.sailing.domain.common.RegattaIdentifier;
+import com.sap.sailing.domain.common.ScoringSchemeType;
+import com.sap.sailing.domain.common.WindSource;
+import com.sap.sailing.domain.common.impl.Util.Pair;
+import com.sap.sailing.domain.common.impl.Util.Triple;
+import com.sap.sailing.gwt.ui.shared.BulkScoreCorrectionDTO;
+import com.sap.sailing.gwt.ui.shared.CompetitorDTO;
+import com.sap.sailing.gwt.ui.shared.CompetitorsRaceDataDTO;
+import com.sap.sailing.gwt.ui.shared.ControlPointDTO;
+import com.sap.sailing.gwt.ui.shared.CourseAreaDTO;
+import com.sap.sailing.gwt.ui.shared.CoursePositionsDTO;
+import com.sap.sailing.gwt.ui.shared.EventDTO;
+import com.sap.sailing.gwt.ui.shared.GPSFixDTO;
+import com.sap.sailing.gwt.ui.shared.LeaderboardDTO;
+import com.sap.sailing.gwt.ui.shared.LeaderboardGroupDTO;
+import com.sap.sailing.gwt.ui.shared.ManeuverDTO;
+import com.sap.sailing.gwt.ui.shared.QuickRankDTO;
+import com.sap.sailing.gwt.ui.shared.RaceColumnInSeriesDTO;
+import com.sap.sailing.gwt.ui.shared.RaceCourseDTO;
+import com.sap.sailing.gwt.ui.shared.RaceDTO;
+import com.sap.sailing.gwt.ui.shared.RaceEventLogDTO;
+import com.sap.sailing.gwt.ui.shared.RaceMapDataDTO;
+import com.sap.sailing.gwt.ui.shared.RaceTimesInfoDTO;
+import com.sap.sailing.gwt.ui.shared.RegattaDTO;
+import com.sap.sailing.gwt.ui.shared.RegattaScoreCorrectionDTO;
+import com.sap.sailing.gwt.ui.shared.ReplicationStateDTO;
+import com.sap.sailing.gwt.ui.shared.ScoreCorrectionProviderDTO;
+import com.sap.sailing.gwt.ui.shared.StrippedLeaderboardDTO;
+import com.sap.sailing.gwt.ui.shared.SwissTimingArchiveConfigurationDTO;
+import com.sap.sailing.gwt.ui.shared.SwissTimingConfigurationDTO;
+import com.sap.sailing.gwt.ui.shared.SwissTimingRaceRecordDTO;
+import com.sap.sailing.gwt.ui.shared.SwissTimingReplayRaceDTO;
+import com.sap.sailing.gwt.ui.shared.TracTracConfigurationDTO;
+import com.sap.sailing.gwt.ui.shared.TracTracRaceRecordDTO;
+import com.sap.sailing.gwt.ui.shared.VenueDTO;
+import com.sap.sailing.gwt.ui.shared.WindDTO;
+import com.sap.sailing.gwt.ui.shared.WindInfoForRaceDTO;
+
+/**
+ * The client side stub for the RPC service. Usually, when a <code>null</code> date is passed to
+ * the time-dependent service methods, an empty (non-<code>null</code>) result is returned.
+ */
+@RemoteServiceRelativePath("sailing")
+public interface SailingService extends RemoteService {
+    List<TracTracConfigurationDTO> getPreviousTracTracConfigurations() throws Exception;
+    
+    List<RegattaDTO> getRegattas();
+
+    List<EventDTO> getEvents();
+
+    Pair<String, List<TracTracRaceRecordDTO>> listTracTracRacesInEvent(String eventJsonURL) throws Exception;
+
+    void trackWithTracTrac(RegattaIdentifier regattaToAddTo, Iterable<TracTracRaceRecordDTO> rrs, String liveURI,
+            String storedURI, boolean trackWind, boolean correctWindByDeclination, boolean simulateWithStartTimeNow) throws Exception;
+
+    void trackWithSwissTiming(RegattaIdentifier regattaToAddTo, Iterable<SwissTimingRaceRecordDTO> rrs, String hostname, int port,
+            boolean canSendRequests, boolean trackWind, boolean correctWindByDeclination) throws Exception;
+    
+    void replaySwissTimingRace(RegattaIdentifier regattaIdentifier, Iterable<SwissTimingReplayRaceDTO> replayRaces,
+            boolean trackWind, boolean correctWindByDeclination, boolean simulateWithStartTimeNow);
+
+    void storeTracTracConfiguration(String name, String jsonURL, String liveDataURI, String storedDataURI) throws Exception;
+
+    void stopTrackingEvent(RegattaIdentifier eventIdentifier) throws Exception;
+
+    void stopTrackingRaces(Iterable<RegattaAndRaceIdentifier> racesToStopTracking) throws Exception;
+    
+    void removeAndUntrackRaces(Iterable<RegattaAndRaceIdentifier> regattaNamesAndRaceNames);
+
+    WindInfoForRaceDTO getRawWindFixes(RegattaAndRaceIdentifier raceIdentifier, Collection<WindSource> windSources);
+
+    void setWind(RegattaAndRaceIdentifier raceIdentifier, WindDTO wind);
+
+    WindInfoForRaceDTO getAveragedWindInfo(RegattaAndRaceIdentifier raceIdentifier, Date from, long millisecondsStepWidth,
+            int numberOfFixes, Collection<String> windSourceTypeNames) throws NoWindException;
+
+    WindInfoForRaceDTO getAveragedWindInfo(RegattaAndRaceIdentifier raceIdentifier, Date from, Date to, long resolutionInMilliseconds,
+            Collection<String> windSourceTypeNames);
+
+    WindInfoForRaceDTO getAveragedWindInfo(RegattaAndRaceIdentifier raceIdentifier, Date from, long millisecondsStepWidth,
+            int numberOfFixes, double latDeg, double lngDeg, Collection<String> windSources) throws NoWindException;
+
+    RaceMapDataDTO getRaceMapData(RegattaAndRaceIdentifier raceIdentifier, Date date, Map<CompetitorDTO, Date> from, Map<CompetitorDTO, Date> to,
+            boolean extrapolate) throws NoWindException;
+    
+    Map<CompetitorDTO, List<GPSFixDTO>> getBoatPositions(RegattaAndRaceIdentifier raceIdentifier, Map<CompetitorDTO, Date> from,
+            Map<CompetitorDTO, Date> to, boolean extrapolate) throws NoWindException;
+
+    RaceTimesInfoDTO getRaceTimesInfo(RegattaAndRaceIdentifier raceIdentifier);
+    
+    List<RaceTimesInfoDTO> getRaceTimesInfos(Collection<RegattaAndRaceIdentifier> raceIdentifiers);
+    
+    CoursePositionsDTO getCoursePositions(RegattaAndRaceIdentifier raceIdentifier, Date date);
+
+    RaceCourseDTO getRaceCourse(RegattaAndRaceIdentifier raceIdentifier, Date date);
+
+    List<QuickRankDTO> getQuickRanks(RegattaAndRaceIdentifier raceIdentifier, Date date) throws NoWindException;
+
+    void removeWind(RegattaAndRaceIdentifier raceIdentifier, WindDTO windDTO);
+
+    public List<String> getLeaderboardNames() throws Exception;
+    
+    LeaderboardDTO getLeaderboardByName(String leaderboardName, Date date,
+            Collection<String> namesOfRaceColumnsForWhichToLoadLegDetails) throws Exception;
+
+    List<StrippedLeaderboardDTO> getLeaderboards();
+    
+    List<StrippedLeaderboardDTO> getLeaderboardsByEvent(RegattaDTO regatta);
+    
+    void updateLeaderboard(String leaderboardName, String newLeaderboardName, String newLeaderboardDisplayName, int[] newDiscardingThreasholds);
+
+    StrippedLeaderboardDTO createFlexibleLeaderboard(String leaderboardName, int[] discardThresholds, ScoringSchemeType scoringSchemeType);
+    StrippedLeaderboardDTO createFlexibleLeaderboard(String leaderboardName, String leaderboardDisplayName, int[] discardThresholds, ScoringSchemeType scoringSchemeType, String courseAreaId);
+
+    StrippedLeaderboardDTO createRegattaLeaderboard(RegattaIdentifier regattaIdentifier, String leaderboardDisplayName, int[] discardThresholds);
+
+    void removeLeaderboard(String leaderboardName);
+
+    void renameLeaderboard(String leaderboardName, String newLeaderboardName);
+
+    void renameLeaderboardColumn(String leaderboardName, String oldColumnName, String newColumnName);
+
+    void removeLeaderboardColumn(String leaderboardName, String columnName);
+    
+    void addColumnToLeaderboard(String columnName, String leaderboardName, boolean medalRace);
+    
+    void moveLeaderboardColumnUp(String leaderboardName, String columnName);
+    
+    void moveLeaderboardColumnDown(String leaderboardName, String columnName);
+    
+    RegattaDTO createRegatta(String regattaName, String boatClassName, 
+            LinkedHashMap<String, Pair<List<Triple<String, Integer, Color>>, Boolean>> seriesNamesWithFleetNamesAndFleetOrderingAndMedal,
+            boolean persistent, ScoringSchemeType scoringSchemeType, String defaultCourseAreaId);
+    
+    void removeRegatta(RegattaIdentifier regattaIdentifier);
+    
+    List<RaceColumnInSeriesDTO> addRaceColumnsToSeries(RegattaIdentifier regattaIdentifier, String seriesName, List<String> columnNames);
+
+    RaceColumnInSeriesDTO addRaceColumnToSeries(RegattaIdentifier regattaIdentifier, String seriesName, String columnName);
+
+    void removeRaceColumnsFromSeries(RegattaIdentifier regattaIdentifier, String seriesName, List<String> columnNames);
+
+    void removeRaceColumnFromSeries(RegattaIdentifier regattaIdentifier, String seriesName, String columnName);
+
+    void moveRaceColumnInSeriesUp(RegattaIdentifier regattaIdentifier, String seriesName, String columnName);
+
+    void moveRaceColumnInSeriesDown(RegattaIdentifier regattaIdentifier, String seriesName, String columnName);
+
+    boolean connectTrackedRaceToLeaderboardColumn(String leaderboardName, String raceColumnName,
+            String fleetName, RegattaAndRaceIdentifier raceIdentifier);
+    
+    void disconnectLeaderboardColumnFromTrackedRace(String leaderboardName, String raceColumnName, String fleetName);
+    
+    Map<String, RegattaAndRaceIdentifier> getRegattaAndRaceNameOfTrackedRaceConnectedToLeaderboardColumn(String leaderboardName, String raceColumnName);
+
+    void updateLeaderboardCarryValue(String leaderboardName, String competitorIdAsString, Double carriedPoints);
+
+    /**
+     * @return the new net points in {@link Pair#getA()} and the new total points in {@link Pair#getB()} for time point
+     * <code>date</code> after the max points reason has been updated to <code>maxPointsReasonAsString</code>.
+     */
+    Triple<Double, Double, Boolean> updateLeaderboardMaxPointsReason(String leaderboardName, String competitorIdAsString,
+            String raceColumnName, MaxPointsReason maxPointsReason, Date date) throws NoWindException;
+
+    Triple<Double, Double, Boolean> updateLeaderboardScoreCorrection(String leaderboardName, String competitorIdAsString,
+            String columnName, Double correctedScore, Date date) throws NoWindException;
+
+    void updateCompetitorDisplayNameInLeaderboard(String leaderboardName, String competitorIdAsString, String displayName);
+    
+    void updateIsMedalRace(String leaderboardName, String columnName, boolean isMedalRace);
+
+    List<SwissTimingConfigurationDTO> getPreviousSwissTimingConfigurations();
+
+    List<SwissTimingRaceRecordDTO> listSwissTimingRaces(String hostname, int port, boolean canSendRequests) throws Exception;
+
+    void storeSwissTimingConfiguration(String configName, String hostname, int port, boolean canSendRequests);
+
+    void sendSwissTimingDummyRace(String racMessage, String stlMesssage, String ccgMessage) throws IllegalArgumentException;
+
+    String[] getCountryCodes();
+    
+    Map<CompetitorDTO, List<GPSFixDTO>> getDouglasPoints(RegattaAndRaceIdentifier raceIdentifier,
+            Map<CompetitorDTO, Date> from, Map<CompetitorDTO, Date> to, double meters) throws NoWindException;
+
+    Map<CompetitorDTO, List<ManeuverDTO>> getManeuvers(RegattaAndRaceIdentifier raceIdentifier,
+            Map<CompetitorDTO, Date> from, Map<CompetitorDTO, Date> to) throws NoWindException;
+
+    List<StrippedLeaderboardDTO> getLeaderboardsByRace(RaceDTO race);
+    
+    List<LeaderboardGroupDTO> getLeaderboardGroups(boolean withGeoLocationData);
+    
+    LeaderboardGroupDTO getLeaderboardGroupByName(String groupName, boolean withGeoLocationData);
+    
+    void renameLeaderboardGroup(String oldName, String newName);
+    
+    void removeLeaderboardGroup(String groupName);
+    
+    LeaderboardGroupDTO createLeaderboardGroup(String groupName, String description,
+            boolean displayGroupsInReverseOrder, int[] overallLeaderboardDiscardThresholds,
+            ScoringSchemeType overallLeaderboardScoringSchemeType);
+    
+    void updateLeaderboardGroup(String oldName, String newName, String description, List<String> leaderboardNames,
+            int[] overallLeaderboardDiscardThresholds, ScoringSchemeType overallLeaderboardScoringSchemeType);
+
+    CompetitorsRaceDataDTO getCompetitorsRaceData(RegattaAndRaceIdentifier race, List<CompetitorDTO> competitors, Date from, Date to,
+            long stepSizeInMs, DetailType detailType, String leaderboardGroupName, String leaderboardName) throws NoWindException;
+
+    void setRaceIsKnownToStartUpwind(RegattaAndRaceIdentifier raceIdentifier, boolean raceIsKnownToStartUpwind);
+
+    void setWindSourcesToExclude(RegattaAndRaceIdentifier raceIdentifier, Iterable<WindSource> windSourcesToExclude);
+    
+    ReplicationStateDTO getReplicaInfo();
+
+    void startReplicatingFromMaster(String masterName, String exchangeName, int servletPort, int messagingPort) throws Exception;
+
+    void updateRaceDelayToLive(RegattaAndRaceIdentifier regattaAndRaceIdentifier, long delayToLiveInMs);
+
+    void updateRacesDelayToLive(List<RegattaAndRaceIdentifier> regattaAndRaceIdentifiers, long delayToLiveInMs);
+
+    void updateEvent(String eventName, String eventIdAsString, VenueDTO venue, String publicationUrl, boolean isPublic,
+            List<String> regattaNames);
+
+    EventDTO createEvent(String eventName, String venueName, String publicationUrl, boolean isPublic, List<String> courseAreaNames);
+
+    void removeEvent(String eventIdAsString);
+
+    void renameEvent(String eventIdAsString, String newName);
+
+    EventDTO getEventByName(String eventName);
+
+    Iterable<ScoreCorrectionProviderDTO> getScoreCorrectionProviderDTOs() throws Exception;
+
+    RegattaScoreCorrectionDTO getScoreCorrections(String scoreCorrectionProviderName, String eventName, String boatClassName,
+            Date timePointWhenResultPublished) throws Exception;
+
+    void updateLeaderboardScoreCorrectionsAndMaxPointsReasons(BulkScoreCorrectionDTO updates) throws NoWindException;
+
+    WindInfoForRaceDTO getWindSourcesInfo(RegattaAndRaceIdentifier raceIdentifier);
+
+    List<String> getFregResultUrls();
+
+    void removeFregURLs(Set<String> toRemove) throws Exception;
+
+    void addFragUrl(String result) throws Exception;
+
+    Void updateLeaderboardScoreCorrectionMetadata(String leaderboardName, Date timePointOfLastCorrectionValidity,
+            String comment);
+
+    void updateRaceCourse(RegattaAndRaceIdentifier raceIdentifier, List<Pair<ControlPointDTO, NauticalSide>> controlPoints);
+
+    void addColumnsToLeaderboard(String leaderboardName, List<Pair<String, Boolean>> columnsToAdd);
+
+    void removeLeaderboardColumns(String leaderboardName, List<String> columnsToRemove);
+
+    StrippedLeaderboardDTO getLeaderboard(String leaderboardName);
+
+    void suppressCompetitorInLeaderboard(String leaderboardName, String competitorIdAsString, boolean suppressed);
+
+    void updateLeaderboardColumnFactor(String leaderboardName, String columnName, Double newFactor);
+
+    List<SwissTimingReplayRaceDTO> listSwissTiminigReplayRaces(String swissTimingUrl);
+
+    List<Pair<String, List<CompetitorDTO>>> getRankedCompetitorsFromBestToWorstAfterEachRaceColumn(String leaderboardName, Date date) throws NoWindException;
+
+    List<String> getOverallLeaderboardNamesContaining(String leaderboardName);
+
+    List<SwissTimingArchiveConfigurationDTO> getPreviousSwissTimingArchiveConfigurations();
+
+    void storeSwissTimingArchiveConfiguration(String swissTimingUrl);
+
+    PolarSheetGenerationTriggerResponse generatePolarSheetForRaces(List<RegattaAndRaceIdentifier> selectedRaces);
+    
+    PolarSheetsData getPolarSheetsGenerationResults(String id);
+    
+    PolarSheetsHistogramData getPolarSheetData(String polarSheetId, int angle, int windSpeed);
+    
+    RaceEventLogDTO getRaceEventLog();
+    
+    EventDTO getEventById(Serializable id);
+    
+    CourseAreaDTO createCourseArea(String eventIdAsString, String courseAreaName);
+}