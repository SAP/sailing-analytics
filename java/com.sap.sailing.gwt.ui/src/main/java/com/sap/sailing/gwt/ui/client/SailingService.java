package com.sap.sailing.gwt.ui.client;

import java.util.ArrayList;
import java.util.Collection;
import java.util.Date;
import java.util.List;
import java.util.Map;
import java.util.Set;
import java.util.UUID;

import com.google.gwt.user.client.rpc.RemoteService;
import com.sap.sailing.domain.abstractlog.Revokable;
import com.sap.sailing.domain.abstractlog.race.tracking.RaceLogDenoteForTrackingEvent;
<<<<<<< HEAD
import com.sap.sailing.domain.base.RemoteSailingServerReference;
=======
>>>>>>> e8cf8acd
import com.sap.sailing.domain.common.DataImportProgress;
import com.sap.sailing.domain.common.DetailType;
import com.sap.sailing.domain.common.LeaderboardType;
import com.sap.sailing.domain.common.LegIdentifier;
import com.sap.sailing.domain.common.MaxPointsReason;
import com.sap.sailing.domain.common.NoWindException;
import com.sap.sailing.domain.common.NotFoundException;
import com.sap.sailing.domain.common.PassingInstruction;
import com.sap.sailing.domain.common.PolarSheetsXYDiagramData;
import com.sap.sailing.domain.common.Position;
import com.sap.sailing.domain.common.RaceIdentifier;
import com.sap.sailing.domain.common.RankingMetrics;
import com.sap.sailing.domain.common.RegattaAndRaceIdentifier;
import com.sap.sailing.domain.common.RegattaIdentifier;
import com.sap.sailing.domain.common.ScoringSchemeType;
import com.sap.sailing.domain.common.UnableToCloseDeviceMappingException;
import com.sap.sailing.domain.common.WindSource;
import com.sap.sailing.domain.common.abstractlog.NotRevokableException;
import com.sap.sailing.domain.common.abstractlog.TimePointSpecificationFoundInLog;
import com.sap.sailing.domain.common.dto.BoatDTO;
import com.sap.sailing.domain.common.dto.CompetitorDTO;
import com.sap.sailing.domain.common.dto.CompetitorDescriptorDTO;
import com.sap.sailing.domain.common.dto.FleetDTO;
import com.sap.sailing.domain.common.dto.IncrementalOrFullLeaderboardDTO;
import com.sap.sailing.domain.common.dto.RaceColumnDTO;
import com.sap.sailing.domain.common.dto.RaceColumnInSeriesDTO;
import com.sap.sailing.domain.common.dto.RaceDTO;
import com.sap.sailing.domain.common.dto.RegattaCreationParametersDTO;
import com.sap.sailing.domain.common.racelog.RacingProcedureType;
import com.sap.sailing.domain.common.racelog.tracking.CompetitorRegistrationOnRaceLogDisabledException;
import com.sap.sailing.domain.common.racelog.tracking.DoesNotHaveRegattaLogException;
import com.sap.sailing.domain.common.racelog.tracking.NotDenotedForRaceLogTrackingException;
import com.sap.sailing.domain.common.racelog.tracking.TransformationException;
import com.sap.sailing.domain.racelog.tracking.GPSFixStore;
import com.sap.sailing.domain.racelogtracking.RaceLogTrackingAdapter;
import com.sap.sailing.domain.tracking.TrackedRace;
import com.sap.sailing.gwt.ui.adminconsole.RaceLogSetTrackingTimesDTO;
import com.sap.sailing.gwt.ui.client.shared.charts.MarkPositionService.MarkTrackDTO;
import com.sap.sailing.gwt.ui.client.shared.charts.MarkPositionService.MarkTracksDTO;
import com.sap.sailing.gwt.ui.shared.BulkScoreCorrectionDTO;
import com.sap.sailing.gwt.ui.shared.CompactBoatPositionsDTO;
import com.sap.sailing.gwt.ui.shared.CompactRaceMapDataDTO;
import com.sap.sailing.gwt.ui.shared.CompetitorProviderDTO;
import com.sap.sailing.gwt.ui.shared.CompetitorsRaceDataDTO;
import com.sap.sailing.gwt.ui.shared.ControlPointDTO;
import com.sap.sailing.gwt.ui.shared.CoursePositionsDTO;
import com.sap.sailing.gwt.ui.shared.DeviceConfigurationDTO;
import com.sap.sailing.gwt.ui.shared.DeviceConfigurationDTO.RegattaConfigurationDTO;
import com.sap.sailing.gwt.ui.shared.DeviceConfigurationMatcherDTO;
import com.sap.sailing.gwt.ui.shared.DeviceMappingDTO;
import com.sap.sailing.gwt.ui.shared.EventBaseDTO;
import com.sap.sailing.gwt.ui.shared.EventDTO;
import com.sap.sailing.gwt.ui.shared.GPSFixDTO;
import com.sap.sailing.gwt.ui.shared.GPSFixDTOWithSpeedWindTackAndLegType;
import com.sap.sailing.gwt.ui.shared.LeaderboardGroupDTO;
import com.sap.sailing.gwt.ui.shared.ManeuverDTO;
import com.sap.sailing.gwt.ui.shared.MarkDTO;
import com.sap.sailing.gwt.ui.shared.RaceCourseDTO;
import com.sap.sailing.gwt.ui.shared.RaceGroupDTO;
import com.sap.sailing.gwt.ui.shared.RaceLogDTO;
import com.sap.sailing.gwt.ui.shared.RaceLogSetStartTimeAndProcedureDTO;
import com.sap.sailing.gwt.ui.shared.RaceTimesInfoDTO;
import com.sap.sailing.gwt.ui.shared.RaceboardDataDTO;
import com.sap.sailing.gwt.ui.shared.RegattaDTO;
import com.sap.sailing.gwt.ui.shared.RegattaLogDTO;
import com.sap.sailing.gwt.ui.shared.RegattaOverviewEntryDTO;
import com.sap.sailing.gwt.ui.shared.RegattaScoreCorrectionDTO;
import com.sap.sailing.gwt.ui.shared.RemoteSailingServerReferenceDTO;
import com.sap.sailing.gwt.ui.shared.ReplicationStateDTO;
import com.sap.sailing.gwt.ui.shared.ScoreCorrectionProviderDTO;
import com.sap.sailing.gwt.ui.shared.ServerConfigurationDTO;
import com.sap.sailing.gwt.ui.shared.SimulatorResultsDTO;
import com.sap.sailing.gwt.ui.shared.StrippedLeaderboardDTO;
import com.sap.sailing.gwt.ui.shared.SwissTimingArchiveConfigurationDTO;
import com.sap.sailing.gwt.ui.shared.SwissTimingConfigurationDTO;
import com.sap.sailing.gwt.ui.shared.SwissTimingEventRecordDTO;
import com.sap.sailing.gwt.ui.shared.SwissTimingRaceRecordDTO;
import com.sap.sailing.gwt.ui.shared.SwissTimingReplayRaceDTO;
import com.sap.sailing.gwt.ui.shared.TracTracConfigurationDTO;
import com.sap.sailing.gwt.ui.shared.TracTracRaceRecordDTO;
import com.sap.sailing.gwt.ui.shared.TrackFileImportDeviceIdentifierDTO;
import com.sap.sailing.gwt.ui.shared.TypedDeviceMappingDTO;
import com.sap.sailing.gwt.ui.shared.VenueDTO;
import com.sap.sailing.gwt.ui.shared.WindDTO;
import com.sap.sailing.gwt.ui.shared.WindInfoForRaceDTO;
import com.sap.sse.common.Duration;
import com.sap.sse.common.NoCorrespondingServiceRegisteredException;
import com.sap.sse.common.TimePoint;
import com.sap.sse.common.Util;
import com.sap.sse.common.Util.Pair;
import com.sap.sse.common.Util.Triple;
import com.sap.sse.common.mail.MailException;
import com.sap.sse.gwt.client.ServerInfoDTO;
import com.sap.sse.gwt.client.filestorage.FileStorageManagementGwtService;
import com.sap.sse.gwt.client.media.ImageDTO;
import com.sap.sse.gwt.client.media.VideoDTO;

/**
 * The client side stub for the RPC service. Usually, when a <code>null</code> date is passed to
 * the time-dependent service methods, an empty (non-<code>null</code>) result is returned.
 */
public interface SailingService extends RemoteService, FileStorageManagementGwtService {
    List<TracTracConfigurationDTO> getPreviousTracTracConfigurations() throws Exception;
    
    List<RegattaDTO> getRegattas();

    RegattaDTO getRegattaByName(String regattaName);

    List<EventDTO> getEvents() throws Exception;

    List<EventBaseDTO> getPublicEventsOfAllSailingServers() throws Exception;

    Util.Pair<String, List<TracTracRaceRecordDTO>> listTracTracRacesInEvent(String eventJsonURL, boolean listHiddenRaces) throws Exception;

    void trackWithTracTrac(RegattaIdentifier regattaToAddTo, Iterable<TracTracRaceRecordDTO> rrs, String liveURI,
            String storedURI, String courseDesignUpdateURI, boolean trackWind, boolean correctWindByDeclination,
            Duration offsetToStartTimeOfSimulatedRace, boolean useInternalMarkPassingAlgorithm, String tracTracUsername, String tracTracPassword) throws Exception;

    void trackWithSwissTiming(RegattaIdentifier regattaToAddTo, Iterable<SwissTimingRaceRecordDTO> rrs, String hostname, int port,
            boolean trackWind, boolean correctWindByDeclination, boolean useInternalMarkPassingAlgorithm) throws Exception;
    
    void replaySwissTimingRace(RegattaIdentifier regattaIdentifier, Iterable<SwissTimingReplayRaceDTO> replayRaces,
            boolean trackWind, boolean correctWindByDeclination, boolean useInternalMarkPassingAlgorithm);

    void storeTracTracConfiguration(String name, String jsonURL, String liveDataURI, String storedDataURI, String courseDesignUpdateURI, String tracTracUsername, String tracTracPassword) throws Exception;

    void stopTrackingEvent(RegattaIdentifier eventIdentifier) throws Exception;

    void stopTrackingRaces(Iterable<RegattaAndRaceIdentifier> racesToStopTracking) throws Exception;
    
    void removeAndUntrackRaces(Iterable<RegattaAndRaceIdentifier> regattaNamesAndRaceNames);

    WindInfoForRaceDTO getRawWindFixes(RegattaAndRaceIdentifier raceIdentifier, Collection<WindSource> windSources);

    void setWind(RegattaAndRaceIdentifier raceIdentifier, WindDTO wind);

    WindInfoForRaceDTO getAveragedWindInfo(RegattaAndRaceIdentifier raceIdentifier, Date from, long millisecondsStepWidth,
            int numberOfFixes, Collection<String> windSourceTypeNames, boolean onlyUpToNewestEvent,
            boolean includeCombinedWindForAllLegMiddles) throws NoWindException;

    WindInfoForRaceDTO getAveragedWindInfo(RegattaAndRaceIdentifier raceIdentifier, Date from, Date to, long resolutionInMilliseconds,
            Collection<String> windSourceTypeNames, boolean onlyUpToNewestEvent);

    WindInfoForRaceDTO getAveragedWindInfo(RegattaAndRaceIdentifier raceIdentifier, Date from, long millisecondsStepWidth,
            int numberOfFixes, double latDeg, double lngDeg, Collection<String> windSources) throws NoWindException;
    
    boolean getPolarResults(RegattaAndRaceIdentifier raceIdentifier);

    SimulatorResultsDTO getSimulatorResults(LegIdentifier legIdentifier);

    RaceboardDataDTO getRaceboardData(String regattaName, String raceName, String leaderboardName, String leaderboardGroupName, UUID eventId);

    Map<CompetitorDTO, BoatDTO> getCompetitorBoats(RegattaAndRaceIdentifier raceIdentifier);
    
    CompactRaceMapDataDTO getRaceMapData(RegattaAndRaceIdentifier raceIdentifier, Date date, Map<String, Date> fromPerCompetitorIdAsString,
            Map<String, Date> toPerCompetitorIdAsString, boolean extrapolate, LegIdentifier simulationLegIdentifier,
            byte[] md5OfIdsAsStringOfCompetitorParticipatingInRaceInAlphanumericOrderOfTheirID) throws NoWindException;
    
    CompactBoatPositionsDTO getBoatPositions(RegattaAndRaceIdentifier raceIdentifier,
            Map<String, Date> fromPerCompetitorIdAsString, Map<String, Date> toPerCompetitorIdAsString,
            boolean extrapolate) throws NoWindException;

    RaceTimesInfoDTO getRaceTimesInfo(RegattaAndRaceIdentifier raceIdentifier);
    
    List<RaceTimesInfoDTO> getRaceTimesInfos(Collection<RegattaAndRaceIdentifier> raceIdentifiers);
    
    CoursePositionsDTO getCoursePositions(RegattaAndRaceIdentifier raceIdentifier, Date date);

    RaceCourseDTO getRaceCourse(RegattaAndRaceIdentifier raceIdentifier, Date date);

    void removeWind(RegattaAndRaceIdentifier raceIdentifier, WindDTO windDTO);

    public List<String> getLeaderboardNames();
    
    IncrementalOrFullLeaderboardDTO getLeaderboardByName(String leaderboardName, Date date,
            Collection<String> namesOfRaceColumnsForWhichToLoadLegDetails, boolean addOverallDetails,
            String previousLeaderboardId, boolean fillTotalPointsUncorrected) throws Exception;

    List<StrippedLeaderboardDTO> getLeaderboards();
    
    List<StrippedLeaderboardDTO> getLeaderboardsByEvent(EventDTO event);
    
    StrippedLeaderboardDTO updateLeaderboard(String leaderboardName, String newLeaderboardName, String newLeaderboardDisplayName, int[] newDiscardingThreasholds, UUID newCourseAreaId);

    StrippedLeaderboardDTO createFlexibleLeaderboard(String leaderboardName, String leaderboardDisplayName, int[] discardThresholds, ScoringSchemeType scoringSchemeType, UUID courseAreaId);

    StrippedLeaderboardDTO createRegattaLeaderboard(RegattaIdentifier regattaIdentifier, String leaderboardDisplayName, int[] discardThresholds);

    void removeLeaderboard(String leaderboardName);

    void removeLeaderboards(Collection<String> leaderboardNames);

    void renameLeaderboard(String leaderboardName, String newLeaderboardName);

    void renameLeaderboardColumn(String leaderboardName, String oldColumnName, String newColumnName);

    void removeLeaderboardColumn(String leaderboardName, String columnName);
    
    void addColumnToLeaderboard(String columnName, String leaderboardName, boolean medalRace);
    
    void moveLeaderboardColumnUp(String leaderboardName, String columnName);
    
    void moveLeaderboardColumnDown(String leaderboardName, String columnName);
    
    RegattaDTO createRegatta(String regattaName, String boatClassName, Date startDate, Date endDate,
            RegattaCreationParametersDTO seriesNamesWithFleetNamesAndFleetOrderingAndMedal, boolean persistent,
            ScoringSchemeType scoringSchemeType, UUID defaultCourseAreaId, Double buoyZoneRadiusInHullLengths, boolean useStartTimeInference,
            boolean controlTrackingFromStartAndFinishTimes, RankingMetrics rankingMetricType);

    void removeRegatta(RegattaIdentifier regattaIdentifier);

    void removeSeries(RegattaIdentifier regattaIdentifier, String seriesName);

    void removeRegattas(Collection<RegattaIdentifier> regattas);
    
    void updateRegatta(RegattaIdentifier regattaIdentifier, Date startDate, Date endDate, UUID defaultCourseAreaUuid, 
            RegattaConfigurationDTO regattaConfiguration, Double buoyZoneRadiusInHullLengths, boolean useStartTimeInference, boolean controlTrackingFromStartAndFinishTimes);
    
    List<RaceColumnInSeriesDTO> addRaceColumnsToSeries(RegattaIdentifier regattaIdentifier, String seriesName,
            List<Pair<String, Integer>> columnNames);

    void updateSeries(RegattaIdentifier regattaIdentifier, String seriesName, String newSeriesName, boolean isMedal,
            boolean isFleetsCanRunInParallel, int[] resultDiscardingThresholds, boolean startsWithZeroScore,
            boolean firstRaceIsNonDiscardableCarryForward, boolean hasSplitFleetScore, Integer maximumNumberOfDiscards,
            List<FleetDTO> fleets);

    RaceColumnInSeriesDTO addRaceColumnToSeries(RegattaIdentifier regattaIdentifier, String seriesName, String columnName);

    void removeRaceColumnsFromSeries(RegattaIdentifier regattaIdentifier, String seriesName, List<String> columnNames);

    void removeRaceColumnFromSeries(RegattaIdentifier regattaIdentifier, String seriesName, String columnName);

    void moveRaceColumnInSeriesUp(RegattaIdentifier regattaIdentifier, String seriesName, String columnName);

    void moveRaceColumnInSeriesDown(RegattaIdentifier regattaIdentifier, String seriesName, String columnName);

    boolean connectTrackedRaceToLeaderboardColumn(String leaderboardName, String raceColumnName,
            String fleetName, RegattaAndRaceIdentifier raceIdentifier);
    
    void disconnectLeaderboardColumnFromTrackedRace(String leaderboardName, String raceColumnName, String fleetName);
    
    Map<String, RegattaAndRaceIdentifier> getRegattaAndRaceNameOfTrackedRaceConnectedToLeaderboardColumn(String leaderboardName, String raceColumnName);

    void updateLeaderboardCarryValue(String leaderboardName, String competitorIdAsString, Double carriedPoints);

    /**
     * @return the new net points in {@link Pair#getA()} and the new total points in {@link Pair#getB()} for time point
     * <code>date</code> after the max points reason has been updated to <code>maxPointsReasonAsString</code>.
     */
    Util.Triple<Double, Double, Boolean> updateLeaderboardMaxPointsReason(String leaderboardName, String competitorIdAsString,
            String raceColumnName, MaxPointsReason maxPointsReason, Date date) throws NoWindException;

    Util.Triple<Double, Double, Boolean> updateLeaderboardScoreCorrection(String leaderboardName, String competitorIdAsString,
            String columnName, Double correctedScore, Date date) throws NoWindException;

    void updateCompetitorDisplayNameInLeaderboard(String leaderboardName, String competitorIdAsString, String displayName);
    
    void updateIsMedalRace(String leaderboardName, String columnName, boolean isMedalRace);

    List<SwissTimingConfigurationDTO> getPreviousSwissTimingConfigurations();

    SwissTimingEventRecordDTO getRacesOfSwissTimingEvent(String eventJsonURL) throws Exception;

    void storeSwissTimingConfiguration(String configName, String jsonURL, String hostname, int port);

    String[] getCountryCodes();
    
    Map<CompetitorDTO, List<GPSFixDTOWithSpeedWindTackAndLegType>> getDouglasPoints(RegattaAndRaceIdentifier raceIdentifier,
            Map<CompetitorDTO, Date> from, Map<CompetitorDTO, Date> to, double meters) throws NoWindException;

    Map<CompetitorDTO, List<ManeuverDTO>> getManeuvers(RegattaAndRaceIdentifier raceIdentifier,
            Map<CompetitorDTO, Date> from, Map<CompetitorDTO, Date> to) throws NoWindException;

    List<StrippedLeaderboardDTO> getLeaderboardsByRaceAndRegatta(String raceName, RegattaIdentifier regattaIdentifier);
    
    List<LeaderboardGroupDTO> getLeaderboardGroups(boolean withGeoLocationData);
    
    LeaderboardGroupDTO getLeaderboardGroupByName(String groupName, boolean withGeoLocationData);
    
    void renameLeaderboardGroup(String oldName, String newName);
    
    void removeLeaderboardGroups(Set<String> groupNames);
    
    LeaderboardGroupDTO createLeaderboardGroup(String groupName, String description, String displayName,
            boolean displayGroupsInReverseOrder, int[] overallLeaderboardDiscardThresholds,
            ScoringSchemeType overallLeaderboardScoringSchemeType);
    
    void updateLeaderboardGroup(String oldName, String newName, String description, String newDisplayName,
            List<String> leaderboardNames, int[] overallLeaderboardDiscardThresholds, ScoringSchemeType overallLeaderboardScoringSchemeType);

    CompetitorsRaceDataDTO getCompetitorsRaceData(RegattaAndRaceIdentifier race, List<CompetitorDTO> competitors, Date from, Date to,
            long stepSizeInMs, DetailType detailType, String leaderboardGroupName, String leaderboardName) throws NoWindException;

    void setRaceIsKnownToStartUpwind(RegattaAndRaceIdentifier raceIdentifier, boolean raceIsKnownToStartUpwind);

    void setWindSourcesToExclude(RegattaAndRaceIdentifier raceIdentifier, Iterable<WindSource> windSourcesToExclude);
    
    ReplicationStateDTO getReplicaInfo();

    void startReplicatingFromMaster(String messagingHost, String masterHost, String exchangeName, int servletPort, int messagingPort) throws Exception;

    void updateRaceDelayToLive(RegattaAndRaceIdentifier regattaAndRaceIdentifier, long delayToLiveInMs);

    void updateRacesDelayToLive(List<RegattaAndRaceIdentifier> regattaAndRaceIdentifiers, long delayToLiveInMs);

    Pair<Integer, Integer> resolveImageDimensions(String imageUrlAsString) throws Exception;
    
    EventDTO updateEvent(UUID eventId, String eventName, String eventDescription, Date startDate, Date endDate,
            VenueDTO venue, boolean isPublic, Iterable<UUID> leaderboardGroupIds, String officialWebsiteURL, String baseURLAsString,
            Map<String, String> sailorsInfoWebsiteURLsByLocaleName, Iterable<ImageDTO> images, Iterable<VideoDTO> videos) throws Exception;

    EventDTO createEvent(String eventName, String eventDescription, Date startDate, Date endDate, String venue,
            boolean isPublic, List<String> courseAreaNames, String officialWebsiteURL,
            String baseURLAsString, Map<String, String> sailorsInfoWebsiteURLsByLocaleName,
            Iterable<ImageDTO> images, Iterable<VideoDTO> videos, Iterable<UUID> leaderboardGroupIds) throws Exception;
    
    void removeEvent(UUID eventId);

    void removeEvents(Collection<UUID> eventIds);

    void renameEvent(UUID eventId, String newName);

    EventDTO getEventById(UUID id, boolean withStatisticalData) throws Exception;

    Iterable<String> getScoreCorrectionProviderNames();

    ScoreCorrectionProviderDTO getScoreCorrectionsOfProvider(String providerName) throws Exception;

    RegattaScoreCorrectionDTO getScoreCorrections(String scoreCorrectionProviderName, String eventName, String boatClassName,
            Date timePointWhenResultPublished) throws Exception;

    void updateLeaderboardScoreCorrectionsAndMaxPointsReasons(BulkScoreCorrectionDTO updates) throws NoWindException;

    Iterable<String> getCompetitorProviderNames();

    CompetitorProviderDTO getCompetitorProviderDTOByName(String providerName) throws Exception;

    Iterable<CompetitorDescriptorDTO> getCompetitorDescriptors(String competitorProviderName, String eventName,
            String regattaName) throws Exception;

    WindInfoForRaceDTO getWindSourcesInfo(RegattaAndRaceIdentifier raceIdentifier);

    ServerInfoDTO getServerInfo();

    ServerConfigurationDTO getServerConfiguration();

    void updateServerConfiguration(ServerConfigurationDTO serverConfiguration);
    
    List<RemoteSailingServerReferenceDTO> getRemoteSailingServerReferences();

    void removeSailingServers(Set<String> toRemove) throws Exception;

    RemoteSailingServerReferenceDTO addRemoteSailingServerReference(RemoteSailingServerReferenceDTO sailingServer) throws Exception;

    List<String> getResultImportUrls(String resultProviderName);

    void removeResultImportURLs(String resultProviderName, Set<String> toRemove) throws Exception;

    void addResultImportUrl(String resultProviderName, String url) throws Exception;

    void updateLeaderboardScoreCorrectionMetadata(String leaderboardName, Date timePointOfLastCorrectionValidity,
            String comment);

    List<Pair<String, String>> getUrlResultProviderNamesAndOptionalSampleURL();
    
    void updateRaceCourse(RegattaAndRaceIdentifier raceIdentifier, List<Util.Pair<ControlPointDTO, PassingInstruction>> controlPoints);

    void addColumnsToLeaderboard(String leaderboardName, List<Util.Pair<String, Boolean>> columnsToAdd);

    void removeLeaderboardColumns(String leaderboardName, List<String> columnsToRemove);

    StrippedLeaderboardDTO getLeaderboard(String leaderboardName);

    void suppressCompetitorInLeaderboard(String leaderboardName, String competitorIdAsString, boolean suppressed);

    void updateLeaderboardColumnFactor(String leaderboardName, String columnName, Double newFactor);

    List<SwissTimingReplayRaceDTO> listSwissTiminigReplayRaces(String swissTimingUrl);

    List<Util.Triple<String, List<CompetitorDTO>, List<Double>>> getLeaderboardDataEntriesForAllRaceColumns(String leaderboardName,
            Date date, DetailType detailType) throws Exception;

    List<String> getOverallLeaderboardNamesContaining(String leaderboardName);

    List<SwissTimingArchiveConfigurationDTO> getPreviousSwissTimingArchiveConfigurations();

    void storeSwissTimingArchiveConfiguration(String swissTimingUrl);
    
    void createCourseAreas(UUID eventId, String[] courseAreaNames);
    
    void removeCourseAreas(UUID eventId, UUID[] courseAreaIds);

    List<Util.Pair<String, String>> getLeaderboardsNamesOfMetaLeaderboard(String metaLeaderboardName);

    Util.Pair<String, LeaderboardType> checkLeaderboardName(String leaderboardName);

        /** for backward compatibility with the regatta overview */
    List<RaceGroupDTO> getRegattaStructureForEvent(UUID eventId);

    /** the replacement service for getRegattaStructureForEvent() */
    List<RaceGroupDTO> getRegattaStructureOfEvent(UUID eventId);

    List<RegattaOverviewEntryDTO> getRaceStateEntriesForRaceGroup(UUID eventId, List<UUID> visibleCourseAreas,
            List<String> visibleRegattas, boolean showOnlyCurrentlyRunningRaces, boolean showOnlyRacesOfSameDay)
            throws Exception;
    
    List<RegattaOverviewEntryDTO> getRaceStateEntriesForLeaderboard(String leaderboardName,
            boolean showOnlyCurrentlyRunningRaces, boolean showOnlyRacesOfSameDay, List<String> visibleRegattas)
            throws Exception;

    void stopReplicatingFromMaster();

    void stopAllReplicas();

    void stopSingleReplicaInstance(String identifier);

    void reloadRaceLog(String leaderboardName, RaceColumnDTO raceColumnDTO, FleetDTO fleet);

    RaceLogDTO getRaceLog(String leaderboardName, RaceColumnDTO raceColumnDTO, FleetDTO fleet);

    RegattaLogDTO getRegattaLog(String leaderboardName) throws DoesNotHaveRegattaLogException;

    List<String> getLeaderboardGroupNamesFromRemoteServer(String host);

    UUID importMasterData(String host, String[] groupNames, boolean override, boolean compress, boolean exportWind, boolean exportDeviceConfigurations);
    
    DataImportProgress getImportOperationProgress(UUID id);

    Iterable<CompetitorDTO> getCompetitors();
    
    Iterable<CompetitorDTO> getCompetitorsOfLeaderboard(String leaderboardName);

    CompetitorDTO addOrUpdateCompetitor(CompetitorDTO competitor) throws Exception;

    void allowCompetitorResetToDefaults(Iterable<CompetitorDTO> competitors);
    
    List<DeviceConfigurationMatcherDTO> getDeviceConfigurationMatchers();
    
    DeviceConfigurationDTO getDeviceConfiguration(DeviceConfigurationMatcherDTO matcher);
    
    DeviceConfigurationMatcherDTO createOrUpdateDeviceConfiguration(DeviceConfigurationMatcherDTO matcherDTO, DeviceConfigurationDTO configurationDTO);

    boolean removeDeviceConfiguration(List<String> clientIds);

    boolean setStartTimeAndProcedure(RaceLogSetStartTimeAndProcedureDTO dto);
    
    Util.Triple<Date, Integer, RacingProcedureType> getStartTimeAndProcedure(String leaderboardName, String raceColumnName, String fleetName);

    Iterable<String> getAllIgtimiAccountEmailAddresses();

    String getIgtimiAuthorizationUrl();

    boolean authorizeAccessToIgtimiUser(String eMailAddress, String password) throws Exception;

    void removeIgtimiAccount(String eMailOfAccountToRemove);

    Map<RegattaAndRaceIdentifier, Integer> importWindFromIgtimi(List<RaceDTO> selectedRaces, boolean correctByDeclination) throws Exception;
    
    void denoteForRaceLogTracking(String leaderboardName, String raceColumnName, String fleetName) throws Exception;
    
    /**
     * Revoke the {@link RaceLogDenoteForTrackingEvent}. This does not affect an existing {@code RaceLogRaceTracker}
     * or {@link TrackedRace} for this {@code RaceLog}.
     * @throws NotFoundException 
     * 
     * @see RaceLogTrackingAdapter#removeDenotationForRaceLogTracking
     */
    void removeDenotationForRaceLogTracking(String leaderboardName, String raceColumnName, String fleetName) throws NotFoundException;

    void denoteForRaceLogTracking(String leaderboardName) throws Exception;
    
    /**
     * Performs all the necessary steps to start tracking the race.
     * The {@code RaceLog} needs to be denoted for racelog-tracking beforehand.
     * 
     * @see RaceLogTrackingAdapter#startTracking
     */
    void startRaceLogTracking(String leaderboardName, String raceColumnName, String fleetName, boolean trackWind, boolean correctWindByDeclination)
            throws NotDenotedForRaceLogTrackingException, Exception;
    
<<<<<<< HEAD
    void setCompetitorRegistrations(String leaderboardName, String raceColumnName, String fleetName, Set<CompetitorDTO> competitors);
    
    /**
     * Get the competitors registered in this racelog. Does not automatically include the competitors
     * {@link #getCompetitorRegistrationsOnRaceLog(String) registered for the leaderboard}.
     */
    Collection<CompetitorDTO> getCompetitorRegistrationsOnRaceLog(String leaderboardName, String raceColumnName, String fleetName);

    /**
     * Get the competitors registered in this leaderboard. Does not automatically include the competitors
     * {@link #getCompetitorRegistrationsOnRegattaLog(String, String, String) registered for the racelog}.
     */
    Collection<CompetitorDTO> getCompetitorRegistrationsOnRegattaLog(String leaderboardName) throws DoesNotHaveRegattaLogException;

    void addMarkToRaceLog(String leaderboardName, String raceColumnName, String fleetName, MarkDTO markDTO);
    
    Iterable<MarkDTO> getMarksInRaceLog(String leaderboardName, String raceColumnName, String fleetName);
=======
    void setCompetitorRegistrationsInRaceLog(String leaderboardName, String raceColumnName, String fleetName, Set<CompetitorDTO> competitors) throws CompetitorRegistrationOnRaceLogDisabledException, NotFoundException;
>>>>>>> e8cf8acd
    
    /**
     * Adds the course definition to the racelog, while trying to reuse existing marks, controlpoints and waypoints
     * from the previous course definition in the racelog.
     * @throws NotFoundException 
     */
    void addCourseDefinitionToRaceLog(String leaderboardName, String raceColumnName, String fleetName, List<Util.Pair<ControlPointDTO, PassingInstruction>> course) throws NotFoundException;
    
    RaceCourseDTO getLastCourseDefinitionInRaceLog(String leaderboardName, String raceColumnName, String fleetName) throws NotFoundException;
    
<<<<<<< HEAD
    void addDeviceMappingToRaceLog(String leaderboardName, String raceColumnName, String fleetName, DeviceMappingDTO mapping)
            throws TransformationException;
    
    List<DeviceMappingDTO> getDeviceMappingsFromRaceLog(String leaderboardName, String raceColumnName, String fleetName)
            throws TransformationException;
=======
    /**
     * Adds a fix to the {@link GPSFixStore}, and creates a mapping with a virtual device for exactly the current
     * timepoint.
     * 
     * @param timePoint
     *            the time point for the fix; if {@code null}, the current time is used
     * 
     * @throws DoesNotHaveRegattaLogException
     */
    void pingMark(String leaderboardName, MarkDTO mark, TimePoint timePoint, Position position) throws DoesNotHaveRegattaLogException;
>>>>>>> e8cf8acd
    
    List<String> getDeserializableDeviceIdentifierTypes();
    
    /**
     * Revoke the events in the {@code RaceLog} that are identified by the {@code eventIds}.
     * This only affects such events that implement {@link Revokable}.
     * @throws NotFoundException 
     */
    void revokeRaceAndRegattaLogEvents(String leaderboardName, String raceColumnName, String fleetName, List<UUID> eventIds)
            throws NotRevokableException, NotFoundException;
    
    Collection<String> getGPSFixImporterTypes();
    
    Collection<String> getSensorDataImporterTypes();
    
    List<TrackFileImportDeviceIdentifierDTO> getTrackFileImportDeviceIds(List<String> uuids)
            throws NoCorrespondingServiceRegisteredException, TransformationException;
    
    /**
     * @return The RaceDTO of the modified race or <code>null</code>, if the given newStartTimeReceived was null.
     */
    RaceDTO setStartTimeReceivedForRace(RaceIdentifier raceIdentifier, Date newStartTimeReceived);

    PolarSheetsXYDiagramData createXYDiagramForBoatClass(String itemText);

    Map<Integer, Date> getCompetitorMarkPassings(RegattaAndRaceIdentifier race, CompetitorDTO competitorDTO);

    /**
     * Obtains fixed mark passings and mark passing suppressions from the race log identified by
     * <code>leaderboardName</code>, <code>raceColumnDTO</code> and <code>fleet</code>. The result contains
     * pairs of zero-based waypoint numbers and times where <code>null</code> represents a suppressed mark
     * passing and a valid {@link Date} objects represents a fixed mark passing.
     */
    Map<Integer, Date> getCompetitorRaceLogMarkPassingData(String leaderboardName, String raceColumnName, String fleetName,
            CompetitorDTO competitor);

    void updateSuppressedMarkPassings(String leaderboardName, String raceColumnName, String fleetName,
            Integer newZeroBasedIndexOfSuppressedMarkPassing, CompetitorDTO competitorDTO);

    void updateFixedMarkPassing(String leaderboardName, String raceColumnName, String fleetName, Integer indexOfWaypoint,
            Date dateOfMarkPassing, CompetitorDTO competitorDTO);

    void setCompetitorRegistrationsInRegattaLog(String leaderboardName, Set<CompetitorDTO> competitors)
            throws DoesNotHaveRegattaLogException, NotFoundException;
    
    /**
     * A leaderboard may be situated under multiple events (connected via a leaderboardgroup).
     * This method traverses all events and leaderboardgroup to build the collection of events this
     * leaderboard is coupled to.
     */
    Collection<EventDTO> getEventsForLeaderboard(String leaderboardName);

    /**
     * Imports regatta structure definitions from an ISAF XRR document
     * 
     * @param manage2SailJsonUrl the URL pointing to a Manage2Sail JSON document that contains the link to the XRR document
     */
    Iterable<RegattaDTO> getRegattas(String manage2SailJsonUrl);

    void createRegattaStructure(Iterable<RegattaDTO> regattas, EventDTO newEvent) throws Exception;

    Integer getStructureImportOperationProgress();
    
    void inviteCompetitorsForTrackingViaEmail(String serverUrlWithoutTrailingSlash, EventDTO event,
<<<<<<< HEAD
            String leaderboardName, Collection<CompetitorDTO> competitors, String localeInfo) throws MailException;

    Iterable<MarkDTO> getMarksInRaceLogsAndTrackedRaces(String leaderboardName);
=======
            String leaderboardName, Collection<CompetitorDTO> competitors, String iOSAppUrl, String androidAppUrl,
            String localeInfo) throws MailException;
>>>>>>> e8cf8acd

    void inviteBuoyTenderViaEmail(String serverUrlWithoutTrailingSlash, EventDTO eventDto, String leaderboardName,
            String emails, String iOSAppUrl, String androidAppUrl, String localeInfoName) throws MailException;
            
    ArrayList<LeaderboardGroupDTO> getLeaderboardGroupsByEventId(UUID id);

    Iterable<MarkDTO> getMarksInRegattaLog(String leaderboardName) throws DoesNotHaveRegattaLogException;

    List<DeviceMappingDTO> getDeviceMappings(String leaderboardName) throws DoesNotHaveRegattaLogException, TransformationException;

    void revokeRaceAndRegattaLogEvents(String leaderboardName, List<UUID> eventIds) throws NotRevokableException, DoesNotHaveRegattaLogException;

    void closeOpenEndedDeviceMapping(String leaderboardName, DeviceMappingDTO mappingDto, Date closingTimePoint) throws TransformationException, DoesNotHaveRegattaLogException, UnableToCloseDeviceMappingException;

    void addDeviceMappingToRegattaLog(String leaderboardName, DeviceMappingDTO dto)
            throws NoCorrespondingServiceRegisteredException, TransformationException, DoesNotHaveRegattaLogException;
    
    void addTypedDeviceMappingToRegattaLog(String leaderboardName, TypedDeviceMappingDTO dto)
            throws NoCorrespondingServiceRegisteredException, TransformationException, DoesNotHaveRegattaLogException;

    boolean doesRegattaLogContainCompetitors(String name) throws DoesNotHaveRegattaLogException;

    RegattaAndRaceIdentifier getRaceIdentifier(String regattaLikeName, String raceColumnName, String fleetName);
    void setTrackingTimes(RaceLogSetTrackingTimesDTO dto) throws NotFoundException;

    Pair<TimePointSpecificationFoundInLog, TimePointSpecificationFoundInLog> getTrackingTimes(String leaderboardName, String raceColumnName, String fleetName) throws NotFoundException;

    /**
     * @param raceLogFrom identifies the race log to copy from by its leaderboard name, race column name and fleet name
     * @param raceLogsTo identifies the race log to copy from by their leaderboard name, race column name and fleet name
     * @throws NotFoundException 
     */
    void copyCompetitorsToOtherRaceLogs(Triple<String, String, String> fromTriple,
            Set<Triple<String, String, String>> toTriples) throws NotFoundException;

    /**
     * @param raceLogFrom identifies the race log to copy from by its leaderboard name, race column name and fleet name
     * @param raceLogsTo identifies the race log to copy from by their leaderboard name, race column name and fleet name
     * @throws NotFoundException 
     */
    void copyCourseToOtherRaceLogs(Triple<String, String, String> fromTriple,
            Set<Triple<String, String, String>> toTriples) throws NotFoundException;

    /**
     * Get the competitors registered for a certain race. This automatically checks, whether competitors are registered 
     * in the raceLog (in case of e.g. splitFleets) or in the RegattaLog (default) 
     * @throws NotFoundException 
     */
    Collection<CompetitorDTO> getCompetitorRegistrationsForRace(String leaderboardName, String raceColumnName,
            String fleetName) throws DoesNotHaveRegattaLogException, NotFoundException;

    void addMarkToRegattaLog(String leaderboardName, MarkDTO mark) throws DoesNotHaveRegattaLogException;

    void revokeMarkDefinitionEventInRegattaLog(String leaderboardName, MarkDTO markDTO) throws DoesNotHaveRegattaLogException;

    Collection<CompetitorDTO> getCompetitorRegistrationsInRegattaLog(String leaderboardName) throws DoesNotHaveRegattaLogException, NotFoundException;

    Boolean areCompetitorRegistrationsEnabledForRace(String leaderboardName, String raceColumnName, String fleetName) throws NotFoundException;

    void disableCompetitorRegistrationsForRace(String leaderboardName, String raceColumnName, String fleetName) throws NotRevokableException, NotFoundException;

    void enableCompetitorRegistrationsForRace(String leaderboardName, String raceColumnName, String fleetName) throws IllegalArgumentException, NotFoundException;

    Pair<Boolean, String> checkIfMarksAreUsedInOtherRaceLogs(String leaderboardName, String raceColumnName,
            String fleetName, Set<MarkDTO> marksToRemove) throws NotFoundException;

    Collection<CompetitorDTO> getCompetitorRegistrationsInRaceLog(String leaderboardName, String raceColumnName,
            String fleetName) throws NotFoundException;

    Collection<CompetitorDTO> getCompetitorRegistrationsForLeaderboard(String leaderboardName) throws NotFoundException;
    
    Iterable<MarkDTO> getMarksInTrackedRace(String leaderboardName, String raceColumnName, String fleetName);
    
    MarkTracksDTO getMarkTracks(String leaderboardName, String raceColumnName, String fleetName);
    
    MarkTrackDTO getMarkTrack(String leaderboardName, String raceColumnName, String fleetName, String markIdAsString);
    
    /**
     * The service may decide whether a mark fix can be removed. It may, for example, be impossible to
     * cleanly remove a mark fix if a tracked race already exists and the mark fixes are already part of
     * the GPS fix track which currently does not support a remove operation. However, when only the
     * regatta log is the basis of the service and no tracked race exists yet, mark fixes may be removed
     * by revoking the device mappings.
     */
    boolean canRemoveMarkFix(String leaderboardName, String raceColumnName, String fleetName, String markIdAsString, GPSFixDTO fix);
    
    void removeMarkFix(String leaderboardName, String raceColumnName, String fleetName, String markIdAsString, GPSFixDTO fix) throws NotRevokableException;
    
    void addMarkFix(String leaderboardName, String raceColumnName, String fleetName, String markIdAsString, GPSFixDTO newFix);
    
    void editMarkFix(String leaderboardName, String raceColumnName, String fleetName, String markIdAsString, GPSFixDTO oldFix, Position newPosition) throws NotRevokableException;

<<<<<<< HEAD
    void revokeMarkDefinitionEventInRaceLog(String leaderboardName, String raceColumnName, String fleetName,
            MarkDTO markDTO);

    /**
     * @param raceLogFrom identifies the race log to copy from by its leaderboard name, race column name and fleet name
     * @param raceLogsTo identifies the race log to copy from by their leaderboard name, race column name and fleet name
     */
    void copyCompetitorsToOtherRaceLogs(Triple<String, String, String> fromTriple,
            Set<Triple<String, String, String>> toTriples);

    /**
     * @param raceLogFrom identifies the race log to copy from by its leaderboard name, race column name and fleet name
     * @param raceLogsTo identifies the race log to copy from by their leaderboard name, race column name and fleet name
     */
    void copyCourseToOtherRaceLogs(Triple<String, String, String> fromTriple,
            Set<Triple<String, String, String>> toTriples);
=======
    Map<Triple<String, String, String>, Pair<TimePointSpecificationFoundInLog, TimePointSpecificationFoundInLog>> getTrackingTimes(Collection<Triple<String, String, String>> raceColumnsAndFleets);
>>>>>>> e8cf8acd
}<|MERGE_RESOLUTION|>--- conflicted
+++ resolved
@@ -11,10 +11,6 @@
 import com.google.gwt.user.client.rpc.RemoteService;
 import com.sap.sailing.domain.abstractlog.Revokable;
 import com.sap.sailing.domain.abstractlog.race.tracking.RaceLogDenoteForTrackingEvent;
-<<<<<<< HEAD
-import com.sap.sailing.domain.base.RemoteSailingServerReference;
-=======
->>>>>>> e8cf8acd
 import com.sap.sailing.domain.common.DataImportProgress;
 import com.sap.sailing.domain.common.DetailType;
 import com.sap.sailing.domain.common.LeaderboardType;
@@ -495,27 +491,7 @@
     void startRaceLogTracking(String leaderboardName, String raceColumnName, String fleetName, boolean trackWind, boolean correctWindByDeclination)
             throws NotDenotedForRaceLogTrackingException, Exception;
     
-<<<<<<< HEAD
-    void setCompetitorRegistrations(String leaderboardName, String raceColumnName, String fleetName, Set<CompetitorDTO> competitors);
-    
-    /**
-     * Get the competitors registered in this racelog. Does not automatically include the competitors
-     * {@link #getCompetitorRegistrationsOnRaceLog(String) registered for the leaderboard}.
-     */
-    Collection<CompetitorDTO> getCompetitorRegistrationsOnRaceLog(String leaderboardName, String raceColumnName, String fleetName);
-
-    /**
-     * Get the competitors registered in this leaderboard. Does not automatically include the competitors
-     * {@link #getCompetitorRegistrationsOnRegattaLog(String, String, String) registered for the racelog}.
-     */
-    Collection<CompetitorDTO> getCompetitorRegistrationsOnRegattaLog(String leaderboardName) throws DoesNotHaveRegattaLogException;
-
-    void addMarkToRaceLog(String leaderboardName, String raceColumnName, String fleetName, MarkDTO markDTO);
-    
-    Iterable<MarkDTO> getMarksInRaceLog(String leaderboardName, String raceColumnName, String fleetName);
-=======
     void setCompetitorRegistrationsInRaceLog(String leaderboardName, String raceColumnName, String fleetName, Set<CompetitorDTO> competitors) throws CompetitorRegistrationOnRaceLogDisabledException, NotFoundException;
->>>>>>> e8cf8acd
     
     /**
      * Adds the course definition to the racelog, while trying to reuse existing marks, controlpoints and waypoints
@@ -526,13 +502,6 @@
     
     RaceCourseDTO getLastCourseDefinitionInRaceLog(String leaderboardName, String raceColumnName, String fleetName) throws NotFoundException;
     
-<<<<<<< HEAD
-    void addDeviceMappingToRaceLog(String leaderboardName, String raceColumnName, String fleetName, DeviceMappingDTO mapping)
-            throws TransformationException;
-    
-    List<DeviceMappingDTO> getDeviceMappingsFromRaceLog(String leaderboardName, String raceColumnName, String fleetName)
-            throws TransformationException;
-=======
     /**
      * Adds a fix to the {@link GPSFixStore}, and creates a mapping with a virtual device for exactly the current
      * timepoint.
@@ -543,7 +512,6 @@
      * @throws DoesNotHaveRegattaLogException
      */
     void pingMark(String leaderboardName, MarkDTO mark, TimePoint timePoint, Position position) throws DoesNotHaveRegattaLogException;
->>>>>>> e8cf8acd
     
     List<String> getDeserializableDeviceIdentifierTypes();
     
@@ -608,14 +576,8 @@
     Integer getStructureImportOperationProgress();
     
     void inviteCompetitorsForTrackingViaEmail(String serverUrlWithoutTrailingSlash, EventDTO event,
-<<<<<<< HEAD
-            String leaderboardName, Collection<CompetitorDTO> competitors, String localeInfo) throws MailException;
-
-    Iterable<MarkDTO> getMarksInRaceLogsAndTrackedRaces(String leaderboardName);
-=======
             String leaderboardName, Collection<CompetitorDTO> competitors, String iOSAppUrl, String androidAppUrl,
             String localeInfo) throws MailException;
->>>>>>> e8cf8acd
 
     void inviteBuoyTenderViaEmail(String serverUrlWithoutTrailingSlash, EventDTO eventDto, String leaderboardName,
             String emails, String iOSAppUrl, String androidAppUrl, String localeInfoName) throws MailException;
@@ -708,24 +670,5 @@
     
     void editMarkFix(String leaderboardName, String raceColumnName, String fleetName, String markIdAsString, GPSFixDTO oldFix, Position newPosition) throws NotRevokableException;
 
-<<<<<<< HEAD
-    void revokeMarkDefinitionEventInRaceLog(String leaderboardName, String raceColumnName, String fleetName,
-            MarkDTO markDTO);
-
-    /**
-     * @param raceLogFrom identifies the race log to copy from by its leaderboard name, race column name and fleet name
-     * @param raceLogsTo identifies the race log to copy from by their leaderboard name, race column name and fleet name
-     */
-    void copyCompetitorsToOtherRaceLogs(Triple<String, String, String> fromTriple,
-            Set<Triple<String, String, String>> toTriples);
-
-    /**
-     * @param raceLogFrom identifies the race log to copy from by its leaderboard name, race column name and fleet name
-     * @param raceLogsTo identifies the race log to copy from by their leaderboard name, race column name and fleet name
-     */
-    void copyCourseToOtherRaceLogs(Triple<String, String, String> fromTriple,
-            Set<Triple<String, String, String>> toTriples);
-=======
     Map<Triple<String, String, String>, Pair<TimePointSpecificationFoundInLog, TimePointSpecificationFoundInLog>> getTrackingTimes(Collection<Triple<String, String, String>> raceColumnsAndFleets);
->>>>>>> e8cf8acd
 }