--- conflicted
+++ resolved
@@ -1255,23 +1255,6 @@
     Triple<Integer, Integer, Integer> assignORCPerformanceCurveCertificates(String leaderboardName,
             Map<String, ORCCertificate> certificatesForBoatsWithIdAsString) throws IOException, NotFoundException;
 
-<<<<<<< HEAD
-    Iterable<MarkTemplateDTO> getMarkTemplates();
-
-    MarkTemplateDTO addOrUpdateMarkTemplate(MarkTemplateDTO markTemplate);
-
-    MarkPropertiesDTO addOrUpdateMarkProperties(MarkPropertiesDTO markProperties);
-
-    Iterable<MarkPropertiesDTO> getMarkProperties();
-
-    Iterable<CourseTemplateDTO> getCourseTemplates();
-
-    CourseTemplateDTO createOrUpdateCourseTemplate(CourseTemplateDTO courseTemplate);
-
-    void removeCourseTemplate(UUID uuid);
-
-    void removeMarkProperties(UUID uuid);
-=======
     CompetitorDTO getORCPerformanceCurveScratchBoat(String leaderboardName, String raceColumnName, String fleetName) throws NotFoundException;
 
     void setORCPerformanceCurveScratchBoat(String leaderboardName, String raceColumnName, String fleetName,
@@ -1286,5 +1269,20 @@
 
     Set<ORCCertificate> searchORCBoatCertificates(CountryCode country, Integer yearOfIssuance, String referenceNumber,
             String yachtName, String sailNumber, String boatClassName) throws Exception;
->>>>>>> b67b9ad3
+
+    Iterable<MarkTemplateDTO> getMarkTemplates();
+
+    MarkTemplateDTO addOrUpdateMarkTemplate(MarkTemplateDTO markTemplate);
+
+    MarkPropertiesDTO addOrUpdateMarkProperties(MarkPropertiesDTO markProperties);
+
+    Iterable<MarkPropertiesDTO> getMarkProperties();
+
+    Iterable<CourseTemplateDTO> getCourseTemplates();
+
+    CourseTemplateDTO createOrUpdateCourseTemplate(CourseTemplateDTO courseTemplate);
+
+    void removeCourseTemplate(UUID uuid);
+
+    void removeMarkProperties(UUID uuid);
 }