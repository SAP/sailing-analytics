--- conflicted
+++ resolved
@@ -616,11 +616,8 @@
 
     boolean doesRegattaLogContainCompetitors(String name) throws DoesNotHaveRegattaLogException;
 
-<<<<<<< HEAD
+    RegattaAndRaceIdentifier getRaceIdentifier(String regattaLikeName, String raceColumnName, String fleetName);
     void setTrackingTimes(RaceLogSetTrackingTimesDTO dto);
 
     Pair<Date, Date> getTrackingTimes(String leaderboardName, String raceColumnName, String fleetName);
-=======
-    RegattaAndRaceIdentifier getRaceIdentifier(String regattaLikeName, String raceColumnName, String fleetName);
->>>>>>> ca34b7bd
 }