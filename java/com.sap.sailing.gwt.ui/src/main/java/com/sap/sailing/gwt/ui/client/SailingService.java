--- conflicted
+++ resolved
@@ -688,21 +688,15 @@
      * Used to determine for a Chart the available Detailtypes. This is for example used to only show the RideHeight as
      * an option for charts if it actually recorded for the race.
      */
-<<<<<<< HEAD
-    List<DetailType> determineDetailTypes(String leaderboardGroupName, RegattaAndRaceIdentifier identifier);
+    List<DetailType> determineDetailTypesForCompetitorChart(String leaderboardGroupName, RegattaAndRaceIdentifier identifier);
+
+    List<ExpeditionDeviceConfiguration> getExpeditionDeviceConfigurations();
+
+    void addOrReplaceExpeditionDeviceConfiguration(ExpeditionDeviceConfiguration expeditionDeviceConfiguration);
+
+    void removeExpeditionDeviceConfiguration(ExpeditionDeviceConfiguration expeditionDeviceConfiguration);
     
     Iterable<CompetitorDTO> getCompetitorsFromRegatta(RegattaIdentifier regattaIdentifier);
     
-    PairingListTemplateDTO calculatePairingList(RegattaIdentifier regattaIdentifier, int competitorsCount, int flightMultiplier);
-    
-    
-=======
-    List<DetailType> determineDetailTypesForCompetitorChart(String leaderboardGroupName, RegattaAndRaceIdentifier identifier);
-
-    List<ExpeditionDeviceConfiguration> getExpeditionDeviceConfigurations();
-
-    void addOrReplaceExpeditionDeviceConfiguration(ExpeditionDeviceConfiguration expeditionDeviceConfiguration);
-
-    void removeExpeditionDeviceConfiguration(ExpeditionDeviceConfiguration expeditionDeviceConfiguration);
->>>>>>> 0c8d33bb
+    PairingListTemplateDTO calculatePairingList(RegattaIdentifier regattaIdentifier, int competitorsCount, int flightMultiplier);    
 }