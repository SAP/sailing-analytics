package com.sap.sailing.gwt.ui.client;

import java.util.ArrayList;
import java.util.Collection;
import java.util.Date;
import java.util.List;
import java.util.Map;
import java.util.Set;
import java.util.UUID;

<<<<<<< HEAD
import org.apache.shiro.authz.UnauthorizedException;

=======
>>>>>>> eda632a8
import com.google.gwt.user.client.rpc.RemoteService;
import com.sap.sailing.domain.abstractlog.Revokable;
import com.sap.sailing.domain.abstractlog.race.RaceLog;
import com.sap.sailing.domain.abstractlog.race.RaceLogTagEvent;
import com.sap.sailing.domain.abstractlog.race.state.ReadonlyRaceState;
import com.sap.sailing.domain.abstractlog.race.tracking.RaceLogDenoteForTrackingEvent;
import com.sap.sailing.domain.base.RaceColumn;
import com.sap.sailing.domain.common.CompetitorDescriptor;
import com.sap.sailing.domain.common.CompetitorRegistrationType;
import com.sap.sailing.domain.common.DataImportProgress;
import com.sap.sailing.domain.common.DetailType;
import com.sap.sailing.domain.common.LeaderboardType;
import com.sap.sailing.domain.common.LegIdentifier;
import com.sap.sailing.domain.common.MailInvitationType;
import com.sap.sailing.domain.common.MaxPointsReason;
import com.sap.sailing.domain.common.NoWindException;
import com.sap.sailing.domain.common.NotFoundException;
import com.sap.sailing.domain.common.PassingInstruction;
import com.sap.sailing.domain.common.PolarSheetsXYDiagramData;
import com.sap.sailing.domain.common.Position;
import com.sap.sailing.domain.common.RaceIdentifier;
import com.sap.sailing.domain.common.RankingMetrics;
import com.sap.sailing.domain.common.RegattaAndRaceIdentifier;
import com.sap.sailing.domain.common.RegattaIdentifier;
import com.sap.sailing.domain.common.RegattaName;
import com.sap.sailing.domain.common.ScoringSchemeType;
import com.sap.sailing.domain.common.ServiceException;
import com.sap.sailing.domain.common.UnableToCloseDeviceMappingException;
import com.sap.sailing.domain.common.WindSource;
import com.sap.sailing.domain.common.abstractlog.NotRevokableException;
import com.sap.sailing.domain.common.abstractlog.TimePointSpecificationFoundInLog;
import com.sap.sailing.domain.common.dto.BoatDTO;
import com.sap.sailing.domain.common.dto.CompetitorAndBoatDTO;
import com.sap.sailing.domain.common.dto.CompetitorDTO;
import com.sap.sailing.domain.common.dto.CompetitorWithBoatDTO;
import com.sap.sailing.domain.common.dto.FleetDTO;
import com.sap.sailing.domain.common.dto.IncrementalOrFullLeaderboardDTO;
import com.sap.sailing.domain.common.dto.PairingListDTO;
import com.sap.sailing.domain.common.dto.PairingListTemplateDTO;
import com.sap.sailing.domain.common.dto.PersonDTO;
import com.sap.sailing.domain.common.dto.RaceColumnDTO;
import com.sap.sailing.domain.common.dto.RaceColumnInSeriesDTO;
import com.sap.sailing.domain.common.dto.RaceDTO;
import com.sap.sailing.domain.common.dto.RegattaCreationParametersDTO;
import com.sap.sailing.domain.common.dto.TagDTO;
import com.sap.sailing.domain.common.racelog.RacingProcedureType;
import com.sap.sailing.domain.common.racelog.tracking.CompetitorRegistrationOnRaceLogDisabledException;
import com.sap.sailing.domain.common.racelog.tracking.DoesNotHaveRegattaLogException;
import com.sap.sailing.domain.common.racelog.tracking.NotDenotedForRaceLogTrackingException;
import com.sap.sailing.domain.common.racelog.tracking.TransformationException;
import com.sap.sailing.domain.common.tracking.impl.PreciseCompactGPSFixMovingImpl.PreciseCompactPosition;
import com.sap.sailing.domain.common.windfinder.SpotDTO;
import com.sap.sailing.domain.leaderboard.RegattaLeaderboard;
import com.sap.sailing.domain.racelog.tracking.SensorFixStore;
import com.sap.sailing.domain.racelogtracking.RaceLogTrackingAdapter;
import com.sap.sailing.domain.tracking.TrackedRace;
import com.sap.sailing.expeditionconnector.ExpeditionDeviceConfiguration;
import com.sap.sailing.gwt.ui.adminconsole.RaceLogSetTrackingTimesDTO;
import com.sap.sailing.gwt.ui.client.shared.charts.MarkPositionService.MarkTrackDTO;
import com.sap.sailing.gwt.ui.client.shared.charts.MarkPositionService.MarkTracksDTO;
import com.sap.sailing.gwt.ui.shared.AccountWithSecurityDTO;
import com.sap.sailing.gwt.ui.shared.BulkScoreCorrectionDTO;
import com.sap.sailing.gwt.ui.shared.CompactBoatPositionsDTO;
import com.sap.sailing.gwt.ui.shared.CompactRaceMapDataDTO;
import com.sap.sailing.gwt.ui.shared.CompetitorProviderDTO;
import com.sap.sailing.gwt.ui.shared.CompetitorsRaceDataDTO;
import com.sap.sailing.gwt.ui.shared.ControlPointDTO;
import com.sap.sailing.gwt.ui.shared.CoursePositionsDTO;
import com.sap.sailing.gwt.ui.shared.DeviceConfigurationDTO;
import com.sap.sailing.gwt.ui.shared.DeviceConfigurationDTO.RegattaConfigurationDTO;
import com.sap.sailing.gwt.ui.shared.DeviceConfigurationWithSecurityDTO;
import com.sap.sailing.gwt.ui.shared.DeviceMappingDTO;
import com.sap.sailing.gwt.ui.shared.EventBaseDTO;
import com.sap.sailing.gwt.ui.shared.EventDTO;
import com.sap.sailing.gwt.ui.shared.GPSFixDTO;
import com.sap.sailing.gwt.ui.shared.GPSFixDTOWithSpeedWindTackAndLegType;
import com.sap.sailing.gwt.ui.shared.LeaderboardGroupDTO;
import com.sap.sailing.gwt.ui.shared.ManeuverDTO;
import com.sap.sailing.gwt.ui.shared.MarkDTO;
import com.sap.sailing.gwt.ui.shared.MigrateGroupOwnerForHierarchyDTO;
import com.sap.sailing.gwt.ui.shared.RaceCourseDTO;
import com.sap.sailing.gwt.ui.shared.RaceGroupDTO;
import com.sap.sailing.gwt.ui.shared.RaceLogDTO;
import com.sap.sailing.gwt.ui.shared.RaceLogSetFinishingAndFinishTimeDTO;
import com.sap.sailing.gwt.ui.shared.RaceLogSetStartTimeAndProcedureDTO;
import com.sap.sailing.gwt.ui.shared.RaceTimesInfoDTO;
import com.sap.sailing.gwt.ui.shared.RaceboardDataDTO;
import com.sap.sailing.gwt.ui.shared.RegattaDTO;
import com.sap.sailing.gwt.ui.shared.RegattaLogDTO;
import com.sap.sailing.gwt.ui.shared.RegattaOverviewEntryDTO;
import com.sap.sailing.gwt.ui.shared.RegattaScoreCorrectionDTO;
import com.sap.sailing.gwt.ui.shared.RemoteSailingServerReferenceDTO;
import com.sap.sailing.gwt.ui.shared.ScoreCorrectionProviderDTO;
import com.sap.sailing.gwt.ui.shared.SerializationDummy;
import com.sap.sailing.gwt.ui.shared.ServerConfigurationDTO;
import com.sap.sailing.gwt.ui.shared.SimulatorResultsDTO;
import com.sap.sailing.gwt.ui.shared.SliceRacePreperationDTO;
import com.sap.sailing.gwt.ui.shared.StrippedLeaderboardDTO;
import com.sap.sailing.gwt.ui.shared.StrippedLeaderboardDTOWithSecurity;
import com.sap.sailing.gwt.ui.shared.SwissTimingArchiveConfigurationDTO;
import com.sap.sailing.gwt.ui.shared.SwissTimingConfigurationDTO;
import com.sap.sailing.gwt.ui.shared.SwissTimingEventRecordDTO;
import com.sap.sailing.gwt.ui.shared.SwissTimingRaceRecordDTO;
import com.sap.sailing.gwt.ui.shared.SwissTimingReplayRaceDTO;
import com.sap.sailing.gwt.ui.shared.TracTracConfigurationDTO;
import com.sap.sailing.gwt.ui.shared.TracTracRaceRecordDTO;
import com.sap.sailing.gwt.ui.shared.TrackFileImportDeviceIdentifierDTO;
import com.sap.sailing.gwt.ui.shared.TypedDeviceMappingDTO;
import com.sap.sailing.gwt.ui.shared.VenueDTO;
import com.sap.sailing.gwt.ui.shared.WindDTO;
import com.sap.sailing.gwt.ui.shared.WindInfoForRaceDTO;
import com.sap.sse.common.CountryCode;
import com.sap.sse.common.Duration;
import com.sap.sse.common.NoCorrespondingServiceRegisteredException;
import com.sap.sse.common.PairingListCreationException;
import com.sap.sse.common.TimePoint;
import com.sap.sse.common.TimeRange;
import com.sap.sse.common.Util;
import com.sap.sse.common.Util.Pair;
import com.sap.sse.common.Util.Triple;
import com.sap.sse.common.mail.MailException;
import com.sap.sse.common.media.MediaTagConstants;
import com.sap.sse.filestorage.FileStorageService;
import com.sap.sse.gwt.client.filestorage.FileStorageManagementGwtService;
import com.sap.sse.gwt.client.media.ImageDTO;
import com.sap.sse.gwt.client.media.ImageResizingTaskDTO;
import com.sap.sse.gwt.client.media.VideoDTO;
import com.sap.sse.gwt.client.replication.RemoteReplicationService;
import com.sap.sse.security.interfaces.UserStore;
import com.sap.sse.security.shared.TypeRelativeObjectIdentifier;
import com.sap.sse.security.ui.shared.SuccessInfo;

/**
 * The client side stub for the RPC service. Usually, when a <code>null</code> date is passed to the time-dependent
 * service methods, an empty (non-<code>null</code>) result is returned.
 */
public interface SailingService extends RemoteService, FileStorageManagementGwtService, RemoteReplicationService {
    List<TracTracConfigurationDTO> getPreviousTracTracConfigurations() throws UnauthorizedException, Exception;

    List<RegattaDTO> getRegattas() throws UnauthorizedException;

    List<RegattaDTO> getRegattasWithUpdatePermission() throws UnauthorizedException;

    RegattaDTO getRegattaByName(String regattaName) throws UnauthorizedException;

    List<EventDTO> getEvents() throws UnauthorizedException, Exception;

    List<EventBaseDTO> getPublicEventsOfAllSailingServers() throws UnauthorizedException, Exception;

    Util.Pair<String, List<TracTracRaceRecordDTO>> listTracTracRacesInEvent(String eventJsonURL,
            boolean listHiddenRaces) throws UnauthorizedException, Exception;

    void trackWithTracTrac(RegattaIdentifier regattaToAddTo, Iterable<TracTracRaceRecordDTO> rrs, String liveURI,
            String storedURI, String courseDesignUpdateURI, boolean trackWind, boolean correctWindByDeclination,
            Duration offsetToStartTimeOfSimulatedRace, boolean useInternalMarkPassingAlgorithm, String tracTracUsername,
            String tracTracPassword) throws UnauthorizedException, Exception;

    void trackWithSwissTiming(RegattaIdentifier regattaToAddTo, Iterable<SwissTimingRaceRecordDTO> rrs, String hostname,
            int port, boolean trackWind, boolean correctWindByDeclination, boolean useInternalMarkPassingAlgorithm,
            String updateURL, String updateUsername, String updatePassword) throws UnauthorizedException, Exception;

    void replaySwissTimingRace(RegattaIdentifier regattaIdentifier, Iterable<SwissTimingReplayRaceDTO> replayRaces,
            boolean trackWind, boolean correctWindByDeclination, boolean useInternalMarkPassingAlgorithm)
            throws UnauthorizedException;

    void storeTracTracConfiguration(String name, String jsonURL, String liveDataURI, String storedDataURI,
            String courseDesignUpdateURI, String tracTracUsername, String tracTracPassword)
            throws UnauthorizedException, Exception;

    void stopTrackingRaces(Iterable<RegattaAndRaceIdentifier> racesToStopTracking)
            throws UnauthorizedException, Exception;

    void removeAndUntrackRaces(Iterable<RegattaAndRaceIdentifier> regattaNamesAndRaceNames)
            throws UnauthorizedException;

    WindInfoForRaceDTO getRawWindFixes(RegattaAndRaceIdentifier raceIdentifier, Collection<WindSource> windSources)
            throws UnauthorizedException;

    void setWind(RegattaAndRaceIdentifier raceIdentifier, WindDTO wind) throws UnauthorizedException;

    WindInfoForRaceDTO getAveragedWindInfo(RegattaAndRaceIdentifier raceIdentifier, Date from,
            long millisecondsStepWidth, int numberOfFixes, Collection<String> windSourceTypeNames,
            boolean onlyUpToNewestEvent, boolean includeCombinedWindForAllLegMiddles)
            throws NoWindException, UnauthorizedException;

    WindInfoForRaceDTO getAveragedWindInfo(RegattaAndRaceIdentifier raceIdentifier, Date from, Date to,
            long resolutionInMilliseconds, Collection<String> windSourceTypeNames, boolean onlyUpToNewestEvent)
            throws UnauthorizedException;

    WindInfoForRaceDTO getAveragedWindInfo(RegattaAndRaceIdentifier raceIdentifier, Date from,
            long millisecondsStepWidth, int numberOfFixes, double latDeg, double lngDeg, Collection<String> windSources)
            throws NoWindException, UnauthorizedException;

    boolean getPolarResults(RegattaAndRaceIdentifier raceIdentifier) throws UnauthorizedException;

    SimulatorResultsDTO getSimulatorResults(LegIdentifier legIdentifier) throws UnauthorizedException;

    RaceboardDataDTO getRaceboardData(String regattaName, String raceName, String leaderboardName,
            String leaderboardGroupName, UUID eventId) throws UnauthorizedException;

    Map<CompetitorDTO, BoatDTO> getCompetitorBoats(RegattaAndRaceIdentifier raceIdentifier)
            throws UnauthorizedException;

    CompactRaceMapDataDTO getRaceMapData(RegattaAndRaceIdentifier raceIdentifier, Date date,
            Map<String, Date> fromPerCompetitorIdAsString, Map<String, Date> toPerCompetitorIdAsString,
            boolean extrapolate, LegIdentifier simulationLegIdentifier,
            byte[] md5OfIdsAsStringOfCompetitorParticipatingInRaceInAlphanumericOrderOfTheirID,
            Date timeToGetTheEstimatedDurationFor, boolean estimatedDurationRequired)
            throws NoWindException, UnauthorizedException;

    CompactBoatPositionsDTO getBoatPositions(RegattaAndRaceIdentifier raceIdentifier,
            Map<String, Date> fromPerCompetitorIdAsString, Map<String, Date> toPerCompetitorIdAsString,
            boolean extrapolate) throws NoWindException, UnauthorizedException;

    RaceTimesInfoDTO getRaceTimesInfo(RegattaAndRaceIdentifier raceIdentifier) throws UnauthorizedException;

    /**
     * Returns {@link RaceTimesInfoDTO race times info} for specified race (<code>raceIdentifier</code>) including
     * {@link RaceLogTagEvent tag events} since received timestamp (<code>searchSince</code>). Loads tags from
     * {@link ReadonlyRaceState cache} instead of scanning the whole {@link RaceLog} every request.
     */
    RaceTimesInfoDTO getRaceTimesInfoIncludingTags(RegattaAndRaceIdentifier raceIdentifier, TimePoint searchSince)
            throws UnauthorizedException;

    List<RaceTimesInfoDTO> getRaceTimesInfos(Collection<RegattaAndRaceIdentifier> raceIdentifiers)
            throws UnauthorizedException;

    /**
     * Collects besides {@link RaceTimesInfoDTO race times infos} public {@link RaceLogTagEvent tag events} from
     * {@link ReadonlyRaceState cache} and compares the <code>createdAt</code> timepoint to the received
     * <code>searchSince</code> timepoint. Returns {@link RaceTimesInfoDTO race times infos} including
     * {@link RaceLogTagEvent public tag events} since the latest client-side received tag.
     */
    List<RaceTimesInfoDTO> getRaceTimesInfosIncludingTags(Collection<RegattaAndRaceIdentifier> raceIdentifiers,
            Map<RegattaAndRaceIdentifier, TimePoint> searchSinceMap) throws UnauthorizedException;

    CoursePositionsDTO getCoursePositions(RegattaAndRaceIdentifier raceIdentifier, Date date)
            throws UnauthorizedException;

    RaceCourseDTO getRaceCourse(RegattaAndRaceIdentifier raceIdentifier, Date date) throws UnauthorizedException;

    void removeWind(RegattaAndRaceIdentifier raceIdentifier, WindDTO windDTO) throws UnauthorizedException;

    public List<String> getLeaderboardNames() throws UnauthorizedException;

    IncrementalOrFullLeaderboardDTO getLeaderboardByName(String leaderboardName, Date date,
            Collection<String> namesOfRaceColumnsForWhichToLoadLegDetails, boolean addOverallDetails,
            String previousLeaderboardId, boolean fillTotalPointsUncorrected) throws UnauthorizedException, Exception;

    IncrementalOrFullLeaderboardDTO getLeaderboardForRace(RegattaAndRaceIdentifier raceIdentifer,
            String leaderboardName, Date date, Collection<String> namesOfRaceColumnsForWhichToLoadLegDetails,
            boolean addOverallDetails, String previousLeaderboardId, boolean fillTotalPointsUncorrected)
            throws UnauthorizedException, Exception;

    List<StrippedLeaderboardDTOWithSecurity> getLeaderboardsWithSecurity() throws UnauthorizedException;

    StrippedLeaderboardDTOWithSecurity updateLeaderboard(String leaderboardName, String newLeaderboardName,
            String newLeaderboardDisplayName, int[] newDiscardingThreasholds, UUID newCourseAreaId)
            throws UnauthorizedException;

    StrippedLeaderboardDTOWithSecurity createFlexibleLeaderboard(String leaderboardName, String leaderboardDisplayName,
            int[] discardThresholds, ScoringSchemeType scoringSchemeType, UUID courseAreaId)
            throws UnauthorizedException;

    StrippedLeaderboardDTOWithSecurity createRegattaLeaderboard(RegattaName regattaIdentifier,
            String leaderboardDisplayName, int[] discardThresholds) throws UnauthorizedException;

    StrippedLeaderboardDTOWithSecurity createRegattaLeaderboardWithEliminations(String name, String displayName,
            String regattaName) throws UnauthorizedException;

    void removeLeaderboard(String leaderboardName) throws UnauthorizedException;

    void removeLeaderboards(Collection<String> leaderboardNames) throws UnauthorizedException;

    void renameLeaderboard(String leaderboardName, String newLeaderboardName) throws UnauthorizedException;

    void renameLeaderboardColumn(String leaderboardName, String oldColumnName, String newColumnName)
            throws UnauthorizedException;

    void removeLeaderboardColumn(String leaderboardName, String columnName) throws UnauthorizedException;

    void addColumnToLeaderboard(String columnName, String leaderboardName, boolean medalRace)
            throws UnauthorizedException;

    void moveLeaderboardColumnUp(String leaderboardName, String columnName) throws UnauthorizedException;

    void moveLeaderboardColumnDown(String leaderboardName, String columnName) throws UnauthorizedException;

    RegattaDTO createRegatta(String regattaName, String boatClassName, boolean canBoatsOfCompetitorsChangePerRace,
            CompetitorRegistrationType competitorRegistrationType, String registrationLinkSecret, Date startDate,
            Date endDate, RegattaCreationParametersDTO seriesNamesWithFleetNamesAndFleetOrderingAndMedal,
            boolean persistent, ScoringSchemeType scoringSchemeType, UUID defaultCourseAreaId,
            Double buoyZoneRadiusInHullLengths, boolean useStartTimeInference,
            boolean controlTrackingFromStartAndFinishTimes, RankingMetrics rankingMetricType)
            throws UnauthorizedException;

    void removeRegatta(RegattaIdentifier regattaIdentifier) throws UnauthorizedException;

    void removeSeries(RegattaIdentifier regattaIdentifier, String seriesName) throws UnauthorizedException;

    void removeRegattas(Collection<RegattaIdentifier> regattas) throws UnauthorizedException;

    void updateRegatta(RegattaIdentifier regattaIdentifier, Date startDate, Date endDate, UUID defaultCourseAreaUuid,
            RegattaConfigurationDTO regattaConfiguration, Double buoyZoneRadiusInHullLengths,
            boolean useStartTimeInference, boolean controlTrackingFromStartAndFinishTimes,
            String registrationLinkSecret, CompetitorRegistrationType registrationType) throws UnauthorizedException;

    List<RaceColumnInSeriesDTO> addRaceColumnsToSeries(RegattaIdentifier regattaIdentifier, String seriesName,
            List<Pair<String, Integer>> columnNames) throws UnauthorizedException;

    void updateSeries(RegattaIdentifier regattaIdentifier, String seriesName, String newSeriesName, boolean isMedal,
            boolean isFleetsCanRunInParallel, int[] resultDiscardingThresholds, boolean startsWithZeroScore,
            boolean firstRaceIsNonDiscardableCarryForward, boolean hasSplitFleetScore, Integer maximumNumberOfDiscards,
            List<FleetDTO> fleets) throws UnauthorizedException;

    void removeRaceColumnsFromSeries(RegattaIdentifier regattaIdentifier, String seriesName, List<String> columnNames)
            throws UnauthorizedException;

    void moveRaceColumnInSeriesUp(RegattaIdentifier regattaIdentifier, String seriesName, String columnName)
            throws UnauthorizedException;

    void moveRaceColumnInSeriesDown(RegattaIdentifier regattaIdentifier, String seriesName, String columnName)
            throws UnauthorizedException;

    boolean connectTrackedRaceToLeaderboardColumn(String leaderboardName, String raceColumnName, String fleetName,
            RegattaAndRaceIdentifier raceIdentifier) throws UnauthorizedException;

    void disconnectLeaderboardColumnFromTrackedRace(String leaderboardName, String raceColumnName, String fleetName)
            throws UnauthorizedException;

    Map<String, RegattaAndRaceIdentifier> getRegattaAndRaceNameOfTrackedRaceConnectedToLeaderboardColumn(
            String leaderboardName, String raceColumnName) throws UnauthorizedException;

    void updateLeaderboardCarryValue(String leaderboardName, String competitorIdAsString, Double carriedPoints)
            throws UnauthorizedException;

    /**
     * @return the new net points in {@link Pair#getA()} and the new total points in {@link Pair#getB()} for time point
     *         <code>date</code> after the max points reason has been updated to <code>maxPointsReasonAsString</code>.
     */
    Util.Triple<Double, Double, Boolean> updateLeaderboardMaxPointsReason(String leaderboardName,
            String competitorIdAsString, String raceColumnName, MaxPointsReason maxPointsReason, Date date)
            throws NoWindException, UnauthorizedException;

    Util.Triple<Double, Double, Boolean> updateLeaderboardScoreCorrection(String leaderboardName,
            String competitorIdAsString, String columnName, Double correctedScore, Date date)
            throws NoWindException, UnauthorizedException;

    void updateCompetitorDisplayNameInLeaderboard(String leaderboardName, String competitorIdAsString,
            String displayName) throws UnauthorizedException;

    void updateIsMedalRace(String leaderboardName, String columnName, boolean isMedalRace) throws UnauthorizedException;

    List<SwissTimingConfigurationDTO> getPreviousSwissTimingConfigurations() throws UnauthorizedException;

    SwissTimingEventRecordDTO getRacesOfSwissTimingEvent(String eventJsonURL) throws UnauthorizedException, Exception;

    void storeSwissTimingConfiguration(String configName, String jsonURL, String hostname, Integer port,
            String updateURL, String updateUsername, String updatePassword) throws UnauthorizedException, Exception;

    String[] getCountryCodes() throws UnauthorizedException;

    Map<CompetitorDTO, List<GPSFixDTOWithSpeedWindTackAndLegType>> getDouglasPoints(
            RegattaAndRaceIdentifier raceIdentifier, Map<CompetitorDTO, TimeRange> competitorTimeRanges, double meters)
            throws NoWindException, UnauthorizedException;

    Map<CompetitorDTO, List<ManeuverDTO>> getManeuvers(RegattaAndRaceIdentifier raceIdentifier,
            Map<CompetitorDTO, TimeRange> competitorTimeRanges) throws NoWindException, UnauthorizedException;

    List<StrippedLeaderboardDTO> getLeaderboardsByRaceAndRegatta(String raceName, RegattaIdentifier regattaIdentifier)
            throws UnauthorizedException;

    List<LeaderboardGroupDTO> getLeaderboardGroups(boolean withGeoLocationData) throws UnauthorizedException;

    LeaderboardGroupDTO getLeaderboardGroupByName(String groupName, boolean withGeoLocationData)
            throws UnauthorizedException;

    void renameLeaderboardGroup(String oldName, String newName) throws UnauthorizedException;

    void removeLeaderboardGroups(Set<String> groupNames) throws UnauthorizedException;

    LeaderboardGroupDTO createLeaderboardGroup(String groupName, String description, String displayName,
            boolean displayGroupsInReverseOrder, int[] overallLeaderboardDiscardThresholds,
            ScoringSchemeType overallLeaderboardScoringSchemeType) throws UnauthorizedException;

    void updateLeaderboardGroup(UUID leaderboardGroupId, String oldName, String newName, String description,
            String newDisplayName, List<String> leaderboardNames, int[] overallLeaderboardDiscardThresholds,
            ScoringSchemeType overallLeaderboardScoringSchemeType) throws UnauthorizedException;

    CompetitorsRaceDataDTO getCompetitorsRaceData(RegattaAndRaceIdentifier race, List<CompetitorDTO> competitors,
            Date from, Date to, long stepSizeInMs, DetailType detailType, String leaderboardGroupName,
            String leaderboardName) throws NoWindException, UnauthorizedException;

    void setRaceIsKnownToStartUpwind(RegattaAndRaceIdentifier raceIdentifier, boolean raceIsKnownToStartUpwind)
            throws UnauthorizedException;

    void setWindSourcesToExclude(RegattaAndRaceIdentifier raceIdentifier, Iterable<WindSource> windSourcesToExclude)
            throws UnauthorizedException;

    void updateRaceDelayToLive(RegattaAndRaceIdentifier regattaAndRaceIdentifier, long delayToLiveInMs)
            throws UnauthorizedException;

    void updateRacesDelayToLive(List<RegattaAndRaceIdentifier> regattaAndRaceIdentifiers, long delayToLiveInMs)
            throws UnauthorizedException;

    Pair<Integer, Integer> resolveImageDimensions(String imageUrlAsString) throws UnauthorizedException, Exception;

    EventDTO updateEvent(UUID eventId, String eventName, String eventDescription, Date startDate, Date endDate,
            VenueDTO venue, boolean isPublic, Iterable<UUID> leaderboardGroupIds, String officialWebsiteURL,
            String baseURL, Map<String, String> sailorsInfoWebsiteURLsByLocaleName, Iterable<ImageDTO> images,
            Iterable<VideoDTO> videos, Iterable<String> windFinderReviewedSpotCollectionIds)
            throws UnauthorizedException, Exception;

    EventDTO createEvent(String eventName, String eventDescription, Date startDate, Date endDate, String venue,
            boolean isPublic, List<String> courseAreaNames, String officialWebsiteURL, String baseURLAsString,
            Map<String, String> sailorsInfoWebsiteURLsByLocaleName, Iterable<ImageDTO> images,
            Iterable<VideoDTO> videos, Iterable<UUID> leaderboardGroupIds) throws UnauthorizedException, Exception;

    void removeEvent(UUID eventId) throws UnauthorizedException;

    void removeEvents(Collection<UUID> eventIds) throws UnauthorizedException;

    void renameEvent(UUID eventId, String newName) throws UnauthorizedException;

    EventDTO getEventById(UUID id, boolean withStatisticalData) throws UnauthorizedException, Exception;

    Iterable<String> getScoreCorrectionProviderNames() throws UnauthorizedException;

    ScoreCorrectionProviderDTO getScoreCorrectionsOfProvider(String providerName)
            throws UnauthorizedException, Exception;

    RegattaScoreCorrectionDTO getScoreCorrections(String scoreCorrectionProviderName, String eventName,
            String boatClassName, Date timePointWhenResultPublished) throws UnauthorizedException, Exception;

    void updateLeaderboardScoreCorrectionsAndMaxPointsReasons(BulkScoreCorrectionDTO updates)
            throws UnauthorizedException, NoWindException;

    Iterable<String> getCompetitorProviderNames() throws UnauthorizedException;

    CompetitorProviderDTO getCompetitorProviderDTOByName(String providerName) throws UnauthorizedException, Exception;

    List<CompetitorDescriptor> getCompetitorDescriptors(String competitorProviderName, String eventName,
            String regattaName) throws UnauthorizedException, Exception;

    WindInfoForRaceDTO getWindSourcesInfo(RegattaAndRaceIdentifier raceIdentifier) throws UnauthorizedException;

    ServerConfigurationDTO getServerConfiguration() throws UnauthorizedException;

    void updateServerConfiguration(ServerConfigurationDTO serverConfiguration) throws UnauthorizedException;

    List<RemoteSailingServerReferenceDTO> getRemoteSailingServerReferences() throws UnauthorizedException;

    void removeSailingServers(Set<String> toRemove) throws UnauthorizedException, Exception;

    RemoteSailingServerReferenceDTO addRemoteSailingServerReference(RemoteSailingServerReferenceDTO sailingServer)
            throws UnauthorizedException, Exception;

    List<String> getResultImportUrls(String resultProviderName) throws UnauthorizedException;

    void removeResultImportURLs(String resultProviderName, Set<String> toRemove)
            throws UnauthorizedException, Exception;

    void addResultImportUrl(String resultProviderName, String url) throws UnauthorizedException, Exception;

    void updateLeaderboardScoreCorrectionMetadata(String leaderboardName, Date timePointOfLastCorrectionValidity,
            String comment) throws UnauthorizedException;

    List<Pair<String, String>> getUrlResultProviderNamesAndOptionalSampleURL() throws UnauthorizedException;

    void updateRaceCourse(RegattaAndRaceIdentifier raceIdentifier,
            List<Util.Pair<ControlPointDTO, PassingInstruction>> controlPoints) throws UnauthorizedException;

    void addColumnsToLeaderboard(String leaderboardName, List<Util.Pair<String, Boolean>> columnsToAdd)
            throws UnauthorizedException;

    void removeLeaderboardColumns(String leaderboardName, List<String> columnsToRemove) throws UnauthorizedException;

    StrippedLeaderboardDTO getLeaderboard(String leaderboardName) throws UnauthorizedException;

    StrippedLeaderboardDTOWithSecurity getLeaderboardWithSecurity(String leaderboardName) throws UnauthorizedException;

    void suppressCompetitorInLeaderboard(String leaderboardName, String competitorIdAsString, boolean suppressed)
            throws UnauthorizedException;

    void updateLeaderboardColumnFactor(String leaderboardName, String columnName, Double newFactor)
            throws UnauthorizedException;

    List<SwissTimingReplayRaceDTO> listSwissTiminigReplayRaces(String swissTimingUrl) throws UnauthorizedException;

    List<Triple<String, List<CompetitorDTO>, List<Double>>> getLeaderboardDataEntriesForAllRaceColumns(
            String leaderboardName, Date date, DetailType detailType) throws UnauthorizedException, Exception;

    List<String> getOverallLeaderboardNamesContaining(String leaderboardName) throws UnauthorizedException;

    List<SwissTimingArchiveConfigurationDTO> getPreviousSwissTimingArchiveConfigurations() throws UnauthorizedException;

    void storeSwissTimingArchiveConfiguration(String swissTimingUrl) throws UnauthorizedException, Exception;

    void createCourseAreas(UUID eventId, String[] courseAreaNames) throws UnauthorizedException;

    void removeCourseAreas(UUID eventId, UUID[] courseAreaIds) throws UnauthorizedException;

    List<Util.Pair<String, String>> getLeaderboardsNamesOfMetaLeaderboard(String metaLeaderboardName)
            throws UnauthorizedException;

    LeaderboardType getLeaderboardType(String leaderboardName) throws UnauthorizedException;

    /** for backward compatibility with the regatta overview */
    List<RaceGroupDTO> getRegattaStructureForEvent(UUID eventId) throws UnauthorizedException;

    /** the replacement service for getRegattaStructureForEvent() */
    List<RaceGroupDTO> getRegattaStructureOfEvent(UUID eventId) throws UnauthorizedException;

    List<RegattaOverviewEntryDTO> getRaceStateEntriesForRaceGroup(UUID eventId, List<UUID> visibleCourseAreas,
            List<String> visibleRegattas, boolean showOnlyCurrentlyRunningRaces, boolean showOnlyRacesOfSameDay,
            Duration clientTimeZoneOffset) throws UnauthorizedException, Exception;

    List<RegattaOverviewEntryDTO> getRaceStateEntriesForLeaderboard(String leaderboardName,
            boolean showOnlyCurrentlyRunningRaces, boolean showOnlyRacesOfSameDay, Duration clientTimeZoneOffset,
            List<String> visibleRegattas) throws UnauthorizedException, Exception;

    void reloadRaceLog(String leaderboardName, RaceColumnDTO raceColumnDTO, FleetDTO fleet)
            throws UnauthorizedException, NotFoundException;

    RaceLogDTO getRaceLog(String leaderboardName, RaceColumnDTO raceColumnDTO, FleetDTO fleet)
            throws UnauthorizedException;

    RegattaLogDTO getRegattaLog(String leaderboardName) throws UnauthorizedException, DoesNotHaveRegattaLogException;

    List<String> getLeaderboardGroupNamesFromRemoteServer(String url, String username, String password)
            throws UnauthorizedException;

    UUID importMasterData(String host, String[] groupNames, boolean override, boolean compress, boolean exportWind,
            boolean exportDeviceConfigurations, String targetServerUsername, String targetServerPassword)
            throws UnauthorizedException;

    DataImportProgress getImportOperationProgress(UUID id) throws UnauthorizedException;

    Iterable<CompetitorDTO> getCompetitors(boolean filterCompetitorsWithBoat, boolean filterCompetitorsWithoutBoat)
            throws UnauthorizedException;

    Iterable<CompetitorDTO> getCompetitorsOfLeaderboard(String leaderboardName) throws UnauthorizedException;

    Map<? extends CompetitorDTO, BoatDTO> getCompetitorsAndBoatsOfRace(String leaderboardName, String raceColumnName,
            String fleetName) throws UnauthorizedException, NotFoundException;

    List<CompetitorDTO> addOrUpdateCompetitors(List<CompetitorDTO> competitors) throws UnauthorizedException, Exception;

    CompetitorWithBoatDTO addOrUpdateCompetitorWithBoat(CompetitorWithBoatDTO competitor)
            throws UnauthorizedException, Exception;

    CompetitorDTO addOrUpdateCompetitorWithoutBoat(CompetitorDTO competitor) throws UnauthorizedException, Exception;

    List<CompetitorWithBoatDTO> addCompetitors(List<CompetitorDescriptor> competitorsForSaving, String searchTag)
            throws UnauthorizedException, Exception;

    void allowCompetitorResetToDefaults(Iterable<CompetitorDTO> competitors) throws UnauthorizedException;

    Iterable<BoatDTO> getAllBoats() throws UnauthorizedException;

    Iterable<BoatDTO> getStandaloneBoats() throws UnauthorizedException;

    BoatDTO addOrUpdateBoat(BoatDTO boat) throws UnauthorizedException, Exception;

    void allowBoatResetToDefaults(Iterable<BoatDTO> boats) throws UnauthorizedException;

    boolean linkBoatToCompetitorForRace(String leaderboardName, String raceColumnName, String fleetName,
            String competitorIdAsString, String boatIdAsString) throws UnauthorizedException, NotFoundException;

    boolean unlinkBoatFromCompetitorForRace(String leaderboardName, String raceColumnName, String fleetName,
            String competitorIdAsString) throws UnauthorizedException, NotFoundException;

    BoatDTO getBoatLinkedToCompetitorForRace(String leaderboardName, String raceColumnName, String fleetName,
            String competitorIdAsString) throws UnauthorizedException, NotFoundException;

    List<DeviceConfigurationWithSecurityDTO> getDeviceConfigurations() throws UnauthorizedException;

    DeviceConfigurationDTO getDeviceConfiguration(UUID id) throws UnauthorizedException;

    void createOrUpdateDeviceConfiguration(DeviceConfigurationDTO configurationDTO) throws UnauthorizedException;

    boolean removeDeviceConfiguration(UUID deviceConfigurationId) throws UnauthorizedException;

    boolean setStartTimeAndProcedure(RaceLogSetStartTimeAndProcedureDTO dto)
            throws UnauthorizedException, NotFoundException;

    Pair<Boolean, Boolean> setFinishingAndEndTime(RaceLogSetFinishingAndFinishTimeDTO dto)
            throws UnauthorizedException, NotFoundException;

    Util.Triple<Date, Integer, RacingProcedureType> getStartTimeAndProcedure(String leaderboardName,
            String raceColumnName, String fleetName) throws UnauthorizedException, NotFoundException;

    Util.Triple<Date, Date, Integer> getFinishingAndFinishTime(String leaderboardName, String raceColumnName,
            String fleetName) throws UnauthorizedException, NotFoundException;

    Iterable<String> getAllIgtimiAccountEmailAddresses() throws UnauthorizedException;

    String getIgtimiAuthorizationUrl(String redirectProtocol, String redirectHostname, String redirectPort)
            throws UnauthorizedException, Exception;

    boolean authorizeAccessToIgtimiUser(String eMailAddress, String password) throws UnauthorizedException, Exception;

    void removeIgtimiAccount(String eMailOfAccountToRemove) throws UnauthorizedException;

    Map<RegattaAndRaceIdentifier, Integer> importWindFromIgtimi(List<RaceDTO> selectedRaces,
            boolean correctByDeclination) throws UnauthorizedException, Exception;

    Boolean denoteForRaceLogTracking(String leaderboardName, String raceColumnName, String fleetName)
            throws UnauthorizedException, Exception;

    /**
     * Revoke the {@link RaceLogDenoteForTrackingEvent}. This does not affect an existing {@code RaceLogRaceTracker} or
     * {@link TrackedRace} for this {@code RaceLog}.
     * 
     * @throws UnauthorizedException,
     *             NotFoundException
     * 
     * @see RaceLogTrackingAdapter#removeDenotationForRaceLogTracking
     */
    void removeDenotationForRaceLogTracking(String leaderboardName, String raceColumnName, String fleetName)
            throws UnauthorizedException, NotFoundException;

    void denoteForRaceLogTracking(String leaderboardName) throws UnauthorizedException, Exception;

    void denoteForRaceLogTracking(String leaderboardName, String prefix) throws UnauthorizedException, Exception;

    /**
     * Performs all the necessary steps to start tracking the race. The {@code RaceLog} needs to be denoted for
     * racelog-tracking beforehand.
     * 
     * @see RaceLogTrackingAdapter#startTracking
     */
    void startRaceLogTracking(String leaderboardName, String raceColumnName, String fleetName, boolean trackWind,
            boolean correctWindByDeclination)
            throws UnauthorizedException, NotDenotedForRaceLogTrackingException, Exception;

    void startRaceLogTracking(List<Triple<String, String, String>> leaderboardRaceColumnFleetNames, boolean trackWind,
            boolean correctWindByDeclination)
            throws UnauthorizedException, NotDenotedForRaceLogTrackingException, Exception;

    void setCompetitorRegistrationsInRaceLog(String leaderboardName, String raceColumnName, String fleetName,
            Set<CompetitorWithBoatDTO> competitors)
            throws UnauthorizedException, CompetitorRegistrationOnRaceLogDisabledException, NotFoundException;

    void setCompetitorRegistrationsInRaceLog(String leaderboardName, String raceColumnName, String fleetName,
            Map<? extends CompetitorDTO, BoatDTO> competitorsAndBoats)
            throws UnauthorizedException, CompetitorRegistrationOnRaceLogDisabledException, NotFoundException;

    /**
     * Adds the course definition to the racelog, while trying to reuse existing marks, controlpoints and waypoints from
     * the previous course definition in the racelog.
     * 
     * @param priority
     *            TODO
     * @throws UnauthorizedException,
     *             NotFoundException
     */
    void addCourseDefinitionToRaceLog(String leaderboardName, String raceColumnName, String fleetName,
            List<Util.Pair<ControlPointDTO, PassingInstruction>> course, int priority)
            throws UnauthorizedException, NotFoundException;

    /**
     * Adds public tag as {@link RaceLogTagEvent} to {@link RaceLog} and private tag to
     * {@link com.sap.sse.security.interfaces.UserStore UserStore}.
     * 
     * @param leaderboardName
     *            required to identify {@link RaceLog}, must <b>NOT</b> be <code>null</code>
     * @param raceColumnName
     *            required to identify {@link RaceLog}, must <b>NOT</b> be <code>null</code>
     * @param fleetName
     *            required to identify {@link RaceLog}, must <b>NOT</b> be <code>null</code>
     * @param tag
     *            title of tag, must <b>NOT</b> be <code>null</code>
     * @param comment
     *            optional comment of tag
     * @param imageURLs
     *            optional image URLs of tag
     * @param visibleForPublic
     *            when set to <code>true</code> tag will be saved as public tag (visible for every user), when set to
     *            <code>false</code> tag will be saved as private tag (visible only for creator)
     * @param raceTimepoint
     *            timepoint in race where user created tag, must <b>NOT</b> be <code>null</code>
     * @return <code>successful</code> {@link SuccessInfo} if tag was added successfully, otherwise
     *         <code>non-successful</code> {@link SuccessInfo}
     */
    SuccessInfo addTag(String leaderboardName, String raceColumnName, String fleetName, String tag, String comment,
            String imageURL, String resizedImageURL, boolean visibleForPublic, TimePoint raceTimepoint)
            throws UnauthorizedException;

    /**
     * Removes public {@link TagDTO tag} from {@link RaceLog} and private {@link TagDTO tag} from {@link UserStore}.
     * 
     * @param leaderboardName
     *            required to identify {@link RaceLog}, must <b>NOT</b> be <code>null</code>
     * @param raceColumnName
     *            required to identify {@link RaceLog}, must <b>NOT</b> be <code>null</code>
     * @param fleetName
     *            required to identify {@link RaceLog}, must <b>NOT</b> be <code>null</code>
     * @param tag
     *            tag to remove
     * @return <code>successful</code> {@link SuccessInfo} if tag was removed successfully, otherwise
     *         <code>non-successful</code> {@link SuccessInfo}
     */
    SuccessInfo removeTag(String leaderboardName, String raceColumnName, String fleetName, TagDTO tag)
            throws UnauthorizedException;

    /**
     * Updates given <code>tagToUpdate</code> with the given attributes <code>tag</code>, <code>comment</code>,
     * <code>imageURL</code> and <code>visibleForPublic</code>. Tags are not really updated, instead public tags are
     * revoked/private tags removed first and then the new tags gets saved depending on the new value
     * <code>visibleForPublic</code>.
     * 
     * @param leaderboardName
     *            required to identify {@link RaceLog}, must <b>NOT</b> be <code>null</code>
     * @param raceColumnName
     *            required to identify {@link RaceLog}, must <b>NOT</b> be <code>null</code>
     * @param fleetName
     *            required to identify {@link RaceLog}, must <b>NOT</b> be <code>null</code>
     * @param tagToUpdate
     *            tag to be updated
     * @param tag
     *            new tag title
     * @param comment
     *            new comment
     * @param imageURL
     *            new image url
     * @param visibleForPublic
     *            new visibility status
     * @return <code>successful</code> {@link SuccessInfo} if tag was updated successfully, otherwise
     *         <code>non-successful</code> {@link SuccessInfo}
     */
    SuccessInfo updateTag(String leaderboardName, String raceColumnName, String fleetName, TagDTO tagToUpdate,
            String tag, String comment, String imageURL, String resizedImageURL, boolean visibleForPublic)
            throws UnauthorizedException;

    /**
     * Returns all public and private tags of specified race and current user.
     * 
     * @param leaderboardName
     *            required to identify {@link RaceLog}, must <b>NOT</b> be <code>null</code>
     * @param raceColumnName
     *            required to identify {@link RaceLog}, must <b>NOT</b> be <code>null</code>
     * @param fleetName
     *            required to identify {@link RaceLog}, must <b>NOT</b> be <code>null</code>
     * @return list of {@link TagDTO tags}
     */
    List<TagDTO> getAllTags(String leaderboardName, String raceColumnName, String fleetName)
            throws UnauthorizedException;

    /**
     * Returns all public {@link TagDTO tags} of specified race.
     * 
     * @param leaderboardName
     *            required to identify {@link RaceLog}, must <b>NOT</b> be <code>null</code>
     * @param raceColumnName
     *            required to identify {@link RaceLog}, must <b>NOT</b> be <code>null</code>
     * @param fleetName
     *            required to identify {@link RaceLog}, must <b>NOT</b> be <code>null</code>
     * @return list of public {@link TagDTO tags}
     */
    List<TagDTO> getPublicTags(String leaderboardName, String raceColumnName, String fleetName)
            throws UnauthorizedException;

    /**
     * Returns all private {@link TagDTO tags} of specified race and current user.
     * 
     * @param leaderboardName
     *            required to identify {@link RaceLog}, must <b>NOT</b> be <code>null</code>
     * @param raceColumnName
     *            required to identify {@link RaceLog}, must <b>NOT</b> be <code>null</code>
     * @param fleetName
     *            required to identify {@link RaceLog}, must <b>NOT</b> be <code>null</code>
     * @return list of private {@link TagDTO tags}
     */
    List<TagDTO> getPrivateTags(String leaderboardName, String raceColumnName, String fleetName)
            throws UnauthorizedException;

    RaceCourseDTO getLastCourseDefinitionInRaceLog(String leaderboardName, String raceColumnName, String fleetName)
            throws UnauthorizedException, NotFoundException;

    /**
     * Adds a fix to the {@link SensorFixStore}, and creates a mapping with a virtual device for exactly the current
     * timepoint.
     * 
     * @param timePoint
     *            the time point for the fix; if {@code null}, the current time is used
     * 
     * @throws DoesNotHaveRegattaLogException
     * @throws NotFoundException
     */
    void pingMark(String leaderboardName, MarkDTO mark, TimePoint timePoint, Position position)
            throws UnauthorizedException, DoesNotHaveRegattaLogException, NotFoundException;

    List<String> getDeserializableDeviceIdentifierTypes() throws UnauthorizedException;

    /**
     * Revoke the events in the {@code RaceLog} that are identified by the {@code eventIds}. This only affects such
     * events that implement {@link Revokable}.
     * 
     * @throws NotFoundException
     */
    void revokeRaceAndRegattaLogEvents(String leaderboardName, String raceColumnName, String fleetName,
            List<UUID> eventIds) throws UnauthorizedException, NotRevokableException, NotFoundException;

    Collection<String> getGPSFixImporterTypes() throws UnauthorizedException;

    Collection<String> getSensorDataImporterTypes() throws UnauthorizedException;

    List<TrackFileImportDeviceIdentifierDTO> getTrackFileImportDeviceIds(List<String> uuids)
            throws NoCorrespondingServiceRegisteredException, TransformationException;

    /**
     * @return The RaceDTO of the modified race or <code>null</code>, if the given newStartTimeReceived was null.
     */
    RaceDTO setStartTimeReceivedForRace(RaceIdentifier raceIdentifier, Date newStartTimeReceived)
            throws UnauthorizedException;

    PolarSheetsXYDiagramData createXYDiagramForBoatClass(String itemText) throws UnauthorizedException;

    /**
     * @see SailingServiceAsync#getCompetitorMarkPassings(RegattaAndRaceIdentifier, CompetitorWithBoatDTO, boolean,
     *      com.google.gwt.user.client.rpc.AsyncCallback)
     */
    Map<Integer, Date> getCompetitorMarkPassings(RegattaAndRaceIdentifier race, CompetitorDTO competitorDTO,
            boolean waitForCalculations) throws UnauthorizedException;

    /**
     * Obtains fixed mark passings and mark passing suppressions from the race log identified by
     * <code>leaderboardName</code>, <code>raceColumnDTO</code> and <code>fleet</code>. The result contains pairs of
     * zero-based waypoint numbers and times where <code>null</code> represents a suppressed mark passing and a valid
     * {@link Date} objects represents a fixed mark passing.
     * 
     * @throws NotFoundException
     */
    Map<Integer, Date> getCompetitorRaceLogMarkPassingData(String leaderboardName, String raceColumnName,
            String fleetName, CompetitorDTO competitor) throws UnauthorizedException, NotFoundException;

    void updateSuppressedMarkPassings(String leaderboardName, String raceColumnName, String fleetName,
            Integer newZeroBasedIndexOfSuppressedMarkPassing, CompetitorDTO competitorDTO)
            throws UnauthorizedException, NotFoundException;

    void updateFixedMarkPassing(String leaderboardName, String raceColumnName, String fleetName,
            Integer indexOfWaypoint, Date dateOfMarkPassing, CompetitorDTO competitorDTO)
            throws UnauthorizedException, NotFoundException;

    void setCompetitorRegistrationsInRegattaLog(String leaderboardName, Set<? extends CompetitorDTO> competitors)
            throws UnauthorizedException, DoesNotHaveRegattaLogException, NotFoundException;

    /**
     * A leaderboard may be situated under multiple events (connected via a leaderboardgroup). This method traverses all
     * events and leaderboardgroup to build the collection of events this leaderboard is coupled to.
     */
    Collection<EventDTO> getEventsForLeaderboard(String leaderboardName) throws UnauthorizedException;

    /**
     * Imports regatta structure definitions from an ISAF XRR document
     * 
     * @param manage2SailJsonUrl
     *            the URL pointing to a Manage2Sail JSON document that contains the link to the XRR document
     */
    Iterable<RegattaDTO> getRegattas(String manage2SailJsonUrl) throws UnauthorizedException;

    void createRegattaStructure(Iterable<RegattaDTO> regattas, EventDTO newEvent)
            throws UnauthorizedException, Exception;

    Integer getStructureImportOperationProgress() throws UnauthorizedException;

    void inviteCompetitorsForTrackingViaEmail(String serverUrlWithoutTrailingSlash, EventDTO event,
            String leaderboardName, Collection<CompetitorDTO> competitors, String iOSAppUrl, String androidAppUrl,
            String localeInfo) throws UnauthorizedException, MailException;

    void inviteBuoyTenderViaEmail(String serverUrlWithoutTrailingSlash, EventDTO eventDto, String leaderboardName,
            String emails, String iOSAppUrl, String androidAppUrl, String localeInfoName)
            throws UnauthorizedException, MailException;

    ArrayList<LeaderboardGroupDTO> getLeaderboardGroupsByEventId(UUID id) throws UnauthorizedException;

    Iterable<MarkDTO> getMarksInRegattaLog(String leaderboardName)
            throws UnauthorizedException, DoesNotHaveRegattaLogException;

    List<DeviceMappingDTO> getDeviceMappings(String leaderboardName)
            throws UnauthorizedException, DoesNotHaveRegattaLogException, TransformationException, NotFoundException;

    void revokeRaceAndRegattaLogEvents(String leaderboardName, List<UUID> eventIds)
            throws UnauthorizedException, NotRevokableException, DoesNotHaveRegattaLogException, NotFoundException;

    void closeOpenEndedDeviceMapping(String leaderboardName, DeviceMappingDTO mappingDto, Date closingTimePoint)
            throws UnauthorizedException, TransformationException, DoesNotHaveRegattaLogException,
            UnableToCloseDeviceMappingException, NotFoundException;

    void addDeviceMappingToRegattaLog(String leaderboardName, DeviceMappingDTO dto) throws UnauthorizedException,
            NoCorrespondingServiceRegisteredException, TransformationException, DoesNotHaveRegattaLogException;

    void addTypedDeviceMappingToRegattaLog(String leaderboardName, TypedDeviceMappingDTO dto)
            throws UnauthorizedException, NoCorrespondingServiceRegisteredException, TransformationException,
            DoesNotHaveRegattaLogException, NotFoundException;

    boolean doesRegattaLogContainCompetitors(String name)
            throws UnauthorizedException, DoesNotHaveRegattaLogException, NotFoundException;

    RegattaAndRaceIdentifier getRaceIdentifier(String regattaLikeName, String raceColumnName, String fleetName)
            throws UnauthorizedException;

    void setTrackingTimes(RaceLogSetTrackingTimesDTO dto) throws UnauthorizedException, NotFoundException;

    Pair<TimePointSpecificationFoundInLog, TimePointSpecificationFoundInLog> getTrackingTimes(String leaderboardName,
            String raceColumnName, String fleetName) throws UnauthorizedException, NotFoundException;

    /**
     * @param raceLogFrom
     *            identifies the race log to copy from by its leaderboard name, race column name and fleet name
     * @param raceLogsTo
     *            identifies the race log to copy from by their leaderboard name, race column name and fleet name
     * @throws NotFoundException
     */
    void copyCompetitorsToOtherRaceLogs(Triple<String, String, String> fromTriple,
            Set<Triple<String, String, String>> toTriples) throws UnauthorizedException, NotFoundException;

    /**
     * @param priority
     *            TODO
     * @param raceLogFrom
     *            identifies the race log to copy from by its leaderboard name, race column name and fleet name
     * @param raceLogsTo
     *            identifies the race log to copy from by their leaderboard name, race column name and fleet name
     * @throws NotFoundException
     */
    void copyCourseToOtherRaceLogs(Triple<String, String, String> fromTriple,
            Set<Triple<String, String, String>> toTriples, int priority)
            throws UnauthorizedException, NotFoundException;

    /**
     * Get the competitors registered for a certain race. This automatically checks, whether competitors are registered
     * in the raceLog (in case of e.g. splitFleets) or in the RegattaLog (default)
     * 
     * @throws NotFoundException
     */
    Collection<CompetitorAndBoatDTO> getCompetitorRegistrationsForRace(String leaderboardName, String raceColumnName,
            String fleetName) throws UnauthorizedException, DoesNotHaveRegattaLogException, NotFoundException;

    void addMarkToRegattaLog(String leaderboardName, MarkDTO mark)
            throws UnauthorizedException, DoesNotHaveRegattaLogException;

    void revokeMarkDefinitionEventInRegattaLog(String leaderboardName, MarkDTO markDTO)
            throws UnauthorizedException, DoesNotHaveRegattaLogException, NotFoundException;

    Collection<CompetitorDTO> getCompetitorRegistrationsInRegattaLog(String leaderboardName)
            throws UnauthorizedException, DoesNotHaveRegattaLogException, NotFoundException;

    Collection<BoatDTO> getBoatRegistrationsInRegattaLog(String leaderboardName)
            throws UnauthorizedException, DoesNotHaveRegattaLogException, NotFoundException;

    void setBoatRegistrationsInRegattaLog(String leaderboardName, Set<BoatDTO> boats)
            throws UnauthorizedException, DoesNotHaveRegattaLogException, NotFoundException;

    Collection<BoatDTO> getBoatRegistrationsForLeaderboard(String leaderboardName)
            throws UnauthorizedException, NotFoundException;

    Boolean areCompetitorRegistrationsEnabledForRace(String leaderboardName, String raceColumnName, String fleetName)
            throws UnauthorizedException, NotFoundException;

    void disableCompetitorRegistrationsForRace(String leaderboardName, String raceColumnName, String fleetName)
            throws UnauthorizedException, NotRevokableException, NotFoundException;

    void enableCompetitorRegistrationsForRace(String leaderboardName, String raceColumnName, String fleetName)
            throws UnauthorizedException, IllegalArgumentException, NotFoundException;

    Pair<Boolean, String> checkIfMarksAreUsedInOtherRaceLogs(String leaderboardName, String raceColumnName,
            String fleetName, Set<MarkDTO> marksToRemove) throws UnauthorizedException, NotFoundException;

    Collection<CompetitorAndBoatDTO> getCompetitorRegistrationsInRaceLog(String leaderboardName, String raceColumnName,
            String fleetName) throws UnauthorizedException, NotFoundException;

    Map<CompetitorDTO, BoatDTO> getCompetitorAndBoatRegistrationsInRaceLog(String leaderboardName,
            String raceColumnName, String fleetName) throws UnauthorizedException, NotFoundException;

    Collection<CompetitorDTO> getCompetitorRegistrationsForLeaderboard(String leaderboardName)
            throws UnauthorizedException, NotFoundException;

    Iterable<MarkDTO> getMarksInTrackedRace(String leaderboardName, String raceColumnName, String fleetName)
            throws UnauthorizedException;

    MarkTracksDTO getMarkTracks(String leaderboardName, String raceColumnName, String fleetName)
            throws UnauthorizedException;

    MarkTrackDTO getMarkTrack(String leaderboardName, String raceColumnName, String fleetName, String markIdAsString)
            throws UnauthorizedException;

    /**
     * The service may decide whether a mark fix can be removed. This is generally possible if there is a mark device
     * mapping that can be manipulated in such a way that the {@code fix} will no longer be mapped.
     */
    boolean canRemoveMarkFix(String leaderboardName, String raceColumnName, String fleetName, String markIdAsString,
            GPSFixDTO fix) throws UnauthorizedException;

    void removeMarkFix(String leaderboardName, String raceColumnName, String fleetName, String markIdAsString,
            GPSFixDTO fix) throws UnauthorizedException, NotRevokableException;

    void addMarkFix(String leaderboardName, String raceColumnName, String fleetName, String markIdAsString,
            GPSFixDTO newFix) throws UnauthorizedException;

    void editMarkFix(String leaderboardName, String raceColumnName, String fleetName, String markIdAsString,
            GPSFixDTO oldFix, Position newPosition) throws UnauthorizedException, NotRevokableException;

    Map<Triple<String, String, String>, Pair<TimePointSpecificationFoundInLog, TimePointSpecificationFoundInLog>> getTrackingTimes(
            Collection<Triple<String, String, String>> raceColumnsAndFleets) throws UnauthorizedException;

    SerializationDummy serializationDummy(PersonDTO dummy, CountryCode ccDummy,
            PreciseCompactPosition preciseCompactPosition, TypeRelativeObjectIdentifier typeRelativeObjectIdentifier)
            throws UnauthorizedException;

    Collection<CompetitorDTO> getEliminatedCompetitors(String leaderboardName) throws UnauthorizedException;

    void setEliminatedCompetitors(String leaderboardName, Set<CompetitorDTO> eliminatedCompetitors)
            throws UnauthorizedException, NotFoundException;

    /**
     * Used to determine for a Chart the available Detailtypes. This is for example used to only show the RideHeight as
     * an option for charts if it actually recorded for the race.
     */
    Iterable<DetailType> determineDetailTypesForCompetitorChart(String leaderboardGroupName,
            RegattaAndRaceIdentifier identifier) throws UnauthorizedException;

    List<ExpeditionDeviceConfiguration> getExpeditionDeviceConfigurations() throws UnauthorizedException;

    void addOrReplaceExpeditionDeviceConfiguration(ExpeditionDeviceConfiguration expeditionDeviceConfiguration)
            throws UnauthorizedException;

    void removeExpeditionDeviceConfiguration(ExpeditionDeviceConfiguration expeditionDeviceConfiguration)
            throws UnauthorizedException;

    /**
     * @throws NotFoundException
     *             is thrown if the leaderboard is not found by name
     */
    PairingListTemplateDTO calculatePairingListTemplate(final int flightCount, final int groupCount,
            final int competitorCount, final int flightMultiplier, final int tolerance)
            throws UnauthorizedException, NotFoundException, IllegalArgumentException;

    PairingListDTO getPairingListFromTemplate(String leaderboardName, int flightMultiplier,
            Iterable<String> selectedFlightNames, PairingListTemplateDTO templateDTO)
            throws UnauthorizedException, NotFoundException, PairingListCreationException;

    PairingListDTO getPairingListFromRaceLogs(String leaderboardName) throws UnauthorizedException, NotFoundException;

    void fillRaceLogsFromPairingListTemplate(String leaderboardName, int flightMultiplier,
            Iterable<String> selectedFlightNames, PairingListDTO pairingListDTO)
            throws UnauthorizedException, NotFoundException, CompetitorRegistrationOnRaceLogDisabledException;

    List<String> getRaceDisplayNamesFromLeaderboard(String leaderboardName, List<String> raceColumnNames)
            throws UnauthorizedException, NotFoundException;

    Iterable<DetailType> getAvailableDetailTypesForLeaderboard(String leaderboardName,
            RegattaAndRaceIdentifier raceOrNull) throws UnauthorizedException;

    SpotDTO getWindFinderSpot(String spotId) throws UnauthorizedException, Exception;

    /**
     * Returns {@code true} if the given race can be sliced. Only Smarthphone tracked races can be sliced. In addition
     * the race must be part of a {@link RegattaLeaderboard}.
     */
    boolean canSliceRace(RegattaAndRaceIdentifier raceIdentifier) throws UnauthorizedException;

    /**
     * Slices a new race from the race specified by the given {@link RegattaAndRaceIdentifier} using the given time
     * range. A new {@link RaceColumn} with the given name is added to the {@link RegattaLeaderboard}.
     * 
     * @throws ServiceException
     */
    RegattaAndRaceIdentifier sliceRace(RegattaAndRaceIdentifier raceIdentifier, String newRaceColumnName,
            TimePoint sliceFrom, TimePoint sliceTo) throws UnauthorizedException, ServiceException;

    /**
     * Returns specific data needed for the slicing UI.
     */
    SliceRacePreperationDTO prepareForSlicingOfRace(RegattaAndRaceIdentifier raceIdentifier)
            throws UnauthorizedException;

    /**
     * Checks if the given race is currently in state tracking or loading.
     */
    Boolean checkIfRaceIsTracking(RegattaAndRaceIdentifier race) throws UnauthorizedException;

    /**
     * Resizes an {@Link ImageDTO} that is part of an {@link ImageResizingTaskDTO} into a set of resized versions. This
     * set only contains one image in most cases, because most {@Link ImageDTO} only hold one predefined
     * {@link MediaTagConstants}. All {@link MediaTagConstants} stored in the resizingTask of the
     * {@link ImageResizingTaskDTO} create a resize. Since no {@link MediaTagConstants} have the same defined bounds,
     * there will be no merge of these {@Link ImageDTO}. Uses the {@link FileStorageService} to store the resized
     * images. If an error occurs during resize or storing process, it will be tried to restore the previous state.
     * 
     * @author Robin Fleige (D067799)
     * 
     * @param imageResizingTask
     *            is an {@link ImageResizingTaskDTO} with the information on how the image saved in the {@Link ImageDTO}
     *            should be resized. The resizingTask attribute should not be null or empty at this point
     * @return returns a set of {@Link ImageDTO}, that contain the resized variants of the {@Link ImageDTO} in
     *         toResizeImage
     * @throws UnauthorizedException,
     *             Exception can throw different type of exceptions
     */
    Set<ImageDTO> resizeImage(ImageResizingTaskDTO imageResizingTask) throws UnauthorizedException, Exception;

    MailInvitationType getMailType() throws UnauthorizedException;

    /**
     * Generates a base64-encoded qrcode for the branch.io url used to allow registrations for open regattas.
     * 
     * @param url
     *            complete deeplink url for registration on open regattas
     * @return base64 encoded string containg a png-image of the genrated qrcode
     */
    String openRegattaRegistrationQrCode(String url) throws UnauthorizedException;

    void setDefaultTenantForCurrentServer(String tennant) throws UnauthorizedException;

    List<String> getPossibleTennants() throws UnauthorizedException;

    void updateGroupOwnerForEventHierarchy(UUID eventId,
            MigrateGroupOwnerForHierarchyDTO migrateGroupOwnerForHierarchyDTO) throws UnauthorizedException;

    void updateGroupOwnerForLeaderboardGroupHierarchy(UUID leaderboardGroupId,
            MigrateGroupOwnerForHierarchyDTO migrateGroupOwnerForHierarchyDTO) throws UnauthorizedException;

    String getSecretForRegattaByName(String regattaName) throws UnauthorizedException;

<<<<<<< HEAD
    Iterable<AccountWithSecurityDTO> getAllIgtimiAccountsWithSecurity() throws UnauthorizedException;
=======
    MailInvitationType getMailType();

    /**
     * Allows reading public Boats, or Boats that are registered in races belonging to the given regatta
     */
    BoatDTO getBoat(UUID boatId, String regattaName, String regattaRegistrationLinkSecret);

    /**
     * Allows reading public Marks, or Marks that are registered in races belonging to the given regatta
     */
    MarkDTO getMark(UUID markId, String regattaName, String regattaRegistrationLinkSecret);
>>>>>>> eda632a8
}<|MERGE_RESOLUTION|>--- conflicted
+++ resolved
@@ -8,11 +8,8 @@
 import java.util.Set;
 import java.util.UUID;
 
-<<<<<<< HEAD
 import org.apache.shiro.authz.UnauthorizedException;
 
-=======
->>>>>>> eda632a8
 import com.google.gwt.user.client.rpc.RemoteService;
 import com.sap.sailing.domain.abstractlog.Revokable;
 import com.sap.sailing.domain.abstractlog.race.RaceLog;
@@ -1139,10 +1136,7 @@
 
     String getSecretForRegattaByName(String regattaName) throws UnauthorizedException;
 
-<<<<<<< HEAD
     Iterable<AccountWithSecurityDTO> getAllIgtimiAccountsWithSecurity() throws UnauthorizedException;
-=======
-    MailInvitationType getMailType();
 
     /**
      * Allows reading public Boats, or Boats that are registered in races belonging to the given regatta
@@ -1153,5 +1147,4 @@
      * Allows reading public Marks, or Marks that are registered in races belonging to the given regatta
      */
     MarkDTO getMark(UUID markId, String regattaName, String regattaRegistrationLinkSecret);
->>>>>>> eda632a8
 }