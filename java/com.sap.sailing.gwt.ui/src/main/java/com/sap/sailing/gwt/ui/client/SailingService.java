--- conflicted
+++ resolved
@@ -703,17 +703,8 @@
     PairingListDTO getPairingListFromTemplate(final String leaderboardName, final int flightMultiplier, final Iterable<String> selectedFlightNames)
             throws NotFoundException;
     
-<<<<<<< HEAD
     PairingListDTO getPairingListFromRaceLogs(final String leaderboardName) throws NotFoundException;
-
-    void fillRaceLogsFromPairingListTemplate(PairingListTemplateDTO pairingListTemplateDTO,
-            final String leaderboardName, final Iterable<String> selectedFlightNames)
-
-=======
-    PairingListDTO getPairingListFromRaceLogs(final String leaderboardName)
-            throws NotFoundException;
-    
-    void fillRaceLogsFromPairingListTemplate(final String leaderboardName, final int flightMultiplier) 
->>>>>>> 804e6cea
+    
+    void fillRaceLogsFromPairingListTemplate(final String leaderboardName, final int flightMultiplier, final Iterable<String> selectedFlightNames) 
             throws NotFoundException, CompetitorRegistrationOnRaceLogDisabledException;
 }