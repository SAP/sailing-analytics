--- conflicted
+++ resolved
@@ -1,93 +1,90 @@
-package com.sap.sailing.gwt.ui.client.shared.panels;
-
-import com.google.gwt.event.dom.client.KeyUpEvent;
-import com.google.gwt.event.dom.client.KeyUpHandler;
-import com.google.gwt.user.cellview.client.CellTable;
-import com.google.gwt.user.cellview.client.ColumnSortEvent;
-import com.google.gwt.user.client.ui.HorizontalPanel;
-import com.google.gwt.user.client.ui.Label;
-import com.google.gwt.user.client.ui.TextBox;
-import com.google.gwt.view.client.ListDataProvider;
-import com.sap.sailing.gwt.ui.client.shared.filter.AbstractListFilter;
-
-/**
- * This Panel contains a label and a text box. Text entered into the text box filters the {@link CellTable} passed to
- * the constructor by adjusting the cell table's {@link ListDataProvider}'s contents using the {@link
- * applyFilter(String, List)} of the {@link AbstractListFilter} and then sorting the table again according the the
- * sorting criteria currently active (the sorting is the only reason why the {@link CellTable} actually needs to be
- * known to an instance of this class). To be initiated the method {@link #getSearchableStrings(Object)} has to be
- * defined, which gets those Strings from a <code>T</code> that should be considered when filtering, e.g. name or
- * boatClass. The cell table can be sorted independently from the text box (e.g. after adding new objects) by calling
- * the method {@link #updateAll(Iterable)} which then runs the filter over the new selection.
- * 
- * @param <T>
- * @author Nicolas Klose, Axel Uhl
- * 
- */
-public abstract class AbstractFilterablePanel<T> extends HorizontalPanel {
-    private Iterable<T> all;
-    private final CellTable<T> display;
-    private final ListDataProvider<T> filtered;
-    private final TextBox textBox;
-    private final AbstractListFilter<T> filterer = new AbstractListFilter<T>(){
-
-        @Override
-        public Iterable<String> getStrings(T t) {
-            return getSearchableStrings(t);
-        }
-    };
-
-    public AbstractFilterablePanel(Label label, Iterable<T> all, CellTable<T> display, final ListDataProvider<T> filtered) {
-        setSpacing(5);
-        this.display = display;
-        this.filtered = filtered;
-        this.textBox = new TextBox();
-<<<<<<< HEAD
-        this.textBox.ensureDebugId("FilterTextField");
-=======
-        this.all = all;
->>>>>>> 5a6a105c
-        add(label);
-        add(getTextBox());
-        getTextBox().addKeyUpHandler(new KeyUpHandler() {
-            @Override
-            public void onKeyUp(KeyUpEvent event) {
-                filter();
-            }
-        });
-    }
-
-    /**
-     * Subclasses must implement this to extract the strings from an object of type <code>T</code> based on which the
-     * filter performs its filtering
-     * 
-     * @param t
-     *            the object from which to extract the searchable strings
-     * @return the searchable strings
-     */
-    public abstract Iterable<String> getSearchableStrings(T t);
-
-    /**
-     * Updates the set of all objects to be shown in the table and applies the search filter to update the
-     * table view.
-     */
-    
-    public void updateAll(Iterable<T> all){
-        this.all = all;
-        filter();
-    }
-    
-    public void filter(){
-        filtered.getList().clear(); 
-        filtered.getList().addAll(filterer.applyFilter(getTextBox().getText(), all));
-        sort();
-    }
-   
-    private void sort(){
-        ColumnSortEvent.fire(display, display.getColumnSortList());
-    }
-
-    public TextBox getTextBox() {
-        return textBox;
-    }
+package com.sap.sailing.gwt.ui.client.shared.panels;
+
+import com.google.gwt.event.dom.client.KeyUpEvent;
+import com.google.gwt.event.dom.client.KeyUpHandler;
+import com.google.gwt.user.cellview.client.CellTable;
+import com.google.gwt.user.cellview.client.ColumnSortEvent;
+import com.google.gwt.user.client.ui.HorizontalPanel;
+import com.google.gwt.user.client.ui.Label;
+import com.google.gwt.user.client.ui.TextBox;
+import com.google.gwt.view.client.ListDataProvider;
+import com.sap.sailing.gwt.ui.client.shared.filter.AbstractListFilter;
+
+/**
+ * This Panel contains a label and a text box. Text entered into the text box filters the {@link CellTable} passed to
+ * the constructor by adjusting the cell table's {@link ListDataProvider}'s contents using the {@link
+ * applyFilter(String, List)} of the {@link AbstractListFilter} and then sorting the table again according the the
+ * sorting criteria currently active (the sorting is the only reason why the {@link CellTable} actually needs to be
+ * known to an instance of this class). To be initiated the method {@link #getSearchableStrings(Object)} has to be
+ * defined, which gets those Strings from a <code>T</code> that should be considered when filtering, e.g. name or
+ * boatClass. The cell table can be sorted independently from the text box (e.g. after adding new objects) by calling
+ * the method {@link #updateAll(Iterable)} which then runs the filter over the new selection.
+ * 
+ * @param <T>
+ * @author Nicolas Klose, Axel Uhl
+ * 
+ */
+public abstract class AbstractFilterablePanel<T> extends HorizontalPanel {
+    private Iterable<T> all;
+    private final CellTable<T> display;
+    private final ListDataProvider<T> filtered;
+    private final TextBox textBox;
+    private final AbstractListFilter<T> filterer = new AbstractListFilter<T>(){
+
+        @Override
+        public Iterable<String> getStrings(T t) {
+            return getSearchableStrings(t);
+        }
+    };
+
+    public AbstractFilterablePanel(Label label, Iterable<T> all, CellTable<T> display, final ListDataProvider<T> filtered) {
+        setSpacing(5);
+        this.display = display;
+        this.filtered = filtered;
+        this.textBox = new TextBox();
+        this.textBox.ensureDebugId("FilterTextField");
+        this.all = all;
+        add(label);
+        add(getTextBox());
+        getTextBox().addKeyUpHandler(new KeyUpHandler() {
+            @Override
+            public void onKeyUp(KeyUpEvent event) {
+                filter();
+            }
+        });
+    }
+
+    /**
+     * Subclasses must implement this to extract the strings from an object of type <code>T</code> based on which the
+     * filter performs its filtering
+     * 
+     * @param t
+     *            the object from which to extract the searchable strings
+     * @return the searchable strings
+     */
+    public abstract Iterable<String> getSearchableStrings(T t);
+
+    /**
+     * Updates the set of all objects to be shown in the table and applies the search filter to update the
+     * table view.
+     */
+    
+    public void updateAll(Iterable<T> all){
+        this.all = all;
+        filter();
+    }
+    
+    public void filter(){
+        filtered.getList().clear(); 
+        filtered.getList().addAll(filterer.applyFilter(getTextBox().getText(), all));
+        sort();
+    }
+   
+    private void sort(){
+        ColumnSortEvent.fire(display, display.getColumnSortList());
+    }
+
+    public TextBox getTextBox() {
+        return textBox;
+    }
 }