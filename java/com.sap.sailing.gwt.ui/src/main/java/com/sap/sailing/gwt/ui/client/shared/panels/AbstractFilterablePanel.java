package com.sap.sailing.gwt.ui.client.shared.panels;

import java.util.ArrayList;
import java.util.Collection;

import com.google.gwt.event.dom.client.KeyUpEvent;
import com.google.gwt.event.dom.client.KeyUpHandler;
import com.google.gwt.user.cellview.client.AbstractCellTable;
import com.google.gwt.user.cellview.client.CellTable;
import com.google.gwt.user.cellview.client.ColumnSortEvent;
import com.google.gwt.user.client.ui.HorizontalPanel;
import com.google.gwt.user.client.ui.TextBox;
import com.google.gwt.view.client.ListDataProvider;
import com.sap.sailing.gwt.ui.client.shared.filter.AbstractListFilter;

/**
 * This Panel contains a text box. Text entered into the text box filters the {@link CellTable} passed to
 * the constructor by adjusting the cell table's {@link ListDataProvider}'s contents using the {@link
 * applyFilter(String, List)} of the {@link AbstractListFilter} and then sorting the table again according the the
 * sorting criteria currently active (the sorting is the only reason why the {@link CellTable} actually needs to be
 * known to an instance of this class). To be initiated the method {@link #getSearchableStrings(Object)} has to be
 * defined, which gets those Strings from a <code>T</code> that should be considered when filtering, e.g. name or
 * boatClass. The cell table can be sorted independently from the text box (e.g. after adding new objects) by calling
 * the method {@link #updateAll(Iterable)} which then runs the filter over the new selection.
 * 
 * @param <T>
 * @author Nicolas Klose, Axel Uhl
 * 
 */
public abstract class AbstractFilterablePanel<T> extends HorizontalPanel {
<<<<<<< HEAD

    protected Collection<T> all;
=======
    protected Iterable<T> all;
>>>>>>> aeeca38a
    protected final AbstractCellTable<T> display;
    protected final ListDataProvider<T> filtered;
    protected final TextBox textBox;
    
    private final AbstractListFilter<T> filterer = new AbstractListFilter<T>(){
        @Override
        public Iterable<String> getStrings(T t) {
            return getSearchableStrings(t);
        }
    };
    
    public AbstractFilterablePanel(Iterable<T> all, AbstractCellTable<T> display, final ListDataProvider<T> filtered) {
        setSpacing(5);
        this.display = display;
        this.filtered = filtered;
        this.textBox = new TextBox();
        this.textBox.ensureDebugId("FilterTextBox");
        setAll(all);
        add(getTextBox());
        getTextBox().addKeyUpHandler(new KeyUpHandler() {
            @Override
            public void onKeyUp(KeyUpEvent event) {
                filter();
            }
        });
    }
    
    private void setAll(Iterable<T> all) {
        if (all instanceof Collection) {
            this.all = (Collection<T>) all;
        } else {
            this.all = new ArrayList<T>();
            if (all != null) {
                for (T t : all) {
                    this.all.add(t);
                }
            }
        }
    }

    /**
     * Subclasses must implement this to extract the strings from an object of type <code>T</code> based on which the
     * filter performs its filtering
     * 
     * @param t
     *            the object from which to extract the searchable strings
     * @return the searchable strings
     */
    public abstract Iterable<String> getSearchableStrings(T t);

    /**
     * Updates the set of all objects to be shown in the table and applies the search filter to update the
     * table view.
     */
    
    public void updateAll(Iterable<T> all){
        setAll(all);
        filter();
    }
    
    /**
     * Adds an object and applies the search filter.
     */
    public void add(T object){
        all.add(object);
        filter();
    }
    
    public void filter(){
        filtered.getList().clear(); 
        filtered.getList().addAll(filterer.applyFilter(getTextBox().getText(), all));
        sort();
    }
   
    private void sort(){
        ColumnSortEvent.fire(display, display.getColumnSortList());
    }

    public TextBox getTextBox() {
        return textBox;
    }
    
    public Collection<T> getAll() {
        return all;
    }
}<|MERGE_RESOLUTION|>--- conflicted
+++ resolved
@@ -1,122 +1,117 @@
-package com.sap.sailing.gwt.ui.client.shared.panels;
-
-import java.util.ArrayList;
-import java.util.Collection;
-
-import com.google.gwt.event.dom.client.KeyUpEvent;
-import com.google.gwt.event.dom.client.KeyUpHandler;
-import com.google.gwt.user.cellview.client.AbstractCellTable;
-import com.google.gwt.user.cellview.client.CellTable;
-import com.google.gwt.user.cellview.client.ColumnSortEvent;
-import com.google.gwt.user.client.ui.HorizontalPanel;
-import com.google.gwt.user.client.ui.TextBox;
-import com.google.gwt.view.client.ListDataProvider;
-import com.sap.sailing.gwt.ui.client.shared.filter.AbstractListFilter;
-
-/**
- * This Panel contains a text box. Text entered into the text box filters the {@link CellTable} passed to
- * the constructor by adjusting the cell table's {@link ListDataProvider}'s contents using the {@link
- * applyFilter(String, List)} of the {@link AbstractListFilter} and then sorting the table again according the the
- * sorting criteria currently active (the sorting is the only reason why the {@link CellTable} actually needs to be
- * known to an instance of this class). To be initiated the method {@link #getSearchableStrings(Object)} has to be
- * defined, which gets those Strings from a <code>T</code> that should be considered when filtering, e.g. name or
- * boatClass. The cell table can be sorted independently from the text box (e.g. after adding new objects) by calling
- * the method {@link #updateAll(Iterable)} which then runs the filter over the new selection.
- * 
- * @param <T>
- * @author Nicolas Klose, Axel Uhl
- * 
- */
-public abstract class AbstractFilterablePanel<T> extends HorizontalPanel {
-<<<<<<< HEAD
-
-    protected Collection<T> all;
-=======
-    protected Iterable<T> all;
->>>>>>> aeeca38a
-    protected final AbstractCellTable<T> display;
-    protected final ListDataProvider<T> filtered;
-    protected final TextBox textBox;
-    
-    private final AbstractListFilter<T> filterer = new AbstractListFilter<T>(){
-        @Override
-        public Iterable<String> getStrings(T t) {
-            return getSearchableStrings(t);
-        }
-    };
-    
-    public AbstractFilterablePanel(Iterable<T> all, AbstractCellTable<T> display, final ListDataProvider<T> filtered) {
-        setSpacing(5);
-        this.display = display;
-        this.filtered = filtered;
-        this.textBox = new TextBox();
-        this.textBox.ensureDebugId("FilterTextBox");
-        setAll(all);
-        add(getTextBox());
-        getTextBox().addKeyUpHandler(new KeyUpHandler() {
-            @Override
-            public void onKeyUp(KeyUpEvent event) {
-                filter();
-            }
-        });
-    }
-    
-    private void setAll(Iterable<T> all) {
-        if (all instanceof Collection) {
-            this.all = (Collection<T>) all;
-        } else {
-            this.all = new ArrayList<T>();
-            if (all != null) {
-                for (T t : all) {
-                    this.all.add(t);
-                }
-            }
-        }
-    }
-
-    /**
-     * Subclasses must implement this to extract the strings from an object of type <code>T</code> based on which the
-     * filter performs its filtering
-     * 
-     * @param t
-     *            the object from which to extract the searchable strings
-     * @return the searchable strings
-     */
-    public abstract Iterable<String> getSearchableStrings(T t);
-
-    /**
-     * Updates the set of all objects to be shown in the table and applies the search filter to update the
-     * table view.
-     */
-    
-    public void updateAll(Iterable<T> all){
-        setAll(all);
-        filter();
-    }
-    
-    /**
-     * Adds an object and applies the search filter.
-     */
-    public void add(T object){
-        all.add(object);
-        filter();
-    }
-    
-    public void filter(){
-        filtered.getList().clear(); 
-        filtered.getList().addAll(filterer.applyFilter(getTextBox().getText(), all));
-        sort();
-    }
-   
-    private void sort(){
-        ColumnSortEvent.fire(display, display.getColumnSortList());
-    }
-
-    public TextBox getTextBox() {
-        return textBox;
-    }
-    
-    public Collection<T> getAll() {
-        return all;
-    }
+package com.sap.sailing.gwt.ui.client.shared.panels;
+
+import java.util.ArrayList;
+import java.util.Collection;
+
+import com.google.gwt.event.dom.client.KeyUpEvent;
+import com.google.gwt.event.dom.client.KeyUpHandler;
+import com.google.gwt.user.cellview.client.AbstractCellTable;
+import com.google.gwt.user.cellview.client.CellTable;
+import com.google.gwt.user.cellview.client.ColumnSortEvent;
+import com.google.gwt.user.client.ui.HorizontalPanel;
+import com.google.gwt.user.client.ui.TextBox;
+import com.google.gwt.view.client.ListDataProvider;
+import com.sap.sailing.gwt.ui.client.shared.filter.AbstractListFilter;
+
+/**
+ * This Panel contains a text box. Text entered into the text box filters the {@link CellTable} passed to
+ * the constructor by adjusting the cell table's {@link ListDataProvider}'s contents using the {@link
+ * applyFilter(String, List)} of the {@link AbstractListFilter} and then sorting the table again according the the
+ * sorting criteria currently active (the sorting is the only reason why the {@link CellTable} actually needs to be
+ * known to an instance of this class). To be initiated the method {@link #getSearchableStrings(Object)} has to be
+ * defined, which gets those Strings from a <code>T</code> that should be considered when filtering, e.g. name or
+ * boatClass. The cell table can be sorted independently from the text box (e.g. after adding new objects) by calling
+ * the method {@link #updateAll(Iterable)} which then runs the filter over the new selection.
+ * 
+ * @param <T>
+ * @author Nicolas Klose, Axel Uhl
+ * 
+ */
+public abstract class AbstractFilterablePanel<T> extends HorizontalPanel {
+    protected Collection<T> all;
+    protected final AbstractCellTable<T> display;
+    protected final ListDataProvider<T> filtered;
+    protected final TextBox textBox;
+    
+    private final AbstractListFilter<T> filterer = new AbstractListFilter<T>(){
+        @Override
+        public Iterable<String> getStrings(T t) {
+            return getSearchableStrings(t);
+        }
+    };
+    
+    public AbstractFilterablePanel(Iterable<T> all, AbstractCellTable<T> display, final ListDataProvider<T> filtered) {
+        setSpacing(5);
+        this.display = display;
+        this.filtered = filtered;
+        this.textBox = new TextBox();
+        this.textBox.ensureDebugId("FilterTextBox");
+        setAll(all);
+        add(getTextBox());
+        getTextBox().addKeyUpHandler(new KeyUpHandler() {
+            @Override
+            public void onKeyUp(KeyUpEvent event) {
+                filter();
+            }
+        });
+    }
+    
+    private void setAll(Iterable<T> all) {
+        if (all instanceof Collection) {
+            this.all = (Collection<T>) all;
+        } else {
+            this.all = new ArrayList<T>();
+            if (all != null) {
+                for (T t : all) {
+                    this.all.add(t);
+                }
+            }
+        }
+    }
+
+    /**
+     * Subclasses must implement this to extract the strings from an object of type <code>T</code> based on which the
+     * filter performs its filtering
+     * 
+     * @param t
+     *            the object from which to extract the searchable strings
+     * @return the searchable strings
+     */
+    public abstract Iterable<String> getSearchableStrings(T t);
+
+    /**
+     * Updates the set of all objects to be shown in the table and applies the search filter to update the
+     * table view.
+     */
+    
+    public void updateAll(Iterable<T> all){
+        setAll(all);
+        filter();
+    }
+    
+    /**
+     * Adds an object and applies the search filter.
+     */
+    public void add(T object){
+        all.add(object);
+        filter();
+    }
+    
+    public void filter(){
+        filtered.getList().clear(); 
+        filtered.getList().addAll(filterer.applyFilter(getTextBox().getText(), all));
+        sort();
+    }
+   
+    private void sort(){
+        ColumnSortEvent.fire(display, display.getColumnSortList());
+    }
+
+    public TextBox getTextBox() {
+        return textBox;
+    }
+    
+    public Collection<T> getAll() {
+        return all;
+    }
 }