package com.sap.sailing.gwt.ui.client;

import com.google.gwt.core.client.GWT;
import com.google.gwt.i18n.client.Messages;

public interface StringMessages extends Messages {
    public static final StringMessages INSTANCE = GWT.create(StringMessages.class);
    
    String helloWorld();
    String kielWeel2011();
    String stgAccount();
    String tracTracEvents();
    String swissTimingEvents();
    String trackedBefore();
    String listRaces();
    String wind();
    String windPanelLabel();
    String refresh();
    String remove();
    String windSource();
    String dampeningInterval();
    String map();
    String race();
    String races();
    String tracked();
    String time();
    String playSpeed();
    String playSpeedHelp();
    String playModeLive();
    String playModeReplay();
    String timeDelay();
    String timeDelayHelp();
    String speedInKnots();
    String fromDeg();
    String noRacesYet();
    String total();
    String carry();
    String competitor();
    String competitors();
    String defaultLeaderboard();
    String noSuchLeaderboard();
    String leaderboardConfiguration();
    String newDotDotDot();
    String editScores();
    String columnNamesInSelectedLeaderboard();
    String addDotDotDot();
    String renameDotDotDot();
    String trackedRaceConnectedToSelectedRaceName();
    String linkToColumn();
    String unlink();
    String leaderboardName();
    String cancel();
    String pleaseEnterAName();
    String pleaseEnterABoatClass();
    String discardRacesFromHowManyStartedRacesOn();
    String leaderboardWithThisNameAlreadyExists();
    String discardThresholdsMustBeNumeric();
    String discardThresholdsMustBeAscending();
    String discarding();
    String startingFromNumberOfRaces();
    String renameLeaderboard();
    String addColumnToLeaderboard();
    String pleaseEnterNameForNewRaceColumn();
    String ok();
    String medalRace();
    String renameRace();
    String openSelectedLeaderboard();
    String rank();
    String totalRegattaRank();
    String collapse();
    String expand();
    String leg();
    String distanceInMeters();
    String averageSpeedInKnots();
    String rankGain();
    String sapSailingAnalytics();
    String leaderboard();
    String leaderboards();
    String leaderboardSettings();
    String settings();
    String selectAtLeastOneLegDetail();
    String currentSpeedOverGroundInKnots();
    String estimatedTimeToNextWaypointInSeconds();
    String gapToLeaderInSeconds();
    String velocityMadeGoodInKnots();
    String windwardDistanceToGoInMeters();
    String windwardDistanceToLeaderInMeters();
    String name();
    String leaveEmptyForDefault();
    String trackNewEvent();
    String trackableRaces();
    String trackWind();
    String regattaName();
    String eventName();
    String event();
    String startTime();
    String regatta();
    String regattas();
    String startTracking();
    String stopTracking();
    String connections();
    String historyOfConnections();
    String defineNewConnection();
    String trackedRaces();
    String canSendRequests();
    String connectAndReadRaces();
    String trackSettings();
    String ports();
    String liveData();
    String storedData();
    String uris();
    String jsonUrl();
    String livePort();
    String storedPort();
    String liveUri();
    String storedUri();
    String eventsConnectedTo();
    String hostname();
    String declinationCheckbox();
    String raceStartTrackingColumn();
    String pauseAutomaticRefresh();
    String autoRefresh();
    String delayInSeconds();
    String delayBetweenAutoAdvances();
    String delayMustBeNonNegative();
    String chooseUpdateIntervalOfAtLeastOneSecond();
    String errorSettingWindForRace();
    String errorFetchingWindInformationForRace();
    String errorWhileTryingToSetWindSourceForRace();
    String inEvent();
    String to();
    String toSide();
    String showEstimatedWind();
    String timing();
    String raceDetailsToShow();
    String legDetailsToShow();
    String columnMoveUp();
    String columnMoveDown();
    String port();
    String raceStartTimeColumn();
    String showOnlySelectedCompetitors();
    String showSelectedCompetitorsInfo();
    String lengthInSeconds();
    String selectedRaces();
    String stressTest();
    String numberOfManeuvers();
    String tacks();
    String jibes();
    String penaltyCircles();
    String medalRaceIsNull();
    String maneuverTypes();
    String configuration();
    String chooseChart();
    String distanceTraveled();
    String velocityMadeGoodLong();
    String speedOverGroundLong();
    String gapToLeaderLong();
    String pointsToLoad();
    String speed();
    String distance();
    String in();
    String secondsUnit();
    String metersUnit();
    String close();
    String compareCompetitors();
    String description();
    String sailNumber();
    String country();
    String no3LetterCodes();
    String add();
    String delete();
    String showCharts();
    String raceWithThisNameAlreadyExists();
    String raceWithThisNameAlreadyExistsInRegatta();
    String headUp();
    String bearAway();
    String tack();
    String jibe();
    String penaltyCircle();
    String markPassing();
    String mark();
    String otherManeuver();
    String douglasPeuckerPoints();
    String filterRacesByName();
    String actionEdit();
    String actionEditScores();
    String actionEditCompetitors();
    String actionOpenBrowser();
    String actionRemove();
    String actionEditSeries();
    String actionRaceEdit();
    String actionRaceUnlink();
    String actionRaceRemove();
    String actionExportXML();
    String filterLeaderboardsByName();
    String actions();
    String islinked();
    String yes();
    String no();
    String hoverOverAPoint();
    String noSelection();
    String raceIsKnownToStartUpwind();
    String events();
    String settingsForComponent(String localizedComponentName);
    String noEventsFound();
    String noEventSelected();
    String noLeaderboardsFound();
    String searchEvents();
    String location();
    String from();
    String until();
    String onlyLiveEvents();
    String locationNotAvailable();
    String startDateNotAvailable();
    String startDate();
    String endDate();
    String unknownManeuver();
    String tailLengthMustBePositive();
    String failedToLoadRaceInformation(String message);
    String competitorPassedMarkAtDate(String competitorName, String markName, String dateTime);
    String valueForCompetitorAt(String competitorName, String dateTime, String valueWithUnit);
    String reallyRemoveRace(String string);
    String showDetails();
    String hideLeaderboard();
    String hideLeaderboards();
    String showLeaderboard();
    String hideRaces();
    String showMap();
    String hideMap();
    String noLeaderboardSelected();
    String leaderboardGroups();
    String filterLeaderboardGroupsByName();
    String createNewLeaderboardGroup();
    String leaderboardGroupConfiguration();
    String legs();
    String currentLeg();
    String leaderboardGroup();
    String pleaseEnterNonEmptyDescription();
    String groupWithThisNameAlreadyExists();
    String detailsOfLeaderboardGroup();
    String edit();
    String save();
    String abort();
    String noLeaderboardGroupWithNameFound(String groupName);
    String overview();
    String welcomeToSailingAnalytics();
    String welcomeToSailingAnalyticsBody();
    String home();
    String clickAndDragToZoomIn();
    String windSpeed();
    String allTimesInUTC();
    String autoZoomTo();
    String autoZoomToBoats();
    String autoZoomToBuoys();
    String autoZoomOff();
    String autoZoomToTails();
    String autoZoomToWindSensors();
    String autoZoomSelectedCompetitors();
    String bearing();
    String zoom();
    String stepSizeMustBeGreaterThanNull();
    String stepSizeInSeconds();
    String refreshInterval();
    String refreshIntervalMustBeGreaterThanXSeconds(String seconds);
    String competitorCharts();
    String selectAtLeastOneCompetitor();
    String directionChange();
    String speedChange();
    String degreesShort();
    String untracked();
    String delayForLiveMode();
    String notAvailable();
    String details();
    String noGroupSelected();
    String combinedWindSourceTypeName();
    String courseBasedWindSourceTypeName();
    String trackBasedEstimationWindSourceTypeName();
    String expeditionWindSourceTypeName();
    String webWindSourceTypeName();
    String raceCommitteeWindSourceTypeName();
    String clickChartToSetTime();
    String position();
    String windSourcesUsed();
    String errorTryingToUpdateWindSourcesToExclude(String raceName, String message);
    String feedback();
    String startStopPlaying();
    String backToLive();
    String slowPlaySpeedDown();
    String speedPlaySpeedUp();
    String showHideComponent(String localizedShortName);
    String degreesBoatToTheWind();
    String racesInLeaderboard();
    String leaderboardsInGroup();
    String replication();
    String errorFetchingReplicaData(String message);
    String averageAbsoluteCrossTrackErrorInMeters();
    String averageSignedCrossTrackErrorInMeters();
    String enterMaster();
    String errorStartingReplication(String hostname, String exchangeName, String message);
    String helpLines();
    String startLine();
    String finishLine();
    String advantageLine();
    String courseMiddleLine();
    String messagingPortNumber();
    String servletPortNumber();
    String registeredAt(String string);
    String replicatingFromMaster(String hostname, int jmsPort, int servletPort);
    String showWindSpeedSeries();
    String showWindDirectionSeries();
    String fleet();
    String boatClass();
    String setDelayToLive();
    String pleaseEnterNonEmptyVenue();
    String pleaseEnterStartAndEndDate();
    String startDateMustBeforeEndDate();
    String eventWithThisNameAlreadyExists();
    String venue();
    String pleaseSelectABoatClass();
    String regattaWithThisNameAlreadyExists();
    String seriesWithThisNameAlreadyExists();
    String fleetWithThisNameAlreadyExists();
    String fleets();
    String series();
    String splitFleet();
    String color();
    String medalSeries();
    String noColor();
    String pleaseSelectARegatta();
    String addFleet();
    String doYouReallyWantToRemoveRegatta(String name);
    String errorLoadingScoreCorrectionProviders(String message);
    String selectResultListToImportFrom();
    String of();
    String errorObtainingScoreCorrections(String scoreCorrectionProviderName, String eventName, String boatClassName,
            String string, String message);
    String assignRaceNumbersToRaceColumns();
    String importOfficialResults();
    String selectAll();
    String apply();
    String successfullyUpdatedScores();
    String errorUpdatingScoresForLeaderboard(String leaderboardName, String message);
    String maneuverTypesToShowWhenCompetitorIsClicked();
    String simulateWithStartTimeNow();
    String boatClassDoesNotMatchSelectedRegatta(String boatClass);
    String regattaExistForSelectedBoatClass();
    String reload();
    String addRegatta();
    String exchangeName();
    String course();
    String courseLayout();
    String buoy();
    String gate();
    String buoys();
    String waypoint();
    String showAllCompetitors();
    String boatTails();
    String resultImportUrls();
    String errorRefreshingResultImportUrlList(String message);
    String successfullyUpdatedResultImportUrls();
    String errorRemovingResultImportUrls(String message);
    String pleaseEnterNonEmptyUrl();
    String addResultImportUrl();
    String errorAddingResultImportUrl(String message);
    String sailingServers();
    String errorRefreshingSailingServers(String message);
    String successfullyUpdatedSailingServers();
    String errorRemovingSailingServers(String message);
    String addSailingServer();
    String errorAddingSailingServer(String message);
    String errorTryingToObtainLeaderboardContents(String message);
    String lastScoreUpdate();
    String warningBrowserUnsupported();
    String newMark();
    String controlPoint();
    String errorUpdatingRaceCourse(String message);
    String successfullyUpdatedCourse();
    String selectTwoMarksForGate();
    String errorTryingToObtainTheMarksOfTheRace(String message);
    String errorTryingToObtainRaceCourse(String message);
    String insertWaypointBeforeSelected();
    String insertWaypointAfterSelected();
    String addGate();
    String scoringSchemeLowPointSystem();
    String scoringSchemeHighPointSystem();
    String scoringSchemeLowPointWinnerGetsZero();
    String scoringSchemeWinnerGetsFive();
    String scoringSchemeWinnerGetsFiveIgnoringRaceCount();
    String scoringSchemeWinnerGetsSix();
    String scoringSchemeWinnerGetsSixIgnoringRaceCount();
    String scoringSystem();
    String createFlexibleLeaderboard();
    String createRegattaLeaderboard();
    String editFlexibleLeaderboard();
    String editRegattaLeaderboard();
    String defaultRegatta();
    String useOverallLeaderboard();
    String overallStandings();
    String scoringSchemeHighPointEssOverall();
    String scoringSchemeHighPointLastBreaksTie();
    String type();
    String actionAddRaces();
    String racesWithNamePrefix();
    String maximumSpeedOverGroundInKnots();
    String totalTimeSailedDownwindInSeconds();
    String totalTimeSailedUpwindInSeconds();
    String totalTimeSailedReachingInSeconds();
    String totalTimeSailedInSeconds();
    String overallDetailsToShow();
    String hhmmssUnit();
    String actionAddWindData();
    String valueMustBeBetweenMinMax(String name, String minValue, String maxValue);
    String optional();
    String pleaseEnterAValue();
    String latitude();
    String longitude();
    String actionAddEvent();
    String publicationUrl();
    String suppress();
    String isPublic();
    String unsuppress();
    String suppressedCompetitors();
    String pleaseSelectASeries();
    String pleaseSelectARace();
    String displayGroupsInReverseOrder();
    String actionConfigureUrl();
    String configureLeaderboardUrlDescription();
    String embedded();
    String mediaPanel();
    String url();
    String mimeType();
    String title();
    String reallyRemoveMediaTrack(String mediaTrackTitle);
    String duration();
    String addMediaTrack();
    String addYoutubeTrack();
    String youtubeId();
    String additionalUrlSettings();
    String restrictToSingleSelectedRace();
    String expandSelectedRace();
    String showRaceDetails();
    String numberOfRaces();
    String numberOfRacesMustBeNonNegativeNumber();
    String chooseTheWayYouSelectRaces();
    String selectFromAllRaces();
    String selectANumberOfRaces();
    String numberOfLastNRaces();
    String expandLastRace();
    String factor();
    String errorUpdatingIsMedalRace(String message);
    String maneuverLoss();
    String averageManeuverLossInMeters();
    String averageTackLossInMeters();
    String averageJibeLossInMeters();
    String shape();
    String pattern();
    String legend();
    String live();
    String swissTimingArchiveConnector();
    String errorFetchingChartData(String message);
    String loadingCompetitorData();
    String competitorRegattaDataAfterRaceN(String detailType, String raceColumnName);
    String showRankChart();
    String rankChart();
    String totalPoints();
    String raceTotalPointsTooltip();
    String regattaTotalPointsTooltip();
    String overallLeaderboardSelection();
    String errorTryingToObtainOverallLeaderboards(String message);
    String finished();
    String passedTo(String name);
    String gapChangeSinceLegStartInSeconds();
    String sideToWhichMarkAtLegStartWasRounded();
    String raceIsLive(String raceName);
    String racesAreLive(String raceNames);
    String scoringSchemeHighPointFirstGetsOne();
    String scoringSchemeHighPointFirstGetsTen();
    String knotsUnit();
    String averageJibeLossInMetersTooltip();
    String averageManeuverLossInMetersTooltip();
    String averageTackLossInMetersTooltip();
    String currentLegTooltip();
    String distanceTraveledTooltip();
    String estimatedTimeToNextWaypointInSecondsTooltip();
    String gapToLeaderInSecondsTooltip();
    String averageSpeedInKnotsTooltip();
    String jibeTooltip();
    String maximumSpeedOverGroundInKnotsTooltip();
    String numberOfManeuversTooltip();
    String penaltyCircleTooltip();
    String raceAverageSpeedInKnotsTooltip();
    String currentSpeedOverGroundInKnotsTooltip();
    String windwardDistanceToLeaderInMetersTooltip();
    String raceDistanceTraveledTooltip();
    String rankTooltip();
    String rankGainTooltip();
    String tackTooltip();
    String timeTooltip();
    String totalTimeSailedDownwindInSecondsTooltip();
    String totalTimeSailedInSecondsTooltip();
    String totalTimeSailedReachingInSecondsTooltip();
    String totalTimeSailedUpwindInSecondsTooltip();
    String windwardDistanceToGoInMetersTooltip();
    String averageAbsoluteCrossTrackErrorInMetersTooltip();
    String averageSignedCrossTrackErrorInMetersTooltip();
    String raceAverageAbsoluteCrossTrackErrorInMetersTooltip();
    String raceAverageSignedCrossTrackErrorInMetersTooltip();
    String gapChangeSinceLegStartInSecondsTooltip();
    String velocityMadeGoodInKnotsTooltip();
    String sideToWhichMarkAtLegStartWasRoundedTooltip();
    String generatePolarSheet();
    String polarSheetChart();
    String polarSheetMinimumDataSizePerGraph();
    String polarSheetMinimumDataSizePerGraphTooltip();
    String polarSheetMinimumDataSizePerAngle();
    String polarSheetMinimumDataSizePerAngleTooltip();
    String polarSheetMinimumWindConfidence();
    String polarSheetMinimumWindConfidenceTooltip();
    String polarSheetMinimumConfidenceMeasure();
    String polarSheetMinimumConfidenceMeasureTooltip();
    String polarSheetUseOnlyWindGaugeData();
    String polarSheetUseOnlyWindGaugeDataTooltip();
    String polarSheetUseOnlyEstimationData();
    String polarSheetUseOnlyEstimationDataTooltip();
    String polarSheetRemoveOutliers();
    String polarSheetRemoveOutliersTooltip();
    String polarSheetOutlierDetectionRadius();
    String polarSheetOutlierDetectionRadiusTooltip();
    String polarSheetOutlierDetectionMinimumPerc();
    String polarSheetOutlierDetectionMinimumPercTooltip();
    String polarSheetNumberOfHistogramColumns();
    String polarSheetWindSteppingInKnots();
    String polarSheetWindSteppingMaxDistance();
    String polarSheetWindSteppingMaxDistanceTooltip();
    String polarSheetSplitByWindGauges();
    String polarSheetSplitByWindGaugesTooltip();
    String pleaseSeeToolTips();
    String numberOfManeuversInRaceTooltip();
    String competitorColumnTooltip();
    String sailIdColumnTooltip();
    String rankColumnTooltip();
    String carryColumnTooltip();
    String totalsColumnTooltip();
    String windData();
    String gpsData();
    String status();
    String regattaRank();
    String regattaRankTooltip();
    String overallRank();
    String overallRankTooltip();
    String noDataFound();
    String displayName();
    String histogram();
    String numberOfDataPoints();
    String angleAndTotalNumberOfDataPointsAndCovAndCm(int angle, int dataCount, double coefficiantOfVariation,
            double confidenceMeasure);
    String buoyZone();
    String radiusInMeters();
    String addCourseArea();
    String courseAreas();
    String courseArea();
    String pleaseEnterNonEmptyCourseArea();
    String pleaseSelectACourseArea();
    String totalDistanceTraveled();
    String totalDistanceTraveledTooltip();
    String totalAverageSpeedOverGround();
    String totalAverageSpeedOverGroundTooltip();
    String noStarttimeAnnouncedYet();
    String lastUpperFlag();
    String lastLowerFlag();
    String filterRegattasByName();
    String noRegattasYet();
    String cannotAddRacesToRegattaLeaderboardButOnlyToRegatta();
    String correctScore();
    String correctScoreFor(String competitorName, String raceColumnName);
    String penaltyOrRedress();
    String netScore();
    String timePointMustBeAfterStartOfTracking();
    String timePointMustBeBeforeEndOfTracking();
    String regattaUsedForTheTrackedRace();
    String tracTracUpdateUrl();
    String passingInstructions();
    String refreshNow();
    String stopUpdating();
    String startUpdating();
    String currentTime();
    String tractracUsername();
    String tractracPassword();
    String operatorEquals();
    String operatorNotEqualTo();
    String operatorLessThan();
    String operatorLessThanEquals();
    String operatorGreaterThan();
    String operatorGreaterThanEquals();
    String operatorContains();
    String operatorNotContains();
    String operatorStartsWith();
    String operatorEndsWith();
    String nationality();
    String numberMustBePositive();
    String distanceToLineAtRaceStart();
    String speedOverGroundAtRaceStart();
    String speedOverGroundWhenPassingStart();
    String distanceToLineAtRaceStartTooltip();
    String speedOverGroundAtRaceStartTooltip();
    String speedOverGroundWhenPassingStartTooltip();
    String startTack();
    String startTackTooltip();
    String portTack();
    String starboardTack();
    String portSide();
    String starboardSide();
    String pleaseEnterANumber();
    String competitorsFilter();
    String flagStatus();
    String additionalInformation();
    String actionAddFilter();
    String actionEditFilter();
    String availableFilters();
    String createFilterHint();
    String windFixListingDescription();
    String noWindFixesAvailable();
    String distanceToStarboardEndOfStartlineWhenPassingStart();
    String distanceToStarboardEndOfStartlineWhenPassingStartTooltip();
    String filterThisNameAlreadyExists();
    String addAtLeastOneFilterCriteria();
    String filterCriteria();
    String selectAFilterCriteria();
    String filterName();
    String operator();
    String value();
    String nationalityMustBeISOorIOCcode();
    String raceRank();
    String waypoints();
    String disableRaceFilter();
    String enableRaceFilter();
    String raceStatusColumn();
    String loading();
    String racesWithHiddenState();
    String selectedCompetitors();
    String mediaDateFormatError(String expectedTimeFormat);
    String filterNothing();
    String topNCompetitorsByRaceRank(int n);
    String topNCompetitorsByTotalRank(int n);
    
    String editRegatta();
    String selectSailingEvent();
    String selectCourseArea();

    /*Start of simulator related messages*/
    String simulator();
    String optionsBar();
    String simulateButton();

    String setup();
    String strength();
    String oscillation();
    String oscillating();
    String amplitude();
    String frequency();
    String noise();

    String sailing();
    String optimality();
    String maximumTurns();
    String raceDirection();
    String upWind();
    String downWind();
    String strategies();
    String omniscient();
    String opportunistic();
    String mixed();
    String maps();
    String startEnd();
    String racecourse();
    String summary();
    String replay();
    String display();

    String simulatorPolarHeader();
    String show();
    String hide();

    String leftWind();
    String rightWind();
    String strategyOption1();
    String strategyOption2();
    String strategyOption3();
    String legLabel();
    String raceLabel();
    String competitorLabel();

    String freemode();
    String whatIfCourse();
    /*End of simulator related messages*/
    
    String courseAreaOverview();
    String courseDesignOverview();
    String regattaOverview();
    String additionalSettings();
    String showFollowingCourseAreas();
    String showFollowingRegattas();
    String showOnlyRacesOfSameDay();
    String showOnlyCurrentlyRunningRaces();
    String seriesDefinesResultDiscardingRule();
    String addSeries();
    String regattaDefinesResultDiscardingRules();
    String startsWithZeroScore();
    String masterDataImportPanel();
    String importSuccess(int leaderboardGroups, int leaderboards, int events, int regattas);
    String importSuccessOverwriteInfo();
    String regattaOverviewConfiguration();
    String firstRaceIsNonDiscardableCarryForward();
    String addReplicationMaster();
    String connect();
    String connectToMaster();
    String explainReplicationHostname();
    String explainReplicationExchangeName();
    String explainReplicationExchangePort();
    String explainReplicationServletPort();
    String explainReplicasRegistered();
    String explainConnectionsToMaster();
    String explainNoConnectionsToMaster();
    String explainNoConnectionsFromReplicas();
    String stopConnectionToMaster();
    String asLink();
    String raceIsRunning();
    String raceIsFinishing();
    String raceIsFinished();
    String raceIsScheduled();
    String raceIsInStartphase();
    String generalRecall();
    String startPostponed();
    String raceAbandoned();
    String stopAllReplicas();
    String warningServerIsReplica();
    String dropReplicaConnection();
    String timePanelName();
    String competitorFilterExplanation();
    String protestTimeFinishesAt();
    String protestTimeFinishedAt();
    String flags();
    String lastUpdate();
    String earlyStarters();
    String noMoreRacingToday();
    String furtherSignalsAshore();
    String showingDetailsOfRace(String raceName);
    String startAt();
    String finishAt();
    String protestEndsAt();
    String unknown();
    String raceLog();
    String refreshRaceLog();
    String raceLogReloaded();
    String reloadAllRaceLogs();
    String sideline();
    String classAndGolfUp();
    String classDisplayed();
    String papaDisplayed();
    String blackDisplayed();
    String zuluIndiaDisplayed();
    String papaRemoved();
    String blackRemoved();
    String zuluIndiaRemoved();
    String classFlagRemoved();
    String xray();
    String firstSubstitute();
    String blueFlagDisplayed();
    String blueFlagRemoved();
    String golfRemoved();
    String answeringPennantOverAlphaDisplayed();
    String answeringPennantOverHotelDisplayed();
    String answeringPennantDisplayed();
    String answeringPennantRemoved();
    String novemberOverAlphaDisplayed();
    String novemberOverHotelDisplayed();
    String novemberDisplayed();
    String bravoDisplayed();
    String bravoRemoved();
    String essThreeDisplayed();
    String essTwoDisplayed();
    String essOneDisplayed();
    String essOneRemoved();
    String export();
    String dataBeforeAfter();
    String rawFixes();
    String importRemoteHost();
    String importFetchRemoteLgs();
    String importUrlInvalid(String url);
    String importGetLeaderboardsFailed(String host, String errorMessage);
    String importNoDataReturned();
    String importServerError();
    String importLeaderboardGroups();
    String importOverrideSwitchLabel();
    String importSelectedLeaderboardGroups();
    String importSelectAtLeastOne();
    String deselectAll();
    String polarDiagramButton();
    String ratioBetweenTimeSinceLastPositionFixAndAverageSamplingInterval();
    String ratioBetweenTimeSinceLastPositionFixAndAverageSamplingIntervalTooltip();
    String trackingQuality();
    String legType();
    String seriesLeaderboard();
    String regattaLeaderboards();
    String polars();
    String sailID();
    String clearSelection();
    String running();
    String distanceToLineFiveSecondsBeforeStart();
    String speedOverGroundFiveSecondsBeforeStart();
    String distanceToLineFiveSecondsBeforeStartTooltip();
    String speedOverGroundFiveSecondsBeforeStartTooltip();
    String runAsSubstantive();
    String done();
    String lastFinished();
    String run();
    String times();
    String numberOfGPSFixes();
    String averageCleanedServerTime();
    String averageCleanedOverallTime();
    String dataMiningBenchmarkResults();
    String serverTime();
    String cleanedServerTime();
    String overallTime();
    String cleanedOverallTime();
    String dataMiningResult();
    String confidenceShouldBeBetween();
    String minDataValuesNeedToBeAtLeastZero();
    String numberOfColumnsAtLeast2();
    String outlierRadiusNeedsToBePositiveString();
    String outlierMinimumNeighborhoodPctString();
    String oneOrMoreParametersAreEmpty();
    String errorWhileAddingSeriesToChart();
    String generatingPolarSheet();
    String dataCount();
    String generationFinished();
    String generating();
    String removeAllSheets();
    String removeAll();
    String selectSheet();
    String groupBy();
    String statisticToCalculate();
    String queryResultsChartSubtitle(int retrievedDataAmount, int filteredDataAmount, double calculationTime);
    String noQuerySelected();
    String runAutomatically();
    String noStatisticSelectedError();
    String noCustomGrouperScriptTextError();
    String noDimensionToGroupBySelectedError();
    String noGrouperSelectedError();
    String windImport_Upload();
    String windImport_Title();
    String windImport_BoatId();
    String windImport_SelectedRacesWarning(int selectedRacesCount);
    String windImport_AllRacesWarning();
    String windImport_ResultHeader(String firstWindDate, String lastWindDate, int affectedRacesCount);
    String windImport_ResultError(String errorMessage);
    String windImport_ResultEntry(String raceName, String regattaName, int windFixesCount, String firstWindDate, String lastWindDate);
    String showWindSpeedSeriesTooltip();
    String showWindDirectionSeriesTooltip();
    String combinedWindSourceTypeTooltip();
    String courseBasedWindSourceTypeTooltip();
    String trackBasedEstimationWindSourceTypeTooltip();
    String expeditionWindSourceTypeTooltip();
    String webWindSourceTypeTooltip();
    String raceCommitteeWindSourceTypeTooltip();
    String sheetName();
    String sheetNameTooltip();
    String timeDownwind();
    String timeReaching();
    String timeUpwind();
    String raceTimeTooltip();
    String raceTimeDownwindTooltip();
    String raceTimeReachingTooltip();
    String raceTimeUpwindTooltip();
    String queryNotValidBecause();
    String dataMining();
    String hideToolbar();
    String showSeriesLeaderboards();
    String showOverallLeaderboard();
    String exchangeHost();
    String explainExchangeHostName();
    String errorRunningDataMiningQuery();
    String offset();
    String line();
    String lineAngleToWindAndAdvantage(String startLineLength, String startLineAngleToCombinedWind, String startLineAdvantageousSide, String startLineAdvantageInMeters);
    String doYouReallyWantToRemoveEvents();
    String doYouReallyWantToRemoveEvent(String eventName);
    String doYouReallyWantToRemoveCompetitors();
    String doYouReallyWantToRemoveCompetitor(String name);
    String filterCompetitors();
    String editCompetitor();
    String pleaseEnterASailNumber();
    String successfullyAllowedCompetitorReset(String names);
    String allowReload();
    String id();
    String compress();
    String compressTooltip();
    String queryRunner();
    String rerunQueryAfterRefresh();
    String refreshIntervalMustntBeEmpty();
    String selectionTables();

    String addConfiguration();
    String noConfigurations();
    String errorRetrievingConfiguration();
    String allowedCourseAreas();
    String minimumRoundsForCourse();
    String maximumRoundsForCourse();
    String resultsMailRecipient();
    String deviceConfiguration();
    
    String none();
    String courseDesignerMode();
    String racingProcedure();
    String courseNames();
    String generate();
    String dontoverwrite();
    
    String setRacingProcedureConfiguration();
    String racingProcedureConfiguration();
    String activateIndividualRecall();
    String rrs26Start();
    String setConfiguration();
    String classFlag();
    String classFlagHelpText(String procedure);
    String individualRecallHelpText();
    String startmodeFlags(); 
    String startmodeFlagsHelpText();
    String gateStart();
    String activatePathfinder();
    String pathfinderHelpText();
    String essStart();
    String basicStart();
    String configured();
    String overwriteRacingProceduresConfiguration();
    String overwriteRacingProceduresConfigurationHelpText();
    
    String setStartTime();
    String currentPass();
    String setStartTimeDescription();
    String hasAdditionalGolfDownTime();
    String additionalGolfDownTimeHelpText();
    String invalidColor(String message);
    String igtimiAccounts();
    String errorFetchingIgtimiAccounts(String message);
    String addIgtimiAccount();
    String errorAuthorizingAccessToIgtimiUser(String text, String message);
    String successfullyAuthorizedAccessToIgtimiUser(String username);
    String couldNotAuthorizedAccessToIgtimiUser(String text);
    String errorGettingIgtimiAuthorizationUrl(String message);
    String addIgtimiUser();
    String doYouReallyWantToRemoveLeaderboards();
    String errorTryingToRemoveIgtimiAccount(String eMailOfAccountToRemove);
    String successfullyRemoveIgtimiAccount(String eMailOfAccountToRemove);
    String eMailMustNotBeEmpty();
    String emailAddress();
    String password();
    String doYouReallyWantToRemoveLeaderboard(String name);
    String metaLeaderboardCannotBeChanged();
    String failedToSetNewStartTime();
    String doYouReallyWantToRemoveIgtimiAccount(String accountEmail);
    String igtimiWindImport();
    String seeIgtimiTabForAccountSettings();
    String importWindFromIgtimi();
    String errorImportingIgtimiWind(String message);
    String resultFromIgtimiWindImport(String string);
    String timeToStart(String timeToStart);
    String timeSinceStart(String timeSince);
    String distanceToLine();
    String beatAngleTooltip();
    String beatAngle();
    String runAutomaticallyTooltip();
    String rerunQueryAfterRefreshTooltip();
    String queryDefinitionProvider();
    String statisticProvider();
    String toCalculateThe();
    String groupingProvider();
    String use();
    String releaseNotes();
    String hasSplitFleetContiguousScoring();
    String eventOverview();
    String addRaceLogTracker();
    String addRaceLogTrackers();
    String denoteForRaceLogTracking();
    String raceLogTracking();
    String startRaceLogTracking();
    String filterByLeaderboard();
    String removeLeaderboardFilter();
    String competitorRegistrations();
    String trackerStatus();
    String canOnlyBeEditedBeforeStartingTracking();
    String defineCourse();
    String mapDevices();
    @Key("edit_what")
    String edit(String what);
    @Key("add_what")
    String add(String what);
    @Key("remove_what")
    String remove(String what);
    String pleaseEnterA(String what);
    String pingPosition(String whose);
    String pleaseEnterAValidValueFor(String what, String validTemplate);
    String copyCourseAndCompetitors();
    String nowSelectRaceColumnAndFleetToCopyTo();
    String selectRowInTableToCopyCourse();
    String deviceId();
    String deviceType();
    String mappedToType();
    String mappedTo();
    String deviceMappings();
    String atMostOneEndOfTheTimeRangeMayBeOpen();
    String pleaseSelectAnItemToMapTo();
    String device();
    String timeRange();
    String closeTimeRange();
    String setClosingTimePoint();
    String startOfTimeRangeMustLieBeforeEnd();
    String start();
    String overallProgress();
    String showAddedScores();
    String ratio();
    String importWind();
    String importWindTooltip();
    String authorName();
    String authorPriority();
    String removeDenotation();
    String competitorRegistrationsMissingProceed(String namesOfRaces);
    String pleaseSelectAControlPoint();
    String twoMarkControlPoint();
    String registeredCompetitors();
    String competitorPool();
    String selectAtLeastOne();
    String selectRaces();
    String importFixes();
    String noSailingServerInstancesYet();
    String registeredSailingServerInstances();
    String filterEventsByName();
    String leaderboardsExceptFromSelectedGroup();
    String availableLeaderboardGroups();
    String leaderboardGroupsOfSelectedEvent();
    String addRaces();
    String withNamePrefix();
    String pleaseSelectASeriesFirst();
    String imageURLs();
    String videoURLs();
    String sponsorImageURLs();
    String advancePassId();
    String pleaseSelectAScoringResult();
    String eventOfficialWebsiteURL();
    String eventLogoImageURL();
    String showPingMarkMappings();
    String errorFetchingWindStreamletData(String message);
    String showWindStreamletOverlay();
    String regattaNameMustNotContainSlashes();
    String showNumberOfRacesScored();
    String racesScored();
    String racesScoredTooltip();
    String averageNumberOfOperationsPerMessage();
    String showUncorrectedNetPoints();
    String setStartTimeReceived();
    String setStartTimeReceivedDescription();
    String lastScoreCorrectionsTime();
    String lastScoreCorrectionsComment();
    String setTimeToNow();
    String useStartTimeInference();
    String numberOfQueueMessagesSent();
    String totalSize();
    String averageMessageSize();
    String totalNumberOfOperations();
    String currentOrAverageSpeedOverGroundInKnotsTooltip();
    String currentOrAverageSpeedOverGroundInKnots();
<<<<<<< HEAD
    String connectors();
=======
    String scoringSchemeHighPointFirstGetsTenOrEight();
    String videoComponentShortName();
    String competitorSearchFilter();
    String searchCompetitorsBySailNumberOrName();
    String goToEventOverview();
    String goToOverviewAndSeeLeaderboard();
    String noSuchEvent();
    String leaderboardNotContainedInLeaderboardGroup(String leaderboardName, String leaderboardGroupName);
    String leaderboardGroupNotContainedInEvent(String leaderboardGroupName, String name);
    String raceIsInLiveTimePanelMode();
    String backToLiveTimePanelMode();
    String windChart();
    String showVideoPopup();
    String hideVideoPopup();
    String manageMedia();
    String manageMediaTooltip();
    String showAll();
>>>>>>> 316d1d6c
}
<|MERGE_RESOLUTION|>--- conflicted
+++ resolved
@@ -1,1093 +1,1090 @@
-package com.sap.sailing.gwt.ui.client;
-
-import com.google.gwt.core.client.GWT;
-import com.google.gwt.i18n.client.Messages;
-
-public interface StringMessages extends Messages {
-    public static final StringMessages INSTANCE = GWT.create(StringMessages.class);
-    
-    String helloWorld();
-    String kielWeel2011();
-    String stgAccount();
-    String tracTracEvents();
-    String swissTimingEvents();
-    String trackedBefore();
-    String listRaces();
-    String wind();
-    String windPanelLabel();
-    String refresh();
-    String remove();
-    String windSource();
-    String dampeningInterval();
-    String map();
-    String race();
-    String races();
-    String tracked();
-    String time();
-    String playSpeed();
-    String playSpeedHelp();
-    String playModeLive();
-    String playModeReplay();
-    String timeDelay();
-    String timeDelayHelp();
-    String speedInKnots();
-    String fromDeg();
-    String noRacesYet();
-    String total();
-    String carry();
-    String competitor();
-    String competitors();
-    String defaultLeaderboard();
-    String noSuchLeaderboard();
-    String leaderboardConfiguration();
-    String newDotDotDot();
-    String editScores();
-    String columnNamesInSelectedLeaderboard();
-    String addDotDotDot();
-    String renameDotDotDot();
-    String trackedRaceConnectedToSelectedRaceName();
-    String linkToColumn();
-    String unlink();
-    String leaderboardName();
-    String cancel();
-    String pleaseEnterAName();
-    String pleaseEnterABoatClass();
-    String discardRacesFromHowManyStartedRacesOn();
-    String leaderboardWithThisNameAlreadyExists();
-    String discardThresholdsMustBeNumeric();
-    String discardThresholdsMustBeAscending();
-    String discarding();
-    String startingFromNumberOfRaces();
-    String renameLeaderboard();
-    String addColumnToLeaderboard();
-    String pleaseEnterNameForNewRaceColumn();
-    String ok();
-    String medalRace();
-    String renameRace();
-    String openSelectedLeaderboard();
-    String rank();
-    String totalRegattaRank();
-    String collapse();
-    String expand();
-    String leg();
-    String distanceInMeters();
-    String averageSpeedInKnots();
-    String rankGain();
-    String sapSailingAnalytics();
-    String leaderboard();
-    String leaderboards();
-    String leaderboardSettings();
-    String settings();
-    String selectAtLeastOneLegDetail();
-    String currentSpeedOverGroundInKnots();
-    String estimatedTimeToNextWaypointInSeconds();
-    String gapToLeaderInSeconds();
-    String velocityMadeGoodInKnots();
-    String windwardDistanceToGoInMeters();
-    String windwardDistanceToLeaderInMeters();
-    String name();
-    String leaveEmptyForDefault();
-    String trackNewEvent();
-    String trackableRaces();
-    String trackWind();
-    String regattaName();
-    String eventName();
-    String event();
-    String startTime();
-    String regatta();
-    String regattas();
-    String startTracking();
-    String stopTracking();
-    String connections();
-    String historyOfConnections();
-    String defineNewConnection();
-    String trackedRaces();
-    String canSendRequests();
-    String connectAndReadRaces();
-    String trackSettings();
-    String ports();
-    String liveData();
-    String storedData();
-    String uris();
-    String jsonUrl();
-    String livePort();
-    String storedPort();
-    String liveUri();
-    String storedUri();
-    String eventsConnectedTo();
-    String hostname();
-    String declinationCheckbox();
-    String raceStartTrackingColumn();
-    String pauseAutomaticRefresh();
-    String autoRefresh();
-    String delayInSeconds();
-    String delayBetweenAutoAdvances();
-    String delayMustBeNonNegative();
-    String chooseUpdateIntervalOfAtLeastOneSecond();
-    String errorSettingWindForRace();
-    String errorFetchingWindInformationForRace();
-    String errorWhileTryingToSetWindSourceForRace();
-    String inEvent();
-    String to();
-    String toSide();
-    String showEstimatedWind();
-    String timing();
-    String raceDetailsToShow();
-    String legDetailsToShow();
-    String columnMoveUp();
-    String columnMoveDown();
-    String port();
-    String raceStartTimeColumn();
-    String showOnlySelectedCompetitors();
-    String showSelectedCompetitorsInfo();
-    String lengthInSeconds();
-    String selectedRaces();
-    String stressTest();
-    String numberOfManeuvers();
-    String tacks();
-    String jibes();
-    String penaltyCircles();
-    String medalRaceIsNull();
-    String maneuverTypes();
-    String configuration();
-    String chooseChart();
-    String distanceTraveled();
-    String velocityMadeGoodLong();
-    String speedOverGroundLong();
-    String gapToLeaderLong();
-    String pointsToLoad();
-    String speed();
-    String distance();
-    String in();
-    String secondsUnit();
-    String metersUnit();
-    String close();
-    String compareCompetitors();
-    String description();
-    String sailNumber();
-    String country();
-    String no3LetterCodes();
-    String add();
-    String delete();
-    String showCharts();
-    String raceWithThisNameAlreadyExists();
-    String raceWithThisNameAlreadyExistsInRegatta();
-    String headUp();
-    String bearAway();
-    String tack();
-    String jibe();
-    String penaltyCircle();
-    String markPassing();
-    String mark();
-    String otherManeuver();
-    String douglasPeuckerPoints();
-    String filterRacesByName();
-    String actionEdit();
-    String actionEditScores();
-    String actionEditCompetitors();
-    String actionOpenBrowser();
-    String actionRemove();
-    String actionEditSeries();
-    String actionRaceEdit();
-    String actionRaceUnlink();
-    String actionRaceRemove();
-    String actionExportXML();
-    String filterLeaderboardsByName();
-    String actions();
-    String islinked();
-    String yes();
-    String no();
-    String hoverOverAPoint();
-    String noSelection();
-    String raceIsKnownToStartUpwind();
-    String events();
-    String settingsForComponent(String localizedComponentName);
-    String noEventsFound();
-    String noEventSelected();
-    String noLeaderboardsFound();
-    String searchEvents();
-    String location();
-    String from();
-    String until();
-    String onlyLiveEvents();
-    String locationNotAvailable();
-    String startDateNotAvailable();
-    String startDate();
-    String endDate();
-    String unknownManeuver();
-    String tailLengthMustBePositive();
-    String failedToLoadRaceInformation(String message);
-    String competitorPassedMarkAtDate(String competitorName, String markName, String dateTime);
-    String valueForCompetitorAt(String competitorName, String dateTime, String valueWithUnit);
-    String reallyRemoveRace(String string);
-    String showDetails();
-    String hideLeaderboard();
-    String hideLeaderboards();
-    String showLeaderboard();
-    String hideRaces();
-    String showMap();
-    String hideMap();
-    String noLeaderboardSelected();
-    String leaderboardGroups();
-    String filterLeaderboardGroupsByName();
-    String createNewLeaderboardGroup();
-    String leaderboardGroupConfiguration();
-    String legs();
-    String currentLeg();
-    String leaderboardGroup();
-    String pleaseEnterNonEmptyDescription();
-    String groupWithThisNameAlreadyExists();
-    String detailsOfLeaderboardGroup();
-    String edit();
-    String save();
-    String abort();
-    String noLeaderboardGroupWithNameFound(String groupName);
-    String overview();
-    String welcomeToSailingAnalytics();
-    String welcomeToSailingAnalyticsBody();
-    String home();
-    String clickAndDragToZoomIn();
-    String windSpeed();
-    String allTimesInUTC();
-    String autoZoomTo();
-    String autoZoomToBoats();
-    String autoZoomToBuoys();
-    String autoZoomOff();
-    String autoZoomToTails();
-    String autoZoomToWindSensors();
-    String autoZoomSelectedCompetitors();
-    String bearing();
-    String zoom();
-    String stepSizeMustBeGreaterThanNull();
-    String stepSizeInSeconds();
-    String refreshInterval();
-    String refreshIntervalMustBeGreaterThanXSeconds(String seconds);
-    String competitorCharts();
-    String selectAtLeastOneCompetitor();
-    String directionChange();
-    String speedChange();
-    String degreesShort();
-    String untracked();
-    String delayForLiveMode();
-    String notAvailable();
-    String details();
-    String noGroupSelected();
-    String combinedWindSourceTypeName();
-    String courseBasedWindSourceTypeName();
-    String trackBasedEstimationWindSourceTypeName();
-    String expeditionWindSourceTypeName();
-    String webWindSourceTypeName();
-    String raceCommitteeWindSourceTypeName();
-    String clickChartToSetTime();
-    String position();
-    String windSourcesUsed();
-    String errorTryingToUpdateWindSourcesToExclude(String raceName, String message);
-    String feedback();
-    String startStopPlaying();
-    String backToLive();
-    String slowPlaySpeedDown();
-    String speedPlaySpeedUp();
-    String showHideComponent(String localizedShortName);
-    String degreesBoatToTheWind();
-    String racesInLeaderboard();
-    String leaderboardsInGroup();
-    String replication();
-    String errorFetchingReplicaData(String message);
-    String averageAbsoluteCrossTrackErrorInMeters();
-    String averageSignedCrossTrackErrorInMeters();
-    String enterMaster();
-    String errorStartingReplication(String hostname, String exchangeName, String message);
-    String helpLines();
-    String startLine();
-    String finishLine();
-    String advantageLine();
-    String courseMiddleLine();
-    String messagingPortNumber();
-    String servletPortNumber();
-    String registeredAt(String string);
-    String replicatingFromMaster(String hostname, int jmsPort, int servletPort);
-    String showWindSpeedSeries();
-    String showWindDirectionSeries();
-    String fleet();
-    String boatClass();
-    String setDelayToLive();
-    String pleaseEnterNonEmptyVenue();
-    String pleaseEnterStartAndEndDate();
-    String startDateMustBeforeEndDate();
-    String eventWithThisNameAlreadyExists();
-    String venue();
-    String pleaseSelectABoatClass();
-    String regattaWithThisNameAlreadyExists();
-    String seriesWithThisNameAlreadyExists();
-    String fleetWithThisNameAlreadyExists();
-    String fleets();
-    String series();
-    String splitFleet();
-    String color();
-    String medalSeries();
-    String noColor();
-    String pleaseSelectARegatta();
-    String addFleet();
-    String doYouReallyWantToRemoveRegatta(String name);
-    String errorLoadingScoreCorrectionProviders(String message);
-    String selectResultListToImportFrom();
-    String of();
-    String errorObtainingScoreCorrections(String scoreCorrectionProviderName, String eventName, String boatClassName,
-            String string, String message);
-    String assignRaceNumbersToRaceColumns();
-    String importOfficialResults();
-    String selectAll();
-    String apply();
-    String successfullyUpdatedScores();
-    String errorUpdatingScoresForLeaderboard(String leaderboardName, String message);
-    String maneuverTypesToShowWhenCompetitorIsClicked();
-    String simulateWithStartTimeNow();
-    String boatClassDoesNotMatchSelectedRegatta(String boatClass);
-    String regattaExistForSelectedBoatClass();
-    String reload();
-    String addRegatta();
-    String exchangeName();
-    String course();
-    String courseLayout();
-    String buoy();
-    String gate();
-    String buoys();
-    String waypoint();
-    String showAllCompetitors();
-    String boatTails();
-    String resultImportUrls();
-    String errorRefreshingResultImportUrlList(String message);
-    String successfullyUpdatedResultImportUrls();
-    String errorRemovingResultImportUrls(String message);
-    String pleaseEnterNonEmptyUrl();
-    String addResultImportUrl();
-    String errorAddingResultImportUrl(String message);
-    String sailingServers();
-    String errorRefreshingSailingServers(String message);
-    String successfullyUpdatedSailingServers();
-    String errorRemovingSailingServers(String message);
-    String addSailingServer();
-    String errorAddingSailingServer(String message);
-    String errorTryingToObtainLeaderboardContents(String message);
-    String lastScoreUpdate();
-    String warningBrowserUnsupported();
-    String newMark();
-    String controlPoint();
-    String errorUpdatingRaceCourse(String message);
-    String successfullyUpdatedCourse();
-    String selectTwoMarksForGate();
-    String errorTryingToObtainTheMarksOfTheRace(String message);
-    String errorTryingToObtainRaceCourse(String message);
-    String insertWaypointBeforeSelected();
-    String insertWaypointAfterSelected();
-    String addGate();
-    String scoringSchemeLowPointSystem();
-    String scoringSchemeHighPointSystem();
-    String scoringSchemeLowPointWinnerGetsZero();
-    String scoringSchemeWinnerGetsFive();
-    String scoringSchemeWinnerGetsFiveIgnoringRaceCount();
-    String scoringSchemeWinnerGetsSix();
-    String scoringSchemeWinnerGetsSixIgnoringRaceCount();
-    String scoringSystem();
-    String createFlexibleLeaderboard();
-    String createRegattaLeaderboard();
-    String editFlexibleLeaderboard();
-    String editRegattaLeaderboard();
-    String defaultRegatta();
-    String useOverallLeaderboard();
-    String overallStandings();
-    String scoringSchemeHighPointEssOverall();
-    String scoringSchemeHighPointLastBreaksTie();
-    String type();
-    String actionAddRaces();
-    String racesWithNamePrefix();
-    String maximumSpeedOverGroundInKnots();
-    String totalTimeSailedDownwindInSeconds();
-    String totalTimeSailedUpwindInSeconds();
-    String totalTimeSailedReachingInSeconds();
-    String totalTimeSailedInSeconds();
-    String overallDetailsToShow();
-    String hhmmssUnit();
-    String actionAddWindData();
-    String valueMustBeBetweenMinMax(String name, String minValue, String maxValue);
-    String optional();
-    String pleaseEnterAValue();
-    String latitude();
-    String longitude();
-    String actionAddEvent();
-    String publicationUrl();
-    String suppress();
-    String isPublic();
-    String unsuppress();
-    String suppressedCompetitors();
-    String pleaseSelectASeries();
-    String pleaseSelectARace();
-    String displayGroupsInReverseOrder();
-    String actionConfigureUrl();
-    String configureLeaderboardUrlDescription();
-    String embedded();
-    String mediaPanel();
-    String url();
-    String mimeType();
-    String title();
-    String reallyRemoveMediaTrack(String mediaTrackTitle);
-    String duration();
-    String addMediaTrack();
-    String addYoutubeTrack();
-    String youtubeId();
-    String additionalUrlSettings();
-    String restrictToSingleSelectedRace();
-    String expandSelectedRace();
-    String showRaceDetails();
-    String numberOfRaces();
-    String numberOfRacesMustBeNonNegativeNumber();
-    String chooseTheWayYouSelectRaces();
-    String selectFromAllRaces();
-    String selectANumberOfRaces();
-    String numberOfLastNRaces();
-    String expandLastRace();
-    String factor();
-    String errorUpdatingIsMedalRace(String message);
-    String maneuverLoss();
-    String averageManeuverLossInMeters();
-    String averageTackLossInMeters();
-    String averageJibeLossInMeters();
-    String shape();
-    String pattern();
-    String legend();
-    String live();
-    String swissTimingArchiveConnector();
-    String errorFetchingChartData(String message);
-    String loadingCompetitorData();
-    String competitorRegattaDataAfterRaceN(String detailType, String raceColumnName);
-    String showRankChart();
-    String rankChart();
-    String totalPoints();
-    String raceTotalPointsTooltip();
-    String regattaTotalPointsTooltip();
-    String overallLeaderboardSelection();
-    String errorTryingToObtainOverallLeaderboards(String message);
-    String finished();
-    String passedTo(String name);
-    String gapChangeSinceLegStartInSeconds();
-    String sideToWhichMarkAtLegStartWasRounded();
-    String raceIsLive(String raceName);
-    String racesAreLive(String raceNames);
-    String scoringSchemeHighPointFirstGetsOne();
-    String scoringSchemeHighPointFirstGetsTen();
-    String knotsUnit();
-    String averageJibeLossInMetersTooltip();
-    String averageManeuverLossInMetersTooltip();
-    String averageTackLossInMetersTooltip();
-    String currentLegTooltip();
-    String distanceTraveledTooltip();
-    String estimatedTimeToNextWaypointInSecondsTooltip();
-    String gapToLeaderInSecondsTooltip();
-    String averageSpeedInKnotsTooltip();
-    String jibeTooltip();
-    String maximumSpeedOverGroundInKnotsTooltip();
-    String numberOfManeuversTooltip();
-    String penaltyCircleTooltip();
-    String raceAverageSpeedInKnotsTooltip();
-    String currentSpeedOverGroundInKnotsTooltip();
-    String windwardDistanceToLeaderInMetersTooltip();
-    String raceDistanceTraveledTooltip();
-    String rankTooltip();
-    String rankGainTooltip();
-    String tackTooltip();
-    String timeTooltip();
-    String totalTimeSailedDownwindInSecondsTooltip();
-    String totalTimeSailedInSecondsTooltip();
-    String totalTimeSailedReachingInSecondsTooltip();
-    String totalTimeSailedUpwindInSecondsTooltip();
-    String windwardDistanceToGoInMetersTooltip();
-    String averageAbsoluteCrossTrackErrorInMetersTooltip();
-    String averageSignedCrossTrackErrorInMetersTooltip();
-    String raceAverageAbsoluteCrossTrackErrorInMetersTooltip();
-    String raceAverageSignedCrossTrackErrorInMetersTooltip();
-    String gapChangeSinceLegStartInSecondsTooltip();
-    String velocityMadeGoodInKnotsTooltip();
-    String sideToWhichMarkAtLegStartWasRoundedTooltip();
-    String generatePolarSheet();
-    String polarSheetChart();
-    String polarSheetMinimumDataSizePerGraph();
-    String polarSheetMinimumDataSizePerGraphTooltip();
-    String polarSheetMinimumDataSizePerAngle();
-    String polarSheetMinimumDataSizePerAngleTooltip();
-    String polarSheetMinimumWindConfidence();
-    String polarSheetMinimumWindConfidenceTooltip();
-    String polarSheetMinimumConfidenceMeasure();
-    String polarSheetMinimumConfidenceMeasureTooltip();
-    String polarSheetUseOnlyWindGaugeData();
-    String polarSheetUseOnlyWindGaugeDataTooltip();
-    String polarSheetUseOnlyEstimationData();
-    String polarSheetUseOnlyEstimationDataTooltip();
-    String polarSheetRemoveOutliers();
-    String polarSheetRemoveOutliersTooltip();
-    String polarSheetOutlierDetectionRadius();
-    String polarSheetOutlierDetectionRadiusTooltip();
-    String polarSheetOutlierDetectionMinimumPerc();
-    String polarSheetOutlierDetectionMinimumPercTooltip();
-    String polarSheetNumberOfHistogramColumns();
-    String polarSheetWindSteppingInKnots();
-    String polarSheetWindSteppingMaxDistance();
-    String polarSheetWindSteppingMaxDistanceTooltip();
-    String polarSheetSplitByWindGauges();
-    String polarSheetSplitByWindGaugesTooltip();
-    String pleaseSeeToolTips();
-    String numberOfManeuversInRaceTooltip();
-    String competitorColumnTooltip();
-    String sailIdColumnTooltip();
-    String rankColumnTooltip();
-    String carryColumnTooltip();
-    String totalsColumnTooltip();
-    String windData();
-    String gpsData();
-    String status();
-    String regattaRank();
-    String regattaRankTooltip();
-    String overallRank();
-    String overallRankTooltip();
-    String noDataFound();
-    String displayName();
-    String histogram();
-    String numberOfDataPoints();
-    String angleAndTotalNumberOfDataPointsAndCovAndCm(int angle, int dataCount, double coefficiantOfVariation,
-            double confidenceMeasure);
-    String buoyZone();
-    String radiusInMeters();
-    String addCourseArea();
-    String courseAreas();
-    String courseArea();
-    String pleaseEnterNonEmptyCourseArea();
-    String pleaseSelectACourseArea();
-    String totalDistanceTraveled();
-    String totalDistanceTraveledTooltip();
-    String totalAverageSpeedOverGround();
-    String totalAverageSpeedOverGroundTooltip();
-    String noStarttimeAnnouncedYet();
-    String lastUpperFlag();
-    String lastLowerFlag();
-    String filterRegattasByName();
-    String noRegattasYet();
-    String cannotAddRacesToRegattaLeaderboardButOnlyToRegatta();
-    String correctScore();
-    String correctScoreFor(String competitorName, String raceColumnName);
-    String penaltyOrRedress();
-    String netScore();
-    String timePointMustBeAfterStartOfTracking();
-    String timePointMustBeBeforeEndOfTracking();
-    String regattaUsedForTheTrackedRace();
-    String tracTracUpdateUrl();
-    String passingInstructions();
-    String refreshNow();
-    String stopUpdating();
-    String startUpdating();
-    String currentTime();
-    String tractracUsername();
-    String tractracPassword();
-    String operatorEquals();
-    String operatorNotEqualTo();
-    String operatorLessThan();
-    String operatorLessThanEquals();
-    String operatorGreaterThan();
-    String operatorGreaterThanEquals();
-    String operatorContains();
-    String operatorNotContains();
-    String operatorStartsWith();
-    String operatorEndsWith();
-    String nationality();
-    String numberMustBePositive();
-    String distanceToLineAtRaceStart();
-    String speedOverGroundAtRaceStart();
-    String speedOverGroundWhenPassingStart();
-    String distanceToLineAtRaceStartTooltip();
-    String speedOverGroundAtRaceStartTooltip();
-    String speedOverGroundWhenPassingStartTooltip();
-    String startTack();
-    String startTackTooltip();
-    String portTack();
-    String starboardTack();
-    String portSide();
-    String starboardSide();
-    String pleaseEnterANumber();
-    String competitorsFilter();
-    String flagStatus();
-    String additionalInformation();
-    String actionAddFilter();
-    String actionEditFilter();
-    String availableFilters();
-    String createFilterHint();
-    String windFixListingDescription();
-    String noWindFixesAvailable();
-    String distanceToStarboardEndOfStartlineWhenPassingStart();
-    String distanceToStarboardEndOfStartlineWhenPassingStartTooltip();
-    String filterThisNameAlreadyExists();
-    String addAtLeastOneFilterCriteria();
-    String filterCriteria();
-    String selectAFilterCriteria();
-    String filterName();
-    String operator();
-    String value();
-    String nationalityMustBeISOorIOCcode();
-    String raceRank();
-    String waypoints();
-    String disableRaceFilter();
-    String enableRaceFilter();
-    String raceStatusColumn();
-    String loading();
-    String racesWithHiddenState();
-    String selectedCompetitors();
-    String mediaDateFormatError(String expectedTimeFormat);
-    String filterNothing();
-    String topNCompetitorsByRaceRank(int n);
-    String topNCompetitorsByTotalRank(int n);
-    
-    String editRegatta();
-    String selectSailingEvent();
-    String selectCourseArea();
-
-    /*Start of simulator related messages*/
-    String simulator();
-    String optionsBar();
-    String simulateButton();
-
-    String setup();
-    String strength();
-    String oscillation();
-    String oscillating();
-    String amplitude();
-    String frequency();
-    String noise();
-
-    String sailing();
-    String optimality();
-    String maximumTurns();
-    String raceDirection();
-    String upWind();
-    String downWind();
-    String strategies();
-    String omniscient();
-    String opportunistic();
-    String mixed();
-    String maps();
-    String startEnd();
-    String racecourse();
-    String summary();
-    String replay();
-    String display();
-
-    String simulatorPolarHeader();
-    String show();
-    String hide();
-
-    String leftWind();
-    String rightWind();
-    String strategyOption1();
-    String strategyOption2();
-    String strategyOption3();
-    String legLabel();
-    String raceLabel();
-    String competitorLabel();
-
-    String freemode();
-    String whatIfCourse();
-    /*End of simulator related messages*/
-    
-    String courseAreaOverview();
-    String courseDesignOverview();
-    String regattaOverview();
-    String additionalSettings();
-    String showFollowingCourseAreas();
-    String showFollowingRegattas();
-    String showOnlyRacesOfSameDay();
-    String showOnlyCurrentlyRunningRaces();
-    String seriesDefinesResultDiscardingRule();
-    String addSeries();
-    String regattaDefinesResultDiscardingRules();
-    String startsWithZeroScore();
-    String masterDataImportPanel();
-    String importSuccess(int leaderboardGroups, int leaderboards, int events, int regattas);
-    String importSuccessOverwriteInfo();
-    String regattaOverviewConfiguration();
-    String firstRaceIsNonDiscardableCarryForward();
-    String addReplicationMaster();
-    String connect();
-    String connectToMaster();
-    String explainReplicationHostname();
-    String explainReplicationExchangeName();
-    String explainReplicationExchangePort();
-    String explainReplicationServletPort();
-    String explainReplicasRegistered();
-    String explainConnectionsToMaster();
-    String explainNoConnectionsToMaster();
-    String explainNoConnectionsFromReplicas();
-    String stopConnectionToMaster();
-    String asLink();
-    String raceIsRunning();
-    String raceIsFinishing();
-    String raceIsFinished();
-    String raceIsScheduled();
-    String raceIsInStartphase();
-    String generalRecall();
-    String startPostponed();
-    String raceAbandoned();
-    String stopAllReplicas();
-    String warningServerIsReplica();
-    String dropReplicaConnection();
-    String timePanelName();
-    String competitorFilterExplanation();
-    String protestTimeFinishesAt();
-    String protestTimeFinishedAt();
-    String flags();
-    String lastUpdate();
-    String earlyStarters();
-    String noMoreRacingToday();
-    String furtherSignalsAshore();
-    String showingDetailsOfRace(String raceName);
-    String startAt();
-    String finishAt();
-    String protestEndsAt();
-    String unknown();
-    String raceLog();
-    String refreshRaceLog();
-    String raceLogReloaded();
-    String reloadAllRaceLogs();
-    String sideline();
-    String classAndGolfUp();
-    String classDisplayed();
-    String papaDisplayed();
-    String blackDisplayed();
-    String zuluIndiaDisplayed();
-    String papaRemoved();
-    String blackRemoved();
-    String zuluIndiaRemoved();
-    String classFlagRemoved();
-    String xray();
-    String firstSubstitute();
-    String blueFlagDisplayed();
-    String blueFlagRemoved();
-    String golfRemoved();
-    String answeringPennantOverAlphaDisplayed();
-    String answeringPennantOverHotelDisplayed();
-    String answeringPennantDisplayed();
-    String answeringPennantRemoved();
-    String novemberOverAlphaDisplayed();
-    String novemberOverHotelDisplayed();
-    String novemberDisplayed();
-    String bravoDisplayed();
-    String bravoRemoved();
-    String essThreeDisplayed();
-    String essTwoDisplayed();
-    String essOneDisplayed();
-    String essOneRemoved();
-    String export();
-    String dataBeforeAfter();
-    String rawFixes();
-    String importRemoteHost();
-    String importFetchRemoteLgs();
-    String importUrlInvalid(String url);
-    String importGetLeaderboardsFailed(String host, String errorMessage);
-    String importNoDataReturned();
-    String importServerError();
-    String importLeaderboardGroups();
-    String importOverrideSwitchLabel();
-    String importSelectedLeaderboardGroups();
-    String importSelectAtLeastOne();
-    String deselectAll();
-    String polarDiagramButton();
-    String ratioBetweenTimeSinceLastPositionFixAndAverageSamplingInterval();
-    String ratioBetweenTimeSinceLastPositionFixAndAverageSamplingIntervalTooltip();
-    String trackingQuality();
-    String legType();
-    String seriesLeaderboard();
-    String regattaLeaderboards();
-    String polars();
-    String sailID();
-    String clearSelection();
-    String running();
-    String distanceToLineFiveSecondsBeforeStart();
-    String speedOverGroundFiveSecondsBeforeStart();
-    String distanceToLineFiveSecondsBeforeStartTooltip();
-    String speedOverGroundFiveSecondsBeforeStartTooltip();
-    String runAsSubstantive();
-    String done();
-    String lastFinished();
-    String run();
-    String times();
-    String numberOfGPSFixes();
-    String averageCleanedServerTime();
-    String averageCleanedOverallTime();
-    String dataMiningBenchmarkResults();
-    String serverTime();
-    String cleanedServerTime();
-    String overallTime();
-    String cleanedOverallTime();
-    String dataMiningResult();
-    String confidenceShouldBeBetween();
-    String minDataValuesNeedToBeAtLeastZero();
-    String numberOfColumnsAtLeast2();
-    String outlierRadiusNeedsToBePositiveString();
-    String outlierMinimumNeighborhoodPctString();
-    String oneOrMoreParametersAreEmpty();
-    String errorWhileAddingSeriesToChart();
-    String generatingPolarSheet();
-    String dataCount();
-    String generationFinished();
-    String generating();
-    String removeAllSheets();
-    String removeAll();
-    String selectSheet();
-    String groupBy();
-    String statisticToCalculate();
-    String queryResultsChartSubtitle(int retrievedDataAmount, int filteredDataAmount, double calculationTime);
-    String noQuerySelected();
-    String runAutomatically();
-    String noStatisticSelectedError();
-    String noCustomGrouperScriptTextError();
-    String noDimensionToGroupBySelectedError();
-    String noGrouperSelectedError();
-    String windImport_Upload();
-    String windImport_Title();
-    String windImport_BoatId();
-    String windImport_SelectedRacesWarning(int selectedRacesCount);
-    String windImport_AllRacesWarning();
-    String windImport_ResultHeader(String firstWindDate, String lastWindDate, int affectedRacesCount);
-    String windImport_ResultError(String errorMessage);
-    String windImport_ResultEntry(String raceName, String regattaName, int windFixesCount, String firstWindDate, String lastWindDate);
-    String showWindSpeedSeriesTooltip();
-    String showWindDirectionSeriesTooltip();
-    String combinedWindSourceTypeTooltip();
-    String courseBasedWindSourceTypeTooltip();
-    String trackBasedEstimationWindSourceTypeTooltip();
-    String expeditionWindSourceTypeTooltip();
-    String webWindSourceTypeTooltip();
-    String raceCommitteeWindSourceTypeTooltip();
-    String sheetName();
-    String sheetNameTooltip();
-    String timeDownwind();
-    String timeReaching();
-    String timeUpwind();
-    String raceTimeTooltip();
-    String raceTimeDownwindTooltip();
-    String raceTimeReachingTooltip();
-    String raceTimeUpwindTooltip();
-    String queryNotValidBecause();
-    String dataMining();
-    String hideToolbar();
-    String showSeriesLeaderboards();
-    String showOverallLeaderboard();
-    String exchangeHost();
-    String explainExchangeHostName();
-    String errorRunningDataMiningQuery();
-    String offset();
-    String line();
-    String lineAngleToWindAndAdvantage(String startLineLength, String startLineAngleToCombinedWind, String startLineAdvantageousSide, String startLineAdvantageInMeters);
-    String doYouReallyWantToRemoveEvents();
-    String doYouReallyWantToRemoveEvent(String eventName);
-    String doYouReallyWantToRemoveCompetitors();
-    String doYouReallyWantToRemoveCompetitor(String name);
-    String filterCompetitors();
-    String editCompetitor();
-    String pleaseEnterASailNumber();
-    String successfullyAllowedCompetitorReset(String names);
-    String allowReload();
-    String id();
-    String compress();
-    String compressTooltip();
-    String queryRunner();
-    String rerunQueryAfterRefresh();
-    String refreshIntervalMustntBeEmpty();
-    String selectionTables();
-
-    String addConfiguration();
-    String noConfigurations();
-    String errorRetrievingConfiguration();
-    String allowedCourseAreas();
-    String minimumRoundsForCourse();
-    String maximumRoundsForCourse();
-    String resultsMailRecipient();
-    String deviceConfiguration();
-    
-    String none();
-    String courseDesignerMode();
-    String racingProcedure();
-    String courseNames();
-    String generate();
-    String dontoverwrite();
-    
-    String setRacingProcedureConfiguration();
-    String racingProcedureConfiguration();
-    String activateIndividualRecall();
-    String rrs26Start();
-    String setConfiguration();
-    String classFlag();
-    String classFlagHelpText(String procedure);
-    String individualRecallHelpText();
-    String startmodeFlags(); 
-    String startmodeFlagsHelpText();
-    String gateStart();
-    String activatePathfinder();
-    String pathfinderHelpText();
-    String essStart();
-    String basicStart();
-    String configured();
-    String overwriteRacingProceduresConfiguration();
-    String overwriteRacingProceduresConfigurationHelpText();
-    
-    String setStartTime();
-    String currentPass();
-    String setStartTimeDescription();
-    String hasAdditionalGolfDownTime();
-    String additionalGolfDownTimeHelpText();
-    String invalidColor(String message);
-    String igtimiAccounts();
-    String errorFetchingIgtimiAccounts(String message);
-    String addIgtimiAccount();
-    String errorAuthorizingAccessToIgtimiUser(String text, String message);
-    String successfullyAuthorizedAccessToIgtimiUser(String username);
-    String couldNotAuthorizedAccessToIgtimiUser(String text);
-    String errorGettingIgtimiAuthorizationUrl(String message);
-    String addIgtimiUser();
-    String doYouReallyWantToRemoveLeaderboards();
-    String errorTryingToRemoveIgtimiAccount(String eMailOfAccountToRemove);
-    String successfullyRemoveIgtimiAccount(String eMailOfAccountToRemove);
-    String eMailMustNotBeEmpty();
-    String emailAddress();
-    String password();
-    String doYouReallyWantToRemoveLeaderboard(String name);
-    String metaLeaderboardCannotBeChanged();
-    String failedToSetNewStartTime();
-    String doYouReallyWantToRemoveIgtimiAccount(String accountEmail);
-    String igtimiWindImport();
-    String seeIgtimiTabForAccountSettings();
-    String importWindFromIgtimi();
-    String errorImportingIgtimiWind(String message);
-    String resultFromIgtimiWindImport(String string);
-    String timeToStart(String timeToStart);
-    String timeSinceStart(String timeSince);
-    String distanceToLine();
-    String beatAngleTooltip();
-    String beatAngle();
-    String runAutomaticallyTooltip();
-    String rerunQueryAfterRefreshTooltip();
-    String queryDefinitionProvider();
-    String statisticProvider();
-    String toCalculateThe();
-    String groupingProvider();
-    String use();
-    String releaseNotes();
-    String hasSplitFleetContiguousScoring();
-    String eventOverview();
-    String addRaceLogTracker();
-    String addRaceLogTrackers();
-    String denoteForRaceLogTracking();
-    String raceLogTracking();
-    String startRaceLogTracking();
-    String filterByLeaderboard();
-    String removeLeaderboardFilter();
-    String competitorRegistrations();
-    String trackerStatus();
-    String canOnlyBeEditedBeforeStartingTracking();
-    String defineCourse();
-    String mapDevices();
-    @Key("edit_what")
-    String edit(String what);
-    @Key("add_what")
-    String add(String what);
-    @Key("remove_what")
-    String remove(String what);
-    String pleaseEnterA(String what);
-    String pingPosition(String whose);
-    String pleaseEnterAValidValueFor(String what, String validTemplate);
-    String copyCourseAndCompetitors();
-    String nowSelectRaceColumnAndFleetToCopyTo();
-    String selectRowInTableToCopyCourse();
-    String deviceId();
-    String deviceType();
-    String mappedToType();
-    String mappedTo();
-    String deviceMappings();
-    String atMostOneEndOfTheTimeRangeMayBeOpen();
-    String pleaseSelectAnItemToMapTo();
-    String device();
-    String timeRange();
-    String closeTimeRange();
-    String setClosingTimePoint();
-    String startOfTimeRangeMustLieBeforeEnd();
-    String start();
-    String overallProgress();
-    String showAddedScores();
-    String ratio();
-    String importWind();
-    String importWindTooltip();
-    String authorName();
-    String authorPriority();
-    String removeDenotation();
-    String competitorRegistrationsMissingProceed(String namesOfRaces);
-    String pleaseSelectAControlPoint();
-    String twoMarkControlPoint();
-    String registeredCompetitors();
-    String competitorPool();
-    String selectAtLeastOne();
-    String selectRaces();
-    String importFixes();
-    String noSailingServerInstancesYet();
-    String registeredSailingServerInstances();
-    String filterEventsByName();
-    String leaderboardsExceptFromSelectedGroup();
-    String availableLeaderboardGroups();
-    String leaderboardGroupsOfSelectedEvent();
-    String addRaces();
-    String withNamePrefix();
-    String pleaseSelectASeriesFirst();
-    String imageURLs();
-    String videoURLs();
-    String sponsorImageURLs();
-    String advancePassId();
-    String pleaseSelectAScoringResult();
-    String eventOfficialWebsiteURL();
-    String eventLogoImageURL();
-    String showPingMarkMappings();
-    String errorFetchingWindStreamletData(String message);
-    String showWindStreamletOverlay();
-    String regattaNameMustNotContainSlashes();
-    String showNumberOfRacesScored();
-    String racesScored();
-    String racesScoredTooltip();
-    String averageNumberOfOperationsPerMessage();
-    String showUncorrectedNetPoints();
-    String setStartTimeReceived();
-    String setStartTimeReceivedDescription();
-    String lastScoreCorrectionsTime();
-    String lastScoreCorrectionsComment();
-    String setTimeToNow();
-    String useStartTimeInference();
-    String numberOfQueueMessagesSent();
-    String totalSize();
-    String averageMessageSize();
-    String totalNumberOfOperations();
-    String currentOrAverageSpeedOverGroundInKnotsTooltip();
-    String currentOrAverageSpeedOverGroundInKnots();
-<<<<<<< HEAD
-    String connectors();
-=======
-    String scoringSchemeHighPointFirstGetsTenOrEight();
-    String videoComponentShortName();
-    String competitorSearchFilter();
-    String searchCompetitorsBySailNumberOrName();
-    String goToEventOverview();
-    String goToOverviewAndSeeLeaderboard();
-    String noSuchEvent();
-    String leaderboardNotContainedInLeaderboardGroup(String leaderboardName, String leaderboardGroupName);
-    String leaderboardGroupNotContainedInEvent(String leaderboardGroupName, String name);
-    String raceIsInLiveTimePanelMode();
-    String backToLiveTimePanelMode();
-    String windChart();
-    String showVideoPopup();
-    String hideVideoPopup();
-    String manageMedia();
-    String manageMediaTooltip();
-    String showAll();
->>>>>>> 316d1d6c
-}
+package com.sap.sailing.gwt.ui.client;
+
+import com.google.gwt.core.client.GWT;
+import com.google.gwt.i18n.client.Messages;
+
+public interface StringMessages extends Messages {
+    public static final StringMessages INSTANCE = GWT.create(StringMessages.class);
+    
+    String helloWorld();
+    String kielWeel2011();
+    String stgAccount();
+    String tracTracEvents();
+    String swissTimingEvents();
+    String trackedBefore();
+    String listRaces();
+    String wind();
+    String windPanelLabel();
+    String refresh();
+    String remove();
+    String windSource();
+    String dampeningInterval();
+    String map();
+    String race();
+    String races();
+    String tracked();
+    String time();
+    String playSpeed();
+    String playSpeedHelp();
+    String playModeLive();
+    String playModeReplay();
+    String timeDelay();
+    String timeDelayHelp();
+    String speedInKnots();
+    String fromDeg();
+    String noRacesYet();
+    String total();
+    String carry();
+    String competitor();
+    String competitors();
+    String defaultLeaderboard();
+    String noSuchLeaderboard();
+    String leaderboardConfiguration();
+    String newDotDotDot();
+    String editScores();
+    String columnNamesInSelectedLeaderboard();
+    String addDotDotDot();
+    String renameDotDotDot();
+    String trackedRaceConnectedToSelectedRaceName();
+    String linkToColumn();
+    String unlink();
+    String leaderboardName();
+    String cancel();
+    String pleaseEnterAName();
+    String pleaseEnterABoatClass();
+    String discardRacesFromHowManyStartedRacesOn();
+    String leaderboardWithThisNameAlreadyExists();
+    String discardThresholdsMustBeNumeric();
+    String discardThresholdsMustBeAscending();
+    String discarding();
+    String startingFromNumberOfRaces();
+    String renameLeaderboard();
+    String addColumnToLeaderboard();
+    String pleaseEnterNameForNewRaceColumn();
+    String ok();
+    String medalRace();
+    String renameRace();
+    String openSelectedLeaderboard();
+    String rank();
+    String totalRegattaRank();
+    String collapse();
+    String expand();
+    String leg();
+    String distanceInMeters();
+    String averageSpeedInKnots();
+    String rankGain();
+    String sapSailingAnalytics();
+    String leaderboard();
+    String leaderboards();
+    String leaderboardSettings();
+    String settings();
+    String selectAtLeastOneLegDetail();
+    String currentSpeedOverGroundInKnots();
+    String estimatedTimeToNextWaypointInSeconds();
+    String gapToLeaderInSeconds();
+    String velocityMadeGoodInKnots();
+    String windwardDistanceToGoInMeters();
+    String windwardDistanceToLeaderInMeters();
+    String name();
+    String leaveEmptyForDefault();
+    String trackNewEvent();
+    String trackableRaces();
+    String trackWind();
+    String regattaName();
+    String eventName();
+    String event();
+    String startTime();
+    String regatta();
+    String regattas();
+    String startTracking();
+    String stopTracking();
+    String connections();
+    String historyOfConnections();
+    String defineNewConnection();
+    String trackedRaces();
+    String canSendRequests();
+    String connectAndReadRaces();
+    String trackSettings();
+    String ports();
+    String liveData();
+    String storedData();
+    String uris();
+    String jsonUrl();
+    String livePort();
+    String storedPort();
+    String liveUri();
+    String storedUri();
+    String eventsConnectedTo();
+    String hostname();
+    String declinationCheckbox();
+    String raceStartTrackingColumn();
+    String pauseAutomaticRefresh();
+    String autoRefresh();
+    String delayInSeconds();
+    String delayBetweenAutoAdvances();
+    String delayMustBeNonNegative();
+    String chooseUpdateIntervalOfAtLeastOneSecond();
+    String errorSettingWindForRace();
+    String errorFetchingWindInformationForRace();
+    String errorWhileTryingToSetWindSourceForRace();
+    String inEvent();
+    String to();
+    String toSide();
+    String showEstimatedWind();
+    String timing();
+    String raceDetailsToShow();
+    String legDetailsToShow();
+    String columnMoveUp();
+    String columnMoveDown();
+    String port();
+    String raceStartTimeColumn();
+    String showOnlySelectedCompetitors();
+    String showSelectedCompetitorsInfo();
+    String lengthInSeconds();
+    String selectedRaces();
+    String stressTest();
+    String numberOfManeuvers();
+    String tacks();
+    String jibes();
+    String penaltyCircles();
+    String medalRaceIsNull();
+    String maneuverTypes();
+    String configuration();
+    String chooseChart();
+    String distanceTraveled();
+    String velocityMadeGoodLong();
+    String speedOverGroundLong();
+    String gapToLeaderLong();
+    String pointsToLoad();
+    String speed();
+    String distance();
+    String in();
+    String secondsUnit();
+    String metersUnit();
+    String close();
+    String compareCompetitors();
+    String description();
+    String sailNumber();
+    String country();
+    String no3LetterCodes();
+    String add();
+    String delete();
+    String showCharts();
+    String raceWithThisNameAlreadyExists();
+    String raceWithThisNameAlreadyExistsInRegatta();
+    String headUp();
+    String bearAway();
+    String tack();
+    String jibe();
+    String penaltyCircle();
+    String markPassing();
+    String mark();
+    String otherManeuver();
+    String douglasPeuckerPoints();
+    String filterRacesByName();
+    String actionEdit();
+    String actionEditScores();
+    String actionEditCompetitors();
+    String actionOpenBrowser();
+    String actionRemove();
+    String actionEditSeries();
+    String actionRaceEdit();
+    String actionRaceUnlink();
+    String actionRaceRemove();
+    String actionExportXML();
+    String filterLeaderboardsByName();
+    String actions();
+    String islinked();
+    String yes();
+    String no();
+    String hoverOverAPoint();
+    String noSelection();
+    String raceIsKnownToStartUpwind();
+    String events();
+    String settingsForComponent(String localizedComponentName);
+    String noEventsFound();
+    String noEventSelected();
+    String noLeaderboardsFound();
+    String searchEvents();
+    String location();
+    String from();
+    String until();
+    String onlyLiveEvents();
+    String locationNotAvailable();
+    String startDateNotAvailable();
+    String startDate();
+    String endDate();
+    String unknownManeuver();
+    String tailLengthMustBePositive();
+    String failedToLoadRaceInformation(String message);
+    String competitorPassedMarkAtDate(String competitorName, String markName, String dateTime);
+    String valueForCompetitorAt(String competitorName, String dateTime, String valueWithUnit);
+    String reallyRemoveRace(String string);
+    String showDetails();
+    String hideLeaderboard();
+    String hideLeaderboards();
+    String showLeaderboard();
+    String hideRaces();
+    String showMap();
+    String hideMap();
+    String noLeaderboardSelected();
+    String leaderboardGroups();
+    String filterLeaderboardGroupsByName();
+    String createNewLeaderboardGroup();
+    String leaderboardGroupConfiguration();
+    String legs();
+    String currentLeg();
+    String leaderboardGroup();
+    String pleaseEnterNonEmptyDescription();
+    String groupWithThisNameAlreadyExists();
+    String detailsOfLeaderboardGroup();
+    String edit();
+    String save();
+    String abort();
+    String noLeaderboardGroupWithNameFound(String groupName);
+    String overview();
+    String welcomeToSailingAnalytics();
+    String welcomeToSailingAnalyticsBody();
+    String home();
+    String clickAndDragToZoomIn();
+    String windSpeed();
+    String allTimesInUTC();
+    String autoZoomTo();
+    String autoZoomToBoats();
+    String autoZoomToBuoys();
+    String autoZoomOff();
+    String autoZoomToTails();
+    String autoZoomToWindSensors();
+    String autoZoomSelectedCompetitors();
+    String bearing();
+    String zoom();
+    String stepSizeMustBeGreaterThanNull();
+    String stepSizeInSeconds();
+    String refreshInterval();
+    String refreshIntervalMustBeGreaterThanXSeconds(String seconds);
+    String competitorCharts();
+    String selectAtLeastOneCompetitor();
+    String directionChange();
+    String speedChange();
+    String degreesShort();
+    String untracked();
+    String delayForLiveMode();
+    String notAvailable();
+    String details();
+    String noGroupSelected();
+    String combinedWindSourceTypeName();
+    String courseBasedWindSourceTypeName();
+    String trackBasedEstimationWindSourceTypeName();
+    String expeditionWindSourceTypeName();
+    String webWindSourceTypeName();
+    String raceCommitteeWindSourceTypeName();
+    String clickChartToSetTime();
+    String position();
+    String windSourcesUsed();
+    String errorTryingToUpdateWindSourcesToExclude(String raceName, String message);
+    String feedback();
+    String startStopPlaying();
+    String backToLive();
+    String slowPlaySpeedDown();
+    String speedPlaySpeedUp();
+    String showHideComponent(String localizedShortName);
+    String degreesBoatToTheWind();
+    String racesInLeaderboard();
+    String leaderboardsInGroup();
+    String replication();
+    String errorFetchingReplicaData(String message);
+    String averageAbsoluteCrossTrackErrorInMeters();
+    String averageSignedCrossTrackErrorInMeters();
+    String enterMaster();
+    String errorStartingReplication(String hostname, String exchangeName, String message);
+    String helpLines();
+    String startLine();
+    String finishLine();
+    String advantageLine();
+    String courseMiddleLine();
+    String messagingPortNumber();
+    String servletPortNumber();
+    String registeredAt(String string);
+    String replicatingFromMaster(String hostname, int jmsPort, int servletPort);
+    String showWindSpeedSeries();
+    String showWindDirectionSeries();
+    String fleet();
+    String boatClass();
+    String setDelayToLive();
+    String pleaseEnterNonEmptyVenue();
+    String pleaseEnterStartAndEndDate();
+    String startDateMustBeforeEndDate();
+    String eventWithThisNameAlreadyExists();
+    String venue();
+    String pleaseSelectABoatClass();
+    String regattaWithThisNameAlreadyExists();
+    String seriesWithThisNameAlreadyExists();
+    String fleetWithThisNameAlreadyExists();
+    String fleets();
+    String series();
+    String splitFleet();
+    String color();
+    String medalSeries();
+    String noColor();
+    String pleaseSelectARegatta();
+    String addFleet();
+    String doYouReallyWantToRemoveRegatta(String name);
+    String errorLoadingScoreCorrectionProviders(String message);
+    String selectResultListToImportFrom();
+    String of();
+    String errorObtainingScoreCorrections(String scoreCorrectionProviderName, String eventName, String boatClassName,
+            String string, String message);
+    String assignRaceNumbersToRaceColumns();
+    String importOfficialResults();
+    String selectAll();
+    String apply();
+    String successfullyUpdatedScores();
+    String errorUpdatingScoresForLeaderboard(String leaderboardName, String message);
+    String maneuverTypesToShowWhenCompetitorIsClicked();
+    String simulateWithStartTimeNow();
+    String boatClassDoesNotMatchSelectedRegatta(String boatClass);
+    String regattaExistForSelectedBoatClass();
+    String reload();
+    String addRegatta();
+    String exchangeName();
+    String course();
+    String courseLayout();
+    String buoy();
+    String gate();
+    String buoys();
+    String waypoint();
+    String showAllCompetitors();
+    String boatTails();
+    String resultImportUrls();
+    String errorRefreshingResultImportUrlList(String message);
+    String successfullyUpdatedResultImportUrls();
+    String errorRemovingResultImportUrls(String message);
+    String pleaseEnterNonEmptyUrl();
+    String addResultImportUrl();
+    String errorAddingResultImportUrl(String message);
+    String sailingServers();
+    String errorRefreshingSailingServers(String message);
+    String successfullyUpdatedSailingServers();
+    String errorRemovingSailingServers(String message);
+    String addSailingServer();
+    String errorAddingSailingServer(String message);
+    String errorTryingToObtainLeaderboardContents(String message);
+    String lastScoreUpdate();
+    String warningBrowserUnsupported();
+    String newMark();
+    String controlPoint();
+    String errorUpdatingRaceCourse(String message);
+    String successfullyUpdatedCourse();
+    String selectTwoMarksForGate();
+    String errorTryingToObtainTheMarksOfTheRace(String message);
+    String errorTryingToObtainRaceCourse(String message);
+    String insertWaypointBeforeSelected();
+    String insertWaypointAfterSelected();
+    String addGate();
+    String scoringSchemeLowPointSystem();
+    String scoringSchemeHighPointSystem();
+    String scoringSchemeLowPointWinnerGetsZero();
+    String scoringSchemeWinnerGetsFive();
+    String scoringSchemeWinnerGetsFiveIgnoringRaceCount();
+    String scoringSchemeWinnerGetsSix();
+    String scoringSchemeWinnerGetsSixIgnoringRaceCount();
+    String scoringSystem();
+    String createFlexibleLeaderboard();
+    String createRegattaLeaderboard();
+    String editFlexibleLeaderboard();
+    String editRegattaLeaderboard();
+    String defaultRegatta();
+    String useOverallLeaderboard();
+    String overallStandings();
+    String scoringSchemeHighPointEssOverall();
+    String scoringSchemeHighPointLastBreaksTie();
+    String type();
+    String actionAddRaces();
+    String racesWithNamePrefix();
+    String maximumSpeedOverGroundInKnots();
+    String totalTimeSailedDownwindInSeconds();
+    String totalTimeSailedUpwindInSeconds();
+    String totalTimeSailedReachingInSeconds();
+    String totalTimeSailedInSeconds();
+    String overallDetailsToShow();
+    String hhmmssUnit();
+    String actionAddWindData();
+    String valueMustBeBetweenMinMax(String name, String minValue, String maxValue);
+    String optional();
+    String pleaseEnterAValue();
+    String latitude();
+    String longitude();
+    String actionAddEvent();
+    String publicationUrl();
+    String suppress();
+    String isPublic();
+    String unsuppress();
+    String suppressedCompetitors();
+    String pleaseSelectASeries();
+    String pleaseSelectARace();
+    String displayGroupsInReverseOrder();
+    String actionConfigureUrl();
+    String configureLeaderboardUrlDescription();
+    String embedded();
+    String mediaPanel();
+    String url();
+    String mimeType();
+    String title();
+    String reallyRemoveMediaTrack(String mediaTrackTitle);
+    String duration();
+    String addMediaTrack();
+    String addYoutubeTrack();
+    String youtubeId();
+    String additionalUrlSettings();
+    String restrictToSingleSelectedRace();
+    String expandSelectedRace();
+    String showRaceDetails();
+    String numberOfRaces();
+    String numberOfRacesMustBeNonNegativeNumber();
+    String chooseTheWayYouSelectRaces();
+    String selectFromAllRaces();
+    String selectANumberOfRaces();
+    String numberOfLastNRaces();
+    String expandLastRace();
+    String factor();
+    String errorUpdatingIsMedalRace(String message);
+    String maneuverLoss();
+    String averageManeuverLossInMeters();
+    String averageTackLossInMeters();
+    String averageJibeLossInMeters();
+    String shape();
+    String pattern();
+    String legend();
+    String live();
+    String swissTimingArchiveConnector();
+    String errorFetchingChartData(String message);
+    String loadingCompetitorData();
+    String competitorRegattaDataAfterRaceN(String detailType, String raceColumnName);
+    String showRankChart();
+    String rankChart();
+    String totalPoints();
+    String raceTotalPointsTooltip();
+    String regattaTotalPointsTooltip();
+    String overallLeaderboardSelection();
+    String errorTryingToObtainOverallLeaderboards(String message);
+    String finished();
+    String passedTo(String name);
+    String gapChangeSinceLegStartInSeconds();
+    String sideToWhichMarkAtLegStartWasRounded();
+    String raceIsLive(String raceName);
+    String racesAreLive(String raceNames);
+    String scoringSchemeHighPointFirstGetsOne();
+    String scoringSchemeHighPointFirstGetsTen();
+    String knotsUnit();
+    String averageJibeLossInMetersTooltip();
+    String averageManeuverLossInMetersTooltip();
+    String averageTackLossInMetersTooltip();
+    String currentLegTooltip();
+    String distanceTraveledTooltip();
+    String estimatedTimeToNextWaypointInSecondsTooltip();
+    String gapToLeaderInSecondsTooltip();
+    String averageSpeedInKnotsTooltip();
+    String jibeTooltip();
+    String maximumSpeedOverGroundInKnotsTooltip();
+    String numberOfManeuversTooltip();
+    String penaltyCircleTooltip();
+    String raceAverageSpeedInKnotsTooltip();
+    String currentSpeedOverGroundInKnotsTooltip();
+    String windwardDistanceToLeaderInMetersTooltip();
+    String raceDistanceTraveledTooltip();
+    String rankTooltip();
+    String rankGainTooltip();
+    String tackTooltip();
+    String timeTooltip();
+    String totalTimeSailedDownwindInSecondsTooltip();
+    String totalTimeSailedInSecondsTooltip();
+    String totalTimeSailedReachingInSecondsTooltip();
+    String totalTimeSailedUpwindInSecondsTooltip();
+    String windwardDistanceToGoInMetersTooltip();
+    String averageAbsoluteCrossTrackErrorInMetersTooltip();
+    String averageSignedCrossTrackErrorInMetersTooltip();
+    String raceAverageAbsoluteCrossTrackErrorInMetersTooltip();
+    String raceAverageSignedCrossTrackErrorInMetersTooltip();
+    String gapChangeSinceLegStartInSecondsTooltip();
+    String velocityMadeGoodInKnotsTooltip();
+    String sideToWhichMarkAtLegStartWasRoundedTooltip();
+    String generatePolarSheet();
+    String polarSheetChart();
+    String polarSheetMinimumDataSizePerGraph();
+    String polarSheetMinimumDataSizePerGraphTooltip();
+    String polarSheetMinimumDataSizePerAngle();
+    String polarSheetMinimumDataSizePerAngleTooltip();
+    String polarSheetMinimumWindConfidence();
+    String polarSheetMinimumWindConfidenceTooltip();
+    String polarSheetMinimumConfidenceMeasure();
+    String polarSheetMinimumConfidenceMeasureTooltip();
+    String polarSheetUseOnlyWindGaugeData();
+    String polarSheetUseOnlyWindGaugeDataTooltip();
+    String polarSheetUseOnlyEstimationData();
+    String polarSheetUseOnlyEstimationDataTooltip();
+    String polarSheetRemoveOutliers();
+    String polarSheetRemoveOutliersTooltip();
+    String polarSheetOutlierDetectionRadius();
+    String polarSheetOutlierDetectionRadiusTooltip();
+    String polarSheetOutlierDetectionMinimumPerc();
+    String polarSheetOutlierDetectionMinimumPercTooltip();
+    String polarSheetNumberOfHistogramColumns();
+    String polarSheetWindSteppingInKnots();
+    String polarSheetWindSteppingMaxDistance();
+    String polarSheetWindSteppingMaxDistanceTooltip();
+    String polarSheetSplitByWindGauges();
+    String polarSheetSplitByWindGaugesTooltip();
+    String pleaseSeeToolTips();
+    String numberOfManeuversInRaceTooltip();
+    String competitorColumnTooltip();
+    String sailIdColumnTooltip();
+    String rankColumnTooltip();
+    String carryColumnTooltip();
+    String totalsColumnTooltip();
+    String windData();
+    String gpsData();
+    String status();
+    String regattaRank();
+    String regattaRankTooltip();
+    String overallRank();
+    String overallRankTooltip();
+    String noDataFound();
+    String displayName();
+    String histogram();
+    String numberOfDataPoints();
+    String angleAndTotalNumberOfDataPointsAndCovAndCm(int angle, int dataCount, double coefficiantOfVariation,
+            double confidenceMeasure);
+    String buoyZone();
+    String radiusInMeters();
+    String addCourseArea();
+    String courseAreas();
+    String courseArea();
+    String pleaseEnterNonEmptyCourseArea();
+    String pleaseSelectACourseArea();
+    String totalDistanceTraveled();
+    String totalDistanceTraveledTooltip();
+    String totalAverageSpeedOverGround();
+    String totalAverageSpeedOverGroundTooltip();
+    String noStarttimeAnnouncedYet();
+    String lastUpperFlag();
+    String lastLowerFlag();
+    String filterRegattasByName();
+    String noRegattasYet();
+    String cannotAddRacesToRegattaLeaderboardButOnlyToRegatta();
+    String correctScore();
+    String correctScoreFor(String competitorName, String raceColumnName);
+    String penaltyOrRedress();
+    String netScore();
+    String timePointMustBeAfterStartOfTracking();
+    String timePointMustBeBeforeEndOfTracking();
+    String regattaUsedForTheTrackedRace();
+    String tracTracUpdateUrl();
+    String passingInstructions();
+    String refreshNow();
+    String stopUpdating();
+    String startUpdating();
+    String currentTime();
+    String tractracUsername();
+    String tractracPassword();
+    String operatorEquals();
+    String operatorNotEqualTo();
+    String operatorLessThan();
+    String operatorLessThanEquals();
+    String operatorGreaterThan();
+    String operatorGreaterThanEquals();
+    String operatorContains();
+    String operatorNotContains();
+    String operatorStartsWith();
+    String operatorEndsWith();
+    String nationality();
+    String numberMustBePositive();
+    String distanceToLineAtRaceStart();
+    String speedOverGroundAtRaceStart();
+    String speedOverGroundWhenPassingStart();
+    String distanceToLineAtRaceStartTooltip();
+    String speedOverGroundAtRaceStartTooltip();
+    String speedOverGroundWhenPassingStartTooltip();
+    String startTack();
+    String startTackTooltip();
+    String portTack();
+    String starboardTack();
+    String portSide();
+    String starboardSide();
+    String pleaseEnterANumber();
+    String competitorsFilter();
+    String flagStatus();
+    String additionalInformation();
+    String actionAddFilter();
+    String actionEditFilter();
+    String availableFilters();
+    String createFilterHint();
+    String windFixListingDescription();
+    String noWindFixesAvailable();
+    String distanceToStarboardEndOfStartlineWhenPassingStart();
+    String distanceToStarboardEndOfStartlineWhenPassingStartTooltip();
+    String filterThisNameAlreadyExists();
+    String addAtLeastOneFilterCriteria();
+    String filterCriteria();
+    String selectAFilterCriteria();
+    String filterName();
+    String operator();
+    String value();
+    String nationalityMustBeISOorIOCcode();
+    String raceRank();
+    String waypoints();
+    String disableRaceFilter();
+    String enableRaceFilter();
+    String raceStatusColumn();
+    String loading();
+    String racesWithHiddenState();
+    String selectedCompetitors();
+    String mediaDateFormatError(String expectedTimeFormat);
+    String filterNothing();
+    String topNCompetitorsByRaceRank(int n);
+    String topNCompetitorsByTotalRank(int n);
+    
+    String editRegatta();
+    String selectSailingEvent();
+    String selectCourseArea();
+
+    /*Start of simulator related messages*/
+    String simulator();
+    String optionsBar();
+    String simulateButton();
+
+    String setup();
+    String strength();
+    String oscillation();
+    String oscillating();
+    String amplitude();
+    String frequency();
+    String noise();
+
+    String sailing();
+    String optimality();
+    String maximumTurns();
+    String raceDirection();
+    String upWind();
+    String downWind();
+    String strategies();
+    String omniscient();
+    String opportunistic();
+    String mixed();
+    String maps();
+    String startEnd();
+    String racecourse();
+    String summary();
+    String replay();
+    String display();
+
+    String simulatorPolarHeader();
+    String show();
+    String hide();
+
+    String leftWind();
+    String rightWind();
+    String strategyOption1();
+    String strategyOption2();
+    String strategyOption3();
+    String legLabel();
+    String raceLabel();
+    String competitorLabel();
+
+    String freemode();
+    String whatIfCourse();
+    /*End of simulator related messages*/
+    
+    String courseAreaOverview();
+    String courseDesignOverview();
+    String regattaOverview();
+    String additionalSettings();
+    String showFollowingCourseAreas();
+    String showFollowingRegattas();
+    String showOnlyRacesOfSameDay();
+    String showOnlyCurrentlyRunningRaces();
+    String seriesDefinesResultDiscardingRule();
+    String addSeries();
+    String regattaDefinesResultDiscardingRules();
+    String startsWithZeroScore();
+    String masterDataImportPanel();
+    String importSuccess(int leaderboardGroups, int leaderboards, int events, int regattas);
+    String importSuccessOverwriteInfo();
+    String regattaOverviewConfiguration();
+    String firstRaceIsNonDiscardableCarryForward();
+    String addReplicationMaster();
+    String connect();
+    String connectToMaster();
+    String explainReplicationHostname();
+    String explainReplicationExchangeName();
+    String explainReplicationExchangePort();
+    String explainReplicationServletPort();
+    String explainReplicasRegistered();
+    String explainConnectionsToMaster();
+    String explainNoConnectionsToMaster();
+    String explainNoConnectionsFromReplicas();
+    String stopConnectionToMaster();
+    String asLink();
+    String raceIsRunning();
+    String raceIsFinishing();
+    String raceIsFinished();
+    String raceIsScheduled();
+    String raceIsInStartphase();
+    String generalRecall();
+    String startPostponed();
+    String raceAbandoned();
+    String stopAllReplicas();
+    String warningServerIsReplica();
+    String dropReplicaConnection();
+    String timePanelName();
+    String competitorFilterExplanation();
+    String protestTimeFinishesAt();
+    String protestTimeFinishedAt();
+    String flags();
+    String lastUpdate();
+    String earlyStarters();
+    String noMoreRacingToday();
+    String furtherSignalsAshore();
+    String showingDetailsOfRace(String raceName);
+    String startAt();
+    String finishAt();
+    String protestEndsAt();
+    String unknown();
+    String raceLog();
+    String refreshRaceLog();
+    String raceLogReloaded();
+    String reloadAllRaceLogs();
+    String sideline();
+    String classAndGolfUp();
+    String classDisplayed();
+    String papaDisplayed();
+    String blackDisplayed();
+    String zuluIndiaDisplayed();
+    String papaRemoved();
+    String blackRemoved();
+    String zuluIndiaRemoved();
+    String classFlagRemoved();
+    String xray();
+    String firstSubstitute();
+    String blueFlagDisplayed();
+    String blueFlagRemoved();
+    String golfRemoved();
+    String answeringPennantOverAlphaDisplayed();
+    String answeringPennantOverHotelDisplayed();
+    String answeringPennantDisplayed();
+    String answeringPennantRemoved();
+    String novemberOverAlphaDisplayed();
+    String novemberOverHotelDisplayed();
+    String novemberDisplayed();
+    String bravoDisplayed();
+    String bravoRemoved();
+    String essThreeDisplayed();
+    String essTwoDisplayed();
+    String essOneDisplayed();
+    String essOneRemoved();
+    String export();
+    String dataBeforeAfter();
+    String rawFixes();
+    String importRemoteHost();
+    String importFetchRemoteLgs();
+    String importUrlInvalid(String url);
+    String importGetLeaderboardsFailed(String host, String errorMessage);
+    String importNoDataReturned();
+    String importServerError();
+    String importLeaderboardGroups();
+    String importOverrideSwitchLabel();
+    String importSelectedLeaderboardGroups();
+    String importSelectAtLeastOne();
+    String deselectAll();
+    String polarDiagramButton();
+    String ratioBetweenTimeSinceLastPositionFixAndAverageSamplingInterval();
+    String ratioBetweenTimeSinceLastPositionFixAndAverageSamplingIntervalTooltip();
+    String trackingQuality();
+    String legType();
+    String seriesLeaderboard();
+    String regattaLeaderboards();
+    String polars();
+    String sailID();
+    String clearSelection();
+    String running();
+    String distanceToLineFiveSecondsBeforeStart();
+    String speedOverGroundFiveSecondsBeforeStart();
+    String distanceToLineFiveSecondsBeforeStartTooltip();
+    String speedOverGroundFiveSecondsBeforeStartTooltip();
+    String runAsSubstantive();
+    String done();
+    String lastFinished();
+    String run();
+    String times();
+    String numberOfGPSFixes();
+    String averageCleanedServerTime();
+    String averageCleanedOverallTime();
+    String dataMiningBenchmarkResults();
+    String serverTime();
+    String cleanedServerTime();
+    String overallTime();
+    String cleanedOverallTime();
+    String dataMiningResult();
+    String confidenceShouldBeBetween();
+    String minDataValuesNeedToBeAtLeastZero();
+    String numberOfColumnsAtLeast2();
+    String outlierRadiusNeedsToBePositiveString();
+    String outlierMinimumNeighborhoodPctString();
+    String oneOrMoreParametersAreEmpty();
+    String errorWhileAddingSeriesToChart();
+    String generatingPolarSheet();
+    String dataCount();
+    String generationFinished();
+    String generating();
+    String removeAllSheets();
+    String removeAll();
+    String selectSheet();
+    String groupBy();
+    String statisticToCalculate();
+    String queryResultsChartSubtitle(int retrievedDataAmount, int filteredDataAmount, double calculationTime);
+    String noQuerySelected();
+    String runAutomatically();
+    String noStatisticSelectedError();
+    String noCustomGrouperScriptTextError();
+    String noDimensionToGroupBySelectedError();
+    String noGrouperSelectedError();
+    String windImport_Upload();
+    String windImport_Title();
+    String windImport_BoatId();
+    String windImport_SelectedRacesWarning(int selectedRacesCount);
+    String windImport_AllRacesWarning();
+    String windImport_ResultHeader(String firstWindDate, String lastWindDate, int affectedRacesCount);
+    String windImport_ResultError(String errorMessage);
+    String windImport_ResultEntry(String raceName, String regattaName, int windFixesCount, String firstWindDate, String lastWindDate);
+    String showWindSpeedSeriesTooltip();
+    String showWindDirectionSeriesTooltip();
+    String combinedWindSourceTypeTooltip();
+    String courseBasedWindSourceTypeTooltip();
+    String trackBasedEstimationWindSourceTypeTooltip();
+    String expeditionWindSourceTypeTooltip();
+    String webWindSourceTypeTooltip();
+    String raceCommitteeWindSourceTypeTooltip();
+    String sheetName();
+    String sheetNameTooltip();
+    String timeDownwind();
+    String timeReaching();
+    String timeUpwind();
+    String raceTimeTooltip();
+    String raceTimeDownwindTooltip();
+    String raceTimeReachingTooltip();
+    String raceTimeUpwindTooltip();
+    String queryNotValidBecause();
+    String dataMining();
+    String hideToolbar();
+    String showSeriesLeaderboards();
+    String showOverallLeaderboard();
+    String exchangeHost();
+    String explainExchangeHostName();
+    String errorRunningDataMiningQuery();
+    String offset();
+    String line();
+    String lineAngleToWindAndAdvantage(String startLineLength, String startLineAngleToCombinedWind, String startLineAdvantageousSide, String startLineAdvantageInMeters);
+    String doYouReallyWantToRemoveEvents();
+    String doYouReallyWantToRemoveEvent(String eventName);
+    String doYouReallyWantToRemoveCompetitors();
+    String doYouReallyWantToRemoveCompetitor(String name);
+    String filterCompetitors();
+    String editCompetitor();
+    String pleaseEnterASailNumber();
+    String successfullyAllowedCompetitorReset(String names);
+    String allowReload();
+    String id();
+    String compress();
+    String compressTooltip();
+    String queryRunner();
+    String rerunQueryAfterRefresh();
+    String refreshIntervalMustntBeEmpty();
+    String selectionTables();
+
+    String addConfiguration();
+    String noConfigurations();
+    String errorRetrievingConfiguration();
+    String allowedCourseAreas();
+    String minimumRoundsForCourse();
+    String maximumRoundsForCourse();
+    String resultsMailRecipient();
+    String deviceConfiguration();
+    
+    String none();
+    String courseDesignerMode();
+    String racingProcedure();
+    String courseNames();
+    String generate();
+    String dontoverwrite();
+    
+    String setRacingProcedureConfiguration();
+    String racingProcedureConfiguration();
+    String activateIndividualRecall();
+    String rrs26Start();
+    String setConfiguration();
+    String classFlag();
+    String classFlagHelpText(String procedure);
+    String individualRecallHelpText();
+    String startmodeFlags(); 
+    String startmodeFlagsHelpText();
+    String gateStart();
+    String activatePathfinder();
+    String pathfinderHelpText();
+    String essStart();
+    String basicStart();
+    String configured();
+    String overwriteRacingProceduresConfiguration();
+    String overwriteRacingProceduresConfigurationHelpText();
+    
+    String setStartTime();
+    String currentPass();
+    String setStartTimeDescription();
+    String hasAdditionalGolfDownTime();
+    String additionalGolfDownTimeHelpText();
+    String invalidColor(String message);
+    String igtimiAccounts();
+    String errorFetchingIgtimiAccounts(String message);
+    String addIgtimiAccount();
+    String errorAuthorizingAccessToIgtimiUser(String text, String message);
+    String successfullyAuthorizedAccessToIgtimiUser(String username);
+    String couldNotAuthorizedAccessToIgtimiUser(String text);
+    String errorGettingIgtimiAuthorizationUrl(String message);
+    String addIgtimiUser();
+    String doYouReallyWantToRemoveLeaderboards();
+    String errorTryingToRemoveIgtimiAccount(String eMailOfAccountToRemove);
+    String successfullyRemoveIgtimiAccount(String eMailOfAccountToRemove);
+    String eMailMustNotBeEmpty();
+    String emailAddress();
+    String password();
+    String doYouReallyWantToRemoveLeaderboard(String name);
+    String metaLeaderboardCannotBeChanged();
+    String failedToSetNewStartTime();
+    String doYouReallyWantToRemoveIgtimiAccount(String accountEmail);
+    String igtimiWindImport();
+    String seeIgtimiTabForAccountSettings();
+    String importWindFromIgtimi();
+    String errorImportingIgtimiWind(String message);
+    String resultFromIgtimiWindImport(String string);
+    String timeToStart(String timeToStart);
+    String timeSinceStart(String timeSince);
+    String distanceToLine();
+    String beatAngleTooltip();
+    String beatAngle();
+    String runAutomaticallyTooltip();
+    String rerunQueryAfterRefreshTooltip();
+    String queryDefinitionProvider();
+    String statisticProvider();
+    String toCalculateThe();
+    String groupingProvider();
+    String use();
+    String releaseNotes();
+    String hasSplitFleetContiguousScoring();
+    String eventOverview();
+    String addRaceLogTracker();
+    String addRaceLogTrackers();
+    String denoteForRaceLogTracking();
+    String raceLogTracking();
+    String startRaceLogTracking();
+    String filterByLeaderboard();
+    String removeLeaderboardFilter();
+    String competitorRegistrations();
+    String trackerStatus();
+    String canOnlyBeEditedBeforeStartingTracking();
+    String defineCourse();
+    String mapDevices();
+    @Key("edit_what")
+    String edit(String what);
+    @Key("add_what")
+    String add(String what);
+    @Key("remove_what")
+    String remove(String what);
+    String pleaseEnterA(String what);
+    String pingPosition(String whose);
+    String pleaseEnterAValidValueFor(String what, String validTemplate);
+    String copyCourseAndCompetitors();
+    String nowSelectRaceColumnAndFleetToCopyTo();
+    String selectRowInTableToCopyCourse();
+    String deviceId();
+    String deviceType();
+    String mappedToType();
+    String mappedTo();
+    String deviceMappings();
+    String atMostOneEndOfTheTimeRangeMayBeOpen();
+    String pleaseSelectAnItemToMapTo();
+    String device();
+    String timeRange();
+    String closeTimeRange();
+    String setClosingTimePoint();
+    String startOfTimeRangeMustLieBeforeEnd();
+    String start();
+    String overallProgress();
+    String showAddedScores();
+    String ratio();
+    String importWind();
+    String importWindTooltip();
+    String authorName();
+    String authorPriority();
+    String removeDenotation();
+    String competitorRegistrationsMissingProceed(String namesOfRaces);
+    String pleaseSelectAControlPoint();
+    String twoMarkControlPoint();
+    String registeredCompetitors();
+    String competitorPool();
+    String selectAtLeastOne();
+    String selectRaces();
+    String importFixes();
+    String noSailingServerInstancesYet();
+    String registeredSailingServerInstances();
+    String filterEventsByName();
+    String leaderboardsExceptFromSelectedGroup();
+    String availableLeaderboardGroups();
+    String leaderboardGroupsOfSelectedEvent();
+    String addRaces();
+    String withNamePrefix();
+    String pleaseSelectASeriesFirst();
+    String imageURLs();
+    String videoURLs();
+    String sponsorImageURLs();
+    String advancePassId();
+    String pleaseSelectAScoringResult();
+    String eventOfficialWebsiteURL();
+    String eventLogoImageURL();
+    String showPingMarkMappings();
+    String errorFetchingWindStreamletData(String message);
+    String showWindStreamletOverlay();
+    String regattaNameMustNotContainSlashes();
+    String showNumberOfRacesScored();
+    String racesScored();
+    String racesScoredTooltip();
+    String averageNumberOfOperationsPerMessage();
+    String showUncorrectedNetPoints();
+    String setStartTimeReceived();
+    String setStartTimeReceivedDescription();
+    String lastScoreCorrectionsTime();
+    String lastScoreCorrectionsComment();
+    String setTimeToNow();
+    String useStartTimeInference();
+    String numberOfQueueMessagesSent();
+    String totalSize();
+    String averageMessageSize();
+    String totalNumberOfOperations();
+    String currentOrAverageSpeedOverGroundInKnotsTooltip();
+    String currentOrAverageSpeedOverGroundInKnots();
+    String connectors();
+    String scoringSchemeHighPointFirstGetsTenOrEight();
+    String videoComponentShortName();
+    String competitorSearchFilter();
+    String searchCompetitorsBySailNumberOrName();
+    String goToEventOverview();
+    String goToOverviewAndSeeLeaderboard();
+    String noSuchEvent();
+    String leaderboardNotContainedInLeaderboardGroup(String leaderboardName, String leaderboardGroupName);
+    String leaderboardGroupNotContainedInEvent(String leaderboardGroupName, String name);
+    String raceIsInLiveTimePanelMode();
+    String backToLiveTimePanelMode();
+    String windChart();
+    String showVideoPopup();
+    String hideVideoPopup();
+    String manageMedia();
+    String manageMediaTooltip();
+    String showAll();
+}