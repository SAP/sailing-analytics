package com.sap.sailing.gwt.ui.client;

import com.google.gwt.i18n.client.Messages;

public interface StringMessages extends Messages {
    String helloWorld();
    String kielWeel2011();
    String stgAccount();
    String tracTracEvents();
    String swissTimingEvents();
    String trackedBefore();
    String listRaces();
    String wind();
    String windPanelLabel();
    String refresh();
    String remove();
    String windSource();
    String dampeningInterval();
    String map();
    String race();
    String races();
    String tracked();
    String time();
    String playSpeed();
    String playSpeedHelp();
    String playModeLive();
    String playModeReplay();
    String timeDelay();
    String timeDelayHelp();
    String speedInKnots();
    String fromDeg();
    String noRacesYet();
    String total();
    String carry();
    String competitor();
    String competitors();
    String defaultLeaderboard();
    String noSuchLeaderboard();
    String leaderboardConfiguration();
    String newDotDotDot();
    String editScores();
    String columnNamesInSelectedLeaderboard();
    String addDotDotDot();
    String renameDotDotDot();
    String trackedRaceConnectedToSelectedRaceName();
    String linkToColumn();
    String unlink();
    String leaderboardName();
    String cancel();
    String pleaseEnterAName();
    String discardRacesFromHowManyStartedRacesOn();
    String leaderboardWithThisNameAlreadyExists();
    String discardThresholdsMustBeNumeric();
    String discardThresholdsMustBeAscending();
    String discarding();
    String startingFromNumberOfRaces();
    String renameLeaderboard();
    String addColumnToLeaderboard();
    String pleaseEnterNameForNewRaceColumn();
    String ok();
    String medalRace();
    String renameRace();
    String openSelectedLeaderboard();
    String rank();
    String totalRank();
    String collapse();
    String expand();
    String leg();
    String distanceInMeters();
    String distanceInMetersUnit();
    String averageSpeedInKnots();
    String averageSpeedInKnotsUnit();
    String rankGain();
    String sapSailingAnalytics();
    String leaderboard();
    String leaderboards();
    String leaderboardSettings();
    String settings();
    String selectAtLeastOneLegDetail();
    String currentSpeedOverGroundInKnots();
    String currentSpeedOverGroundInKnotsUnit();
    String estimatedTimeToNextWaypointInSeconds();
    String estimatedTimeToNextWaypointInSecondsUnit();
    String gapToLeaderInSeconds();
    String gapToLeaderInSecondsUnit();
    String velocityMadeGoodInKnots();
    String velocityMadeGoodInKnotsUnit();
    String windwardDistanceToGoInMeters();
    String windwardDistanceToLeaderInMeters();
    String windwardDistanceToGoInMetersUnit();
    String name();
    String leaveEmptyForDefault();
    String trackNewEvent();
    String trackableRaces();
    String trackWind();
    String regattaName();
    String event();
    String startTime();
    String regatta();
    String regattas();
    String startTracking();
    String stopTracking();
    String connections();
    String historyOfConnections();
    String defineNewConnection();
    String trackedRaces();
    String canSendRequests();
    String connectAndReadRaces();
    String trackSettings();
    String ports();
    String liveData();
    String storedData();
    String uris();
    String jsonUrl();
    String livePort();
    String storedPort();
    String liveUri();
    String storedUri();
    String eventsConnectedTo();
    String hostname();
    String declinationCheckbox();
    String raceStartTrackingColumn();
    String pauseAutomaticRefresh();
    String autoRefresh();
    String delayInSeconds();
    String delayBetweenAutoAdvances();
    String delayMustBeNonNegative();
    String chooseUpdateIntervalOfAtLeastOneSecond();
    String errorSettingWindForRace();
    String errorFetchingWindInformationForRace();
    String errorWhileTryingToSetWindSourceForRace();
    String inEvent();
    String to();
    String showEstimatedWind();
    String timing();
    String raceDetailsToShow();
    String legDetailsToShow();
    String columnMoveUp();
    String columnMoveDown();
    String port();
    String raceStartTimeColumn();
    String showOnlySelectedCompetitors();
    String showSelectedCompetitorsInfo();
    String lengthInSeconds();
    String selectedRaces();
    String stressTest();
    String numberOfManeuvers();
    String tacks();
    String jibes();
    String penaltyCircles();
    String medalRaceIsNull();
    String maneuverTypes();
    String configuration();
    String chooseChart();
    String distanceTraveled();
    String velocityMadeGoodLong();
    String speedOverGroundLong();
    String gapToLeaderLong();
    String pointsToLoad();
    String speed();
    String distance();
    String in();
    String secondsUnit();
    String metersUnit();
    String failedToLoadRaceData();
    String close();
    String compareCompetitors();
    String description();
    String sailNumber();
    String country();
    String no3LetterCodes();
    String add();
    String delete();
    String showCharts();
    String raceWithThisNameAlreadyExists();
    String raceWithThisNameAlreadyExistsInRegatta();
    String headUp();
    String bearAway();
    String tack();
    String jibe();
    String penaltyCircle();
    String markPassing();
    String mark();
    String otherManeuver();
    String douglasPeuckerPoints();
    String filterRacesByName();
    String actionEdit();
    String actionEditScores();
    String actionOpenBrowser();
    String actionRemove();
    String actionEditRaces();
    String actionRaceEdit();
    String actionRaceUnlink();
    String actionRaceRemove();
    String filterLeaderboardsByName();
    String windwardDistanceToLeader();
    String actions();
    String islinked();
    String yes();
    String no();
    String hoverOverAPoint();
    String noSelection();
    String raceIsKnownToStartUpwind();
    String events();
    String settingsForComponent(String localizedComponentName);
    String noEventsFound();
    String noEventSelected();
    String noLeaderboardsFound();
    String searchEvents();
    String location();
    String from();
    String until();
    String onlyLiveEvents();
    String locationNotAvailable();
    String startDateNotAvailable();
    String startDate();
    String unknownManeuver();
    String tailLengthMustBePositive();
    String failedToLoadRaceInformation(String message);
    String competitorPassedMarkAtDate(String competitorName, String markName, String dateTime);
    String valueForCompetitorAt(String competitorName, String dateTime, String valueWithUnit);
    String reallyRemoveRace(String string);
    String showDetails();
    String hideLeaderboard();
    String hideLeaderboards();
    String showLeaderboard();
    String hideRaces();
    String showMap();
    String hideMap();
    String noLeaderboardSelected();
    String leaderboardGroups();
    String filterLeaderboardGroupsByName();
    String createNewLeaderboardGroup();
    String leaderboardGroupConfiguration();
    String legs();
    String currentLeg();
    String leaderboardGroup();
    String pleaseEnterNonEmptyDescription();
    String groupWithThisNameAlreadyExists();
    String detailsOfLeaderboardGroup();
    String edit();
    String save();
    String abort();
    String noLeaderboardGroupWithNameFound(String groupName);
    String overview();
    String welcomeToSailingAnalytics();
    String welcomeToSailingAnalyticsBody();
    String home();
    String clickAndDragToZoomIn();
    String windSpeed();
    String allTimesInUTC();
    String autoZoomTo();
    String autoZoomToBoats();
    String autoZoomToBuoys();
    String autoZoomOff();
    String autoZoomToTails();
    String autoZoomToWindSensors();
    String autoZoomSelectedCompetitors();
    String bearing();
    String zoom();
    String stepSizeMustBeGreaterThanNull();
    String stepSizeInSeconds();
    String refreshInterval();
    String refreshIntervalMustBeGreaterThanXSeconds(String seconds);
    String competitorCharts();
    String selectAtLeastOneCompetitor();
    String directionChange();
    String speedChange();
    String degreesShort();
    String untracked();
    String delayForLiveMode();
    String notAvailable();
    String details();
    String noGroupSelected();
    String combinedWindSourceTypeName();
    String courseBasedWindSourceTypeName();
    String trackBasedEstimationWindSourceTypeName();
    String expeditionWindSourceTypeName();
    String webWindSourceTypeName();
    String clickChartToSetTime();
    String position();
    String windSourcesUsed();
    String errorTryingToUpdateWindSourcesToExclude(String raceName, String message);
    String feedback();
    String startStopPlaying();
    String backToLive();
    String slowPlaySpeedDown();
    String speedPlaySpeedUp();
    String showHideComponent(String localizedShortName);
    String degreesBoatToTheWind();
    String racesInLeaderboard();
    String leaderboardsInGroup();
    String replication();
    String errorFetchingReplicaData(String message);
    String averageCrossTrackErrorInMeters();
    String enterMaster();
    String errorStartingReplication(String hostname, String exchangeName, String message);
    String helpLines();
    String startLine();
    String finishLine();
    String advantageLine();
    String courseMiddleLine();
    String messagingPortNumber();
    String servletPortNumber();
    String registeredAt(String string);
    String replicatingFromMaster(String hostname, int jmsPort, int servletPort);
    String showWindSpeedSeries();
    String showWindDirectionSeries();
    String fleet();
    String boatClass();
    String setDelayToLive();
    String pleaseEnterNonEmptyVenue();
    String eventWithThisNameAlreadyExists();
    String venue();
    String pleaseSelectABoatClass();
    String regattaWithThisNameAlreadyExists();
    String seriesWithThisNameAlreadyExists();
    String fleetWithThisNameAlreadyExists();
    String fleets();
    String series();
    String splitFleet();
    String color();
    String medalSeries();
    String noColor();
    String pleaseSelectARegatta();
    String addFleet();
    String doYouReallyWantToRemoveRegatta(String name);
    String errorLoadingScoreCorrectionProviders(String message);
    String selectResultListToImportFrom();
    String of();
    String errorObtainingScoreCorrections(String scoreCorrectionProviderName, String eventName, String boatClassName,
            String string, String message);
    String assignRaceNumbersToRaceColumns();
    String importOfficialResults();
    String selectAll();
    String apply();
    String successfullyUpdatedScores();
    String errorUpdatingScoresForLeaderboard(String leaderboardName, String message);
    String maneuverTypesToShowWhenCompetitorIsClicked();
    String simulateWithStartTimeNow();
    String boatClassDoesNotMatchSelectedRegatta(String boatClass, String regattaName);
    String regattaExistForSelectedBoatClass();
    String reload();
    String addRegatta();
    String exchangeName();
    String course();
    String courseLayout();
    String buoy();
    String gate();
    String buoys();
    String waypoint();
    String showAllCompetitors();
    String boatTails();
    String maximalCount();
    String maxVisibleCompetitorsCountMustBePositive();
    String fregResultImportUrls();
    String errorRefreshingFregUrlList(String message);
    String successfullyUpdatedFregUrls();
    String errorRemovingFregUrls(String message);
    String pleaseEnterNonEmptyUrl();
    String addFragUrl();
    String errorAddingFragUrl(String message);
    String errorTryingToObtainLeaderboardContents(String message);
    String lastScoreUpdate();
    String warningBrowserUnsupported();
    String newBuoy();
    String controlPoint();
    String errorUpdatingRaceCourse(String message);
    String successfullyUpdatedCourse();
    String selectOneBuoyOrTwoBuoysForGate();
    String errorTryingToObtainTheBuoysOfTheRace(String message);
    String errorTryingToObtainRaceCourse(String message);
    String insertWaypointBeforeSelected();
    String insertWaypointAfterSelected();
    String scoringSchemeLowPointSystem();
    String scoringSchemeHighPointSystem();
    String scoringSystem();
    String createFlexibleLeaderboard();
    String createRegattaLeaderboard();
    String editFlexibleLeaderboard();
    String editRegattaLeaderboard();
    String noRegatta();
    String useOverallLeaderboard();
    String overallStandings();
    String scoringSchemeHighPointEssOverall();
    String scoringSchemeHighPointLastBreaksTie();
    String type();
    String actionAddRaces();
    String racesWithNamePrefix();
    String maximumSpeedOverGroundInKnots();
    String totalTimeSailedDownwindInSeconds();
    String totalTimeSailedUpwindInSeconds();
    String totalTimeSailedReachingInSeconds();
    String totalTimeSailedInSeconds();
    String overallDetailsToShow();
    String hhmmssUnit();
    String actionAddWindData();
    String valueMustBeBetweenMinMax(String name, String minValue, String maxValue);
    String optional();
    String pleaseEnterAValue();
    String latitude();
    String longitude();
    String actionAddEvent();
    String publicationUrl();
    String suppress();
    String isPublic();
    String unsuppress();
    String suppressedCompetitors();
    String pleaseSelectASeries();
    String pleaseSelectARace();
    String displayGroupsInReverseOrder();
    String actionConfigureUrl();
<<<<<<< HEAD
    String buoyZone();
=======
    String configureLeaderboardUrlDescription();
    String embedded();
    String additionalUrlSettings();
    String restrictToSingleSelectedRace();
    String expandSelectedRace();
    String showRaceDetails();
>>>>>>> 8bdcfe1b
}
<|MERGE_RESOLUTION|>--- conflicted
+++ resolved
@@ -1,423 +1,420 @@
-package com.sap.sailing.gwt.ui.client;
-
-import com.google.gwt.i18n.client.Messages;
-
-public interface StringMessages extends Messages {
-    String helloWorld();
-    String kielWeel2011();
-    String stgAccount();
-    String tracTracEvents();
-    String swissTimingEvents();
-    String trackedBefore();
-    String listRaces();
-    String wind();
-    String windPanelLabel();
-    String refresh();
-    String remove();
-    String windSource();
-    String dampeningInterval();
-    String map();
-    String race();
-    String races();
-    String tracked();
-    String time();
-    String playSpeed();
-    String playSpeedHelp();
-    String playModeLive();
-    String playModeReplay();
-    String timeDelay();
-    String timeDelayHelp();
-    String speedInKnots();
-    String fromDeg();
-    String noRacesYet();
-    String total();
-    String carry();
-    String competitor();
-    String competitors();
-    String defaultLeaderboard();
-    String noSuchLeaderboard();
-    String leaderboardConfiguration();
-    String newDotDotDot();
-    String editScores();
-    String columnNamesInSelectedLeaderboard();
-    String addDotDotDot();
-    String renameDotDotDot();
-    String trackedRaceConnectedToSelectedRaceName();
-    String linkToColumn();
-    String unlink();
-    String leaderboardName();
-    String cancel();
-    String pleaseEnterAName();
-    String discardRacesFromHowManyStartedRacesOn();
-    String leaderboardWithThisNameAlreadyExists();
-    String discardThresholdsMustBeNumeric();
-    String discardThresholdsMustBeAscending();
-    String discarding();
-    String startingFromNumberOfRaces();
-    String renameLeaderboard();
-    String addColumnToLeaderboard();
-    String pleaseEnterNameForNewRaceColumn();
-    String ok();
-    String medalRace();
-    String renameRace();
-    String openSelectedLeaderboard();
-    String rank();
-    String totalRank();
-    String collapse();
-    String expand();
-    String leg();
-    String distanceInMeters();
-    String distanceInMetersUnit();
-    String averageSpeedInKnots();
-    String averageSpeedInKnotsUnit();
-    String rankGain();
-    String sapSailingAnalytics();
-    String leaderboard();
-    String leaderboards();
-    String leaderboardSettings();
-    String settings();
-    String selectAtLeastOneLegDetail();
-    String currentSpeedOverGroundInKnots();
-    String currentSpeedOverGroundInKnotsUnit();
-    String estimatedTimeToNextWaypointInSeconds();
-    String estimatedTimeToNextWaypointInSecondsUnit();
-    String gapToLeaderInSeconds();
-    String gapToLeaderInSecondsUnit();
-    String velocityMadeGoodInKnots();
-    String velocityMadeGoodInKnotsUnit();
-    String windwardDistanceToGoInMeters();
-    String windwardDistanceToLeaderInMeters();
-    String windwardDistanceToGoInMetersUnit();
-    String name();
-    String leaveEmptyForDefault();
-    String trackNewEvent();
-    String trackableRaces();
-    String trackWind();
-    String regattaName();
-    String event();
-    String startTime();
-    String regatta();
-    String regattas();
-    String startTracking();
-    String stopTracking();
-    String connections();
-    String historyOfConnections();
-    String defineNewConnection();
-    String trackedRaces();
-    String canSendRequests();
-    String connectAndReadRaces();
-    String trackSettings();
-    String ports();
-    String liveData();
-    String storedData();
-    String uris();
-    String jsonUrl();
-    String livePort();
-    String storedPort();
-    String liveUri();
-    String storedUri();
-    String eventsConnectedTo();
-    String hostname();
-    String declinationCheckbox();
-    String raceStartTrackingColumn();
-    String pauseAutomaticRefresh();
-    String autoRefresh();
-    String delayInSeconds();
-    String delayBetweenAutoAdvances();
-    String delayMustBeNonNegative();
-    String chooseUpdateIntervalOfAtLeastOneSecond();
-    String errorSettingWindForRace();
-    String errorFetchingWindInformationForRace();
-    String errorWhileTryingToSetWindSourceForRace();
-    String inEvent();
-    String to();
-    String showEstimatedWind();
-    String timing();
-    String raceDetailsToShow();
-    String legDetailsToShow();
-    String columnMoveUp();
-    String columnMoveDown();
-    String port();
-    String raceStartTimeColumn();
-    String showOnlySelectedCompetitors();
-    String showSelectedCompetitorsInfo();
-    String lengthInSeconds();
-    String selectedRaces();
-    String stressTest();
-    String numberOfManeuvers();
-    String tacks();
-    String jibes();
-    String penaltyCircles();
-    String medalRaceIsNull();
-    String maneuverTypes();
-    String configuration();
-    String chooseChart();
-    String distanceTraveled();
-    String velocityMadeGoodLong();
-    String speedOverGroundLong();
-    String gapToLeaderLong();
-    String pointsToLoad();
-    String speed();
-    String distance();
-    String in();
-    String secondsUnit();
-    String metersUnit();
-    String failedToLoadRaceData();
-    String close();
-    String compareCompetitors();
-    String description();
-    String sailNumber();
-    String country();
-    String no3LetterCodes();
-    String add();
-    String delete();
-    String showCharts();
-    String raceWithThisNameAlreadyExists();
-    String raceWithThisNameAlreadyExistsInRegatta();
-    String headUp();
-    String bearAway();
-    String tack();
-    String jibe();
-    String penaltyCircle();
-    String markPassing();
-    String mark();
-    String otherManeuver();
-    String douglasPeuckerPoints();
-    String filterRacesByName();
-    String actionEdit();
-    String actionEditScores();
-    String actionOpenBrowser();
-    String actionRemove();
-    String actionEditRaces();
-    String actionRaceEdit();
-    String actionRaceUnlink();
-    String actionRaceRemove();
-    String filterLeaderboardsByName();
-    String windwardDistanceToLeader();
-    String actions();
-    String islinked();
-    String yes();
-    String no();
-    String hoverOverAPoint();
-    String noSelection();
-    String raceIsKnownToStartUpwind();
-    String events();
-    String settingsForComponent(String localizedComponentName);
-    String noEventsFound();
-    String noEventSelected();
-    String noLeaderboardsFound();
-    String searchEvents();
-    String location();
-    String from();
-    String until();
-    String onlyLiveEvents();
-    String locationNotAvailable();
-    String startDateNotAvailable();
-    String startDate();
-    String unknownManeuver();
-    String tailLengthMustBePositive();
-    String failedToLoadRaceInformation(String message);
-    String competitorPassedMarkAtDate(String competitorName, String markName, String dateTime);
-    String valueForCompetitorAt(String competitorName, String dateTime, String valueWithUnit);
-    String reallyRemoveRace(String string);
-    String showDetails();
-    String hideLeaderboard();
-    String hideLeaderboards();
-    String showLeaderboard();
-    String hideRaces();
-    String showMap();
-    String hideMap();
-    String noLeaderboardSelected();
-    String leaderboardGroups();
-    String filterLeaderboardGroupsByName();
-    String createNewLeaderboardGroup();
-    String leaderboardGroupConfiguration();
-    String legs();
-    String currentLeg();
-    String leaderboardGroup();
-    String pleaseEnterNonEmptyDescription();
-    String groupWithThisNameAlreadyExists();
-    String detailsOfLeaderboardGroup();
-    String edit();
-    String save();
-    String abort();
-    String noLeaderboardGroupWithNameFound(String groupName);
-    String overview();
-    String welcomeToSailingAnalytics();
-    String welcomeToSailingAnalyticsBody();
-    String home();
-    String clickAndDragToZoomIn();
-    String windSpeed();
-    String allTimesInUTC();
-    String autoZoomTo();
-    String autoZoomToBoats();
-    String autoZoomToBuoys();
-    String autoZoomOff();
-    String autoZoomToTails();
-    String autoZoomToWindSensors();
-    String autoZoomSelectedCompetitors();
-    String bearing();
-    String zoom();
-    String stepSizeMustBeGreaterThanNull();
-    String stepSizeInSeconds();
-    String refreshInterval();
-    String refreshIntervalMustBeGreaterThanXSeconds(String seconds);
-    String competitorCharts();
-    String selectAtLeastOneCompetitor();
-    String directionChange();
-    String speedChange();
-    String degreesShort();
-    String untracked();
-    String delayForLiveMode();
-    String notAvailable();
-    String details();
-    String noGroupSelected();
-    String combinedWindSourceTypeName();
-    String courseBasedWindSourceTypeName();
-    String trackBasedEstimationWindSourceTypeName();
-    String expeditionWindSourceTypeName();
-    String webWindSourceTypeName();
-    String clickChartToSetTime();
-    String position();
-    String windSourcesUsed();
-    String errorTryingToUpdateWindSourcesToExclude(String raceName, String message);
-    String feedback();
-    String startStopPlaying();
-    String backToLive();
-    String slowPlaySpeedDown();
-    String speedPlaySpeedUp();
-    String showHideComponent(String localizedShortName);
-    String degreesBoatToTheWind();
-    String racesInLeaderboard();
-    String leaderboardsInGroup();
-    String replication();
-    String errorFetchingReplicaData(String message);
-    String averageCrossTrackErrorInMeters();
-    String enterMaster();
-    String errorStartingReplication(String hostname, String exchangeName, String message);
-    String helpLines();
-    String startLine();
-    String finishLine();
-    String advantageLine();
-    String courseMiddleLine();
-    String messagingPortNumber();
-    String servletPortNumber();
-    String registeredAt(String string);
-    String replicatingFromMaster(String hostname, int jmsPort, int servletPort);
-    String showWindSpeedSeries();
-    String showWindDirectionSeries();
-    String fleet();
-    String boatClass();
-    String setDelayToLive();
-    String pleaseEnterNonEmptyVenue();
-    String eventWithThisNameAlreadyExists();
-    String venue();
-    String pleaseSelectABoatClass();
-    String regattaWithThisNameAlreadyExists();
-    String seriesWithThisNameAlreadyExists();
-    String fleetWithThisNameAlreadyExists();
-    String fleets();
-    String series();
-    String splitFleet();
-    String color();
-    String medalSeries();
-    String noColor();
-    String pleaseSelectARegatta();
-    String addFleet();
-    String doYouReallyWantToRemoveRegatta(String name);
-    String errorLoadingScoreCorrectionProviders(String message);
-    String selectResultListToImportFrom();
-    String of();
-    String errorObtainingScoreCorrections(String scoreCorrectionProviderName, String eventName, String boatClassName,
-            String string, String message);
-    String assignRaceNumbersToRaceColumns();
-    String importOfficialResults();
-    String selectAll();
-    String apply();
-    String successfullyUpdatedScores();
-    String errorUpdatingScoresForLeaderboard(String leaderboardName, String message);
-    String maneuverTypesToShowWhenCompetitorIsClicked();
-    String simulateWithStartTimeNow();
-    String boatClassDoesNotMatchSelectedRegatta(String boatClass, String regattaName);
-    String regattaExistForSelectedBoatClass();
-    String reload();
-    String addRegatta();
-    String exchangeName();
-    String course();
-    String courseLayout();
-    String buoy();
-    String gate();
-    String buoys();
-    String waypoint();
-    String showAllCompetitors();
-    String boatTails();
-    String maximalCount();
-    String maxVisibleCompetitorsCountMustBePositive();
-    String fregResultImportUrls();
-    String errorRefreshingFregUrlList(String message);
-    String successfullyUpdatedFregUrls();
-    String errorRemovingFregUrls(String message);
-    String pleaseEnterNonEmptyUrl();
-    String addFragUrl();
-    String errorAddingFragUrl(String message);
-    String errorTryingToObtainLeaderboardContents(String message);
-    String lastScoreUpdate();
-    String warningBrowserUnsupported();
-    String newBuoy();
-    String controlPoint();
-    String errorUpdatingRaceCourse(String message);
-    String successfullyUpdatedCourse();
-    String selectOneBuoyOrTwoBuoysForGate();
-    String errorTryingToObtainTheBuoysOfTheRace(String message);
-    String errorTryingToObtainRaceCourse(String message);
-    String insertWaypointBeforeSelected();
-    String insertWaypointAfterSelected();
-    String scoringSchemeLowPointSystem();
-    String scoringSchemeHighPointSystem();
-    String scoringSystem();
-    String createFlexibleLeaderboard();
-    String createRegattaLeaderboard();
-    String editFlexibleLeaderboard();
-    String editRegattaLeaderboard();
-    String noRegatta();
-    String useOverallLeaderboard();
-    String overallStandings();
-    String scoringSchemeHighPointEssOverall();
-    String scoringSchemeHighPointLastBreaksTie();
-    String type();
-    String actionAddRaces();
-    String racesWithNamePrefix();
-    String maximumSpeedOverGroundInKnots();
-    String totalTimeSailedDownwindInSeconds();
-    String totalTimeSailedUpwindInSeconds();
-    String totalTimeSailedReachingInSeconds();
-    String totalTimeSailedInSeconds();
-    String overallDetailsToShow();
-    String hhmmssUnit();
-    String actionAddWindData();
-    String valueMustBeBetweenMinMax(String name, String minValue, String maxValue);
-    String optional();
-    String pleaseEnterAValue();
-    String latitude();
-    String longitude();
-    String actionAddEvent();
-    String publicationUrl();
-    String suppress();
-    String isPublic();
-    String unsuppress();
-    String suppressedCompetitors();
-    String pleaseSelectASeries();
-    String pleaseSelectARace();
-    String displayGroupsInReverseOrder();
-    String actionConfigureUrl();
-<<<<<<< HEAD
-    String buoyZone();
-=======
-    String configureLeaderboardUrlDescription();
-    String embedded();
-    String additionalUrlSettings();
-    String restrictToSingleSelectedRace();
-    String expandSelectedRace();
-    String showRaceDetails();
->>>>>>> 8bdcfe1b
-}
+package com.sap.sailing.gwt.ui.client;
+
+import com.google.gwt.i18n.client.Messages;
+
+public interface StringMessages extends Messages {
+    String helloWorld();
+    String kielWeel2011();
+    String stgAccount();
+    String tracTracEvents();
+    String swissTimingEvents();
+    String trackedBefore();
+    String listRaces();
+    String wind();
+    String windPanelLabel();
+    String refresh();
+    String remove();
+    String windSource();
+    String dampeningInterval();
+    String map();
+    String race();
+    String races();
+    String tracked();
+    String time();
+    String playSpeed();
+    String playSpeedHelp();
+    String playModeLive();
+    String playModeReplay();
+    String timeDelay();
+    String timeDelayHelp();
+    String speedInKnots();
+    String fromDeg();
+    String noRacesYet();
+    String total();
+    String carry();
+    String competitor();
+    String competitors();
+    String defaultLeaderboard();
+    String noSuchLeaderboard();
+    String leaderboardConfiguration();
+    String newDotDotDot();
+    String editScores();
+    String columnNamesInSelectedLeaderboard();
+    String addDotDotDot();
+    String renameDotDotDot();
+    String trackedRaceConnectedToSelectedRaceName();
+    String linkToColumn();
+    String unlink();
+    String leaderboardName();
+    String cancel();
+    String pleaseEnterAName();
+    String discardRacesFromHowManyStartedRacesOn();
+    String leaderboardWithThisNameAlreadyExists();
+    String discardThresholdsMustBeNumeric();
+    String discardThresholdsMustBeAscending();
+    String discarding();
+    String startingFromNumberOfRaces();
+    String renameLeaderboard();
+    String addColumnToLeaderboard();
+    String pleaseEnterNameForNewRaceColumn();
+    String ok();
+    String medalRace();
+    String renameRace();
+    String openSelectedLeaderboard();
+    String rank();
+    String totalRank();
+    String collapse();
+    String expand();
+    String leg();
+    String distanceInMeters();
+    String distanceInMetersUnit();
+    String averageSpeedInKnots();
+    String averageSpeedInKnotsUnit();
+    String rankGain();
+    String sapSailingAnalytics();
+    String leaderboard();
+    String leaderboards();
+    String leaderboardSettings();
+    String settings();
+    String selectAtLeastOneLegDetail();
+    String currentSpeedOverGroundInKnots();
+    String currentSpeedOverGroundInKnotsUnit();
+    String estimatedTimeToNextWaypointInSeconds();
+    String estimatedTimeToNextWaypointInSecondsUnit();
+    String gapToLeaderInSeconds();
+    String gapToLeaderInSecondsUnit();
+    String velocityMadeGoodInKnots();
+    String velocityMadeGoodInKnotsUnit();
+    String windwardDistanceToGoInMeters();
+    String windwardDistanceToLeaderInMeters();
+    String windwardDistanceToGoInMetersUnit();
+    String name();
+    String leaveEmptyForDefault();
+    String trackNewEvent();
+    String trackableRaces();
+    String trackWind();
+    String regattaName();
+    String event();
+    String startTime();
+    String regatta();
+    String regattas();
+    String startTracking();
+    String stopTracking();
+    String connections();
+    String historyOfConnections();
+    String defineNewConnection();
+    String trackedRaces();
+    String canSendRequests();
+    String connectAndReadRaces();
+    String trackSettings();
+    String ports();
+    String liveData();
+    String storedData();
+    String uris();
+    String jsonUrl();
+    String livePort();
+    String storedPort();
+    String liveUri();
+    String storedUri();
+    String eventsConnectedTo();
+    String hostname();
+    String declinationCheckbox();
+    String raceStartTrackingColumn();
+    String pauseAutomaticRefresh();
+    String autoRefresh();
+    String delayInSeconds();
+    String delayBetweenAutoAdvances();
+    String delayMustBeNonNegative();
+    String chooseUpdateIntervalOfAtLeastOneSecond();
+    String errorSettingWindForRace();
+    String errorFetchingWindInformationForRace();
+    String errorWhileTryingToSetWindSourceForRace();
+    String inEvent();
+    String to();
+    String showEstimatedWind();
+    String timing();
+    String raceDetailsToShow();
+    String legDetailsToShow();
+    String columnMoveUp();
+    String columnMoveDown();
+    String port();
+    String raceStartTimeColumn();
+    String showOnlySelectedCompetitors();
+    String showSelectedCompetitorsInfo();
+    String lengthInSeconds();
+    String selectedRaces();
+    String stressTest();
+    String numberOfManeuvers();
+    String tacks();
+    String jibes();
+    String penaltyCircles();
+    String medalRaceIsNull();
+    String maneuverTypes();
+    String configuration();
+    String chooseChart();
+    String distanceTraveled();
+    String velocityMadeGoodLong();
+    String speedOverGroundLong();
+    String gapToLeaderLong();
+    String pointsToLoad();
+    String speed();
+    String distance();
+    String in();
+    String secondsUnit();
+    String metersUnit();
+    String failedToLoadRaceData();
+    String close();
+    String compareCompetitors();
+    String description();
+    String sailNumber();
+    String country();
+    String no3LetterCodes();
+    String add();
+    String delete();
+    String showCharts();
+    String raceWithThisNameAlreadyExists();
+    String raceWithThisNameAlreadyExistsInRegatta();
+    String headUp();
+    String bearAway();
+    String tack();
+    String jibe();
+    String penaltyCircle();
+    String markPassing();
+    String mark();
+    String otherManeuver();
+    String douglasPeuckerPoints();
+    String filterRacesByName();
+    String actionEdit();
+    String actionEditScores();
+    String actionOpenBrowser();
+    String actionRemove();
+    String actionEditRaces();
+    String actionRaceEdit();
+    String actionRaceUnlink();
+    String actionRaceRemove();
+    String filterLeaderboardsByName();
+    String windwardDistanceToLeader();
+    String actions();
+    String islinked();
+    String yes();
+    String no();
+    String hoverOverAPoint();
+    String noSelection();
+    String raceIsKnownToStartUpwind();
+    String events();
+    String settingsForComponent(String localizedComponentName);
+    String noEventsFound();
+    String noEventSelected();
+    String noLeaderboardsFound();
+    String searchEvents();
+    String location();
+    String from();
+    String until();
+    String onlyLiveEvents();
+    String locationNotAvailable();
+    String startDateNotAvailable();
+    String startDate();
+    String unknownManeuver();
+    String tailLengthMustBePositive();
+    String failedToLoadRaceInformation(String message);
+    String competitorPassedMarkAtDate(String competitorName, String markName, String dateTime);
+    String valueForCompetitorAt(String competitorName, String dateTime, String valueWithUnit);
+    String reallyRemoveRace(String string);
+    String showDetails();
+    String hideLeaderboard();
+    String hideLeaderboards();
+    String showLeaderboard();
+    String hideRaces();
+    String showMap();
+    String hideMap();
+    String noLeaderboardSelected();
+    String leaderboardGroups();
+    String filterLeaderboardGroupsByName();
+    String createNewLeaderboardGroup();
+    String leaderboardGroupConfiguration();
+    String legs();
+    String currentLeg();
+    String leaderboardGroup();
+    String pleaseEnterNonEmptyDescription();
+    String groupWithThisNameAlreadyExists();
+    String detailsOfLeaderboardGroup();
+    String edit();
+    String save();
+    String abort();
+    String noLeaderboardGroupWithNameFound(String groupName);
+    String overview();
+    String welcomeToSailingAnalytics();
+    String welcomeToSailingAnalyticsBody();
+    String home();
+    String clickAndDragToZoomIn();
+    String windSpeed();
+    String allTimesInUTC();
+    String autoZoomTo();
+    String autoZoomToBoats();
+    String autoZoomToBuoys();
+    String autoZoomOff();
+    String autoZoomToTails();
+    String autoZoomToWindSensors();
+    String autoZoomSelectedCompetitors();
+    String bearing();
+    String zoom();
+    String stepSizeMustBeGreaterThanNull();
+    String stepSizeInSeconds();
+    String refreshInterval();
+    String refreshIntervalMustBeGreaterThanXSeconds(String seconds);
+    String competitorCharts();
+    String selectAtLeastOneCompetitor();
+    String directionChange();
+    String speedChange();
+    String degreesShort();
+    String untracked();
+    String delayForLiveMode();
+    String notAvailable();
+    String details();
+    String noGroupSelected();
+    String combinedWindSourceTypeName();
+    String courseBasedWindSourceTypeName();
+    String trackBasedEstimationWindSourceTypeName();
+    String expeditionWindSourceTypeName();
+    String webWindSourceTypeName();
+    String clickChartToSetTime();
+    String position();
+    String windSourcesUsed();
+    String errorTryingToUpdateWindSourcesToExclude(String raceName, String message);
+    String feedback();
+    String startStopPlaying();
+    String backToLive();
+    String slowPlaySpeedDown();
+    String speedPlaySpeedUp();
+    String showHideComponent(String localizedShortName);
+    String degreesBoatToTheWind();
+    String racesInLeaderboard();
+    String leaderboardsInGroup();
+    String replication();
+    String errorFetchingReplicaData(String message);
+    String averageCrossTrackErrorInMeters();
+    String enterMaster();
+    String errorStartingReplication(String hostname, String exchangeName, String message);
+    String helpLines();
+    String startLine();
+    String finishLine();
+    String advantageLine();
+    String courseMiddleLine();
+    String messagingPortNumber();
+    String servletPortNumber();
+    String registeredAt(String string);
+    String replicatingFromMaster(String hostname, int jmsPort, int servletPort);
+    String showWindSpeedSeries();
+    String showWindDirectionSeries();
+    String fleet();
+    String boatClass();
+    String setDelayToLive();
+    String pleaseEnterNonEmptyVenue();
+    String eventWithThisNameAlreadyExists();
+    String venue();
+    String pleaseSelectABoatClass();
+    String regattaWithThisNameAlreadyExists();
+    String seriesWithThisNameAlreadyExists();
+    String fleetWithThisNameAlreadyExists();
+    String fleets();
+    String series();
+    String splitFleet();
+    String color();
+    String medalSeries();
+    String noColor();
+    String pleaseSelectARegatta();
+    String addFleet();
+    String doYouReallyWantToRemoveRegatta(String name);
+    String errorLoadingScoreCorrectionProviders(String message);
+    String selectResultListToImportFrom();
+    String of();
+    String errorObtainingScoreCorrections(String scoreCorrectionProviderName, String eventName, String boatClassName,
+            String string, String message);
+    String assignRaceNumbersToRaceColumns();
+    String importOfficialResults();
+    String selectAll();
+    String apply();
+    String successfullyUpdatedScores();
+    String errorUpdatingScoresForLeaderboard(String leaderboardName, String message);
+    String maneuverTypesToShowWhenCompetitorIsClicked();
+    String simulateWithStartTimeNow();
+    String boatClassDoesNotMatchSelectedRegatta(String boatClass, String regattaName);
+    String regattaExistForSelectedBoatClass();
+    String reload();
+    String addRegatta();
+    String exchangeName();
+    String course();
+    String courseLayout();
+    String buoy();
+    String gate();
+    String buoys();
+    String waypoint();
+    String showAllCompetitors();
+    String boatTails();
+    String maximalCount();
+    String maxVisibleCompetitorsCountMustBePositive();
+    String fregResultImportUrls();
+    String errorRefreshingFregUrlList(String message);
+    String successfullyUpdatedFregUrls();
+    String errorRemovingFregUrls(String message);
+    String pleaseEnterNonEmptyUrl();
+    String addFragUrl();
+    String errorAddingFragUrl(String message);
+    String errorTryingToObtainLeaderboardContents(String message);
+    String lastScoreUpdate();
+    String warningBrowserUnsupported();
+    String newBuoy();
+    String controlPoint();
+    String errorUpdatingRaceCourse(String message);
+    String successfullyUpdatedCourse();
+    String selectOneBuoyOrTwoBuoysForGate();
+    String errorTryingToObtainTheBuoysOfTheRace(String message);
+    String errorTryingToObtainRaceCourse(String message);
+    String insertWaypointBeforeSelected();
+    String insertWaypointAfterSelected();
+    String scoringSchemeLowPointSystem();
+    String scoringSchemeHighPointSystem();
+    String scoringSystem();
+    String createFlexibleLeaderboard();
+    String createRegattaLeaderboard();
+    String editFlexibleLeaderboard();
+    String editRegattaLeaderboard();
+    String noRegatta();
+    String useOverallLeaderboard();
+    String overallStandings();
+    String scoringSchemeHighPointEssOverall();
+    String scoringSchemeHighPointLastBreaksTie();
+    String type();
+    String actionAddRaces();
+    String racesWithNamePrefix();
+    String maximumSpeedOverGroundInKnots();
+    String totalTimeSailedDownwindInSeconds();
+    String totalTimeSailedUpwindInSeconds();
+    String totalTimeSailedReachingInSeconds();
+    String totalTimeSailedInSeconds();
+    String overallDetailsToShow();
+    String hhmmssUnit();
+    String actionAddWindData();
+    String valueMustBeBetweenMinMax(String name, String minValue, String maxValue);
+    String optional();
+    String pleaseEnterAValue();
+    String latitude();
+    String longitude();
+    String actionAddEvent();
+    String publicationUrl();
+    String suppress();
+    String isPublic();
+    String unsuppress();
+    String suppressedCompetitors();
+    String pleaseSelectASeries();
+    String pleaseSelectARace();
+    String displayGroupsInReverseOrder();
+    String actionConfigureUrl();
+    String buoyZone();
+    String configureLeaderboardUrlDescription();
+    String embedded();
+    String additionalUrlSettings();
+    String restrictToSingleSelectedRace();
+    String expandSelectedRace();
+    String showRaceDetails();
+}