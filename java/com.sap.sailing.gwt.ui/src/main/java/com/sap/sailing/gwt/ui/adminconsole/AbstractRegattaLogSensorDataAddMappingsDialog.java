package com.sap.sailing.gwt.ui.adminconsole;

import java.util.ArrayList;
import java.util.Collection;
import java.util.List;
import java.util.Map;

import com.google.gwt.user.client.rpc.AsyncCallback;
import com.google.gwt.user.client.ui.CaptionPanel;
import com.google.gwt.user.client.ui.HorizontalPanel;
import com.google.gwt.user.client.ui.SimplePanel;
import com.google.gwt.user.client.ui.VerticalPanel;
import com.google.gwt.user.client.ui.Widget;
import com.google.gwt.view.client.SingleSelectionModel;
import com.sap.sailing.domain.common.dto.BoatDTO;
import com.sap.sailing.domain.common.dto.CompetitorDTO;
import com.sap.sailing.domain.common.racelog.tracking.MappableToDevice;
import com.sap.sailing.gwt.ui.client.SailingServiceAsync;
import com.sap.sailing.gwt.ui.client.StringMessages;
import com.sap.sailing.gwt.ui.shared.DeviceIdentifierDTO;
import com.sap.sailing.gwt.ui.shared.TrackFileImportDeviceIdentifierDTO;
import com.sap.sailing.gwt.ui.shared.TypedDeviceMappingDTO;
import com.sap.sse.gwt.client.ErrorReporter;
import com.sap.sse.gwt.client.celltable.RefreshableSingleSelectionModel;
import com.sap.sse.gwt.client.dialog.DataEntryDialog;

public abstract class AbstractRegattaLogSensorDataAddMappingsDialog extends DataEntryDialog<Collection<TypedDeviceMappingDTO>> {

    private final String leaderboardName;
    private final SimplePanel importWidgetHolder;
    protected final TrackFileImportDeviceIdentifierTableWrapper deviceIdTable;
    private final BoatTableWrapper<RefreshableSingleSelectionModel<BoatDTO>> boatTable;
    private final CompetitorTableWrapper<RefreshableSingleSelectionModel<CompetitorDTO>> competitorTable;
    private final StringMessages stringMessages;

    private TrackFileImportDeviceIdentifierDTO deviceToSelect;
    private CompetitorDTO compToSelect;
    private BoatDTO boatToSelect;
    private boolean inInstableTransitionState = false;

    public AbstractRegattaLogSensorDataAddMappingsDialog(SailingServiceAsync sailingService,
            final ErrorReporter errorReporter, final StringMessages stringMessages, String leaderboardName,
            DialogCallback<Collection<TypedDeviceMappingDTO>> callback) {
        super(stringMessages.add(stringMessages.deviceMappings()), stringMessages.add(stringMessages.deviceMappings()),
                stringMessages.add(), stringMessages.cancel(),
                new DataEntryDialog.Validator<Collection<TypedDeviceMappingDTO>>() {
                    @Override
                    public String getErrorMessage(Collection<TypedDeviceMappingDTO> valueToValidate) {
                        return valueToValidate.isEmpty() ? stringMessages.pleaseCreateAtLeastOneMappingForCompetitor() : null;
                    }
                }, true, callback);
        this.stringMessages = stringMessages;
        deviceIdTable = new TrackFileImportDeviceIdentifierTableWrapper(sailingService, stringMessages, errorReporter);
        deviceIdTable.removeTrackNameColumn();

        importWidgetHolder = new SimplePanel();
<<<<<<< HEAD
        deviceIdTable.getSelectionModel().addSelectionChangeHandler(
                event -> deviceSelectionChanged(deviceIdTable.getSelectionModel().getSelectedObject()));

        boatTable = new BoatTableWrapper<RefreshableSingleSelectionModel<BoatDTO>>(sailingService, stringMessages,
                errorReporter, /* multiSelection */ false, /* enable Pager */ true, /* allowActions */ false);
        competitorTable = new CompetitorTableWrapper<>(sailingService, stringMessages, errorReporter,
                /* multiSelection */ false, /* enablePager */ true, /* show only competitors with boat */ false);

        boatTable.getSelectionModel().addSelectionChangeHandler(event -> {
            this.mappedToSelectionChanged(boatTable.getSelectionModel().getSelectedObject());
            validateAndUpdate();
        });
        competitorTable.getSelectionModel().addSelectionChangeHandler(event -> {
            this.mappedToSelectionChanged(competitorTable.getSelectionModel().getSelectedObject());
            validateAndUpdate();
=======
        deviceIdTable.getSelectionModel().addSelectionChangeHandler(new SelectionChangeEvent.Handler() {
            @Override
            public void onSelectionChange(SelectionChangeEvent event) {
                CompetitorDTO mappedComp = deviceIdTable.getMappedCompetitorForCurrentSelection();
                if (mappedComp != null) {
                    competitorTable.getSelectionModel().setSelected(mappedComp, true);
                }
            }
        });
        competitorTable = new CompetitorTableWrapper<>( sailingService, stringMessages, errorReporter,
                /* multiSelection */ false, /* enablePager */ true, /* filterCompetitorWithBoat */ false, /* filterCompetitorsWithoutBoat */ false);
        competitorTable.getSelectionModel().addSelectionChangeHandler(new SelectionChangeEvent.Handler() {
            @Override
            public void onSelectionChange(SelectionChangeEvent event) {
                deviceIdTable.didSelectCompetitorForMapping(competitorTable.getSelectionModel().getSelectedObject());
                validateAndUpdate();
            }
>>>>>>> 7e97827e
        });

        this.leaderboardName = leaderboardName;
        getBoatRegistrations(sailingService, errorReporter);
        getCompetitorRegistrations(sailingService, errorReporter);
    }

    private void getBoatRegistrations(final SailingServiceAsync sailingService, final ErrorReporter errorReporter) {
        sailingService.getBoatRegistrationsForLeaderboard(leaderboardName, new AsyncCallback<Collection<BoatDTO>>() {
            @Override
            public void onSuccess(Collection<BoatDTO> result) {
                boatTable.filterBoats(result);
            }

            @Override
            public void onFailure(Throwable caught) {
                errorReporter.reportError("Could not load boats: " + caught.getMessage());
            }
        });
    }

    private void getCompetitorRegistrations(SailingServiceAsync sailingService, final ErrorReporter errorReporter) {
        sailingService.getCompetitorRegistrationsForLeaderboard(leaderboardName,
                new AsyncCallback<Collection<CompetitorDTO>>() {
                    @Override
                    public void onSuccess(Collection<CompetitorDTO> result) {
                        competitorTable.refreshCompetitorList(result);
                    }

                    @Override
                    public void onFailure(Throwable caught) {
                        errorReporter.reportError("Could not load competitors: " + caught.getMessage());
                    }
                });
    }

    @Override
    protected Widget getAdditionalWidget() {
        HorizontalPanel panel = new HorizontalPanel();
        VerticalPanel leftPanel = new VerticalPanel();
        VerticalPanel tablesPanel = new VerticalPanel();
        CaptionPanel competitorsPanel = new CaptionPanel(stringMessages.competitor());
        CaptionPanel boatsPanel = new CaptionPanel(stringMessages.boat());
        leftPanel.add(importWidgetHolder);
        leftPanel.add(deviceIdTable);
        panel.add(leftPanel);
        panel.add(tablesPanel);
        tablesPanel.add(boatsPanel);
        tablesPanel.add(competitorsPanel);
        boatsPanel.setContentWidget(boatTable.asWidget());
        competitorsPanel.setContentWidget(competitorTable.asWidget());
        return panel;
    }
    
    protected abstract String getSelectedImporterType();

    @Override
    protected Collection<TypedDeviceMappingDTO> getResult() {
        List<TypedDeviceMappingDTO> result = new ArrayList<>();
        String dataType = getSelectedImporterType();
        for (Map.Entry<TrackFileImportDeviceIdentifierDTO, MappableToDevice> deviceEntry : deviceIdTable.getMappings().entrySet()) {
            final TrackFileImportDeviceIdentifierDTO device = deviceEntry.getKey();
            final DeviceIdentifierDTO deviceIdDto = new DeviceIdentifierDTO("FILE", device.uuidAsString);
            final MappableToDevice mappedTo = deviceIdTable.getMappings().get(device);
            result.add(new TypedDeviceMappingDTO(deviceIdDto, device.from, device.to, mappedTo, null, dataType));
        }
        return result;
    }

    protected void setImportWidget(Widget importWidget) {
        importWidgetHolder.setWidget(importWidget);
    }

    // TODO Refactor!

    private static <T> void selectOrClear(SingleSelectionModel<T> selectionModel, T object) {
        if (object == null) {
            selectionModel.clear();
        } else {
            selectionModel.setSelected(object, true);
        }
    }

    /**
     * Avoid programmatic deselections that re-trigger the selection listeners and lead to a loop.
     */
    private void select() {
        if (inInstableTransitionState) {
            if (deviceIdTable.getSelectionModel().getSelectedObject() == deviceToSelect
                    && competitorTable.getSelectionModel().getSelectedObject() == compToSelect
                    && boatTable.getSelectionModel().getSelectedObject() == boatToSelect) {
                inInstableTransitionState = false;
            }
        } else {
            inInstableTransitionState = true;
            selectOrClear(deviceIdTable.getSelectionModel(), deviceToSelect);
            selectOrClear(competitorTable.getSelectionModel(), compToSelect);
            selectOrClear(boatTable.getSelectionModel(), boatToSelect);
        }
    }

    private void mappedToSelectionChanged(MappableToDevice mappedTo) {
        if (!inInstableTransitionState) {
            deviceIdTable.setMappedObjectForSelectedDevice(mappedTo);

            if (mappedTo instanceof CompetitorDTO) {
                compToSelect = (CompetitorDTO) mappedTo;
                boatToSelect = null;
            } else if (mappedTo instanceof BoatDTO) {
                compToSelect = null;
                boatToSelect = (BoatDTO) mappedTo;
            }
        }
        select();
        validateAndUpdate();
    }

    private void deviceSelectionChanged(TrackFileImportDeviceIdentifierDTO deviceId) {
        if (!inInstableTransitionState) {
            deviceToSelect = deviceId;
            compToSelect = null;
            boatToSelect = null;

            if (deviceId != null) {
                final MappableToDevice mappedTo = deviceIdTable.getMappedObjectForDeviceId(deviceId);
                if (mappedTo instanceof CompetitorDTO) {
                    compToSelect = (CompetitorDTO) mappedTo;
                } else if (mappedTo instanceof BoatDTO) {
                    boatToSelect = (BoatDTO) mappedTo;
                }
            }
        }
        select();
    }
}<|MERGE_RESOLUTION|>--- conflicted
+++ resolved
@@ -54,14 +54,13 @@
         deviceIdTable.removeTrackNameColumn();
 
         importWidgetHolder = new SimplePanel();
-<<<<<<< HEAD
         deviceIdTable.getSelectionModel().addSelectionChangeHandler(
                 event -> deviceSelectionChanged(deviceIdTable.getSelectionModel().getSelectedObject()));
 
         boatTable = new BoatTableWrapper<RefreshableSingleSelectionModel<BoatDTO>>(sailingService, stringMessages,
                 errorReporter, /* multiSelection */ false, /* enable Pager */ true, /* allowActions */ false);
         competitorTable = new CompetitorTableWrapper<>(sailingService, stringMessages, errorReporter,
-                /* multiSelection */ false, /* enablePager */ true, /* show only competitors with boat */ false);
+                /* multiSelection */ false, /* enablePager */ true, /* filterCompetitorWithBoat */ false, /* filterCompetitorsWithoutBoat */ false);
 
         boatTable.getSelectionModel().addSelectionChangeHandler(event -> {
             this.mappedToSelectionChanged(boatTable.getSelectionModel().getSelectedObject());
@@ -70,25 +69,6 @@
         competitorTable.getSelectionModel().addSelectionChangeHandler(event -> {
             this.mappedToSelectionChanged(competitorTable.getSelectionModel().getSelectedObject());
             validateAndUpdate();
-=======
-        deviceIdTable.getSelectionModel().addSelectionChangeHandler(new SelectionChangeEvent.Handler() {
-            @Override
-            public void onSelectionChange(SelectionChangeEvent event) {
-                CompetitorDTO mappedComp = deviceIdTable.getMappedCompetitorForCurrentSelection();
-                if (mappedComp != null) {
-                    competitorTable.getSelectionModel().setSelected(mappedComp, true);
-                }
-            }
-        });
-        competitorTable = new CompetitorTableWrapper<>( sailingService, stringMessages, errorReporter,
-                /* multiSelection */ false, /* enablePager */ true, /* filterCompetitorWithBoat */ false, /* filterCompetitorsWithoutBoat */ false);
-        competitorTable.getSelectionModel().addSelectionChangeHandler(new SelectionChangeEvent.Handler() {
-            @Override
-            public void onSelectionChange(SelectionChangeEvent event) {
-                deviceIdTable.didSelectCompetitorForMapping(competitorTable.getSelectionModel().getSelectedObject());
-                validateAndUpdate();
-            }
->>>>>>> 7e97827e
         });
 
         this.leaderboardName = leaderboardName;
