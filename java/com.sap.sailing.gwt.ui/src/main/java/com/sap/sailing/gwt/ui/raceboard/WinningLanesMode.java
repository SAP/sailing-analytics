package com.sap.sailing.gwt.ui.raceboard;

import java.util.ArrayList;
import java.util.Date;
import java.util.List;

import com.sap.sailing.domain.common.DetailType;
import com.sap.sailing.domain.common.dto.CompetitorDTO;
import com.sap.sailing.gwt.settings.client.leaderboard.LeaderboardSettings;
import com.sap.sailing.gwt.settings.client.leaderboard.LeaderboardSettingsFactory;
import com.sap.sailing.gwt.ui.client.shared.racemap.RaceMapSettings;
import com.sap.sailing.gwt.ui.shared.MarkPassingTimesDTO;
import com.sap.sse.common.Duration;
import com.sap.sse.common.Util;
import com.sap.sse.common.impl.MillisecondsTimePoint;
import com.sap.sse.gwt.client.player.Timer.PlayModes;

/**
 * Puts the race viewer in a mode where the user can see what may be called the "Winning Lanes." For this,
 * the timer is set to the point in time when the first competitor finishes the race, or, for live races,
 * to the current point in time. The tail length is chosen such that it covers the full track of the
 * competitor farthest ahead.
 * 
 * @author Axel Uhl (d043530)
 *
 */
public class WinningLanesMode extends RaceBoardModeWithPerRaceCompetitors {
    private Duration tailLength;
    
    private boolean adjustedLeaderboardSettings;
    
    private boolean adjustedCompetitorSelection;

    @Override
    protected void updateCompetitorSelection() {
        final int howManyCompetitorsToSelect = getHowManyCompetitorsToSelect(getLeaderboardPanel().getCompetitors(getRaceIdentifier()));
        updateCompetitorSelection(howManyCompetitorsToSelect, getLeaderboardForSpecificTimePoint());
    }

    private void adjustLeaderboardSettings() {
        final LeaderboardSettings existingSettings = getLeaderboardPanel().getSettings();
        final List<DetailType> raceDetailsToShow = new ArrayList<>(existingSettings.getRaceDetailsToShow());
        raceDetailsToShow.add(DetailType.RACE_AVERAGE_ABSOLUTE_CROSS_TRACK_ERROR_IN_METERS);
        raceDetailsToShow.add(DetailType.RACE_AVERAGE_SIGNED_CROSS_TRACK_ERROR_IN_METERS);
        raceDetailsToShow.add(DetailType.RACE_DISTANCE_TRAVELED);
        raceDetailsToShow.add(DetailType.RACE_TIME_TRAVELED);
        raceDetailsToShow.remove(DetailType.DISPLAY_LEGS);
<<<<<<< HEAD
        final LeaderboardSettings newSettings = new LeaderboardSettings(
                Util.cloneListOrNull(existingSettings.getManeuverDetailsToShow()),
                Util.cloneListOrNull(existingSettings.getLegDetailsToShow()),
                raceDetailsToShow,
                Util.cloneListOrNull(existingSettings.getOverallDetailsToShow()),
                Util.cloneListOrNull(existingSettings.getNamesOfRaceColumnsToShow()),
                Util.cloneListOrNull(existingSettings.getNamesOfRacesToShow()),
                existingSettings.getNumberOfLastRacesToShow(), /* auto-expand pre-selected race */ true,
                existingSettings.getDelayBetweenAutoAdvancesInMilliseconds(),
                existingSettings.getNameOfRaceToSort(), existingSettings.isSortAscending(),
                existingSettings.isUpdateUponPlayStateChange(),
                existingSettings.getActiveRaceColumnSelectionStrategy(),
                existingSettings.isShowAddedScores(),
                existingSettings.isShowOverallColumnWithNumberOfRacesCompletedPerCompetitor(),
                existingSettings.isShowCompetitorSailIdColumn(),
                existingSettings.isShowCompetitorFullNameColumn(),
                existingSettings.isShowCompetitorNationalityColumn());
=======
        final LeaderboardSettings newSettings = LeaderboardSettingsFactory.getInstance().overrideDefaultValuesForRaceDetails(existingSettings, raceDetailsToShow);
>>>>>>> d7ff36eb
        getLeaderboardPanel().updateSettings(newSettings);
    }

    private void adjustMapSettings() {
        final RaceMapSettings existingMapSettings = getRaceBoardPanel().getMap().getSettings();
        final RaceMapSettings newMapSettings = new RaceMapSettings(existingMapSettings.getZoomSettings(),
                existingMapSettings.getHelpLinesSettings(),
                existingMapSettings.getTransparentHoverlines(),
                existingMapSettings.getHoverlineStrokeWeight(),
                tailLength.asMillis(),
                /* existingMapSettings.isWindUp() */ true,
                existingMapSettings.getBuoyZoneRadius(),
                /* existingMapSettings.isShowOnlySelectedCompetitors() */ true, // show the top n competitors and their tails quickly
                existingMapSettings.isShowSelectedCompetitorsInfo(),
                existingMapSettings.isShowWindStreamletColors(),
                existingMapSettings.isShowWindStreamletOverlay(),
                existingMapSettings.isShowSimulationOverlay(),
                existingMapSettings.isShowMapControls(),
                existingMapSettings.getManeuverTypesToShow(),
                existingMapSettings.isShowDouglasPeuckerPoints()).keepDefaults(existingMapSettings);
        getRaceBoardPanel().getMap().updateSettings(newMapSettings);
    }

    /**
     * Based on the set of competitors in the leaderboard, determines how many competitors to select for the "winning lanes"
     * view. The number is determined to be at least one tenth of the number of competitors, but at least one if there are
     * one or more competitors.
     */
    private int getHowManyCompetitorsToSelect(Iterable<CompetitorDTO> competitors) {
        final int numberOfCompetitors = Util.size(competitors);
        return numberOfCompetitors==0 ? 0 : numberOfCompetitors<=4 ? 1 : numberOfCompetitors <=9 ? 2 : 3;
    }

    @Override
    protected void trigger() {
        final Date startOfRace;
        if (getRaceTimesInfoForRace() != null && (startOfRace=getRaceTimesInfoForRace().startOfRace) != null) {
            if (getTimer().getPlayMode() == PlayModes.Live) {
                // adjust tail length such that for the leading boat the tail is shown since the start time point
                tailLength = new MillisecondsTimePoint(startOfRace).until(getTimer().getLiveTimePoint());
            } else {
                final List<MarkPassingTimesDTO> markPassingTimes = getRaceTimesInfoForRace().getMarkPassingTimes();
                final Date firstPassingOfLastWaypointPassed = markPassingTimes == null || markPassingTimes.isEmpty() ? null :
                    markPassingTimes.get(markPassingTimes.size()-1).firstPassingDate;
                final Date endOfRace = getRaceTimesInfoForRace().endOfRace;
                final Date end = firstPassingOfLastWaypointPassed != null ? firstPassingOfLastWaypointPassed :
                    endOfRace != null ? endOfRace : getRaceTimesInfoForRace().endOfTracking;
                if (end != null) {
                    tailLength = new MillisecondsTimePoint(startOfRace).until(new MillisecondsTimePoint(end));
                    getTimer().setTime(end.getTime());
                }
            }
            // we've done our adjustments; remove listener and let go
            stopReceivingRaceTimesInfos();
        }
        if (!adjustedLeaderboardSettings && getLeaderboard() != null) {
            adjustedLeaderboardSettings = true;
            // it's important to first unregister the listener before updateSettings is called because
            // updateSettings will trigger another leaderboard load, leading to an endless recursion otherwise
            stopReceivingLeaderboard();
            adjustLeaderboardSettings();
        }
        if (adjustedLeaderboardSettings && tailLength != null) {
            adjustMapSettings();
        }
        if (getLeaderboardForSpecificTimePoint() == null && tailLength != null && getLeaderboard() != null && getRaceColumn() != null) {
            loadLeaderboardForSpecificTimePoint(getLeaderboard().name, getRaceColumn().getName(), getTimer().getTime());
        }
        if (!adjustedCompetitorSelection && getLeaderboardForSpecificTimePoint() != null && getCompetitorsInRace() != null) {
            stopReceivingCompetitorsInRace();
            adjustedCompetitorSelection = true;
        }
        updateCompetitorSelection();
    }

}
<|MERGE_RESOLUTION|>--- conflicted
+++ resolved
@@ -45,27 +45,7 @@
         raceDetailsToShow.add(DetailType.RACE_DISTANCE_TRAVELED);
         raceDetailsToShow.add(DetailType.RACE_TIME_TRAVELED);
         raceDetailsToShow.remove(DetailType.DISPLAY_LEGS);
-<<<<<<< HEAD
-        final LeaderboardSettings newSettings = new LeaderboardSettings(
-                Util.cloneListOrNull(existingSettings.getManeuverDetailsToShow()),
-                Util.cloneListOrNull(existingSettings.getLegDetailsToShow()),
-                raceDetailsToShow,
-                Util.cloneListOrNull(existingSettings.getOverallDetailsToShow()),
-                Util.cloneListOrNull(existingSettings.getNamesOfRaceColumnsToShow()),
-                Util.cloneListOrNull(existingSettings.getNamesOfRacesToShow()),
-                existingSettings.getNumberOfLastRacesToShow(), /* auto-expand pre-selected race */ true,
-                existingSettings.getDelayBetweenAutoAdvancesInMilliseconds(),
-                existingSettings.getNameOfRaceToSort(), existingSettings.isSortAscending(),
-                existingSettings.isUpdateUponPlayStateChange(),
-                existingSettings.getActiveRaceColumnSelectionStrategy(),
-                existingSettings.isShowAddedScores(),
-                existingSettings.isShowOverallColumnWithNumberOfRacesCompletedPerCompetitor(),
-                existingSettings.isShowCompetitorSailIdColumn(),
-                existingSettings.isShowCompetitorFullNameColumn(),
-                existingSettings.isShowCompetitorNationalityColumn());
-=======
         final LeaderboardSettings newSettings = LeaderboardSettingsFactory.getInstance().overrideDefaultValuesForRaceDetails(existingSettings, raceDetailsToShow);
->>>>>>> d7ff36eb
         getLeaderboardPanel().updateSettings(newSettings);
     }
 
@@ -141,4 +121,4 @@
         updateCompetitorSelection();
     }
 
-}
+}