<<<<<<< HEAD
package com.sap.sailing.gwt.ui.raceboard;

import java.util.ArrayList;
import java.util.Date;
import java.util.List;

import com.sap.sailing.domain.common.DetailType;
import com.sap.sailing.domain.common.dto.CompetitorDTO;
import com.sap.sailing.gwt.settings.client.leaderboard.LeaderboardSettings;
import com.sap.sailing.gwt.settings.client.leaderboard.LeaderboardSettingsFactory;
import com.sap.sailing.gwt.ui.client.shared.racemap.RaceMap;
import com.sap.sailing.gwt.ui.client.shared.racemap.RaceMapSettings;
import com.sap.sailing.gwt.ui.leaderboard.LeaderboardPanel;
import com.sap.sailing.gwt.ui.raceboard.RaceBoardComponentContext.OnSettingsPatchedCallback;
import com.sap.sailing.gwt.ui.shared.MarkPassingTimesDTO;
import com.sap.sse.common.Duration;
import com.sap.sse.common.Util;
import com.sap.sse.common.impl.MillisecondsTimePoint;
import com.sap.sse.gwt.client.player.Timer.PlayModes;

/**
 * Puts the race viewer in a mode where the user can see what may be called the "Winning Lanes." For this,
 * the timer is set to the point in time when the first competitor finishes the race, or, for live races,
 * to the current point in time. The tail length is chosen such that it covers the full track of the
 * competitor farthest ahead.
 * 
 * @author Axel Uhl (d043530)
 *
 */
public class WinningLanesMode extends RaceBoardModeWithPerRaceCompetitors {
    private Duration tailLength;
    
    private boolean adjustedLeaderboardSettings;
    
    private boolean adjustedCompetitorSelection;

    @Override
    protected void updateCompetitorSelection() {
        final int howManyCompetitorsToSelect = getHowManyCompetitorsToSelect(getLeaderboardPanel().getCompetitors(getRaceIdentifier()));
        updateCompetitorSelection(howManyCompetitorsToSelect, getLeaderboardForSpecificTimePoint());
    }

    private void adjustLeaderboardSettings() {
        final LeaderboardPanel leaderboardPanel = getLeaderboardPanel();
        final List<DetailType> raceDetailsToShow = new ArrayList<>();
        raceDetailsToShow.add(DetailType.RACE_AVERAGE_ABSOLUTE_CROSS_TRACK_ERROR_IN_METERS);
        raceDetailsToShow.add(DetailType.RACE_AVERAGE_SIGNED_CROSS_TRACK_ERROR_IN_METERS);
        raceDetailsToShow.add(DetailType.RACE_DISTANCE_TRAVELED);
        raceDetailsToShow.add(DetailType.RACE_TIME_TRAVELED);
        final LeaderboardSettings additiveSettings = LeaderboardSettingsFactory.getInstance().createNewSettingsWithCustomRaceDetails(raceDetailsToShow);
        ((RaceBoardComponentContext) leaderboardPanel.getComponentContext()).addModesPatching(leaderboardPanel, additiveSettings, new OnSettingsPatchedCallback<LeaderboardSettings>() {

            @Override
            public void settingsPatched(LeaderboardSettings patchedSettings) {
                leaderboardPanel.updateSettings(patchedSettings);
            }
            
        });
    }

    private void adjustMapSettings() {
        RaceMap raceMap = getRaceBoardPanel().getMap();
        final RaceMapSettings defaultSettings = raceMap.getLifecycle().createDefaultSettings();
        final RaceMapSettings additiveSettings = new RaceMapSettings(defaultSettings.getZoomSettings(),
                defaultSettings.getHelpLinesSettings(),
                defaultSettings.getTransparentHoverlines(),
                defaultSettings.getHoverlineStrokeWeight(),
                tailLength.asMillis(),
                /* existingMapSettings.isWindUp() */ true,
                defaultSettings.getBuoyZoneRadius(),
                /* existingMapSettings.isShowOnlySelectedCompetitors() */ true, // show the top n competitors and their tails quickly
                defaultSettings.isShowSelectedCompetitorsInfo(),
                defaultSettings.isShowWindStreamletColors(),
                defaultSettings.isShowWindStreamletOverlay(),
                defaultSettings.isShowSimulationOverlay(),
                defaultSettings.isShowMapControls(),
                defaultSettings.getManeuverTypesToShow(),
                defaultSettings.isShowDouglasPeuckerPoints());
        
        ((RaceBoardComponentContext) raceMap.getComponentContext()).addModesPatching(raceMap, additiveSettings, new OnSettingsPatchedCallback<RaceMapSettings>() {

            @Override
            public void settingsPatched(RaceMapSettings patchedSettings) {
                raceMap.updateSettings(patchedSettings);
            }
            
        });
    }

    /**
     * Based on the set of competitors in the leaderboard, determines how many competitors to select for the "winning lanes"
     * view. The number is determined to be at least one tenth of the number of competitors, but at least one if there are
     * one or more competitors.
     */
    private int getHowManyCompetitorsToSelect(Iterable<CompetitorDTO> competitors) {
        final int numberOfCompetitors = Util.size(competitors);
        return numberOfCompetitors==0 ? 0 : numberOfCompetitors<=4 ? 1 : numberOfCompetitors <=9 ? 2 : 3;
    }

    @Override
    protected void trigger() {
        final Date startOfRace;
        if (getRaceTimesInfoForRace() != null && (startOfRace=getRaceTimesInfoForRace().startOfRace) != null) {
            if (getTimer().getPlayMode() == PlayModes.Live) {
                // adjust tail length such that for the leading boat the tail is shown since the start time point
                tailLength = new MillisecondsTimePoint(startOfRace).until(getTimer().getLiveTimePoint());
            } else {
                final List<MarkPassingTimesDTO> markPassingTimes = getRaceTimesInfoForRace().getMarkPassingTimes();
                final Date firstPassingOfLastWaypointPassed = markPassingTimes == null || markPassingTimes.isEmpty() ? null :
                    markPassingTimes.get(markPassingTimes.size()-1).firstPassingDate;
                final Date endOfRace = getRaceTimesInfoForRace().endOfRace;
                final Date end = firstPassingOfLastWaypointPassed != null ? firstPassingOfLastWaypointPassed :
                    endOfRace != null ? endOfRace : getRaceTimesInfoForRace().endOfTracking;
                if (end != null) {
                    tailLength = new MillisecondsTimePoint(startOfRace).until(new MillisecondsTimePoint(end));
                    getTimer().setTime(end.getTime());
                }
            }
            // we've done our adjustments; remove listener and let go
            stopReceivingRaceTimesInfos();
        }
        if (!adjustedLeaderboardSettings && getLeaderboard() != null) {
            adjustedLeaderboardSettings = true;
            // it's important to first unregister the listener before updateSettings is called because
            // updateSettings will trigger another leaderboard load, leading to an endless recursion otherwise
            stopReceivingLeaderboard();
            adjustLeaderboardSettings();
        }
        if (adjustedLeaderboardSettings && tailLength != null) {
            adjustMapSettings();
        }
        if (getLeaderboardForSpecificTimePoint() == null && tailLength != null && getLeaderboard() != null && getRaceColumn() != null) {
            loadLeaderboardForSpecificTimePoint(getLeaderboard().name, getRaceColumn().getName(), getTimer().getTime());
        }
        if (!adjustedCompetitorSelection && getLeaderboardForSpecificTimePoint() != null && getCompetitorsInRace() != null) {
            stopReceivingCompetitorsInRace();
            adjustedCompetitorSelection = true;
        }
        updateCompetitorSelection();
    }

}
=======
package com.sap.sailing.gwt.ui.raceboard;

import java.util.ArrayList;
import java.util.Date;
import java.util.List;

import com.sap.sailing.domain.common.DetailType;
import com.sap.sailing.domain.common.dto.CompetitorDTO;
import com.sap.sailing.gwt.settings.client.leaderboard.LeaderboardSettings;
import com.sap.sailing.gwt.settings.client.leaderboard.LeaderboardSettingsFactory;
import com.sap.sailing.gwt.ui.client.shared.racemap.RaceMapSettings;
import com.sap.sailing.gwt.ui.shared.MarkPassingTimesDTO;
import com.sap.sse.common.Duration;
import com.sap.sse.common.Util;
import com.sap.sse.common.impl.MillisecondsTimePoint;
import com.sap.sse.gwt.client.player.Timer.PlayModes;

/**
 * Puts the race viewer in a mode where the user can see what may be called the "Winning Lanes." For this,
 * the timer is set to the point in time when the first competitor finishes the race, or, for live races,
 * to the current point in time. The tail length is chosen such that it covers the full track of the
 * competitor farthest ahead.
 * 
 * @author Axel Uhl (d043530)
 *
 */
public class WinningLanesMode extends RaceBoardModeWithPerRaceCompetitors {
    private Duration tailLength;
    
    private boolean adjustedLeaderboardSettings;
    
    private boolean adjustedCompetitorSelection;

    @Override
    protected void updateCompetitorSelection() {
        final int howManyCompetitorsToSelect = getHowManyCompetitorsToSelect(getLeaderboardPanel().getCompetitors(getRaceIdentifier()));
        updateCompetitorSelection(howManyCompetitorsToSelect, getLeaderboardForSpecificTimePoint());
    }

    private void adjustLeaderboardSettings() {
        final LeaderboardSettings existingSettings = getLeaderboardPanel().getSettings();
        final List<DetailType> raceDetailsToShow = new ArrayList<>(existingSettings.getRaceDetailsToShow());
        raceDetailsToShow.add(DetailType.RACE_AVERAGE_ABSOLUTE_CROSS_TRACK_ERROR_IN_METERS);
        raceDetailsToShow.add(DetailType.RACE_AVERAGE_SIGNED_CROSS_TRACK_ERROR_IN_METERS);
        raceDetailsToShow.add(DetailType.RACE_DISTANCE_TRAVELED);
        raceDetailsToShow.add(DetailType.RACE_TIME_TRAVELED);
        raceDetailsToShow.remove(DetailType.DISPLAY_LEGS);
        final LeaderboardSettings newSettings = LeaderboardSettingsFactory.getInstance().overrideDefaultValuesForRaceDetails(existingSettings, raceDetailsToShow);
        getLeaderboardPanel().updateSettings(newSettings);
    }

    private void adjustMapSettings() {
        final RaceMapSettings existingMapSettings = getRaceBoardPanel().getMap().getSettings();
        final RaceMapSettings newMapSettings = new RaceMapSettings(existingMapSettings.getZoomSettings(),
                existingMapSettings.getHelpLinesSettings(),
                existingMapSettings.getTransparentHoverlines(),
                existingMapSettings.getHoverlineStrokeWeight(),
                tailLength.asMillis(),
                /* existingMapSettings.isWindUp() */ true,
                existingMapSettings.getBuoyZoneRadius(),
                /* existingMapSettings.isShowOnlySelectedCompetitors() */ true, // show the top n competitors and their tails quickly
                existingMapSettings.isShowSelectedCompetitorsInfo(),
                existingMapSettings.isShowWindStreamletColors(),
                existingMapSettings.isShowWindStreamletOverlay(),
                existingMapSettings.isShowSimulationOverlay(),
                existingMapSettings.isShowMapControls(),
                existingMapSettings.getManeuverTypesToShow(),
                existingMapSettings.isShowDouglasPeuckerPoints()).keepDefaults(existingMapSettings);
        getRaceBoardPanel().getMap().updateSettings(newMapSettings);
    }

    /**
     * Based on the set of competitors in the leaderboard, determines how many competitors to select for the "winning lanes"
     * view. The number is determined to be at least one tenth of the number of competitors, but at least one if there are
     * one or more competitors.
     */
    private int getHowManyCompetitorsToSelect(Iterable<CompetitorDTO> competitors) {
        final int numberOfCompetitors = Util.size(competitors);
        return numberOfCompetitors==0 ? 0 : numberOfCompetitors<=4 ? 1 : numberOfCompetitors <=9 ? 2 : 3;
    }

    @Override
    protected void trigger() {
        final Date startOfRace;
        if (getRaceTimesInfoForRace() != null && (startOfRace=getRaceTimesInfoForRace().startOfRace) != null) {
            if (getTimer().getPlayMode() == PlayModes.Live) {
                // adjust tail length such that for the leading boat the tail is shown since the start time point
                tailLength = new MillisecondsTimePoint(startOfRace).until(getTimer().getLiveTimePoint());
            } else {
                final List<MarkPassingTimesDTO> markPassingTimes = getRaceTimesInfoForRace().getMarkPassingTimes();
                final Date firstPassingOfLastWaypointPassed = markPassingTimes == null || markPassingTimes.isEmpty() ? null :
                    markPassingTimes.get(markPassingTimes.size()-1).firstPassingDate;
                final Date endOfRace = getRaceTimesInfoForRace().endOfRace;
                final Date end = firstPassingOfLastWaypointPassed != null ? firstPassingOfLastWaypointPassed :
                    endOfRace != null ? endOfRace : getRaceTimesInfoForRace().endOfTracking;
                if (end != null) {
                    tailLength = new MillisecondsTimePoint(startOfRace).until(new MillisecondsTimePoint(end));
                    getTimer().setTime(end.getTime());
                }
            }
            // we've done our adjustments; remove listener and let go
            stopReceivingRaceTimesInfos();
        }
        if (!adjustedLeaderboardSettings && getLeaderboard() != null) {
            adjustedLeaderboardSettings = true;
            // it's important to first unregister the listener before updateSettings is called because
            // updateSettings will trigger another leaderboard load, leading to an endless recursion otherwise
            stopReceivingLeaderboard();
            adjustLeaderboardSettings();
        }
        if (adjustedLeaderboardSettings && tailLength != null) {
            adjustMapSettings();
        }
        if (getLeaderboardForSpecificTimePoint() == null && tailLength != null && getLeaderboard() != null && getRaceColumn() != null) {
            loadLeaderboardForSpecificTimePoint(getLeaderboard().name, getRaceColumn().getName(), getTimer().getTime());
        }
        if (!adjustedCompetitorSelection && getLeaderboardForSpecificTimePoint() != null && getCompetitorsInRace() != null) {
            stopReceivingCompetitorsInRace();
            adjustedCompetitorSelection = true;
        }
        updateCompetitorSelection();
    }

}
>>>>>>> bb4ecf91
<|MERGE_RESOLUTION|>--- conflicted
+++ resolved
@@ -1,4 +1,3 @@
-<<<<<<< HEAD
 package com.sap.sailing.gwt.ui.raceboard;
 
 import java.util.ArrayList;
@@ -140,130 +139,4 @@
         updateCompetitorSelection();
     }
 
-}
-=======
-package com.sap.sailing.gwt.ui.raceboard;
-
-import java.util.ArrayList;
-import java.util.Date;
-import java.util.List;
-
-import com.sap.sailing.domain.common.DetailType;
-import com.sap.sailing.domain.common.dto.CompetitorDTO;
-import com.sap.sailing.gwt.settings.client.leaderboard.LeaderboardSettings;
-import com.sap.sailing.gwt.settings.client.leaderboard.LeaderboardSettingsFactory;
-import com.sap.sailing.gwt.ui.client.shared.racemap.RaceMapSettings;
-import com.sap.sailing.gwt.ui.shared.MarkPassingTimesDTO;
-import com.sap.sse.common.Duration;
-import com.sap.sse.common.Util;
-import com.sap.sse.common.impl.MillisecondsTimePoint;
-import com.sap.sse.gwt.client.player.Timer.PlayModes;
-
-/**
- * Puts the race viewer in a mode where the user can see what may be called the "Winning Lanes." For this,
- * the timer is set to the point in time when the first competitor finishes the race, or, for live races,
- * to the current point in time. The tail length is chosen such that it covers the full track of the
- * competitor farthest ahead.
- * 
- * @author Axel Uhl (d043530)
- *
- */
-public class WinningLanesMode extends RaceBoardModeWithPerRaceCompetitors {
-    private Duration tailLength;
-    
-    private boolean adjustedLeaderboardSettings;
-    
-    private boolean adjustedCompetitorSelection;
-
-    @Override
-    protected void updateCompetitorSelection() {
-        final int howManyCompetitorsToSelect = getHowManyCompetitorsToSelect(getLeaderboardPanel().getCompetitors(getRaceIdentifier()));
-        updateCompetitorSelection(howManyCompetitorsToSelect, getLeaderboardForSpecificTimePoint());
-    }
-
-    private void adjustLeaderboardSettings() {
-        final LeaderboardSettings existingSettings = getLeaderboardPanel().getSettings();
-        final List<DetailType> raceDetailsToShow = new ArrayList<>(existingSettings.getRaceDetailsToShow());
-        raceDetailsToShow.add(DetailType.RACE_AVERAGE_ABSOLUTE_CROSS_TRACK_ERROR_IN_METERS);
-        raceDetailsToShow.add(DetailType.RACE_AVERAGE_SIGNED_CROSS_TRACK_ERROR_IN_METERS);
-        raceDetailsToShow.add(DetailType.RACE_DISTANCE_TRAVELED);
-        raceDetailsToShow.add(DetailType.RACE_TIME_TRAVELED);
-        raceDetailsToShow.remove(DetailType.DISPLAY_LEGS);
-        final LeaderboardSettings newSettings = LeaderboardSettingsFactory.getInstance().overrideDefaultValuesForRaceDetails(existingSettings, raceDetailsToShow);
-        getLeaderboardPanel().updateSettings(newSettings);
-    }
-
-    private void adjustMapSettings() {
-        final RaceMapSettings existingMapSettings = getRaceBoardPanel().getMap().getSettings();
-        final RaceMapSettings newMapSettings = new RaceMapSettings(existingMapSettings.getZoomSettings(),
-                existingMapSettings.getHelpLinesSettings(),
-                existingMapSettings.getTransparentHoverlines(),
-                existingMapSettings.getHoverlineStrokeWeight(),
-                tailLength.asMillis(),
-                /* existingMapSettings.isWindUp() */ true,
-                existingMapSettings.getBuoyZoneRadius(),
-                /* existingMapSettings.isShowOnlySelectedCompetitors() */ true, // show the top n competitors and their tails quickly
-                existingMapSettings.isShowSelectedCompetitorsInfo(),
-                existingMapSettings.isShowWindStreamletColors(),
-                existingMapSettings.isShowWindStreamletOverlay(),
-                existingMapSettings.isShowSimulationOverlay(),
-                existingMapSettings.isShowMapControls(),
-                existingMapSettings.getManeuverTypesToShow(),
-                existingMapSettings.isShowDouglasPeuckerPoints()).keepDefaults(existingMapSettings);
-        getRaceBoardPanel().getMap().updateSettings(newMapSettings);
-    }
-
-    /**
-     * Based on the set of competitors in the leaderboard, determines how many competitors to select for the "winning lanes"
-     * view. The number is determined to be at least one tenth of the number of competitors, but at least one if there are
-     * one or more competitors.
-     */
-    private int getHowManyCompetitorsToSelect(Iterable<CompetitorDTO> competitors) {
-        final int numberOfCompetitors = Util.size(competitors);
-        return numberOfCompetitors==0 ? 0 : numberOfCompetitors<=4 ? 1 : numberOfCompetitors <=9 ? 2 : 3;
-    }
-
-    @Override
-    protected void trigger() {
-        final Date startOfRace;
-        if (getRaceTimesInfoForRace() != null && (startOfRace=getRaceTimesInfoForRace().startOfRace) != null) {
-            if (getTimer().getPlayMode() == PlayModes.Live) {
-                // adjust tail length such that for the leading boat the tail is shown since the start time point
-                tailLength = new MillisecondsTimePoint(startOfRace).until(getTimer().getLiveTimePoint());
-            } else {
-                final List<MarkPassingTimesDTO> markPassingTimes = getRaceTimesInfoForRace().getMarkPassingTimes();
-                final Date firstPassingOfLastWaypointPassed = markPassingTimes == null || markPassingTimes.isEmpty() ? null :
-                    markPassingTimes.get(markPassingTimes.size()-1).firstPassingDate;
-                final Date endOfRace = getRaceTimesInfoForRace().endOfRace;
-                final Date end = firstPassingOfLastWaypointPassed != null ? firstPassingOfLastWaypointPassed :
-                    endOfRace != null ? endOfRace : getRaceTimesInfoForRace().endOfTracking;
-                if (end != null) {
-                    tailLength = new MillisecondsTimePoint(startOfRace).until(new MillisecondsTimePoint(end));
-                    getTimer().setTime(end.getTime());
-                }
-            }
-            // we've done our adjustments; remove listener and let go
-            stopReceivingRaceTimesInfos();
-        }
-        if (!adjustedLeaderboardSettings && getLeaderboard() != null) {
-            adjustedLeaderboardSettings = true;
-            // it's important to first unregister the listener before updateSettings is called because
-            // updateSettings will trigger another leaderboard load, leading to an endless recursion otherwise
-            stopReceivingLeaderboard();
-            adjustLeaderboardSettings();
-        }
-        if (adjustedLeaderboardSettings && tailLength != null) {
-            adjustMapSettings();
-        }
-        if (getLeaderboardForSpecificTimePoint() == null && tailLength != null && getLeaderboard() != null && getRaceColumn() != null) {
-            loadLeaderboardForSpecificTimePoint(getLeaderboard().name, getRaceColumn().getName(), getTimer().getTime());
-        }
-        if (!adjustedCompetitorSelection && getLeaderboardForSpecificTimePoint() != null && getCompetitorsInRace() != null) {
-            stopReceivingCompetitorsInRace();
-            adjustedCompetitorSelection = true;
-        }
-        updateCompetitorSelection();
-    }
-
-}
->>>>>>> bb4ecf91
+}