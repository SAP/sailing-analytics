--- conflicted
+++ resolved
@@ -1,4 +1,3 @@
-<<<<<<< HEAD
 package com.sap.sailing.gwt.ui.leaderboard;
 
 import com.google.gwt.user.cellview.client.CellTable;
@@ -65,72 +64,4 @@
     @Override
     @Source({ CellTable.Style.DEFAULT_CSS, "LeaderboardTable.css" })
     LeaderboardTableResources.LeaderboardTableStyle cellTableStyle();
-=======
-package com.sap.sailing.gwt.ui.leaderboard;
-
-import com.google.gwt.user.cellview.client.CellTable;
-
-public interface LeaderboardTableResources extends CellTable.Resources {
-    interface LeaderboardTableStyle extends CellTable.Style {
-        /**
-         * Applied to header cells of race columns
-         */
-        String cellTableRaceColumnHeader();
-
-        /**
-         * Applied to header cells of race columns
-         */
-        String cellTableLegColumnHeader();
-
-        /**
-         * Applied to header cells of race columns
-         */
-        String cellTableLegDetailColumnHeader();
-
-        /**
-         * Applied to detail columns
-         */
-        String cellTableLegDetailColumn();
-
-        /**
-         * Applied to race columns
-         */
-        String cellTableRaceColumn();
-        
-        /**
-         * Applied to checkbox column
-         */
-        String cellTableCheckboxColumnCell();
-
-        /**
-         * Applied to the checkbox div when the checkbox is selected
-         */
-        String cellTableCheckboxSelected();
-        
-        /**
-         * Applied to the checkbox div when the checkbox is deselected
-         */
-        String cellTableCheckboxDeselected();
-        
-        /**
-         * Applied to leg columns
-         */
-        String cellTableLegColumn();
-
-        /**
-         * Applied to the totals columns
-         */
-        String cellTableTotalColumn();
-        
-        /**
-         * Applied to the SailId column
-         */
-        String cellTableSailIdColumn();
-
-    }
-
-    @Override
-    @Source({ CellTable.Style.DEFAULT_CSS, "LeaderboardTable.css" })
-    LeaderboardTableResources.LeaderboardTableStyle cellTableStyle();
->>>>>>> 9123771f
 }