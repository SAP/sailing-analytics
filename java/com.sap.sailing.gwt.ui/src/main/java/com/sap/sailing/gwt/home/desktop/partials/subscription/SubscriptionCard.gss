.content {
 padding: 0;
}

.feature:before {
 content: "";
 position: absolute;
 background-image: resourceUrl("greenCheck");
 background-repeat: no-repeat;
 background-size: contain;
 background-position: top left;
 margin-left: -25px;
 height: 20px;
 width: 20px;
}

.feature {
 padding-left: 25px;
 margin-bottom: 1em;
}

.features {
 margin: 30px;
 text-align: left;
}

.highlight {
 
}

.owned {
 
}

.free {
 
}

.subscription {
 order: 20;
 text-align: center;
 width: 390px;
 margin-bottom: 30px;
}
/* Small screens */
@media ( max-width: 400px) {
 .subscription {
  width: 100%;
  margin-right: 5px;
  margin-left: 5px;
 }
}
/* Small screens */
@media ( max-width: 1212px) {
 .content {
  padding: 0 6px;
 }
}

.subscription.highlight {
 order: 1;
}

.subscription.owned {
 order: 100;
}

.subscriptionBody {
 border: solid;
 border-width: 1px;
 border-color: #ddd;
 border-radius: .333333333333333em;
 margin-bottom: -50px;
 height: 100%;
}

.highlight .subscriptionBody {
 border-top-left-radius: 0;
 border-top-right-radius: 0;
 border-bottom-left-radius: .333333333333333em;
 border-bottom-right-radius: .333333333333333em;
 border-color: #8ab54e;
}

.owned .subscriptionBody {
 border-top-left-radius: 0;
 border-top-right-radius: 0;
 border-bottom-left-radius: .333333333333333em;
 border-bottom-right-radius: .333333333333333em;
 border-color: #ddd;
}

.subscriptionFooter {
 
}

.highlightHeader {
 visibility: hidden;
 border: solid;
 border-width: 1px;
 border-top-left-radius: .333333333333333em;
 border-top-right-radius: .333333333333333em;
 height: 30px;
 padding: 5px;
 color: #fff;
 font-size: 1em;
 font-weight: bold;
}

.highlight .highlightHeader {
 visibility: visible;
 border-color: #8ab54e;
 background-color: #8ab54e;
}

.owned .highlightHeader {
 visibility: visible;
 border-color: #ddd;
 background-color: #ddd;
}

.title {
 background-color: #f2f2f2;
 margin: 0;
 border-bottom-color: #ddd;
 min-height: 3em;
 display: flex;
 align-items: center;
 justify-content: center;
}

.description {
 margin: 20px;
}

.info {
 
}

.price {
 width: 100%;
 border: solid;
 border-width: 1px;
 border-radius: .333333333333333em;
 border-color: #ddd;
 padding: 0.5em;
 margin-bottom: 0.5em;
 font-size: 24px;
 font-weight: 700;
}

.price:hover {
 border-color: #d79900;
 background-color: #8ab54e;
 color: #fff;
}

.priceInfo {
 width: fit-content;
 border: solid;
 border-width: 3px;
 border-radius: 0.333333333333333em;
 border-color: red;
 /* display: inline; */
 color: red;
 font-weight: bold;
 position: relative;
<<<<<<< HEAD
 top: -55px;
 right: -270px;
 transform: rotate(30deg);
 font-size: 10px;
=======
 top: -45px;
 right: -270px;
 transform: rotate(30deg);
 font-size: 10px;
 padding: 4px;
 margin: -14px;
>>>>>>> 46cdaa41
}

.free .price {
 border-color: #f0ab00;
 background-color: #f0ab00;
 color: #fff;
}

.price.selected {
 background-color: #f0ab00;
 color: #fff;
}

.free .price:hover {
 border-color: #d79900;
}

.price.selected:hover {
 border-color: #d79900;
}

.prices {
 padding: 1em;
 width: 100%;
}

.subscribe {
 margin-left: auto;
 margin-right: auto;
 margin-bottom: 30px;
 display: block;
}

.container {
 display: flex;
 flex-flow: row wrap;
 gap: 1em;
 margin-bottom: 1em;
 justify-content: center;
}

.popupContent {
 background: rgba(255, 255, 255, 0.95);
 border-radius: 4px;
 border: 1px solid #c9caca;
 margin-top: 5px;
 max-width: 800px;
 padding: 10px;
}

.popupGlass {
 background-color: rgba(0, 0, 0, 0.5);
}

.subscriptionHeader {
 width: 100%;
 display: block;
 position: relative;
 padding: 4px;
}

.hint {
 position: absolute;
 color: #333;
 font-size: 12px;
 width: 100%;
 top: 3px;
 text-align: right;
 padding: 8px;
}

.hint button {
 background: none;
 border: 1px solid lightgray;
 border-radius: 4px;
 color: #008fcc;
 font-size: 15px;
 font-weight: bold;
 box-shadow: 2px 2px 2px #ccc;
}

.hint button:hover {
 background: #0081b8;
 color: #fff;
}

.featureList {
 margin-bottom: 1em;
}

.featureTitle {
 font-weight: bold;
 font-size: 1.2em;
 margin-top: 1em;
}

.featureDescription {
 font-style: italic;
}

.featureLink {
 font-weight: bolder;
 color: #008fcc;
 font-style: normal;
 text-decoration: none !important;
}

.featureLink a {
 text-decoration: none;
}

.featureCheck {
 text-align: center;
 margin: 0 1em;
}

.featureCheck img {
 width: 27px;
}

.featureHeader {
 font-weight: bold;
 font-size: 1.2em;
 text-transform: capitalize;
 margin: 0 1em;
}<|MERGE_RESOLUTION|>--- conflicted
+++ resolved
@@ -165,19 +165,12 @@
  color: red;
  font-weight: bold;
  position: relative;
-<<<<<<< HEAD
- top: -55px;
- right: -270px;
- transform: rotate(30deg);
- font-size: 10px;
-=======
  top: -45px;
  right: -270px;
  transform: rotate(30deg);
  font-size: 10px;
  padding: 4px;
  margin: -14px;
->>>>>>> 46cdaa41
 }
 
 .free .price {
