--- conflicted
+++ resolved
@@ -11,41 +11,15 @@
 import com.sap.sailing.gwt.ui.adminconsole.FileStorageServiceConnectionTestObservable;
 import com.sap.sailing.gwt.ui.adminconsole.places.AdminConsoleView.Presenter;
 import com.sap.sailing.gwt.ui.client.MediaServiceAsync;
-<<<<<<< HEAD
-import com.sap.sailing.gwt.ui.client.SailingServiceWriteAsync;
-=======
->>>>>>> 3e347363
 import com.sap.sailing.gwt.ui.client.StringMessages;
 import com.sap.sse.common.TimePoint;
 
 public class NewMediaWithRaceSelectionDialog extends NewMediaDialog {
 
-<<<<<<< HEAD
-    private final SailingServiceWriteAsync sailingService;
-
-    private final ErrorReporter errorReporter;
-
-=======
->>>>>>> 3e347363
     private Widget listOfRacesForMedia;
 
     private AssignRacesToMediaDialog racesForMediaDialog;
 
-<<<<<<< HEAD
-    private final UserService userService;
-    
-    private final Presenter presenter;
-
-    public NewMediaWithRaceSelectionDialog(MediaServiceAsync mediaService, TimePoint defaultStartTime,
-            StringMessages stringMessages, SailingServiceWriteAsync sailingServiceWrite, UserService userService,
-            ErrorReporter errorReporter, Presenter presenter,
-            FileStorageServiceConnectionTestObservable storageServiceConnection,
-            com.sap.sse.gwt.client.dialog.DataEntryDialog.DialogCallback<MediaTrack> dialogCallback) {
-        super(mediaService, defaultStartTime, stringMessages, null, storageServiceConnection, dialogCallback);
-        this.sailingService = sailingServiceWrite;
-        this.errorReporter = errorReporter;
-        this.userService = userService;
-=======
     private final Presenter presenter;
 
     public NewMediaWithRaceSelectionDialog(MediaServiceAsync mediaService, TimePoint defaultStartTime,
@@ -53,7 +27,6 @@
             FileStorageServiceConnectionTestObservable storageServiceConnection,
             com.sap.sse.gwt.client.dialog.DataEntryDialog.DialogCallback<MediaTrack> dialogCallback) {
         super(mediaService, defaultStartTime, stringMessages, null, storageServiceConnection, dialogCallback);
->>>>>>> 3e347363
         this.presenter = presenter;
     }
 
@@ -63,12 +36,7 @@
     }
 
     private Widget racesForMedia() {
-<<<<<<< HEAD
-        racesForMediaDialog = new AssignRacesToMediaDialog(sailingService, userService, mediaTrack, errorReporter,
-                presenter, stringMessages, null, new DialogCallback<Set<RegattaAndRaceIdentifier>>() {
-=======
         racesForMediaDialog = new AssignRacesToMediaDialog(presenter, mediaTrack, stringMessages, null, new DialogCallback<Set<RegattaAndRaceIdentifier>>() {
->>>>>>> 3e347363
                     @Override
                     public void cancel() {
                     }
@@ -83,11 +51,7 @@
                 });
         racesForMediaDialog.ensureDebugId("AssignedRacesDialog");
         racesForMediaDialog.hideRefreshButton();
-<<<<<<< HEAD
-        presenter.addRegattasDisplayer(racesForMediaDialog);
-=======
         presenter.getRegattasRefresher().addDisplayerAndCallFillOnInit(racesForMediaDialog.getRegattasDisplayer());
->>>>>>> 3e347363
         return listOfRacesForMedia = racesForMediaDialog.getAdditionalWidget();
     }
 
@@ -105,11 +69,7 @@
         try {
             Date value = startTimeBox.getValue();
             if (value != null) {
-<<<<<<< HEAD
-                presenter.loadRegattas();
-=======
                 presenter.getRegattasRefresher().reloadAndCallFillAll();
->>>>>>> 3e347363
                 listOfRacesForMedia.setVisible(true);
             }
         } catch (Exception e) {
