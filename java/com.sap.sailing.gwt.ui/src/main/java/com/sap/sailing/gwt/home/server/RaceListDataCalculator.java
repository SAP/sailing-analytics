--- conflicted
+++ resolved
@@ -14,21 +14,12 @@
  */
 @GwtIncompatible
 public class RaceListDataCalculator implements RaceCallback {
-<<<<<<< HEAD
-    private final TreeSet<RaceListRaceDTO> races = new TreeSet<>();
-    private int naturalOrder = 0;
-=======
     private final Set<RaceListRaceDTO> races = new LinkedHashSet<>();
->>>>>>> 2aa19316
 
     @Override
     public void doForRace(RaceContext context) {
         RaceListRaceDTO finishedRace = context.getFinishedRaceOrNull();
         if (finishedRace != null) {
-<<<<<<< HEAD
-            finishedRace.setNaturalOrder(naturalOrder++);
-=======
->>>>>>> 2aa19316
             races.add(finishedRace);
         }
     }
