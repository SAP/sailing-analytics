package com.sap.sailing.gwt.ui.adminconsole;

import java.util.Collection;

import com.sap.sailing.gwt.ui.client.StringMessages;
import com.sap.sailing.gwt.ui.shared.LeaderboardGroupDTO;

public class LeaderboardGroupCreateDialog extends LeaderboardGroupDialog {

    public LeaderboardGroupCreateDialog(Collection<LeaderboardGroupDTO> existingGroups,
            StringMessages stringMessages, DialogCallback<LeaderboardGroupDescriptor> callback) {
        super(new LeaderboardGroupDTO(/* ID */ null, /* displayName */ null), stringMessages,
                callback, existingGroups);
        nameEntryField = createTextBox(null, 50);
        nameEntryField.ensureDebugId("NameTextBox");
        
        descriptionEntryField = createTextArea(null);
        descriptionEntryField.ensureDebugId("DescriptionTextArea");
        
        displayNameEntryField = createTextBox("");
        displayNameEntryField.ensureDebugId("DisplayNameTextArea");
        
        displayLeaderboardsInReverseOrderCheckBox.setValue(false);
        useOverallLeaderboardCheckBox.setValue(false);
    }

    public void setFieldsBasedOnEventName(String name) {
<<<<<<< HEAD
        nameEntryField.setText(name+"LeaderboardGroup");
        descriptionEntryField.setText(name+" LeaderboardGroup");
        displayNameEntryField.setText(name+" LeaderboardGroup");
=======
        nameEntryField.setText(name);
        descriptionEntryField.setText(name);
        validate();
>>>>>>> c519f721
    }
}
<|MERGE_RESOLUTION|>--- conflicted
+++ resolved
@@ -1,38 +1,32 @@
-package com.sap.sailing.gwt.ui.adminconsole;
-
-import java.util.Collection;
-
-import com.sap.sailing.gwt.ui.client.StringMessages;
-import com.sap.sailing.gwt.ui.shared.LeaderboardGroupDTO;
-
-public class LeaderboardGroupCreateDialog extends LeaderboardGroupDialog {
-
-    public LeaderboardGroupCreateDialog(Collection<LeaderboardGroupDTO> existingGroups,
-            StringMessages stringMessages, DialogCallback<LeaderboardGroupDescriptor> callback) {
-        super(new LeaderboardGroupDTO(/* ID */ null, /* displayName */ null), stringMessages,
-                callback, existingGroups);
-        nameEntryField = createTextBox(null, 50);
-        nameEntryField.ensureDebugId("NameTextBox");
-        
-        descriptionEntryField = createTextArea(null);
-        descriptionEntryField.ensureDebugId("DescriptionTextArea");
-        
-        displayNameEntryField = createTextBox("");
-        displayNameEntryField.ensureDebugId("DisplayNameTextArea");
-        
-        displayLeaderboardsInReverseOrderCheckBox.setValue(false);
-        useOverallLeaderboardCheckBox.setValue(false);
-    }
-
-    public void setFieldsBasedOnEventName(String name) {
-<<<<<<< HEAD
-        nameEntryField.setText(name+"LeaderboardGroup");
-        descriptionEntryField.setText(name+" LeaderboardGroup");
-        displayNameEntryField.setText(name+" LeaderboardGroup");
-=======
-        nameEntryField.setText(name);
-        descriptionEntryField.setText(name);
-        validate();
->>>>>>> c519f721
-    }
-}
+package com.sap.sailing.gwt.ui.adminconsole;
+
+import java.util.Collection;
+
+import com.sap.sailing.gwt.ui.client.StringMessages;
+import com.sap.sailing.gwt.ui.shared.LeaderboardGroupDTO;
+
+public class LeaderboardGroupCreateDialog extends LeaderboardGroupDialog {
+
+    public LeaderboardGroupCreateDialog(Collection<LeaderboardGroupDTO> existingGroups,
+            StringMessages stringMessages, DialogCallback<LeaderboardGroupDescriptor> callback) {
+        super(new LeaderboardGroupDTO(/* ID */ null, /* displayName */ null), stringMessages,
+                callback, existingGroups);
+        nameEntryField = createTextBox(null, 50);
+        nameEntryField.ensureDebugId("NameTextBox");
+        
+        descriptionEntryField = createTextArea(null);
+        descriptionEntryField.ensureDebugId("DescriptionTextArea");
+        
+        displayNameEntryField = createTextBox("");
+        displayNameEntryField.ensureDebugId("DisplayNameTextArea");
+        
+        displayLeaderboardsInReverseOrderCheckBox.setValue(false);
+        useOverallLeaderboardCheckBox.setValue(false);
+    }
+
+    public void setFieldsBasedOnEventName(String name) {
+        nameEntryField.setText(name);
+        descriptionEntryField.setText(name);
+        validate();
+    }
+}