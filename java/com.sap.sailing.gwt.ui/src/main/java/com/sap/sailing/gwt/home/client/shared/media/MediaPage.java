--- conflicted
+++ resolved
@@ -17,15 +17,9 @@
 import com.sap.sailing.gwt.ui.client.media.GalleryImageHolder;
 import com.sap.sailing.gwt.ui.client.media.VideoJSPlayer;
 import com.sap.sailing.gwt.ui.client.media.VideoThumbnail;
-<<<<<<< HEAD
-import com.sap.sailing.gwt.ui.shared.media.ImageMetadataDTO;
-import com.sap.sailing.gwt.ui.shared.media.MediaDTO;
-import com.sap.sailing.gwt.ui.shared.media.VideoMetadataDTO;
-=======
 import com.sap.sailing.gwt.ui.shared.media.MediaDTO;
 import com.sap.sailing.gwt.ui.shared.media.SailingImageDTO;
 import com.sap.sailing.gwt.ui.shared.media.SailingVideoDTO;
->>>>>>> 41e44b42
 
 public class MediaPage extends Composite {
     private static MediaPageUiBinder uiBinder = GWT.create(MediaPageUiBinder.class);
@@ -91,11 +85,7 @@
                 break;
             }
 
-<<<<<<< HEAD
-            for (final ImageMetadataDTO holder : media.getPhotos()) {
-=======
             for (final SailingImageDTO holder : media.getPhotos()) {
->>>>>>> 41e44b42
                 if (holder.getSourceRef() != null) {
 
                     GalleryImageHolder gih = new GalleryImageHolder(holder);
@@ -106,11 +96,7 @@
                     gih.addClickHandler(new ClickHandler() {
                         @Override
                         public void onClick(ClickEvent event) {
-<<<<<<< HEAD
-                            new FullscreenViewer(holder, media.getPhotos());
-=======
                             new SailingFullscreenViewer().show(holder, media.getPhotos());
->>>>>>> 41e44b42
                         }
                     });
                 }
@@ -127,11 +113,7 @@
                 videoListOuterBoxUi.addClassName(res.mediaCss().large3());
             }
             boolean first = true;
-<<<<<<< HEAD
-            for (final VideoMetadataDTO videoCandidateInfo : media.getVideos()) {
-=======
             for (final SailingVideoDTO videoCandidateInfo : media.getVideos()) {
->>>>>>> 41e44b42
                 if (first) {
                     putVideoOnDisplay(videoCandidateInfo, false);
                     first = false;
@@ -155,11 +137,7 @@
         }
     }
 
-<<<<<<< HEAD
-    private void putVideoOnDisplay(final VideoMetadataDTO videoCandidateInfo, boolean autoplay) {
-=======
     private void putVideoOnDisplay(final SailingVideoDTO videoCandidateInfo, boolean autoplay) {
->>>>>>> 41e44b42
         videoDisplayUi = new VideoJSPlayer(true, autoplay);
         videoDisplayUi.setSource(videoCandidateInfo.getSourceRef(), videoCandidateInfo.getMimeType());
         videoDisplayHolderUi.setWidget(videoDisplayUi);
