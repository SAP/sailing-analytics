package com.sap.sailing.gwt.home.mobile.partials.recents;

import com.google.gwt.core.client.GWT;
import com.google.gwt.dom.client.AnchorElement;
import com.google.gwt.dom.client.DivElement;
import com.google.gwt.dom.client.Element;
import com.google.gwt.dom.client.SpanElement;
import com.google.gwt.uibinder.client.UiBinder;
import com.google.gwt.uibinder.client.UiField;
import com.google.gwt.user.client.ui.Widget;
import com.sap.sailing.gwt.home.client.shared.EventDatesFormatterUtil;
import com.sap.sailing.gwt.home.client.shared.LabelTypeUtil;
import com.sap.sailing.gwt.home.shared.app.PlaceNavigation;
import com.sap.sailing.gwt.ui.shared.eventlist.EventListEventSeriesDTO;
import com.sap.sailing.gwt.ui.shared.general.EventMetadataDTO;
import com.sap.sailing.gwt.ui.shared.general.LabelType;

public class EventsOverviewRecentYearEvent extends Widget {

    private static RecentEventTeaserUiBinder uiBinder = GWT.create(RecentEventTeaserUiBinder.class);

    interface RecentEventTeaserUiBinder extends UiBinder<Element, EventsOverviewRecentYearEvent> {
    }
<<<<<<< HEAD

    @UiField AnchorElement eventLinkUi;
    @UiField DivElement eventStateUi;
    @UiField SpanElement venueUi;
    @UiField SpanElement eventDateUi;
    @UiField SpanElement eventNameUi;
=======
    
    @UiField
    ImageElement eventImageUi;
    @UiField
    AnchorElement eventLinkUi;
    @UiField
    DivElement eventStateUi;
    @UiField
    SpanElement venueUi;
    @UiField
    SpanElement eventDateUi;
    @UiField
    SpanElement eventNameUi;
    
    private final Element eventContainerUi;
>>>>>>> 8dba8910

    public EventsOverviewRecentYearEvent(final PlaceNavigation<?> placeNavigation, final EventMetadataDTO event,
            LabelType labelType, boolean isTeaserEvent) {
        EventsOverviewRecentResources.INSTANCE.css().ensureInjected();
        setElement(eventContainerUi = uiBinder.createAndBindUi(this));
        eventNameUi.setInnerText(event.getDisplayName());
        eventLinkUi.setTitle(event.getDisplayName());
        eventLinkUi.setHref(placeNavigation.getTargetUrl());
        placeNavigation.configureAnchorElement(eventLinkUi);
        LabelTypeUtil.renderLabelType(eventStateUi, event.getState().getListStateMarker());
        venueUi.setInnerText(event.getLocationOrVenue());
        eventDateUi.setInnerText(EventDatesFormatterUtil.formatDateRangeWithoutYear(event.getStartDate(), event.getEndDate()));
    }

<<<<<<< HEAD
=======
    public void setSeriesInformation(PlaceNavigation<?> seriesNavigation, EventListEventSeriesDTO eventSeries) {
        eventContainerUi.appendChild(new EventOverviewRecentSeriesInfo(seriesNavigation, eventSeries).getElement());
    }

>>>>>>> 8dba8910
}<|MERGE_RESOLUTION|>--- conflicted
+++ resolved
@@ -21,30 +21,14 @@
 
     interface RecentEventTeaserUiBinder extends UiBinder<Element, EventsOverviewRecentYearEvent> {
     }
-<<<<<<< HEAD
+    
+    private final Element eventContainerUi;
 
     @UiField AnchorElement eventLinkUi;
     @UiField DivElement eventStateUi;
     @UiField SpanElement venueUi;
     @UiField SpanElement eventDateUi;
     @UiField SpanElement eventNameUi;
-=======
-    
-    @UiField
-    ImageElement eventImageUi;
-    @UiField
-    AnchorElement eventLinkUi;
-    @UiField
-    DivElement eventStateUi;
-    @UiField
-    SpanElement venueUi;
-    @UiField
-    SpanElement eventDateUi;
-    @UiField
-    SpanElement eventNameUi;
-    
-    private final Element eventContainerUi;
->>>>>>> 8dba8910
 
     public EventsOverviewRecentYearEvent(final PlaceNavigation<?> placeNavigation, final EventMetadataDTO event,
             LabelType labelType, boolean isTeaserEvent) {
@@ -59,11 +43,7 @@
         eventDateUi.setInnerText(EventDatesFormatterUtil.formatDateRangeWithoutYear(event.getStartDate(), event.getEndDate()));
     }
 
-<<<<<<< HEAD
-=======
     public void setSeriesInformation(PlaceNavigation<?> seriesNavigation, EventListEventSeriesDTO eventSeries) {
         eventContainerUi.appendChild(new EventOverviewRecentSeriesInfo(seriesNavigation, eventSeries).getElement());
     }
-
->>>>>>> 8dba8910
 }