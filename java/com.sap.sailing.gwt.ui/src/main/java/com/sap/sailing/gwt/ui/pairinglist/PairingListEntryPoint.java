package com.sap.sailing.gwt.ui.pairinglist;

import java.util.ArrayList;
import java.util.List;

import com.google.gwt.dom.client.Style;
import com.google.gwt.dom.client.Style.TextAlign;
import com.google.gwt.dom.client.Style.Unit;
import com.google.gwt.event.dom.client.ClickEvent;
import com.google.gwt.event.dom.client.ClickHandler;
import com.google.gwt.user.client.rpc.AsyncCallback;
import com.google.gwt.user.client.ui.Button;
import com.google.gwt.user.client.ui.DockLayoutPanel;
import com.google.gwt.user.client.ui.Grid;
import com.google.gwt.user.client.ui.HasHorizontalAlignment;
import com.google.gwt.user.client.ui.Label;
import com.google.gwt.user.client.ui.RootLayoutPanel;
import com.google.gwt.user.client.ui.ScrollPanel;
import com.google.gwt.user.client.ui.VerticalPanel;
import com.sap.sailing.domain.common.dto.BoatDTO;
import com.sap.sailing.domain.common.dto.CompetitorDTO;
import com.sap.sailing.domain.common.dto.CompetitorDTOImpl;
import com.sap.sailing.domain.common.dto.PairingListDTO;
import com.sap.sailing.gwt.common.authentication.FixedSailingAuthentication;
import com.sap.sailing.gwt.common.authentication.SAPSailingHeaderWithAuthentication;
import com.sap.sailing.gwt.ui.client.AbstractSailingEntryPoint;
import com.sap.sailing.gwt.ui.client.StringMessages;
import com.sap.sailing.gwt.ui.shared.StrippedLeaderboardDTO;
import com.sap.sse.common.Color;
import com.sap.sse.common.Util.Pair;
import com.sap.sse.gwt.settings.SettingsToUrlSerializer;

public class PairingListEntryPoint extends AbstractSailingEntryPoint {

    private PairingListContextDefinition pairingListContextDefinition;
    private StrippedLeaderboardDTO strippedLeaderboardDTO;

    private StringMessages stringmessages = StringMessages.INSTANCE;

    @Override
    protected void doOnModuleLoad() {
        super.doOnModuleLoad();
        pairingListContextDefinition = new SettingsToUrlSerializer()
                .deserializeFromCurrentLocation(new PairingListContextDefinition());
        this.sailingService.getLeaderboard(pairingListContextDefinition.getLeaderboardName(), new AsyncCallback<StrippedLeaderboardDTO>() {
            @Override
            public void onFailure(Throwable caught) {
                strippedLeaderboardDTO=null;
            }
            @Override
            public void onSuccess(StrippedLeaderboardDTO result) {
                strippedLeaderboardDTO=result; 
                createUI();
            }
        });
    }

    private void createUI() {
        DockLayoutPanel mainPanel = new DockLayoutPanel(Unit.PX);
        ScrollPanel scrollPanel = new ScrollPanel();
        RootLayoutPanel.get().add(mainPanel);
        mainPanel.setWidth("100%");
        mainPanel.setHeight("100%");
        SAPSailingHeaderWithAuthentication header = new SAPSailingHeaderWithAuthentication(
                pairingListContextDefinition.getLeaderboardName());
        new FixedSailingAuthentication(getUserService(), header.getAuthenticationMenuView());
        mainPanel.addNorth(header, 75);
<<<<<<< HEAD

        Button btn = new Button(stringmessages.print());

=======
        Button btn = new Button(getStringMessages().print());
>>>>>>> d1e5c9bc
        VerticalPanel contentPanel = new VerticalPanel();
        contentPanel.setHorizontalAlignment(HasHorizontalAlignment.ALIGN_CENTER);
        contentPanel.add(btn);
        contentPanel.setWidth("100%");
        contentPanel.getElement().getStyle().setProperty("marginTop", "15px");
        contentPanel.getElement().getStyle().setProperty("marginBottom", "15px");
        scrollPanel.add(contentPanel);
        sailingService.getPairingListFromRaceLogs(pairingListContextDefinition.getLeaderboardName(),
                new AsyncCallback<PairingListDTO>() {

                    @Override
                    public void onSuccess(PairingListDTO result) {
                        if (strippedLeaderboardDTO != null) {
                            sailingService.getRaceDisplayNamesFromLeaderboard(strippedLeaderboardDTO.getName(),
                                    result.getRaceColumnNames(), new AsyncCallback<List<String>>() {
                                        @Override
                                        public void onFailure(Throwable caught) {
                                        }

                                        @Override
                                        public void onSuccess(List<String> names) {
                                            VerticalPanel pairingListPanel = createPairingListPanel(result, names);
                                            contentPanel.add(pairingListPanel);
                                            btn.addClickHandler(new ClickHandler() {
                                                @Override
                                                public void onClick(ClickEvent event) {
                                                    // TODO use safe html encoding
                                                    printPairingListGrid("<h2>"
                                                            + pairingListContextDefinition.getLeaderboardName()
                                                            + "</h2>"
                                                            + pairingListPanel.asWidget().getElement().getInnerHTML());
                                                }
                                            });

                                        }
                                    });
                        }
                    }

                    @Override
                    public void onFailure(Throwable caught) {
                        try {
                            throw caught;
                        } catch (Throwable e) {
                            e.printStackTrace();
                        }
                    }
                });
        mainPanel.add(scrollPanel);
    }

    private VerticalPanel createPairingListPanel(PairingListDTO pairingListDTO, final List<String> fleetnames) {
        final List<BoatDTO> boats = pairingListDTO.getBoats();

        final int flightCount = pairingListDTO.getPairingList().size();
        final int groupCount = pairingListDTO.getPairingList().get(0).size();
        final int boatCount = boats.size();
        
        Grid pairingListGrid = new Grid(flightCount * groupCount + 1, (boatCount + 2));
        pairingListGrid.getElement().setId("grid");
        pairingListGrid.setCellPadding(15);

        int flightIndexInGrid = 1;
        int groupIndex = 1;
        int boatIndex = 0;
        
        for (BoatDTO boat : boats) {
            pairingListGrid.setWidget(0, boatIndex + 2, new Label(boat.getName()));
            pairingListGrid.getCellFormatter().getElement(0, boatIndex + 2).getStyle().setTextAlign(TextAlign.CENTER);
            pairingListGrid.getCellFormatter().getElement(0, boatIndex + 2).getStyle().setPadding(10, Unit.PX);
            if (boat.getColor() != null) {
                pairingListGrid.getCellFormatter().getElement(0, boatIndex + 2).getStyle().setBackgroundColor(
                        boat.getColor().getAsHtml());
            } else {
                pairingListGrid.getCellFormatter().getElement(0, boatIndex + 2).getStyle().setBackgroundColor(
                        "#cecece");
            }
            boatIndex++;
        }
        String color = "";
        pairingListGrid.getCellFormatter().getElement(0, 0).getStyle().setBackgroundColor("#cecece");
        pairingListGrid.getCellFormatter().getElement(0, 1).getStyle().setBackgroundColor("#cecece");
        for (List<List<Pair<CompetitorDTO, BoatDTO>>> flight : pairingListDTO.getPairingList()) {
            color = (color.equals("none") ? "#cecece" : "none");
            // setting up race
            int currentRaceInGridCells = (((flightIndexInGrid - 1) * groupCount) + 1);
            pairingListGrid.setWidget(currentRaceInGridCells, 0,
                    new Label(pairingListDTO.getRaceColumnNames().get(flightIndexInGrid - 1)));
            pairingListGrid.getCellFormatter().getElement(currentRaceInGridCells, 0).getStyle().setPadding(5, Unit.PX);
            pairingListGrid.getCellFormatter().getElement(currentRaceInGridCells, 0).getStyle()
                    .setBackgroundColor(color);
            for (List<Pair<CompetitorDTO, BoatDTO>> group : flight) {
                // setting up fleet
                pairingListGrid.getCellFormatter().getElement(groupIndex, 0).getStyle().setPadding(3, Unit.PX);
                pairingListGrid.getCellFormatter().getElement(groupIndex, 0).getStyle().setBackgroundColor(color);
                //TODO add column for race 1-45 (default)
                pairingListGrid.setWidget(groupIndex, 1,
                        new Label(fleetnames.get(groupIndex-1)));
                // setting up fleets style
                pairingListGrid.getCellFormatter().getElement(groupIndex, 1).getStyle().setPadding(3, Unit.PX);
                pairingListGrid.getCellFormatter().getElement(groupIndex, 1).getStyle().setBackgroundColor(color);
                
                if (group.size() < boatCount) {
                    List<BoatDTO> boatsToRemove = new ArrayList<>(boats);
                    for (Pair<CompetitorDTO, BoatDTO> competitorAndBoatPair : group) {
                        boatsToRemove.remove(competitorAndBoatPair.getB());
                    }
                    for (BoatDTO boat : boatsToRemove) {
                        group.add(new Pair<CompetitorDTO, BoatDTO>(new CompetitorDTOImpl(), boat));
                    }
                }
                
                
                for (Pair<CompetitorDTO, BoatDTO> competitorAndBoatPair : group) {
                    int boatIndexInGrid = boats.indexOf(competitorAndBoatPair.getB()) + 2;
                    if (competitorAndBoatPair.getA().getName() == null) {
                        pairingListGrid.setWidget(groupIndex, boatIndexInGrid, new Label(stringmessages.empty()));
                        pairingListGrid.getCellFormatter().getElement(groupIndex, boatIndexInGrid).getStyle()
                                .setColor(Color.RED.toString());
                    } else {
                        // TODO change competitor name to competitor shorthand symbol
                        pairingListGrid.setWidget(groupIndex, boatIndexInGrid,
                                new Label(competitorAndBoatPair.getA().getSailID()));
                    }
                    pairingListGrid.getCellFormatter().getElement(groupIndex, boatIndexInGrid).getStyle()
                            .setFontWeight(Style.FontWeight.BOLD);
                    pairingListGrid.getCellFormatter().getElement(groupIndex, boatIndexInGrid).getStyle()
                            .setTextAlign(TextAlign.CENTER);
                    pairingListGrid.getCellFormatter().getElement(groupIndex, boatIndexInGrid).getStyle()
                            .setPadding(5, Unit.PX);
                    pairingListGrid.getCellFormatter().getElement(groupIndex, boatIndexInGrid).getStyle()
                            .setBackgroundColor(color);
                }
                
                groupIndex++;
            }
            flightIndexInGrid++;
        }

        VerticalPanel pairingListPanel = new VerticalPanel();
        pairingListPanel.setHorizontalAlignment(HasHorizontalAlignment.ALIGN_CENTER);
        pairingListPanel.add(pairingListGrid);
        pairingListPanel.setWidth("100%");
        pairingListPanel.ensureDebugId("PairingListPanel");
        pairingListPanel.getElement().getStyle().setProperty("marginTop", "15px");

        ScrollPanel result = new ScrollPanel();
        result.add(pairingListPanel);

        return pairingListPanel;
    }
    
    //TODO search for gwt API (Window, Document)
    private native void printPairingListGrid(String pageHTMLContent) /*-{
		
		var frame = $doc.getElementById('__gwt_historyFrame');
		frame = frame.contentWindow;
		var doc = frame.document;
		doc.open();
		doc.write(pageHTMLContent);

		//adding style to doc
		var css = "body { background: #fff; font-family: 'Open Sans', Arial, Verdana, sans-serif;"
				+ "line-height: 1; font-weight: 400; border: 0}"
				+ "h2 { text-align: center }"
				+ "table { border-collapse: collapse; border: 1px solid black; margin: auto}"
				+ "td { font-size: 15px; }"
		head = doc.head || doc.getElementsByTagName('head')[0], style = doc
				.createElement('style');
		style.type = 'text/css';
		if (style.styleSheet) {
			style.styleSheet.cssText = css;
		} else {
			style.appendChild(doc.createTextNode(css));
		}
		head.appendChild(style);

		doc.close();
		frame.focus();
		frame.print();
    }-*/;

}<|MERGE_RESOLUTION|>--- conflicted
+++ resolved
@@ -24,7 +24,6 @@
 import com.sap.sailing.gwt.common.authentication.FixedSailingAuthentication;
 import com.sap.sailing.gwt.common.authentication.SAPSailingHeaderWithAuthentication;
 import com.sap.sailing.gwt.ui.client.AbstractSailingEntryPoint;
-import com.sap.sailing.gwt.ui.client.StringMessages;
 import com.sap.sailing.gwt.ui.shared.StrippedLeaderboardDTO;
 import com.sap.sse.common.Color;
 import com.sap.sse.common.Util.Pair;
@@ -34,8 +33,6 @@
 
     private PairingListContextDefinition pairingListContextDefinition;
     private StrippedLeaderboardDTO strippedLeaderboardDTO;
-
-    private StringMessages stringmessages = StringMessages.INSTANCE;
 
     @Override
     protected void doOnModuleLoad() {
@@ -65,13 +62,8 @@
                 pairingListContextDefinition.getLeaderboardName());
         new FixedSailingAuthentication(getUserService(), header.getAuthenticationMenuView());
         mainPanel.addNorth(header, 75);
-<<<<<<< HEAD
-
-        Button btn = new Button(stringmessages.print());
-
-=======
+
         Button btn = new Button(getStringMessages().print());
->>>>>>> d1e5c9bc
         VerticalPanel contentPanel = new VerticalPanel();
         contentPanel.setHorizontalAlignment(HasHorizontalAlignment.ALIGN_CENTER);
         contentPanel.add(btn);
@@ -188,7 +180,7 @@
                 for (Pair<CompetitorDTO, BoatDTO> competitorAndBoatPair : group) {
                     int boatIndexInGrid = boats.indexOf(competitorAndBoatPair.getB()) + 2;
                     if (competitorAndBoatPair.getA().getName() == null) {
-                        pairingListGrid.setWidget(groupIndex, boatIndexInGrid, new Label(stringmessages.empty()));
+                        pairingListGrid.setWidget(groupIndex, boatIndexInGrid, new Label(getStringMessages().empty()));
                         pairingListGrid.getCellFormatter().getElement(groupIndex, boatIndexInGrid).getStyle()
                                 .setColor(Color.RED.toString());
                     } else {
