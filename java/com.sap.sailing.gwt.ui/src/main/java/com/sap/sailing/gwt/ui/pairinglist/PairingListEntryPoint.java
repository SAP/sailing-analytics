--- conflicted
+++ resolved
@@ -1,7 +1,6 @@
 package com.sap.sailing.gwt.ui.pairinglist;
 
 import java.util.ArrayList;
-import java.util.Collections;
 import java.util.List;
 
 import com.google.gwt.dom.client.Style;
@@ -97,18 +96,8 @@
     }
 
     private VerticalPanel createPairingListPanel(PairingListDTO pairingListDTO) {
-<<<<<<< HEAD
-        VerticalPanel pairingListPanel = new VerticalPanel();
-        pairingListPanel.ensureDebugId("PairingListPanel");
-        pairingListPanel.setWidth("100%");
-        pairingListPanel.setHeight("100%");
-        pairingListPanel.setHorizontalAlignment(HasHorizontalAlignment.ALIGN_CENTER);
-        pairingListPanel.getElement().getStyle().setProperty("marginBottom", "15px");
-        
         final List<BoatDTO> boats = pairingListDTO.getBoats();
 
-=======
->>>>>>> b63b0e0e
         final int flightCount = pairingListDTO.getPairingList().size();
         final int groupCount = pairingListDTO.getPairingList().get(0).size();
         final int boatCount = boats.size();
@@ -116,7 +105,6 @@
         Grid pairingListGrid = new Grid(flightCount * groupCount + 1, (boatCount + 2));
         pairingListGrid.getElement().setId("grid");
         pairingListGrid.setCellPadding(15);
-<<<<<<< HEAD
 
         int flightIndexInGrid = 1;
         int groupIndex = 1;
@@ -129,19 +117,6 @@
             pairingListGrid.getCellFormatter().getElement(0, boatIndex + 2).getStyle().setBackgroundColor(
                     boat.getColor().getAsHtml());
             boatIndex++;
-=======
-        
-        int flightCounter = 1;
-        int groupCounter = 1;
-        int boatCounter = 1;
-
-        for (int i = 1; i <= boatCount; i++) {
-            pairingListGrid.setWidget(0, i + 1, new Label(getStringMessages().boat() + " " + String.valueOf(i)));
-            pairingListGrid.getCellFormatter().getElement(0, i + 1).getStyle().setTextAlign(TextAlign.CENTER);
-            pairingListGrid.getCellFormatter().getElement(0, i + 1).getStyle().setPadding(5, Unit.PX);
-            pairingListGrid.getCellFormatter().getElement(0, i + 1).getStyle().setBackgroundColor(
-                    pairingListDTO.getPairingList().get(0).get(0).get(i - 1).getB().getColor().getAsHtml());
->>>>>>> b63b0e0e
         }
         
         String color = "";
@@ -193,15 +168,9 @@
                         pairingListGrid.getCellFormatter().getElement(groupIndex, boatIndexInGrid).getStyle()
                                 .setColor(Color.RED.toString());
                     } else {
-<<<<<<< HEAD
                         // TODO change competitor name to competitor shorthand symbol
                         pairingListGrid.setWidget(groupIndex, boatIndexInGrid,
                                 new Label(competitorAndBoatPair.getA().getName()));
-=======
-                        // TODO change competitor sail id to competitor shorthand symbol
-                        pairingListGrid.setWidget(groupCounter, boatCounter + 1,
-                                new Label(competitorAndBoatPair.getA().getSailID()));
->>>>>>> b63b0e0e
                     }
                     pairingListGrid.getCellFormatter().getElement(groupIndex, boatIndexInGrid).getStyle()
                             .setFontWeight(Style.FontWeight.BOLD);
