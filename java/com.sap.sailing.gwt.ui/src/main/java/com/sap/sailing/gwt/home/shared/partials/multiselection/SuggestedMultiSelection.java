--- conflicted
+++ resolved
@@ -43,24 +43,18 @@
     Button removeAllButtonUi;
     @UiField
     FlowPanel itemContainerUi;
+    private final SuggestedMultiSelectionDataProvider<T, ?> dataProvider;
     private final WidgetProvider<T> widgetProvider;
     private final Collection<SelectionChangeHandler<T>> selectionChangeHandlers = new ArrayList<>();
 
     private SuggestedMultiSelection(SuggestedMultiSelectionDataProvider<T, ?> dataProvider,
             WidgetProvider<T> widgetProvider, String title) {
         SuggestedMultiSelectionResources.INSTANCE.css().ensureInjected();
+        this.dataProvider = dataProvider;
         this.widgetProvider = widgetProvider;
-<<<<<<< HEAD
         this.suggestionWidgetUi = widgetProvider.getSuggestBoxFilter(selectedItem -> {
             SuggestedMultiSelection.this.dataProvider.addSelection(selectedItem);
             SuggestedMultiSelection.this.addSelectedItem(selectedItem);
-=======
-        this.suggestionWidgetUi = widgetProvider.getSuggestBoxFilter(new SelectionCallback<T>() {
-            @Override
-            public void onSuggestionSelected(T selectedItem) {
-                SuggestedMultiSelection.this.addSelectedItem(selectedItem);
-            }
->>>>>>> c4ab2156
         });
         initWidget(uiBinder.createAndBindUi(this));
         headerTitleUi.setInnerText(title);
@@ -83,25 +77,10 @@
             }
         });
     }
-<<<<<<< HEAD
-    
+
     public SuggestedMultiSelectionNotificationToggle addNotificationToggle(Consumer<Boolean> callback, String label) {
         SuggestedMultiSelectionNotificationToggle notification = new SuggestedMultiSelectionNotificationToggle(label);
         notification.toggleButtonUi.addClickHandler(event -> callback.accept(notification.isEnabled()));
-=======
-
-    public SuggestedMultiSelectionNotificationToggle addNotificationToggle(final NotificationCallback callback,
-            String label) {
-        final SuggestedMultiSelectionNotificationToggle notification = new SuggestedMultiSelectionNotificationToggle(
-                label);
-        notification.toggleButtonUi.addClickHandler(new ClickHandler() {
-            @Override
-            public void onClick(ClickEvent event) {
-                final boolean enabled = notification.isEnabled();
-                callback.onNotificationToggled(enabled);
-            }
-        });
->>>>>>> c4ab2156
         notificationToggleContainerUi.add(notification);
         return notification;
     }
@@ -191,35 +170,20 @@
             selectionCallback.accept(selectedItem);
         }
     }
-<<<<<<< HEAD
-    
+
+    public interface SelectionChangeHandler<S> {
+        void onAdd(S selectedItems);
+
+        void onRemove(S selectedItem);
+
+        void onClear();
+    }
+
     private interface WidgetProvider<T> {
         IsWidget getItemDescriptionWidget(T item);
 
+
         AbstractSuggestBoxFilter<T, T> getSuggestBoxFilter(Consumer<T> selectionCallback);
-=======
-
-    public interface SelectionChangeHandler<S> {
-        void onAdd(S selectedItems);
-
-        void onRemove(S selectedItem);
-
-        void onClear();
-    }
-
-    public interface NotificationCallback {
-        void onNotificationToggled(boolean enabled);
-    }
-
-    private interface SelectionCallback<T> {
-        void onSuggestionSelected(T selectedItem);
-    }
-
-    private interface WidgetProvider<T> {
-        IsWidget getItemDescriptionWidget(T item);
-
-        AbstractSuggestBoxFilter<T, T> getSuggestBoxFilter(SelectionCallback<T> selectionCallback);
->>>>>>> c4ab2156
     }
 
     public static SuggestedMultiSelection<SimpleCompetitorWithIdDTO> forCompetitors(
@@ -233,15 +197,9 @@
 
             @Override
             public AbstractSuggestBoxFilter<SimpleCompetitorWithIdDTO, SimpleCompetitorWithIdDTO> getSuggestBoxFilter(
-<<<<<<< HEAD
                     Consumer<SimpleCompetitorWithIdDTO> selectionCallback) {
-                return new SuggestedMultiSelectionFilter<SimpleCompetitorWithIdDTO>(dataProvider,
-                        selectionCallback, StringMessages.INSTANCE.add(StringMessages.INSTANCE.competitor()));
-=======
-                    SelectionCallback<SimpleCompetitorWithIdDTO> selectionCallback) {
                 return new SuggestedMultiSelectionFilter<SimpleCompetitorWithIdDTO>(dataProvider, selectionCallback,
                         StringMessages.INSTANCE.add(StringMessages.INSTANCE.competitor()));
->>>>>>> c4ab2156
             }
         }, headerTitle);
     }
