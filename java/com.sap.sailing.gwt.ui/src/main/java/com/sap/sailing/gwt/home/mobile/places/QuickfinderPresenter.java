--- conflicted
+++ resolved
@@ -41,16 +41,6 @@
                 return navigator.getRegattaOverviewNavigation(regattaId);
             }
         }, regattaMetadatas);
-<<<<<<< HEAD
-    }
-    
-    public static QuickfinderPresenter getForSeriesLeaderboards(Quickfinder quickfinder, String seriesName,
-            SeriesLeaderboardNavigationProvider navigator, Collection<? extends EventReferenceDTO> eventsOfSeries) {
-        return new QuickfinderPresenter(quickfinder, navigator, seriesName, eventsOfSeries);
-    }
-    
-    private QuickfinderPresenter(Quickfinder quickfinder, SeriesLeaderboardNavigationProvider navigator, String seriesName, Collection<? extends EventReferenceDTO> eventsOfSeries) {
-=======
     }
     
     public static QuickfinderPresenter getForSeriesLeaderboards(Quickfinder quickfinder, String seriesName,
@@ -100,7 +90,6 @@
     
     private QuickfinderPresenter(Quickfinder quickfinder, String placeholder, SeriesEventPlaceNaviationProvider provider, 
             String seriesName, Collection<? extends EventReferenceDTO> eventsOfSeries) {
->>>>>>> a167e982
         if (eventsOfSeries == null) {
             quickfinder.removeFromParent();
             return;
@@ -135,26 +124,9 @@
         }
     }
     
-<<<<<<< HEAD
-    private QuickfinderPresenter(Quickfinder quickfinder, String placeholder, RegattaPlaceNaviationProvider provider, 
-            Collection<RegattaMetadataDTO> regattaMetadatas) {
-        if (regattaMetadatas == null) {
-            quickfinder.removeFromParent();
-            return;
-        }
-        quickfinder.addPlaceholderItem(placeholder);
-        for (RegattaMetadataDTO regattaMetadata : regattaMetadatas) {
-            String boatCategory = regattaMetadata.getBoatCategory();
-            if(boatCategory == null || boatCategory.isEmpty()) {
-                boatCategory = MSG.regattas();
-            }
-            quickfinder.addItemToGroup(boatCategory, regattaMetadata.getDisplayName(), provider.getPlaceNavigation(regattaMetadata.getId()));
-        }
-=======
     private interface SeriesEventPlaceNaviationProvider {
         PlaceNavigation<?> getOverallPlaceNavigation();
         PlaceNavigation<?> getPlaceNavigation(UUID eventId);
->>>>>>> a167e982
     }
     
     private interface RegattaPlaceNaviationProvider {
