--- conflicted
+++ resolved
@@ -17,13 +17,8 @@
 
 public interface DesktopClientFactory extends AboutUsClientFactory, ContactClientFactory, EventClientFactory,
         EventsClientFactory, StartClientFactory, SponsoringClientFactory, SolutionsClientFactory,
-<<<<<<< HEAD
-        SearchResultClientFactory, WhatsNewClientFactory, SeriesClientFactory, ErrorClientFactory,
-        ClientFactoryWithSecurity, ClientFactoryWithUserManagementService {
-=======
         SearchResultClientFactory, WhatsNewClientFactory, SeriesClientFactory, UserProfileClientFactory,
-        ErrorClientFactory, ClientFactoryWithSecurity {
->>>>>>> 73d3db97
+        ErrorClientFactory, ClientFactoryWithSecurity, ClientFactoryWithUserManagementService {
 
     DesktopPlacesNavigator getHomePlacesNavigator();
 
