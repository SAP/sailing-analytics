--- conflicted
+++ resolved
@@ -541,11 +541,7 @@
 
                         @Override
                         public void onSuccess(Void result) {
-<<<<<<< HEAD
-                            TracTracEventManagementPanel.this.regattaRefresher.reloadRegattas();
-=======
                             TracTracEventManagementPanel.this.presenter.getRegattasRefresher().reloadAndCallFillAll();
->>>>>>> 3e347363
                         }
                     }));
         }
