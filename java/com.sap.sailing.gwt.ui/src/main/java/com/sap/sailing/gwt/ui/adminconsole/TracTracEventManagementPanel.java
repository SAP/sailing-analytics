--- conflicted
+++ resolved
@@ -154,13 +154,8 @@
                             }
                         }, userService, errorReporter).show());
         addCreateAction.ensureDebugId("AddConnectionButton");
-<<<<<<< HEAD
-        final Button removeButton = buttonPanel.addRemoveAction(stringMessages.remove(), () -> {
-            sailingServiceWrite.deleteTracTracConfiguration(connectionsTable.getSelectionModel().getSelectedObject(),
-=======
         buttonPanel.addRemoveAction(stringMessages.remove(), connectionsTable.getSelectionModel(), false, () -> {
-            sailingService.deleteTracTracConfigurations(connectionsTable.getSelectionModel().getSelectedSet(),
->>>>>>> a42d6824
+            sailingServiceWrite.deleteTracTracConfigurations(connectionsTable.getSelectionModel().getSelectedSet(),
                     new AsyncCallback<Void>() {
                         @Override
                         public void onFailure(Throwable caught) {
@@ -535,14 +530,9 @@
             }
         }
         if (checkBoatClassOK(selectedRegatta, selectedRaces)) {
-<<<<<<< HEAD
             sailingServiceWrite.trackWithTracTrac(regattaIdentifier, selectedRaces, liveURI, storedURI,
-                    courseDesignUpdateURI, trackWind, correctWind, offsetToStartTimeOfSimulatedRace, ignoreTracTracMarkPassings, tractracUsername,
-=======
-            sailingService.trackWithTracTrac(regattaIdentifier, selectedRaces, liveURI, storedURI,
                     courseDesignUpdateURI, trackWind, correctWind, offsetToStartTimeOfSimulatedRace, ignoreTracTracMarkPassings,
                     useOfficialResultsToUpdateRaceLogs, tractracUsername,
->>>>>>> a42d6824
                     tractracPassword, new MarkedAsyncCallback<Void>(new AsyncCallback<Void>() {
                         @Override
                         public void onFailure(Throwable caught) {
