--- conflicted
+++ resolved
@@ -1,1216 +1,1171 @@
-package com.sap.sailing.gwt.ui.server;
-
-import java.io.IOException;
-import java.lang.reflect.Field;
-import java.util.ArrayList;
-import java.util.Collection;
-import java.util.List;
-import java.util.Map;
-import java.util.Map.Entry;
-import java.util.NavigableMap;
-import java.util.Set;
-import java.util.concurrent.ExecutionException;
-import java.util.concurrent.Executor;
-import java.util.concurrent.LinkedBlockingQueue;
-import java.util.concurrent.ThreadPoolExecutor;
-import java.util.concurrent.TimeUnit;
-import java.util.logging.Logger;
-
-import com.google.gwt.user.server.rpc.RemoteServiceServlet;
-import com.sap.sailing.domain.common.Bearing;
-import com.sap.sailing.domain.common.Distance;
-import com.sap.sailing.domain.common.Position;
-import com.sap.sailing.domain.common.Speed;
-import com.sap.sailing.domain.common.SpeedWithBearing;
-import com.sap.sailing.domain.common.Wind;
-import com.sap.sailing.domain.common.dto.BoatClassDTO;
-import com.sap.sailing.domain.common.impl.DegreeBearingImpl;
-import com.sap.sailing.domain.common.impl.DegreePosition;
-import com.sap.sailing.domain.common.impl.KnotSpeedWithBearingImpl;
-import com.sap.sailing.domain.common.impl.NauticalMileDistance;
-import com.sap.sailing.gwt.ui.client.SimulatorService;
-import com.sap.sailing.gwt.ui.shared.BoatClassDTOsAndNotificationMessage;
-import com.sap.sailing.gwt.ui.shared.ConfigurationException;
-import com.sap.sailing.gwt.ui.shared.CoursePositionsDTO;
-import com.sap.sailing.gwt.ui.shared.PathDTO;
-import com.sap.sailing.gwt.ui.shared.PolarDiagramDTO;
-import com.sap.sailing.gwt.ui.shared.PolarDiagramDTOAndNotificationMessage;
-import com.sap.sailing.gwt.ui.shared.RaceMapDataDTO;
-import com.sap.sailing.gwt.ui.shared.Request1TurnerDTO;
-import com.sap.sailing.gwt.ui.shared.RequestTotalTimeDTO;
-import com.sap.sailing.gwt.ui.shared.Response1TurnerDTO;
-import com.sap.sailing.gwt.ui.shared.ResponseTotalTimeDTO;
-import com.sap.sailing.gwt.ui.shared.SimulatedPathsEvenTimedResultDTO;
-import com.sap.sailing.gwt.ui.shared.SimulatorResultsDTO;
-import com.sap.sailing.gwt.ui.shared.SimulatorUISelectionDTO;
-import com.sap.sailing.gwt.ui.shared.SimulatorWindDTO;
-import com.sap.sailing.gwt.ui.shared.WindFieldDTO;
-import com.sap.sailing.gwt.ui.shared.WindFieldDTO.WindData;
-import com.sap.sailing.gwt.ui.shared.WindFieldGenParamsDTO;
-import com.sap.sailing.gwt.ui.shared.WindLatticeDTO;
-import com.sap.sailing.gwt.ui.shared.WindLatticeGenParamsDTO;
-import com.sap.sailing.gwt.ui.shared.WindLinesDTO;
-import com.sap.sailing.gwt.ui.shared.WindPatternDTO;
-import com.sap.sailing.gwt.ui.simulator.windpattern.WindPattern;
-import com.sap.sailing.gwt.ui.simulator.windpattern.WindPatternDisplay;
-import com.sap.sailing.gwt.ui.simulator.windpattern.WindPatternDisplayManager;
-import com.sap.sailing.gwt.ui.simulator.windpattern.WindPatternNotFoundException;
-import com.sap.sailing.gwt.ui.simulator.windpattern.WindPatternSetting;
-import com.sap.sailing.server.simulation.SimulationService;
-import com.sap.sailing.server.simulation.SimulationServiceFactory;
-import com.sap.sailing.simulator.BoatClassProperties;
-import com.sap.sailing.simulator.Grid;
-import com.sap.sailing.simulator.Path;
-import com.sap.sailing.simulator.PathType;
-import com.sap.sailing.simulator.PolarDiagram;
-import com.sap.sailing.simulator.Simulator;
-import com.sap.sailing.simulator.SimulationParameters;
-import com.sap.sailing.simulator.TimedPosition;
-import com.sap.sailing.simulator.TimedPositionWithSpeed;
-import com.sap.sailing.simulator.impl.ConfigurationManager;
-import com.sap.sailing.simulator.impl.CurvedGrid;
-import com.sap.sailing.simulator.impl.PathGenerator1Turner;
-import com.sap.sailing.simulator.impl.PathImpl;
-import com.sap.sailing.simulator.impl.PolarDiagramCSV;
-import com.sap.sailing.simulator.impl.ReadingConfigurationFileStatus;
-import com.sap.sailing.simulator.impl.SimulatorImpl;
-import com.sap.sailing.simulator.impl.SimulationParametersImpl;
-import com.sap.sailing.simulator.impl.TimedPositionImpl;
-import com.sap.sailing.simulator.impl.TimedPositionWithSpeedImpl;
-import com.sap.sailing.simulator.util.SailingSimulatorConstants;
-import com.sap.sailing.simulator.windfield.WindControlParameters;
-import com.sap.sailing.simulator.windfield.WindFieldGenerator;
-import com.sap.sailing.simulator.windfield.WindFieldGeneratorFactory;
-import com.sap.sailing.simulator.windfield.impl.WindFieldGeneratorMeasured;
-import com.sap.sse.common.Duration;
-import com.sap.sse.common.TimePoint;
-import com.sap.sse.common.Util;
-import com.sap.sse.common.impl.MillisecondsTimePoint;
-
-public class SimulatorServiceImpl extends RemoteServiceServlet implements SimulatorService {
-
-    private static final long serialVersionUID = 4445427185387524086L;
-
-    private static final Logger LOGGER = Logger.getLogger("com.sap.sailing");
-    private static final WindFieldGeneratorFactory wfGenFactory = WindFieldGeneratorFactory.INSTANCE;
-    private static final WindPatternDisplayManager wpDisplayManager = WindPatternDisplayManager.INSTANCE;
-    private static final String POLYLINE_PATH_NAME = "Polyline";
-
-    // private static final double TOTAL_TIME_SCALE_FACTOR = 0.9;
-    private static final int DEFAULT_STEP_MAX = 800;
-    private static final long DEFAULT_TIMESTEP = 6666;
-    private final SimulationService simulationService;
-
-    private double stepSizeMeters = 0.0;
-    private WindControlParameters controlParameters = new WindControlParameters(0, 0);
-    private SpeedWithBearing averageWind = null;
-
-    public SimulatorServiceImpl() {
-        final int THREAD_POOL_SIZE = Math.max(Runtime.getRuntime().availableProcessors(), 3);
-        Executor simulatorExecutor = new ThreadPoolExecutor(/* corePoolSize */THREAD_POOL_SIZE,
-        /* maximumPoolSize */THREAD_POOL_SIZE,
-        /* keepAliveTime */60, TimeUnit.SECONDS,
-        /* workQueue */new LinkedBlockingQueue<Runnable>());
-        // TODO: initialize smart-future-cache for simulation-results and add to simulation-service
-        simulationService = SimulationServiceFactory.INSTANCE.getService(simulatorExecutor, null);        
-    }
-    
-    
-    @Override
-    public Position[] getRaceLocations() {
-        Position lakeGarda = new DegreePosition(45.57055337226086, 10.693345069885254);
-        Position lakeGeneva = new DegreePosition(46.23376539670794, 6.168651580810547);
-        Position kiel = new DegreePosition(54.3232927, 10.122765200000003);
-        Position travemuende = new DegreePosition(53.978276, 10.880156);
-        return new Position[] { kiel, lakeGeneva, lakeGarda, travemuende };
-    }
-
-    @Override
-    public WindLatticeDTO getWindLatice(WindLatticeGenParamsDTO params) {
-        Bearing north = new DegreeBearingImpl(0);
-        Bearing east = new DegreeBearingImpl(90);
-        Bearing south = new DegreeBearingImpl(180);
-        Bearing west = new DegreeBearingImpl(270);
-
-        double xSize = params.getxSize();
-        double ySize = params.getySize();
-        int gridsizeX = params.getGridsizeX();
-        int gridsizeY = params.getGridsizeY();
-        Position center = params.getCenter();
-        WindLatticeDTO wl = new WindLatticeDTO();
-        Position[][] matrix = new Position[gridsizeY][gridsizeX];
-
-        Distance deastwest = new NauticalMileDistance((gridsizeX - 1.) / (2 * gridsizeX) * xSize);
-        Distance dnorthsouth = new NauticalMileDistance((gridsizeY - 1.) / (2 * gridsizeY) * ySize);
-        Position start = center.translateGreatCircle(south, dnorthsouth).translateGreatCircle(west, deastwest);
-
-        deastwest = new NauticalMileDistance(xSize / gridsizeX);
-        dnorthsouth = new NauticalMileDistance(ySize / gridsizeY);
-
-        Position rowStart = null, crt = null;
-        for (int i = 0; i < gridsizeY; i++) {
-            if (i == 0) {
-                rowStart = start;
-            } else {
-                rowStart = rowStart.translateGreatCircle(north, dnorthsouth);
-            }
-
-            for (int j = 0; j < gridsizeX; j++) {
-                if (j == 0) {
-                    crt = rowStart;
-                } else {
-                    crt = crt.translateGreatCircle(east, deastwest);
-                    if ((i == 3) && (j == 5)) {
-                        crt = crt.translateGreatCircle(north,
-                                new NauticalMileDistance(ySize / gridsizeY * Math.random()));
-                        crt = crt.translateGreatCircle(east,
-                                new NauticalMileDistance(xSize / gridsizeX * Math.random()));
-                        crt = crt.translateGreatCircle(south,
-                                new NauticalMileDistance(ySize / gridsizeY * Math.random()));
-                        crt = crt.translateGreatCircle(west,
-                                new NauticalMileDistance(xSize / gridsizeX * Math.random()));
-                    }
-                }
-
-                Position pdto = new DegreePosition(crt.getLatDeg(), crt.getLngDeg());
-                matrix[i][j] = pdto;
-            }
-
-        }
-
-        wl.setMatrix(matrix);
-
-        return wl;
-    }
-
-    @Override
-    public WindFieldDTO getWindField(WindFieldGenParamsDTO params, WindPatternDisplay pattern)
-            throws WindPatternNotFoundException {
-        LOGGER.info("Entering getWindField");
-        Position start = params.getRaceCourseStart();
-        Position end = params.getRaceCourseEnd();
-        List<Position> course = new ArrayList<Position>();
-        course.add(start);
-        course.add(end);
-
-        Grid bd = new CurvedGrid(start, end);
-
-        controlParameters.resetBlastRandomStream = params.isKeepState();
-        retreiveWindControlParameters(pattern);
-        LOGGER.info("Boundary south direction " + bd.getSouth());
-        controlParameters.baseWindBearing += bd.getSouth().getDegrees();
-
-        WindFieldGenerator wf = wfGenFactory.createWindFieldGenerator(pattern.getWindPatternName(), bd,
-                controlParameters);
-
-        if (wf == null) {
-            throw new WindPatternNotFoundException("Please select a valid wind pattern.");
-        }
-
-        Position[][] grid = bd.generatePositions(params.getxRes(), params.getyRes(), params.getBorderY(),
-                params.getBorderX());
-        wf.setPositionGrid(grid);
-
-        TimePoint startTime = new MillisecondsTimePoint(params.getStartTime().getTime());
-        Duration timeStep = params.getTimeStep();
-        TimePoint endTime = new MillisecondsTimePoint(params.getEndTime().getTime());
-        wf.generate(startTime, null, timeStep);
-
-        if (params.getMode() != SailingSimulatorConstants.ModeMeasured) {
-            Position[] gridAreaGps = new Position[2];
-            gridAreaGps = course.toArray(gridAreaGps);
-            wf.setGridAreaGps(gridAreaGps);
-        }
-
-        WindFieldDTO wfDTO = createWindFieldDTO(wf, startTime, endTime, timeStep, params);
-        LOGGER.info("Exiting getWindField");
-        return wfDTO;
-
-    }
-
-    @Override
-    public List<WindPatternDTO> getWindPatterns(char mode) {
-        return wpDisplayManager.getWindPatterns(mode);
-    }
-
-    @Override
-    public WindPatternDisplay getWindPatternDisplay(WindPatternDTO pattern) {
-        WindPatternDisplay display = wpDisplayManager.getDisplay(WindPattern.valueOf(pattern.getName()));
-        try {
-            return display;
-        } catch (Exception e) {
-            // TODO Auto-generated catch block
-            e.printStackTrace();
-        }
-        return null;
-
-    }
-
-    @Override
-    public SimulatorResultsDTO getSimulatorResults(char mode, char rcDirection, WindFieldGenParamsDTO params,
-            WindPatternDisplay pattern, boolean withWindField, SimulatorUISelectionDTO selection)
-            throws WindPatternNotFoundException, ConfigurationException {
-        WindFieldGenerator wf = null;
-        List<Position> course = null;
-        TimePoint startTime = new MillisecondsTimePoint(params.getStartTime().getTime());
-        Duration timeStep = params.getTimeStep();
-
-        this.controlParameters.resetBlastRandomStream = params.isKeepState();
-        this.retreiveWindControlParameters(pattern);
-        if (rcDirection == SailingSimulatorConstants.LegTypeDownwind) {
-            this.controlParameters.baseWindBearing += 180.0;
-        }
-
-        wf = wfGenFactory.createWindFieldGenerator(pattern.getWindPatternName(), null, this.controlParameters);
-
-        if (wf == null) {
-            throw new WindPatternNotFoundException("Please select a valid wind pattern.");
-        }
-
-        if (mode != SailingSimulatorConstants.ModeMeasured) {
-            Position start = params.getRaceCourseStart();
-            Position end = params.getRaceCourseEnd();
-            course = new ArrayList<Position>();
-            course.add(start);
-            course.add(end);
-            Position[] gridAreaGps = new Position[2];
-            gridAreaGps = course.toArray(gridAreaGps);
-            wf.setGridAreaGps(gridAreaGps);
-        }
-
-        int[] gridRes = new int[4];
-        gridRes[0] = params.getxRes();
-        gridRes[1] = params.getyRes();
-        gridRes[2] = params.getBorderY();
-        gridRes[3] = params.getBorderX();
-        wf.setGridResolution(gridRes);
-
-        wf.generate(startTime, null, timeStep);
-        Long longestPathTime = 0L;
-
-        SimulatedPathsEvenTimedResultDTO simulatedPaths = this.getSimulatedPathsEvenTimed(course, wf, mode, selection,
-                params.showOmniscient, params.showOpportunist);
-        PathDTO[] pathDTOs = simulatedPaths.pathDTOs;
-        RaceMapDataDTO rcDTO = simulatedPaths.raceMapDataDTO;
-
-        for (PathDTO path : pathDTOs) {
-            if (path.getName().equals(POLYLINE_PATH_NAME)) {
-                continue;
-            }
-
-            List<SimulatorWindDTO> points = path.getPoints();
-            long pathTime = points.get(points.size() - 1).timepoint - points.get(0).timepoint;
-            longestPathTime = Math.max(longestPathTime, pathTime);
-        }
-
-        TimePoint endTime = new MillisecondsTimePoint(startTime.asMillis() + longestPathTime);
-
-        WindFieldDTO windFieldDTO = null;
-        if (pattern != null) {
-            windFieldDTO = this.createWindFieldDTO(wf, startTime, endTime, timeStep, params); // params.isShowStreamlets2(),
-                                                                                              // params.isShowLines(),
-                                                                                              // params.getSeedLines());
-        }
-
-        return new SimulatorResultsDTO(0, null, timeStep.asMillis(), 0, rcDTO, pathDTOs, windFieldDTO,
-                simulatedPaths.notificationMessage);
-    }
-
-    @Override
-    public BoatClassDTOsAndNotificationMessage getBoatClasses() throws ConfigurationException {
-
-        List<BoatClassDTO> boatClassesDTOs = new ArrayList<BoatClassDTO>();
-
-        BoatClassDTOsAndNotificationMessage result = new BoatClassDTOsAndNotificationMessage();
-
-        ConfigurationManager config = ConfigurationManager.INSTANCE;
-        if (config.getStatus() == ReadingConfigurationFileStatus.IO_ERROR) {
-            throw new ConfigurationException(config.getErrorMessage());
-        } else if (config.getStatus() == ReadingConfigurationFileStatus.ERROR_FINDING_CONFIG_FILE
-                || config.getStatus() == ReadingConfigurationFileStatus.ERROR_READING_ENV_VAR_VALUE) {
-            result.setNotificationMessage(config.getErrorMessage());
-        }
-
-        for (BoatClassProperties tuple : ConfigurationManager.INSTANCE.getBoatClassesInfo()) {
-            boatClassesDTOs.add(new BoatClassDTO(tuple.getName(), null, tuple.getLength()));
-        }
-
-        result.setBoatClassDTOs(boatClassesDTOs.toArray(new BoatClassDTO[boatClassesDTOs.size()]));
-
-        return result;
-    }
-
-    @Override
-    public PolarDiagramDTOAndNotificationMessage getPolarDiagram(Double bearingStep, int boatClassIndex)
-            throws ConfigurationException {
-
-        Util.Pair<PolarDiagram, String> polarDiagramAndNotificationMessage = this.getPolarDiagram(boatClassIndex);
-
-        NavigableMap<Speed, NavigableMap<Bearing, Speed>> navMap = polarDiagramAndNotificationMessage.getA()
-                .polarDiagramPlot(bearingStep);
-
-        Set<Speed> validSpeeds = navMap.keySet();
-        validSpeeds.remove(Speed.NULL);
-
-        Number[][] series = new Number[validSpeeds.size()][];
-        int i = 0;
-        for (Speed s : validSpeeds) {
-            Collection<Speed> boatSpeeds = navMap.get(s).values();
-            series[i] = new Number[boatSpeeds.size()];
-            int j = 0;
-            for (Speed boatSpeed : boatSpeeds) {
-                series[i][j++] = new Double(boatSpeed.getKnots());
-            }
-            i++;
-        }
-        PolarDiagramDTO dto = new PolarDiagramDTO();
-        dto.setNumberSeries(series);
-
-        PolarDiagramDTOAndNotificationMessage result = new PolarDiagramDTOAndNotificationMessage();
-        result.setPolarDiagramDTO(dto);
-        result.setNotificationMessage(polarDiagramAndNotificationMessage.getB());
-
-        return result;
-    }
-
-    @Override
-    public ResponseTotalTimeDTO getTotalTime(RequestTotalTimeDTO requestData) throws ConfigurationException {
-
-        this.averageWind = requestData.useRealAverageWindSpeed ? SimulatorServiceUtils
-                .getAverage(requestData.allPoints) : SimulatorServiceUtils.DEFAULT_AVERAGE_WIND;
-
-        this.stepSizeMeters = SimulatorServiceUtils.knotsToMetersPerSecond(this.averageWind.getKnots())
-                * (requestData.stepDurationMilliseconds / 1000.);
-
-        // List<Position> points = SimulatorServiceUtils.getIntermediatePoints2(requestData.turnPoints,
-        // this.stepSizeMeters);
-        // int noOfPointsMinus1 = points.size() - 1;
-
-        Util.Pair<PolarDiagram, String> polarDiagramAndNotificationMessage = this
-                .getPolarDiagram(requestData.selection.boatClassIndex);
-        PolarDiagram polarDiagram = polarDiagramAndNotificationMessage.getA();
-        String notificationMessage = polarDiagramAndNotificationMessage.getB();
-
-        Simulator simulator = new SimulatorImpl(new SimulationParametersImpl(null, polarDiagram, null,
-                null, SailingSimulatorConstants.ModeMeasured, true, true));
-        Path gpsTrack = simulator.getLegGPSTrack(SimulatorServiceUtils.toSimulatorUISelection(requestData.selection));
-
-        // Position startPoint = null;
-        // Position endPoint = null;
-        // double boatBearingDeg = 0.;
-        // double boatSpeedMetersPerSecond = 0.;
-        // double distanceMeters = 0.;
-        //
-        // SimulatorWindDTO courseStartPoint = requestData.allPoints.get(0);
-        // long timepointAsMillis = courseStartPoint.timepoint;
-        // SpeedWithBearing windAtTimePoint = null;
-        //
-        // long stepTimeMilliseconds = 0L;
-        //
-        // for (int index = 0; index < noOfPointsMinus1; index++) {
-        //
-        // startPoint = points.get(index);
-        // endPoint = points.get(index + 1);
-        // distanceMeters = startPoint.getDistance(endPoint).getMeters();
-        //
-        // windAtTimePoint = requestData.useRealAverageWindSpeed ?
-        // SimulatorServiceUtils.getWindAtTimepoint(timepointAsMillis, gpsTrack)
-        // : SimulatorServiceUtils.DEFAULT_AVERAGE_WIND;
-        //
-        // boatBearingDeg = SimulatorServiceUtils.getInitialBearing(startPoint, endPoint);
-        // polarDiagram.setWind(windAtTimePoint);
-        // boatSpeedMetersPerSecond = polarDiagram.getSpeedAtBearing(new
-        // DegreeBearingImpl(boatBearingDeg)).getMetersPerSecond();
-        // stepTimeMilliseconds = (long) ((distanceMeters / boatSpeedMetersPerSecond) * 1000);
-        //
-        // // problem right here: boatSpeed might be 0 for very small distances
-        // // this is a rough fix
-        // if(boatSpeedMetersPerSecond == 0.0) {
-        // stepTimeMilliseconds = 1000;
-        // }
-        //
-        // timepointAsMillis += stepTimeMilliseconds;
-        //
-        // }
-        //
-        // double totalTimeSeconds = (timepointAsMillis - courseStartPoint.timepoint) / 1000;
-        //
-        double totalTimeGPSTrackSeconds = (gpsTrack.getPathPoints().get(gpsTrack.getPathPoints().size() - 1)
-                .getTimePoint().asMillis() - gpsTrack.getPathPoints().get(0).getTimePoint().asMillis()) / 1000;
-
-        // while (totalTimeSeconds > totalTimeGPSTrackSeconds) {
-        // totalTimeSeconds *= TOTAL_TIME_SCALE_FACTOR;
-        // }
-
-        long startTimePoint = requestData.allPoints.get(0).timepoint;
-        long segmentTime = 0;
-        int segmentIndex = 0;
-        long totalTime = 0;
-
-        for (int index = 0; index < requestData.turnPoints.size() - 1; index++) {
-
-            segmentIndex++;
-
-            totalTime += segmentTime;
-
-            segmentTime = getTimeMillisecondsBetween(requestData.turnPoints.get(index),
-                    requestData.turnPoints.get(index + 1), this.stepSizeMeters, requestData.useRealAverageWindSpeed,
-                    gpsTrack, polarDiagram, startTimePoint + totalTime);
-
-            System.out.println("Total time of segment " + segmentIndex + " = " + segmentTime + " milliseconds");
-        }
-
-        totalTime += segmentTime;
-
-        long totalTimeSeconds = totalTime / 1000;
-
-        System.out.println("TotalTimeGPS: " + totalTimeGPSTrackSeconds + "  TotalTimePoly: " + totalTimeSeconds);
-
-        return new ResponseTotalTimeDTO(totalTimeSeconds, totalTimeSeconds / totalTimeGPSTrackSeconds,
-                notificationMessage);
-    }
-
-    // @Override
-    public ResponseTotalTimeDTO getTotalTimeOld(RequestTotalTimeDTO requestData) throws ConfigurationException {
-
-        this.averageWind = requestData.useRealAverageWindSpeed ? SimulatorServiceUtils
-                .getAverage(requestData.allPoints) : SimulatorServiceUtils.DEFAULT_AVERAGE_WIND;
-
-        this.stepSizeMeters = SimulatorServiceUtils.knotsToMetersPerSecond(this.averageWind.getKnots())
-                * (requestData.stepDurationMilliseconds / 1000.);
-
-        List<Position> points = SimulatorServiceUtils.getIntermediatePoints2(requestData.turnPoints,
-                this.stepSizeMeters);
-        int noOfPointsMinus1 = points.size() - 1;
-
-        Util.Pair<PolarDiagram, String> polarDiagramAndNotificationMessage = this
-                .getPolarDiagram(requestData.selection.boatClassIndex);
-        PolarDiagram polarDiagram = polarDiagramAndNotificationMessage.getA();
-        String notificationMessage = polarDiagramAndNotificationMessage.getB();
-
-        Simulator simulator = new SimulatorImpl(new SimulationParametersImpl(null, polarDiagram, null,
-                null, SailingSimulatorConstants.ModeMeasured, true, true));
-        Path gpsTrack = simulator.getLegGPSTrack(SimulatorServiceUtils.toSimulatorUISelection(requestData.selection));
-
-        Position startPoint = null;
-        Position endPoint = null;
-        double boatBearingDeg = 0.;
-        double boatSpeedMetersPerSecond = 0.;
-        double distanceMeters = 0.;
-
-        SimulatorWindDTO courseStartPoint = requestData.allPoints.get(0);
-        long timepointAsMillis = courseStartPoint.timepoint;
-        SpeedWithBearing windAtTimePoint = null;
-
-        long stepTimeMilliseconds = 0L;
-
-        for (int index = 0; index < noOfPointsMinus1; index++) {
-
-            startPoint = points.get(index);
-            endPoint = points.get(index + 1);
-            distanceMeters = startPoint.getDistance(endPoint).getMeters();
-
-            windAtTimePoint = requestData.useRealAverageWindSpeed ? SimulatorServiceUtils.getWindAtTimepoint(
-                    timepointAsMillis, gpsTrack) : SimulatorServiceUtils.DEFAULT_AVERAGE_WIND;
-
-            boatBearingDeg = SimulatorServiceUtils.getInitialBearing(startPoint, endPoint);
-            polarDiagram.setWind(windAtTimePoint);
-            boatSpeedMetersPerSecond = polarDiagram.getSpeedAtBearing(new DegreeBearingImpl(boatBearingDeg))
-                    .getMetersPerSecond();
-            stepTimeMilliseconds = (long) ((distanceMeters / boatSpeedMetersPerSecond) * 1000);
-            // problem right here
-            // boatSpeed might be 0 for very small distances
-            // this is a rough fix
-            if (boatSpeedMetersPerSecond == 0.0) {
-                stepTimeMilliseconds = 1000;
-            }
-
-            timepointAsMillis += stepTimeMilliseconds;
-
-        }
-
-        double totalTimeSeconds = (timepointAsMillis - requestData.allPoints.get(0).timepoint) / 1000;
-
-        double totalTimeGPSTrackSeconds = (gpsTrack.getPathPoints().get(gpsTrack.getPathPoints().size() - 1)
-                .getTimePoint().asMillis() - gpsTrack.getPathPoints().get(0).getTimePoint().asMillis()) / 1000;
-
-        // while (totalTimeSeconds > totalTimeGPSTrackSeconds) {
-        // totalTimeSeconds *= TOTAL_TIME_SCALE_FACTOR;
-        // }
-        System.out.println("TotalTimeGPS: " + totalTimeGPSTrackSeconds + "  TotalTimePoly: " + totalTimeSeconds);
-
-        return new ResponseTotalTimeDTO((long) totalTimeSeconds, (double) totalTimeSeconds
-                / (double) totalTimeGPSTrackSeconds, notificationMessage);
-    }
-
-    @Override
-    public Response1TurnerDTO get1Turner(Request1TurnerDTO requestData) throws ConfigurationException {
-
-        Util.Pair<PolarDiagram, String> polarDiagramAndNotificationMessage = this
-                .getPolarDiagram(requestData.selection.boatClassIndex);
-        PolarDiagram polarDiagram = polarDiagramAndNotificationMessage.getA();
-        String notificationMessage = polarDiagramAndNotificationMessage.getB();
-
-        Position edgeStart = requestData.edgeStart;
-        Position edgeEnd = requestData.edgeEnd;
-
-        Position oldMovedPosition = requestData.oldMovedPoint;
-        Position newMovedPosition = requestData.newMovedPoint;
-        Bearing oldMovedToNewMovedBearing = oldMovedPosition.getBearingGreatCircle(newMovedPosition);
-        boolean areTowardsSameDirection = SimulatorServiceUtils.areTowardsSameDirection(oldMovedToNewMovedBearing,
-                new DegreeBearingImpl(requestData.startToEndBearingDegrees));
-
-        System.out.println("oldMovedToNewMovedBearing = " + oldMovedToNewMovedBearing.getDegrees() + " degrees");
-        System.out.println("requestData.startToEndBearingDegrees = " + requestData.startToEndBearingDegrees
-                + " degrees");
-        System.out.println("areTowardsSameDirection = " + areTowardsSameDirection);
-
-        SimulationParameters simulationParameters = new SimulationParametersImpl(null, polarDiagram, null, null,
-                SailingSimulatorConstants.ModeMeasured, true, true);
-        Simulator sailingSimulator = new SimulatorImpl(simulationParameters);
-        Path gpsWind = sailingSimulator.getLegGPSTrack(SimulatorServiceUtils
-                .toSimulatorUISelection(requestData.selection));
-
-        Grid grid = new CurvedGrid(oldMovedPosition, newMovedPosition);
-        this.controlParameters.baseWindBearing += grid.getSouth().getDegrees();
-        WindFieldGeneratorMeasured windFieldGenerator = new WindFieldGeneratorMeasured(grid, this.controlParameters);
-        windFieldGenerator.setGPSWind(gpsWind);
-
-        TimePoint startTime = new MillisecondsTimePoint(requestData.oldMovedPointTimePoint);
-
-        PathGenerator1Turner pathGenerator = new PathGenerator1Turner(null);
-
-        TimedPositionWithSpeed leftSide1Turner = null;
-        TimedPositionWithSpeed rightSide1Turner = null;
-
-        Position realStart = areTowardsSameDirection ? oldMovedPosition : newMovedPosition;
-        Position realEnd = areTowardsSameDirection ? newMovedPosition : oldMovedPosition;
-
-        leftSide1Turner = pathGenerator.get1Turner(windFieldGenerator, polarDiagram, realStart, realEnd, startTime,
-                true, DEFAULT_STEP_MAX, DEFAULT_TIMESTEP);
-        rightSide1Turner = pathGenerator.get1Turner(windFieldGenerator, polarDiagram, realStart, realEnd, startTime,
-                false, DEFAULT_STEP_MAX, DEFAULT_TIMESTEP);
-
-<<<<<<< HEAD
-        boolean isLeftSide1TurnerOnTheInside = SimulatorServiceUtils.isPointInsideTriangle(
-                SimulatorServiceUtils.toPositionDTO(leftSide1Turner.getPosition()), requestData.beforeMovedPoint,
-=======
-        boolean isLeftSide1TurnerOnTheInside = SimulatorServiceUtils.isPointInsideTriangle(leftSide1Turner.getPosition(),
-                requestData.beforeMovedPoint,
->>>>>>> fac1e416
-                requestData.newMovedPoint, requestData.edgeStart);
-        System.out.println("isLeftSide1TurnerOnTheInside = " + isLeftSide1TurnerOnTheInside);
-
-        boolean isRightSide1TurnerOnTheInside = SimulatorServiceUtils.isPointInsideTriangle(
-<<<<<<< HEAD
-                SimulatorServiceUtils.toPositionDTO(rightSide1Turner.getPosition()), requestData.beforeMovedPoint,
-=======
-                rightSide1Turner.getPosition(),
-                requestData.beforeMovedPoint,
->>>>>>> fac1e416
-                requestData.newMovedPoint, requestData.edgeStart);
-        System.out.println("isRightSide1TurnerOnTheInside = " + isRightSide1TurnerOnTheInside);
-
-        TimedPositionWithSpeed correct1Turner = null;
-
-        if (isLeftSide1TurnerOnTheInside && isRightSide1TurnerOnTheInside == false) {
-            correct1Turner = rightSide1Turner;
-            System.out.println("voi folosi right side 1 turner");
-        } else if (isRightSide1TurnerOnTheInside && isLeftSide1TurnerOnTheInside == false) {
-            correct1Turner = leftSide1Turner;
-            System.out.println("voi folosi left side 1 turner");
-        } else {
-            System.out.println("voi folosi endPosition");
-
-            if (SimulatorServiceUtils.equals(leftSide1Turner.getPosition(), newMovedPosition, 0.0001)) {
-                System.out.println("voi folosi endPosition = leftSide1Turner!");
-                correct1Turner = leftSide1Turner;
-            } else if (SimulatorServiceUtils.equals(rightSide1Turner.getPosition(), newMovedPosition, 0.0001)) {
-                System.out.println("voi folosi endPosition = rightSide1Turner!");
-                correct1Turner = rightSide1Turner;
-            } else {
-                System.out.println("nu ar trebui sa ajunga aici NICIODATA!");
-            }
-        }
-
-        long timeStepMilliseconds = 2000;
-        double minimumDistanceMeters = 4.0;
-
-        List<TimedPositionWithSpeed> path = pathGenerator.getIntersectionOptimalTowardWind(windFieldGenerator,
-                polarDiagram, edgeStart, edgeEnd, correct1Turner, true, timeStepMilliseconds, minimumDistanceMeters);
-
-<<<<<<< HEAD
-        return new Response1TurnerDTO(SimulatorServiceUtils.toSimulatorWindDTOList(path),
-                SimulatorServiceUtils.toSimulatorWindDTO(leftSide1Turner),
-                SimulatorServiceUtils.toSimulatorWindDTO(rightSide1Turner),
-                SimulatorServiceUtils.toPositionDTO(oldMovedPosition),
-                SimulatorServiceUtils.toPositionDTO(newMovedPosition), notificationMessage);
-=======
-
-        return new Response1TurnerDTO(SimulatorServiceUtils.toSimulatorWindDTOList(path), SimulatorServiceUtils.toSimulatorWindDTO(leftSide1Turner),
-                SimulatorServiceUtils.toSimulatorWindDTO(rightSide1Turner), oldMovedPosition,
-                newMovedPosition,
-                notificationMessage);
->>>>>>> fac1e416
-    }
-
-    @Override
-    public List<String> getLegsNames(int selectedRaceIndex) {
-
-        if (selectedRaceIndex < 0) {
-            selectedRaceIndex = 0;
-        }
-
-        Simulator simulator = new SimulatorImpl(new SimulationParametersImpl(null, null, null, null,
-                SailingSimulatorConstants.ModeMeasured, true, true));
-
-        return simulator.getLegsNames(selectedRaceIndex);
-    }
-
-    @Override
-    public List<String> getRacesNames() {
-
-        Simulator simulator = new SimulatorImpl(new SimulationParametersImpl(null, null, null, null,
-                SailingSimulatorConstants.ModeMeasured, true, true));
-
-        return simulator.getRacesNames();
-    }
-
-    @Override
-    public List<String> getCompetitorsNames(int selectedRaceIndex) {
-
-        if (selectedRaceIndex < 0) {
-            selectedRaceIndex = 0;
-        }
-
-        Simulator simulator = new SimulatorImpl(new SimulationParametersImpl(null, null, null, null,
-                SailingSimulatorConstants.ModeMeasured, true, true));
-
-        return simulator.getCompetitorsNames(selectedRaceIndex);
-    }
-
-    private void retreiveWindControlParameters(WindPatternDisplay pattern) {
-
-        controlParameters.setDefaults();
-
-        for (WindPatternSetting<?> s : pattern.getSettings()) {
-            Field f;
-            try {
-                f = controlParameters.getClass().getField(s.getName());
-                try {
-
-                    LOGGER.info("Setting " + f.getName() + " to " + s.getName() + " value : " + s.getValue());
-                    f.set(controlParameters, s.getValue());
-                    // f.setDouble(controlParameters, (Double) s.getValue());
-
-                } catch (IllegalArgumentException e) {
-                    LOGGER.warning("SimulatorServiceImpl => IllegalArgumentException with message " + e.getMessage());
-                } catch (IllegalAccessException e) {
-                    LOGGER.warning("SimulatorServiceImpl => IllegalAccessException with message " + e.getMessage());
-                }
-            } catch (SecurityException e) {
-                LOGGER.warning("SimulatorServiceImpl => SecurityException with message " + e.getMessage());
-            } catch (NoSuchFieldException e) {
-                LOGGER.warning("SimulatorServiceImpl => NoSuchFieldException with message " + e.getMessage());
-            }
-
-        }
-    }
-
-    private SimulatorWindDTO createSimulatorWindDTO(Wind wind) {
-
-        Position position = wind.getPosition();
-        TimePoint timePoint = wind.getTimePoint();
-
-        SimulatorWindDTO result = new SimulatorWindDTO();
-        result.trueWindBearingDeg = wind.getBearing().getDegrees();
-        result.trueWindSpeedInKnots = wind.getKnots();
-
-        if (position != null) {
-            result.position = position;
-        }
-        if (timePoint != null) {
-            result.timepoint = timePoint.asMillis();
-        }
-
-        return result;
-    }
-
-    private SimulatorWindDTO createSimulatorWindDTO(TimedPositionWithSpeed timedPositionWithSpeed) {
-
-        Position position = timedPositionWithSpeed.getPosition();
-        SpeedWithBearing speedWithBearing = timedPositionWithSpeed.getSpeed();
-        TimePoint timePoint = timedPositionWithSpeed.getTimePoint();
-
-        SimulatorWindDTO result = new SimulatorWindDTO();
-        if (speedWithBearing == null) {
-            result.trueWindBearingDeg = 0.0;
-            result.trueWindSpeedInKnots = 0.0;
-        } else {
-            result.trueWindBearingDeg = speedWithBearing.getBearing().getDegrees();
-            result.trueWindSpeedInKnots = speedWithBearing.getKnots();
-        }
-
-        if (position != null) {
-            result.position = position;
-        }
-
-        if (timePoint != null) {
-            result.timepoint = timePoint.asMillis();
-        }
-
-        return result;
-    }
-
-    private WindFieldDTO createWindFieldDTO(WindFieldGenerator wf, TimePoint startTime, TimePoint endTime,
-            Duration timeStep, WindFieldGenParamsDTO params) {
-        WindFieldDTO windFieldDTO = new WindFieldDTO();
-        Position[][] positionGrid = wf.getPositionGrid();
-        List<SimulatorWindDTO> wList = new ArrayList<SimulatorWindDTO>();
-        if (positionGrid != null && positionGrid.length > 0) {
-            TimePoint t = startTime;
-            while (t.compareTo(endTime) <= 0) {
-                for (int i = 0; i < positionGrid.length; ++i) {
-                    for (int j = 0; j < positionGrid[i].length; ++j) {
-                        Wind localWind = wf.getWind(new TimedPositionWithSpeedImpl(t, positionGrid[i][j], null));
-                        LOGGER.finer(localWind.toString());
-                        wList.add(createSimulatorWindDTO(localWind));
-                    }
-                }
-                t = new MillisecondsTimePoint(t.asMillis() + timeStep.asMillis());
-            }
-        }
-        windFieldDTO.setMatrix(wList);
-        if (params.isShowLines() && params.getSeedLines() == 'f') {
-            this.getWindLinesFromStartLine(wf, windFieldDTO, startTime, endTime, timeStep);
-        }
-        if (params.isShowLines() && params.getSeedLines() == 'b') {
-            this.getWindLinesFromEndLine(wf, windFieldDTO, startTime, endTime, timeStep);
-        }
-        windFieldDTO.curBearing = wf.getWindParameters().curBearing;
-        windFieldDTO.curSpeed = wf.getWindParameters().curSpeed;
-        if (params.isShowStreamlets()) {
-            WindData windData = new WindData();
-            windData.rcStart = params.getRaceCourseStart();
-            windData.rcEnd = params.getRaceCourseEnd();
-            windData.resX = params.getxRes();
-            windData.resY = params.getyRes();
-            windData.borderX = params.getBorderX();
-            windData.borderY = params.getBorderY();
-            windData.xScale = 1.5;
-            windFieldDTO.windData = windData;
-        }
-        return windFieldDTO;
-    }
-
-    private void getWindLinesFromStartLine(WindFieldGenerator wf, WindFieldDTO windFieldDTO, TimePoint startTime,
-            TimePoint endTime, Duration timeStep) {
-        Position[][] positionGrid = wf.getPositionGrid();
-        WindLinesDTO windLinesDTO = windFieldDTO.getWindLinesDTO();
-        if (windLinesDTO == null) {
-            windLinesDTO = new WindLinesDTO();
-            windFieldDTO.setWindLinesDTO(windLinesDTO);
-        }
-        if (positionGrid != null && positionGrid.length > 0 && positionGrid[0].length > 2) {
-            for (int j = 1; j < positionGrid[0].length - 1; ++j) {
-                // for (int j = 0; j < positionGrid[0].length; ++j) {
-                TimePoint t = startTime;
-                Position p0 = positionGrid[0][j];
-                Position p1 = positionGrid[1][j];
-<<<<<<< HEAD
-                Position seed = new DegreePosition(p0.getLatDeg() + 0.5 * (p0.getLatDeg() - p1.getLatDeg()),
-                        p0.getLngDeg() + 0.5 * (p0.getLngDeg() - p1.getLngDeg()));
-                PositionDTO startPosition = new PositionDTO(seed.getLatDeg(), seed.getLngDeg());
-=======
-                Position seed = new DegreePosition(p0.getLatDeg() + 0.5 * (p0.getLatDeg() - p1.getLatDeg()), p0.getLngDeg() + 0.5
-                        * (p0.getLngDeg() - p1.getLngDeg()));
-                Position startPosition = new DegreePosition(seed.getLatDeg(), seed.getLngDeg());
->>>>>>> fac1e416
-                while (t.compareTo(endTime) <= 0) {
-                    TimedPosition tp = new TimedPositionImpl(t, seed);
-                    Path p = wf.getLine(tp, false /* forward */);
-                    if (p != null) {
-                        List<Position> positions = new ArrayList<>();
-                        for (TimedPositionWithSpeed pathPoint : p.getPathPoints()) {
-                            Position position = pathPoint.getPosition();
-                            DegreePosition positionDTO = new DegreePosition(position.getLatDeg(), position.getLngDeg());
-                            positions.add(positionDTO);
-                        }
-                        windLinesDTO.addWindLine(startPosition, tp.getTimePoint().asMillis(), positions);
-                    }
-                    t = new MillisecondsTimePoint(t.asMillis() + timeStep.asMillis());
-                }
-            }
-        }
-        // TODO: throws null pointer exception for when reading serialized paths.
-        // TODO: should windlines also be serialized?
-        // logger.info("Added : " + windFieldDTO.getWindLinesDTO().getWindLinesMap().size() + " wind lines");
-    }
-
-    private void getWindLinesFromEndLine(WindFieldGenerator wf, WindFieldDTO windFieldDTO, TimePoint startTime,
-            TimePoint endTime, Duration timeStep) {
-        Position[][] positionGrid = wf.getPositionGrid();
-        WindLinesDTO windLinesDTO = windFieldDTO.getWindLinesDTO();
-        if (windLinesDTO == null) {
-            windLinesDTO = new WindLinesDTO();
-            windFieldDTO.setWindLinesDTO(windLinesDTO);
-        }
-        if (positionGrid != null && positionGrid.length > 1 && positionGrid[0].length > 2) {
-            int lastRowIndex = positionGrid.length - 1;
-            for (int j = 1; j < positionGrid[lastRowIndex].length - 1; ++j) {
-
-                TimePoint t = startTime;
-                Position p0 = positionGrid[lastRowIndex][j];
-                Position p1 = positionGrid[lastRowIndex - 1][j];
-<<<<<<< HEAD
-                Position seed = new DegreePosition(p0.getLatDeg() + 0.5 * (p0.getLatDeg() - p1.getLatDeg()),
-                        p0.getLngDeg() + 0.5 * (p0.getLngDeg() - p1.getLngDeg()));
-                PositionDTO startPosition = new PositionDTO(seed.getLatDeg(), seed.getLngDeg());
-=======
-                Position seed = new DegreePosition(p0.getLatDeg() + 0.5 * (p0.getLatDeg() - p1.getLatDeg()), p0.getLngDeg() + 0.5
-                        * (p0.getLngDeg() - p1.getLngDeg()));
-                Position startPosition = new DegreePosition(seed.getLatDeg(), seed.getLngDeg());
->>>>>>> fac1e416
-                while (t.compareTo(endTime) <= 0) {
-                    TimedPosition tp = new TimedPositionImpl(t, seed);
-                    Path p = wf.getLine(tp, true /* forward */);
-                    if (p != null) {
-                        List<Position> positions = new ArrayList<>();
-                        for (TimedPositionWithSpeed pathPoint : p.getPathPoints()) {
-                            Position position = pathPoint.getPosition();
-                            Position positionDTO = new DegreePosition(position.getLatDeg(), position.getLngDeg());
-                            positions.add(positionDTO);
-                        }
-
-                        windLinesDTO.addWindLine(startPosition, tp.getTimePoint().asMillis(), positions);
-                    }
-                    t = new MillisecondsTimePoint(t.asMillis() + timeStep.asMillis());
-                }
-            }
-        }
-
-    }
-
-    @SuppressWarnings("unused")
-    private void getWindLines(WindFieldGenerator wf, WindFieldDTO windFieldDTO) {
-        Position[] course = wf.getGridAreaGps();
-        /**
-         * TODO Check this works for the measured case
-         */
-        if (course != null && course.length > 1) {
-            /**
-             * Currently create only a single line from the start position at the start time.
-             */
-            TimedPosition tp = new TimedPositionImpl(wf.getStartTime(), course[0]);
-            Position startPosition = course[0];
-
-            Path p = wf.getLine(tp, false);
-            if (p != null) {
-                List<Position> positions = new ArrayList<>();
-                for (TimedPositionWithSpeed pathPoint : p.getPathPoints()) {
-                    Position position = pathPoint.getPosition();
-                    positions.add(position);
-                }
-                WindLinesDTO windLinesDTO = new WindLinesDTO();
-                windLinesDTO.addWindLine(startPosition, tp.getTimePoint().asMillis(), positions);
-                windFieldDTO.setWindLinesDTO(windLinesDTO);
-                LOGGER.info("Added : " + windFieldDTO.getWindLinesDTO().getWindLinesMap().size() + " wind lines");
-            }
-        }
-    }
-
-    private SimulatedPathsEvenTimedResultDTO getSimulatedPathsEvenTimed(List<Position> course, WindFieldGenerator wf,
-            char mode, SimulatorUISelectionDTO selection, boolean showOmniscient, boolean showOpportunist)
-            throws ConfigurationException {
-        LOGGER.info("Retrieving simulated paths");
-        Util.Pair<PolarDiagram, String> polarDiagramAndNotificationMessage = this.getPolarDiagram(selection.boatClassIndex);
-        PolarDiagram pd = polarDiagramAndNotificationMessage.getA();
-        int[] gridRes = wf.getGridResolution();
-        Position[] gridArea = wf.getGridAreaGps();
-        LOGGER.info("showOmniscient : "+showOmniscient);
-        LOGGER.info("showOpportunist: "+showOpportunist);        
-        if (gridArea != null) {
-            // initialize grid of supporting location for windfield
-            Grid bd = new CurvedGrid(gridArea[0], gridArea[1]);
-            // set base wind bearing
-            wf.getWindParameters().baseWindBearing += bd.getSouth().getDegrees();
-            LOGGER.info("base wind: " + pd.getWind().getKnots() + " kn, "
-                    + ((wf.getWindParameters().baseWindBearing) % 360.0) + "\u00B0");
-            // set water current
-            pd.setCurrent(new KnotSpeedWithBearingImpl(wf.getWindParameters().curSpeed, new DegreeBearingImpl(wf
-                    .getWindParameters().curBearing)));
-            if (pd.getCurrent() != null) {
-                LOGGER.info("water current: " + pd.getCurrent().getKnots() + " kn, "
-                        + pd.getCurrent().getBearing().getDegrees() + "\u00B0");
-            }
-            wf.setBoundary(bd);
-            Position[][] positionGrid = bd.generatePositions(gridRes[0], gridRes[1], gridRes[2], gridRes[3]);
-            wf.setPositionGrid(positionGrid);
-            wf.generate(wf.getStartTime(), wf.getEndTime(), wf.getTimeStep());
-        }
-        SimulationParameters sp = new SimulationParametersImpl(course, pd, wf, null, mode, showOmniscient, showOpportunist);        
-        Map<PathType, Path> pathsAndNames = null;
-        try {
-            pathsAndNames = simulationService.getAllPathsEvenTimed(sp, wf.getTimeStep().asMillis());
-        } catch (InterruptedException e) {
-            // TODO Auto-generated catch block
-            e.printStackTrace();
-        } catch (ExecutionException e) {
-            // TODO Auto-generated catch block
-            e.printStackTrace();
-        }
-        int noOfPaths = pathsAndNames.size();
-        if (mode == SailingSimulatorConstants.ModeMeasured) {
-            noOfPaths++; // the last path is the polyline
-        }
-        PathDTO[] pathDTOs = new PathDTO[noOfPaths];
-        int index = noOfPaths - 1;
-
-        if (mode == SailingSimulatorConstants.ModeMeasured) {
-            // Adding the polyline
-            pathDTOs[0] = this.getPolylinePathDTO(pathsAndNames.get("6#GPS Poly"), pathsAndNames.get("7#GPS Track"));
-        }
-
-        for (Entry<PathType, Path> entry : pathsAndNames.entrySet()) {
-            LOGGER.info("Path " + entry.getKey().getTxtId());
-
-            // NOTE: pathName convention is: sort-digit + "#" + path-name
-            // pathsAndNames is TreeMap which ensures sorting
-            pathDTOs[index] = new PathDTO(entry.getKey().getTxtId());
-
-            // fill pathDTO with path points where speed is true wind speed
-            List<SimulatorWindDTO> wList = new ArrayList<SimulatorWindDTO>();
-            for (TimedPositionWithSpeed p : entry.getValue().getPathPoints()) {
-                wList.add(createSimulatorWindDTO(p));
-            }
-            pathDTOs[index].setPoints(wList);
-            pathDTOs[index].setAlgorithmTimedOut(entry.getValue().getAlgorithmTimedOut());
-            pathDTOs[index].setMixedLeg(entry.getValue().getMixedLeg());
-
-            index--;
-        }
-
-        RaceMapDataDTO rcDTO;
-        if (mode == SailingSimulatorConstants.ModeMeasured) {
-            rcDTO = new RaceMapDataDTO();
-            rcDTO.coursePositions = new CoursePositionsDTO();
-<<<<<<< HEAD
-            rcDTO.coursePositions.waypointPositions = new ArrayList<PositionDTO>();
-            PositionDTO posDTO;
-            posDTO = SimulatorServiceUtils.toPositionDTO(course.get(0));
-            rcDTO.coursePositions.waypointPositions.add(posDTO);
-            posDTO = SimulatorServiceUtils.toPositionDTO(course.get(1));
-            rcDTO.coursePositions.waypointPositions.add(posDTO);
-=======
-            rcDTO.coursePositions.waypointPositions = new ArrayList<>();
-            Path rc = simulator.getRaceCourse();
-            rcDTO.coursePositions.waypointPositions.add(rc.getPathPoints().get(0).getPosition());
-            rcDTO.coursePositions.waypointPositions.add(rc.getPathPoints().get(1).getPosition());
->>>>>>> fac1e416
-        } else {
-            rcDTO = null;
-        }
-
-        return new SimulatedPathsEvenTimedResultDTO(pathDTOs, rcDTO, null, polarDiagramAndNotificationMessage.getB());
-    }
-
-    private Util.Pair<PolarDiagram, String> getPolarDiagram(int boatClassIndex) throws ConfigurationException {
-
-        ConfigurationManager config = ConfigurationManager.INSTANCE;
-        PolarDiagram polarDiagram = null;
-        String notificationMessage = "";
-
-        if (config.getStatus() == ReadingConfigurationFileStatus.IO_ERROR) {
-            throw new ConfigurationException(config.getErrorMessage());
-        } else if (config.getStatus() == ReadingConfigurationFileStatus.ERROR_FINDING_CONFIG_FILE
-                || config.getStatus() == ReadingConfigurationFileStatus.ERROR_READING_ENV_VAR_VALUE) {
-            notificationMessage = config.getErrorMessage();
-        }
-
-        if (boatClassIndex < 0) {
-            boatClassIndex = 0;
-        }
-        String csvFilePath = config.getPolarDiagramFileLocation(boatClassIndex);
-
-        try {
-            polarDiagram = new PolarDiagramCSV(csvFilePath);
-        } catch (IOException exception) {
-            throw new ConfigurationException(
-                    "An IO error occured when parsing the CSV file! The original error message is "
-                            + exception.getMessage());
-        }
-
-        return new Util.Pair<PolarDiagram, String>(polarDiagram, notificationMessage);
-    }
-
-    private PathDTO getPolylinePathDTO(Path gpsPoly, Path gpsTrack) {
-
-        List<TimedPositionWithSpeed> gpsTrackPoints = gpsTrack.getPathPoints();
-        List<TimedPositionWithSpeed> gpsPolyPoints = gpsPoly.getPathPoints();
-
-        int noOfGpsTrackPoints = gpsTrackPoints.size();
-        int noOfGpsPolyPoints = gpsPolyPoints.size();
-
-        if (noOfGpsTrackPoints == 0 || noOfGpsTrackPoints == 1 || noOfGpsPolyPoints == 0 || noOfGpsPolyPoints == 1) {
-            return null;
-        }
-
-        TimedPositionWithSpeed startPoint = gpsPolyPoints.get(0);
-        TimedPositionWithSpeed endPoint = gpsPolyPoints.get(noOfGpsPolyPoints - 1);
-
-        // System.out.println("gpsTrackPoints.size() = " + gpsTrackPoints.size());
-        int startPointIndex = SimulatorServiceUtils.getIndexOfClosest(gpsTrackPoints, startPoint);
-        // System.out.println("startPointIndex = " + startPointIndex);
-        int endPointIndex = SimulatorServiceUtils.getIndexOfClosest(gpsTrackPoints, endPoint);
-        // System.out.println("endPointIndex = " + endPointIndex);
-
-        List<TimedPositionWithSpeed> polylinePoints = gpsTrackPoints.subList(startPointIndex, endPointIndex + 1);
-
-        List<TimedPositionWithSpeed> turns = (new PathImpl(polylinePoints, null, false /* algorithmTimedOut */, false /* mixedLeg */)).getTurns();
-        // PathImpl.saveToGpxFile(new PathImpl(turns, null), "C:\\gps_path_turns_20deg_not_even_timed.gpx");
-
-        List<SimulatorWindDTO> points = new ArrayList<SimulatorWindDTO>();
-
-        boolean isTurn = false;
-        SpeedWithBearing speedWithBearing = null;
-        Position position = null;
-
-        for (TimedPositionWithSpeed point : polylinePoints) {
-
-            isTurn = false;
-
-            for (TimedPositionWithSpeed turn : turns) {
-                if (turn.getPosition().getLatDeg() == point.getPosition().getLatDeg()
-                        && turn.getPosition().getLngDeg() == point.getPosition().getLngDeg()
-                        && turn.getTimePoint().asMillis() == point.getTimePoint().asMillis()
-                        && turn.getSpeed().getKnots() == point.getSpeed().getKnots()
-                        && turn.getSpeed().getBearing().getDegrees() == point.getSpeed().getBearing().getDegrees()) {
-                    isTurn = true;
-                    break;
-                }
-            }
-
-            speedWithBearing = point.getSpeed();
-            position = point.getPosition();
-
-            points.add(new SimulatorWindDTO(position.getLatDeg(), position.getLngDeg(), speedWithBearing.getKnots(),
-                    speedWithBearing.getBearing().getDegrees(), point.getTimePoint().asMillis(), isTurn));
-        }
-
-        PathDTO result = new PathDTO(POLYLINE_PATH_NAME);
-        result.setPoints(points);
-        result.setAlgorithmTimedOut(false);
-
-        return result;
-    }
-
-    public SpeedWithBearing getAverageWind() {
-        return this.averageWind;
-    }
-
-    public List<Integer> GetIndexesOfTurnPointsInBigList(List<DegreePosition> turnPoints, List<SimulatorWindDTO> bigList) {
-
-        List<Integer> result = new ArrayList<Integer>();
-        result.add(0);
-
-        int noOfTurnPoints = turnPoints.size();
-        int noOfAllPoints = bigList.size();
-
-        Position turnPoint = null;
-        SimulatorWindDTO point = null;
-
-        int lastIndex = 0;
-
-        for (int index1 = 0; index1 < noOfTurnPoints; index1++) {
-
-            for (int index2 = lastIndex + 1; index2 < noOfAllPoints; index2++) {
-
-                turnPoint = turnPoints.get(index1);
-                point = bigList.get(index2);
-
-                if (point.position.getLatDeg() == turnPoint.getLatDeg() && point.position.getLngDeg() == turnPoint.getLngDeg()) {
-
-                    result.add(index2);
-                    lastIndex = index2;
-                }
-            }
-        }
-
-        return result;
-    }
-
-    public static List<Position> getIntermediatePoints(Position startPoint, Position endPoint, double stepSizeMeters) {
-        List<Position> result = new ArrayList<Position>();
-
-        double distance = startPoint.getDistance(endPoint).getMeters();
-
-        int noOfSteps = (int) (distance / stepSizeMeters) + 1;
-        double bearing = startPoint.getBearingGreatCircle(endPoint).getDegrees();
-
-        Position temp = null;
-
-        result.add(startPoint);
-        for (int stepIndex = 1; stepIndex < noOfSteps; stepIndex++) {
-
-            temp = SimulatorServiceUtils.getDestinationPoint(startPoint, bearing, stepSizeMeters * stepIndex);
-            result.add(temp);
-            bearing = startPoint.getBearingGreatCircle(temp).getDegrees();
-        }
-
-        return result;
-    }
-
-<<<<<<< HEAD
-    public long getTimeMillisecondsBetween(PositionDTO turn1, PositionDTO turn2, double stepSizeMeters,
-            boolean useRealAverageWindSpeed, Path gpsTrack, PolarDiagram polarDiagram, long startTimePoint2) {
-=======
-    public long getTimeMillisecondsBetween(Position turn1, Position turn2, double stepSizeMeters, boolean useRealAverageWindSpeed, Path gpsTrack,
-            PolarDiagram polarDiagram, long startTimePoint2) {
->>>>>>> fac1e416
-
-        Position p1 = turn1;
-        Position p2 = turn2;
-
-        List<Position> points = getIntermediatePoints(p1, p2, stepSizeMeters);
-        int noOfPointsMinus1 = points.size() - 1;
-
-        Position startPoint = null;
-        Position endPoint = null;
-        double boatBearingDeg = 0.;
-        double boatSpeedMetersPerSecond = 0.;
-        double distanceMeters = 0.;
-
-        long timepointAsMillis = startTimePoint2;
-        SpeedWithBearing windAtTimePoint = null;
-
-        long stepTimeMilliseconds = 0L;
-
-        for (int index = 0; index < noOfPointsMinus1; index++) {
-
-            startPoint = points.get(index);
-            endPoint = points.get(index + 1);
-            distanceMeters = startPoint.getDistance(endPoint).getMeters();
-
-            windAtTimePoint = useRealAverageWindSpeed ? SimulatorServiceUtils.getWindAtTimepoint(timepointAsMillis,
-                    gpsTrack) : SimulatorServiceUtils.DEFAULT_AVERAGE_WIND;
-
-            boatBearingDeg = SimulatorServiceUtils.getInitialBearing(startPoint, endPoint);
-            polarDiagram.setWind(windAtTimePoint);
-            boatSpeedMetersPerSecond = polarDiagram.getSpeedAtBearing(new DegreeBearingImpl(boatBearingDeg))
-                    .getMetersPerSecond();
-            stepTimeMilliseconds = (long) ((distanceMeters / boatSpeedMetersPerSecond) * 1000);
-
-            // problem right here: boatSpeed might be 0 for very small distances
-            // this is a rough fix
-            if (boatSpeedMetersPerSecond == 0.0) {
-                stepTimeMilliseconds = 1000;
-            }
-
-            timepointAsMillis += stepTimeMilliseconds;
-        }
-
-        return (timepointAsMillis - startTimePoint2);
-
-    }
-
-}
+package com.sap.sailing.gwt.ui.server;
+
+import java.io.IOException;
+import java.lang.reflect.Field;
+import java.util.ArrayList;
+import java.util.Collection;
+import java.util.List;
+import java.util.Map;
+import java.util.Map.Entry;
+import java.util.NavigableMap;
+import java.util.Set;
+import java.util.concurrent.ExecutionException;
+import java.util.concurrent.Executor;
+import java.util.concurrent.LinkedBlockingQueue;
+import java.util.concurrent.ThreadPoolExecutor;
+import java.util.concurrent.TimeUnit;
+import java.util.logging.Logger;
+
+import com.google.gwt.user.server.rpc.RemoteServiceServlet;
+import com.sap.sailing.domain.common.Bearing;
+import com.sap.sailing.domain.common.Distance;
+import com.sap.sailing.domain.common.Position;
+import com.sap.sailing.domain.common.Speed;
+import com.sap.sailing.domain.common.SpeedWithBearing;
+import com.sap.sailing.domain.common.Wind;
+import com.sap.sailing.domain.common.dto.BoatClassDTO;
+import com.sap.sailing.domain.common.impl.DegreeBearingImpl;
+import com.sap.sailing.domain.common.impl.DegreePosition;
+import com.sap.sailing.domain.common.impl.KnotSpeedWithBearingImpl;
+import com.sap.sailing.domain.common.impl.NauticalMileDistance;
+import com.sap.sailing.gwt.ui.client.SimulatorService;
+import com.sap.sailing.gwt.ui.shared.BoatClassDTOsAndNotificationMessage;
+import com.sap.sailing.gwt.ui.shared.ConfigurationException;
+import com.sap.sailing.gwt.ui.shared.CoursePositionsDTO;
+import com.sap.sailing.gwt.ui.shared.PathDTO;
+import com.sap.sailing.gwt.ui.shared.PolarDiagramDTO;
+import com.sap.sailing.gwt.ui.shared.PolarDiagramDTOAndNotificationMessage;
+import com.sap.sailing.gwt.ui.shared.RaceMapDataDTO;
+import com.sap.sailing.gwt.ui.shared.Request1TurnerDTO;
+import com.sap.sailing.gwt.ui.shared.RequestTotalTimeDTO;
+import com.sap.sailing.gwt.ui.shared.Response1TurnerDTO;
+import com.sap.sailing.gwt.ui.shared.ResponseTotalTimeDTO;
+import com.sap.sailing.gwt.ui.shared.SimulatedPathsEvenTimedResultDTO;
+import com.sap.sailing.gwt.ui.shared.SimulatorResultsDTO;
+import com.sap.sailing.gwt.ui.shared.SimulatorUISelectionDTO;
+import com.sap.sailing.gwt.ui.shared.SimulatorWindDTO;
+import com.sap.sailing.gwt.ui.shared.WindFieldDTO;
+import com.sap.sailing.gwt.ui.shared.WindFieldDTO.WindData;
+import com.sap.sailing.gwt.ui.shared.WindFieldGenParamsDTO;
+import com.sap.sailing.gwt.ui.shared.WindLatticeDTO;
+import com.sap.sailing.gwt.ui.shared.WindLatticeGenParamsDTO;
+import com.sap.sailing.gwt.ui.shared.WindLinesDTO;
+import com.sap.sailing.gwt.ui.shared.WindPatternDTO;
+import com.sap.sailing.gwt.ui.simulator.windpattern.WindPattern;
+import com.sap.sailing.gwt.ui.simulator.windpattern.WindPatternDisplay;
+import com.sap.sailing.gwt.ui.simulator.windpattern.WindPatternDisplayManager;
+import com.sap.sailing.gwt.ui.simulator.windpattern.WindPatternNotFoundException;
+import com.sap.sailing.gwt.ui.simulator.windpattern.WindPatternSetting;
+import com.sap.sailing.server.simulation.SimulationService;
+import com.sap.sailing.server.simulation.SimulationServiceFactory;
+import com.sap.sailing.simulator.BoatClassProperties;
+import com.sap.sailing.simulator.Grid;
+import com.sap.sailing.simulator.Path;
+import com.sap.sailing.simulator.PathType;
+import com.sap.sailing.simulator.PolarDiagram;
+import com.sap.sailing.simulator.Simulator;
+import com.sap.sailing.simulator.SimulationParameters;
+import com.sap.sailing.simulator.TimedPosition;
+import com.sap.sailing.simulator.TimedPositionWithSpeed;
+import com.sap.sailing.simulator.impl.ConfigurationManager;
+import com.sap.sailing.simulator.impl.CurvedGrid;
+import com.sap.sailing.simulator.impl.PathGenerator1Turner;
+import com.sap.sailing.simulator.impl.PathImpl;
+import com.sap.sailing.simulator.impl.PolarDiagramCSV;
+import com.sap.sailing.simulator.impl.ReadingConfigurationFileStatus;
+import com.sap.sailing.simulator.impl.SimulatorImpl;
+import com.sap.sailing.simulator.impl.SimulationParametersImpl;
+import com.sap.sailing.simulator.impl.TimedPositionImpl;
+import com.sap.sailing.simulator.impl.TimedPositionWithSpeedImpl;
+import com.sap.sailing.simulator.util.SailingSimulatorConstants;
+import com.sap.sailing.simulator.windfield.WindControlParameters;
+import com.sap.sailing.simulator.windfield.WindFieldGenerator;
+import com.sap.sailing.simulator.windfield.WindFieldGeneratorFactory;
+import com.sap.sailing.simulator.windfield.impl.WindFieldGeneratorMeasured;
+import com.sap.sse.common.Duration;
+import com.sap.sse.common.TimePoint;
+import com.sap.sse.common.Util;
+import com.sap.sse.common.impl.MillisecondsTimePoint;
+
+public class SimulatorServiceImpl extends RemoteServiceServlet implements SimulatorService {
+
+    private static final long serialVersionUID = 4445427185387524086L;
+
+    private static final Logger LOGGER = Logger.getLogger("com.sap.sailing");
+    private static final WindFieldGeneratorFactory wfGenFactory = WindFieldGeneratorFactory.INSTANCE;
+    private static final WindPatternDisplayManager wpDisplayManager = WindPatternDisplayManager.INSTANCE;
+    private static final String POLYLINE_PATH_NAME = "Polyline";
+
+    // private static final double TOTAL_TIME_SCALE_FACTOR = 0.9;
+    private static final int DEFAULT_STEP_MAX = 800;
+    private static final long DEFAULT_TIMESTEP = 6666;
+    private final SimulationService simulationService;
+
+    private double stepSizeMeters = 0.0;
+    private WindControlParameters controlParameters = new WindControlParameters(0, 0);
+    private SpeedWithBearing averageWind = null;
+
+    public SimulatorServiceImpl() {
+        final int THREAD_POOL_SIZE = Math.max(Runtime.getRuntime().availableProcessors(), 3);
+        Executor simulatorExecutor = new ThreadPoolExecutor(/* corePoolSize */THREAD_POOL_SIZE,
+        /* maximumPoolSize */THREAD_POOL_SIZE,
+        /* keepAliveTime */60, TimeUnit.SECONDS,
+        /* workQueue */new LinkedBlockingQueue<Runnable>());
+        // TODO: initialize smart-future-cache for simulation-results and add to simulation-service
+        simulationService = SimulationServiceFactory.INSTANCE.getService(simulatorExecutor, null);        
+    }
+    
+    
+    @Override
+    public Position[] getRaceLocations() {
+        Position lakeGarda = new DegreePosition(45.57055337226086, 10.693345069885254);
+        Position lakeGeneva = new DegreePosition(46.23376539670794, 6.168651580810547);
+        Position kiel = new DegreePosition(54.3232927, 10.122765200000003);
+        Position travemuende = new DegreePosition(53.978276, 10.880156);
+        return new Position[] { kiel, lakeGeneva, lakeGarda, travemuende };
+    }
+
+    @Override
+    public WindLatticeDTO getWindLatice(WindLatticeGenParamsDTO params) {
+        Bearing north = new DegreeBearingImpl(0);
+        Bearing east = new DegreeBearingImpl(90);
+        Bearing south = new DegreeBearingImpl(180);
+        Bearing west = new DegreeBearingImpl(270);
+
+        double xSize = params.getxSize();
+        double ySize = params.getySize();
+        int gridsizeX = params.getGridsizeX();
+        int gridsizeY = params.getGridsizeY();
+        Position center = params.getCenter();
+        WindLatticeDTO wl = new WindLatticeDTO();
+        Position[][] matrix = new Position[gridsizeY][gridsizeX];
+
+        Distance deastwest = new NauticalMileDistance((gridsizeX - 1.) / (2 * gridsizeX) * xSize);
+        Distance dnorthsouth = new NauticalMileDistance((gridsizeY - 1.) / (2 * gridsizeY) * ySize);
+        Position start = center.translateGreatCircle(south, dnorthsouth).translateGreatCircle(west, deastwest);
+
+        deastwest = new NauticalMileDistance(xSize / gridsizeX);
+        dnorthsouth = new NauticalMileDistance(ySize / gridsizeY);
+
+        Position rowStart = null, crt = null;
+        for (int i = 0; i < gridsizeY; i++) {
+            if (i == 0) {
+                rowStart = start;
+            } else {
+                rowStart = rowStart.translateGreatCircle(north, dnorthsouth);
+            }
+
+            for (int j = 0; j < gridsizeX; j++) {
+                if (j == 0) {
+                    crt = rowStart;
+                } else {
+                    crt = crt.translateGreatCircle(east, deastwest);
+                    if ((i == 3) && (j == 5)) {
+                        crt = crt.translateGreatCircle(north,
+                                new NauticalMileDistance(ySize / gridsizeY * Math.random()));
+                        crt = crt.translateGreatCircle(east,
+                                new NauticalMileDistance(xSize / gridsizeX * Math.random()));
+                        crt = crt.translateGreatCircle(south,
+                                new NauticalMileDistance(ySize / gridsizeY * Math.random()));
+                        crt = crt.translateGreatCircle(west,
+                                new NauticalMileDistance(xSize / gridsizeX * Math.random()));
+                    }
+                }
+
+                Position pdto = new DegreePosition(crt.getLatDeg(), crt.getLngDeg());
+                matrix[i][j] = pdto;
+            }
+
+        }
+
+        wl.setMatrix(matrix);
+
+        return wl;
+    }
+
+    @Override
+    public WindFieldDTO getWindField(WindFieldGenParamsDTO params, WindPatternDisplay pattern)
+            throws WindPatternNotFoundException {
+        LOGGER.info("Entering getWindField");
+        Position start = params.getRaceCourseStart();
+        Position end = params.getRaceCourseEnd();
+        List<Position> course = new ArrayList<Position>();
+        course.add(start);
+        course.add(end);
+
+        Grid bd = new CurvedGrid(start, end);
+
+        controlParameters.resetBlastRandomStream = params.isKeepState();
+        retreiveWindControlParameters(pattern);
+        LOGGER.info("Boundary south direction " + bd.getSouth());
+        controlParameters.baseWindBearing += bd.getSouth().getDegrees();
+
+        WindFieldGenerator wf = wfGenFactory.createWindFieldGenerator(pattern.getWindPatternName(), bd,
+                controlParameters);
+
+        if (wf == null) {
+            throw new WindPatternNotFoundException("Please select a valid wind pattern.");
+        }
+
+        Position[][] grid = bd.generatePositions(params.getxRes(), params.getyRes(), params.getBorderY(),
+                params.getBorderX());
+        wf.setPositionGrid(grid);
+
+        TimePoint startTime = new MillisecondsTimePoint(params.getStartTime().getTime());
+        Duration timeStep = params.getTimeStep();
+        TimePoint endTime = new MillisecondsTimePoint(params.getEndTime().getTime());
+        wf.generate(startTime, null, timeStep);
+
+        if (params.getMode() != SailingSimulatorConstants.ModeMeasured) {
+            Position[] gridAreaGps = new Position[2];
+            gridAreaGps = course.toArray(gridAreaGps);
+            wf.setGridAreaGps(gridAreaGps);
+        }
+
+        WindFieldDTO wfDTO = createWindFieldDTO(wf, startTime, endTime, timeStep, params);
+        LOGGER.info("Exiting getWindField");
+        return wfDTO;
+
+    }
+
+    @Override
+    public List<WindPatternDTO> getWindPatterns(char mode) {
+        return wpDisplayManager.getWindPatterns(mode);
+    }
+
+    @Override
+    public WindPatternDisplay getWindPatternDisplay(WindPatternDTO pattern) {
+        WindPatternDisplay display = wpDisplayManager.getDisplay(WindPattern.valueOf(pattern.getName()));
+        try {
+            return display;
+        } catch (Exception e) {
+            // TODO Auto-generated catch block
+            e.printStackTrace();
+        }
+        return null;
+
+    }
+
+    @Override
+    public SimulatorResultsDTO getSimulatorResults(char mode, char rcDirection, WindFieldGenParamsDTO params,
+            WindPatternDisplay pattern, boolean withWindField, SimulatorUISelectionDTO selection)
+            throws WindPatternNotFoundException, ConfigurationException {
+        WindFieldGenerator wf = null;
+        List<Position> course = null;
+        TimePoint startTime = new MillisecondsTimePoint(params.getStartTime().getTime());
+        Duration timeStep = params.getTimeStep();
+
+        this.controlParameters.resetBlastRandomStream = params.isKeepState();
+        this.retreiveWindControlParameters(pattern);
+        if (rcDirection == SailingSimulatorConstants.LegTypeDownwind) {
+            this.controlParameters.baseWindBearing += 180.0;
+        }
+
+        wf = wfGenFactory.createWindFieldGenerator(pattern.getWindPatternName(), null, this.controlParameters);
+
+        if (wf == null) {
+            throw new WindPatternNotFoundException("Please select a valid wind pattern.");
+        }
+
+        if (mode != SailingSimulatorConstants.ModeMeasured) {
+            Position start = params.getRaceCourseStart();
+            Position end = params.getRaceCourseEnd();
+            course = new ArrayList<Position>();
+            course.add(start);
+            course.add(end);
+            Position[] gridAreaGps = new Position[2];
+            gridAreaGps = course.toArray(gridAreaGps);
+            wf.setGridAreaGps(gridAreaGps);
+        }
+
+        int[] gridRes = new int[4];
+        gridRes[0] = params.getxRes();
+        gridRes[1] = params.getyRes();
+        gridRes[2] = params.getBorderY();
+        gridRes[3] = params.getBorderX();
+        wf.setGridResolution(gridRes);
+
+        wf.generate(startTime, null, timeStep);
+        Long longestPathTime = 0L;
+
+        SimulatedPathsEvenTimedResultDTO simulatedPaths = this.getSimulatedPathsEvenTimed(course, wf, mode, selection,
+                params.showOmniscient, params.showOpportunist);
+        PathDTO[] pathDTOs = simulatedPaths.pathDTOs;
+        RaceMapDataDTO rcDTO = simulatedPaths.raceMapDataDTO;
+
+        for (PathDTO path : pathDTOs) {
+            if (path.getName().equals(POLYLINE_PATH_NAME)) {
+                continue;
+            }
+
+            List<SimulatorWindDTO> points = path.getPoints();
+            long pathTime = points.get(points.size() - 1).timepoint - points.get(0).timepoint;
+            longestPathTime = Math.max(longestPathTime, pathTime);
+        }
+
+        TimePoint endTime = new MillisecondsTimePoint(startTime.asMillis() + longestPathTime);
+
+        WindFieldDTO windFieldDTO = null;
+        if (pattern != null) {
+            windFieldDTO = this.createWindFieldDTO(wf, startTime, endTime, timeStep, params); // params.isShowStreamlets2(),
+                                                                                              // params.isShowLines(),
+                                                                                              // params.getSeedLines());
+        }
+
+        return new SimulatorResultsDTO(0, null, timeStep.asMillis(), 0, rcDTO, pathDTOs, windFieldDTO,
+                simulatedPaths.notificationMessage);
+    }
+
+    @Override
+    public BoatClassDTOsAndNotificationMessage getBoatClasses() throws ConfigurationException {
+
+        List<BoatClassDTO> boatClassesDTOs = new ArrayList<BoatClassDTO>();
+
+        BoatClassDTOsAndNotificationMessage result = new BoatClassDTOsAndNotificationMessage();
+
+        ConfigurationManager config = ConfigurationManager.INSTANCE;
+        if (config.getStatus() == ReadingConfigurationFileStatus.IO_ERROR) {
+            throw new ConfigurationException(config.getErrorMessage());
+        } else if (config.getStatus() == ReadingConfigurationFileStatus.ERROR_FINDING_CONFIG_FILE
+                || config.getStatus() == ReadingConfigurationFileStatus.ERROR_READING_ENV_VAR_VALUE) {
+            result.setNotificationMessage(config.getErrorMessage());
+        }
+
+        for (BoatClassProperties tuple : ConfigurationManager.INSTANCE.getBoatClassesInfo()) {
+            boatClassesDTOs.add(new BoatClassDTO(tuple.getName(), null, tuple.getLength()));
+        }
+
+        result.setBoatClassDTOs(boatClassesDTOs.toArray(new BoatClassDTO[boatClassesDTOs.size()]));
+
+        return result;
+    }
+
+    @Override
+    public PolarDiagramDTOAndNotificationMessage getPolarDiagram(Double bearingStep, int boatClassIndex)
+            throws ConfigurationException {
+
+        Util.Pair<PolarDiagram, String> polarDiagramAndNotificationMessage = this.getPolarDiagram(boatClassIndex);
+
+        NavigableMap<Speed, NavigableMap<Bearing, Speed>> navMap = polarDiagramAndNotificationMessage.getA()
+                .polarDiagramPlot(bearingStep);
+
+        Set<Speed> validSpeeds = navMap.keySet();
+        validSpeeds.remove(Speed.NULL);
+
+        Number[][] series = new Number[validSpeeds.size()][];
+        int i = 0;
+        for (Speed s : validSpeeds) {
+            Collection<Speed> boatSpeeds = navMap.get(s).values();
+            series[i] = new Number[boatSpeeds.size()];
+            int j = 0;
+            for (Speed boatSpeed : boatSpeeds) {
+                series[i][j++] = new Double(boatSpeed.getKnots());
+            }
+            i++;
+        }
+        PolarDiagramDTO dto = new PolarDiagramDTO();
+        dto.setNumberSeries(series);
+
+        PolarDiagramDTOAndNotificationMessage result = new PolarDiagramDTOAndNotificationMessage();
+        result.setPolarDiagramDTO(dto);
+        result.setNotificationMessage(polarDiagramAndNotificationMessage.getB());
+
+        return result;
+    }
+
+    @Override
+    public ResponseTotalTimeDTO getTotalTime(RequestTotalTimeDTO requestData) throws ConfigurationException {
+
+        this.averageWind = requestData.useRealAverageWindSpeed ? SimulatorServiceUtils
+                .getAverage(requestData.allPoints) : SimulatorServiceUtils.DEFAULT_AVERAGE_WIND;
+
+        this.stepSizeMeters = SimulatorServiceUtils.knotsToMetersPerSecond(this.averageWind.getKnots())
+                * (requestData.stepDurationMilliseconds / 1000.);
+
+        // List<Position> points = SimulatorServiceUtils.getIntermediatePoints2(requestData.turnPoints,
+        // this.stepSizeMeters);
+        // int noOfPointsMinus1 = points.size() - 1;
+
+        Util.Pair<PolarDiagram, String> polarDiagramAndNotificationMessage = this
+                .getPolarDiagram(requestData.selection.boatClassIndex);
+        PolarDiagram polarDiagram = polarDiagramAndNotificationMessage.getA();
+        String notificationMessage = polarDiagramAndNotificationMessage.getB();
+
+        Simulator simulator = new SimulatorImpl(new SimulationParametersImpl(null, polarDiagram, null,
+                null, SailingSimulatorConstants.ModeMeasured, true, true));
+        Path gpsTrack = simulator.getLegGPSTrack(SimulatorServiceUtils.toSimulatorUISelection(requestData.selection));
+
+        // Position startPoint = null;
+        // Position endPoint = null;
+        // double boatBearingDeg = 0.;
+        // double boatSpeedMetersPerSecond = 0.;
+        // double distanceMeters = 0.;
+        //
+        // SimulatorWindDTO courseStartPoint = requestData.allPoints.get(0);
+        // long timepointAsMillis = courseStartPoint.timepoint;
+        // SpeedWithBearing windAtTimePoint = null;
+        //
+        // long stepTimeMilliseconds = 0L;
+        //
+        // for (int index = 0; index < noOfPointsMinus1; index++) {
+        //
+        // startPoint = points.get(index);
+        // endPoint = points.get(index + 1);
+        // distanceMeters = startPoint.getDistance(endPoint).getMeters();
+        //
+        // windAtTimePoint = requestData.useRealAverageWindSpeed ?
+        // SimulatorServiceUtils.getWindAtTimepoint(timepointAsMillis, gpsTrack)
+        // : SimulatorServiceUtils.DEFAULT_AVERAGE_WIND;
+        //
+        // boatBearingDeg = SimulatorServiceUtils.getInitialBearing(startPoint, endPoint);
+        // polarDiagram.setWind(windAtTimePoint);
+        // boatSpeedMetersPerSecond = polarDiagram.getSpeedAtBearing(new
+        // DegreeBearingImpl(boatBearingDeg)).getMetersPerSecond();
+        // stepTimeMilliseconds = (long) ((distanceMeters / boatSpeedMetersPerSecond) * 1000);
+        //
+        // // problem right here: boatSpeed might be 0 for very small distances
+        // // this is a rough fix
+        // if(boatSpeedMetersPerSecond == 0.0) {
+        // stepTimeMilliseconds = 1000;
+        // }
+        //
+        // timepointAsMillis += stepTimeMilliseconds;
+        //
+        // }
+        //
+        // double totalTimeSeconds = (timepointAsMillis - courseStartPoint.timepoint) / 1000;
+        //
+        double totalTimeGPSTrackSeconds = (gpsTrack.getPathPoints().get(gpsTrack.getPathPoints().size() - 1)
+                .getTimePoint().asMillis() - gpsTrack.getPathPoints().get(0).getTimePoint().asMillis()) / 1000;
+
+        // while (totalTimeSeconds > totalTimeGPSTrackSeconds) {
+        // totalTimeSeconds *= TOTAL_TIME_SCALE_FACTOR;
+        // }
+
+        long startTimePoint = requestData.allPoints.get(0).timepoint;
+        long segmentTime = 0;
+        int segmentIndex = 0;
+        long totalTime = 0;
+
+        for (int index = 0; index < requestData.turnPoints.size() - 1; index++) {
+
+            segmentIndex++;
+
+            totalTime += segmentTime;
+
+            segmentTime = getTimeMillisecondsBetween(requestData.turnPoints.get(index),
+                    requestData.turnPoints.get(index + 1), this.stepSizeMeters, requestData.useRealAverageWindSpeed,
+                    gpsTrack, polarDiagram, startTimePoint + totalTime);
+
+            System.out.println("Total time of segment " + segmentIndex + " = " + segmentTime + " milliseconds");
+        }
+
+        totalTime += segmentTime;
+
+        long totalTimeSeconds = totalTime / 1000;
+
+        System.out.println("TotalTimeGPS: " + totalTimeGPSTrackSeconds + "  TotalTimePoly: " + totalTimeSeconds);
+
+        return new ResponseTotalTimeDTO(totalTimeSeconds, totalTimeSeconds / totalTimeGPSTrackSeconds,
+                notificationMessage);
+    }
+
+    // @Override
+    public ResponseTotalTimeDTO getTotalTimeOld(RequestTotalTimeDTO requestData) throws ConfigurationException {
+
+        this.averageWind = requestData.useRealAverageWindSpeed ? SimulatorServiceUtils
+                .getAverage(requestData.allPoints) : SimulatorServiceUtils.DEFAULT_AVERAGE_WIND;
+
+        this.stepSizeMeters = SimulatorServiceUtils.knotsToMetersPerSecond(this.averageWind.getKnots())
+                * (requestData.stepDurationMilliseconds / 1000.);
+
+        List<Position> points = SimulatorServiceUtils.getIntermediatePoints2(requestData.turnPoints,
+                this.stepSizeMeters);
+        int noOfPointsMinus1 = points.size() - 1;
+
+        Util.Pair<PolarDiagram, String> polarDiagramAndNotificationMessage = this
+                .getPolarDiagram(requestData.selection.boatClassIndex);
+        PolarDiagram polarDiagram = polarDiagramAndNotificationMessage.getA();
+        String notificationMessage = polarDiagramAndNotificationMessage.getB();
+
+        Simulator simulator = new SimulatorImpl(new SimulationParametersImpl(null, polarDiagram, null,
+                null, SailingSimulatorConstants.ModeMeasured, true, true));
+        Path gpsTrack = simulator.getLegGPSTrack(SimulatorServiceUtils.toSimulatorUISelection(requestData.selection));
+
+        Position startPoint = null;
+        Position endPoint = null;
+        double boatBearingDeg = 0.;
+        double boatSpeedMetersPerSecond = 0.;
+        double distanceMeters = 0.;
+
+        SimulatorWindDTO courseStartPoint = requestData.allPoints.get(0);
+        long timepointAsMillis = courseStartPoint.timepoint;
+        SpeedWithBearing windAtTimePoint = null;
+
+        long stepTimeMilliseconds = 0L;
+
+        for (int index = 0; index < noOfPointsMinus1; index++) {
+
+            startPoint = points.get(index);
+            endPoint = points.get(index + 1);
+            distanceMeters = startPoint.getDistance(endPoint).getMeters();
+
+            windAtTimePoint = requestData.useRealAverageWindSpeed ? SimulatorServiceUtils.getWindAtTimepoint(
+                    timepointAsMillis, gpsTrack) : SimulatorServiceUtils.DEFAULT_AVERAGE_WIND;
+
+            boatBearingDeg = SimulatorServiceUtils.getInitialBearing(startPoint, endPoint);
+            polarDiagram.setWind(windAtTimePoint);
+            boatSpeedMetersPerSecond = polarDiagram.getSpeedAtBearing(new DegreeBearingImpl(boatBearingDeg))
+                    .getMetersPerSecond();
+            stepTimeMilliseconds = (long) ((distanceMeters / boatSpeedMetersPerSecond) * 1000);
+            // problem right here
+            // boatSpeed might be 0 for very small distances
+            // this is a rough fix
+            if (boatSpeedMetersPerSecond == 0.0) {
+                stepTimeMilliseconds = 1000;
+            }
+
+            timepointAsMillis += stepTimeMilliseconds;
+
+        }
+
+        double totalTimeSeconds = (timepointAsMillis - requestData.allPoints.get(0).timepoint) / 1000;
+
+        double totalTimeGPSTrackSeconds = (gpsTrack.getPathPoints().get(gpsTrack.getPathPoints().size() - 1)
+                .getTimePoint().asMillis() - gpsTrack.getPathPoints().get(0).getTimePoint().asMillis()) / 1000;
+
+        // while (totalTimeSeconds > totalTimeGPSTrackSeconds) {
+        // totalTimeSeconds *= TOTAL_TIME_SCALE_FACTOR;
+        // }
+        System.out.println("TotalTimeGPS: " + totalTimeGPSTrackSeconds + "  TotalTimePoly: " + totalTimeSeconds);
+
+        return new ResponseTotalTimeDTO((long) totalTimeSeconds, (double) totalTimeSeconds
+                / (double) totalTimeGPSTrackSeconds, notificationMessage);
+    }
+
+    @Override
+    public Response1TurnerDTO get1Turner(Request1TurnerDTO requestData) throws ConfigurationException {
+
+        Util.Pair<PolarDiagram, String> polarDiagramAndNotificationMessage = this
+                .getPolarDiagram(requestData.selection.boatClassIndex);
+        PolarDiagram polarDiagram = polarDiagramAndNotificationMessage.getA();
+        String notificationMessage = polarDiagramAndNotificationMessage.getB();
+
+        Position edgeStart = requestData.edgeStart;
+        Position edgeEnd = requestData.edgeEnd;
+
+        Position oldMovedPosition = requestData.oldMovedPoint;
+        Position newMovedPosition = requestData.newMovedPoint;
+        Bearing oldMovedToNewMovedBearing = oldMovedPosition.getBearingGreatCircle(newMovedPosition);
+        boolean areTowardsSameDirection = SimulatorServiceUtils.areTowardsSameDirection(oldMovedToNewMovedBearing,
+                new DegreeBearingImpl(requestData.startToEndBearingDegrees));
+
+        System.out.println("oldMovedToNewMovedBearing = " + oldMovedToNewMovedBearing.getDegrees() + " degrees");
+        System.out.println("requestData.startToEndBearingDegrees = " + requestData.startToEndBearingDegrees
+                + " degrees");
+        System.out.println("areTowardsSameDirection = " + areTowardsSameDirection);
+
+        SimulationParameters simulationParameters = new SimulationParametersImpl(null, polarDiagram, null, null,
+                SailingSimulatorConstants.ModeMeasured, true, true);
+        Simulator sailingSimulator = new SimulatorImpl(simulationParameters);
+        Path gpsWind = sailingSimulator.getLegGPSTrack(SimulatorServiceUtils
+                .toSimulatorUISelection(requestData.selection));
+
+        Grid grid = new CurvedGrid(oldMovedPosition, newMovedPosition);
+        this.controlParameters.baseWindBearing += grid.getSouth().getDegrees();
+        WindFieldGeneratorMeasured windFieldGenerator = new WindFieldGeneratorMeasured(grid, this.controlParameters);
+        windFieldGenerator.setGPSWind(gpsWind);
+
+        TimePoint startTime = new MillisecondsTimePoint(requestData.oldMovedPointTimePoint);
+
+        PathGenerator1Turner pathGenerator = new PathGenerator1Turner(null);
+
+        TimedPositionWithSpeed leftSide1Turner = null;
+        TimedPositionWithSpeed rightSide1Turner = null;
+
+        Position realStart = areTowardsSameDirection ? oldMovedPosition : newMovedPosition;
+        Position realEnd = areTowardsSameDirection ? newMovedPosition : oldMovedPosition;
+
+        leftSide1Turner = pathGenerator.get1Turner(windFieldGenerator, polarDiagram, realStart, realEnd, startTime,
+                true, DEFAULT_STEP_MAX, DEFAULT_TIMESTEP);
+        rightSide1Turner = pathGenerator.get1Turner(windFieldGenerator, polarDiagram, realStart, realEnd, startTime,
+                false, DEFAULT_STEP_MAX, DEFAULT_TIMESTEP);
+
+        boolean isLeftSide1TurnerOnTheInside = SimulatorServiceUtils.isPointInsideTriangle(leftSide1Turner.getPosition(),
+                requestData.beforeMovedPoint,
+                requestData.newMovedPoint, requestData.edgeStart);
+        System.out.println("isLeftSide1TurnerOnTheInside = " + isLeftSide1TurnerOnTheInside);
+
+        boolean isRightSide1TurnerOnTheInside = SimulatorServiceUtils.isPointInsideTriangle(
+                rightSide1Turner.getPosition(),
+                requestData.beforeMovedPoint,
+                requestData.newMovedPoint, requestData.edgeStart);
+        System.out.println("isRightSide1TurnerOnTheInside = " + isRightSide1TurnerOnTheInside);
+
+        TimedPositionWithSpeed correct1Turner = null;
+
+        if (isLeftSide1TurnerOnTheInside && isRightSide1TurnerOnTheInside == false) {
+            correct1Turner = rightSide1Turner;
+            System.out.println("voi folosi right side 1 turner");
+        } else if (isRightSide1TurnerOnTheInside && isLeftSide1TurnerOnTheInside == false) {
+            correct1Turner = leftSide1Turner;
+            System.out.println("voi folosi left side 1 turner");
+        } else {
+            System.out.println("voi folosi endPosition");
+
+            if (SimulatorServiceUtils.equals(leftSide1Turner.getPosition(), newMovedPosition, 0.0001)) {
+                System.out.println("voi folosi endPosition = leftSide1Turner!");
+                correct1Turner = leftSide1Turner;
+            } else if (SimulatorServiceUtils.equals(rightSide1Turner.getPosition(), newMovedPosition, 0.0001)) {
+                System.out.println("voi folosi endPosition = rightSide1Turner!");
+                correct1Turner = rightSide1Turner;
+            } else {
+                System.out.println("nu ar trebui sa ajunga aici NICIODATA!");
+            }
+        }
+
+        long timeStepMilliseconds = 2000;
+        double minimumDistanceMeters = 4.0;
+
+        List<TimedPositionWithSpeed> path = pathGenerator.getIntersectionOptimalTowardWind(windFieldGenerator,
+                polarDiagram, edgeStart, edgeEnd, correct1Turner, true, timeStepMilliseconds, minimumDistanceMeters);
+
+        return new Response1TurnerDTO(SimulatorServiceUtils.toSimulatorWindDTOList(path), SimulatorServiceUtils.toSimulatorWindDTO(leftSide1Turner),
+                SimulatorServiceUtils.toSimulatorWindDTO(rightSide1Turner), oldMovedPosition,
+                newMovedPosition,
+                notificationMessage);
+    }
+
+    @Override
+    public List<String> getLegsNames(int selectedRaceIndex) {
+
+        if (selectedRaceIndex < 0) {
+            selectedRaceIndex = 0;
+        }
+
+        Simulator simulator = new SimulatorImpl(new SimulationParametersImpl(null, null, null, null,
+                SailingSimulatorConstants.ModeMeasured, true, true));
+
+        return simulator.getLegsNames(selectedRaceIndex);
+    }
+
+    @Override
+    public List<String> getRacesNames() {
+
+        Simulator simulator = new SimulatorImpl(new SimulationParametersImpl(null, null, null, null,
+                SailingSimulatorConstants.ModeMeasured, true, true));
+
+        return simulator.getRacesNames();
+    }
+
+    @Override
+    public List<String> getCompetitorsNames(int selectedRaceIndex) {
+
+        if (selectedRaceIndex < 0) {
+            selectedRaceIndex = 0;
+        }
+
+        Simulator simulator = new SimulatorImpl(new SimulationParametersImpl(null, null, null, null,
+                SailingSimulatorConstants.ModeMeasured, true, true));
+
+        return simulator.getCompetitorsNames(selectedRaceIndex);
+    }
+
+    private void retreiveWindControlParameters(WindPatternDisplay pattern) {
+
+        controlParameters.setDefaults();
+
+        for (WindPatternSetting<?> s : pattern.getSettings()) {
+            Field f;
+            try {
+                f = controlParameters.getClass().getField(s.getName());
+                try {
+
+                    LOGGER.info("Setting " + f.getName() + " to " + s.getName() + " value : " + s.getValue());
+                    f.set(controlParameters, s.getValue());
+                    // f.setDouble(controlParameters, (Double) s.getValue());
+
+                } catch (IllegalArgumentException e) {
+                    LOGGER.warning("SimulatorServiceImpl => IllegalArgumentException with message " + e.getMessage());
+                } catch (IllegalAccessException e) {
+                    LOGGER.warning("SimulatorServiceImpl => IllegalAccessException with message " + e.getMessage());
+                }
+            } catch (SecurityException e) {
+                LOGGER.warning("SimulatorServiceImpl => SecurityException with message " + e.getMessage());
+            } catch (NoSuchFieldException e) {
+                LOGGER.warning("SimulatorServiceImpl => NoSuchFieldException with message " + e.getMessage());
+            }
+
+        }
+    }
+
+    private SimulatorWindDTO createSimulatorWindDTO(Wind wind) {
+
+        Position position = wind.getPosition();
+        TimePoint timePoint = wind.getTimePoint();
+
+        SimulatorWindDTO result = new SimulatorWindDTO();
+        result.trueWindBearingDeg = wind.getBearing().getDegrees();
+        result.trueWindSpeedInKnots = wind.getKnots();
+
+        if (position != null) {
+            result.position = position;
+        }
+        if (timePoint != null) {
+            result.timepoint = timePoint.asMillis();
+        }
+
+        return result;
+    }
+
+    private SimulatorWindDTO createSimulatorWindDTO(TimedPositionWithSpeed timedPositionWithSpeed) {
+
+        Position position = timedPositionWithSpeed.getPosition();
+        SpeedWithBearing speedWithBearing = timedPositionWithSpeed.getSpeed();
+        TimePoint timePoint = timedPositionWithSpeed.getTimePoint();
+
+        SimulatorWindDTO result = new SimulatorWindDTO();
+        if (speedWithBearing == null) {
+            result.trueWindBearingDeg = 0.0;
+            result.trueWindSpeedInKnots = 0.0;
+        } else {
+            result.trueWindBearingDeg = speedWithBearing.getBearing().getDegrees();
+            result.trueWindSpeedInKnots = speedWithBearing.getKnots();
+        }
+
+        if (position != null) {
+            result.position = position;
+        }
+
+        if (timePoint != null) {
+            result.timepoint = timePoint.asMillis();
+        }
+
+        return result;
+    }
+
+    private WindFieldDTO createWindFieldDTO(WindFieldGenerator wf, TimePoint startTime, TimePoint endTime,
+            Duration timeStep, WindFieldGenParamsDTO params) {
+        WindFieldDTO windFieldDTO = new WindFieldDTO();
+        Position[][] positionGrid = wf.getPositionGrid();
+        List<SimulatorWindDTO> wList = new ArrayList<SimulatorWindDTO>();
+        if (positionGrid != null && positionGrid.length > 0) {
+            TimePoint t = startTime;
+            while (t.compareTo(endTime) <= 0) {
+                for (int i = 0; i < positionGrid.length; ++i) {
+                    for (int j = 0; j < positionGrid[i].length; ++j) {
+                        Wind localWind = wf.getWind(new TimedPositionWithSpeedImpl(t, positionGrid[i][j], null));
+                        LOGGER.finer(localWind.toString());
+                        wList.add(createSimulatorWindDTO(localWind));
+                    }
+                }
+                t = new MillisecondsTimePoint(t.asMillis() + timeStep.asMillis());
+            }
+        }
+        windFieldDTO.setMatrix(wList);
+        if (params.isShowLines() && params.getSeedLines() == 'f') {
+            this.getWindLinesFromStartLine(wf, windFieldDTO, startTime, endTime, timeStep);
+        }
+        if (params.isShowLines() && params.getSeedLines() == 'b') {
+            this.getWindLinesFromEndLine(wf, windFieldDTO, startTime, endTime, timeStep);
+        }
+        windFieldDTO.curBearing = wf.getWindParameters().curBearing;
+        windFieldDTO.curSpeed = wf.getWindParameters().curSpeed;
+        if (params.isShowStreamlets()) {
+            WindData windData = new WindData();
+            windData.rcStart = params.getRaceCourseStart();
+            windData.rcEnd = params.getRaceCourseEnd();
+            windData.resX = params.getxRes();
+            windData.resY = params.getyRes();
+            windData.borderX = params.getBorderX();
+            windData.borderY = params.getBorderY();
+            windData.xScale = 1.5;
+            windFieldDTO.windData = windData;
+        }
+        return windFieldDTO;
+    }
+
+    private void getWindLinesFromStartLine(WindFieldGenerator wf, WindFieldDTO windFieldDTO, TimePoint startTime,
+            TimePoint endTime, Duration timeStep) {
+        Position[][] positionGrid = wf.getPositionGrid();
+        WindLinesDTO windLinesDTO = windFieldDTO.getWindLinesDTO();
+        if (windLinesDTO == null) {
+            windLinesDTO = new WindLinesDTO();
+            windFieldDTO.setWindLinesDTO(windLinesDTO);
+        }
+        if (positionGrid != null && positionGrid.length > 0 && positionGrid[0].length > 2) {
+            for (int j = 1; j < positionGrid[0].length - 1; ++j) {
+                // for (int j = 0; j < positionGrid[0].length; ++j) {
+                TimePoint t = startTime;
+                Position p0 = positionGrid[0][j];
+                Position p1 = positionGrid[1][j];
+                Position seed = new DegreePosition(p0.getLatDeg() + 0.5 * (p0.getLatDeg() - p1.getLatDeg()), p0.getLngDeg() + 0.5
+                        * (p0.getLngDeg() - p1.getLngDeg()));
+                Position startPosition = new DegreePosition(seed.getLatDeg(), seed.getLngDeg());
+                while (t.compareTo(endTime) <= 0) {
+                    TimedPosition tp = new TimedPositionImpl(t, seed);
+                    Path p = wf.getLine(tp, false /* forward */);
+                    if (p != null) {
+                        List<Position> positions = new ArrayList<>();
+                        for (TimedPositionWithSpeed pathPoint : p.getPathPoints()) {
+                            Position position = pathPoint.getPosition();
+                            DegreePosition positionDTO = new DegreePosition(position.getLatDeg(), position.getLngDeg());
+                            positions.add(positionDTO);
+                        }
+                        windLinesDTO.addWindLine(startPosition, tp.getTimePoint().asMillis(), positions);
+                    }
+                    t = new MillisecondsTimePoint(t.asMillis() + timeStep.asMillis());
+                }
+            }
+        }
+        // TODO: throws null pointer exception for when reading serialized paths.
+        // TODO: should windlines also be serialized?
+        // logger.info("Added : " + windFieldDTO.getWindLinesDTO().getWindLinesMap().size() + " wind lines");
+    }
+
+    private void getWindLinesFromEndLine(WindFieldGenerator wf, WindFieldDTO windFieldDTO, TimePoint startTime,
+            TimePoint endTime, Duration timeStep) {
+        Position[][] positionGrid = wf.getPositionGrid();
+        WindLinesDTO windLinesDTO = windFieldDTO.getWindLinesDTO();
+        if (windLinesDTO == null) {
+            windLinesDTO = new WindLinesDTO();
+            windFieldDTO.setWindLinesDTO(windLinesDTO);
+        }
+        if (positionGrid != null && positionGrid.length > 1 && positionGrid[0].length > 2) {
+            int lastRowIndex = positionGrid.length - 1;
+            for (int j = 1; j < positionGrid[lastRowIndex].length - 1; ++j) {
+
+                TimePoint t = startTime;
+                Position p0 = positionGrid[lastRowIndex][j];
+                Position p1 = positionGrid[lastRowIndex - 1][j];
+                Position seed = new DegreePosition(p0.getLatDeg() + 0.5 * (p0.getLatDeg() - p1.getLatDeg()), p0.getLngDeg() + 0.5
+                        * (p0.getLngDeg() - p1.getLngDeg()));
+                Position startPosition = new DegreePosition(seed.getLatDeg(), seed.getLngDeg());
+                while (t.compareTo(endTime) <= 0) {
+                    TimedPosition tp = new TimedPositionImpl(t, seed);
+                    Path p = wf.getLine(tp, true /* forward */);
+                    if (p != null) {
+                        List<Position> positions = new ArrayList<>();
+                        for (TimedPositionWithSpeed pathPoint : p.getPathPoints()) {
+                            Position position = pathPoint.getPosition();
+                            Position positionDTO = new DegreePosition(position.getLatDeg(), position.getLngDeg());
+                            positions.add(positionDTO);
+                        }
+
+                        windLinesDTO.addWindLine(startPosition, tp.getTimePoint().asMillis(), positions);
+                    }
+                    t = new MillisecondsTimePoint(t.asMillis() + timeStep.asMillis());
+                }
+            }
+        }
+
+    }
+
+    @SuppressWarnings("unused")
+    private void getWindLines(WindFieldGenerator wf, WindFieldDTO windFieldDTO) {
+        Position[] course = wf.getGridAreaGps();
+        /**
+         * TODO Check this works for the measured case
+         */
+        if (course != null && course.length > 1) {
+            /**
+             * Currently create only a single line from the start position at the start time.
+             */
+            TimedPosition tp = new TimedPositionImpl(wf.getStartTime(), course[0]);
+            Position startPosition = course[0];
+
+            Path p = wf.getLine(tp, false);
+            if (p != null) {
+                List<Position> positions = new ArrayList<>();
+                for (TimedPositionWithSpeed pathPoint : p.getPathPoints()) {
+                    Position position = pathPoint.getPosition();
+                    positions.add(position);
+                }
+                WindLinesDTO windLinesDTO = new WindLinesDTO();
+                windLinesDTO.addWindLine(startPosition, tp.getTimePoint().asMillis(), positions);
+                windFieldDTO.setWindLinesDTO(windLinesDTO);
+                LOGGER.info("Added : " + windFieldDTO.getWindLinesDTO().getWindLinesMap().size() + " wind lines");
+            }
+        }
+    }
+
+    private SimulatedPathsEvenTimedResultDTO getSimulatedPathsEvenTimed(List<Position> course, WindFieldGenerator wf,
+            char mode, SimulatorUISelectionDTO selection, boolean showOmniscient, boolean showOpportunist)
+            throws ConfigurationException {
+        LOGGER.info("Retrieving simulated paths");
+        Util.Pair<PolarDiagram, String> polarDiagramAndNotificationMessage = this.getPolarDiagram(selection.boatClassIndex);
+        PolarDiagram pd = polarDiagramAndNotificationMessage.getA();
+        int[] gridRes = wf.getGridResolution();
+        Position[] gridArea = wf.getGridAreaGps();
+        LOGGER.info("showOmniscient : "+showOmniscient);
+        LOGGER.info("showOpportunist: "+showOpportunist);        
+        if (gridArea != null) {
+            // initialize grid of supporting location for windfield
+            Grid bd = new CurvedGrid(gridArea[0], gridArea[1]);
+            // set base wind bearing
+            wf.getWindParameters().baseWindBearing += bd.getSouth().getDegrees();
+            LOGGER.info("base wind: " + pd.getWind().getKnots() + " kn, "
+                    + ((wf.getWindParameters().baseWindBearing) % 360.0) + "\u00B0");
+            // set water current
+            pd.setCurrent(new KnotSpeedWithBearingImpl(wf.getWindParameters().curSpeed, new DegreeBearingImpl(wf
+                    .getWindParameters().curBearing)));
+            if (pd.getCurrent() != null) {
+                LOGGER.info("water current: " + pd.getCurrent().getKnots() + " kn, "
+                        + pd.getCurrent().getBearing().getDegrees() + "\u00B0");
+            }
+            wf.setBoundary(bd);
+            Position[][] positionGrid = bd.generatePositions(gridRes[0], gridRes[1], gridRes[2], gridRes[3]);
+            wf.setPositionGrid(positionGrid);
+            wf.generate(wf.getStartTime(), wf.getEndTime(), wf.getTimeStep());
+        }
+        SimulationParameters sp = new SimulationParametersImpl(course, pd, wf, null, mode, showOmniscient, showOpportunist);        
+        Map<PathType, Path> pathsAndNames = null;
+        try {
+            pathsAndNames = simulationService.getAllPathsEvenTimed(sp, wf.getTimeStep().asMillis());
+        } catch (InterruptedException e) {
+            // TODO Auto-generated catch block
+            e.printStackTrace();
+        } catch (ExecutionException e) {
+            // TODO Auto-generated catch block
+            e.printStackTrace();
+        }
+        int noOfPaths = pathsAndNames.size();
+        if (mode == SailingSimulatorConstants.ModeMeasured) {
+            noOfPaths++; // the last path is the polyline
+        }
+        PathDTO[] pathDTOs = new PathDTO[noOfPaths];
+        int index = noOfPaths - 1;
+
+        if (mode == SailingSimulatorConstants.ModeMeasured) {
+            // Adding the polyline
+            pathDTOs[0] = this.getPolylinePathDTO(pathsAndNames.get("6#GPS Poly"), pathsAndNames.get("7#GPS Track"));
+        }
+
+        for (Entry<PathType, Path> entry : pathsAndNames.entrySet()) {
+            LOGGER.info("Path " + entry.getKey().getTxtId());
+
+            // NOTE: pathName convention is: sort-digit + "#" + path-name
+            // pathsAndNames is TreeMap which ensures sorting
+            pathDTOs[index] = new PathDTO(entry.getKey().getTxtId());
+
+            // fill pathDTO with path points where speed is true wind speed
+            List<SimulatorWindDTO> wList = new ArrayList<SimulatorWindDTO>();
+            for (TimedPositionWithSpeed p : entry.getValue().getPathPoints()) {
+                wList.add(createSimulatorWindDTO(p));
+            }
+            pathDTOs[index].setPoints(wList);
+            pathDTOs[index].setAlgorithmTimedOut(entry.getValue().getAlgorithmTimedOut());
+            pathDTOs[index].setMixedLeg(entry.getValue().getMixedLeg());
+
+            index--;
+        }
+
+        RaceMapDataDTO rcDTO;
+        if (mode == SailingSimulatorConstants.ModeMeasured) {
+            rcDTO = new RaceMapDataDTO();
+            rcDTO.coursePositions = new CoursePositionsDTO();
+            rcDTO.coursePositions.waypointPositions = new ArrayList<>();
+            rcDTO.coursePositions.waypointPositions.add(course.get(0));
+            rcDTO.coursePositions.waypointPositions.add(course.get(1));
+        } else {
+            rcDTO = null;
+        }
+
+        return new SimulatedPathsEvenTimedResultDTO(pathDTOs, rcDTO, null, polarDiagramAndNotificationMessage.getB());
+    }
+
+    private Util.Pair<PolarDiagram, String> getPolarDiagram(int boatClassIndex) throws ConfigurationException {
+
+        ConfigurationManager config = ConfigurationManager.INSTANCE;
+        PolarDiagram polarDiagram = null;
+        String notificationMessage = "";
+
+        if (config.getStatus() == ReadingConfigurationFileStatus.IO_ERROR) {
+            throw new ConfigurationException(config.getErrorMessage());
+        } else if (config.getStatus() == ReadingConfigurationFileStatus.ERROR_FINDING_CONFIG_FILE
+                || config.getStatus() == ReadingConfigurationFileStatus.ERROR_READING_ENV_VAR_VALUE) {
+            notificationMessage = config.getErrorMessage();
+        }
+
+        if (boatClassIndex < 0) {
+            boatClassIndex = 0;
+        }
+        String csvFilePath = config.getPolarDiagramFileLocation(boatClassIndex);
+
+        try {
+            polarDiagram = new PolarDiagramCSV(csvFilePath);
+        } catch (IOException exception) {
+            throw new ConfigurationException(
+                    "An IO error occured when parsing the CSV file! The original error message is "
+                            + exception.getMessage());
+        }
+
+        return new Util.Pair<PolarDiagram, String>(polarDiagram, notificationMessage);
+    }
+
+    private PathDTO getPolylinePathDTO(Path gpsPoly, Path gpsTrack) {
+
+        List<TimedPositionWithSpeed> gpsTrackPoints = gpsTrack.getPathPoints();
+        List<TimedPositionWithSpeed> gpsPolyPoints = gpsPoly.getPathPoints();
+
+        int noOfGpsTrackPoints = gpsTrackPoints.size();
+        int noOfGpsPolyPoints = gpsPolyPoints.size();
+
+        if (noOfGpsTrackPoints == 0 || noOfGpsTrackPoints == 1 || noOfGpsPolyPoints == 0 || noOfGpsPolyPoints == 1) {
+            return null;
+        }
+
+        TimedPositionWithSpeed startPoint = gpsPolyPoints.get(0);
+        TimedPositionWithSpeed endPoint = gpsPolyPoints.get(noOfGpsPolyPoints - 1);
+
+        // System.out.println("gpsTrackPoints.size() = " + gpsTrackPoints.size());
+        int startPointIndex = SimulatorServiceUtils.getIndexOfClosest(gpsTrackPoints, startPoint);
+        // System.out.println("startPointIndex = " + startPointIndex);
+        int endPointIndex = SimulatorServiceUtils.getIndexOfClosest(gpsTrackPoints, endPoint);
+        // System.out.println("endPointIndex = " + endPointIndex);
+
+        List<TimedPositionWithSpeed> polylinePoints = gpsTrackPoints.subList(startPointIndex, endPointIndex + 1);
+
+        List<TimedPositionWithSpeed> turns = (new PathImpl(polylinePoints, null, false /* algorithmTimedOut */, false /* mixedLeg */)).getTurns();
+        // PathImpl.saveToGpxFile(new PathImpl(turns, null), "C:\\gps_path_turns_20deg_not_even_timed.gpx");
+
+        List<SimulatorWindDTO> points = new ArrayList<SimulatorWindDTO>();
+
+        boolean isTurn = false;
+        SpeedWithBearing speedWithBearing = null;
+        Position position = null;
+
+        for (TimedPositionWithSpeed point : polylinePoints) {
+
+            isTurn = false;
+
+            for (TimedPositionWithSpeed turn : turns) {
+                if (turn.getPosition().getLatDeg() == point.getPosition().getLatDeg()
+                        && turn.getPosition().getLngDeg() == point.getPosition().getLngDeg()
+                        && turn.getTimePoint().asMillis() == point.getTimePoint().asMillis()
+                        && turn.getSpeed().getKnots() == point.getSpeed().getKnots()
+                        && turn.getSpeed().getBearing().getDegrees() == point.getSpeed().getBearing().getDegrees()) {
+                    isTurn = true;
+                    break;
+                }
+            }
+
+            speedWithBearing = point.getSpeed();
+            position = point.getPosition();
+
+            points.add(new SimulatorWindDTO(position.getLatDeg(), position.getLngDeg(), speedWithBearing.getKnots(),
+                    speedWithBearing.getBearing().getDegrees(), point.getTimePoint().asMillis(), isTurn));
+        }
+
+        PathDTO result = new PathDTO(POLYLINE_PATH_NAME);
+        result.setPoints(points);
+        result.setAlgorithmTimedOut(false);
+
+        return result;
+    }
+
+    public SpeedWithBearing getAverageWind() {
+        return this.averageWind;
+    }
+
+    public List<Integer> GetIndexesOfTurnPointsInBigList(List<DegreePosition> turnPoints, List<SimulatorWindDTO> bigList) {
+
+        List<Integer> result = new ArrayList<Integer>();
+        result.add(0);
+
+        int noOfTurnPoints = turnPoints.size();
+        int noOfAllPoints = bigList.size();
+
+        Position turnPoint = null;
+        SimulatorWindDTO point = null;
+
+        int lastIndex = 0;
+
+        for (int index1 = 0; index1 < noOfTurnPoints; index1++) {
+
+            for (int index2 = lastIndex + 1; index2 < noOfAllPoints; index2++) {
+
+                turnPoint = turnPoints.get(index1);
+                point = bigList.get(index2);
+
+                if (point.position.getLatDeg() == turnPoint.getLatDeg() && point.position.getLngDeg() == turnPoint.getLngDeg()) {
+
+                    result.add(index2);
+                    lastIndex = index2;
+                }
+            }
+        }
+
+        return result;
+    }
+
+    public static List<Position> getIntermediatePoints(Position startPoint, Position endPoint, double stepSizeMeters) {
+        List<Position> result = new ArrayList<Position>();
+
+        double distance = startPoint.getDistance(endPoint).getMeters();
+
+        int noOfSteps = (int) (distance / stepSizeMeters) + 1;
+        double bearing = startPoint.getBearingGreatCircle(endPoint).getDegrees();
+
+        Position temp = null;
+
+        result.add(startPoint);
+        for (int stepIndex = 1; stepIndex < noOfSteps; stepIndex++) {
+
+            temp = SimulatorServiceUtils.getDestinationPoint(startPoint, bearing, stepSizeMeters * stepIndex);
+            result.add(temp);
+            bearing = startPoint.getBearingGreatCircle(temp).getDegrees();
+        }
+
+        return result;
+    }
+
+    public long getTimeMillisecondsBetween(Position turn1, Position turn2, double stepSizeMeters, boolean useRealAverageWindSpeed, Path gpsTrack,
+            PolarDiagram polarDiagram, long startTimePoint2) {
+
+        Position p1 = turn1;
+        Position p2 = turn2;
+
+        List<Position> points = getIntermediatePoints(p1, p2, stepSizeMeters);
+        int noOfPointsMinus1 = points.size() - 1;
+
+        Position startPoint = null;
+        Position endPoint = null;
+        double boatBearingDeg = 0.;
+        double boatSpeedMetersPerSecond = 0.;
+        double distanceMeters = 0.;
+
+        long timepointAsMillis = startTimePoint2;
+        SpeedWithBearing windAtTimePoint = null;
+
+        long stepTimeMilliseconds = 0L;
+
+        for (int index = 0; index < noOfPointsMinus1; index++) {
+
+            startPoint = points.get(index);
+            endPoint = points.get(index + 1);
+            distanceMeters = startPoint.getDistance(endPoint).getMeters();
+
+            windAtTimePoint = useRealAverageWindSpeed ? SimulatorServiceUtils.getWindAtTimepoint(timepointAsMillis,
+                    gpsTrack) : SimulatorServiceUtils.DEFAULT_AVERAGE_WIND;
+
+            boatBearingDeg = SimulatorServiceUtils.getInitialBearing(startPoint, endPoint);
+            polarDiagram.setWind(windAtTimePoint);
+            boatSpeedMetersPerSecond = polarDiagram.getSpeedAtBearing(new DegreeBearingImpl(boatBearingDeg))
+                    .getMetersPerSecond();
+            stepTimeMilliseconds = (long) ((distanceMeters / boatSpeedMetersPerSecond) * 1000);
+
+            // problem right here: boatSpeed might be 0 for very small distances
+            // this is a rough fix
+            if (boatSpeedMetersPerSecond == 0.0) {
+                stepTimeMilliseconds = 1000;
+            }
+
+            timepointAsMillis += stepTimeMilliseconds;
+        }
+
+        return (timepointAsMillis - startTimePoint2);
+
+    }
+
+}