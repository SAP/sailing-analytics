--- conflicted
+++ resolved
@@ -30,12 +30,7 @@
     private String headerStyle;
     private MinMaxRenderer minmaxRenderer;
 
-<<<<<<< HEAD
-    public OverallTimeTraveledColumn(LeaderboardPanel leaderboardPanel, StringMessages stringMessages,
-            String headerStyle, String columnStyle, String detailHeaderStyle,
-=======
     public OverallTimeTraveledColumn(LeaderboardPanel<?> leaderboardPanel, StringMessages stringMessages, String headerStyle, String columnStyle, String detailHeaderStyle,
->>>>>>> 10ca6896
             String detailColumnStyle) {
         super(leaderboardPanel, /* expandable */true, new TextCell(), DETAIL_TYPE.getDefaultSortingOrder(), 
                 stringMessages, detailHeaderStyle, detailColumnStyle,
