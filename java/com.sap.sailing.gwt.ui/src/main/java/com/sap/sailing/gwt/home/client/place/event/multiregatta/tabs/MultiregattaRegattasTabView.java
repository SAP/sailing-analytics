package com.sap.sailing.gwt.home.client.place.event.multiregatta.tabs;

import java.util.Collection;
import java.util.HashMap;
import java.util.List;
import java.util.Map;

import com.google.gwt.core.client.GWT;
<<<<<<< HEAD
=======
import com.google.gwt.dom.client.AnchorElement;
>>>>>>> 20a02d78
import com.google.gwt.dom.client.DivElement;
import com.google.gwt.uibinder.client.UiBinder;
import com.google.gwt.uibinder.client.UiField;
import com.google.gwt.user.client.rpc.AsyncCallback;
import com.google.gwt.user.client.ui.AcceptsOneWidget;
import com.google.gwt.user.client.ui.Composite;
import com.google.gwt.user.client.ui.HTMLPanel;
import com.google.gwt.user.client.ui.SimplePanel;
import com.sap.sailing.gwt.common.client.SharedResources;
import com.sap.sailing.gwt.common.client.SharedResources.MainCss;
import com.sap.sailing.gwt.common.client.controls.tabbar.TabView;
import com.sap.sailing.gwt.home.client.place.event.multiregatta.EventMultiregattaView;
import com.sap.sailing.gwt.home.client.place.event.multiregatta.EventMultiregattaView.Presenter;
import com.sap.sailing.gwt.home.client.place.event.multiregatta.MultiregattaTabView;
import com.sap.sailing.gwt.home.client.place.event.partials.eventregatta.EventRegattaList;
import com.sap.sailing.gwt.home.client.place.event.partials.listNavigation.DropdownFilter;
import com.sap.sailing.gwt.home.client.place.event.partials.listNavigation.DropdownFilter.DropdownFilterList;
import com.sap.sailing.gwt.home.client.place.event.partials.multiRegattaList.MultiRegattaList;
import com.sap.sailing.gwt.home.client.place.event.partials.multiRegattaList.MultiRegattaListStepsLegend;
import com.sap.sailing.gwt.home.client.place.event.partials.raceListLive.RacesListLive;
import com.sap.sailing.gwt.home.client.place.event.regatta.tabs.reload.RefreshManager;
import com.sap.sailing.gwt.home.client.place.event.regatta.tabs.reload.RefreshableWidget;
import com.sap.sailing.gwt.home.shared.ExperimentalFeatures;
import com.sap.sailing.gwt.ui.client.StringMessages;
import com.sap.sailing.gwt.ui.shared.LeaderboardGroupDTO;
import com.sap.sailing.gwt.ui.shared.RaceGroupDTO;
import com.sap.sailing.gwt.ui.shared.StrippedLeaderboardDTO;
import com.sap.sailing.gwt.ui.shared.dispatch.SortedSetResult;
import com.sap.sailing.gwt.ui.shared.dispatch.event.GetLiveRacesForEventAction;
import com.sap.sailing.gwt.ui.shared.dispatch.event.GetRegattaListViewAction;
import com.sap.sailing.gwt.ui.shared.dispatch.regatta.RegattaWithProgressDTO;
import com.sap.sse.common.Util.Triple;

/**
 * Created by pgtaboada on 25.11.14.
 */
public class MultiregattaRegattasTabView extends Composite implements MultiregattaTabView<MultiregattaRegattasPlace> {
    
<<<<<<< HEAD
    interface MyBinder extends UiBinder<HTMLPanel, MultiregattaRegattasTabView> {
    }

    private static MyBinder ourUiBinder = GWT.create(MyBinder.class);
    
    @UiField SimplePanel content;
    @UiField DivElement newContentContainerUi;
    @UiField(provided = true) RacesListLive racesListLiveUi;
    @UiField(provided = true) DropdownFilter<String> boatCategoryFilterUi;
    @UiField MultiRegattaListStepsLegend regattaProgressLegendUi;
    @UiField(provided = true) MultiRegattaList regattaListUi;
    private Presenter currentPresenter;

    public MultiregattaRegattasTabView() {
=======
    private static final MainCss MAIN_CSS = SharedResources.INSTANCE.mainCss();

    interface MyBinder extends UiBinder<HTMLPanel, MultiregattaRegattasTabView> {
>>>>>>> 20a02d78
    }

    private static MyBinder ourUiBinder = GWT.create(MyBinder.class);
    
    @UiField SimplePanel content;
    @UiField DivElement newContentContainerUi;
    @UiField(provided = true) RacesListLive racesListLiveUi;
    @UiField(provided = true) DropdownFilter<String> boatCategoryFilterUi;
    @UiField MultiRegattaListStepsLegend regattaProgressLegendUi;
    @UiField(provided = true) MultiRegattaList regattaListUi;
    @UiField AnchorElement regattaOverviewLinkUi;
    private Presenter currentPresenter;

    @Override
    public Class<MultiregattaRegattasPlace> getPlaceClassForActivation() {
        return MultiregattaRegattasPlace.class;
    }
    
    @Override
    public void setPresenter(EventMultiregattaView.Presenter currentPresenter) {
        this.currentPresenter = currentPresenter;
    }
    
    @Override
    public TabView.State getState() {
        return TabView.State.VISIBLE;
    }

    @Override
    public void start(final MultiregattaRegattasPlace myPlace, final AcceptsOneWidget contentArea) {
        racesListLiveUi = new RacesListLive(currentPresenter, true);
        MultiregattaRegattasTabViewRegattaFilterList regattaFilterList = new MultiregattaRegattasTabViewRegattaFilterList();
        boatCategoryFilterUi = new DropdownFilter<String>(StringMessages.INSTANCE.allBoatClasses(), regattaFilterList);
        regattaListUi = new MultiRegattaList(currentPresenter);
        
        initWidget(ourUiBinder.createAndBindUi(this));
        regattaOverviewLinkUi.setHref(currentPresenter.getRegattaOverviewLink());
        regattaOverviewLinkUi.addClassName(currentPresenter.isEventOrRegattaLive() ? MAIN_CSS.buttonred() : MAIN_CSS.buttonprimary());
        RefreshManager refreshManager = new RefreshManager(this, currentPresenter.getDispatch());
        refreshManager.add(racesListLiveUi.getRefreshable(), new GetLiveRacesForEventAction(currentPresenter.getCtx().getEventDTO().getId()));
        
        if (ExperimentalFeatures.SHOW_NEW_REGATTA_LIST) {
            refreshManager.add(regattaFilterList, new GetRegattaListViewAction(currentPresenter.getCtx().getEventDTO().getId()));
            content.removeFromParent();
        } else {
            boatCategoryFilterUi.removeFromParent();
            regattaProgressLegendUi.removeFromParent();
            regattaListUi.removeFromParent();
            newContentContainerUi.removeFromParent();
            // TODO: understand, and than move this into appropiate place (probably context)
            currentPresenter.ensureRegattaStructure(new AsyncCallback<List<RaceGroupDTO>>() {
                @Override
                public void onSuccess(List<RaceGroupDTO> raceGroups) {
                    if (raceGroups.size() > 0) {
                        initView();
                    } else {
                        // createEventWithoutRegattasView(event, panel);
                    }
                }

                @Override
                public void onFailure(Throwable caught) {
                    // createErrorView(
                    // "Error while loading the regatta structure with service getRegattaStructureOfEvent()",
                    // caught, panel);
                }
            });
        }
        contentArea.setWidget(this);
    }
    
    protected void initView() {
        Map<String, Triple<RaceGroupDTO, StrippedLeaderboardDTO, LeaderboardGroupDTO>> regattaStructure = getRegattaStructure();
        EventRegattaList eventRegattaList = new EventRegattaList(regattaStructure, currentPresenter);
        content.setWidget(eventRegattaList);
    }
    
    private Map<String, Triple<RaceGroupDTO, StrippedLeaderboardDTO, LeaderboardGroupDTO>> getRegattaStructure() {
        Map<String, Triple<RaceGroupDTO, StrippedLeaderboardDTO, LeaderboardGroupDTO>> result = new HashMap<>();
        Map<String, RaceGroupDTO> raceGroupsMap = new HashMap<>();
        for (RaceGroupDTO raceGroup: currentPresenter.getCtx().getRaceGroups()) {
            raceGroupsMap.put(raceGroup.getName(), raceGroup);
        }            
        
        for (LeaderboardGroupDTO leaderboardGroup : currentPresenter.getCtx().getLeaderboardGroups()) {
            for(StrippedLeaderboardDTO leaderboard: leaderboardGroup.getLeaderboards()) {
                String leaderboardName = leaderboard.name;
                result.put(leaderboardName, new Triple<RaceGroupDTO, StrippedLeaderboardDTO, LeaderboardGroupDTO>(raceGroupsMap.get(leaderboardName),
                        leaderboard, leaderboardGroup));
            }
        }
        return result;
    }

    @Override
    public void stop() {
    }

    @Override
    public MultiregattaRegattasPlace placeToFire() {
        return new MultiregattaRegattasPlace(currentPresenter.getCtx());
    }
    
    private class MultiregattaRegattasTabViewRegattaFilterList implements 
            DropdownFilterList<String>, RefreshableWidget<SortedSetResult<RegattaWithProgressDTO>> {
        
        @Override
        public void setData(SortedSetResult<RegattaWithProgressDTO> data, long nextUpdate, int updateNo) {
            regattaListUi.setData(data, nextUpdate, updateNo);
            boatCategoryFilterUi.updateFilterValues();
        }

        @Override
        public Collection<String> getSelectableValues() {
            return regattaListUi.getSelectableBoatCategories();
        }

        @Override
        public void onSelectFilter(String value) {
            regattaListUi.setVisibleBoatCategory(value);
        }
        
    }

}<|MERGE_RESOLUTION|>--- conflicted
+++ resolved
@@ -6,10 +6,7 @@
 import java.util.Map;
 
 import com.google.gwt.core.client.GWT;
-<<<<<<< HEAD
-=======
 import com.google.gwt.dom.client.AnchorElement;
->>>>>>> 20a02d78
 import com.google.gwt.dom.client.DivElement;
 import com.google.gwt.uibinder.client.UiBinder;
 import com.google.gwt.uibinder.client.UiField;
@@ -48,26 +45,9 @@
  */
 public class MultiregattaRegattasTabView extends Composite implements MultiregattaTabView<MultiregattaRegattasPlace> {
     
-<<<<<<< HEAD
-    interface MyBinder extends UiBinder<HTMLPanel, MultiregattaRegattasTabView> {
-    }
-
-    private static MyBinder ourUiBinder = GWT.create(MyBinder.class);
-    
-    @UiField SimplePanel content;
-    @UiField DivElement newContentContainerUi;
-    @UiField(provided = true) RacesListLive racesListLiveUi;
-    @UiField(provided = true) DropdownFilter<String> boatCategoryFilterUi;
-    @UiField MultiRegattaListStepsLegend regattaProgressLegendUi;
-    @UiField(provided = true) MultiRegattaList regattaListUi;
-    private Presenter currentPresenter;
-
-    public MultiregattaRegattasTabView() {
-=======
     private static final MainCss MAIN_CSS = SharedResources.INSTANCE.mainCss();
 
     interface MyBinder extends UiBinder<HTMLPanel, MultiregattaRegattasTabView> {
->>>>>>> 20a02d78
     }
 
     private static MyBinder ourUiBinder = GWT.create(MyBinder.class);
