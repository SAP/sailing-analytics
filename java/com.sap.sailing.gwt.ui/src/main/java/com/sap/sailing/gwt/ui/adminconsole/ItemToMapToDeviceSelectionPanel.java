--- conflicted
+++ resolved
@@ -37,13 +37,9 @@
             ErrorReporter errorReporter, final SelectionChangedHandler handler, MappableToDevice selected) {
         this.selected = selected;
         this.errorReporter = errorReporter;
-<<<<<<< HEAD
-        competitorTable = new CompetitorTableWrapper<>(sailingService, stringMessages, errorReporter, /* multiSelection */ false, /* enablePager */ true, /* showOnlyCompetitorsWithBoat */ false);
-        boatTable = new BoatTableWrapper<>(sailingService, stringMessages, errorReporter, /* multiSelection */ false, /* enablePager */ true, /* allowActions */ false);
-=======
         competitorTable = new CompetitorTableWrapper<>(sailingService, stringMessages, errorReporter, /* multiSelection */ false,
                 /* enablePager */ true, /* filterCompetitorWithBoat */ false, /* filterCompetitorsWithoutBoat */ false);
->>>>>>> 7e97827e
+        boatTable = new BoatTableWrapper<>(sailingService, stringMessages, errorReporter, /* multiSelection */ false, /* enablePager */ true, /* allowActions */ false);
         markTable = new MarkTableWrapper<RefreshableSingleSelectionModel<MarkDTO>>(/* multiSelection */ false, sailingService,
                 stringMessages, errorReporter);
         competitorTable.getSelectionModel().addSelectionChangeHandler(new SelectionChangeEvent.Handler() {
