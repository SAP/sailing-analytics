<<<<<<< HEAD
package com.sap.sailing.gwt.ui.client;

import java.util.Date;
import java.util.List;
import java.util.Map;

import com.sap.sailing.domain.common.RegattaAndRaceIdentifier;
import com.sap.sailing.gwt.ui.common.client.DateAndTimeFormatterUtil;
import com.sap.sailing.gwt.ui.shared.MarkPassingTimesDTO;
import com.sap.sailing.gwt.ui.shared.RaceTimesInfoDTO;
import com.sap.sse.common.Util;
import com.sap.sse.gwt.client.player.TimeRangeWithZoomProvider;
import com.sap.sse.gwt.client.player.Timer;
import com.sap.sse.gwt.client.player.Timer.PlayModes;
import com.sap.sse.gwt.client.player.Timer.PlayStates;
import com.sap.sse.gwt.client.shared.components.SettingsDialogComponent;

public class RaceTimePanel extends TimePanel<RaceTimePanelSettings> implements RaceTimesInfoProviderListener {
    private final RaceTimesInfoProvider raceTimesInfoProvider;
    
    private RegattaAndRaceIdentifier selectedRace;
    private boolean autoAdjustPlayMode;
    private RaceTimesInfoDTO lastRaceTimesInfo;

    /**
     * When a marker update is required but min/max are not yet initialized, this flag is set. If later
     * {@link #setMinMax(Date, Date, boolean)} is invoked and this flag is set, a {@link #redrawAllMarkers(RaceTimesInfoDTO)}
     * will be issued and the flag is cleared.
     */
    private boolean redrawAllMarkersPendingForMinMaxBeingInitialized;
    
    public RaceTimePanel(Timer timer, TimeRangeWithZoomProvider timeRangeProvider, StringMessages stringMessages,
            RaceTimesInfoProvider raceTimesInfoProvider, boolean canReplayWhileLiveIsPossible, boolean chartSupportEnabled,
            RegattaAndRaceIdentifier selectedRaceIdentifier) {
        super(timer, timeRangeProvider, stringMessages, canReplayWhileLiveIsPossible, chartSupportEnabled);
        this.raceTimesInfoProvider = raceTimesInfoProvider;
        selectedRace = null;
        autoAdjustPlayMode = true;
        selectedRace = selectedRaceIdentifier;
        if (!raceTimesInfoProvider.containsRaceIdentifier(selectedRace)) {
            raceTimesInfoProvider.addRaceIdentifier(selectedRace, true);
        }
    }
    
    /**
     * If the race's start time is already known and the <code>time</code> is before the start we can set the count-down label
     */
    @Override
    protected String getTimeToStartLabelText(Date time) {
        String result = null;
        RaceTimesInfoDTO selectedRaceTimes = raceTimesInfoProvider.getRaceTimesInfo(selectedRace);
        if (selectedRaceTimes.startOfRace != null) {
            if (time.before(selectedRaceTimes.startOfRace) || time.equals(selectedRaceTimes.startOfRace)) {
                long timeToStartInMs = selectedRaceTimes.startOfRace.getTime() - time.getTime();
                result = timeToStartInMs < 1000 ? stringMessages.start() : stringMessages.timeToStart(DateAndTimeFormatterUtil.formatElapsedTime(timeToStartInMs));
            } else {
                long timeSinceStartInMs = time.getTime() - selectedRaceTimes.startOfRace.getTime();
                result = stringMessages.timeSinceStart(DateAndTimeFormatterUtil.formatElapsedTime(timeSinceStartInMs));
            } 
        }
        return result;
    }

    @Override
    public void updateSettings(RaceTimePanelSettings newSettings) {
        super.updateSettings(newSettings);
        raceTimesInfoProvider.setRequestInterval(newSettings.getRefreshInterval());
    }

    @Override
    public RaceTimePanelSettings getSettings() {
        RaceTimePanelSettings result = new RaceTimePanelSettings();
        result.setRefreshInterval(timer.getRefreshInterval());
        result.setRaceTimesInfo(raceTimesInfoProvider.getRaceTimesInfo(selectedRace));
        return result;
    }

    @Override
    public SettingsDialogComponent<RaceTimePanelSettings> getSettingsDialogComponent() {
        return new RaceTimePanelSettingsDialogComponent(getSettings(), stringMessages);
    }

    private void updateTimeInfo(RaceTimesInfoDTO raceTimesInfo) {
        if (raceTimesInfo == null) { 
            // in case the race is not tracked anymore we reset the time slider
            resetTimeSlider();
        } else {
            // timer will only accept this update if the delay hasn't been updated explicitly
            timer.setLivePlayDelayInMillis(raceTimesInfo.delayToLiveInMs);
            if ((raceTimesInfo.startOfTracking != null || raceTimesInfo.startOfRace != null) && 
                    (raceTimesInfo.newestTrackingEvent != null || raceTimesInfo.endOfRace != null || raceTimesInfo.endOfTracking != null)) {
                // we set here the min and max of the time slider, the start and end of the race as well as the known
                // leg markers
                boolean liveModeToBeMadePossible = isLiveModeToBeMadePossible();
                setLiveGenerallyPossible(liveModeToBeMadePossible);
                setJumpToLiveEnablement(liveModeToBeMadePossible && timer.getPlayMode() != PlayModes.Live);
                if (autoAdjustPlayMode && liveModeToBeMadePossible) {
                    timer.setPlayMode(PlayModes.Live);
                }
                updatePlayPauseButtonsVisibility(timer.getPlayMode());
                if (liveModeToBeMadePossible && !canReplayWhileLiveIsPossible() &&
                        timer.getPlayMode()==PlayModes.Replay && timer.getPlayState()==PlayStates.Playing) {
                    // pause timer because it must not be playing in replay mode while the race is live
                    timer.pause();
                }
                
                boolean timerAlreadyInitialized = getFromTime() != null && getToTime() != null && timeSlider.getCurrentValue() != null;
                if (!timeRangeProvider.isZoomed()) {
                    updateMinMax(raceTimesInfo);
                    if (!timerAlreadyInitialized) {
                        initTimerPosition(raceTimesInfo);
                    }
                    updateLegMarkers(raceTimesInfo);
                }
            } else {
                // the tracked race did not start yet or has no events yet
                // maybe show a special state for this like "Race did not start yet"
            }
        }
        lastRaceTimesInfo = raceTimesInfo; // TODO bug 3122: when not redrawn yet because min/max not initialized yet, further redraw is disabled by this.
    } 
    
    @Override
    public void onTimeZoomChanged(Date zoomStartTimepoint, Date zoomEndTimepoint) {
        super.onTimeZoomChanged(zoomStartTimepoint, zoomEndTimepoint);
        timeSlider.setZoomed(true);
        setMinMax(zoomStartTimepoint, zoomEndTimepoint, false);
        timeSlider.clearMarkersAndLabelsAndTicks();
        redrawAllMarkers(lastRaceTimesInfo);
    }

    @Override
    public void onTimeZoomReset() {
        super.onTimeZoomReset();
        timeSlider.setZoomed(false);
        timeSlider.setMinValue(new Double(timeRangeProvider.getFromTime().getTime()), false);
        timeSlider.setMaxValue(new Double(timeRangeProvider.getToTime().getTime()), false);
        timeSlider.setCurrentValue(new Double(timer.getTime().getTime()), true);
        timeSlider.clearMarkersAndLabelsAndTicks();
        redrawAllMarkers(lastRaceTimesInfo);
    }

    /**
     * If and only if the {@link #selectedRace}'s timing is described by the {@link #raceTimesInfoProvider} and
     * according to the timing the current live time point is after the start of tracking or at least after three
     * minutes before the race, and the current live time point is not after the end of tracking then live mode will be
     * made possible (<code>true</code> will be returned).
     */
    @Override
    protected boolean isLiveModeToBeMadePossible() {
        long liveTimePointInMillis = timer.getLiveTimePointInMillis();
        RaceTimesInfoDTO lastRaceTimesInfo = raceTimesInfoProvider != null ? raceTimesInfoProvider.getRaceTimesInfo(selectedRace) : null;
        return lastRaceTimesInfo != null &&
                ((lastRaceTimesInfo.startOfTracking != null && liveTimePointInMillis > lastRaceTimesInfo.startOfTracking.getTime()) ||
                 (lastRaceTimesInfo.startOfRace != null && liveTimePointInMillis > lastRaceTimesInfo.startOfRace.getTime() - RaceTimesCalculationUtil.MIN_TIME_BEFORE_RACE_START)) &&
                 (lastRaceTimesInfo.endOfTracking == null || liveTimePointInMillis <= lastRaceTimesInfo.endOfTracking.getTime());
    }
    
    @Override
    public void playStateChanged(PlayStates playState, PlayModes playMode) {
        super.playStateChanged(playState, playMode);
        switch (playMode) {
        case Replay:
            autoAdjustPlayMode = false;
            break;
        case Live:
            break;
        }
    }

    /**
     * Obtains the min/max range for the slider bar from <code>newRaceTimesInfo</code> and adjusts the slider bar if
     * needed. Since we extend the slider bar to the right when playing across the "end of time," we don't want to
     * constrain it back again here. Therefore, the max value is never reduced here but at best initially set if it
     * was <code>null</code> before, or extended to a later point in time.
     */
    private void updateMinMax(RaceTimesInfoDTO newRaceTimesInfo) {
        Util.Pair<Date, Date> raceMinMax = RaceTimesCalculationUtil.caluclateRaceMinMax(timer, newRaceTimesInfo);
        
        Date min = raceMinMax.getA();
        Date max = raceMinMax.getB();
        
        // never reduce max if it was already set
        if (min != null && max != null && (getToTime() == null || getToTime().before(max))) {
            setMinMax(min, max, /* fireEvent */ false); // no event because we guarantee time to be between min and max
        }
    }
    
    @Override
    public void setMinMax(Date min, Date max, boolean fireEvent) {
        super.setMinMax(min, max, fireEvent);
        if (redrawAllMarkersPendingForMinMaxBeingInitialized && timeSlider.isMinMaxInitialized()) {
            redrawAllMarkers(lastRaceTimesInfo);
            redrawAllMarkersPendingForMinMaxBeingInitialized = false;
        }
    }

    /**
     * When in {@link PlayModes#Replay} mode, tries to put the {@link #timer} to the time point when the last leg was
     * finished first. If this time point is not (yet?) known, tries to put the {@link #timer} to the
     * {@link RaceTimesInfoDTO#endOfRace end of the race}. If that happens to be undefined (<code>null</code>), the
     * {@link RaceTimesInfoDTO#startOfRace start of the race} is used instead. If that isn't available either, the timer
     * remains unchanged.
     * <p>
     * 
     * When in {@link PlayModes#Live} mode, tries to advance the timer to the time point of the
     * {@link RaceTimesInfoDTO#timePointOfNewestEvent timePointOfNewestEvent} received from the tracking infrastructure
     * so far and puts the timer into {@link PlayStates#Playing play mode}.
     */
    private void initTimerPosition(RaceTimesInfoDTO newRaceTimesInfo) {
        // initialize timer position
        switch (timer.getPlayMode()) {
        case Live:
            if (newRaceTimesInfo.newestTrackingEvent != null) {
                timer.setTime(newRaceTimesInfo.newestTrackingEvent.getTime());
            }
            timer.play();
            break;
        case Replay:
            // set time to start of race
            if (newRaceTimesInfo.startOfRace != null) {
                timer.setTime(newRaceTimesInfo.startOfRace.getTime());
            }
            break;
        }
    }

    /**
     * Expected to be called before {@link #lastRaceTimesInfo} has been updated to <code>newRaceTimesInfo</code>
     */
    private void updateLegMarkers(RaceTimesInfoDTO newRaceTimesInfo) {
        boolean requiresMarkerUpdate = true;
        // updating the sliderbar markers requires a lot of time, therefore we need to do this only if required
        if (lastRaceTimesInfo != null && lastRaceTimesInfo.markPassingTimes.size() == newRaceTimesInfo.markPassingTimes.size()) {
            requiresMarkerUpdate = false;
            int numberOfLegs = newRaceTimesInfo.markPassingTimes.size();
            for (int i = 0; i < numberOfLegs; i++) {
                if (!Util.equalsWithNull(newRaceTimesInfo.markPassingTimes.get(i).firstPassingDate, lastRaceTimesInfo.markPassingTimes.get(i).firstPassingDate)) {
                    requiresMarkerUpdate = true;
                    break;
                }
            }
            if ((lastRaceTimesInfo.startOfRace == null && newRaceTimesInfo.startOfRace != null)
                    || (lastRaceTimesInfo.startOfRace != null && newRaceTimesInfo.startOfRace == null)
                    || (lastRaceTimesInfo.startOfRace != null && newRaceTimesInfo.startOfRace != null
                    && lastRaceTimesInfo.startOfRace.getTime() != newRaceTimesInfo.startOfRace.getTime())) {
                requiresMarkerUpdate = true;
            }
            if ((lastRaceTimesInfo.endOfRace == null && newRaceTimesInfo.endOfRace != null)
                    || (lastRaceTimesInfo.endOfRace != null && newRaceTimesInfo.endOfRace == null)
                    || (lastRaceTimesInfo.endOfRace != null && newRaceTimesInfo.endOfRace != null
                    && lastRaceTimesInfo.endOfRace.getTime() != newRaceTimesInfo.endOfRace.getTime())) {
                requiresMarkerUpdate = true;
            }
        }
        if (requiresMarkerUpdate) {
            if (timeSlider.isMinMaxInitialized()) { // TODO bug 3122 later, the lastRaceTimesInfo will be updated even if not redrawn because min/max not initialized
                redrawAllMarkers(newRaceTimesInfo);
            } else {
                redrawAllMarkersPendingForMinMaxBeingInitialized = true;
            }
        }
    }
    
    private void redrawAllMarkers(RaceTimesInfoDTO newRaceTimesInfo) {
        List<MarkPassingTimesDTO> markPassingTimes = newRaceTimesInfo.getMarkPassingTimes();
        timeSlider.clearMarkers();
        if (newRaceTimesInfo.startOfRace != null) {
            long markerTime = newRaceTimesInfo.startOfRace.getTime();
            if (!timeSlider.isZoomed() || (timeSlider.isZoomed() && markerTime > timeSlider.getMinValue() && markerTime < timeSlider.getMaxValue())) {
                timeSlider.addMarker("S", new Double(markerTime));
            }
        }
        int markPassingCounter = 1;
        for (MarkPassingTimesDTO markPassingTimesDTO: markPassingTimes) {
            // ignore the start mark passing
            if (markPassingCounter > 1 && markPassingTimesDTO.firstPassingDate != null) {
                long markerTime = markPassingTimesDTO.firstPassingDate.getTime();
                if (!timeSlider.isZoomed() || (timeSlider.isZoomed() && markerTime > timeSlider.getMinValue() && markerTime < timeSlider.getMaxValue())) {
                    timeSlider.addMarker(markPassingTimesDTO.getName(), new Double(markerTime));
                }
            }
            markPassingCounter++;
        }
        if (newRaceTimesInfo.endOfRace != null) {
            long markerTime = newRaceTimesInfo.endOfRace.getTime();
            if (!timeSlider.isZoomed() || (timeSlider.isZoomed() && markerTime > timeSlider.getMinValue() && markerTime < timeSlider.getMaxValue())) {
                timeSlider.addMarker("E", new Double(markerTime));
            }
        }
        timeSlider.redraw(); 
    }
    
    @Override
    public void raceTimesInfosReceived(Map<RegattaAndRaceIdentifier, RaceTimesInfoDTO> raceTimesInfos, long clientTimeWhenRequestWasSent, Date serverTimeDuringRequest, long clientTimeWhenResponseWasReceived) {
        timer.adjustClientServerOffset(clientTimeWhenRequestWasSent, serverTimeDuringRequest, clientTimeWhenResponseWasReceived);
        updateTimeInfo(raceTimesInfos.get(selectedRace));
    }
}
=======
package com.sap.sailing.gwt.ui.client;

import java.util.Date;
import java.util.List;
import java.util.Map;

import com.sap.sailing.domain.common.RegattaAndRaceIdentifier;
import com.sap.sailing.domain.common.security.Permission;
import com.sap.sailing.domain.common.security.SailingPermissionsForRoleProvider;
import com.sap.sailing.gwt.ui.common.client.DateAndTimeFormatterUtil;
import com.sap.sailing.gwt.ui.shared.MarkPassingTimesDTO;
import com.sap.sailing.gwt.ui.shared.RaceTimesInfoDTO;
import com.sap.sse.common.Util;
import com.sap.sse.gwt.client.player.TimeRangeWithZoomProvider;
import com.sap.sse.gwt.client.player.Timer;
import com.sap.sse.gwt.client.player.Timer.PlayModes;
import com.sap.sse.gwt.client.player.Timer.PlayStates;
import com.sap.sse.gwt.client.shared.components.SettingsDialogComponent;
import com.sap.sse.security.ui.client.UserService;
import com.sap.sse.security.ui.client.UserStatusEventHandler;
import com.sap.sse.security.ui.shared.UserDTO;

public class RaceTimePanel extends TimePanel<RaceTimePanelSettings> implements RaceTimesInfoProviderListener {
    private final RaceTimesInfoProvider raceTimesInfoProvider;
    
    private RegattaAndRaceIdentifier selectedRace;
    private boolean autoAdjustPlayMode;
    private RaceTimesInfoDTO lastRaceTimesInfo;
    private boolean hasCanReplayDuringLiveRacesPermission = false;
    private final UserService userService;
    private final UserStatusEventHandler userStatusEventHandler = new UserStatusEventHandler() {
        @Override
        public void onUserStatusChange(UserDTO user) {
            RaceTimePanel.this.hasCanReplayDuringLiveRacesPermission = user != null && user.hasPermission(
                    Permission.CAN_REPLAY_DURING_LIVE_RACES.getStringPermission(), SailingPermissionsForRoleProvider.INSTANCE);
        }
    };

    /**
     * When a marker update is required but min/max are not yet initialized, this flag is set. If later
     * {@link #setMinMax(Date, Date, boolean)} is invoked and this flag is set, a {@link #redrawAllMarkers(RaceTimesInfoDTO)}
     * will be issued and the flag is cleared.
     */
    private boolean redrawAllMarkersPendingForMinMaxBeingInitialized;

    
    public RaceTimePanel(UserService userService, Timer timer, TimeRangeWithZoomProvider timeRangeProvider, StringMessages stringMessages,
            RaceTimesInfoProvider raceTimesInfoProvider, boolean canReplayWhileLiveIsPossible, boolean isScreenLargeEnoughToOfferChartSupport,
            RegattaAndRaceIdentifier selectedRaceIdentifier) {
        super(timer, timeRangeProvider, stringMessages, canReplayWhileLiveIsPossible, isScreenLargeEnoughToOfferChartSupport);
        this.userService = userService;
        this.raceTimesInfoProvider = raceTimesInfoProvider;
        selectedRace = null;
        autoAdjustPlayMode = true;
        selectedRace = selectedRaceIdentifier;
        if (!raceTimesInfoProvider.containsRaceIdentifier(selectedRace)) {
            raceTimesInfoProvider.addRaceIdentifier(selectedRace, true);
        }
    }
    
    
    @Override
    protected void onLoad() {
        super.onLoad();
        userService.addUserStatusEventHandler(userStatusEventHandler);
        userStatusEventHandler.onUserStatusChange(userService.getCurrentUser());
    }
    
    @Override
    protected void onUnload() {
        super.onUnload();
        userService.removeUserStatusEventHandler(userStatusEventHandler);
    }
    
    @Override
    protected boolean canReplayWhileLiveIsPossible() {
        return this.hasCanReplayDuringLiveRacesPermission;
    }
    
    /**
     * If the race's start time is already known and the <code>time</code> is before the start we can set the count-down label
     */
    @Override
    protected String getTimeToStartLabelText(Date time) {
        String result = null;
        RaceTimesInfoDTO selectedRaceTimes = raceTimesInfoProvider.getRaceTimesInfo(selectedRace);
        if (selectedRaceTimes.startOfRace != null) {
            if (time.before(selectedRaceTimes.startOfRace) || time.equals(selectedRaceTimes.startOfRace)) {
                long timeToStartInMs = selectedRaceTimes.startOfRace.getTime() - time.getTime();
                result = timeToStartInMs < 1000 ? stringMessages.start() : stringMessages.timeToStart(DateAndTimeFormatterUtil.formatElapsedTime(timeToStartInMs));
            } else {
                long timeSinceStartInMs = time.getTime() - selectedRaceTimes.startOfRace.getTime();
                result = stringMessages.timeSinceStart(DateAndTimeFormatterUtil.formatElapsedTime(timeSinceStartInMs));
            } 
        }
        return result;
    }

    @Override
    public void updateSettings(RaceTimePanelSettings newSettings) {
        super.updateSettings(newSettings);
        raceTimesInfoProvider.setRequestInterval(newSettings.getRefreshInterval());
    }

    @Override
    public RaceTimePanelSettings getSettings() {
        RaceTimePanelSettings result = new RaceTimePanelSettings();
        result.setRefreshInterval(timer.getRefreshInterval());
        result.setRaceTimesInfo(raceTimesInfoProvider.getRaceTimesInfo(selectedRace));
        return result;
    }

    @Override
    public SettingsDialogComponent<RaceTimePanelSettings> getSettingsDialogComponent() {
        return new RaceTimePanelSettingsDialogComponent(getSettings(), stringMessages);
    }

    private void updateTimeInfo(RaceTimesInfoDTO raceTimesInfo) {
        if (raceTimesInfo == null) { 
            // in case the race is not tracked anymore we reset the time slider
            resetTimeSlider();
        } else {
            // timer will only accept this update if the delay hasn't been updated explicitly
            timer.setLivePlayDelayInMillis(raceTimesInfo.delayToLiveInMs);
            if ((raceTimesInfo.startOfTracking != null || raceTimesInfo.startOfRace != null) && 
                    (raceTimesInfo.newestTrackingEvent != null || raceTimesInfo.endOfRace != null || raceTimesInfo.endOfTracking != null)) {
                // we set here the min and max of the time slider, the start and end of the race as well as the known
                // leg markers
                boolean liveModeToBeMadePossible = isLiveModeToBeMadePossible();
                setLiveGenerallyPossible(liveModeToBeMadePossible);
                setJumpToLiveEnablement(liveModeToBeMadePossible && timer.getPlayMode() != PlayModes.Live);
                if (autoAdjustPlayMode && liveModeToBeMadePossible) {
                    timer.setPlayMode(PlayModes.Live);
                }
                updatePlayPauseButtonsVisibility(timer.getPlayMode());
                if (liveModeToBeMadePossible && !canReplayWhileLiveIsPossible() &&
                        timer.getPlayMode()==PlayModes.Replay && timer.getPlayState()==PlayStates.Playing) {
                    // pause timer because it must not be playing in replay mode while the race is live
                    timer.pause();
                }
                
                boolean timerAlreadyInitialized = getFromTime() != null && getToTime() != null && timeSlider.getCurrentValue() != null;
                if (!timeRangeProvider.isZoomed()) {
                    updateMinMax(raceTimesInfo);
                    if (!timerAlreadyInitialized) {
                        initTimerPosition(raceTimesInfo);
                    }
                    updateLegMarkers(raceTimesInfo);
                }
            } else {
                // the tracked race did not start yet or has no events yet
                // maybe show a special state for this like "Race did not start yet"
            }
        }
        lastRaceTimesInfo = raceTimesInfo; // TODO bug 3122: when not redrawn yet because min/max not initialized yet, further redraw is disabled by this.
    } 
    
    @Override
    public void onTimeZoomChanged(Date zoomStartTimepoint, Date zoomEndTimepoint) {
        super.onTimeZoomChanged(zoomStartTimepoint, zoomEndTimepoint);
        timeSlider.setZoomed(true);
        setMinMax(zoomStartTimepoint, zoomEndTimepoint, false);
        timeSlider.clearMarkersAndLabelsAndTicks();
        redrawAllMarkers(lastRaceTimesInfo);
    }

    @Override
    public void onTimeZoomReset() {
        super.onTimeZoomReset();
        timeSlider.setZoomed(false);
        timeSlider.setMinValue(new Double(timeRangeProvider.getFromTime().getTime()), false);
        timeSlider.setMaxValue(new Double(timeRangeProvider.getToTime().getTime()), false);
        timeSlider.setCurrentValue(new Double(timer.getTime().getTime()), true);
        timeSlider.clearMarkersAndLabelsAndTicks();
        redrawAllMarkers(lastRaceTimesInfo);
    }

    /**
     * If and only if the {@link #selectedRace}'s timing is described by the {@link #raceTimesInfoProvider} and
     * according to the timing the current live time point is after the start of tracking or at least after three
     * minutes before the race, and the current live time point is not after the end of tracking then live mode will be
     * made possible (<code>true</code> will be returned).
     */
    @Override
    protected boolean isLiveModeToBeMadePossible() {
        long liveTimePointInMillis = timer.getLiveTimePointInMillis();
        RaceTimesInfoDTO lastRaceTimesInfo = raceTimesInfoProvider != null ? raceTimesInfoProvider.getRaceTimesInfo(selectedRace) : null;
        return lastRaceTimesInfo != null &&
                ((lastRaceTimesInfo.startOfTracking != null && liveTimePointInMillis > lastRaceTimesInfo.startOfTracking.getTime()) ||
                 (lastRaceTimesInfo.startOfRace != null && liveTimePointInMillis > lastRaceTimesInfo.startOfRace.getTime() - RaceTimesCalculationUtil.MIN_TIME_BEFORE_RACE_START)) &&
                 (lastRaceTimesInfo.endOfTracking == null || liveTimePointInMillis <= lastRaceTimesInfo.endOfTracking.getTime());
    }
    
    @Override
    public void playStateChanged(PlayStates playState, PlayModes playMode) {
        super.playStateChanged(playState, playMode);
        switch (playMode) {
        case Replay:
            autoAdjustPlayMode = false;
            break;
        case Live:
            break;
        }
    }

    /**
     * Obtains the min/max range for the slider bar from <code>newRaceTimesInfo</code> and adjusts the slider bar if
     * needed. Since we extend the slider bar to the right when playing across the "end of time," we don't want to
     * constrain it back again here. Therefore, the max value is never reduced here but at best initially set if it
     * was <code>null</code> before, or extended to a later point in time.
     */
    private void updateMinMax(RaceTimesInfoDTO newRaceTimesInfo) {
        Util.Pair<Date, Date> raceMinMax = RaceTimesCalculationUtil.caluclateRaceMinMax(timer, newRaceTimesInfo);
        
        Date min = raceMinMax.getA();
        Date max = raceMinMax.getB();
        
        // never reduce max if it was already set
        if (min != null && max != null && (getToTime() == null || getToTime().before(max))) {
            setMinMax(min, max, /* fireEvent */ false); // no event because we guarantee time to be between min and max
        }
    }
    
    @Override
    public void setMinMax(Date min, Date max, boolean fireEvent) {
        super.setMinMax(min, max, fireEvent);
        if (redrawAllMarkersPendingForMinMaxBeingInitialized && timeSlider.isMinMaxInitialized()) {
            redrawAllMarkers(lastRaceTimesInfo);
            redrawAllMarkersPendingForMinMaxBeingInitialized = false;
        }
    }

    /**
     * When in {@link PlayModes#Replay} mode, tries to put the {@link #timer} to the time point when the last leg was
     * finished first. If this time point is not (yet?) known, tries to put the {@link #timer} to the
     * {@link RaceTimesInfoDTO#endOfRace end of the race}. If that happens to be undefined (<code>null</code>), the
     * {@link RaceTimesInfoDTO#startOfRace start of the race} is used instead. If that isn't available either, the timer
     * remains unchanged.
     * <p>
     * 
     * When in {@link PlayModes#Live} mode, tries to advance the timer to the time point of the
     * {@link RaceTimesInfoDTO#timePointOfNewestEvent timePointOfNewestEvent} received from the tracking infrastructure
     * so far and puts the timer into {@link PlayStates#Playing play mode}.
     */
    private void initTimerPosition(RaceTimesInfoDTO newRaceTimesInfo) {
        // initialize timer position
        switch (timer.getPlayMode()) {
        case Live:
            if (newRaceTimesInfo.newestTrackingEvent != null) {
                timer.setTime(newRaceTimesInfo.newestTrackingEvent.getTime());
            }
            timer.play();
            break;
        case Replay:
            // set time to start of race
            if (newRaceTimesInfo.startOfRace != null) {
                timer.setTime(newRaceTimesInfo.startOfRace.getTime());
            }
            break;
        }
    }

    /**
     * Expected to be called before {@link #lastRaceTimesInfo} has been updated to <code>newRaceTimesInfo</code>
     */
    private void updateLegMarkers(RaceTimesInfoDTO newRaceTimesInfo) {
        boolean requiresMarkerUpdate = true;
        // updating the sliderbar markers requires a lot of time, therefore we need to do this only if required
        if (lastRaceTimesInfo != null && lastRaceTimesInfo.markPassingTimes.size() == newRaceTimesInfo.markPassingTimes.size()) {
            requiresMarkerUpdate = false;
            int numberOfLegs = newRaceTimesInfo.markPassingTimes.size();
            for (int i = 0; i < numberOfLegs; i++) {
                if (!Util.equalsWithNull(newRaceTimesInfo.markPassingTimes.get(i).firstPassingDate, lastRaceTimesInfo.markPassingTimes.get(i).firstPassingDate)) {
                    requiresMarkerUpdate = true;
                    break;
                }
            }
            if ((lastRaceTimesInfo.startOfRace == null && newRaceTimesInfo.startOfRace != null)
                    || (lastRaceTimesInfo.startOfRace != null && newRaceTimesInfo.startOfRace == null)
                    || (lastRaceTimesInfo.startOfRace != null && newRaceTimesInfo.startOfRace != null
                    && lastRaceTimesInfo.startOfRace.getTime() != newRaceTimesInfo.startOfRace.getTime())) {
                requiresMarkerUpdate = true;
            }
            if ((lastRaceTimesInfo.endOfRace == null && newRaceTimesInfo.endOfRace != null)
                    || (lastRaceTimesInfo.endOfRace != null && newRaceTimesInfo.endOfRace == null)
                    || (lastRaceTimesInfo.endOfRace != null && newRaceTimesInfo.endOfRace != null
                    && lastRaceTimesInfo.endOfRace.getTime() != newRaceTimesInfo.endOfRace.getTime())) {
                requiresMarkerUpdate = true;
            }
        }
        if (requiresMarkerUpdate) {
            if (timeSlider.isMinMaxInitialized()) { // TODO bug 3122 later, the lastRaceTimesInfo will be updated even if not redrawn because min/max not initialized
                redrawAllMarkers(newRaceTimesInfo);
            } else {
                redrawAllMarkersPendingForMinMaxBeingInitialized = true;
            }
        }
    }
    
    private void redrawAllMarkers(RaceTimesInfoDTO newRaceTimesInfo) {
        List<MarkPassingTimesDTO> markPassingTimes = newRaceTimesInfo.getMarkPassingTimes();
        timeSlider.clearMarkers();
        if (newRaceTimesInfo.startOfRace != null) {
            long markerTime = newRaceTimesInfo.startOfRace.getTime();
            if (!timeSlider.isZoomed() || (timeSlider.isZoomed() && markerTime > timeSlider.getMinValue() && markerTime < timeSlider.getMaxValue())) {
                timeSlider.addMarker("S", new Double(markerTime));
            }
        }
        int markPassingCounter = 1;
        for (MarkPassingTimesDTO markPassingTimesDTO: markPassingTimes) {
            // ignore the start mark passing
            if (markPassingCounter > 1 && markPassingTimesDTO.firstPassingDate != null) {
                long markerTime = markPassingTimesDTO.firstPassingDate.getTime();
                if (!timeSlider.isZoomed() || (timeSlider.isZoomed() && markerTime > timeSlider.getMinValue() && markerTime < timeSlider.getMaxValue())) {
                    timeSlider.addMarker(markPassingTimesDTO.getName(), new Double(markerTime));
                }
            }
            markPassingCounter++;
        }
        if (newRaceTimesInfo.endOfRace != null) {
            long markerTime = newRaceTimesInfo.endOfRace.getTime();
            if (!timeSlider.isZoomed() || (timeSlider.isZoomed() && markerTime > timeSlider.getMinValue() && markerTime < timeSlider.getMaxValue())) {
                timeSlider.addMarker("E", new Double(markerTime));
            }
        }
        timeSlider.redraw(); 
    }
    
    @Override
    public void raceTimesInfosReceived(Map<RegattaAndRaceIdentifier, RaceTimesInfoDTO> raceTimesInfos, long clientTimeWhenRequestWasSent, Date serverTimeDuringRequest, long clientTimeWhenResponseWasReceived) {
        timer.adjustClientServerOffset(clientTimeWhenRequestWasSent, serverTimeDuringRequest, clientTimeWhenResponseWasReceived);
        updateTimeInfo(raceTimesInfos.get(selectedRace));
    }
}
>>>>>>> 320d0c84
<|MERGE_RESOLUTION|>--- conflicted
+++ resolved
@@ -1,636 +1,334 @@
-<<<<<<< HEAD
-package com.sap.sailing.gwt.ui.client;
-
-import java.util.Date;
-import java.util.List;
-import java.util.Map;
-
-import com.sap.sailing.domain.common.RegattaAndRaceIdentifier;
-import com.sap.sailing.gwt.ui.common.client.DateAndTimeFormatterUtil;
-import com.sap.sailing.gwt.ui.shared.MarkPassingTimesDTO;
-import com.sap.sailing.gwt.ui.shared.RaceTimesInfoDTO;
-import com.sap.sse.common.Util;
-import com.sap.sse.gwt.client.player.TimeRangeWithZoomProvider;
-import com.sap.sse.gwt.client.player.Timer;
-import com.sap.sse.gwt.client.player.Timer.PlayModes;
-import com.sap.sse.gwt.client.player.Timer.PlayStates;
-import com.sap.sse.gwt.client.shared.components.SettingsDialogComponent;
-
-public class RaceTimePanel extends TimePanel<RaceTimePanelSettings> implements RaceTimesInfoProviderListener {
-    private final RaceTimesInfoProvider raceTimesInfoProvider;
-    
-    private RegattaAndRaceIdentifier selectedRace;
-    private boolean autoAdjustPlayMode;
-    private RaceTimesInfoDTO lastRaceTimesInfo;
-
-    /**
-     * When a marker update is required but min/max are not yet initialized, this flag is set. If later
-     * {@link #setMinMax(Date, Date, boolean)} is invoked and this flag is set, a {@link #redrawAllMarkers(RaceTimesInfoDTO)}
-     * will be issued and the flag is cleared.
-     */
-    private boolean redrawAllMarkersPendingForMinMaxBeingInitialized;
-    
-    public RaceTimePanel(Timer timer, TimeRangeWithZoomProvider timeRangeProvider, StringMessages stringMessages,
-            RaceTimesInfoProvider raceTimesInfoProvider, boolean canReplayWhileLiveIsPossible, boolean chartSupportEnabled,
-            RegattaAndRaceIdentifier selectedRaceIdentifier) {
-        super(timer, timeRangeProvider, stringMessages, canReplayWhileLiveIsPossible, chartSupportEnabled);
-        this.raceTimesInfoProvider = raceTimesInfoProvider;
-        selectedRace = null;
-        autoAdjustPlayMode = true;
-        selectedRace = selectedRaceIdentifier;
-        if (!raceTimesInfoProvider.containsRaceIdentifier(selectedRace)) {
-            raceTimesInfoProvider.addRaceIdentifier(selectedRace, true);
-        }
-    }
-    
-    /**
-     * If the race's start time is already known and the <code>time</code> is before the start we can set the count-down label
-     */
-    @Override
-    protected String getTimeToStartLabelText(Date time) {
-        String result = null;
-        RaceTimesInfoDTO selectedRaceTimes = raceTimesInfoProvider.getRaceTimesInfo(selectedRace);
-        if (selectedRaceTimes.startOfRace != null) {
-            if (time.before(selectedRaceTimes.startOfRace) || time.equals(selectedRaceTimes.startOfRace)) {
-                long timeToStartInMs = selectedRaceTimes.startOfRace.getTime() - time.getTime();
-                result = timeToStartInMs < 1000 ? stringMessages.start() : stringMessages.timeToStart(DateAndTimeFormatterUtil.formatElapsedTime(timeToStartInMs));
-            } else {
-                long timeSinceStartInMs = time.getTime() - selectedRaceTimes.startOfRace.getTime();
-                result = stringMessages.timeSinceStart(DateAndTimeFormatterUtil.formatElapsedTime(timeSinceStartInMs));
-            } 
-        }
-        return result;
-    }
-
-    @Override
-    public void updateSettings(RaceTimePanelSettings newSettings) {
-        super.updateSettings(newSettings);
-        raceTimesInfoProvider.setRequestInterval(newSettings.getRefreshInterval());
-    }
-
-    @Override
-    public RaceTimePanelSettings getSettings() {
-        RaceTimePanelSettings result = new RaceTimePanelSettings();
-        result.setRefreshInterval(timer.getRefreshInterval());
-        result.setRaceTimesInfo(raceTimesInfoProvider.getRaceTimesInfo(selectedRace));
-        return result;
-    }
-
-    @Override
-    public SettingsDialogComponent<RaceTimePanelSettings> getSettingsDialogComponent() {
-        return new RaceTimePanelSettingsDialogComponent(getSettings(), stringMessages);
-    }
-
-    private void updateTimeInfo(RaceTimesInfoDTO raceTimesInfo) {
-        if (raceTimesInfo == null) { 
-            // in case the race is not tracked anymore we reset the time slider
-            resetTimeSlider();
-        } else {
-            // timer will only accept this update if the delay hasn't been updated explicitly
-            timer.setLivePlayDelayInMillis(raceTimesInfo.delayToLiveInMs);
-            if ((raceTimesInfo.startOfTracking != null || raceTimesInfo.startOfRace != null) && 
-                    (raceTimesInfo.newestTrackingEvent != null || raceTimesInfo.endOfRace != null || raceTimesInfo.endOfTracking != null)) {
-                // we set here the min and max of the time slider, the start and end of the race as well as the known
-                // leg markers
-                boolean liveModeToBeMadePossible = isLiveModeToBeMadePossible();
-                setLiveGenerallyPossible(liveModeToBeMadePossible);
-                setJumpToLiveEnablement(liveModeToBeMadePossible && timer.getPlayMode() != PlayModes.Live);
-                if (autoAdjustPlayMode && liveModeToBeMadePossible) {
-                    timer.setPlayMode(PlayModes.Live);
-                }
-                updatePlayPauseButtonsVisibility(timer.getPlayMode());
-                if (liveModeToBeMadePossible && !canReplayWhileLiveIsPossible() &&
-                        timer.getPlayMode()==PlayModes.Replay && timer.getPlayState()==PlayStates.Playing) {
-                    // pause timer because it must not be playing in replay mode while the race is live
-                    timer.pause();
-                }
-                
-                boolean timerAlreadyInitialized = getFromTime() != null && getToTime() != null && timeSlider.getCurrentValue() != null;
-                if (!timeRangeProvider.isZoomed()) {
-                    updateMinMax(raceTimesInfo);
-                    if (!timerAlreadyInitialized) {
-                        initTimerPosition(raceTimesInfo);
-                    }
-                    updateLegMarkers(raceTimesInfo);
-                }
-            } else {
-                // the tracked race did not start yet or has no events yet
-                // maybe show a special state for this like "Race did not start yet"
-            }
-        }
-        lastRaceTimesInfo = raceTimesInfo; // TODO bug 3122: when not redrawn yet because min/max not initialized yet, further redraw is disabled by this.
-    } 
-    
-    @Override
-    public void onTimeZoomChanged(Date zoomStartTimepoint, Date zoomEndTimepoint) {
-        super.onTimeZoomChanged(zoomStartTimepoint, zoomEndTimepoint);
-        timeSlider.setZoomed(true);
-        setMinMax(zoomStartTimepoint, zoomEndTimepoint, false);
-        timeSlider.clearMarkersAndLabelsAndTicks();
-        redrawAllMarkers(lastRaceTimesInfo);
-    }
-
-    @Override
-    public void onTimeZoomReset() {
-        super.onTimeZoomReset();
-        timeSlider.setZoomed(false);
-        timeSlider.setMinValue(new Double(timeRangeProvider.getFromTime().getTime()), false);
-        timeSlider.setMaxValue(new Double(timeRangeProvider.getToTime().getTime()), false);
-        timeSlider.setCurrentValue(new Double(timer.getTime().getTime()), true);
-        timeSlider.clearMarkersAndLabelsAndTicks();
-        redrawAllMarkers(lastRaceTimesInfo);
-    }
-
-    /**
-     * If and only if the {@link #selectedRace}'s timing is described by the {@link #raceTimesInfoProvider} and
-     * according to the timing the current live time point is after the start of tracking or at least after three
-     * minutes before the race, and the current live time point is not after the end of tracking then live mode will be
-     * made possible (<code>true</code> will be returned).
-     */
-    @Override
-    protected boolean isLiveModeToBeMadePossible() {
-        long liveTimePointInMillis = timer.getLiveTimePointInMillis();
-        RaceTimesInfoDTO lastRaceTimesInfo = raceTimesInfoProvider != null ? raceTimesInfoProvider.getRaceTimesInfo(selectedRace) : null;
-        return lastRaceTimesInfo != null &&
-                ((lastRaceTimesInfo.startOfTracking != null && liveTimePointInMillis > lastRaceTimesInfo.startOfTracking.getTime()) ||
-                 (lastRaceTimesInfo.startOfRace != null && liveTimePointInMillis > lastRaceTimesInfo.startOfRace.getTime() - RaceTimesCalculationUtil.MIN_TIME_BEFORE_RACE_START)) &&
-                 (lastRaceTimesInfo.endOfTracking == null || liveTimePointInMillis <= lastRaceTimesInfo.endOfTracking.getTime());
-    }
-    
-    @Override
-    public void playStateChanged(PlayStates playState, PlayModes playMode) {
-        super.playStateChanged(playState, playMode);
-        switch (playMode) {
-        case Replay:
-            autoAdjustPlayMode = false;
-            break;
-        case Live:
-            break;
-        }
-    }
-
-    /**
-     * Obtains the min/max range for the slider bar from <code>newRaceTimesInfo</code> and adjusts the slider bar if
-     * needed. Since we extend the slider bar to the right when playing across the "end of time," we don't want to
-     * constrain it back again here. Therefore, the max value is never reduced here but at best initially set if it
-     * was <code>null</code> before, or extended to a later point in time.
-     */
-    private void updateMinMax(RaceTimesInfoDTO newRaceTimesInfo) {
-        Util.Pair<Date, Date> raceMinMax = RaceTimesCalculationUtil.caluclateRaceMinMax(timer, newRaceTimesInfo);
-        
-        Date min = raceMinMax.getA();
-        Date max = raceMinMax.getB();
-        
-        // never reduce max if it was already set
-        if (min != null && max != null && (getToTime() == null || getToTime().before(max))) {
-            setMinMax(min, max, /* fireEvent */ false); // no event because we guarantee time to be between min and max
-        }
-    }
-    
-    @Override
-    public void setMinMax(Date min, Date max, boolean fireEvent) {
-        super.setMinMax(min, max, fireEvent);
-        if (redrawAllMarkersPendingForMinMaxBeingInitialized && timeSlider.isMinMaxInitialized()) {
-            redrawAllMarkers(lastRaceTimesInfo);
-            redrawAllMarkersPendingForMinMaxBeingInitialized = false;
-        }
-    }
-
-    /**
-     * When in {@link PlayModes#Replay} mode, tries to put the {@link #timer} to the time point when the last leg was
-     * finished first. If this time point is not (yet?) known, tries to put the {@link #timer} to the
-     * {@link RaceTimesInfoDTO#endOfRace end of the race}. If that happens to be undefined (<code>null</code>), the
-     * {@link RaceTimesInfoDTO#startOfRace start of the race} is used instead. If that isn't available either, the timer
-     * remains unchanged.
-     * <p>
-     * 
-     * When in {@link PlayModes#Live} mode, tries to advance the timer to the time point of the
-     * {@link RaceTimesInfoDTO#timePointOfNewestEvent timePointOfNewestEvent} received from the tracking infrastructure
-     * so far and puts the timer into {@link PlayStates#Playing play mode}.
-     */
-    private void initTimerPosition(RaceTimesInfoDTO newRaceTimesInfo) {
-        // initialize timer position
-        switch (timer.getPlayMode()) {
-        case Live:
-            if (newRaceTimesInfo.newestTrackingEvent != null) {
-                timer.setTime(newRaceTimesInfo.newestTrackingEvent.getTime());
-            }
-            timer.play();
-            break;
-        case Replay:
-            // set time to start of race
-            if (newRaceTimesInfo.startOfRace != null) {
-                timer.setTime(newRaceTimesInfo.startOfRace.getTime());
-            }
-            break;
-        }
-    }
-
-    /**
-     * Expected to be called before {@link #lastRaceTimesInfo} has been updated to <code>newRaceTimesInfo</code>
-     */
-    private void updateLegMarkers(RaceTimesInfoDTO newRaceTimesInfo) {
-        boolean requiresMarkerUpdate = true;
-        // updating the sliderbar markers requires a lot of time, therefore we need to do this only if required
-        if (lastRaceTimesInfo != null && lastRaceTimesInfo.markPassingTimes.size() == newRaceTimesInfo.markPassingTimes.size()) {
-            requiresMarkerUpdate = false;
-            int numberOfLegs = newRaceTimesInfo.markPassingTimes.size();
-            for (int i = 0; i < numberOfLegs; i++) {
-                if (!Util.equalsWithNull(newRaceTimesInfo.markPassingTimes.get(i).firstPassingDate, lastRaceTimesInfo.markPassingTimes.get(i).firstPassingDate)) {
-                    requiresMarkerUpdate = true;
-                    break;
-                }
-            }
-            if ((lastRaceTimesInfo.startOfRace == null && newRaceTimesInfo.startOfRace != null)
-                    || (lastRaceTimesInfo.startOfRace != null && newRaceTimesInfo.startOfRace == null)
-                    || (lastRaceTimesInfo.startOfRace != null && newRaceTimesInfo.startOfRace != null
-                    && lastRaceTimesInfo.startOfRace.getTime() != newRaceTimesInfo.startOfRace.getTime())) {
-                requiresMarkerUpdate = true;
-            }
-            if ((lastRaceTimesInfo.endOfRace == null && newRaceTimesInfo.endOfRace != null)
-                    || (lastRaceTimesInfo.endOfRace != null && newRaceTimesInfo.endOfRace == null)
-                    || (lastRaceTimesInfo.endOfRace != null && newRaceTimesInfo.endOfRace != null
-                    && lastRaceTimesInfo.endOfRace.getTime() != newRaceTimesInfo.endOfRace.getTime())) {
-                requiresMarkerUpdate = true;
-            }
-        }
-        if (requiresMarkerUpdate) {
-            if (timeSlider.isMinMaxInitialized()) { // TODO bug 3122 later, the lastRaceTimesInfo will be updated even if not redrawn because min/max not initialized
-                redrawAllMarkers(newRaceTimesInfo);
-            } else {
-                redrawAllMarkersPendingForMinMaxBeingInitialized = true;
-            }
-        }
-    }
-    
-    private void redrawAllMarkers(RaceTimesInfoDTO newRaceTimesInfo) {
-        List<MarkPassingTimesDTO> markPassingTimes = newRaceTimesInfo.getMarkPassingTimes();
-        timeSlider.clearMarkers();
-        if (newRaceTimesInfo.startOfRace != null) {
-            long markerTime = newRaceTimesInfo.startOfRace.getTime();
-            if (!timeSlider.isZoomed() || (timeSlider.isZoomed() && markerTime > timeSlider.getMinValue() && markerTime < timeSlider.getMaxValue())) {
-                timeSlider.addMarker("S", new Double(markerTime));
-            }
-        }
-        int markPassingCounter = 1;
-        for (MarkPassingTimesDTO markPassingTimesDTO: markPassingTimes) {
-            // ignore the start mark passing
-            if (markPassingCounter > 1 && markPassingTimesDTO.firstPassingDate != null) {
-                long markerTime = markPassingTimesDTO.firstPassingDate.getTime();
-                if (!timeSlider.isZoomed() || (timeSlider.isZoomed() && markerTime > timeSlider.getMinValue() && markerTime < timeSlider.getMaxValue())) {
-                    timeSlider.addMarker(markPassingTimesDTO.getName(), new Double(markerTime));
-                }
-            }
-            markPassingCounter++;
-        }
-        if (newRaceTimesInfo.endOfRace != null) {
-            long markerTime = newRaceTimesInfo.endOfRace.getTime();
-            if (!timeSlider.isZoomed() || (timeSlider.isZoomed() && markerTime > timeSlider.getMinValue() && markerTime < timeSlider.getMaxValue())) {
-                timeSlider.addMarker("E", new Double(markerTime));
-            }
-        }
-        timeSlider.redraw(); 
-    }
-    
-    @Override
-    public void raceTimesInfosReceived(Map<RegattaAndRaceIdentifier, RaceTimesInfoDTO> raceTimesInfos, long clientTimeWhenRequestWasSent, Date serverTimeDuringRequest, long clientTimeWhenResponseWasReceived) {
-        timer.adjustClientServerOffset(clientTimeWhenRequestWasSent, serverTimeDuringRequest, clientTimeWhenResponseWasReceived);
-        updateTimeInfo(raceTimesInfos.get(selectedRace));
-    }
-}
-=======
-package com.sap.sailing.gwt.ui.client;
-
-import java.util.Date;
-import java.util.List;
-import java.util.Map;
-
-import com.sap.sailing.domain.common.RegattaAndRaceIdentifier;
-import com.sap.sailing.domain.common.security.Permission;
-import com.sap.sailing.domain.common.security.SailingPermissionsForRoleProvider;
-import com.sap.sailing.gwt.ui.common.client.DateAndTimeFormatterUtil;
-import com.sap.sailing.gwt.ui.shared.MarkPassingTimesDTO;
-import com.sap.sailing.gwt.ui.shared.RaceTimesInfoDTO;
-import com.sap.sse.common.Util;
-import com.sap.sse.gwt.client.player.TimeRangeWithZoomProvider;
-import com.sap.sse.gwt.client.player.Timer;
-import com.sap.sse.gwt.client.player.Timer.PlayModes;
-import com.sap.sse.gwt.client.player.Timer.PlayStates;
-import com.sap.sse.gwt.client.shared.components.SettingsDialogComponent;
-import com.sap.sse.security.ui.client.UserService;
-import com.sap.sse.security.ui.client.UserStatusEventHandler;
-import com.sap.sse.security.ui.shared.UserDTO;
-
-public class RaceTimePanel extends TimePanel<RaceTimePanelSettings> implements RaceTimesInfoProviderListener {
-    private final RaceTimesInfoProvider raceTimesInfoProvider;
-    
-    private RegattaAndRaceIdentifier selectedRace;
-    private boolean autoAdjustPlayMode;
-    private RaceTimesInfoDTO lastRaceTimesInfo;
-    private boolean hasCanReplayDuringLiveRacesPermission = false;
-    private final UserService userService;
-    private final UserStatusEventHandler userStatusEventHandler = new UserStatusEventHandler() {
-        @Override
-        public void onUserStatusChange(UserDTO user) {
-            RaceTimePanel.this.hasCanReplayDuringLiveRacesPermission = user != null && user.hasPermission(
-                    Permission.CAN_REPLAY_DURING_LIVE_RACES.getStringPermission(), SailingPermissionsForRoleProvider.INSTANCE);
-        }
-    };
-
-    /**
-     * When a marker update is required but min/max are not yet initialized, this flag is set. If later
-     * {@link #setMinMax(Date, Date, boolean)} is invoked and this flag is set, a {@link #redrawAllMarkers(RaceTimesInfoDTO)}
-     * will be issued and the flag is cleared.
-     */
-    private boolean redrawAllMarkersPendingForMinMaxBeingInitialized;
-
-    
-    public RaceTimePanel(UserService userService, Timer timer, TimeRangeWithZoomProvider timeRangeProvider, StringMessages stringMessages,
-            RaceTimesInfoProvider raceTimesInfoProvider, boolean canReplayWhileLiveIsPossible, boolean isScreenLargeEnoughToOfferChartSupport,
-            RegattaAndRaceIdentifier selectedRaceIdentifier) {
-        super(timer, timeRangeProvider, stringMessages, canReplayWhileLiveIsPossible, isScreenLargeEnoughToOfferChartSupport);
-        this.userService = userService;
-        this.raceTimesInfoProvider = raceTimesInfoProvider;
-        selectedRace = null;
-        autoAdjustPlayMode = true;
-        selectedRace = selectedRaceIdentifier;
-        if (!raceTimesInfoProvider.containsRaceIdentifier(selectedRace)) {
-            raceTimesInfoProvider.addRaceIdentifier(selectedRace, true);
-        }
-    }
-    
-    
-    @Override
-    protected void onLoad() {
-        super.onLoad();
-        userService.addUserStatusEventHandler(userStatusEventHandler);
-        userStatusEventHandler.onUserStatusChange(userService.getCurrentUser());
-    }
-    
-    @Override
-    protected void onUnload() {
-        super.onUnload();
-        userService.removeUserStatusEventHandler(userStatusEventHandler);
-    }
-    
-    @Override
-    protected boolean canReplayWhileLiveIsPossible() {
-        return this.hasCanReplayDuringLiveRacesPermission;
-    }
-    
-    /**
-     * If the race's start time is already known and the <code>time</code> is before the start we can set the count-down label
-     */
-    @Override
-    protected String getTimeToStartLabelText(Date time) {
-        String result = null;
-        RaceTimesInfoDTO selectedRaceTimes = raceTimesInfoProvider.getRaceTimesInfo(selectedRace);
-        if (selectedRaceTimes.startOfRace != null) {
-            if (time.before(selectedRaceTimes.startOfRace) || time.equals(selectedRaceTimes.startOfRace)) {
-                long timeToStartInMs = selectedRaceTimes.startOfRace.getTime() - time.getTime();
-                result = timeToStartInMs < 1000 ? stringMessages.start() : stringMessages.timeToStart(DateAndTimeFormatterUtil.formatElapsedTime(timeToStartInMs));
-            } else {
-                long timeSinceStartInMs = time.getTime() - selectedRaceTimes.startOfRace.getTime();
-                result = stringMessages.timeSinceStart(DateAndTimeFormatterUtil.formatElapsedTime(timeSinceStartInMs));
-            } 
-        }
-        return result;
-    }
-
-    @Override
-    public void updateSettings(RaceTimePanelSettings newSettings) {
-        super.updateSettings(newSettings);
-        raceTimesInfoProvider.setRequestInterval(newSettings.getRefreshInterval());
-    }
-
-    @Override
-    public RaceTimePanelSettings getSettings() {
-        RaceTimePanelSettings result = new RaceTimePanelSettings();
-        result.setRefreshInterval(timer.getRefreshInterval());
-        result.setRaceTimesInfo(raceTimesInfoProvider.getRaceTimesInfo(selectedRace));
-        return result;
-    }
-
-    @Override
-    public SettingsDialogComponent<RaceTimePanelSettings> getSettingsDialogComponent() {
-        return new RaceTimePanelSettingsDialogComponent(getSettings(), stringMessages);
-    }
-
-    private void updateTimeInfo(RaceTimesInfoDTO raceTimesInfo) {
-        if (raceTimesInfo == null) { 
-            // in case the race is not tracked anymore we reset the time slider
-            resetTimeSlider();
-        } else {
-            // timer will only accept this update if the delay hasn't been updated explicitly
-            timer.setLivePlayDelayInMillis(raceTimesInfo.delayToLiveInMs);
-            if ((raceTimesInfo.startOfTracking != null || raceTimesInfo.startOfRace != null) && 
-                    (raceTimesInfo.newestTrackingEvent != null || raceTimesInfo.endOfRace != null || raceTimesInfo.endOfTracking != null)) {
-                // we set here the min and max of the time slider, the start and end of the race as well as the known
-                // leg markers
-                boolean liveModeToBeMadePossible = isLiveModeToBeMadePossible();
-                setLiveGenerallyPossible(liveModeToBeMadePossible);
-                setJumpToLiveEnablement(liveModeToBeMadePossible && timer.getPlayMode() != PlayModes.Live);
-                if (autoAdjustPlayMode && liveModeToBeMadePossible) {
-                    timer.setPlayMode(PlayModes.Live);
-                }
-                updatePlayPauseButtonsVisibility(timer.getPlayMode());
-                if (liveModeToBeMadePossible && !canReplayWhileLiveIsPossible() &&
-                        timer.getPlayMode()==PlayModes.Replay && timer.getPlayState()==PlayStates.Playing) {
-                    // pause timer because it must not be playing in replay mode while the race is live
-                    timer.pause();
-                }
-                
-                boolean timerAlreadyInitialized = getFromTime() != null && getToTime() != null && timeSlider.getCurrentValue() != null;
-                if (!timeRangeProvider.isZoomed()) {
-                    updateMinMax(raceTimesInfo);
-                    if (!timerAlreadyInitialized) {
-                        initTimerPosition(raceTimesInfo);
-                    }
-                    updateLegMarkers(raceTimesInfo);
-                }
-            } else {
-                // the tracked race did not start yet or has no events yet
-                // maybe show a special state for this like "Race did not start yet"
-            }
-        }
-        lastRaceTimesInfo = raceTimesInfo; // TODO bug 3122: when not redrawn yet because min/max not initialized yet, further redraw is disabled by this.
-    } 
-    
-    @Override
-    public void onTimeZoomChanged(Date zoomStartTimepoint, Date zoomEndTimepoint) {
-        super.onTimeZoomChanged(zoomStartTimepoint, zoomEndTimepoint);
-        timeSlider.setZoomed(true);
-        setMinMax(zoomStartTimepoint, zoomEndTimepoint, false);
-        timeSlider.clearMarkersAndLabelsAndTicks();
-        redrawAllMarkers(lastRaceTimesInfo);
-    }
-
-    @Override
-    public void onTimeZoomReset() {
-        super.onTimeZoomReset();
-        timeSlider.setZoomed(false);
-        timeSlider.setMinValue(new Double(timeRangeProvider.getFromTime().getTime()), false);
-        timeSlider.setMaxValue(new Double(timeRangeProvider.getToTime().getTime()), false);
-        timeSlider.setCurrentValue(new Double(timer.getTime().getTime()), true);
-        timeSlider.clearMarkersAndLabelsAndTicks();
-        redrawAllMarkers(lastRaceTimesInfo);
-    }
-
-    /**
-     * If and only if the {@link #selectedRace}'s timing is described by the {@link #raceTimesInfoProvider} and
-     * according to the timing the current live time point is after the start of tracking or at least after three
-     * minutes before the race, and the current live time point is not after the end of tracking then live mode will be
-     * made possible (<code>true</code> will be returned).
-     */
-    @Override
-    protected boolean isLiveModeToBeMadePossible() {
-        long liveTimePointInMillis = timer.getLiveTimePointInMillis();
-        RaceTimesInfoDTO lastRaceTimesInfo = raceTimesInfoProvider != null ? raceTimesInfoProvider.getRaceTimesInfo(selectedRace) : null;
-        return lastRaceTimesInfo != null &&
-                ((lastRaceTimesInfo.startOfTracking != null && liveTimePointInMillis > lastRaceTimesInfo.startOfTracking.getTime()) ||
-                 (lastRaceTimesInfo.startOfRace != null && liveTimePointInMillis > lastRaceTimesInfo.startOfRace.getTime() - RaceTimesCalculationUtil.MIN_TIME_BEFORE_RACE_START)) &&
-                 (lastRaceTimesInfo.endOfTracking == null || liveTimePointInMillis <= lastRaceTimesInfo.endOfTracking.getTime());
-    }
-    
-    @Override
-    public void playStateChanged(PlayStates playState, PlayModes playMode) {
-        super.playStateChanged(playState, playMode);
-        switch (playMode) {
-        case Replay:
-            autoAdjustPlayMode = false;
-            break;
-        case Live:
-            break;
-        }
-    }
-
-    /**
-     * Obtains the min/max range for the slider bar from <code>newRaceTimesInfo</code> and adjusts the slider bar if
-     * needed. Since we extend the slider bar to the right when playing across the "end of time," we don't want to
-     * constrain it back again here. Therefore, the max value is never reduced here but at best initially set if it
-     * was <code>null</code> before, or extended to a later point in time.
-     */
-    private void updateMinMax(RaceTimesInfoDTO newRaceTimesInfo) {
-        Util.Pair<Date, Date> raceMinMax = RaceTimesCalculationUtil.caluclateRaceMinMax(timer, newRaceTimesInfo);
-        
-        Date min = raceMinMax.getA();
-        Date max = raceMinMax.getB();
-        
-        // never reduce max if it was already set
-        if (min != null && max != null && (getToTime() == null || getToTime().before(max))) {
-            setMinMax(min, max, /* fireEvent */ false); // no event because we guarantee time to be between min and max
-        }
-    }
-    
-    @Override
-    public void setMinMax(Date min, Date max, boolean fireEvent) {
-        super.setMinMax(min, max, fireEvent);
-        if (redrawAllMarkersPendingForMinMaxBeingInitialized && timeSlider.isMinMaxInitialized()) {
-            redrawAllMarkers(lastRaceTimesInfo);
-            redrawAllMarkersPendingForMinMaxBeingInitialized = false;
-        }
-    }
-
-    /**
-     * When in {@link PlayModes#Replay} mode, tries to put the {@link #timer} to the time point when the last leg was
-     * finished first. If this time point is not (yet?) known, tries to put the {@link #timer} to the
-     * {@link RaceTimesInfoDTO#endOfRace end of the race}. If that happens to be undefined (<code>null</code>), the
-     * {@link RaceTimesInfoDTO#startOfRace start of the race} is used instead. If that isn't available either, the timer
-     * remains unchanged.
-     * <p>
-     * 
-     * When in {@link PlayModes#Live} mode, tries to advance the timer to the time point of the
-     * {@link RaceTimesInfoDTO#timePointOfNewestEvent timePointOfNewestEvent} received from the tracking infrastructure
-     * so far and puts the timer into {@link PlayStates#Playing play mode}.
-     */
-    private void initTimerPosition(RaceTimesInfoDTO newRaceTimesInfo) {
-        // initialize timer position
-        switch (timer.getPlayMode()) {
-        case Live:
-            if (newRaceTimesInfo.newestTrackingEvent != null) {
-                timer.setTime(newRaceTimesInfo.newestTrackingEvent.getTime());
-            }
-            timer.play();
-            break;
-        case Replay:
-            // set time to start of race
-            if (newRaceTimesInfo.startOfRace != null) {
-                timer.setTime(newRaceTimesInfo.startOfRace.getTime());
-            }
-            break;
-        }
-    }
-
-    /**
-     * Expected to be called before {@link #lastRaceTimesInfo} has been updated to <code>newRaceTimesInfo</code>
-     */
-    private void updateLegMarkers(RaceTimesInfoDTO newRaceTimesInfo) {
-        boolean requiresMarkerUpdate = true;
-        // updating the sliderbar markers requires a lot of time, therefore we need to do this only if required
-        if (lastRaceTimesInfo != null && lastRaceTimesInfo.markPassingTimes.size() == newRaceTimesInfo.markPassingTimes.size()) {
-            requiresMarkerUpdate = false;
-            int numberOfLegs = newRaceTimesInfo.markPassingTimes.size();
-            for (int i = 0; i < numberOfLegs; i++) {
-                if (!Util.equalsWithNull(newRaceTimesInfo.markPassingTimes.get(i).firstPassingDate, lastRaceTimesInfo.markPassingTimes.get(i).firstPassingDate)) {
-                    requiresMarkerUpdate = true;
-                    break;
-                }
-            }
-            if ((lastRaceTimesInfo.startOfRace == null && newRaceTimesInfo.startOfRace != null)
-                    || (lastRaceTimesInfo.startOfRace != null && newRaceTimesInfo.startOfRace == null)
-                    || (lastRaceTimesInfo.startOfRace != null && newRaceTimesInfo.startOfRace != null
-                    && lastRaceTimesInfo.startOfRace.getTime() != newRaceTimesInfo.startOfRace.getTime())) {
-                requiresMarkerUpdate = true;
-            }
-            if ((lastRaceTimesInfo.endOfRace == null && newRaceTimesInfo.endOfRace != null)
-                    || (lastRaceTimesInfo.endOfRace != null && newRaceTimesInfo.endOfRace == null)
-                    || (lastRaceTimesInfo.endOfRace != null && newRaceTimesInfo.endOfRace != null
-                    && lastRaceTimesInfo.endOfRace.getTime() != newRaceTimesInfo.endOfRace.getTime())) {
-                requiresMarkerUpdate = true;
-            }
-        }
-        if (requiresMarkerUpdate) {
-            if (timeSlider.isMinMaxInitialized()) { // TODO bug 3122 later, the lastRaceTimesInfo will be updated even if not redrawn because min/max not initialized
-                redrawAllMarkers(newRaceTimesInfo);
-            } else {
-                redrawAllMarkersPendingForMinMaxBeingInitialized = true;
-            }
-        }
-    }
-    
-    private void redrawAllMarkers(RaceTimesInfoDTO newRaceTimesInfo) {
-        List<MarkPassingTimesDTO> markPassingTimes = newRaceTimesInfo.getMarkPassingTimes();
-        timeSlider.clearMarkers();
-        if (newRaceTimesInfo.startOfRace != null) {
-            long markerTime = newRaceTimesInfo.startOfRace.getTime();
-            if (!timeSlider.isZoomed() || (timeSlider.isZoomed() && markerTime > timeSlider.getMinValue() && markerTime < timeSlider.getMaxValue())) {
-                timeSlider.addMarker("S", new Double(markerTime));
-            }
-        }
-        int markPassingCounter = 1;
-        for (MarkPassingTimesDTO markPassingTimesDTO: markPassingTimes) {
-            // ignore the start mark passing
-            if (markPassingCounter > 1 && markPassingTimesDTO.firstPassingDate != null) {
-                long markerTime = markPassingTimesDTO.firstPassingDate.getTime();
-                if (!timeSlider.isZoomed() || (timeSlider.isZoomed() && markerTime > timeSlider.getMinValue() && markerTime < timeSlider.getMaxValue())) {
-                    timeSlider.addMarker(markPassingTimesDTO.getName(), new Double(markerTime));
-                }
-            }
-            markPassingCounter++;
-        }
-        if (newRaceTimesInfo.endOfRace != null) {
-            long markerTime = newRaceTimesInfo.endOfRace.getTime();
-            if (!timeSlider.isZoomed() || (timeSlider.isZoomed() && markerTime > timeSlider.getMinValue() && markerTime < timeSlider.getMaxValue())) {
-                timeSlider.addMarker("E", new Double(markerTime));
-            }
-        }
-        timeSlider.redraw(); 
-    }
-    
-    @Override
-    public void raceTimesInfosReceived(Map<RegattaAndRaceIdentifier, RaceTimesInfoDTO> raceTimesInfos, long clientTimeWhenRequestWasSent, Date serverTimeDuringRequest, long clientTimeWhenResponseWasReceived) {
-        timer.adjustClientServerOffset(clientTimeWhenRequestWasSent, serverTimeDuringRequest, clientTimeWhenResponseWasReceived);
-        updateTimeInfo(raceTimesInfos.get(selectedRace));
-    }
-}
->>>>>>> 320d0c84
+package com.sap.sailing.gwt.ui.client;
+
+import java.util.Date;
+import java.util.List;
+import java.util.Map;
+
+import com.sap.sailing.domain.common.RegattaAndRaceIdentifier;
+import com.sap.sailing.domain.common.security.Permission;
+import com.sap.sailing.domain.common.security.SailingPermissionsForRoleProvider;
+import com.sap.sailing.gwt.ui.common.client.DateAndTimeFormatterUtil;
+import com.sap.sailing.gwt.ui.shared.MarkPassingTimesDTO;
+import com.sap.sailing.gwt.ui.shared.RaceTimesInfoDTO;
+import com.sap.sse.common.Util;
+import com.sap.sse.gwt.client.player.TimeRangeWithZoomProvider;
+import com.sap.sse.gwt.client.player.Timer;
+import com.sap.sse.gwt.client.player.Timer.PlayModes;
+import com.sap.sse.gwt.client.player.Timer.PlayStates;
+import com.sap.sse.gwt.client.shared.components.SettingsDialogComponent;
+import com.sap.sse.security.ui.client.UserService;
+import com.sap.sse.security.ui.client.UserStatusEventHandler;
+import com.sap.sse.security.ui.shared.UserDTO;
+
+public class RaceTimePanel extends TimePanel<RaceTimePanelSettings> implements RaceTimesInfoProviderListener {
+    private final RaceTimesInfoProvider raceTimesInfoProvider;
+    
+    private RegattaAndRaceIdentifier selectedRace;
+    private boolean autoAdjustPlayMode;
+    private RaceTimesInfoDTO lastRaceTimesInfo;
+    private boolean hasCanReplayDuringLiveRacesPermission = false;
+    private final UserService userService;
+    private final UserStatusEventHandler userStatusEventHandler = new UserStatusEventHandler() {
+        @Override
+        public void onUserStatusChange(UserDTO user) {
+            RaceTimePanel.this.hasCanReplayDuringLiveRacesPermission = user != null && user.hasPermission(
+                    Permission.CAN_REPLAY_DURING_LIVE_RACES.getStringPermission(), SailingPermissionsForRoleProvider.INSTANCE);
+        }
+    };
+
+    /**
+     * When a marker update is required but min/max are not yet initialized, this flag is set. If later
+     * {@link #setMinMax(Date, Date, boolean)} is invoked and this flag is set, a {@link #redrawAllMarkers(RaceTimesInfoDTO)}
+     * will be issued and the flag is cleared.
+     */
+    private boolean redrawAllMarkersPendingForMinMaxBeingInitialized;
+
+    
+    public RaceTimePanel(UserService userService, Timer timer, TimeRangeWithZoomProvider timeRangeProvider, StringMessages stringMessages,
+            RaceTimesInfoProvider raceTimesInfoProvider, boolean canReplayWhileLiveIsPossible, boolean chartSupportEnabled,
+            RegattaAndRaceIdentifier selectedRaceIdentifier) {
+        super(timer, timeRangeProvider, stringMessages, canReplayWhileLiveIsPossible, chartSupportEnabled);
+        this.userService = userService;
+        this.raceTimesInfoProvider = raceTimesInfoProvider;
+        selectedRace = null;
+        autoAdjustPlayMode = true;
+        selectedRace = selectedRaceIdentifier;
+        if (!raceTimesInfoProvider.containsRaceIdentifier(selectedRace)) {
+            raceTimesInfoProvider.addRaceIdentifier(selectedRace, true);
+        }
+    }
+    
+    
+    @Override
+    protected void onLoad() {
+        super.onLoad();
+        userService.addUserStatusEventHandler(userStatusEventHandler);
+        userStatusEventHandler.onUserStatusChange(userService.getCurrentUser());
+    }
+    
+    @Override
+    protected void onUnload() {
+        super.onUnload();
+        userService.removeUserStatusEventHandler(userStatusEventHandler);
+    }
+    
+    @Override
+    protected boolean canReplayWhileLiveIsPossible() {
+        return this.hasCanReplayDuringLiveRacesPermission;
+    }
+    
+    /**
+     * If the race's start time is already known and the <code>time</code> is before the start we can set the count-down label
+     */
+    @Override
+    protected String getTimeToStartLabelText(Date time) {
+        String result = null;
+        RaceTimesInfoDTO selectedRaceTimes = raceTimesInfoProvider.getRaceTimesInfo(selectedRace);
+        if (selectedRaceTimes.startOfRace != null) {
+            if (time.before(selectedRaceTimes.startOfRace) || time.equals(selectedRaceTimes.startOfRace)) {
+                long timeToStartInMs = selectedRaceTimes.startOfRace.getTime() - time.getTime();
+                result = timeToStartInMs < 1000 ? stringMessages.start() : stringMessages.timeToStart(DateAndTimeFormatterUtil.formatElapsedTime(timeToStartInMs));
+            } else {
+                long timeSinceStartInMs = time.getTime() - selectedRaceTimes.startOfRace.getTime();
+                result = stringMessages.timeSinceStart(DateAndTimeFormatterUtil.formatElapsedTime(timeSinceStartInMs));
+            } 
+        }
+        return result;
+    }
+
+    @Override
+    public void updateSettings(RaceTimePanelSettings newSettings) {
+        super.updateSettings(newSettings);
+        raceTimesInfoProvider.setRequestInterval(newSettings.getRefreshInterval());
+    }
+
+    @Override
+    public RaceTimePanelSettings getSettings() {
+        RaceTimePanelSettings result = new RaceTimePanelSettings();
+        result.setRefreshInterval(timer.getRefreshInterval());
+        result.setRaceTimesInfo(raceTimesInfoProvider.getRaceTimesInfo(selectedRace));
+        return result;
+    }
+
+    @Override
+    public SettingsDialogComponent<RaceTimePanelSettings> getSettingsDialogComponent() {
+        return new RaceTimePanelSettingsDialogComponent(getSettings(), stringMessages);
+    }
+
+    private void updateTimeInfo(RaceTimesInfoDTO raceTimesInfo) {
+        if (raceTimesInfo == null) { 
+            // in case the race is not tracked anymore we reset the time slider
+            resetTimeSlider();
+        } else {
+            // timer will only accept this update if the delay hasn't been updated explicitly
+            timer.setLivePlayDelayInMillis(raceTimesInfo.delayToLiveInMs);
+            if ((raceTimesInfo.startOfTracking != null || raceTimesInfo.startOfRace != null) && 
+                    (raceTimesInfo.newestTrackingEvent != null || raceTimesInfo.endOfRace != null || raceTimesInfo.endOfTracking != null)) {
+                // we set here the min and max of the time slider, the start and end of the race as well as the known
+                // leg markers
+                boolean liveModeToBeMadePossible = isLiveModeToBeMadePossible();
+                setLiveGenerallyPossible(liveModeToBeMadePossible);
+                setJumpToLiveEnablement(liveModeToBeMadePossible && timer.getPlayMode() != PlayModes.Live);
+                if (autoAdjustPlayMode && liveModeToBeMadePossible) {
+                    timer.setPlayMode(PlayModes.Live);
+                }
+                updatePlayPauseButtonsVisibility(timer.getPlayMode());
+                if (liveModeToBeMadePossible && !canReplayWhileLiveIsPossible() &&
+                        timer.getPlayMode()==PlayModes.Replay && timer.getPlayState()==PlayStates.Playing) {
+                    // pause timer because it must not be playing in replay mode while the race is live
+                    timer.pause();
+                }
+                
+                boolean timerAlreadyInitialized = getFromTime() != null && getToTime() != null && timeSlider.getCurrentValue() != null;
+                if (!timeRangeProvider.isZoomed()) {
+                    updateMinMax(raceTimesInfo);
+                    if (!timerAlreadyInitialized) {
+                        initTimerPosition(raceTimesInfo);
+                    }
+                    updateLegMarkers(raceTimesInfo);
+                }
+            } else {
+                // the tracked race did not start yet or has no events yet
+                // maybe show a special state for this like "Race did not start yet"
+            }
+        }
+        lastRaceTimesInfo = raceTimesInfo; // TODO bug 3122: when not redrawn yet because min/max not initialized yet, further redraw is disabled by this.
+    } 
+    
+    @Override
+    public void onTimeZoomChanged(Date zoomStartTimepoint, Date zoomEndTimepoint) {
+        super.onTimeZoomChanged(zoomStartTimepoint, zoomEndTimepoint);
+        timeSlider.setZoomed(true);
+        setMinMax(zoomStartTimepoint, zoomEndTimepoint, false);
+        timeSlider.clearMarkersAndLabelsAndTicks();
+        redrawAllMarkers(lastRaceTimesInfo);
+    }
+
+    @Override
+    public void onTimeZoomReset() {
+        super.onTimeZoomReset();
+        timeSlider.setZoomed(false);
+        timeSlider.setMinValue(new Double(timeRangeProvider.getFromTime().getTime()), false);
+        timeSlider.setMaxValue(new Double(timeRangeProvider.getToTime().getTime()), false);
+        timeSlider.setCurrentValue(new Double(timer.getTime().getTime()), true);
+        timeSlider.clearMarkersAndLabelsAndTicks();
+        redrawAllMarkers(lastRaceTimesInfo);
+    }
+
+    /**
+     * If and only if the {@link #selectedRace}'s timing is described by the {@link #raceTimesInfoProvider} and
+     * according to the timing the current live time point is after the start of tracking or at least after three
+     * minutes before the race, and the current live time point is not after the end of tracking then live mode will be
+     * made possible (<code>true</code> will be returned).
+     */
+    @Override
+    protected boolean isLiveModeToBeMadePossible() {
+        long liveTimePointInMillis = timer.getLiveTimePointInMillis();
+        RaceTimesInfoDTO lastRaceTimesInfo = raceTimesInfoProvider != null ? raceTimesInfoProvider.getRaceTimesInfo(selectedRace) : null;
+        return lastRaceTimesInfo != null &&
+                ((lastRaceTimesInfo.startOfTracking != null && liveTimePointInMillis > lastRaceTimesInfo.startOfTracking.getTime()) ||
+                 (lastRaceTimesInfo.startOfRace != null && liveTimePointInMillis > lastRaceTimesInfo.startOfRace.getTime() - RaceTimesCalculationUtil.MIN_TIME_BEFORE_RACE_START)) &&
+                 (lastRaceTimesInfo.endOfTracking == null || liveTimePointInMillis <= lastRaceTimesInfo.endOfTracking.getTime());
+    }
+    
+    @Override
+    public void playStateChanged(PlayStates playState, PlayModes playMode) {
+        super.playStateChanged(playState, playMode);
+        switch (playMode) {
+        case Replay:
+            autoAdjustPlayMode = false;
+            break;
+        case Live:
+            break;
+        }
+    }
+
+    /**
+     * Obtains the min/max range for the slider bar from <code>newRaceTimesInfo</code> and adjusts the slider bar if
+     * needed. Since we extend the slider bar to the right when playing across the "end of time," we don't want to
+     * constrain it back again here. Therefore, the max value is never reduced here but at best initially set if it
+     * was <code>null</code> before, or extended to a later point in time.
+     */
+    private void updateMinMax(RaceTimesInfoDTO newRaceTimesInfo) {
+        Util.Pair<Date, Date> raceMinMax = RaceTimesCalculationUtil.caluclateRaceMinMax(timer, newRaceTimesInfo);
+        
+        Date min = raceMinMax.getA();
+        Date max = raceMinMax.getB();
+        
+        // never reduce max if it was already set
+        if (min != null && max != null && (getToTime() == null || getToTime().before(max))) {
+            setMinMax(min, max, /* fireEvent */ false); // no event because we guarantee time to be between min and max
+        }
+    }
+    
+    @Override
+    public void setMinMax(Date min, Date max, boolean fireEvent) {
+        super.setMinMax(min, max, fireEvent);
+        if (redrawAllMarkersPendingForMinMaxBeingInitialized && timeSlider.isMinMaxInitialized()) {
+            redrawAllMarkers(lastRaceTimesInfo);
+            redrawAllMarkersPendingForMinMaxBeingInitialized = false;
+        }
+    }
+
+    /**
+     * When in {@link PlayModes#Replay} mode, tries to put the {@link #timer} to the time point when the last leg was
+     * finished first. If this time point is not (yet?) known, tries to put the {@link #timer} to the
+     * {@link RaceTimesInfoDTO#endOfRace end of the race}. If that happens to be undefined (<code>null</code>), the
+     * {@link RaceTimesInfoDTO#startOfRace start of the race} is used instead. If that isn't available either, the timer
+     * remains unchanged.
+     * <p>
+     * 
+     * When in {@link PlayModes#Live} mode, tries to advance the timer to the time point of the
+     * {@link RaceTimesInfoDTO#timePointOfNewestEvent timePointOfNewestEvent} received from the tracking infrastructure
+     * so far and puts the timer into {@link PlayStates#Playing play mode}.
+     */
+    private void initTimerPosition(RaceTimesInfoDTO newRaceTimesInfo) {
+        // initialize timer position
+        switch (timer.getPlayMode()) {
+        case Live:
+            if (newRaceTimesInfo.newestTrackingEvent != null) {
+                timer.setTime(newRaceTimesInfo.newestTrackingEvent.getTime());
+            }
+            timer.play();
+            break;
+        case Replay:
+            // set time to start of race
+            if (newRaceTimesInfo.startOfRace != null) {
+                timer.setTime(newRaceTimesInfo.startOfRace.getTime());
+            }
+            break;
+        }
+    }
+
+    /**
+     * Expected to be called before {@link #lastRaceTimesInfo} has been updated to <code>newRaceTimesInfo</code>
+     */
+    private void updateLegMarkers(RaceTimesInfoDTO newRaceTimesInfo) {
+        boolean requiresMarkerUpdate = true;
+        // updating the sliderbar markers requires a lot of time, therefore we need to do this only if required
+        if (lastRaceTimesInfo != null && lastRaceTimesInfo.markPassingTimes.size() == newRaceTimesInfo.markPassingTimes.size()) {
+            requiresMarkerUpdate = false;
+            int numberOfLegs = newRaceTimesInfo.markPassingTimes.size();
+            for (int i = 0; i < numberOfLegs; i++) {
+                if (!Util.equalsWithNull(newRaceTimesInfo.markPassingTimes.get(i).firstPassingDate, lastRaceTimesInfo.markPassingTimes.get(i).firstPassingDate)) {
+                    requiresMarkerUpdate = true;
+                    break;
+                }
+            }
+            if ((lastRaceTimesInfo.startOfRace == null && newRaceTimesInfo.startOfRace != null)
+                    || (lastRaceTimesInfo.startOfRace != null && newRaceTimesInfo.startOfRace == null)
+                    || (lastRaceTimesInfo.startOfRace != null && newRaceTimesInfo.startOfRace != null
+                    && lastRaceTimesInfo.startOfRace.getTime() != newRaceTimesInfo.startOfRace.getTime())) {
+                requiresMarkerUpdate = true;
+            }
+            if ((lastRaceTimesInfo.endOfRace == null && newRaceTimesInfo.endOfRace != null)
+                    || (lastRaceTimesInfo.endOfRace != null && newRaceTimesInfo.endOfRace == null)
+                    || (lastRaceTimesInfo.endOfRace != null && newRaceTimesInfo.endOfRace != null
+                    && lastRaceTimesInfo.endOfRace.getTime() != newRaceTimesInfo.endOfRace.getTime())) {
+                requiresMarkerUpdate = true;
+            }
+        }
+        if (requiresMarkerUpdate) {
+            if (timeSlider.isMinMaxInitialized()) { // TODO bug 3122 later, the lastRaceTimesInfo will be updated even if not redrawn because min/max not initialized
+                redrawAllMarkers(newRaceTimesInfo);
+            } else {
+                redrawAllMarkersPendingForMinMaxBeingInitialized = true;
+            }
+        }
+    }
+    
+    private void redrawAllMarkers(RaceTimesInfoDTO newRaceTimesInfo) {
+        List<MarkPassingTimesDTO> markPassingTimes = newRaceTimesInfo.getMarkPassingTimes();
+        timeSlider.clearMarkers();
+        if (newRaceTimesInfo.startOfRace != null) {
+            long markerTime = newRaceTimesInfo.startOfRace.getTime();
+            if (!timeSlider.isZoomed() || (timeSlider.isZoomed() && markerTime > timeSlider.getMinValue() && markerTime < timeSlider.getMaxValue())) {
+                timeSlider.addMarker("S", new Double(markerTime));
+            }
+        }
+        int markPassingCounter = 1;
+        for (MarkPassingTimesDTO markPassingTimesDTO: markPassingTimes) {
+            // ignore the start mark passing
+            if (markPassingCounter > 1 && markPassingTimesDTO.firstPassingDate != null) {
+                long markerTime = markPassingTimesDTO.firstPassingDate.getTime();
+                if (!timeSlider.isZoomed() || (timeSlider.isZoomed() && markerTime > timeSlider.getMinValue() && markerTime < timeSlider.getMaxValue())) {
+                    timeSlider.addMarker(markPassingTimesDTO.getName(), new Double(markerTime));
+                }
+            }
+            markPassingCounter++;
+        }
+        if (newRaceTimesInfo.endOfRace != null) {
+            long markerTime = newRaceTimesInfo.endOfRace.getTime();
+            if (!timeSlider.isZoomed() || (timeSlider.isZoomed() && markerTime > timeSlider.getMinValue() && markerTime < timeSlider.getMaxValue())) {
+                timeSlider.addMarker("E", new Double(markerTime));
+            }
+        }
+        timeSlider.redraw(); 
+    }
+    
+    @Override
+    public void raceTimesInfosReceived(Map<RegattaAndRaceIdentifier, RaceTimesInfoDTO> raceTimesInfos, long clientTimeWhenRequestWasSent, Date serverTimeDuringRequest, long clientTimeWhenResponseWasReceived) {
+        timer.adjustClientServerOffset(clientTimeWhenRequestWasSent, serverTimeDuringRequest, clientTimeWhenResponseWasReceived);
+        updateTimeInfo(raceTimesInfos.get(selectedRace));
+    }
+}