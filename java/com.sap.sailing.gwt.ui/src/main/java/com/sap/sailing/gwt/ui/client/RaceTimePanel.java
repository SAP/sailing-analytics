--- conflicted
+++ resolved
@@ -90,11 +90,7 @@
         timer.setAutoAdvance(false);
         setMinMax(zoomStartTimepoint, zoomEndTimepoint, false);
         timeSlider.clearMarkersAndLabelsAndTicks();
-<<<<<<< HEAD
-        timeSlider.redraw(); // TODO see also bug 735: is this necessary? redrawAllMarkers always redraws the timeSlider when done
-=======
 //        initTimerPosition(lastRaceTimesInfo); // TODO see also bug 735: this could be the reason why the time is altered; suggestion: remove this line
->>>>>>> a7109a0d
         redrawAllMarkers(lastRaceTimesInfo);
     }
 
@@ -105,10 +101,6 @@
         timer.setAutoAdvance(true);
         initMinMax(this.lastRaceTimesInfo);
         timeSlider.clearMarkersAndLabelsAndTicks();
-<<<<<<< HEAD
-        timeSlider.redraw(); // TODO see also bug 735: is this necessary? redrawAllMarkers always redraws the timeSlider when done
-=======
->>>>>>> a7109a0d
         redrawAllMarkers(lastRaceTimesInfo);
     }
 
