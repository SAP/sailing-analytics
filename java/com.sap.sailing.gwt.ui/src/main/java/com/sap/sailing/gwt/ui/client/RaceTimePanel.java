package com.sap.sailing.gwt.ui.client;

import java.util.Date;
import java.util.List;
import java.util.Map;

import com.sap.sailing.domain.common.RaceIdentifier;
import com.sap.sailing.gwt.ui.client.Timer.PlayModes;
import com.sap.sailing.gwt.ui.client.Timer.PlayStates;
import com.sap.sailing.gwt.ui.shared.LegTimesInfoDTO;
import com.sap.sailing.gwt.ui.shared.RaceTimesInfoDTO;
import com.sap.sailing.gwt.ui.shared.components.SettingsDialogComponent;

<<<<<<< HEAD
public class RaceTimePanel extends TimePanel<RaceTimePanelSettings> implements RaceSelectionChangeListener, RaceTimesInfoProviderListener {
    private RaceTimesInfoProvider raceTimesInfoProvider;
    private RaceIdentifier selectedRace;
=======
public class RaceTimePanel extends TimePanel<RaceTimePanelSettings> implements RaceSelectionChangeListener {
    private final SailingServiceAsync sailingService;
    private final ErrorReporter errorReporter;

    private RaceIdentifier raceIdentifier;
    
    private long refreshIntervalTimeInfos = 3000;
    
    private RaceTimesInfoDTO lastRaceTimesInfo;
    private boolean autoAdjustPlayMode;
>>>>>>> 53bdbb7a
    
    public RaceTimePanel(Timer timer, StringMessages stringMessages, RaceTimesInfoProvider raceTimesInfoProvider) {
        super(timer, stringMessages);
<<<<<<< HEAD
        this.raceTimesInfoProvider = raceTimesInfoProvider;
        selectedRace = null;
    }
=======
        
        this.sailingService = sailingService;
        this.errorReporter = errorReporter;
        autoAdjustPlayMode = true;
        
        startAutoTimeInfoUpdate();
    }

    private void startAutoTimeInfoUpdate() {
        RepeatingCommand command = new RepeatingCommand() {
            @Override
            public boolean execute() {
                readRaceTimesInfo();
                return true;
//                if (!isTimeInfosComplete) {
//                    readRaceTimesInfo();
//                }
//                return timer.getPlayState() == PlayStates.Playing ? true: false;
            }
        };
        scheduleTimeInfoUpdateCommand(command);
    }

    private void scheduleTimeInfoUpdateCommand(RepeatingCommand command) {
        Scheduler.get().scheduleFixedPeriod(command, (int) refreshIntervalTimeInfos);
    }

    @Override
    public void playStateChanged(PlayStates playState, PlayModes playMode) {
        super.playStateChanged(playState, playMode);
        
        switch(playState) {
            case Playing:
                startAutoTimeInfoUpdate();
                break;
            case Paused:
            case Stopped:
                break;
        }
        
        switch (playMode) {
        case Replay:
            autoAdjustPlayMode = false;
            break;
        case Live:
            break;
        }
    }    
>>>>>>> 53bdbb7a
    
    @Override
    public void updateSettings(RaceTimePanelSettings newSettings) {
        super.updateSettings(newSettings);
        raceTimesInfoProvider.setRequestInterval(newSettings.getRefreshInterval());
    }

    @Override
    public RaceTimePanelSettings getSettings() {
        RaceTimePanelSettings result = new RaceTimePanelSettings();
        result.setDelayToLivePlayInSeconds(timer.getLivePlayDelayInMillis()/1000);
        result.setRefreshInterval(timer.getRefreshInterval());
        result.setRaceTimesInfo(raceTimesInfoProvider.getRaceTimesInfo(selectedRace));
        return result;
    }

    @Override
    public SettingsDialogComponent<RaceTimePanelSettings> getSettingsDialogComponent() {
        return new RaceTimePanelSettingsDialogComponent(getSettings(), stringMessages);
    }

    private void updateTimeInfo(RaceTimesInfoDTO raceTimesInfo) {
        if (raceTimesInfo == null) { 
            // in case the race is not tracked anymore we reset the timer
            reset();
        } else { 
            if (raceTimesInfo.startOfTracking != null && raceTimesInfo.timePointOfNewestEvent != null) {
                // we set here the min and max of the time slider, the start and end of the race as well as the known
                // leg markers
                boolean liveModeToBeMadePossible = isLiveModeToBeMadePossible();
                setLiveGenerallyPossible(liveModeToBeMadePossible);
                setJumpToLiveEnablement(liveModeToBeMadePossible && timer.getPlayMode() != PlayModes.Live);
                if (autoAdjustPlayMode && liveModeToBeMadePossible) {
                    timer.setPlayMode(PlayModes.Live);
                }
                
                boolean timerAlreadyInitialized = getMin() != null && getMax() != null && sliderBar.getCurrentValue() != null;
                initMinMax(raceTimesInfo);
                if (!timerAlreadyInitialized) {
                    initTimerPosition(raceTimesInfo);
                }
                updateLegMarkers(raceTimesInfo);
            } else {
                // the tracked race did not start yet or has no events yet
                // maybe show a special state for this like "Race did not start yet"
            }
        }
    } 
    
    @Override
    protected boolean isLiveModeToBeMadePossible() {
        long livePlayDelayInMillis = timer.getLivePlayDelayInMillis();
        long eventTimeoutTolerance = 30 * 1000; // 30s 
        long liveTimePointInMillis = System.currentTimeMillis() - livePlayDelayInMillis;
        RaceTimesInfoDTO lastRaceTimesInfo = raceTimesInfoProvider != null ? raceTimesInfoProvider.getRaceTimesInfo(selectedRace) : null;
        return lastRaceTimesInfo != null &&
                lastRaceTimesInfo.timePointOfNewestEvent != null &&
                liveTimePointInMillis < lastRaceTimesInfo.timePointOfNewestEvent.getTime() + eventTimeoutTolerance &&
                lastRaceTimesInfo.startOfTracking != null &&
                liveTimePointInMillis > lastRaceTimesInfo.startOfTracking.getTime();
    }
    
    @Override
    public void onRaceSelectionChange(List<RaceIdentifier> selectedRaces) {
        if (selectedRaces != null && !selectedRaces.isEmpty()) {
            selectedRace = selectedRaces.iterator().next();
            if (!raceTimesInfoProvider.containsRaceIdentifier(selectedRace)) {
                raceTimesInfoProvider.addRaceIdentifier(selectedRace, true);
            }
        }
    }

    /**
     * Obtains the min/max range for the slider bar from <code>newRaceTimesInfo</code> and adjusts the slider bar if
     * needed. Since we extend the slider bar to the right when playing across the "end of time," we don't want to
     * constrain it back again here. Therefore, the max value is never reduced here but at best initially set if it
     * was <code>null</code> before, or extended to a later point in time.
     */
    private void initMinMax(RaceTimesInfoDTO newRaceTimesInfo) {
        Date min = null;
        Date max = null;

        switch (timer.getPlayMode()) {
        case Live:
            if (newRaceTimesInfo.startOfRace != null) {
                long extensionTime = calculateRaceExtensionTime(newRaceTimesInfo.startOfRace, newRaceTimesInfo.timePointOfNewestEvent);
                
                min = new Date(newRaceTimesInfo.startOfRace.getTime() - extensionTime);
            } else if (newRaceTimesInfo.startOfTracking != null) {
                min = newRaceTimesInfo.startOfTracking;
            }
            
            if (newRaceTimesInfo.timePointOfNewestEvent != null) {
                max = newRaceTimesInfo.timePointOfNewestEvent;
            }
            break;
        case Replay:
            //TODO Merge with Franks branch for better end of race calculation
            Date tempEndOfRace = newRaceTimesInfo.getLastLegTimes() != null ? newRaceTimesInfo.getLastLegTimes().firstPassingDate : newRaceTimesInfo.endOfRace;
            long extensionTime = calculateRaceExtensionTime(newRaceTimesInfo.startOfRace, tempEndOfRace);
            
            if (newRaceTimesInfo.startOfRace != null) {
                min = new Date(newRaceTimesInfo.startOfRace.getTime() - extensionTime);
            } else if (newRaceTimesInfo.startOfTracking != null) {
                min = newRaceTimesInfo.startOfTracking;
            }
            
            if (newRaceTimesInfo.endOfRace != null) {
                max = new Date(tempEndOfRace.getTime() + extensionTime);
            } else if (newRaceTimesInfo.timePointOfNewestEvent != null) {
                max = newRaceTimesInfo.timePointOfNewestEvent;
            }
            break;
        }
        // never reduce max if it was already set
        if (min != null && max != null && (getMax() == null || getMax().before(max))) {
            setMinMax(min, max, /* fireEvent */ false); // no event because we guarantee time to be between min and max
        }
    }
    
    private long calculateRaceExtensionTime(Date startTime, Date endTime) {
        if (startTime == null || endTime == null) {
            return 5 * 60 * 1000; //5 minutes
        }
        
        long minExtensionTime = 60 * 1000; // 1 minute
        long maxExtensionTime = 10 * 60 * 1000; // 10 minutes
        double extensionTimeFactor = 0.1; // 10 percent of the overall race length
        long extensionTime = (long) ((endTime.getTime() - startTime.getTime()) * extensionTimeFactor);
        
        return extensionTime < minExtensionTime ? minExtensionTime : extensionTime > maxExtensionTime ? maxExtensionTime : extensionTime;
    }
     
    
    /**
     * When in {@link PlayModes#Replay} mode, tries to put the {@link #timer} to the time point when the last leg was
     * finished first. If this time point is not (yet?) known, tries to put the {@link #timer} to the
     * {@link RaceTimesInfoDTO#endOfRace end of the race}. If that happens to be undefined (<code>null</code>), the
     * {@link RaceTimesInfoDTO#startOfRace start of the race} is used instead. If that isn't available either, the timer
     * remains unchanged.
     * <p>
     * 
     * When in {@link PlayModes#Live} mode, tries to advance the timer to the time point of the
     * {@link RaceTimesInfoDTO#timePointOfNewestEvent timePointOfNewestEvent} received from the tracking infrastructure
     * so far and puts the timer into {@link PlayStates#Playing play mode}.
     */
    private boolean initTimerPosition(RaceTimesInfoDTO newRaceTimesInfo) {
        // initialize timer position
        switch (timer.getPlayMode()) {
        case Live:
            if (newRaceTimesInfo.timePointOfNewestEvent != null) {
                timer.setTime(newRaceTimesInfo.timePointOfNewestEvent.getTime());
            }
            timer.play();
            break;
        case Replay:
            // set time to end of race
            if (newRaceTimesInfo.getLastLegTimes() != null) {
                timer.setTime(newRaceTimesInfo.getLastLegTimes().firstPassingDate.getTime());
            } else  if (newRaceTimesInfo.endOfRace != null) {
                timer.setTime(newRaceTimesInfo.endOfRace.getTime());
            } else  if (newRaceTimesInfo.startOfRace != null) {
                timer.setTime(newRaceTimesInfo.startOfRace.getTime());
            }
            break;
        }
        return timer.getTime() != null;
    }

    private void updateLegMarkers(RaceTimesInfoDTO newRaceTimesInfo) {
        List<LegTimesInfoDTO> legTimepoints = newRaceTimesInfo.getLegTimes();
        if (sliderBar.isMinMaxInitialized()) {
            sliderBar.clearMarkers();
            for (LegTimesInfoDTO legTimepointDTO : legTimepoints) {
              sliderBar.addMarker(legTimepointDTO.name, new Double(legTimepointDTO.firstPassingDate.getTime()));
            }
            sliderBar.redraw();
        }
        // the marker information is complete if we have a time for the start, the end, and all legs
        // TODO: Implement this later on
        // TODO (from Axel Uhl) I think the above may not be correct. The data may change at all times, even after the race. isTimeInfoComplete removed. Frank, please review.
        // isTimeInfoComplete = false;
    }
    
    @Override
    public void raceTimesInfosReceived(Map<RaceIdentifier, RaceTimesInfoDTO> raceTimesInfos) {
      // raceTimesInfo can be null if the race is not tracked anymore
      updateTimeInfo(raceTimesInfos.get(selectedRace));
    }
}<|MERGE_RESOLUTION|>--- conflicted
+++ resolved
@@ -11,79 +11,17 @@
 import com.sap.sailing.gwt.ui.shared.RaceTimesInfoDTO;
 import com.sap.sailing.gwt.ui.shared.components.SettingsDialogComponent;
 
-<<<<<<< HEAD
 public class RaceTimePanel extends TimePanel<RaceTimePanelSettings> implements RaceSelectionChangeListener, RaceTimesInfoProviderListener {
     private RaceTimesInfoProvider raceTimesInfoProvider;
     private RaceIdentifier selectedRace;
-=======
-public class RaceTimePanel extends TimePanel<RaceTimePanelSettings> implements RaceSelectionChangeListener {
-    private final SailingServiceAsync sailingService;
-    private final ErrorReporter errorReporter;
-
-    private RaceIdentifier raceIdentifier;
-    
-    private long refreshIntervalTimeInfos = 3000;
-    
-    private RaceTimesInfoDTO lastRaceTimesInfo;
     private boolean autoAdjustPlayMode;
->>>>>>> 53bdbb7a
     
     public RaceTimePanel(Timer timer, StringMessages stringMessages, RaceTimesInfoProvider raceTimesInfoProvider) {
         super(timer, stringMessages);
-<<<<<<< HEAD
         this.raceTimesInfoProvider = raceTimesInfoProvider;
         selectedRace = null;
-    }
-=======
-        
-        this.sailingService = sailingService;
-        this.errorReporter = errorReporter;
         autoAdjustPlayMode = true;
-        
-        startAutoTimeInfoUpdate();
-    }
-
-    private void startAutoTimeInfoUpdate() {
-        RepeatingCommand command = new RepeatingCommand() {
-            @Override
-            public boolean execute() {
-                readRaceTimesInfo();
-                return true;
-//                if (!isTimeInfosComplete) {
-//                    readRaceTimesInfo();
-//                }
-//                return timer.getPlayState() == PlayStates.Playing ? true: false;
-            }
-        };
-        scheduleTimeInfoUpdateCommand(command);
-    }
-
-    private void scheduleTimeInfoUpdateCommand(RepeatingCommand command) {
-        Scheduler.get().scheduleFixedPeriod(command, (int) refreshIntervalTimeInfos);
-    }
-
-    @Override
-    public void playStateChanged(PlayStates playState, PlayModes playMode) {
-        super.playStateChanged(playState, playMode);
-        
-        switch(playState) {
-            case Playing:
-                startAutoTimeInfoUpdate();
-                break;
-            case Paused:
-            case Stopped:
-                break;
-        }
-        
-        switch (playMode) {
-        case Replay:
-            autoAdjustPlayMode = false;
-            break;
-        case Live:
-            break;
-        }
-    }    
->>>>>>> 53bdbb7a
+    }
     
     @Override
     public void updateSettings(RaceTimePanelSettings newSettings) {
@@ -155,6 +93,19 @@
             }
         }
     }
+    
+    @Override
+    public void playStateChanged(PlayStates playState, PlayModes playMode) {
+        super.playStateChanged(playState, playMode);
+        
+        switch (playMode) {
+        case Replay:
+            autoAdjustPlayMode = false;
+            break;
+        case Live:
+            break;
+        }
+    }
 
     /**
      * Obtains the min/max range for the slider bar from <code>newRaceTimesInfo</code> and adjusts the slider bar if
