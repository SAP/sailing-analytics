package com.sap.sailing.gwt.ui.client;

import java.io.IOException;
import java.util.ArrayList;
import java.util.Collection;
import java.util.Date;
import java.util.List;
import java.util.Map;
import java.util.Set;
import java.util.UUID;

import org.apache.shiro.authz.UnauthorizedException;

import com.sap.sailing.aiagent.interfaces.AIAgent;
import com.sap.sailing.domain.abstractlog.orc.RaceLogORCLegDataEvent;
import com.sap.sailing.domain.abstractlog.race.RaceLog;
import com.sap.sailing.domain.abstractlog.race.RaceLogTagEvent;
import com.sap.sailing.domain.abstractlog.race.tracking.RaceLogDenoteForTrackingEvent;
import com.sap.sailing.domain.base.RaceColumn;
import com.sap.sailing.domain.common.CompetitorDescriptor;
import com.sap.sailing.domain.common.CompetitorRegistrationType;
import com.sap.sailing.domain.common.DataImportProgress;
import com.sap.sailing.domain.common.MaxPointsReason;
import com.sap.sailing.domain.common.NoWindException;
import com.sap.sailing.domain.common.NotFoundException;
import com.sap.sailing.domain.common.PassingInstruction;
import com.sap.sailing.domain.common.Position;
import com.sap.sailing.domain.common.RaceIdentifier;
import com.sap.sailing.domain.common.RankingMetrics;
import com.sap.sailing.domain.common.RegattaAndRaceIdentifier;
import com.sap.sailing.domain.common.RegattaIdentifier;
import com.sap.sailing.domain.common.RegattaName;
import com.sap.sailing.domain.common.ScoringSchemeType;
import com.sap.sailing.domain.common.ServiceException;
import com.sap.sailing.domain.common.UnableToCloseDeviceMappingException;
import com.sap.sailing.domain.common.WindSource;
import com.sap.sailing.domain.common.abstractlog.NotRevokableException;
import com.sap.sailing.domain.common.dto.BoatDTO;
import com.sap.sailing.domain.common.dto.CompetitorDTO;
import com.sap.sailing.domain.common.dto.CompetitorWithBoatDTO;
import com.sap.sailing.domain.common.dto.CourseAreaDTO;
import com.sap.sailing.domain.common.dto.FleetDTO;
import com.sap.sailing.domain.common.dto.PairingListDTO;
import com.sap.sailing.domain.common.dto.RaceColumnInSeriesDTO;
import com.sap.sailing.domain.common.dto.RaceDTO;
import com.sap.sailing.domain.common.dto.RegattaCreationParametersDTO;
import com.sap.sailing.domain.common.dto.TagDTO;
import com.sap.sailing.domain.common.orc.ImpliedWindSource;
import com.sap.sailing.domain.common.orc.ORCCertificate;
import com.sap.sailing.domain.common.orc.impl.ORCPerformanceCurveLegImpl;
import com.sap.sailing.domain.common.racelog.tracking.CompetitorRegistrationOnRaceLogDisabledException;
import com.sap.sailing.domain.common.racelog.tracking.DoesNotHaveRegattaLogException;
import com.sap.sailing.domain.common.racelog.tracking.MarkAlreadyUsedInRaceException;
import com.sap.sailing.domain.common.racelog.tracking.NotDenotableForRaceLogTrackingException;
import com.sap.sailing.domain.common.racelog.tracking.NotDenotedForRaceLogTrackingException;
import com.sap.sailing.domain.leaderboard.RegattaLeaderboard;
import com.sap.sailing.domain.racelog.tracking.SensorFixStore;
import com.sap.sailing.domain.racelogtracking.RaceLogTrackingAdapter;
import com.sap.sailing.domain.tracking.TrackedRace;
import com.sap.sailing.expeditionconnector.ExpeditionDeviceConfiguration;
import com.sap.sailing.gwt.ui.adminconsole.RaceLogSetTrackingTimesDTO;
import com.sap.sailing.gwt.ui.client.shared.charts.MarkPositionService.MarkTrackDTO;
import com.sap.sailing.gwt.ui.shared.BulkScoreCorrectionDTO;
import com.sap.sailing.gwt.ui.shared.ControlPointDTO;
import com.sap.sailing.gwt.ui.shared.DeviceConfigurationDTO;
import com.sap.sailing.gwt.ui.shared.DeviceConfigurationDTO.RegattaConfigurationDTO;
import com.sap.sailing.gwt.ui.shared.DeviceIdentifierDTO;
import com.sap.sailing.gwt.ui.shared.DeviceMappingDTO;
import com.sap.sailing.gwt.ui.shared.EventDTO;
import com.sap.sailing.gwt.ui.shared.GPSFixDTO;
import com.sap.sailing.gwt.ui.shared.IgtimiDataAccessWindowWithSecurityDTO;
import com.sap.sailing.gwt.ui.shared.IgtimiDeviceWithSecurityDTO;
import com.sap.sailing.gwt.ui.shared.LeaderboardGroupDTO;
import com.sap.sailing.gwt.ui.shared.MarkDTO;
import com.sap.sailing.gwt.ui.shared.MigrateGroupOwnerForHierarchyDTO;
import com.sap.sailing.gwt.ui.shared.RaceLogSetFinishingAndFinishTimeDTO;
import com.sap.sailing.gwt.ui.shared.RaceLogSetStartTimeAndProcedureDTO;
import com.sap.sailing.gwt.ui.shared.RegattaDTO;
import com.sap.sailing.gwt.ui.shared.RemoteSailingServerReferenceDTO;
import com.sap.sailing.gwt.ui.shared.ServerConfigurationDTO;
import com.sap.sailing.gwt.ui.shared.StrippedLeaderboardDTO;
import com.sap.sailing.gwt.ui.shared.SwissTimingArchiveConfigurationWithSecurityDTO;
import com.sap.sailing.gwt.ui.shared.SwissTimingConfigurationWithSecurityDTO;
import com.sap.sailing.gwt.ui.shared.SwissTimingRaceRecordDTO;
import com.sap.sailing.gwt.ui.shared.TracTracConfigurationWithSecurityDTO;
import com.sap.sailing.gwt.ui.shared.TracTracRaceRecordDTO;
import com.sap.sailing.gwt.ui.shared.TrackFileImportDeviceIdentifierDTO;
import com.sap.sailing.gwt.ui.shared.TypedDeviceMappingDTO;
import com.sap.sailing.gwt.ui.shared.UrlDTO;
import com.sap.sailing.gwt.ui.shared.VenueDTO;
import com.sap.sailing.gwt.ui.shared.WindDTO;
import com.sap.sailing.gwt.ui.shared.YellowBrickConfigurationWithSecurityDTO;
import com.sap.sailing.gwt.ui.shared.YellowBrickRaceRecordDTO;
import com.sap.sailing.gwt.ui.shared.courseCreation.CourseTemplateDTO;
import com.sap.sailing.gwt.ui.shared.courseCreation.MarkPropertiesDTO;
import com.sap.sailing.gwt.ui.shared.courseCreation.MarkRoleDTO;
import com.sap.sailing.gwt.ui.shared.courseCreation.MarkTemplateDTO;
import com.sap.sse.common.Duration;
import com.sap.sse.common.NoCorrespondingServiceRegisteredException;
import com.sap.sse.common.TimePoint;
import com.sap.sse.common.TransformationException;
import com.sap.sse.common.Util;
import com.sap.sse.common.Util.Pair;
import com.sap.sse.common.Util.Triple;
import com.sap.sse.common.mail.MailException;
import com.sap.sse.common.media.MediaTagConstants;
import com.sap.sse.filestorage.FileStorageService;
import com.sap.sse.gwt.client.filestorage.FileStorageManagementGwtService;
import com.sap.sse.gwt.client.media.ImageDTO;
import com.sap.sse.gwt.client.media.ImageResizingTaskDTO;
import com.sap.sse.gwt.client.media.VideoDTO;
import com.sap.sse.gwt.shared.filestorage.FileStorageServiceDTO;
import com.sap.sse.gwt.shared.filestorage.FileStorageServicePropertyErrorsDTO;
import com.sap.sse.security.interfaces.UserStore;
import com.sap.sse.security.ui.shared.SuccessInfo;

public interface SailingServiceWrite extends FileStorageManagementGwtService, SailingService {

    void setORCPerformanceCurveScratchBoat(String leaderboardName, String raceColumnName, String fleetName,
            CompetitorDTO newScratchBoatDTO) throws NotFoundException;

    CompetitorDTO getORCPerformanceCurveScratchBoat(String leaderboardName, String raceColumnName, String fleetName)
            throws NotFoundException;

    Triple<Integer, Integer, Integer> assignORCPerformanceCurveCertificates(String leaderboardName,
            String raceColumnName, String fleetName, Map<String, ORCCertificate> certificatesForBoatsWithIdAsString)
            throws IOException, NotFoundException;

    Triple<Integer, Integer, Integer> assignORCPerformanceCurveCertificates(RegattaIdentifier regattaIdentifier,
            Map<String, ORCCertificate> certificatesForBoatsWithIdAsString) throws IOException, NotFoundException;

    String getSecretForRegattaByName(String regattaName);

    void updateGroupOwnerForLeaderboardGroupHierarchy(UUID leaderboardGroupId,
            MigrateGroupOwnerForHierarchyDTO migrateGroupOwnerForHierarchyDTO);

    void updateGroupOwnerForEventHierarchy(UUID eventId,
            MigrateGroupOwnerForHierarchyDTO migrateGroupOwnerForHierarchyDTO);

    /**
     * Resizes an {@Link ImageDTO} that is part of an {@link ImageResizingTaskDTO} into a set of resized versions. This
     * set only contains one image in most cases, because most {@Link ImageDTO} only hold one predefined
     * {@link MediaTagConstants}. All {@link MediaTagConstants} stored in the resizingTask of the
     * {@link ImageResizingTaskDTO} create a resize. Since no {@link MediaTagConstants} have the same defined bounds,
     * there will be no merge of these {@Link ImageDTO}. Uses the {@link FileStorageService} to store the resized
     * images. If an error occurs during resize or storing process, it will be tried to restore the previous state.
     *
     * @author Robin Fleige (D067799)
     *
     * @param imageResizingTask
     *            is an {@link ImageResizingTaskDTO} with the information on how the image saved in the {@Link ImageDTO}
     *            should be resized. The resizingTask attribute should not be null or empty at this point
     * @return returns a set of {@Link ImageDTO}, that contain the resized variants of the {@Link ImageDTO} in
     *         toResizeImage
     * @throws UnauthorizedException,
     *             Exception can throw different type of exceptions
     */
    Set<ImageDTO> resizeImage(final ImageResizingTaskDTO resizingTask) throws Exception;

    void removeExpeditionDeviceConfiguration(ExpeditionDeviceConfiguration deviceConfiguration);

    void setEliminatedCompetitors(String leaderboardName, Set<CompetitorDTO> newEliminatedCompetitorDTOs)
            throws NotFoundException;

    void editMarkFix(String leaderboardName, String raceColumnName, String fleetName, String markIdAsString,
            GPSFixDTO oldFix, Position newPosition) throws NotRevokableException;

    void removeMarkFix(String leaderboardName, String raceColumnName, String fleetName, String markIdAsString,
            GPSFixDTO fix) throws NotRevokableException;

    void enableCompetitorRegistrationsForRace(String leaderboardName, String raceColumnName, String fleetName)
            throws IllegalArgumentException, NotFoundException;

    void disableCompetitorRegistrationsForRace(String leaderboardName, String raceColumnName, String fleetName)
            throws NotRevokableException, NotFoundException;

    void inviteBuoyTenderViaEmail(String serverUrlWithoutTrailingSlash, EventDTO eventDto, String leaderboardName,
            String emails, String iOSAppUrl, String androidAppUrl, String localeInfoName) throws MailException;

    void inviteCompetitorsForTrackingViaEmail(String serverUrlWithoutTrailingSlash, EventDTO eventDto,
            String leaderboardName, Collection<CompetitorDTO> competitorDtos, String iOSAppUrl, String androidAppUrl,
            String localeInfoName) throws MailException;

    String getActiveFileStorageServiceName();

    void setActiveFileStorageService(String serviceName, String localeInfoName);

    void startRaceLogTracking(List<Triple<String, String, String>> leaderboardRaceColumnFleetNames, boolean trackWind,
            boolean correctWindByDeclination)
            throws UnauthorizedException, NotDenotedForRaceLogTrackingException, Exception;

    FileStorageServicePropertyErrorsDTO testFileStorageServiceProperties(String serviceName, String localeInfoName)
            throws IOException;

    void setFileStorageServiceProperties(String serviceName, Map<String, String> properties);

    FileStorageServiceDTO[] getAvailableFileStorageServices(String localeInfoName);

    void updateSuppressedMarkPassings(String leaderboardName, String raceColumnName, String fleetName,
            Integer newZeroBasedIndexOfSuppressedMarkPassing, CompetitorDTO competitorDTO) throws NotFoundException;

    void updateFixedMarkPassing(String leaderboardName, String raceColumnName, String fleetName,
            Integer indexOfWaypoint, Date dateOfMarkPassing, CompetitorDTO competitorDTO) throws NotFoundException;

    void closeOpenEndedDeviceMapping(String leaderboardName, DeviceMappingDTO mappingDTO, Date closingTimePoint)
            throws TransformationException, DoesNotHaveRegattaLogException, UnableToCloseDeviceMappingException,
            NotFoundException;

    void revokeRaceAndRegattaLogEvents(String leaderboardName, List<UUID> eventIds)
            throws NotRevokableException, DoesNotHaveRegattaLogException, NotFoundException;

    void addTypedDeviceMappingToRegattaLog(String leaderboardName, TypedDeviceMappingDTO dto)
            throws NoCorrespondingServiceRegisteredException, TransformationException, DoesNotHaveRegattaLogException,
            NotFoundException;

    void addDeviceMappingToRegattaLog(String leaderboardName, DeviceMappingDTO dto)
            throws NoCorrespondingServiceRegisteredException, TransformationException, DoesNotHaveRegattaLogException;

    void revokeMarkDefinitionEventInRegattaLog(String leaderboardName, String raceColumnName, String fleetName,
            MarkDTO markDTO) throws DoesNotHaveRegattaLogException, MarkAlreadyUsedInRaceException;

    void fillRaceLogsFromPairingListTemplate(final String leaderboardName, final int flightMultiplier,
            final List<String> selectedFlightNames, final PairingListDTO pairingListDTO)
            throws NotFoundException, CompetitorRegistrationOnRaceLogDisabledException;

    void setBoatRegistrationsInRegattaLog(String leaderboardName, Set<BoatDTO> boatDTOs)
            throws DoesNotHaveRegattaLogException, NotFoundException;

    void setCompetitorRegistrationsInRegattaLog(String leaderboardName, Set<? extends CompetitorDTO> competitorDTOs)
            throws DoesNotHaveRegattaLogException, NotFoundException;

    void setCompetitorRegistrationsInRaceLog(String leaderboardName, String raceColumnName, String fleetName,
            Set<CompetitorWithBoatDTO> competitorDTOs)
            throws CompetitorRegistrationOnRaceLogDisabledException, NotFoundException;

    void setCompetitorRegistrationsInRaceLog(String leaderboardName, String raceColumnName, String fleetName,
            Map<? extends CompetitorDTO, BoatDTO> competitorAndBoatDTOs)
            throws CompetitorRegistrationOnRaceLogDisabledException, NotFoundException;

    void denoteForRaceLogTracking(String leaderboardName, String prefix) throws Exception;

    Boolean denoteForRaceLogTracking(String leaderboardName, String raceColumnName, String fleetName)
            throws NotFoundException, NotDenotableForRaceLogTrackingException;

    Map<RegattaAndRaceIdentifier, Integer> importWindFromIgtimi(List<RaceDTO> selectedRaces,
            boolean correctByDeclination)
            throws IllegalStateException, Exception;

    IgtimiDataAccessWindowWithSecurityDTO addIgtimiDataAccessWindow(String deviceSerialNumber, Date from, Date to);

    void removeIgtimiDataAccessWindow(long id);
    
    void updateIgtimiDevice(IgtimiDeviceWithSecurityDTO editedObject);

    void removeIgtimiDevice(String serialNumber);
    
    boolean sendGPSOffCommandToIgtimiDevice(String serialNumber) throws IOException;

    boolean sendGPSOnCommandToIgtimiDevice(String serialNumber) throws IOException;

    boolean sendPowerOffCommandToIgtimiDevice(String serialNumber) throws IOException;

    boolean sendRestartCommandToIgtimiDevice(String serialNumber) throws IOException;

    boolean sendIMUCalibrationCommandSequenceToIgtimiDevice(String serialNumber) throws IOException, InterruptedException;
    
    boolean sendIgtimiCommand(String serialNumber, String command) throws IOException, InterruptedException;
    
    boolean enableIgtimiDeviceOverTheAirLog(String serialNumber, boolean enable) throws Exception;
    
    ArrayList<Pair<TimePoint, String>> getIgtimiDeviceLogs(String serialNumber, Duration duration) throws Exception;
    
    void setTrackingTimes(RaceLogSetTrackingTimesDTO dto) throws NotFoundException;

    boolean removeDeviceConfiguration(UUID deviceConfigurationId);

    DataImportProgress getImportOperationProgress(UUID id) throws UnauthorizedException;

    void allowCompetitorResetToDefaults(List<CompetitorDTO> competitors);

    UUID importMasterData(String host, UUID[] leaderboardGroupIds, boolean override, boolean compress, boolean exportWind,
            boolean exportDeviceConfigurations, String targetServerUsername, String targetServerPassword,
            boolean exportTrackedRacesAndStartTracking) throws UnauthorizedException;

    RegattaDTO createRegatta(String regattaName, String boatClassName, boolean canBoatsOfCompetitorsChangePerRace,
            CompetitorRegistrationType competitorRegistrationType, String registrationLinkSecret, Date startDate,
            Date endDate, RegattaCreationParametersDTO seriesNamesWithFleetNamesAndFleetOrderingAndMedal,
            boolean persistent, ScoringSchemeType scoringSchemeType, List<UUID> courseAreaIds,
            Double buoyZoneRadiusInHullLengths, boolean useStartTimeInference,
            boolean controlTrackingFromStartAndFinishTimes, boolean autoRestartTrackingUponCompetitorSetChange, RankingMetrics rankingMetricType)
            throws UnauthorizedException;

    void removeRaceColumnsFromSeries(RegattaIdentifier regattaIdentifier, String seriesName, List<String> columnNames)
            throws UnauthorizedException;

    void updateSeries(RegattaIdentifier regattaIdentifier, String seriesName, String newSeriesName, boolean isMedal,
            boolean isFleetsCanRunInParallel, int[] resultDiscardingThresholds, boolean startsWithZeroScore,
            boolean firstRaceIsNonDiscardableCarryForward, boolean hasSplitFleetScore, boolean hasCrossFleetMergedRanking, Integer maximumNumberOfDiscards,
            boolean oneAlwaysStaysOne, List<FleetDTO> fleets) throws UnauthorizedException;

    void updateRegatta(RegattaIdentifier regattaIdentifier, Date startDate, Date endDate, List<UUID> courseAreaUuids,
            RegattaConfigurationDTO regattaConfiguration, Double buoyZoneRadiusInHullLengths,
            boolean useStartTimeInference, boolean controlTrackingFromStartAndFinishTimes,
            boolean autoRestartTrackingUponCompetitorSetChange, String registrationLinkSecret, CompetitorRegistrationType registrationType) throws UnauthorizedException;

    void removeSeries(RegattaIdentifier regattaIdentifier, String seriesName) throws UnauthorizedException;

    void removeRegatta(RegattaIdentifier regattaIdentifier) throws UnauthorizedException;

    void removeRegattas(Collection<RegattaIdentifier> regattas) throws UnauthorizedException;

    void renameEvent(UUID eventId, String newName) throws UnauthorizedException;

    void removeEvent(UUID eventId) throws UnauthorizedException;

    void removeEvents(Collection<UUID> eventIds) throws UnauthorizedException;

    void removeCourseAreas(UUID eventId, UUID[] courseAreaIds) throws UnauthorizedException;

    void createCourseAreas(UUID eventId, List<CourseAreaDTO> courseAreas);

    EventDTO createEvent(String eventName, String eventDescription, Date startDate, Date endDate, String venue,
            boolean isPublic, List<CourseAreaDTO> courseAreas, String officialWebsiteURLAsString, String baseURLAsString,
            Map<String, String> sailorsInfoWebsiteURLsByLocaleName, List<ImageDTO> images,
            List<VideoDTO> videos, List<UUID> leaderboardGroupIds)
            throws UnauthorizedException;

    EventDTO updateEvent(EventDTO eventDTO) throws UnauthorizedException, IOException;

    EventDTO updateEvent(UUID eventId, String eventName, String eventDescription, Date startDate, Date endDate,
            VenueDTO venue, boolean isPublic, List<UUID> leaderboardGroupIds, String officialWebsiteURLString,
            String baseURLAsString, Map<String, String> sailorsInfoWebsiteURLsByLocaleName, List<? extends ImageDTO> images,
            List<? extends VideoDTO> videos, List<String> windFinderReviewedSpotCollectionIds)
            throws UnauthorizedException, IOException;

    void updateLeaderboardGroup(UUID leaderboardGroupId, String oldName, String newName, String newDescription,
            String newDisplayName, List<String> leaderboardNames, int[] overallLeaderboardDiscardThresholds,
            ScoringSchemeType overallLeaderboardScoringSchemeType);

    LeaderboardGroupDTO createLeaderboardGroup(String groupName, String description, String displayName,
            boolean displayGroupsInReverseOrder, int[] overallLeaderboardDiscardThresholds,
            ScoringSchemeType overallLeaderboardScoringSchemeType);

    void trackWithSwissTiming(RegattaIdentifier regattaToAddTo, List<SwissTimingRaceRecordDTO> rrs, String hostname,
            int port, boolean trackWind, boolean correctWindByDeclination, boolean useInternalMarkPassingAlgorithm,
            String updateURL, String updateUsername, String updatePassword, String eventName, String manage2SailEventUrl) throws UnauthorizedException, Exception;

    void updateSwissTimingConfiguration(SwissTimingConfigurationWithSecurityDTO configuration)
            throws UnauthorizedException, Exception;

    void deleteSwissTimingConfigurations(Collection<SwissTimingConfigurationWithSecurityDTO> configurations)
            throws UnauthorizedException, Exception;

    void createSwissTimingConfiguration(String configName, String jsonURL, String hostname, Integer port,
            String updateURL, String updateUsername, String updatePassword) throws UnauthorizedException, Exception;

    void updateRacesDelayToLive(List<RegattaAndRaceIdentifier> regattaAndRaceIdentifiers, long delayToLiveInMs);

    void updateIsMedalRace(String leaderboardName, String columnName, boolean isMedalRace);

    void moveLeaderboardColumnUp(String leaderboardName, String columnName) throws UnauthorizedException;

    void moveLeaderboardColumnDown(String leaderboardName, String columnName) throws UnauthorizedException;

    void updateCompetitorDisplayNameInLeaderboard(String leaderboardName, String competitorIdAsString,
            String displayName);

    void updateLeaderboardScoreCorrectionsAndMaxPointsReasons(BulkScoreCorrectionDTO updates) throws NoWindException;

    void updateLeaderboardScoreCorrectionMetadata(String leaderboardName, Date timePointOfLastCorrectionValidity,
            String comment);

    Triple<Double, Double, Boolean> updateLeaderboardScoreCorrection(String leaderboardName,
            String competitorIdAsString, String columnName, Double correctedScore, Date date) throws NoWindException;

    Triple<Double, Double, Boolean> updateLeaderboardIncrementalScoreCorrection(
            String leaderboardName, String competitorIdAsString, String columnName, Double scoringOffsetInPoints, Date date);
    
    void updateLeaderboardCarryValue(String leaderboardName, String competitorIdAsString, Double carriedPoints);

    void disconnectLeaderboardColumnFromTrackedRace(String leaderboardName, String raceColumnName, String fleetName)
            throws UnauthorizedException;

    boolean connectTrackedRaceToLeaderboardColumn(String leaderboardName, String raceColumnName, String fleetName,
            RegattaAndRaceIdentifier raceIdentifier) throws UnauthorizedException;

    void suppressCompetitorInLeaderboard(String leaderboardName, String competitorIdAsString, boolean suppressed);

    void updateLeaderboardColumnFactor(String leaderboardName, String columnName, Double newFactor);

    void renameLeaderboardColumn(String leaderboardName, String oldColumnName, String newColumnName)
            throws UnauthorizedException;

    void removeLeaderboardColumn(String leaderboardName, String columnName) throws UnauthorizedException;

    void removeLeaderboardGroups(Set<UUID> groupIds);

    void removeLeaderboard(String leaderboardName) throws UnauthorizedException;

    void removeLeaderboards(Collection<String> leaderboardNames) throws UnauthorizedException;

    StrippedLeaderboardDTO updateLeaderboard(String leaderboardName, String newLeaderboardDisplayName,
            int[] newDiscardingThreasholds, List<UUID> newCourseAreaIds)
            throws UnauthorizedException;

    StrippedLeaderboardDTO createRegattaLeaderboardWithEliminations(String name, String displayName,
            String regattaName) throws UnauthorizedException;

    StrippedLeaderboardDTO createRegattaLeaderboardWithOtherTieBreakingLeaderboard(RegattaName regattaIdentifier,
            String leaderboardDisplayName, int[] discardThresholds, String otherTieBreakingLeaderboardName);

    StrippedLeaderboardDTO createRegattaLeaderboard(RegattaName regattaIdentifier,
            String leaderboardDisplayName, int[] discardThresholds) throws UnauthorizedException;

    StrippedLeaderboardDTO createFlexibleLeaderboard(String leaderboardName, String leaderboardDisplayName,
            int[] discardThresholds, ScoringSchemeType scoringSchemeType, List<UUID> courseAreaIds)
            throws UnauthorizedException;

    void removeResultImportURLs(String resultProviderName, Set<UrlDTO> toRemove) throws Exception;

    void deleteSwissTimingArchiveConfigurations(Collection<SwissTimingArchiveConfigurationWithSecurityDTO> dtos)
            throws UnauthorizedException, Exception;

    void updateSwissTimingArchiveConfiguration(SwissTimingArchiveConfigurationWithSecurityDTO dto)
            throws UnauthorizedException, Exception;

    void createSwissTimingArchiveConfiguration(String jsonUrl)
            throws UnauthorizedException, Exception;

    void createRegattaStructure(final List<RegattaDTO> regattas, final EventDTO newEvent) throws IOException;

    void removeWind(RegattaAndRaceIdentifier raceIdentifier, WindDTO windDTO);

    void setWindSourcesToExclude(RegattaAndRaceIdentifier raceIdentifier, List<WindSource> windSourcesToExclude);

    void setRaceIsKnownToStartUpwind(RegattaAndRaceIdentifier raceIdentifier, boolean raceIsKnownToStartUpwind);

    void updateRaceCourse(RegattaAndRaceIdentifier raceIdentifier,
            List<Pair<ControlPointDTO, PassingInstruction>> courseDTO);

    void removeSailingServers(Set<String> toRemove) throws UnauthorizedException, Exception;

    RemoteSailingServerReferenceDTO addRemoteSailingServerReference(RemoteSailingServerReferenceDTO sailingServer)
            throws UnauthorizedException, Exception;

    RemoteSailingServerReferenceDTO updateRemoteSailingServerReference(
            RemoteSailingServerReferenceDTO sailingServer) throws UnauthorizedException, Exception;

    RemoteSailingServerReferenceDTO getCompleteRemoteServerReference(String sailingServerName)
            throws UnauthorizedException, Exception;

    void setWind(RegattaAndRaceIdentifier raceIdentifier, WindDTO windDTO);

    void removeAndUntrackRaces(List<RegattaAndRaceIdentifier> regattaAndRaceIdentifiers);

    void stopTrackingRaces(List<RegattaAndRaceIdentifier> regattaAndRaceIdentifiers) throws Exception;

    void updateTracTracConfiguration(TracTracConfigurationWithSecurityDTO tracTracConfiguration)
            throws UnauthorizedException, Exception;

    void deleteTracTracConfigurations(Collection<TracTracConfigurationWithSecurityDTO> tracTracConfigurations)
            throws UnauthorizedException, Exception;

    void createTracTracConfiguration(String name, String jsonURL, String liveDataURI, String storedDataURI,
            String courseDesignUpdateURI, String tracTracUsername, String tracTracPassword) throws Exception;

    void trackWithTracTrac(RegattaIdentifier regattaToAddTo, List<TracTracRaceRecordDTO> rrs, String liveURIFromConfiguration,
            String storedURIFromConfiguration, String courseDesignUpdateURI, boolean trackWind, boolean correctWindByDeclination,
            Duration offsetToStartTimeOfSimulatedRace, boolean useInternalMarkPassingAlgorithm, boolean useOfficialEventsToUpdateRaceLog,
            String jsonUrlAsKey) throws UnauthorizedException, Exception;

    void trackWithYellowBrick(RegattaIdentifier regattaToAddTo, List<YellowBrickRaceRecordDTO> rrs,
            boolean trackWind, final boolean correctWindByDeclination, String creatorUsername,
            String raceUrl) throws Exception;

    void createYellowBrickConfiguration(String name, String yellowBrickRaceUrl, String yellowBrickUsername,
            String yellowBrickPassword);

    MarkPropertiesDTO updateMarkPropertiesPositioning(UUID markPropertiesId, DeviceIdentifierDTO deviceIdentifier,
            Position fixedPosition) throws Exception;

    CourseTemplateDTO createOrUpdateCourseTemplate(CourseTemplateDTO courseTemplate);

    /**
     * Removes course templates list
     *
     * @param courseTemplateDTOs
     *            list of course templates to remove
     */
    void removeCourseTemplates(Collection<UUID> courseTemplatesUuids);

    /**
     * Removes mark properties list
     *
     * @param markPropertiesDTOS
     *            list of mark properties to remove
     */
    void removeMarkProperties(Collection<UUID> markPropertiesUuids);

    MarkRoleDTO createMarkRole(MarkRoleDTO markRole);

    List<CompetitorWithBoatDTO> addCompetitors(List<CompetitorDescriptor> competitorsForSaving, String searchTag)
            throws UnauthorizedException, Exception;

    void addColumnsToLeaderboard(String leaderboardName, List<Util.Pair<String, Boolean>> columnsToAdd)
            throws UnauthorizedException;

    void addColumnToLeaderboard(String columnName, String leaderboardName, boolean medalRace)
            throws UnauthorizedException;

    /**
     * Adds the course definition to the racelog, while trying to reuse existing marks, controlpoints and waypoints from
     * the previous course definition in the racelog.
     */
    void addCourseDefinitionToRaceLog(String leaderboardName, String raceColumnName, String fleetName,
            List<Util.Pair<ControlPointDTO, PassingInstruction>> course, int priority)
            throws UnauthorizedException, NotFoundException;

    void addMarkFix(String leaderboardName, String raceColumnName, String fleetName, String markIdAsString,
            GPSFixDTO newFix) throws UnauthorizedException;

    void addMarkToRegattaLog(String leaderboardName, MarkDTO mark)
            throws UnauthorizedException, DoesNotHaveRegattaLogException;

    void addOrReplaceExpeditionDeviceConfiguration(ExpeditionDeviceConfiguration expeditionDeviceConfiguration)
            throws UnauthorizedException, IllegalStateException;

    BoatDTO addOrUpdateBoat(BoatDTO boat) throws UnauthorizedException, Exception;

    List<CompetitorDTO> addOrUpdateCompetitors(List<CompetitorDTO> competitors) throws UnauthorizedException, Exception;

    CompetitorWithBoatDTO addOrUpdateCompetitorWithBoat(CompetitorWithBoatDTO competitor)
            throws UnauthorizedException, Exception;

    CompetitorDTO addOrUpdateCompetitorWithoutBoat(CompetitorDTO competitor) throws UnauthorizedException, Exception;

    MarkPropertiesDTO addOrUpdateMarkProperties(MarkPropertiesDTO markProperties);

    MarkTemplateDTO addOrUpdateMarkTemplate(MarkTemplateDTO markTemplate);

    List<RaceColumnInSeriesDTO> addRaceColumnsToSeries(RegattaIdentifier regattaIdentifier, String seriesName,
            List<Pair<String, Integer>> columnNames) throws UnauthorizedException;

    void addResultImportUrl(String resultProviderName, UrlDTO url) throws UnauthorizedException, Exception;

    /**
     * Adds public tag as {@link RaceLogTagEvent} to {@link RaceLog} and private tag to
     * {@link com.sap.sse.security.interfaces.UserStore UserStore}.
     *
     * @param leaderboardName
     *            required to identify {@link RaceLog}, must <b>NOT</b> be <code>null</code>
     * @param raceColumnName
     *            required to identify {@link RaceLog}, must <b>NOT</b> be <code>null</code>
     * @param fleetName
     *            required to identify {@link RaceLog}, must <b>NOT</b> be <code>null</code>
     * @param tag
     *            title of tag, must <b>NOT</b> be <code>null</code>
     * @param comment
     *            optional comment of tag
     * @param hiddenInfo
     *            Data that will not be displayed to the end user; it may be visible, e.g., when viewing the technical
     *            race log entries or user preference objects, so don't use this to store secrets. But it can be used,
     *            e.g., to store information that identifies the tag in some unique way, for example, when the tag was
     *            automatically produced by some rule or agent, and that rule or agent later needs to decide whether or
     *            not there already is a tag produced by that rule/agent for the race to which the tag pertains.
     * @param visibleForPublic
     *            when set to <code>true</code> tag will be saved as public tag (visible for every user), when set to
     *            <code>false</code> tag will be saved as private tag (visible only for creator)
     * @param raceTimepoint
     *            timepoint in race where user created tag, must <b>NOT</b> be <code>null</code>
     * @param imageURLs
     *            optional image URLs of tag
     * @return <code>successful</code> {@link SuccessInfo} if tag was added successfully, otherwise
     *         <code>non-successful</code> {@link SuccessInfo}
     */
    SuccessInfo addTag(String leaderboardName, String raceColumnName, String fleetName, String tag, String comment,
            String hiddenInfo, String imageURL, String resizedImageURL, boolean visibleForPublic, TimePoint raceTimepoint)
            throws UnauthorizedException;

    void allowBoatResetToDefaults(List<BoatDTO> boats) throws UnauthorizedException;

    /**
     * Into the first {@link RaceLog} {@link TrackedRace#getAttachedRaceLogs() attached} to the tracked race identified
     * by {@code raceIdentifier} writes {@link RaceLogORCLegDataEvent}s and/or revokation events such that afterwards
     * the {@link #getORCPerformanceCurveLegInfo(RegattaAndRaceIdentifier)} will return a map equal to the one passed,
     * except for {@code null} values which then would be missing from the results, where here they mean to explicitly
     * revoke any previous setting for that leg.
     */
    void setORCPerformanceCurveLegInfo(RegattaAndRaceIdentifier raceIdentifier,
            Map<Integer, ORCPerformanceCurveLegImpl> legInfo) throws NotRevokableException;

    /**
     * Into the {@link RaceLog} identified by the leaderboard, race column and fleet names, writes
     * {@link RaceLogORCLegDataEvent}s and/or revokation events such that afterwards the
     * {@link #getORCPerformanceCurveLegInfo(RegattaAndRaceIdentifier)} will return a map equal to the one passed,
     * except for {@code null} values which then would be missing from the results, where here they mean to explicitly
     * revoke any previous setting for that leg.
     *
     * @throws NotFoundException
     *             in case the race log cannot be found by the leaderboard, race column and fleet names provided
     */
    void setORCPerformanceCurveLegInfo(String leaderboardName, String raceColumnName, String fleetName,
            Map<Integer, ORCPerformanceCurveLegImpl> legInfo) throws NotFoundException, NotRevokableException;

    /**
     * @return The RaceDTO of the modified race or <code>null</code>, if the given newStartTimeReceived was null.
     */
    RaceDTO setStartTimeReceivedForRace(RaceIdentifier raceIdentifier, Date newStartTimeReceived)
            throws UnauthorizedException;

    /**
     * Slices a new race from the race specified by the given {@link RegattaAndRaceIdentifier} using the given time
     * range. A new {@link RaceColumn} with the given name is added to the {@link RegattaLeaderboard}.
     *
     * @throws ServiceException
     */
    RegattaAndRaceIdentifier sliceRace(RegattaAndRaceIdentifier raceIdentifier, String newRaceColumnName,
            TimePoint sliceFrom, TimePoint sliceTo) throws UnauthorizedException, ServiceException;

    /**
     * @return the new net points in {@link Pair#getA()} and the new total points in {@link Pair#getB()} for time point
     *         <code>date</code> after the max points reason has been updated to <code>maxPointsReasonAsString</code>.
     */
    Util.Triple<Double, Double, Boolean> updateLeaderboardMaxPointsReason(String leaderboardName,
            String competitorIdAsString, String raceColumnName, MaxPointsReason maxPointsReason, Date date)
            throws NoWindException, UnauthorizedException;

    /**
     * Updates given <code>tagToUpdate</code> with the given attributes <code>tag</code>, <code>comment</code>,
     * <code>imageURL</code> and <code>visibleForPublic</code>. Tags are not really updated, instead public tags are
     * revoked/private tags removed first and then the new tags gets saved depending on the new value
     * <code>visibleForPublic</code>.
     *
     * @param leaderboardName
     *            required to identify {@link RaceLog}, must <b>NOT</b> be <code>null</code>
     * @param raceColumnName
     *            required to identify {@link RaceLog}, must <b>NOT</b> be <code>null</code>
     * @param fleetName
     *            required to identify {@link RaceLog}, must <b>NOT</b> be <code>null</code>
     * @param tagToUpdate
     *            tag to be updated
     * @param tag
     *            new tag title
     * @param comment
     *            new comment
     * @param hiddenInfo TODO
     * @param imageURL
     *            new image url
     * @param visibleForPublic
     *            new visibility status
     * @return <code>successful</code> {@link SuccessInfo} if tag was updated successfully, otherwise
     *         <code>non-successful</code> {@link SuccessInfo}
     */
    SuccessInfo updateTag(String leaderboardName, String raceColumnName, String fleetName, TagDTO tagToUpdate,
            String tag, String comment, String hiddenInfo, String imageURL, String resizedImageURL, boolean visibleForPublic)
            throws UnauthorizedException;

    /**
     * @param raceLogFrom
     *            identifies the race log to copy from by its leaderboard name, race column name and fleet name
     * @param raceLogsTo
     *            identifies the race log to copy from by their leaderboard name, race column name and fleet name
     * @throws NotFoundException
     */
    void copyCompetitorsToOtherRaceLogs(Triple<String, String, String> fromTriple,
            Set<Triple<String, String, String>> toTriples) throws UnauthorizedException, NotFoundException;

    /**
     * @param raceLogFrom
     *            identifies the race log to copy from by its leaderboard name, race column name and fleet name
     * @param raceLogsTo
     *            identifies the race log to copy from by their leaderboard name, race column name and fleet name
     * @throws NotFoundException
     */
    void copyCourseToOtherRaceLogs(Triple<String, String, String> fromTriple,
            Set<Triple<String, String, String>> toTriples, boolean copyMarkDeviceMappings, int priority)
            throws UnauthorizedException, NotFoundException;

    /**
     * Adds a fix to the {@link SensorFixStore}, and creates a mapping with a virtual device for exactly the current
     * timepoint.
     *
     * @param timePoint
     *            the time point for the fix; if {@code null}, the current time is used
     *
     * @throws DoesNotHaveRegattaLogException
     * @throws NotFoundException
     */
    void pingMark(String leaderboardName, MarkDTO mark, TimePoint timePoint, Position position)
            throws UnauthorizedException, DoesNotHaveRegattaLogException, NotFoundException;

    /**
     * Revoke the {@link RaceLogDenoteForTrackingEvent}. This does not affect an existing {@code RaceLogRaceTracker} or
     * {@link TrackedRace} for this {@code RaceLog}.
     *
     * @see RaceLogTrackingAdapter#removeDenotationForRaceLogTracking
     */
    void removeDenotationForRaceLogTracking(String leaderboardName, String raceColumnName, String fleetName)
            throws UnauthorizedException, NotFoundException, Exception;

    /**
     * Removes public {@link TagDTO tag} from {@link RaceLog} and private {@link TagDTO tag} from {@link UserStore}.
     *
     * @param leaderboardName
     *            required to identify {@link RaceLog}, must <b>NOT</b> be <code>null</code>
     * @param raceColumnName
     *            required to identify {@link RaceLog}, must <b>NOT</b> be <code>null</code>
     * @param fleetName
     *            required to identify {@link RaceLog}, must <b>NOT</b> be <code>null</code>
     * @param tag
     *            tag to remove
     * @return <code>successful</code> {@link SuccessInfo} if tag was removed successfully, otherwise
     *         <code>non-successful</code> {@link SuccessInfo}
     */
    SuccessInfo removeTag(String leaderboardName, String raceColumnName, String fleetName, TagDTO tag)
            throws UnauthorizedException;

    boolean setStartTimeAndProcedure(RaceLogSetStartTimeAndProcedureDTO dto)
            throws UnauthorizedException, NotFoundException;

    Pair<Boolean, Boolean> setFinishingAndEndTime(RaceLogSetFinishingAndFinishTimeDTO dto)
            throws UnauthorizedException, NotFoundException;

    void setImpliedWindSource(String leaderboardName, String raceColumnName, String fleetName,
            ImpliedWindSource impliedWindSource) throws NotFoundException;

    void createOrUpdateDeviceConfiguration(DeviceConfigurationDTO configurationDTO) throws UnauthorizedException;

    List<TrackFileImportDeviceIdentifierDTO> getTrackFileImportDeviceIds(List<String> uuids)
            throws NoCorrespondingServiceRegisteredException, TransformationException;

    MarkTrackDTO getMarkTrack(String leaderboardName, String raceColumnName, String fleetName, String markIdAsString)
            throws UnauthorizedException;

    List<DeviceMappingDTO> getDeviceMappings(String leaderboardName)
            throws UnauthorizedException, DoesNotHaveRegattaLogException, TransformationException, NotFoundException;

    void updateServerConfiguration(ServerConfigurationDTO serverConfiguration) throws UnauthorizedException;

    void deleteYellowBrickConfigurations(Collection<YellowBrickConfigurationWithSecurityDTO> singletonList);

    void updateYellowBrickConfiguration(YellowBrickConfigurationWithSecurityDTO editedObject);

    void startAICommentingOnEvent(UUID eventId);

    void stopAICommentingOnEvent(UUID eventId);

    /**
     * Event though this is a reading API method, we place it on {@link SailingServiceWrite} because it is available
     * and makes sense only on the primary/master process of a replica set. There is no replication of the {@link AIAgent}
     * itself; only its actions will be replicated. Therefore, AI agent configuration and introspection will work only
     * on the primary/master.
     */
    List<EventDTO> getIdsOfEventsWithAICommenting();

    String getAIAgentLanguageModelName();
    
    boolean hasAIAgentCredentials();
    
    void setAIAgentCredentials(String credentials) throws Exception;
    
<<<<<<< HEAD


=======
    void copyPairingListFromOtherLeaderboard(String sourceLeaderboardName, String targetLeaderboardName, String fromRaceColumnName,
            String toRaceColumnInclusiveName) throws UnauthorizedException, NotFoundException;
>>>>>>> 813e5a8c
}<|MERGE_RESOLUTION|>--- conflicted
+++ resolved
@@ -759,11 +759,6 @@
     
     void setAIAgentCredentials(String credentials) throws Exception;
     
-<<<<<<< HEAD
-
-
-=======
     void copyPairingListFromOtherLeaderboard(String sourceLeaderboardName, String targetLeaderboardName, String fromRaceColumnName,
             String toRaceColumnInclusiveName) throws UnauthorizedException, NotFoundException;
->>>>>>> 813e5a8c
 }