package com.sap.sailing.gwt.ui.client;

import java.io.IOException;
import java.util.ArrayList;
import java.util.Collection;
import java.util.Date;
import java.util.List;
import java.util.Map;
import java.util.Set;
import java.util.UUID;

import org.apache.shiro.authz.UnauthorizedException;

import com.sap.sailing.aiagent.interfaces.AIAgent;
import com.sap.sailing.domain.abstractlog.orc.RaceLogORCLegDataEvent;
import com.sap.sailing.domain.abstractlog.race.RaceLog;
import com.sap.sailing.domain.abstractlog.race.RaceLogTagEvent;
import com.sap.sailing.domain.abstractlog.race.tracking.RaceLogDenoteForTrackingEvent;
import com.sap.sailing.domain.base.RaceColumn;
import com.sap.sailing.domain.common.CompetitorDescriptor;
import com.sap.sailing.domain.common.CompetitorRegistrationType;
import com.sap.sailing.domain.common.DataImportProgress;
import com.sap.sailing.domain.common.MaxPointsReason;
import com.sap.sailing.domain.common.NoWindException;
import com.sap.sailing.domain.common.NotFoundException;
import com.sap.sailing.domain.common.PassingInstruction;
import com.sap.sailing.domain.common.Position;
import com.sap.sailing.domain.common.RaceIdentifier;
import com.sap.sailing.domain.common.RankingMetrics;
import com.sap.sailing.domain.common.RegattaAndRaceIdentifier;
import com.sap.sailing.domain.common.RegattaIdentifier;
import com.sap.sailing.domain.common.RegattaName;
import com.sap.sailing.domain.common.ScoringSchemeType;
import com.sap.sailing.domain.common.ServiceException;
import com.sap.sailing.domain.common.UnableToCloseDeviceMappingException;
import com.sap.sailing.domain.common.WindSource;
import com.sap.sailing.domain.common.abstractlog.NotRevokableException;
import com.sap.sailing.domain.common.dto.BoatDTO;
import com.sap.sailing.domain.common.dto.CompetitorDTO;
import com.sap.sailing.domain.common.dto.CompetitorWithBoatDTO;
import com.sap.sailing.domain.common.dto.CourseAreaDTO;
import com.sap.sailing.domain.common.dto.FleetDTO;
import com.sap.sailing.domain.common.dto.PairingListDTO;
import com.sap.sailing.domain.common.dto.RaceColumnInSeriesDTO;
import com.sap.sailing.domain.common.dto.RaceDTO;
import com.sap.sailing.domain.common.dto.RegattaCreationParametersDTO;
import com.sap.sailing.domain.common.dto.TagDTO;
import com.sap.sailing.domain.common.orc.ImpliedWindSource;
import com.sap.sailing.domain.common.orc.ORCCertificate;
import com.sap.sailing.domain.common.orc.impl.ORCPerformanceCurveLegImpl;
import com.sap.sailing.domain.common.racelog.tracking.CompetitorRegistrationOnRaceLogDisabledException;
import com.sap.sailing.domain.common.racelog.tracking.DoesNotHaveRegattaLogException;
import com.sap.sailing.domain.common.racelog.tracking.MarkAlreadyUsedInRaceException;
import com.sap.sailing.domain.common.racelog.tracking.NotDenotableForRaceLogTrackingException;
import com.sap.sailing.domain.common.racelog.tracking.NotDenotedForRaceLogTrackingException;
import com.sap.sailing.domain.leaderboard.RegattaLeaderboard;
import com.sap.sailing.domain.racelog.tracking.SensorFixStore;
import com.sap.sailing.domain.racelogtracking.RaceLogTrackingAdapter;
import com.sap.sailing.domain.tracking.TrackedRace;
import com.sap.sailing.expeditionconnector.ExpeditionDeviceConfiguration;
import com.sap.sailing.gwt.ui.adminconsole.RaceLogSetTrackingTimesDTO;
import com.sap.sailing.gwt.ui.client.shared.charts.MarkPositionService.MarkTrackDTO;
import com.sap.sailing.gwt.ui.shared.BulkScoreCorrectionDTO;
import com.sap.sailing.gwt.ui.shared.ControlPointDTO;
import com.sap.sailing.gwt.ui.shared.DeviceConfigurationDTO;
import com.sap.sailing.gwt.ui.shared.DeviceConfigurationDTO.RegattaConfigurationDTO;
import com.sap.sailing.gwt.ui.shared.DeviceIdentifierDTO;
import com.sap.sailing.gwt.ui.shared.DeviceMappingDTO;
import com.sap.sailing.gwt.ui.shared.EventDTO;
import com.sap.sailing.gwt.ui.shared.GPSFixDTO;
import com.sap.sailing.gwt.ui.shared.IgtimiDataAccessWindowWithSecurityDTO;
import com.sap.sailing.gwt.ui.shared.IgtimiDeviceWithSecurityDTO;
import com.sap.sailing.gwt.ui.shared.LeaderboardGroupDTO;
import com.sap.sailing.gwt.ui.shared.MarkDTO;
import com.sap.sailing.gwt.ui.shared.MigrateGroupOwnerForHierarchyDTO;
import com.sap.sailing.gwt.ui.shared.RaceLogSetFinishingAndFinishTimeDTO;
import com.sap.sailing.gwt.ui.shared.RaceLogSetStartTimeAndProcedureDTO;
import com.sap.sailing.gwt.ui.shared.RegattaDTO;
import com.sap.sailing.gwt.ui.shared.RemoteSailingServerReferenceDTO;
import com.sap.sailing.gwt.ui.shared.ServerConfigurationDTO;
import com.sap.sailing.gwt.ui.shared.StrippedLeaderboardDTO;
import com.sap.sailing.gwt.ui.shared.SwissTimingArchiveConfigurationWithSecurityDTO;
import com.sap.sailing.gwt.ui.shared.SwissTimingConfigurationWithSecurityDTO;
import com.sap.sailing.gwt.ui.shared.SwissTimingRaceRecordDTO;
import com.sap.sailing.gwt.ui.shared.TracTracConfigurationWithSecurityDTO;
import com.sap.sailing.gwt.ui.shared.TracTracRaceRecordDTO;
import com.sap.sailing.gwt.ui.shared.TrackFileImportDeviceIdentifierDTO;
import com.sap.sailing.gwt.ui.shared.TypedDeviceMappingDTO;
import com.sap.sailing.gwt.ui.shared.UrlDTO;
import com.sap.sailing.gwt.ui.shared.VenueDTO;
import com.sap.sailing.gwt.ui.shared.WindDTO;
import com.sap.sailing.gwt.ui.shared.YellowBrickConfigurationWithSecurityDTO;
import com.sap.sailing.gwt.ui.shared.YellowBrickRaceRecordDTO;
import com.sap.sailing.gwt.ui.shared.courseCreation.CourseTemplateDTO;
import com.sap.sailing.gwt.ui.shared.courseCreation.MarkPropertiesDTO;
import com.sap.sailing.gwt.ui.shared.courseCreation.MarkRoleDTO;
import com.sap.sailing.gwt.ui.shared.courseCreation.MarkTemplateDTO;
import com.sap.sse.common.Duration;
import com.sap.sse.common.NoCorrespondingServiceRegisteredException;
import com.sap.sse.common.TimePoint;
import com.sap.sse.common.TransformationException;
import com.sap.sse.common.Util;
import com.sap.sse.common.Util.Pair;
import com.sap.sse.common.Util.Triple;
import com.sap.sse.common.mail.MailException;
import com.sap.sse.common.media.MediaTagConstants;
import com.sap.sse.filestorage.FileStorageService;
import com.sap.sse.gwt.client.filestorage.FileStorageManagementGwtService;
import com.sap.sse.gwt.client.media.ImageDTO;
import com.sap.sse.gwt.client.media.ImageResizingTaskDTO;
import com.sap.sse.gwt.client.media.VideoDTO;
import com.sap.sse.gwt.shared.filestorage.FileStorageServiceDTO;
import com.sap.sse.gwt.shared.filestorage.FileStorageServicePropertyErrorsDTO;
import com.sap.sse.security.interfaces.UserStore;
import com.sap.sse.security.ui.shared.SuccessInfo;

public interface SailingServiceWrite extends FileStorageManagementGwtService, SailingService {

    void setORCPerformanceCurveScratchBoat(String leaderboardName, String raceColumnName, String fleetName,
            CompetitorDTO newScratchBoatDTO) throws NotFoundException;

    CompetitorDTO getORCPerformanceCurveScratchBoat(String leaderboardName, String raceColumnName, String fleetName)
            throws NotFoundException;

    Triple<Integer, Integer, Integer> assignORCPerformanceCurveCertificates(String leaderboardName,
            String raceColumnName, String fleetName, Map<String, ORCCertificate> certificatesForBoatsWithIdAsString)
            throws IOException, NotFoundException;

    Triple<Integer, Integer, Integer> assignORCPerformanceCurveCertificates(RegattaIdentifier regattaIdentifier,
            Map<String, ORCCertificate> certificatesForBoatsWithIdAsString) throws IOException, NotFoundException;

    String getSecretForRegattaByName(String regattaName);

    void updateGroupOwnerForLeaderboardGroupHierarchy(UUID leaderboardGroupId,
            MigrateGroupOwnerForHierarchyDTO migrateGroupOwnerForHierarchyDTO);

    void updateGroupOwnerForEventHierarchy(UUID eventId,
            MigrateGroupOwnerForHierarchyDTO migrateGroupOwnerForHierarchyDTO);

    /**
     * Resizes an {@Link ImageDTO} that is part of an {@link ImageResizingTaskDTO} into a set of resized versions. This
     * set only contains one image in most cases, because most {@Link ImageDTO} only hold one predefined
     * {@link MediaTagConstants}. All {@link MediaTagConstants} stored in the resizingTask of the
     * {@link ImageResizingTaskDTO} create a resize. Since no {@link MediaTagConstants} have the same defined bounds,
     * there will be no merge of these {@Link ImageDTO}. Uses the {@link FileStorageService} to store the resized
     * images. If an error occurs during resize or storing process, it will be tried to restore the previous state.
     *
     * @author Robin Fleige (D067799)
     *
     * @param imageResizingTask
     *            is an {@link ImageResizingTaskDTO} with the information on how the image saved in the {@Link ImageDTO}
     *            should be resized. The resizingTask attribute should not be null or empty at this point
     * @return returns a set of {@Link ImageDTO}, that contain the resized variants of the {@Link ImageDTO} in
     *         toResizeImage
     * @throws UnauthorizedException,
     *             Exception can throw different type of exceptions
     */
    Set<ImageDTO> resizeImage(final ImageResizingTaskDTO resizingTask) throws Exception;

    void removeExpeditionDeviceConfiguration(ExpeditionDeviceConfiguration deviceConfiguration);

    void setEliminatedCompetitors(String leaderboardName, Set<CompetitorDTO> newEliminatedCompetitorDTOs)
            throws NotFoundException;

    void editMarkFix(String leaderboardName, String raceColumnName, String fleetName, String markIdAsString,
            GPSFixDTO oldFix, Position newPosition) throws NotRevokableException;

    void removeMarkFix(String leaderboardName, String raceColumnName, String fleetName, String markIdAsString,
            GPSFixDTO fix) throws NotRevokableException;

    void enableCompetitorRegistrationsForRace(String leaderboardName, String raceColumnName, String fleetName)
            throws IllegalArgumentException, NotFoundException;

    void disableCompetitorRegistrationsForRace(String leaderboardName, String raceColumnName, String fleetName)
            throws NotRevokableException, NotFoundException;

    void inviteBuoyTenderViaEmail(String serverUrlWithoutTrailingSlash, EventDTO eventDto, String leaderboardName,
            String emails, String iOSAppUrl, String androidAppUrl, String localeInfoName) throws MailException;

    void inviteCompetitorsForTrackingViaEmail(String serverUrlWithoutTrailingSlash, EventDTO eventDto,
            String leaderboardName, Collection<CompetitorDTO> competitorDtos, String iOSAppUrl, String androidAppUrl,
            String localeInfoName) throws MailException;

    String getActiveFileStorageServiceName();

    void setActiveFileStorageService(String serviceName, String localeInfoName);

    void startRaceLogTracking(List<Triple<String, String, String>> leaderboardRaceColumnFleetNames, boolean trackWind,
            boolean correctWindByDeclination)
            throws UnauthorizedException, NotDenotedForRaceLogTrackingException, Exception;

    FileStorageServicePropertyErrorsDTO testFileStorageServiceProperties(String serviceName, String localeInfoName)
            throws IOException;

    void setFileStorageServiceProperties(String serviceName, Map<String, String> properties);

    FileStorageServiceDTO[] getAvailableFileStorageServices(String localeInfoName);

    void updateSuppressedMarkPassings(String leaderboardName, String raceColumnName, String fleetName,
            Integer newZeroBasedIndexOfSuppressedMarkPassing, CompetitorDTO competitorDTO) throws NotFoundException;

    void updateFixedMarkPassing(String leaderboardName, String raceColumnName, String fleetName,
            Integer indexOfWaypoint, Date dateOfMarkPassing, CompetitorDTO competitorDTO) throws NotFoundException;

    void closeOpenEndedDeviceMapping(String leaderboardName, DeviceMappingDTO mappingDTO, Date closingTimePoint)
            throws TransformationException, DoesNotHaveRegattaLogException, UnableToCloseDeviceMappingException,
            NotFoundException;

    void revokeRaceAndRegattaLogEvents(String leaderboardName, List<UUID> eventIds)
            throws NotRevokableException, DoesNotHaveRegattaLogException, NotFoundException;

    void addTypedDeviceMappingToRegattaLog(String leaderboardName, TypedDeviceMappingDTO dto)
            throws NoCorrespondingServiceRegisteredException, TransformationException, DoesNotHaveRegattaLogException,
            NotFoundException;

    void addDeviceMappingToRegattaLog(String leaderboardName, DeviceMappingDTO dto)
            throws NoCorrespondingServiceRegisteredException, TransformationException, DoesNotHaveRegattaLogException;

    void revokeMarkDefinitionEventInRegattaLog(String leaderboardName, String raceColumnName, String fleetName,
            MarkDTO markDTO) throws DoesNotHaveRegattaLogException, MarkAlreadyUsedInRaceException;

    void fillRaceLogsFromPairingListTemplate(final String leaderboardName, final int flightMultiplier,
            final List<String> selectedFlightNames, final PairingListDTO pairingListDTO)
            throws NotFoundException, CompetitorRegistrationOnRaceLogDisabledException;

    void setBoatRegistrationsInRegattaLog(String leaderboardName, Set<BoatDTO> boatDTOs)
            throws DoesNotHaveRegattaLogException, NotFoundException;

    void setCompetitorRegistrationsInRegattaLog(String leaderboardName, Set<? extends CompetitorDTO> competitorDTOs)
            throws DoesNotHaveRegattaLogException, NotFoundException;

    void setCompetitorRegistrationsInRaceLog(String leaderboardName, String raceColumnName, String fleetName,
            Set<CompetitorWithBoatDTO> competitorDTOs)
            throws CompetitorRegistrationOnRaceLogDisabledException, NotFoundException;

    void setCompetitorRegistrationsInRaceLog(String leaderboardName, String raceColumnName, String fleetName,
            Map<? extends CompetitorDTO, BoatDTO> competitorAndBoatDTOs)
            throws CompetitorRegistrationOnRaceLogDisabledException, NotFoundException;

    void denoteForRaceLogTracking(String leaderboardName, String prefix) throws Exception;

    Boolean denoteForRaceLogTracking(String leaderboardName, String raceColumnName, String fleetName)
            throws NotFoundException, NotDenotableForRaceLogTrackingException;

    Map<RegattaAndRaceIdentifier, Integer> importWindFromIgtimi(List<RaceDTO> selectedRaces,
            boolean correctByDeclination)
            throws IllegalStateException, Exception;

    IgtimiDataAccessWindowWithSecurityDTO addIgtimiDataAccessWindow(String deviceSerialNumber, Date from, Date to);

    void removeIgtimiDataAccessWindow(long id);
    
    void updateIgtimiDevice(IgtimiDeviceWithSecurityDTO editedObject);

    void removeIgtimiDevice(String serialNumber);
    
    boolean sendGPSOffCommandToIgtimiDevice(String serialNumber) throws IOException;

    boolean sendGPSOnCommandToIgtimiDevice(String serialNumber) throws IOException;

    boolean sendPowerOffCommandToIgtimiDevice(String serialNumber) throws IOException;

    boolean sendRestartCommandToIgtimiDevice(String serialNumber) throws IOException;

    boolean sendIMUCalibrationCommandSequenceToIgtimiDevice(String serialNumber) throws IOException, InterruptedException;
    
    boolean sendIgtimiCommand(String serialNumber, String command) throws IOException, InterruptedException;
    
    boolean enableIgtimiDeviceOverTheAirLog(String serialNumber, boolean enable) throws Exception;
    
    ArrayList<Pair<TimePoint, String>> getIgtimiDeviceLogs(String serialNumber, Duration duration) throws Exception;
    
    void setTrackingTimes(RaceLogSetTrackingTimesDTO dto) throws NotFoundException;

    boolean removeDeviceConfiguration(UUID deviceConfigurationId);

    DataImportProgress getImportOperationProgress(UUID id) throws UnauthorizedException;

    void allowCompetitorResetToDefaults(List<CompetitorDTO> competitors);

    UUID importMasterData(String host, UUID[] leaderboardGroupIds, boolean override, boolean compress, boolean exportWind,
            boolean exportDeviceConfigurations, String targetServerUsername, String targetServerPassword,
            boolean exportTrackedRacesAndStartTracking) throws UnauthorizedException;

    RegattaDTO createRegatta(String regattaName, String boatClassName, boolean canBoatsOfCompetitorsChangePerRace,
            CompetitorRegistrationType competitorRegistrationType, String registrationLinkSecret, Date startDate,
            Date endDate, RegattaCreationParametersDTO seriesNamesWithFleetNamesAndFleetOrderingAndMedal,
            boolean persistent, ScoringSchemeType scoringSchemeType, List<UUID> courseAreaIds,
            Double buoyZoneRadiusInHullLengths, boolean useStartTimeInference,
            boolean controlTrackingFromStartAndFinishTimes, boolean autoRestartTrackingUponCompetitorSetChange, RankingMetrics rankingMetricType)
            throws UnauthorizedException;

    void removeRaceColumnsFromSeries(RegattaIdentifier regattaIdentifier, String seriesName, List<String> columnNames)
            throws UnauthorizedException;

    void updateSeries(RegattaIdentifier regattaIdentifier, String seriesName, String newSeriesName, boolean isMedal,
            boolean isFleetsCanRunInParallel, int[] resultDiscardingThresholds, boolean startsWithZeroScore,
            boolean firstRaceIsNonDiscardableCarryForward, boolean hasSplitFleetScore, boolean hasCrossFleetMergedRanking, Integer maximumNumberOfDiscards,
            boolean oneAlwaysStaysOne, List<FleetDTO> fleets) throws UnauthorizedException;

    void updateRegatta(RegattaIdentifier regattaIdentifier, Date startDate, Date endDate, List<UUID> courseAreaUuids,
            RegattaConfigurationDTO regattaConfiguration, Double buoyZoneRadiusInHullLengths,
            boolean useStartTimeInference, boolean controlTrackingFromStartAndFinishTimes,
            boolean autoRestartTrackingUponCompetitorSetChange, String registrationLinkSecret, CompetitorRegistrationType registrationType) throws UnauthorizedException;

    void removeSeries(RegattaIdentifier regattaIdentifier, String seriesName) throws UnauthorizedException;

    void removeRegatta(RegattaIdentifier regattaIdentifier) throws UnauthorizedException;

    void removeRegattas(Collection<RegattaIdentifier> regattas) throws UnauthorizedException;

    void renameEvent(UUID eventId, String newName) throws UnauthorizedException;

    void removeEvent(UUID eventId) throws UnauthorizedException;

    void removeEvents(Collection<UUID> eventIds) throws UnauthorizedException;

    void removeCourseAreas(UUID eventId, UUID[] courseAreaIds) throws UnauthorizedException;

    void createCourseAreas(UUID eventId, List<CourseAreaDTO> courseAreas);

    EventDTO createEvent(String eventName, String eventDescription, Date startDate, Date endDate, String venue,
            boolean isPublic, List<CourseAreaDTO> courseAreas, String officialWebsiteURLAsString, String baseURLAsString,
            Map<String, String> sailorsInfoWebsiteURLsByLocaleName, List<ImageDTO> images,
            List<VideoDTO> videos, List<UUID> leaderboardGroupIds)
            throws UnauthorizedException;

    EventDTO updateEvent(EventDTO eventDTO) throws UnauthorizedException, IOException;

    EventDTO updateEvent(UUID eventId, String eventName, String eventDescription, Date startDate, Date endDate,
            VenueDTO venue, boolean isPublic, List<UUID> leaderboardGroupIds, String officialWebsiteURLString,
            String baseURLAsString, Map<String, String> sailorsInfoWebsiteURLsByLocaleName, List<? extends ImageDTO> images,
            List<? extends VideoDTO> videos, List<String> windFinderReviewedSpotCollectionIds)
            throws UnauthorizedException, IOException;

    void updateLeaderboardGroup(UUID leaderboardGroupId, String oldName, String newName, String newDescription,
            String newDisplayName, List<String> leaderboardNames, int[] overallLeaderboardDiscardThresholds,
            ScoringSchemeType overallLeaderboardScoringSchemeType);

    LeaderboardGroupDTO createLeaderboardGroup(String groupName, String description, String displayName,
            boolean displayGroupsInReverseOrder, int[] overallLeaderboardDiscardThresholds,
            ScoringSchemeType overallLeaderboardScoringSchemeType);

    void trackWithSwissTiming(RegattaIdentifier regattaToAddTo, List<SwissTimingRaceRecordDTO> rrs, String hostname,
            int port, boolean trackWind, boolean correctWindByDeclination, boolean useInternalMarkPassingAlgorithm,
            String updateURL, String updateUsername, String updatePassword, String eventName, String manage2SailEventUrl) throws UnauthorizedException, Exception;

    void updateSwissTimingConfiguration(SwissTimingConfigurationWithSecurityDTO configuration)
            throws UnauthorizedException, Exception;

    void deleteSwissTimingConfigurations(Collection<SwissTimingConfigurationWithSecurityDTO> configurations)
            throws UnauthorizedException, Exception;

    void createSwissTimingConfiguration(String configName, String jsonURL, String hostname, Integer port,
            String updateURL, String updateUsername, String updatePassword) throws UnauthorizedException, Exception;

    void updateRacesDelayToLive(List<RegattaAndRaceIdentifier> regattaAndRaceIdentifiers, long delayToLiveInMs);

    void updateIsMedalRace(String leaderboardName, String columnName, boolean isMedalRace);

    void moveLeaderboardColumnUp(String leaderboardName, String columnName) throws UnauthorizedException;

    void moveLeaderboardColumnDown(String leaderboardName, String columnName) throws UnauthorizedException;

    void updateCompetitorDisplayNameInLeaderboard(String leaderboardName, String competitorIdAsString,
            String displayName);

    void updateLeaderboardScoreCorrectionsAndMaxPointsReasons(BulkScoreCorrectionDTO updates) throws NoWindException;

    void updateLeaderboardScoreCorrectionMetadata(String leaderboardName, Date timePointOfLastCorrectionValidity,
            String comment);

    Triple<Double, Double, Boolean> updateLeaderboardScoreCorrection(String leaderboardName,
            String competitorIdAsString, String columnName, Double correctedScore, Date date) throws NoWindException;

    Triple<Double, Double, Boolean> updateLeaderboardIncrementalScoreCorrection(
            String leaderboardName, String competitorIdAsString, String columnName, Double scoringOffsetInPoints, Date date);
    
    void updateLeaderboardCarryValue(String leaderboardName, String competitorIdAsString, Double carriedPoints);

    void disconnectLeaderboardColumnFromTrackedRace(String leaderboardName, String raceColumnName, String fleetName)
            throws UnauthorizedException;

    boolean connectTrackedRaceToLeaderboardColumn(String leaderboardName, String raceColumnName, String fleetName,
            RegattaAndRaceIdentifier raceIdentifier) throws UnauthorizedException;

    void suppressCompetitorInLeaderboard(String leaderboardName, String competitorIdAsString, boolean suppressed);

    void updateLeaderboardColumnFactor(String leaderboardName, String columnName, Double newFactor);

    void renameLeaderboardColumn(String leaderboardName, String oldColumnName, String newColumnName)
            throws UnauthorizedException;

    void removeLeaderboardColumn(String leaderboardName, String columnName) throws UnauthorizedException;

    void removeLeaderboardGroups(Set<UUID> groupIds);

    void removeLeaderboard(String leaderboardName) throws UnauthorizedException;

    void removeLeaderboards(Collection<String> leaderboardNames) throws UnauthorizedException;

    StrippedLeaderboardDTO updateLeaderboard(String leaderboardName, String newLeaderboardDisplayName,
            int[] newDiscardingThreasholds, List<UUID> newCourseAreaIds)
            throws UnauthorizedException;

    StrippedLeaderboardDTO createRegattaLeaderboardWithEliminations(String name, String displayName,
            String regattaName) throws UnauthorizedException;

    StrippedLeaderboardDTO createRegattaLeaderboardWithOtherTieBreakingLeaderboard(RegattaName regattaIdentifier,
            String leaderboardDisplayName, int[] discardThresholds, String otherTieBreakingLeaderboardName);

    StrippedLeaderboardDTO createRegattaLeaderboard(RegattaName regattaIdentifier,
            String leaderboardDisplayName, int[] discardThresholds) throws UnauthorizedException;

    StrippedLeaderboardDTO createFlexibleLeaderboard(String leaderboardName, String leaderboardDisplayName,
            int[] discardThresholds, ScoringSchemeType scoringSchemeType, List<UUID> courseAreaIds)
            throws UnauthorizedException;

    void removeResultImportURLs(String resultProviderName, Set<UrlDTO> toRemove) throws Exception;

    void deleteSwissTimingArchiveConfigurations(Collection<SwissTimingArchiveConfigurationWithSecurityDTO> dtos)
            throws UnauthorizedException, Exception;

    void updateSwissTimingArchiveConfiguration(SwissTimingArchiveConfigurationWithSecurityDTO dto)
            throws UnauthorizedException, Exception;

    void createSwissTimingArchiveConfiguration(String jsonUrl)
            throws UnauthorizedException, Exception;

    void createRegattaStructure(final List<RegattaDTO> regattas, final EventDTO newEvent) throws IOException;

    void removeWind(RegattaAndRaceIdentifier raceIdentifier, WindDTO windDTO);

    void setWindSourcesToExclude(RegattaAndRaceIdentifier raceIdentifier, List<WindSource> windSourcesToExclude);

    void setRaceIsKnownToStartUpwind(RegattaAndRaceIdentifier raceIdentifier, boolean raceIsKnownToStartUpwind);

    void updateRaceCourse(RegattaAndRaceIdentifier raceIdentifier,
            List<Pair<ControlPointDTO, PassingInstruction>> courseDTO);

    void removeSailingServers(Set<String> toRemove) throws UnauthorizedException, Exception;

    RemoteSailingServerReferenceDTO addRemoteSailingServerReference(RemoteSailingServerReferenceDTO sailingServer)
            throws UnauthorizedException, Exception;

    RemoteSailingServerReferenceDTO updateRemoteSailingServerReference(
            RemoteSailingServerReferenceDTO sailingServer) throws UnauthorizedException, Exception;

    RemoteSailingServerReferenceDTO getCompleteRemoteServerReference(String sailingServerName)
            throws UnauthorizedException, Exception;

    void setWind(RegattaAndRaceIdentifier raceIdentifier, WindDTO windDTO);

    void removeAndUntrackRaces(List<RegattaAndRaceIdentifier> regattaAndRaceIdentifiers);

    void stopTrackingRaces(List<RegattaAndRaceIdentifier> regattaAndRaceIdentifiers) throws Exception;

    void updateTracTracConfiguration(TracTracConfigurationWithSecurityDTO tracTracConfiguration)
            throws UnauthorizedException, Exception;

    void deleteTracTracConfigurations(Collection<TracTracConfigurationWithSecurityDTO> tracTracConfigurations)
            throws UnauthorizedException, Exception;

    void createTracTracConfiguration(String name, String jsonURL, String liveDataURI, String storedDataURI,
            String courseDesignUpdateURI, String tracTracUsername, String tracTracPassword) throws Exception;

    void trackWithTracTrac(RegattaIdentifier regattaToAddTo, List<TracTracRaceRecordDTO> rrs, String liveURIFromConfiguration,
            String storedURIFromConfiguration, String courseDesignUpdateURI, boolean trackWind, boolean correctWindByDeclination,
            Duration offsetToStartTimeOfSimulatedRace, boolean useInternalMarkPassingAlgorithm, boolean useOfficialEventsToUpdateRaceLog,
            String jsonUrlAsKey) throws UnauthorizedException, Exception;

    void trackWithYellowBrick(RegattaIdentifier regattaToAddTo, List<YellowBrickRaceRecordDTO> rrs,
            boolean trackWind, final boolean correctWindByDeclination, String creatorUsername,
            String raceUrl) throws Exception;

    void createYellowBrickConfiguration(String name, String yellowBrickRaceUrl, String yellowBrickUsername,
            String yellowBrickPassword);

    MarkPropertiesDTO updateMarkPropertiesPositioning(UUID markPropertiesId, DeviceIdentifierDTO deviceIdentifier,
            Position fixedPosition) throws Exception;

    CourseTemplateDTO createOrUpdateCourseTemplate(CourseTemplateDTO courseTemplate);

    /**
     * Removes course templates list
     *
     * @param courseTemplateDTOs
     *            list of course templates to remove
     */
    void removeCourseTemplates(Collection<UUID> courseTemplatesUuids);

    /**
     * Removes mark properties list
     *
     * @param markPropertiesDTOS
     *            list of mark properties to remove
     */
    void removeMarkProperties(Collection<UUID> markPropertiesUuids);

    MarkRoleDTO createMarkRole(MarkRoleDTO markRole);

    List<CompetitorWithBoatDTO> addCompetitors(List<CompetitorDescriptor> competitorsForSaving, String searchTag)
            throws UnauthorizedException, Exception;

    void addColumnsToLeaderboard(String leaderboardName, List<Util.Pair<String, Boolean>> columnsToAdd)
            throws UnauthorizedException;

    void addColumnToLeaderboard(String columnName, String leaderboardName, boolean medalRace)
            throws UnauthorizedException;

    /**
     * Adds the course definition to the racelog, while trying to reuse existing marks, controlpoints and waypoints from
     * the previous course definition in the racelog.
     */
    void addCourseDefinitionToRaceLog(String leaderboardName, String raceColumnName, String fleetName,
            List<Util.Pair<ControlPointDTO, PassingInstruction>> course, int priority)
            throws UnauthorizedException, NotFoundException;

    void addMarkFix(String leaderboardName, String raceColumnName, String fleetName, String markIdAsString,
            GPSFixDTO newFix) throws UnauthorizedException;

    void addMarkToRegattaLog(String leaderboardName, MarkDTO mark)
            throws UnauthorizedException, DoesNotHaveRegattaLogException;

    void addOrReplaceExpeditionDeviceConfiguration(ExpeditionDeviceConfiguration expeditionDeviceConfiguration)
            throws UnauthorizedException, IllegalStateException;

    BoatDTO addOrUpdateBoat(BoatDTO boat) throws UnauthorizedException, Exception;

    List<CompetitorDTO> addOrUpdateCompetitors(List<CompetitorDTO> competitors) throws UnauthorizedException, Exception;

    CompetitorWithBoatDTO addOrUpdateCompetitorWithBoat(CompetitorWithBoatDTO competitor)
            throws UnauthorizedException, Exception;

    CompetitorDTO addOrUpdateCompetitorWithoutBoat(CompetitorDTO competitor) throws UnauthorizedException, Exception;

    MarkPropertiesDTO addOrUpdateMarkProperties(MarkPropertiesDTO markProperties);

    MarkTemplateDTO addOrUpdateMarkTemplate(MarkTemplateDTO markTemplate);

    List<RaceColumnInSeriesDTO> addRaceColumnsToSeries(RegattaIdentifier regattaIdentifier, String seriesName,
            List<Pair<String, Integer>> columnNames) throws UnauthorizedException;

    void addResultImportUrl(String resultProviderName, UrlDTO url) throws UnauthorizedException, Exception;

    /**
     * Adds public tag as {@link RaceLogTagEvent} to {@link RaceLog} and private tag to
     * {@link com.sap.sse.security.interfaces.UserStore UserStore}.
     *
     * @param leaderboardName
     *            required to identify {@link RaceLog}, must <b>NOT</b> be <code>null</code>
     * @param raceColumnName
     *            required to identify {@link RaceLog}, must <b>NOT</b> be <code>null</code>
     * @param fleetName
     *            required to identify {@link RaceLog}, must <b>NOT</b> be <code>null</code>
     * @param tag
     *            title of tag, must <b>NOT</b> be <code>null</code>
     * @param comment
     *            optional comment of tag
     * @param hiddenInfo
     *            Data that will not be displayed to the end user; it may be visible, e.g., when viewing the technical
     *            race log entries or user preference objects, so don't use this to store secrets. But it can be used,
     *            e.g., to store information that identifies the tag in some unique way, for example, when the tag was
     *            automatically produced by some rule or agent, and that rule or agent later needs to decide whether or
     *            not there already is a tag produced by that rule/agent for the race to which the tag pertains.
     * @param visibleForPublic
     *            when set to <code>true</code> tag will be saved as public tag (visible for every user), when set to
     *            <code>false</code> tag will be saved as private tag (visible only for creator)
     * @param raceTimepoint
     *            timepoint in race where user created tag, must <b>NOT</b> be <code>null</code>
     * @param imageURLs
     *            optional image URLs of tag
     * @return <code>successful</code> {@link SuccessInfo} if tag was added successfully, otherwise
     *         <code>non-successful</code> {@link SuccessInfo}
     */
    SuccessInfo addTag(String leaderboardName, String raceColumnName, String fleetName, String tag, String comment,
            String hiddenInfo, String imageURL, String resizedImageURL, boolean visibleForPublic, TimePoint raceTimepoint)
            throws UnauthorizedException;

    void allowBoatResetToDefaults(List<BoatDTO> boats) throws UnauthorizedException;

    /**
     * Into the first {@link RaceLog} {@link TrackedRace#getAttachedRaceLogs() attached} to the tracked race identified
     * by {@code raceIdentifier} writes {@link RaceLogORCLegDataEvent}s and/or revokation events such that afterwards
     * the {@link #getORCPerformanceCurveLegInfo(RegattaAndRaceIdentifier)} will return a map equal to the one passed,
     * except for {@code null} values which then would be missing from the results, where here they mean to explicitly
     * revoke any previous setting for that leg.
     */
    void setORCPerformanceCurveLegInfo(RegattaAndRaceIdentifier raceIdentifier,
            Map<Integer, ORCPerformanceCurveLegImpl> legInfo) throws NotRevokableException;

    /**
     * Into the {@link RaceLog} identified by the leaderboard, race column and fleet names, writes
     * {@link RaceLogORCLegDataEvent}s and/or revokation events such that afterwards the
     * {@link #getORCPerformanceCurveLegInfo(RegattaAndRaceIdentifier)} will return a map equal to the one passed,
     * except for {@code null} values which then would be missing from the results, where here they mean to explicitly
     * revoke any previous setting for that leg.
     *
     * @throws NotFoundException
     *             in case the race log cannot be found by the leaderboard, race column and fleet names provided
     */
    void setORCPerformanceCurveLegInfo(String leaderboardName, String raceColumnName, String fleetName,
            Map<Integer, ORCPerformanceCurveLegImpl> legInfo) throws NotFoundException, NotRevokableException;

    /**
     * @return The RaceDTO of the modified race or <code>null</code>, if the given newStartTimeReceived was null.
     */
    RaceDTO setStartTimeReceivedForRace(RaceIdentifier raceIdentifier, Date newStartTimeReceived)
            throws UnauthorizedException;

    /**
     * Slices a new race from the race specified by the given {@link RegattaAndRaceIdentifier} using the given time
     * range. A new {@link RaceColumn} with the given name is added to the {@link RegattaLeaderboard}.
     *
     * @throws ServiceException
     */
    RegattaAndRaceIdentifier sliceRace(RegattaAndRaceIdentifier raceIdentifier, String newRaceColumnName,
            TimePoint sliceFrom, TimePoint sliceTo) throws UnauthorizedException, ServiceException;

    /**
     * @return the new net points in {@link Pair#getA()} and the new total points in {@link Pair#getB()} for time point
     *         <code>date</code> after the max points reason has been updated to <code>maxPointsReasonAsString</code>.
     */
    Util.Triple<Double, Double, Boolean> updateLeaderboardMaxPointsReason(String leaderboardName,
            String competitorIdAsString, String raceColumnName, MaxPointsReason maxPointsReason, Date date)
            throws NoWindException, UnauthorizedException;

    /**
     * Updates given <code>tagToUpdate</code> with the given attributes <code>tag</code>, <code>comment</code>,
     * <code>imageURL</code> and <code>visibleForPublic</code>. Tags are not really updated, instead public tags are
     * revoked/private tags removed first and then the new tags gets saved depending on the new value
     * <code>visibleForPublic</code>.
     *
     * @param leaderboardName
     *            required to identify {@link RaceLog}, must <b>NOT</b> be <code>null</code>
     * @param raceColumnName
     *            required to identify {@link RaceLog}, must <b>NOT</b> be <code>null</code>
     * @param fleetName
     *            required to identify {@link RaceLog}, must <b>NOT</b> be <code>null</code>
     * @param tagToUpdate
     *            tag to be updated
     * @param tag
     *            new tag title
     * @param comment
     *            new comment
     * @param hiddenInfo TODO
     * @param imageURL
     *            new image url
     * @param visibleForPublic
     *            new visibility status
     * @return <code>successful</code> {@link SuccessInfo} if tag was updated successfully, otherwise
     *         <code>non-successful</code> {@link SuccessInfo}
     */
    SuccessInfo updateTag(String leaderboardName, String raceColumnName, String fleetName, TagDTO tagToUpdate,
            String tag, String comment, String hiddenInfo, String imageURL, String resizedImageURL, boolean visibleForPublic)
            throws UnauthorizedException;

    /**
     * @param raceLogFrom
     *            identifies the race log to copy from by its leaderboard name, race column name and fleet name
     * @param raceLogsTo
     *            identifies the race log to copy from by their leaderboard name, race column name and fleet name
     * @throws NotFoundException
     */
    void copyCompetitorsToOtherRaceLogs(Triple<String, String, String> fromTriple,
            Set<Triple<String, String, String>> toTriples) throws UnauthorizedException, NotFoundException;

    /**
     * @param raceLogFrom
     *            identifies the race log to copy from by its leaderboard name, race column name and fleet name
     * @param raceLogsTo
     *            identifies the race log to copy from by their leaderboard name, race column name and fleet name
     * @throws NotFoundException
     */
    void copyCourseToOtherRaceLogs(Triple<String, String, String> fromTriple,
            Set<Triple<String, String, String>> toTriples, boolean copyMarkDeviceMappings, int priority)
            throws UnauthorizedException, NotFoundException;

    /**
     * Adds a fix to the {@link SensorFixStore}, and creates a mapping with a virtual device for exactly the current
     * timepoint.
     *
     * @param timePoint
     *            the time point for the fix; if {@code null}, the current time is used
     *
     * @throws DoesNotHaveRegattaLogException
     * @throws NotFoundException
     */
    void pingMark(String leaderboardName, MarkDTO mark, TimePoint timePoint, Position position)
            throws UnauthorizedException, DoesNotHaveRegattaLogException, NotFoundException;

    /**
     * Revoke the {@link RaceLogDenoteForTrackingEvent}. This does not affect an existing {@code RaceLogRaceTracker} or
     * {@link TrackedRace} for this {@code RaceLog}.
     *
     * @see RaceLogTrackingAdapter#removeDenotationForRaceLogTracking
     */
    void removeDenotationForRaceLogTracking(String leaderboardName, String raceColumnName, String fleetName)
            throws UnauthorizedException, NotFoundException, Exception;

    /**
     * Removes public {@link TagDTO tag} from {@link RaceLog} and private {@link TagDTO tag} from {@link UserStore}.
     *
     * @param leaderboardName
     *            required to identify {@link RaceLog}, must <b>NOT</b> be <code>null</code>
     * @param raceColumnName
     *            required to identify {@link RaceLog}, must <b>NOT</b> be <code>null</code>
     * @param fleetName
     *            required to identify {@link RaceLog}, must <b>NOT</b> be <code>null</code>
     * @param tag
     *            tag to remove
     * @return <code>successful</code> {@link SuccessInfo} if tag was removed successfully, otherwise
     *         <code>non-successful</code> {@link SuccessInfo}
     */
    SuccessInfo removeTag(String leaderboardName, String raceColumnName, String fleetName, TagDTO tag)
            throws UnauthorizedException;

    boolean setStartTimeAndProcedure(RaceLogSetStartTimeAndProcedureDTO dto)
            throws UnauthorizedException, NotFoundException;

    Pair<Boolean, Boolean> setFinishingAndEndTime(RaceLogSetFinishingAndFinishTimeDTO dto)
            throws UnauthorizedException, NotFoundException;

    void setImpliedWindSource(String leaderboardName, String raceColumnName, String fleetName,
            ImpliedWindSource impliedWindSource) throws NotFoundException;

    void createOrUpdateDeviceConfiguration(DeviceConfigurationDTO configurationDTO) throws UnauthorizedException;

    List<TrackFileImportDeviceIdentifierDTO> getTrackFileImportDeviceIds(List<String> uuids)
            throws NoCorrespondingServiceRegisteredException, TransformationException;

    MarkTrackDTO getMarkTrack(String leaderboardName, String raceColumnName, String fleetName, String markIdAsString)
            throws UnauthorizedException;

    List<DeviceMappingDTO> getDeviceMappings(String leaderboardName)
            throws UnauthorizedException, DoesNotHaveRegattaLogException, TransformationException, NotFoundException;

    void updateServerConfiguration(ServerConfigurationDTO serverConfiguration) throws UnauthorizedException;

    void deleteYellowBrickConfigurations(Collection<YellowBrickConfigurationWithSecurityDTO> singletonList);

    void updateYellowBrickConfiguration(YellowBrickConfigurationWithSecurityDTO editedObject);

    void startAICommentingOnEvent(UUID eventId);

    void stopAICommentingOnEvent(UUID eventId);

    /**
     * Event though this is a reading API method, we place it on {@link SailingServiceWrite} because it is available
     * and makes sense only on the primary/master process of a replica set. There is no replication of the {@link AIAgent}
     * itself; only its actions will be replicated. Therefore, AI agent configuration and introspection will work only
     * on the primary/master.
     */
    List<EventDTO> getIdsOfEventsWithAICommenting();

    String getAIAgentLanguageModelName();
    
    boolean hasAIAgentCredentials();
    
    void setAIAgentCredentials(String credentials) throws Exception;
    
<<<<<<< HEAD
    void resetAIAgentCredentials();
=======
    void copyPairingListFromOtherLeaderboard(String sourceLeaderboardName, String targetLeaderboardName, String fromRaceColumnName,
            String toRaceColumnInclusiveName) throws UnauthorizedException, NotFoundException;
>>>>>>> 129bfc05
}<|MERGE_RESOLUTION|>--- conflicted
+++ resolved
@@ -759,10 +759,8 @@
     
     void setAIAgentCredentials(String credentials) throws Exception;
     
-<<<<<<< HEAD
     void resetAIAgentCredentials();
-=======
+
     void copyPairingListFromOtherLeaderboard(String sourceLeaderboardName, String targetLeaderboardName, String fromRaceColumnName,
             String toRaceColumnInclusiveName) throws UnauthorizedException, NotFoundException;
->>>>>>> 129bfc05
 }