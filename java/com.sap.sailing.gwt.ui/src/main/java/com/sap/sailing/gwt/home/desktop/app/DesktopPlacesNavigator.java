package com.sap.sailing.gwt.home.desktop.app;

import java.util.HashMap;
import java.util.Map;

import com.google.gwt.place.shared.PlaceController;
import com.sap.sailing.gwt.home.desktop.places.aboutus.AboutUsPlace;
import com.sap.sailing.gwt.home.desktop.places.contact.ContactPlace;
import com.sap.sailing.gwt.home.desktop.places.event.multiregatta.regattastab.MultiregattaRegattasPlace;
import com.sap.sailing.gwt.home.desktop.places.event.regatta.AbstractEventRegattaPlace;
import com.sap.sailing.gwt.home.desktop.places.event.regatta.analyticstab.RegattaCompetitorAnalyticsPlace;
import com.sap.sailing.gwt.home.desktop.places.event.regatta.leaderboardtab.RegattaLeaderboardPlace;
import com.sap.sailing.gwt.home.desktop.places.event.regatta.overviewtab.RegattaOverviewPlace;
import com.sap.sailing.gwt.home.desktop.places.sponsoring.SponsoringPlace;
import com.sap.sailing.gwt.home.desktop.places.whatsnew.WhatsNewPlace;
import com.sap.sailing.gwt.home.desktop.places.whatsnew.WhatsNewPlace.WhatsNewNavigationTabs;
import com.sap.sailing.gwt.home.shared.app.AbstractPlaceNavigator;
import com.sap.sailing.gwt.home.shared.app.PlaceNavigation;
import com.sap.sailing.gwt.home.shared.places.event.AbstractEventPlace;
import com.sap.sailing.gwt.home.shared.places.event.EventDefaultPlace;
import com.sap.sailing.gwt.home.shared.places.events.EventsPlace;
import com.sap.sailing.gwt.home.shared.places.fakeseries.SeriesDefaultPlace;
import com.sap.sailing.gwt.home.shared.places.imprint.ImprintPlace;
import com.sap.sailing.gwt.home.shared.places.solutions.SolutionsPlace;
import com.sap.sailing.gwt.home.shared.places.solutions.SolutionsPlace.SolutionsNavigationTabs;
import com.sap.sailing.gwt.home.shared.places.start.StartPlace;
import com.sap.sailing.gwt.home.shared.places.user.confirmation.ConfirmationPlace;
import com.sap.sailing.gwt.home.shared.places.user.confirmation.ConfirmationPlace.Action;
import com.sap.sailing.gwt.home.shared.places.user.passwordreset.PasswordResetPlace;
import com.sap.sailing.gwt.home.shared.places.user.profile.AbstractUserProfilePlace;
import com.sap.sailing.gwt.home.shared.places.user.profile.UserProfileDefaultPlace;
import com.sap.sailing.gwt.ui.client.EntryPointLinkFactory;

public class DesktopPlacesNavigator extends AbstractPlaceNavigator {

    protected DesktopPlacesNavigator(PlaceController placeController, boolean isStandaloneServer) {
        super(placeController, isStandaloneServer);
    }

    public PlaceNavigation<StartPlace> getHomeNavigation() {
        return createGlobalPlaceNavigation(new StartPlace());
    }

    public PlaceNavigation<EventsPlace> getEventsNavigation() {
        return createGlobalPlaceNavigation(new EventsPlace());
    }

    public PlaceNavigation<SolutionsPlace> getSolutionsNavigation(SolutionsNavigationTabs navigationTab) {
        return createLocalPlaceNavigation(new SolutionsPlace(navigationTab));
    }

    public PlaceNavigation<WhatsNewPlace> getWhatsNewNavigation(WhatsNewNavigationTabs navigationTab) {
        return createLocalPlaceNavigation(new WhatsNewPlace(navigationTab));
    }

    public String getSimulatorURL() {
        Map<String, String> parameters = new HashMap<String, String>();
        return EntryPointLinkFactory.createSimulatorLink(parameters);
    }
    
    public PlaceNavigation<SponsoringPlace> getSponsoringNavigation() {
        return createGlobalPlaceNavigation(new SponsoringPlace());
    }

    public PlaceNavigation<AboutUsPlace> getAboutUsNavigation() {
        return createGlobalPlaceNavigation(new AboutUsPlace());
    }

    public PlaceNavigation<ContactPlace> getContactNavigation() {
        return createGlobalPlaceNavigation(new ContactPlace());
    }
    
<<<<<<< HEAD
    public PlaceNavigation<ImprintPlace> getImprintNavigation() {
        return createGlobalPlaceNavigation(new ImprintPlace());
=======
    public PlaceNavigation<ConfirmationPlace> getMailVerifiedConfirmationNavigation() {
        return createGlobalPlaceNavigation(new ConfirmationPlace(Action.MAIL_VERIFIED));
    }

    public PlaceNavigation<ConfirmationPlace> getPasswordResettedConfirmationNavigation(String username) {
        return createGlobalPlaceNavigation(new ConfirmationPlace(Action.RESET_EXECUTED, username));
    }
    
    public PlaceNavigation<PasswordResetPlace> getPasswordResetNavigation() {
        return createGlobalPlaceNavigation(new PasswordResetPlace());
>>>>>>> 48b11771
    }

    public PlaceNavigation<MultiregattaRegattasPlace> getEventRegattasNavigation(String eventUuidAsString, String baseUrl, boolean isOnRemoteServer) {
        MultiregattaRegattasPlace eventPlace = new MultiregattaRegattasPlace(eventUuidAsString);
        return createPlaceNavigation(baseUrl, isOnRemoteServer, eventPlace);
    }
    
    public PlaceNavigation<SeriesDefaultPlace> getEventSeriesNavigation(String seriesId, String baseUrl, boolean isOnRemoteServer) {
        SeriesDefaultPlace place = new SeriesDefaultPlace(seriesId);
        return createPlaceNavigation(baseUrl, isOnRemoteServer, place);
    }

    public PlaceNavigation<EventDefaultPlace> getEventNavigation(String eventUuidAsString, String baseUrl, boolean isOnRemoteServer) {
        EventDefaultPlace eventPlace = new EventDefaultPlace(eventUuidAsString);
        return createPlaceNavigation(baseUrl, isOnRemoteServer, eventPlace);
    }
    
    public <P extends AbstractEventPlace> PlaceNavigation<P> getEventNavigation(P place, String baseUrl,
            boolean isOnRemoteServer) {
        return createPlaceNavigation(baseUrl, isOnRemoteServer, place);
    }

    @SuppressWarnings({ "unchecked", "rawtypes" })
    public PlaceNavigation<AbstractEventRegattaPlace> getRegattaNavigation(String eventUuidAsString, String leaderboardIdAsNameString, String baseUrl, boolean isOnRemoteServer) {
        RegattaOverviewPlace eventPlace = new RegattaOverviewPlace(eventUuidAsString, leaderboardIdAsNameString);
        return (PlaceNavigation) createPlaceNavigation(baseUrl, isOnRemoteServer, eventPlace);
    }

    public PlaceNavigation<RegattaCompetitorAnalyticsPlace> getCompetitorAnalyticsNavigation(String eventUuidAsString, String regattaId, String baseUrl, boolean isOnRemoteServer) {
        RegattaCompetitorAnalyticsPlace regattaPlace = new RegattaCompetitorAnalyticsPlace(eventUuidAsString, regattaId);
        return createPlaceNavigation(baseUrl, isOnRemoteServer, regattaPlace);
    }
    
    public PlaceNavigation<RegattaLeaderboardPlace> getLeaderboardNavigation(String eventUuidAsString, String regattaId, String baseUrl, boolean isOnRemoteServer) {
        RegattaLeaderboardPlace regattaPlace = new RegattaLeaderboardPlace(eventUuidAsString, regattaId);
        return createPlaceNavigation(baseUrl, isOnRemoteServer, regattaPlace);
    }

    public PlaceNavigation<? extends AbstractUserProfilePlace> getUserProfileNavigation() {
        return createGlobalPlaceNavigation(new UserProfileDefaultPlace());
    }
}<|MERGE_RESOLUTION|>--- conflicted
+++ resolved
@@ -70,10 +70,10 @@
         return createGlobalPlaceNavigation(new ContactPlace());
     }
     
-<<<<<<< HEAD
     public PlaceNavigation<ImprintPlace> getImprintNavigation() {
         return createGlobalPlaceNavigation(new ImprintPlace());
-=======
+    }
+
     public PlaceNavigation<ConfirmationPlace> getMailVerifiedConfirmationNavigation() {
         return createGlobalPlaceNavigation(new ConfirmationPlace(Action.MAIL_VERIFIED));
     }
@@ -84,7 +84,6 @@
     
     public PlaceNavigation<PasswordResetPlace> getPasswordResetNavigation() {
         return createGlobalPlaceNavigation(new PasswordResetPlace());
->>>>>>> 48b11771
     }
 
     public PlaceNavigation<MultiregattaRegattasPlace> getEventRegattasNavigation(String eventUuidAsString, String baseUrl, boolean isOnRemoteServer) {
