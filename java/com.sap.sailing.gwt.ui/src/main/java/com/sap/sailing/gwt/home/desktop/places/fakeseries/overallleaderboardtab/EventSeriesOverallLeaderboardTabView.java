package com.sap.sailing.gwt.home.desktop.places.fakeseries.overallleaderboardtab;

import com.google.gwt.core.client.GWT;
import com.google.gwt.uibinder.client.UiBinder;
import com.google.gwt.uibinder.client.UiField;
import com.google.gwt.user.client.Timer;
import com.google.gwt.user.client.rpc.AsyncCallback;
import com.google.gwt.user.client.ui.AcceptsOneWidget;
import com.google.gwt.user.client.ui.HTMLPanel;
import com.google.gwt.user.client.ui.Label;
import com.sap.sailing.domain.common.DetailType;
import com.sap.sailing.domain.common.RaceIdentifier;
import com.sap.sailing.domain.common.dto.LeaderboardDTO;
import com.sap.sailing.domain.common.dto.RaceColumnDTO;
import com.sap.sailing.gwt.common.client.controls.tabbar.TabView;
import com.sap.sailing.gwt.home.desktop.partials.old.leaderboard.OldLeaderboard;
import com.sap.sailing.gwt.home.desktop.partials.old.leaderboard.OldLeaderboardDelegateFullscreenViewer;
import com.sap.sailing.gwt.home.desktop.places.Consumer;
import com.sap.sailing.gwt.home.desktop.places.fakeseries.EventSeriesAnalyticsDataManager;
import com.sap.sailing.gwt.home.desktop.places.fakeseries.SeriesView;
import com.sap.sailing.gwt.home.desktop.places.fakeseries.SharedLeaderboardEventSeriesTabView;
import com.sap.sailing.gwt.settings.client.leaderboard.MultiRaceLeaderboardSettings;
import com.sap.sailing.gwt.ui.leaderboard.MultiRaceLeaderboardPanel;
import com.sap.sse.gwt.client.shared.settings.DefaultOnSettingsLoadedCallback;

/**
 * Created by pgtaboada on 25.11.14.
 */
public class EventSeriesOverallLeaderboardTabView extends SharedLeaderboardEventSeriesTabView<EventSeriesOverallLeaderboardPlace> {

    interface MyBinder extends UiBinder<HTMLPanel, EventSeriesOverallLeaderboardTabView> {
    }

    private static MyBinder ourUiBinder = GWT.create(MyBinder.class);

    private SeriesView.Presenter currentPresenter;

    @UiField(provided = true)
    protected OldLeaderboard leaderboard;

    public EventSeriesOverallLeaderboardTabView() {
        leaderboard = new OldLeaderboard(new OldLeaderboardDelegateFullscreenViewer(false));
        leaderboard.getShowLiveRacesControl().removeFromParent();
    }

    @Override
    public Class<EventSeriesOverallLeaderboardPlace> getPlaceClassForActivation() {
        return EventSeriesOverallLeaderboardPlace.class;
    }

    @Override
    public void setPresenter(SeriesView.Presenter currentPresenter) {
        this.currentPresenter = currentPresenter;
    }
    
    @Override
    public TabView.State getState() {
        return currentPresenter.getSeriesDTO().isHasAnalytics() ? TabView.State.VISIBLE : TabView.State.INVISIBLE;
    }

    @SuppressWarnings("unused")
    @Override
    public void start(final EventSeriesOverallLeaderboardPlace myPlace, final AcceptsOneWidget contentArea) {
        contentArea.setWidget(currentPresenter.getErrorAndBusyClientFactory().createBusyView());
        String leaderboardName = currentPresenter.getSeriesDTO().getLeaderboardId();
        if (leaderboardName != null && !leaderboardName.isEmpty()) {
<<<<<<< HEAD
            currentPresenter.getCtx().getAnalyticsManager().getSailingService().getAvailableDetailTypesForLeaderboard(leaderboardName, null, new AsyncCallback<Iterable<DetailType>>() {
=======
            currentPresenter.getCtx().getAnalyticsManager().getAvailableDetailTypesForLeaderboard(leaderboardName, new AsyncCallback<Iterable<DetailType>>() {
>>>>>>> ed0e43a9
                
                @Override
                public void onSuccess(Iterable<DetailType> result) {
                    EventSeriesAnalyticsDataManager eventSeriesAnalyticsManager = currentPresenter.getCtx().getAnalyticsManager();
                    final Consumer<MultiRaceLeaderboardPanel> leaderboardConsumer = new Consumer<MultiRaceLeaderboardPanel>() {
                        @Override
                        public void consume(MultiRaceLeaderboardPanel leaderboardPanel) {
                            initWidget(ourUiBinder.createAndBindUi(EventSeriesOverallLeaderboardTabView.this));
                            leaderboard.setLeaderboard(leaderboardPanel, currentPresenter.getAutoRefreshTimer());
                            eventSeriesAnalyticsManager.hideCompetitorChart();
                            contentArea.setWidget(EventSeriesOverallLeaderboardTabView.this);
                            if(leaderboardPanel.getLeaderboard() != null) {
                                leaderboard.updatedLeaderboard(leaderboardPanel.getLeaderboard());
                            }
                        }
                    };
                    MultiRaceLeaderboardPanel leaderboardPanel = eventSeriesAnalyticsManager.getLeaderboardPanel(); 
                    if(leaderboardPanel == null) {
                        createSharedLeaderboardPanel(leaderboardName, eventSeriesAnalyticsManager, currentPresenter.getUserService(), /*FIXME placeToken */ null, leaderboardConsumer, result);
                    } else if( /*FIXME placeToken not empty */ false) {
                        createLeaderboardComponentContext(leaderboardName, currentPresenter.getUserService(), /*FIXME placeToken */ null, result).getInitialSettings(new DefaultOnSettingsLoadedCallback<MultiRaceLeaderboardSettings>() {
                            @Override
                            public void onSuccess(MultiRaceLeaderboardSettings settings) {
                                leaderboardPanel.updateSettings(settings);
                                leaderboardConsumer.consume(leaderboardPanel);
                            }
                        });
                    } else {
                        leaderboardConsumer.consume(leaderboardPanel);
                    }                    
                }
                
                @Override
                public void onFailure(Throwable caught) {
                    showMessageLabelAndGoToHome("Could not load detailType list", contentArea);
                }
            });
        } else {
            showMessageLabelAndGoToHome("No leaderboard specified, cannot proceed to leaderboardpage", contentArea);
        }
    }

    private void showMessageLabelAndGoToHome(final String message, final AcceptsOneWidget contentArea) {
        contentArea.setWidget(new Label(message));
        new Timer() {
            @Override
            public void run() {
                currentPresenter.getHomeNavigation().goToPlace();
            }
        }.schedule(3000);
    }

    @Override
    public void updatedLeaderboard(LeaderboardDTO leaderboard) {
        this.leaderboard.updatedLeaderboard(leaderboard);
    }

    @Override
    public void currentRaceSelected(RaceIdentifier raceIdentifier, RaceColumnDTO raceColumn) {
    }

    @Override
    public void stop() {
    }

    @Override
    public EventSeriesOverallLeaderboardPlace placeToFire() {
        return new EventSeriesOverallLeaderboardPlace(currentPresenter.getCtx());
    }
}<|MERGE_RESOLUTION|>--- conflicted
+++ resolved
@@ -64,11 +64,7 @@
         contentArea.setWidget(currentPresenter.getErrorAndBusyClientFactory().createBusyView());
         String leaderboardName = currentPresenter.getSeriesDTO().getLeaderboardId();
         if (leaderboardName != null && !leaderboardName.isEmpty()) {
-<<<<<<< HEAD
-            currentPresenter.getCtx().getAnalyticsManager().getSailingService().getAvailableDetailTypesForLeaderboard(leaderboardName, null, new AsyncCallback<Iterable<DetailType>>() {
-=======
-            currentPresenter.getCtx().getAnalyticsManager().getAvailableDetailTypesForLeaderboard(leaderboardName, new AsyncCallback<Iterable<DetailType>>() {
->>>>>>> ed0e43a9
+            currentPresenter.getCtx().getAnalyticsManager().getAvailableDetailTypesForLeaderboard(leaderboardName, null, new AsyncCallback<Iterable<DetailType>>() {
                 
                 @Override
                 public void onSuccess(Iterable<DetailType> result) {
