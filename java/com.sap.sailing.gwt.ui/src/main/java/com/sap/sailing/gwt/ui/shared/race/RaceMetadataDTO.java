--- conflicted
+++ resolved
@@ -3,17 +3,11 @@
 import java.util.Date;
 
 import com.sap.sailing.gwt.ui.client.StringMessages;
-<<<<<<< HEAD
-import com.sap.sse.common.Util;
-
-public class RaceMetadataDTO implements IsSerializable, Comparable<RaceMetadataDTO> {
-=======
 import com.sap.sailing.gwt.ui.shared.dispatch.DTO;
 import com.sap.sailing.gwt.ui.shared.race.wind.AbstractWindDTO;
 import com.sap.sse.common.Util;
 
 public abstract class RaceMetadataDTO<WIND extends AbstractWindDTO> implements DTO, Comparable<RaceMetadataDTO<WIND>> {
->>>>>>> a6a2f7bc
     
     public enum RaceViewState {
         PLANNED {       // no start time set
@@ -172,11 +166,7 @@
     }
 
     @Override
-<<<<<<< HEAD
-    public int compareTo(RaceMetadataDTO o) {
-=======
     public int compareTo(RaceMetadataDTO<WIND> o) {
->>>>>>> a6a2f7bc
         Date thisStart = getStart();
         Date otherStart = o.getStart();
         if(Util.equalsWithNull(thisStart, otherStart)) {
@@ -192,11 +182,7 @@
         return -thisStart.compareTo(otherStart);
     }
 
-<<<<<<< HEAD
-    private int compareBySecondaryCriteria(RaceMetadataDTO o) {
-=======
     private int compareBySecondaryCriteria(RaceMetadataDTO<?> o) {
->>>>>>> a6a2f7bc
         String thisRegattaName = getRegattaName();
         String otherRegattaName = o.getRegattaName();
         if(thisRegattaName != otherRegattaName) {
