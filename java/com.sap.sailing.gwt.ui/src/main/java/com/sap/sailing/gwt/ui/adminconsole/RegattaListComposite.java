package com.sap.sailing.gwt.ui.adminconsole;

import java.util.ArrayList;
import java.util.Collection;
import java.util.Collections;
import java.util.Comparator;
import java.util.List;

import com.google.gwt.cell.client.AbstractCell;
import com.google.gwt.cell.client.FieldUpdater;
import com.google.gwt.core.client.GWT;
import com.google.gwt.safehtml.shared.SafeHtml;
import com.google.gwt.safehtml.shared.SafeHtmlBuilder;
import com.google.gwt.user.cellview.client.CellTable;
import com.google.gwt.user.cellview.client.ColumnSortEvent.ListHandler;
import com.google.gwt.user.cellview.client.TextColumn;
import com.google.gwt.user.client.Window;
import com.google.gwt.user.client.rpc.AsyncCallback;
import com.google.gwt.user.client.ui.Composite;
import com.google.gwt.user.client.ui.Label;
import com.google.gwt.user.client.ui.SimplePanel;
import com.google.gwt.user.client.ui.VerticalPanel;
import com.google.gwt.view.client.ListDataProvider;
import com.google.gwt.view.client.MultiSelectionModel;
import com.google.gwt.view.client.SelectionChangeEvent;
import com.google.gwt.view.client.SelectionModel;
import com.sap.sailing.domain.common.RegattaIdentifier;
import com.sap.sailing.domain.common.RegattaName;
import com.sap.sailing.domain.common.impl.NaturalComparator;
import com.sap.sailing.gwt.ui.client.ErrorReporter;
import com.sap.sailing.gwt.ui.client.MarkedAsyncCallback;
import com.sap.sailing.gwt.ui.client.RegattaDisplayer;
import com.sap.sailing.gwt.ui.client.RegattaRefresher;
import com.sap.sailing.gwt.ui.client.RegattaSelectionProvider;
import com.sap.sailing.gwt.ui.client.SailingServiceAsync;
import com.sap.sailing.gwt.ui.client.StringMessages;
import com.sap.sailing.gwt.ui.client.shared.panels.LabeledAbstractFilterablePanel;
import com.sap.sailing.gwt.ui.shared.EventDTO;
import com.sap.sailing.gwt.ui.shared.RegattaDTO;
import com.sap.sse.gwt.ui.DataEntryDialog.DialogCallback;

public class RegattaListComposite extends Composite implements RegattaDisplayer {

    private final SelectionModel<RegattaDTO> regattaSelectionModel;
    private final CellTable<RegattaDTO> regattaTable;
    private ListDataProvider<RegattaDTO> regattaListDataProvider;
    private List<RegattaDTO> allRegattas;
    private final SimplePanel mainPanel;
    private final VerticalPanel panel;

    private final Label noRegattasLabel;

    private final SailingServiceAsync sailingService;
    private final RegattaSelectionProvider regattaSelectionProvider;
    private final ErrorReporter errorReporter;
    private final RegattaRefresher regattaRefresher;
    private final StringMessages stringMessages;

    private final LabeledAbstractFilterablePanel<RegattaDTO> filterablePanelRegattas;

    private static AdminConsoleTableResources tableRes = GWT.create(AdminConsoleTableResources.class);

    public static class AnchorCell extends AbstractCell<SafeHtml> {
        @Override
        public void render(com.google.gwt.cell.client.Cell.Context context, SafeHtml safeHtml, SafeHtmlBuilder sb) {
            sb.append(safeHtml);
        }
    }

    public RegattaListComposite(final SailingServiceAsync sailingService,
            final RegattaSelectionProvider regattaSelectionProvider, RegattaRefresher regattaRefresher,
            final ErrorReporter errorReporter, final StringMessages stringMessages) {
        this.sailingService = sailingService;
        this.regattaSelectionProvider = regattaSelectionProvider;
        this.regattaRefresher = regattaRefresher;
        this.errorReporter = errorReporter;
        this.stringMessages = stringMessages;
        mainPanel = new SimplePanel();
        panel = new VerticalPanel();
        mainPanel.setWidget(panel);
        
        noRegattasLabel = new Label(stringMessages.noRegattasYet());
        noRegattasLabel.ensureDebugId("NoRegattasLabel");
        noRegattasLabel.setWordWrap(false);
        panel.add(noRegattasLabel);
        
        regattaListDataProvider = new ListDataProvider<RegattaDTO>();
        regattaTable = createRegattaTable();
        regattaTable.ensureDebugId("RegattasCellTable");
        regattaTable.setVisible(false);
<<<<<<< HEAD
        Label filterRegattasLabel = new Label(stringMessages.filterRegattasByName() + ":");
        filterRegattasLabel.setWordWrap(false);
        filterablePanelRegattas = new AbstractFilterablePanel<RegattaDTO>(filterRegattasLabel, allRegattas,
=======
        filterablePanelRegattas = new LabeledAbstractFilterablePanel<RegattaDTO>(filterRegattasLabel, allRegattas,
>>>>>>> fedd6fb1
                regattaTable, regattaListDataProvider) {
            @Override
            public Iterable<String> getSearchableStrings(RegattaDTO t) {
                List<String> string = new ArrayList<String>();
                string.add(t.getName());
                string.add(t.boatClass.getName());
                return string;
            }
        };
        filterablePanelRegattas.getTextBox().ensureDebugId("ReggatasFilterTextBox");
        panel.add(filterablePanelRegattas);
        
        regattaSelectionModel = new MultiSelectionModel<RegattaDTO>();
        regattaSelectionModel.addSelectionChangeHandler(new SelectionChangeEvent.Handler() {
            @Override
            public void onSelectionChange(SelectionChangeEvent event) {
                List<RegattaDTO> selectedRegattas = getSelectedRegattas();
                List<RegattaIdentifier> selectedRaceIdentifiers = new ArrayList<RegattaIdentifier>();
                for (RegattaDTO selectedRegatta : selectedRegattas) {
                    selectedRaceIdentifiers.add(selectedRegatta.getRegattaIdentifier());
                }
                RegattaListComposite.this.regattaSelectionProvider.setSelection(selectedRaceIdentifiers);
            }
        });
        regattaTable.setSelectionModel(regattaSelectionModel);

        panel.add(regattaTable);

        initWidget(mainPanel);
    }

    private CellTable<RegattaDTO> createRegattaTable() {
        CellTable<RegattaDTO> table = new CellTable<RegattaDTO>(/* pageSize */10000, tableRes);
        regattaListDataProvider.addDataDisplay(table);
        table.setWidth("100%");

        ListHandler<RegattaDTO> columnSortHandler = new ListHandler<RegattaDTO>(regattaListDataProvider.getList());
        table.addColumnSortHandler(columnSortHandler);

        TextColumn<RegattaDTO> regattaNameColumn = new TextColumn<RegattaDTO>() {
            @Override
            public String getValue(RegattaDTO regatta) {
                return regatta.getName();
            }
        };
        regattaNameColumn.setSortable(true);
        columnSortHandler.setComparator(regattaNameColumn, new Comparator<RegattaDTO>() {
            @Override
            public int compare(RegattaDTO r1, RegattaDTO r2) {
                return new NaturalComparator().compare(r1.getName(), r2.getName());
            }
        });

        TextColumn<RegattaDTO> regattaBoatClassColumn = new TextColumn<RegattaDTO>() {
            @Override
            public String getValue(RegattaDTO regatta) {
                return regatta.boatClass != null ? regatta.boatClass.getName() : "";
            }
        };
        regattaBoatClassColumn.setSortable(true);
        columnSortHandler.setComparator(regattaBoatClassColumn, new Comparator<RegattaDTO>() {
            @Override
            public int compare(RegattaDTO r1, RegattaDTO r2) {
                return new NaturalComparator(false).compare(r1.boatClass.getName(), r2.boatClass.getName());
            }
        });

        ImagesBarColumn<RegattaDTO, RegattaConfigImagesBarCell> regattaActionColumn = new ImagesBarColumn<RegattaDTO, RegattaConfigImagesBarCell>(
                new RegattaConfigImagesBarCell(stringMessages));
        regattaActionColumn.setFieldUpdater(new FieldUpdater<RegattaDTO, String>() {
            @Override
            public void update(int index, RegattaDTO regatta, String value) {
                if (RegattaConfigImagesBarCell.ACTION_EDIT.equals(value)) {
                    editRegatta(regatta);
                } else if (RegattaConfigImagesBarCell.ACTION_REMOVE.equals(value)) {
                    if (Window.confirm(stringMessages.doYouReallyWantToRemoveRegatta(regatta.getName()))) {
                        removeRegatta(regatta);
                    }
                }
            }
        });

        table.addColumn(regattaNameColumn, stringMessages.regattaName());
        table.addColumn(regattaBoatClassColumn, stringMessages.boatClass());
        table.addColumn(regattaActionColumn, stringMessages.actions());

        return table;
    }

    private void removeRegatta(final RegattaDTO regatta) {
        final RegattaIdentifier regattaIdentifier = new RegattaName(regatta.getName());
        sailingService.removeRegatta(regattaIdentifier, new AsyncCallback<Void>() {
            @Override
            public void onFailure(Throwable caught) {
                errorReporter.reportError("Error trying to remove regatta " + regatta.getName() + ": " + caught.getMessage());
            }

            @Override
            public void onSuccess(Void result) {
                regattaRefresher.fillRegattas();
            }
        });
    }

    private void editRegatta(final RegattaDTO toBeEdited) {
        final Collection<RegattaDTO> existingRegattas = getAllRegattas();
        sailingService.getEvents(new MarkedAsyncCallback<List<EventDTO>>() {
            @Override
            public void handleFailure(Throwable caught) {
                openEditRegattaDialog(toBeEdited, existingRegattas, Collections.<EventDTO> emptyList());
            }

            @Override
            public void handleSuccess(List<EventDTO> events) {
                openEditRegattaDialog(toBeEdited, existingRegattas, Collections.unmodifiableList(events));
            }
        });
    }

    private void openEditRegattaDialog(RegattaDTO regatta, Collection<RegattaDTO> existingRegattas,
            List<EventDTO> existingEvents) {
        RegattaWithSeriesAndFleetsDialog dialog = new RegattaWithSeriesAndFleetsEditDialog(regatta, existingRegattas,
                existingEvents, stringMessages, new DialogCallback<RegattaDTO>() {
                    @Override
                    public void cancel() { }

                    @Override
                    public void ok(RegattaDTO editedRegatta) {
                        commitEditedRegatta(editedRegatta);
                    }
                });
        dialog.show();
    }

    private void commitEditedRegatta(final RegattaDTO editedRegatta) {
        final RegattaIdentifier regattaName = new RegattaName(editedRegatta.getName());
        
<<<<<<< HEAD
        sailingService.updateRegatta(regattaName, editedRegatta.defaultCourseAreaUuidAsString,
                editedRegatta.configuration, new MarkedAsyncCallback<Void>() {
=======
        sailingService.updateRegatta(regattaName, editedRegatta.defaultCourseAreaUuid,
                editedRegatta.configuration,
                new AsyncCallback<Void>() {
>>>>>>> fedd6fb1
            @Override
            public void handleFailure(Throwable caught) {
                errorReporter.reportError("Error trying to update regatta " + editedRegatta.getName() + ": " + caught.getMessage());
            }
            
            @Override
            public void handleSuccess(Void result) {
                regattaRefresher.fillRegattas();
            }
        });
    }

    private List<RegattaDTO> getSelectedRegattas() {
        List<RegattaDTO> result = new ArrayList<RegattaDTO>();
        if (regattaListDataProvider != null) {
            for (RegattaDTO regatta : regattaListDataProvider.getList()) {
                if (regattaSelectionModel.isSelected(regatta)) {
                    result.add(regatta);
                }
            }
        }
        return result;
    }

    @Override
    public void fillRegattas(List<RegattaDTO> regattas) {
        if (regattas.isEmpty()) {
            regattaTable.setVisible(false);
            noRegattasLabel.setVisible(true);
        } else {
            regattaTable.setVisible(true);
            noRegattasLabel.setVisible(false);
        }
        List<RegattaDTO> newAllRegattas = new ArrayList<RegattaDTO>(regattas);
        List<RegattaIdentifier> newAllRegattaIdentifiers = new ArrayList<RegattaIdentifier>();
        for (RegattaDTO regatta : regattas) {
            newAllRegattaIdentifiers.add(regatta.getRegattaIdentifier());
        }
        allRegattas = newAllRegattas;
        filterablePanelRegattas.updateAll(allRegattas);
        regattaSelectionProvider.setAllRegattas(newAllRegattaIdentifiers);
    }

    public List<RegattaDTO> getAllRegattas() {
        return allRegattas;
    }
}
<|MERGE_RESOLUTION|>--- conflicted
+++ resolved
@@ -1,289 +1,278 @@
-package com.sap.sailing.gwt.ui.adminconsole;
-
-import java.util.ArrayList;
-import java.util.Collection;
-import java.util.Collections;
-import java.util.Comparator;
-import java.util.List;
-
-import com.google.gwt.cell.client.AbstractCell;
-import com.google.gwt.cell.client.FieldUpdater;
-import com.google.gwt.core.client.GWT;
-import com.google.gwt.safehtml.shared.SafeHtml;
-import com.google.gwt.safehtml.shared.SafeHtmlBuilder;
-import com.google.gwt.user.cellview.client.CellTable;
-import com.google.gwt.user.cellview.client.ColumnSortEvent.ListHandler;
-import com.google.gwt.user.cellview.client.TextColumn;
-import com.google.gwt.user.client.Window;
-import com.google.gwt.user.client.rpc.AsyncCallback;
-import com.google.gwt.user.client.ui.Composite;
-import com.google.gwt.user.client.ui.Label;
-import com.google.gwt.user.client.ui.SimplePanel;
-import com.google.gwt.user.client.ui.VerticalPanel;
-import com.google.gwt.view.client.ListDataProvider;
-import com.google.gwt.view.client.MultiSelectionModel;
-import com.google.gwt.view.client.SelectionChangeEvent;
-import com.google.gwt.view.client.SelectionModel;
-import com.sap.sailing.domain.common.RegattaIdentifier;
-import com.sap.sailing.domain.common.RegattaName;
-import com.sap.sailing.domain.common.impl.NaturalComparator;
-import com.sap.sailing.gwt.ui.client.ErrorReporter;
-import com.sap.sailing.gwt.ui.client.MarkedAsyncCallback;
-import com.sap.sailing.gwt.ui.client.RegattaDisplayer;
-import com.sap.sailing.gwt.ui.client.RegattaRefresher;
-import com.sap.sailing.gwt.ui.client.RegattaSelectionProvider;
-import com.sap.sailing.gwt.ui.client.SailingServiceAsync;
-import com.sap.sailing.gwt.ui.client.StringMessages;
-import com.sap.sailing.gwt.ui.client.shared.panels.LabeledAbstractFilterablePanel;
-import com.sap.sailing.gwt.ui.shared.EventDTO;
-import com.sap.sailing.gwt.ui.shared.RegattaDTO;
-import com.sap.sse.gwt.ui.DataEntryDialog.DialogCallback;
-
-public class RegattaListComposite extends Composite implements RegattaDisplayer {
-
-    private final SelectionModel<RegattaDTO> regattaSelectionModel;
-    private final CellTable<RegattaDTO> regattaTable;
-    private ListDataProvider<RegattaDTO> regattaListDataProvider;
-    private List<RegattaDTO> allRegattas;
-    private final SimplePanel mainPanel;
-    private final VerticalPanel panel;
-
-    private final Label noRegattasLabel;
-
-    private final SailingServiceAsync sailingService;
-    private final RegattaSelectionProvider regattaSelectionProvider;
-    private final ErrorReporter errorReporter;
-    private final RegattaRefresher regattaRefresher;
-    private final StringMessages stringMessages;
-
-    private final LabeledAbstractFilterablePanel<RegattaDTO> filterablePanelRegattas;
-
-    private static AdminConsoleTableResources tableRes = GWT.create(AdminConsoleTableResources.class);
-
-    public static class AnchorCell extends AbstractCell<SafeHtml> {
-        @Override
-        public void render(com.google.gwt.cell.client.Cell.Context context, SafeHtml safeHtml, SafeHtmlBuilder sb) {
-            sb.append(safeHtml);
-        }
-    }
-
-    public RegattaListComposite(final SailingServiceAsync sailingService,
-            final RegattaSelectionProvider regattaSelectionProvider, RegattaRefresher regattaRefresher,
-            final ErrorReporter errorReporter, final StringMessages stringMessages) {
-        this.sailingService = sailingService;
-        this.regattaSelectionProvider = regattaSelectionProvider;
-        this.regattaRefresher = regattaRefresher;
-        this.errorReporter = errorReporter;
-        this.stringMessages = stringMessages;
-        mainPanel = new SimplePanel();
-        panel = new VerticalPanel();
-        mainPanel.setWidget(panel);
-        
-        noRegattasLabel = new Label(stringMessages.noRegattasYet());
-        noRegattasLabel.ensureDebugId("NoRegattasLabel");
-        noRegattasLabel.setWordWrap(false);
-        panel.add(noRegattasLabel);
-        
-        regattaListDataProvider = new ListDataProvider<RegattaDTO>();
-        regattaTable = createRegattaTable();
-        regattaTable.ensureDebugId("RegattasCellTable");
-        regattaTable.setVisible(false);
-<<<<<<< HEAD
-        Label filterRegattasLabel = new Label(stringMessages.filterRegattasByName() + ":");
-        filterRegattasLabel.setWordWrap(false);
-        filterablePanelRegattas = new AbstractFilterablePanel<RegattaDTO>(filterRegattasLabel, allRegattas,
-=======
-        filterablePanelRegattas = new LabeledAbstractFilterablePanel<RegattaDTO>(filterRegattasLabel, allRegattas,
->>>>>>> fedd6fb1
-                regattaTable, regattaListDataProvider) {
-            @Override
-            public Iterable<String> getSearchableStrings(RegattaDTO t) {
-                List<String> string = new ArrayList<String>();
-                string.add(t.getName());
-                string.add(t.boatClass.getName());
-                return string;
-            }
-        };
-        filterablePanelRegattas.getTextBox().ensureDebugId("ReggatasFilterTextBox");
-        panel.add(filterablePanelRegattas);
-        
-        regattaSelectionModel = new MultiSelectionModel<RegattaDTO>();
-        regattaSelectionModel.addSelectionChangeHandler(new SelectionChangeEvent.Handler() {
-            @Override
-            public void onSelectionChange(SelectionChangeEvent event) {
-                List<RegattaDTO> selectedRegattas = getSelectedRegattas();
-                List<RegattaIdentifier> selectedRaceIdentifiers = new ArrayList<RegattaIdentifier>();
-                for (RegattaDTO selectedRegatta : selectedRegattas) {
-                    selectedRaceIdentifiers.add(selectedRegatta.getRegattaIdentifier());
-                }
-                RegattaListComposite.this.regattaSelectionProvider.setSelection(selectedRaceIdentifiers);
-            }
-        });
-        regattaTable.setSelectionModel(regattaSelectionModel);
-
-        panel.add(regattaTable);
-
-        initWidget(mainPanel);
-    }
-
-    private CellTable<RegattaDTO> createRegattaTable() {
-        CellTable<RegattaDTO> table = new CellTable<RegattaDTO>(/* pageSize */10000, tableRes);
-        regattaListDataProvider.addDataDisplay(table);
-        table.setWidth("100%");
-
-        ListHandler<RegattaDTO> columnSortHandler = new ListHandler<RegattaDTO>(regattaListDataProvider.getList());
-        table.addColumnSortHandler(columnSortHandler);
-
-        TextColumn<RegattaDTO> regattaNameColumn = new TextColumn<RegattaDTO>() {
-            @Override
-            public String getValue(RegattaDTO regatta) {
-                return regatta.getName();
-            }
-        };
-        regattaNameColumn.setSortable(true);
-        columnSortHandler.setComparator(regattaNameColumn, new Comparator<RegattaDTO>() {
-            @Override
-            public int compare(RegattaDTO r1, RegattaDTO r2) {
-                return new NaturalComparator().compare(r1.getName(), r2.getName());
-            }
-        });
-
-        TextColumn<RegattaDTO> regattaBoatClassColumn = new TextColumn<RegattaDTO>() {
-            @Override
-            public String getValue(RegattaDTO regatta) {
-                return regatta.boatClass != null ? regatta.boatClass.getName() : "";
-            }
-        };
-        regattaBoatClassColumn.setSortable(true);
-        columnSortHandler.setComparator(regattaBoatClassColumn, new Comparator<RegattaDTO>() {
-            @Override
-            public int compare(RegattaDTO r1, RegattaDTO r2) {
-                return new NaturalComparator(false).compare(r1.boatClass.getName(), r2.boatClass.getName());
-            }
-        });
-
-        ImagesBarColumn<RegattaDTO, RegattaConfigImagesBarCell> regattaActionColumn = new ImagesBarColumn<RegattaDTO, RegattaConfigImagesBarCell>(
-                new RegattaConfigImagesBarCell(stringMessages));
-        regattaActionColumn.setFieldUpdater(new FieldUpdater<RegattaDTO, String>() {
-            @Override
-            public void update(int index, RegattaDTO regatta, String value) {
-                if (RegattaConfigImagesBarCell.ACTION_EDIT.equals(value)) {
-                    editRegatta(regatta);
-                } else if (RegattaConfigImagesBarCell.ACTION_REMOVE.equals(value)) {
-                    if (Window.confirm(stringMessages.doYouReallyWantToRemoveRegatta(regatta.getName()))) {
-                        removeRegatta(regatta);
-                    }
-                }
-            }
-        });
-
-        table.addColumn(regattaNameColumn, stringMessages.regattaName());
-        table.addColumn(regattaBoatClassColumn, stringMessages.boatClass());
-        table.addColumn(regattaActionColumn, stringMessages.actions());
-
-        return table;
-    }
-
-    private void removeRegatta(final RegattaDTO regatta) {
-        final RegattaIdentifier regattaIdentifier = new RegattaName(regatta.getName());
-        sailingService.removeRegatta(regattaIdentifier, new AsyncCallback<Void>() {
-            @Override
-            public void onFailure(Throwable caught) {
-                errorReporter.reportError("Error trying to remove regatta " + regatta.getName() + ": " + caught.getMessage());
-            }
-
-            @Override
-            public void onSuccess(Void result) {
-                regattaRefresher.fillRegattas();
-            }
-        });
-    }
-
-    private void editRegatta(final RegattaDTO toBeEdited) {
-        final Collection<RegattaDTO> existingRegattas = getAllRegattas();
-        sailingService.getEvents(new MarkedAsyncCallback<List<EventDTO>>() {
-            @Override
-            public void handleFailure(Throwable caught) {
-                openEditRegattaDialog(toBeEdited, existingRegattas, Collections.<EventDTO> emptyList());
-            }
-
-            @Override
-            public void handleSuccess(List<EventDTO> events) {
-                openEditRegattaDialog(toBeEdited, existingRegattas, Collections.unmodifiableList(events));
-            }
-        });
-    }
-
-    private void openEditRegattaDialog(RegattaDTO regatta, Collection<RegattaDTO> existingRegattas,
-            List<EventDTO> existingEvents) {
-        RegattaWithSeriesAndFleetsDialog dialog = new RegattaWithSeriesAndFleetsEditDialog(regatta, existingRegattas,
-                existingEvents, stringMessages, new DialogCallback<RegattaDTO>() {
-                    @Override
-                    public void cancel() { }
-
-                    @Override
-                    public void ok(RegattaDTO editedRegatta) {
-                        commitEditedRegatta(editedRegatta);
-                    }
-                });
-        dialog.show();
-    }
-
-    private void commitEditedRegatta(final RegattaDTO editedRegatta) {
-        final RegattaIdentifier regattaName = new RegattaName(editedRegatta.getName());
-        
-<<<<<<< HEAD
-        sailingService.updateRegatta(regattaName, editedRegatta.defaultCourseAreaUuidAsString,
-                editedRegatta.configuration, new MarkedAsyncCallback<Void>() {
-=======
-        sailingService.updateRegatta(regattaName, editedRegatta.defaultCourseAreaUuid,
-                editedRegatta.configuration,
-                new AsyncCallback<Void>() {
->>>>>>> fedd6fb1
-            @Override
-            public void handleFailure(Throwable caught) {
-                errorReporter.reportError("Error trying to update regatta " + editedRegatta.getName() + ": " + caught.getMessage());
-            }
-            
-            @Override
-            public void handleSuccess(Void result) {
-                regattaRefresher.fillRegattas();
-            }
-        });
-    }
-
-    private List<RegattaDTO> getSelectedRegattas() {
-        List<RegattaDTO> result = new ArrayList<RegattaDTO>();
-        if (regattaListDataProvider != null) {
-            for (RegattaDTO regatta : regattaListDataProvider.getList()) {
-                if (regattaSelectionModel.isSelected(regatta)) {
-                    result.add(regatta);
-                }
-            }
-        }
-        return result;
-    }
-
-    @Override
-    public void fillRegattas(List<RegattaDTO> regattas) {
-        if (regattas.isEmpty()) {
-            regattaTable.setVisible(false);
-            noRegattasLabel.setVisible(true);
-        } else {
-            regattaTable.setVisible(true);
-            noRegattasLabel.setVisible(false);
-        }
-        List<RegattaDTO> newAllRegattas = new ArrayList<RegattaDTO>(regattas);
-        List<RegattaIdentifier> newAllRegattaIdentifiers = new ArrayList<RegattaIdentifier>();
-        for (RegattaDTO regatta : regattas) {
-            newAllRegattaIdentifiers.add(regatta.getRegattaIdentifier());
-        }
-        allRegattas = newAllRegattas;
-        filterablePanelRegattas.updateAll(allRegattas);
-        regattaSelectionProvider.setAllRegattas(newAllRegattaIdentifiers);
-    }
-
-    public List<RegattaDTO> getAllRegattas() {
-        return allRegattas;
-    }
-}
+package com.sap.sailing.gwt.ui.adminconsole;
+
+import java.util.ArrayList;
+import java.util.Collection;
+import java.util.Collections;
+import java.util.Comparator;
+import java.util.List;
+
+import com.google.gwt.cell.client.AbstractCell;
+import com.google.gwt.cell.client.FieldUpdater;
+import com.google.gwt.core.client.GWT;
+import com.google.gwt.safehtml.shared.SafeHtml;
+import com.google.gwt.safehtml.shared.SafeHtmlBuilder;
+import com.google.gwt.user.cellview.client.CellTable;
+import com.google.gwt.user.cellview.client.ColumnSortEvent.ListHandler;
+import com.google.gwt.user.cellview.client.TextColumn;
+import com.google.gwt.user.client.Window;
+import com.google.gwt.user.client.rpc.AsyncCallback;
+import com.google.gwt.user.client.ui.Composite;
+import com.google.gwt.user.client.ui.Label;
+import com.google.gwt.user.client.ui.SimplePanel;
+import com.google.gwt.user.client.ui.VerticalPanel;
+import com.google.gwt.view.client.ListDataProvider;
+import com.google.gwt.view.client.MultiSelectionModel;
+import com.google.gwt.view.client.SelectionChangeEvent;
+import com.google.gwt.view.client.SelectionModel;
+import com.sap.sailing.domain.common.RegattaIdentifier;
+import com.sap.sailing.domain.common.RegattaName;
+import com.sap.sailing.domain.common.impl.NaturalComparator;
+import com.sap.sailing.gwt.ui.client.ErrorReporter;
+import com.sap.sailing.gwt.ui.client.MarkedAsyncCallback;
+import com.sap.sailing.gwt.ui.client.RegattaDisplayer;
+import com.sap.sailing.gwt.ui.client.RegattaRefresher;
+import com.sap.sailing.gwt.ui.client.RegattaSelectionProvider;
+import com.sap.sailing.gwt.ui.client.SailingServiceAsync;
+import com.sap.sailing.gwt.ui.client.StringMessages;
+import com.sap.sailing.gwt.ui.client.shared.panels.LabeledAbstractFilterablePanel;
+import com.sap.sailing.gwt.ui.shared.EventDTO;
+import com.sap.sailing.gwt.ui.shared.RegattaDTO;
+import com.sap.sse.gwt.ui.DataEntryDialog.DialogCallback;
+
+public class RegattaListComposite extends Composite implements RegattaDisplayer {
+
+    private final SelectionModel<RegattaDTO> regattaSelectionModel;
+    private final CellTable<RegattaDTO> regattaTable;
+    private ListDataProvider<RegattaDTO> regattaListDataProvider;
+    private List<RegattaDTO> allRegattas;
+    private final SimplePanel mainPanel;
+    private final VerticalPanel panel;
+
+    private final Label noRegattasLabel;
+
+    private final SailingServiceAsync sailingService;
+    private final RegattaSelectionProvider regattaSelectionProvider;
+    private final ErrorReporter errorReporter;
+    private final RegattaRefresher regattaRefresher;
+    private final StringMessages stringMessages;
+
+    private final LabeledAbstractFilterablePanel<RegattaDTO> filterablePanelRegattas;
+
+    private static AdminConsoleTableResources tableRes = GWT.create(AdminConsoleTableResources.class);
+
+    public static class AnchorCell extends AbstractCell<SafeHtml> {
+        @Override
+        public void render(com.google.gwt.cell.client.Cell.Context context, SafeHtml safeHtml, SafeHtmlBuilder sb) {
+            sb.append(safeHtml);
+        }
+    }
+
+    public RegattaListComposite(final SailingServiceAsync sailingService,
+            final RegattaSelectionProvider regattaSelectionProvider, RegattaRefresher regattaRefresher,
+            final ErrorReporter errorReporter, final StringMessages stringMessages) {
+        this.sailingService = sailingService;
+        this.regattaSelectionProvider = regattaSelectionProvider;
+        this.regattaRefresher = regattaRefresher;
+        this.errorReporter = errorReporter;
+        this.stringMessages = stringMessages;
+        mainPanel = new SimplePanel();
+        panel = new VerticalPanel();
+        mainPanel.setWidget(panel);
+        Label filterRegattasLabel = new Label(stringMessages.filterRegattasByName() + ":");
+        filterRegattasLabel.setWordWrap(false);
+        noRegattasLabel = new Label(stringMessages.noRegattasYet());
+        noRegattasLabel.ensureDebugId("NoRegattasLabel");
+        noRegattasLabel.setWordWrap(false);
+        panel.add(noRegattasLabel);
+        
+        regattaListDataProvider = new ListDataProvider<RegattaDTO>();
+        regattaTable = createRegattaTable();
+        regattaTable.ensureDebugId("RegattasCellTable");
+        regattaTable.setVisible(false);
+        filterablePanelRegattas = new LabeledAbstractFilterablePanel<RegattaDTO>(filterRegattasLabel, allRegattas,
+                regattaTable, regattaListDataProvider) {
+            @Override
+            public Iterable<String> getSearchableStrings(RegattaDTO t) {
+                List<String> string = new ArrayList<String>();
+                string.add(t.getName());
+                string.add(t.boatClass.getName());
+                return string;
+            }
+        };
+        filterablePanelRegattas.getTextBox().ensureDebugId("ReggatasFilterTextBox");
+        panel.add(filterablePanelRegattas);
+        
+        regattaSelectionModel = new MultiSelectionModel<RegattaDTO>();
+        regattaSelectionModel.addSelectionChangeHandler(new SelectionChangeEvent.Handler() {
+            @Override
+            public void onSelectionChange(SelectionChangeEvent event) {
+                List<RegattaDTO> selectedRegattas = getSelectedRegattas();
+                List<RegattaIdentifier> selectedRaceIdentifiers = new ArrayList<RegattaIdentifier>();
+                for (RegattaDTO selectedRegatta : selectedRegattas) {
+                    selectedRaceIdentifiers.add(selectedRegatta.getRegattaIdentifier());
+                }
+                RegattaListComposite.this.regattaSelectionProvider.setSelection(selectedRaceIdentifiers);
+            }
+        });
+        regattaTable.setSelectionModel(regattaSelectionModel);
+
+        panel.add(regattaTable);
+
+        initWidget(mainPanel);
+    }
+
+    private CellTable<RegattaDTO> createRegattaTable() {
+        CellTable<RegattaDTO> table = new CellTable<RegattaDTO>(/* pageSize */10000, tableRes);
+        regattaListDataProvider.addDataDisplay(table);
+        table.setWidth("100%");
+
+        ListHandler<RegattaDTO> columnSortHandler = new ListHandler<RegattaDTO>(regattaListDataProvider.getList());
+        table.addColumnSortHandler(columnSortHandler);
+
+        TextColumn<RegattaDTO> regattaNameColumn = new TextColumn<RegattaDTO>() {
+            @Override
+            public String getValue(RegattaDTO regatta) {
+                return regatta.getName();
+            }
+        };
+        regattaNameColumn.setSortable(true);
+        columnSortHandler.setComparator(regattaNameColumn, new Comparator<RegattaDTO>() {
+            @Override
+            public int compare(RegattaDTO r1, RegattaDTO r2) {
+                return new NaturalComparator().compare(r1.getName(), r2.getName());
+            }
+        });
+
+        TextColumn<RegattaDTO> regattaBoatClassColumn = new TextColumn<RegattaDTO>() {
+            @Override
+            public String getValue(RegattaDTO regatta) {
+                return regatta.boatClass != null ? regatta.boatClass.getName() : "";
+            }
+        };
+        regattaBoatClassColumn.setSortable(true);
+        columnSortHandler.setComparator(regattaBoatClassColumn, new Comparator<RegattaDTO>() {
+            @Override
+            public int compare(RegattaDTO r1, RegattaDTO r2) {
+                return new NaturalComparator(false).compare(r1.boatClass.getName(), r2.boatClass.getName());
+            }
+        });
+
+        ImagesBarColumn<RegattaDTO, RegattaConfigImagesBarCell> regattaActionColumn = new ImagesBarColumn<RegattaDTO, RegattaConfigImagesBarCell>(
+                new RegattaConfigImagesBarCell(stringMessages));
+        regattaActionColumn.setFieldUpdater(new FieldUpdater<RegattaDTO, String>() {
+            @Override
+            public void update(int index, RegattaDTO regatta, String value) {
+                if (RegattaConfigImagesBarCell.ACTION_EDIT.equals(value)) {
+                    editRegatta(regatta);
+                } else if (RegattaConfigImagesBarCell.ACTION_REMOVE.equals(value)) {
+                    if (Window.confirm(stringMessages.doYouReallyWantToRemoveRegatta(regatta.getName()))) {
+                        removeRegatta(regatta);
+                    }
+                }
+            }
+        });
+
+        table.addColumn(regattaNameColumn, stringMessages.regattaName());
+        table.addColumn(regattaBoatClassColumn, stringMessages.boatClass());
+        table.addColumn(regattaActionColumn, stringMessages.actions());
+
+        return table;
+    }
+
+    private void removeRegatta(final RegattaDTO regatta) {
+        final RegattaIdentifier regattaIdentifier = new RegattaName(regatta.getName());
+        sailingService.removeRegatta(regattaIdentifier, new AsyncCallback<Void>() {
+            @Override
+            public void onFailure(Throwable caught) {
+                errorReporter.reportError("Error trying to remove regatta " + regatta.getName() + ": " + caught.getMessage());
+            }
+
+            @Override
+            public void onSuccess(Void result) {
+                regattaRefresher.fillRegattas();
+            }
+        });
+    }
+
+    private void editRegatta(final RegattaDTO toBeEdited) {
+        final Collection<RegattaDTO> existingRegattas = getAllRegattas();
+        sailingService.getEvents(new MarkedAsyncCallback<List<EventDTO>>() {
+            @Override
+            public void handleFailure(Throwable caught) {
+                openEditRegattaDialog(toBeEdited, existingRegattas, Collections.<EventDTO> emptyList());
+            }
+
+            @Override
+            public void handleSuccess(List<EventDTO> events) {
+                openEditRegattaDialog(toBeEdited, existingRegattas, Collections.unmodifiableList(events));
+            }
+        });
+    }
+
+    private void openEditRegattaDialog(RegattaDTO regatta, Collection<RegattaDTO> existingRegattas,
+            List<EventDTO> existingEvents) {
+        RegattaWithSeriesAndFleetsDialog dialog = new RegattaWithSeriesAndFleetsEditDialog(regatta, existingRegattas,
+                existingEvents, stringMessages, new DialogCallback<RegattaDTO>() {
+                    @Override
+                    public void cancel() { }
+
+                    @Override
+                    public void ok(RegattaDTO editedRegatta) {
+                        commitEditedRegatta(editedRegatta);
+                    }
+                });
+        dialog.show();
+    }
+
+    private void commitEditedRegatta(final RegattaDTO editedRegatta) {
+        final RegattaIdentifier regattaName = new RegattaName(editedRegatta.getName());
+        
+        sailingService.updateRegatta(regattaName, editedRegatta.defaultCourseAreaUuid,
+                editedRegatta.configuration, new MarkedAsyncCallback<Void>() {
+            @Override
+            public void handleFailure(Throwable caught) {
+                errorReporter.reportError("Error trying to update regatta " + editedRegatta.getName() + ": " + caught.getMessage());
+            }
+            
+            @Override
+            public void handleSuccess(Void result) {
+                regattaRefresher.fillRegattas();
+            }
+        });
+    }
+
+    private List<RegattaDTO> getSelectedRegattas() {
+        List<RegattaDTO> result = new ArrayList<RegattaDTO>();
+        if (regattaListDataProvider != null) {
+            for (RegattaDTO regatta : regattaListDataProvider.getList()) {
+                if (regattaSelectionModel.isSelected(regatta)) {
+                    result.add(regatta);
+                }
+            }
+        }
+        return result;
+    }
+
+    @Override
+    public void fillRegattas(List<RegattaDTO> regattas) {
+        if (regattas.isEmpty()) {
+            regattaTable.setVisible(false);
+            noRegattasLabel.setVisible(true);
+        } else {
+            regattaTable.setVisible(true);
+            noRegattasLabel.setVisible(false);
+        }
+        List<RegattaDTO> newAllRegattas = new ArrayList<RegattaDTO>(regattas);
+        List<RegattaIdentifier> newAllRegattaIdentifiers = new ArrayList<RegattaIdentifier>();
+        for (RegattaDTO regatta : regattas) {
+            newAllRegattaIdentifiers.add(regatta.getRegattaIdentifier());
+        }
+        allRegattas = newAllRegattas;
+        filterablePanelRegattas.updateAll(allRegattas);
+        regattaSelectionProvider.setAllRegattas(newAllRegattaIdentifiers);
+    }
+
+    public List<RegattaDTO> getAllRegattas() {
+        return allRegattas;
+    }
+}