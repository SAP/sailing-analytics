<<<<<<< HEAD
package com.sap.sailing.gwt.ui.adminconsole;

import java.util.ArrayList;
import java.util.Collection;
import java.util.Collections;
import java.util.Comparator;
import java.util.Iterator;
import java.util.List;

import com.google.gwt.cell.client.AbstractCell;
import com.google.gwt.cell.client.FieldUpdater;
import com.google.gwt.core.client.GWT;
import com.google.gwt.event.shared.HandlerRegistration;
import com.google.gwt.safehtml.shared.SafeHtml;
import com.google.gwt.safehtml.shared.SafeHtmlBuilder;
import com.google.gwt.user.cellview.client.AbstractCellTable;
import com.google.gwt.user.cellview.client.CellTable;
import com.google.gwt.user.cellview.client.ColumnSortEvent.ListHandler;
import com.google.gwt.user.cellview.client.TextColumn;
import com.google.gwt.user.client.Window;
import com.google.gwt.user.client.rpc.AsyncCallback;
import com.google.gwt.user.client.ui.Composite;
import com.google.gwt.user.client.ui.Label;
import com.google.gwt.user.client.ui.SimplePanel;
import com.google.gwt.user.client.ui.VerticalPanel;
import com.google.gwt.view.client.ListDataProvider;
import com.google.gwt.view.client.SelectionChangeEvent;
import com.sap.sailing.domain.common.RegattaIdentifier;
import com.sap.sailing.domain.common.RegattaName;
import com.sap.sailing.gwt.ui.client.RegattaRefresher;
import com.sap.sailing.gwt.ui.client.RegattasDisplayer;
import com.sap.sailing.gwt.ui.client.SailingServiceAsync;
import com.sap.sailing.gwt.ui.client.StringMessages;
import com.sap.sailing.gwt.ui.client.shared.controls.FlushableCellTable;
import com.sap.sailing.gwt.ui.client.shared.controls.SelectionCheckboxColumn;
import com.sap.sailing.gwt.ui.common.client.DateAndTimeFormatterUtil;
import com.sap.sailing.gwt.ui.leaderboard.RankingMetricTypeFormatter;
import com.sap.sailing.gwt.ui.shared.EventDTO;
import com.sap.sailing.gwt.ui.shared.RegattaDTO;
import com.sap.sailing.gwt.ui.shared.SeriesDTO;
import com.sap.sse.common.Util;
import com.sap.sse.common.util.NaturalComparator;
import com.sap.sse.gwt.client.ErrorReporter;
import com.sap.sse.gwt.client.async.MarkedAsyncCallback;
import com.sap.sse.gwt.client.celltable.EntityIdentityComparator;
import com.sap.sse.gwt.client.celltable.RefreshableMultiSelectionModel;
import com.sap.sse.gwt.client.dialog.DataEntryDialog.DialogCallback;
import com.sap.sse.gwt.client.panels.LabeledAbstractFilterablePanel;

/**
 * A composite showing the list of all regattas 
 * @author Frank
 *
 */
public class RegattaListComposite extends Composite implements RegattasDisplayer {
    protected final CellTable<RegattaDTO> regattaTable;
    protected final ListDataProvider<RegattaDTO> regattaListDataProvider;
    private List<RegattaDTO> allRegattas;
    private final SimplePanel mainPanel;
    private final VerticalPanel panel;

    private final Label noRegattasLabel;

    private final SailingServiceAsync sailingService;
    protected final RefreshableMultiSelectionModel<RegattaDTO> refreshableRegattaMultiSelectionModel;
    private final ErrorReporter errorReporter;
    private final RegattaRefresher regattaRefresher;
    protected final StringMessages stringMessages;

    private final LabeledAbstractFilterablePanel<RegattaDTO> filterablePanelRegattas;

    protected static AdminConsoleTableResources tableRes = GWT.create(AdminConsoleTableResources.class);

    public static class AnchorCell extends AbstractCell<SafeHtml> {
        @Override
        public void render(com.google.gwt.cell.client.Cell.Context context, SafeHtml safeHtml, SafeHtmlBuilder sb) {
            sb.append(safeHtml);
        }
    }

    @SuppressWarnings("unchecked")
    public RegattaListComposite(final SailingServiceAsync sailingService, RegattaRefresher regattaRefresher,
            final ErrorReporter errorReporter, final StringMessages stringMessages) {
        this.sailingService = sailingService;
        this.regattaRefresher = regattaRefresher;
        this.errorReporter = errorReporter;
        this.stringMessages = stringMessages;
        allRegattas = new ArrayList<RegattaDTO>();
        
        mainPanel = new SimplePanel();
        panel = new VerticalPanel();
        mainPanel.setWidget(panel);
        Label filterRegattasLabel = new Label(stringMessages.filterRegattasByName() + ":");
        filterRegattasLabel.setWordWrap(false);
        noRegattasLabel = new Label(stringMessages.noRegattasYet());
        noRegattasLabel.ensureDebugId("NoRegattasLabel");
        noRegattasLabel.setWordWrap(false);
        panel.add(noRegattasLabel);

        regattaListDataProvider = new ListDataProvider<RegattaDTO>();
        
        filterablePanelRegattas = new LabeledAbstractFilterablePanel<RegattaDTO>(filterRegattasLabel, allRegattas,
                regattaListDataProvider) {
            @Override
            public Iterable<String> getSearchableStrings(RegattaDTO t) {
                List<String> string = new ArrayList<String>();
                string.add(t.getName());
                if (t.boatClass != null) {
                    string.add(t.boatClass.getName());
                }
                return string;
            }

            @Override
            public AbstractCellTable<RegattaDTO> getCellTable() {
                return regattaTable;
            }
        };
        filterablePanelRegattas.getTextBox().ensureDebugId("RegattasFilterTextBox");
        regattaTable = createRegattaTable();
        regattaTable.ensureDebugId("RegattasCellTable");
        refreshableRegattaMultiSelectionModel = (RefreshableMultiSelectionModel<RegattaDTO>) regattaTable.getSelectionModel();
        regattaTable.setVisible(false);
        panel.add(filterablePanelRegattas);

        panel.add(regattaTable);
        initWidget(mainPanel);
    }
    
    public HandlerRegistration addSelectionChangeHandler(SelectionChangeEvent.Handler handler) {
        return refreshableRegattaMultiSelectionModel.addSelectionChangeHandler(handler);
    }

    protected CellTable<RegattaDTO> createRegattaTable() {
        FlushableCellTable<RegattaDTO> table = new FlushableCellTable<RegattaDTO>(/* pageSize */10000, tableRes);
        regattaListDataProvider.addDataDisplay(table);
        table.setWidth("100%");

        SelectionCheckboxColumn<RegattaDTO> regattaSelectionCheckboxColumn = new SelectionCheckboxColumn<RegattaDTO>(
                tableRes.cellTableStyle().cellTableCheckboxSelected(),
                tableRes.cellTableStyle().cellTableCheckboxDeselected(),
                tableRes.cellTableStyle().cellTableCheckboxColumnCell(), new EntityIdentityComparator<RegattaDTO>() {
                    @Override
                    public boolean representSameEntity(RegattaDTO dto1, RegattaDTO dto2) {
                        return dto1.getRegattaIdentifier().equals(dto2.getRegattaIdentifier());
                    }
                    @Override
                    public int hashCode(RegattaDTO t) {
                        return t.getRegattaIdentifier().hashCode();
                    }
                }, filterablePanelRegattas.getAllListDataProvider(), table);
        
        ListHandler<RegattaDTO> columnSortHandler = new ListHandler<RegattaDTO>(regattaListDataProvider.getList());
        table.addColumnSortHandler(columnSortHandler);

        TextColumn<RegattaDTO> regattaNameColumn = new TextColumn<RegattaDTO>() {
            @Override
            public String getValue(RegattaDTO regatta) {
                return regatta.getName();
            }
        };
        regattaNameColumn.setSortable(true);
        columnSortHandler.setComparator(regattaNameColumn, new Comparator<RegattaDTO>() {
            @Override
            public int compare(RegattaDTO r1, RegattaDTO r2) {
                return new NaturalComparator().compare(r1.getName(), r2.getName());
            }
        });

        TextColumn<RegattaDTO> startEndDateColumn = new TextColumn<RegattaDTO>() {
            @Override
            public String getValue(RegattaDTO regatta) {
                return DateAndTimeFormatterUtil.formatDateRange(regatta.startDate, regatta.endDate);
            }
        };
        startEndDateColumn.setSortable(true);
        columnSortHandler.setComparator(startEndDateColumn, new Comparator<RegattaDTO>() {
            @Override
            public int compare(RegattaDTO r1, RegattaDTO r2) {
                int result;
                if(r1.startDate != null && r2.startDate != null) {
                    result = r2.startDate.compareTo(r1.startDate);
                } else if(r1.startDate == null && r2.startDate != null) {
                    result = 1;
                } else if(r1.startDate != null && r2.startDate == null) {
                    result = -1;
                } else {
                    result = 0;
                }
                return result;
            }
        });

        TextColumn<RegattaDTO> regattaBoatClassColumn = new TextColumn<RegattaDTO>() {
            @Override
            public String getValue(RegattaDTO regatta) {
                return regatta.boatClass != null ? regatta.boatClass.getName() : "";
            }
        };
        regattaBoatClassColumn.setSortable(true);
        columnSortHandler.setComparator(regattaBoatClassColumn, new Comparator<RegattaDTO>() {
            @Override
            public int compare(RegattaDTO r1, RegattaDTO r2) {
                return new NaturalComparator(false).compare(r1.boatClass.getName(), r2.boatClass.getName());
            }
        });

        TextColumn<RegattaDTO> rankingMetricColumn = new TextColumn<RegattaDTO>() {
            @Override
            public String getValue(RegattaDTO regatta) {
                return regatta.rankingMetricType != null ? RankingMetricTypeFormatter.format(regatta.rankingMetricType, stringMessages) : "";
            }
        };
        regattaBoatClassColumn.setSortable(true);
        columnSortHandler.setComparator(regattaBoatClassColumn, new Comparator<RegattaDTO>() {
            @Override
            public int compare(RegattaDTO r1, RegattaDTO r2) {
                return new NaturalComparator(false).compare(r1.rankingMetricType.name(), r2.rankingMetricType.name());
            }
        });

        ImagesBarColumn<RegattaDTO, RegattaConfigImagesBarCell> regattaActionColumn = new ImagesBarColumn<RegattaDTO, RegattaConfigImagesBarCell>(
                new RegattaConfigImagesBarCell(stringMessages));
        regattaActionColumn.setFieldUpdater(new FieldUpdater<RegattaDTO, String>() {
            @Override
            public void update(int index, RegattaDTO regatta, String value) {
                if (RegattaConfigImagesBarCell.ACTION_EDIT.equals(value)) {
                    editRegatta(regatta);
                } else if (RegattaConfigImagesBarCell.ACTION_REMOVE.equals(value)) {
                    if (Window.confirm(stringMessages.doYouReallyWantToRemoveRegatta(regatta.getName()))) {
                        removeRegatta(regatta);
                    }
                }
            }
        });

        table.addColumn(regattaSelectionCheckboxColumn, regattaSelectionCheckboxColumn.getHeader());
        table.addColumn(regattaNameColumn, stringMessages.regattaName());
        table.addColumn(startEndDateColumn, stringMessages.from() + "/" + stringMessages.to());
        table.addColumn(regattaBoatClassColumn, stringMessages.boatClass());
        table.addColumn(rankingMetricColumn, stringMessages.rankingMetric());
        table.addColumn(regattaActionColumn, stringMessages.actions());
        table.setSelectionModel(regattaSelectionCheckboxColumn.getSelectionModel(), regattaSelectionCheckboxColumn.getSelectionManager());
        return table;
    }

    private void removeRegatta(final RegattaDTO regatta) {
        final RegattaIdentifier regattaIdentifier = new RegattaName(regatta.getName());
        sailingService.removeRegatta(regattaIdentifier, new MarkedAsyncCallback<Void>(new AsyncCallback<Void>() {
            @Override
            public void onFailure(Throwable caught) {
                errorReporter.reportError("Error trying to remove regatta " + regatta.getName() + ": "
                        + caught.getMessage());
            }

            @Override
            public void onSuccess(Void result) {
                regattaRefresher.fillRegattas();
            }
        }));
    }

    private void editRegatta(final RegattaDTO toBeEdited) {
        final Collection<RegattaDTO> existingRegattas = getAllRegattas();
        sailingService.getEvents(new MarkedAsyncCallback<List<EventDTO>>(new AsyncCallback<List<EventDTO>>() {
            @Override
            public void onFailure(Throwable caught) {
                openEditRegattaDialog(toBeEdited, existingRegattas, Collections.<EventDTO> emptyList());
            }

            @Override
            public void onSuccess(List<EventDTO> events) {
                openEditRegattaDialog(toBeEdited, existingRegattas, Collections.unmodifiableList(events));
            }
        }));
    }

    private void openEditRegattaDialog(RegattaDTO regatta, Collection<RegattaDTO> existingRegattas,
            List<EventDTO> existingEvents) {
        RegattaWithSeriesAndFleetsDialog dialog = new RegattaWithSeriesAndFleetsEditDialog(regatta, existingRegattas,
                existingEvents, /*correspondingEvent*/ null, stringMessages, new DialogCallback<RegattaDTO>() {
                    @Override
                    public void cancel() {
                    }

                    @Override
                    public void ok(RegattaDTO editedRegatta) {
                        commitEditedRegatta(editedRegatta);
                    }
                });
        dialog.show();
    }

    private void commitEditedRegatta(final RegattaDTO editedRegatta) {
        final RegattaIdentifier regattaName = new RegattaName(editedRegatta.getName());

        sailingService.updateRegatta(regattaName, editedRegatta.startDate, editedRegatta.endDate, editedRegatta.defaultCourseAreaUuid,
                editedRegatta.configuration, editedRegatta.useStartTimeInference, new MarkedAsyncCallback<Void>(new AsyncCallback<Void>() {
                    @Override
                    public void onFailure(Throwable caught) {
                        errorReporter.reportError("Error trying to update regatta " + editedRegatta.getName() + ": "
                                + caught.getMessage());
                    }

                    @Override
                    public void onSuccess(Void result) {
                        regattaRefresher.fillRegattas();
                    }
                }));

        final Iterator<SeriesDTO> seriesIter = editedRegatta.series.iterator();
        final Runnable r = new Runnable() {
            @Override
            public void run() {
                if (seriesIter.hasNext()) {
                    final SeriesDTO series = seriesIter.next();
                    sailingService.updateSeries(regattaName, series.getName(), series.getName(), series.isMedal(),
                        series.isFleetsCanRunInParallel(), series.getDiscardThresholds(), series.isStartsWithZeroScore(),
                        series.isFirstColumnIsNonDiscardableCarryForward(), series.hasSplitFleetContiguousScoring(),
                        series.getMaximumNumberOfDiscards(), series.getFleets(), new MarkedAsyncCallback<Void>(new AsyncCallback<Void>() {
                            @Override
                            public void onFailure(Throwable caught) {
                                errorReporter.reportError("Error trying to update regatta " + editedRegatta.getName()
                                        + ": " + caught.getMessage());
                            }
    
                            @Override
                            public void onSuccess(Void result) {
                                regattaRefresher.fillRegattas();
                                run(); // update next series if iterator has next element
                            }
                        }));
                }
            }
        };
        r.run();
    }

    protected List<RegattaDTO> getSelectedRegattas() {
        return new ArrayList<RegattaDTO>(refreshableRegattaMultiSelectionModel.getSelectedSet());
    }

    @Override
    public void fillRegattas(Iterable<RegattaDTO> regattas) {
        if (Util.isEmpty(regattas)) {
            regattaTable.setVisible(false);
            noRegattasLabel.setVisible(true);
        } else {
            regattaTable.setVisible(true);
            noRegattasLabel.setVisible(false);
        }
        List<RegattaDTO> newAllRegattas = new ArrayList<RegattaDTO>();
        Util.addAll(regattas, newAllRegattas);
        allRegattas = newAllRegattas;
        filterablePanelRegattas.updateAll(allRegattas);
    }

    public List<RegattaDTO> getAllRegattas() {
        return allRegattas;
    }

    public RefreshableMultiSelectionModel<RegattaDTO> getRefreshableMultiSelectionModel() {
        return refreshableRegattaMultiSelectionModel;
    }
}
=======
package com.sap.sailing.gwt.ui.adminconsole;

import java.util.ArrayList; 
import java.util.Collection;
import java.util.Collections;
import java.util.Comparator;
import java.util.Iterator;
import java.util.List;

import com.google.gwt.cell.client.AbstractCell;
import com.google.gwt.cell.client.FieldUpdater;
import com.google.gwt.core.client.GWT;
import com.google.gwt.event.shared.HandlerRegistration;
import com.google.gwt.safehtml.shared.SafeHtml;
import com.google.gwt.safehtml.shared.SafeHtmlBuilder;
import com.google.gwt.user.cellview.client.CellTable;
import com.google.gwt.user.cellview.client.ColumnSortEvent.ListHandler;
import com.google.gwt.user.cellview.client.TextColumn;
import com.google.gwt.user.client.Window;
import com.google.gwt.user.client.rpc.AsyncCallback;
import com.google.gwt.user.client.ui.Composite;
import com.google.gwt.user.client.ui.Label;
import com.google.gwt.user.client.ui.SimplePanel;
import com.google.gwt.user.client.ui.VerticalPanel;
import com.google.gwt.view.client.ListDataProvider;
import com.google.gwt.view.client.SelectionChangeEvent;
import com.sap.sailing.domain.common.RegattaIdentifier;
import com.sap.sailing.domain.common.RegattaName;
import com.sap.sailing.gwt.ui.client.RegattaRefresher;
import com.sap.sailing.gwt.ui.client.RegattasDisplayer;
import com.sap.sailing.gwt.ui.client.SailingServiceAsync;
import com.sap.sailing.gwt.ui.client.StringMessages;
import com.sap.sailing.gwt.ui.client.shared.controls.FlushableCellTable;
import com.sap.sailing.gwt.ui.client.shared.controls.SelectionCheckboxColumn;
import com.sap.sailing.gwt.ui.common.client.DateAndTimeFormatterUtil;
import com.sap.sailing.gwt.ui.leaderboard.RankingMetricTypeFormatter;
import com.sap.sailing.gwt.ui.shared.EventDTO;
import com.sap.sailing.gwt.ui.shared.RegattaDTO;
import com.sap.sailing.gwt.ui.shared.SeriesDTO;
import com.sap.sse.common.Util;
import com.sap.sse.common.util.NaturalComparator;
import com.sap.sse.gwt.client.ErrorReporter;
import com.sap.sse.gwt.client.async.MarkedAsyncCallback;
import com.sap.sse.gwt.client.celltable.EntityIdentityComparator;
import com.sap.sse.gwt.client.celltable.RefreshableMultiSelectionModel;
import com.sap.sse.gwt.client.dialog.DataEntryDialog.DialogCallback;
import com.sap.sse.gwt.client.panels.LabeledAbstractFilterablePanel;

/**
 * A composite showing the list of all regattas 
 * @author Frank
 *
 */
public class RegattaListComposite extends Composite implements RegattasDisplayer {
    protected final CellTable<RegattaDTO> regattaTable;
    protected final ListDataProvider<RegattaDTO> regattaListDataProvider;
    private List<RegattaDTO> allRegattas;
    private final SimplePanel mainPanel;
    private final VerticalPanel panel;

    private final Label noRegattasLabel;

    private final SailingServiceAsync sailingService;
    protected final RefreshableMultiSelectionModel<RegattaDTO> refreshableRegattaMultiSelectionModel;
    private final ErrorReporter errorReporter;
    private final RegattaRefresher regattaRefresher;
    protected final StringMessages stringMessages;

    private final LabeledAbstractFilterablePanel<RegattaDTO> filterablePanelRegattas;

    protected static AdminConsoleTableResources tableRes = GWT.create(AdminConsoleTableResources.class);

    public static class AnchorCell extends AbstractCell<SafeHtml> {
        @Override
        public void render(com.google.gwt.cell.client.Cell.Context context, SafeHtml safeHtml, SafeHtmlBuilder sb) {
            sb.append(safeHtml);
        }
    }

    @SuppressWarnings("unchecked")
    public RegattaListComposite(final SailingServiceAsync sailingService, RegattaRefresher regattaRefresher,
            final ErrorReporter errorReporter, final StringMessages stringMessages) {
        this.sailingService = sailingService;
        this.regattaRefresher = regattaRefresher;
        this.errorReporter = errorReporter;
        this.stringMessages = stringMessages;
        allRegattas = new ArrayList<RegattaDTO>();
        
        mainPanel = new SimplePanel();
        panel = new VerticalPanel();
        mainPanel.setWidget(panel);
        Label filterRegattasLabel = new Label(stringMessages.filterRegattasByName() + ":");
        filterRegattasLabel.setWordWrap(false);
        noRegattasLabel = new Label(stringMessages.noRegattasYet());
        noRegattasLabel.ensureDebugId("NoRegattasLabel");
        noRegattasLabel.setWordWrap(false);
        panel.add(noRegattasLabel);

        regattaListDataProvider = new ListDataProvider<RegattaDTO>();
        
        filterablePanelRegattas = new LabeledAbstractFilterablePanel<RegattaDTO>(filterRegattasLabel, allRegattas,
                new CellTable<RegattaDTO>(), regattaListDataProvider) {
            @Override
            public Iterable<String> getSearchableStrings(RegattaDTO t) {
                List<String> string = new ArrayList<String>();
                string.add(t.getName());
                if (t.boatClass != null) {
                    string.add(t.boatClass.getName());
                }
                return string;
            }
        };
        filterablePanelRegattas.getTextBox().ensureDebugId("RegattasFilterTextBox");
        regattaTable = createRegattaTable();
        regattaTable.ensureDebugId("RegattasCellTable");
        filterablePanelRegattas.setTable(regattaTable);
        refreshableRegattaMultiSelectionModel = (RefreshableMultiSelectionModel<RegattaDTO>) regattaTable.getSelectionModel();
        regattaTable.setVisible(false);
        panel.add(filterablePanelRegattas);

        panel.add(regattaTable);
        initWidget(mainPanel);
    }
    
    public HandlerRegistration addSelectionChangeHandler(SelectionChangeEvent.Handler handler) {
        return refreshableRegattaMultiSelectionModel.addSelectionChangeHandler(handler);
    }

    protected CellTable<RegattaDTO> createRegattaTable() {
        FlushableCellTable<RegattaDTO> table = new FlushableCellTable<RegattaDTO>(/* pageSize */10000, tableRes);
        regattaListDataProvider.addDataDisplay(table);
        table.setWidth("100%");

        SelectionCheckboxColumn<RegattaDTO> regattaSelectionCheckboxColumn = new SelectionCheckboxColumn<RegattaDTO>(
                tableRes.cellTableStyle().cellTableCheckboxSelected(),
                tableRes.cellTableStyle().cellTableCheckboxDeselected(),
                tableRes.cellTableStyle().cellTableCheckboxColumnCell(), new EntityIdentityComparator<RegattaDTO>() {
                    @Override
                    public boolean representSameEntity(RegattaDTO dto1, RegattaDTO dto2) {
                        return dto1.getRegattaIdentifier().equals(dto2.getRegattaIdentifier());
                    }
                    @Override
                    public int hashCode(RegattaDTO t) {
                        return t.getRegattaIdentifier().hashCode();
                    }
                }, filterablePanelRegattas.getAllListDataProvider(), table);
        
        ListHandler<RegattaDTO> columnSortHandler = new ListHandler<RegattaDTO>(regattaListDataProvider.getList());
        table.addColumnSortHandler(columnSortHandler);
        columnSortHandler.setComparator(regattaSelectionCheckboxColumn, regattaSelectionCheckboxColumn.getComparator());

        TextColumn<RegattaDTO> regattaNameColumn = new TextColumn<RegattaDTO>() {
            @Override
            public String getValue(RegattaDTO regatta) {
                return regatta.getName();
            }
        };
        regattaNameColumn.setSortable(true);
        columnSortHandler.setComparator(regattaNameColumn, new Comparator<RegattaDTO>() {
            @Override
            public int compare(RegattaDTO r1, RegattaDTO r2) {
                return new NaturalComparator().compare(r1.getName(), r2.getName());
            }
        });

        TextColumn<RegattaDTO> regattaCanBoatsOfCompetitorsChangePerRaceColumn = new TextColumn<RegattaDTO>() {
            @Override
            public String getValue(RegattaDTO regatta) {
                return regatta.canBoatsOfCompetitorsChangePerRace ? stringMessages.yes() : stringMessages.no();
            }
        };
        regattaCanBoatsOfCompetitorsChangePerRaceColumn.setSortable(true);
        columnSortHandler.setComparator(regattaCanBoatsOfCompetitorsChangePerRaceColumn,
                (r1, r2)->Boolean.valueOf(r1.canBoatsOfCompetitorsChangePerRace).compareTo(Boolean.valueOf(r2.canBoatsOfCompetitorsChangePerRace)));

        TextColumn<RegattaDTO> startEndDateColumn = new TextColumn<RegattaDTO>() {
            @Override
            public String getValue(RegattaDTO regatta) {
                return DateAndTimeFormatterUtil.formatDateRange(regatta.startDate, regatta.endDate);
            }
        };
        startEndDateColumn.setSortable(true);
        columnSortHandler.setComparator(startEndDateColumn, new Comparator<RegattaDTO>() {
            @Override
            public int compare(RegattaDTO r1, RegattaDTO r2) {
                int result;
                if(r1.startDate != null && r2.startDate != null) {
                    result = r2.startDate.compareTo(r1.startDate);
                } else if(r1.startDate == null && r2.startDate != null) {
                    result = 1;
                } else if(r1.startDate != null && r2.startDate == null) {
                    result = -1;
                } else {
                    result = 0;
                }
                return result;
            }
        });

        TextColumn<RegattaDTO> regattaBoatClassColumn = new TextColumn<RegattaDTO>() {
            @Override
            public String getValue(RegattaDTO regatta) {
                return regatta.boatClass != null ? regatta.boatClass.getName() : "";
            }
        };
        regattaBoatClassColumn.setSortable(true);
        columnSortHandler.setComparator(regattaBoatClassColumn, new Comparator<RegattaDTO>() {
            @Override
            public int compare(RegattaDTO r1, RegattaDTO r2) {
                return new NaturalComparator(false).compare(r1.boatClass.getName(), r2.boatClass.getName());
            }
        });

        TextColumn<RegattaDTO> rankingMetricColumn = new TextColumn<RegattaDTO>() {
            @Override
            public String getValue(RegattaDTO regatta) {
                return regatta.rankingMetricType != null ? RankingMetricTypeFormatter.format(regatta.rankingMetricType, stringMessages) : "";
            }
        };
        rankingMetricColumn.setSortable(true);
        columnSortHandler.setComparator(rankingMetricColumn, new Comparator<RegattaDTO>() {
            @Override
            public int compare(RegattaDTO r1, RegattaDTO r2) {
                return new NaturalComparator(false).compare(r1.rankingMetricType.name(), r2.rankingMetricType.name());
            }
        });

        ImagesBarColumn<RegattaDTO, RegattaConfigImagesBarCell> regattaActionColumn = new ImagesBarColumn<RegattaDTO, RegattaConfigImagesBarCell>(
                new RegattaConfigImagesBarCell(stringMessages));
        regattaActionColumn.setFieldUpdater(new FieldUpdater<RegattaDTO, String>() {
            @Override
            public void update(int index, RegattaDTO regatta, String value) {
                if (RegattaConfigImagesBarCell.ACTION_EDIT.equals(value)) {
                    editRegatta(regatta);
                } else if (RegattaConfigImagesBarCell.ACTION_REMOVE.equals(value)) {
                    
                    if (Window.confirm(stringMessages.doYouReallyWantToRemoveRegatta(regatta.getName()))) {
                        removeRegatta(regatta);
                    }
                }
            }
        });

        table.addColumn(regattaSelectionCheckboxColumn, regattaSelectionCheckboxColumn.getHeader());
        table.addColumn(regattaNameColumn, stringMessages.regattaName());
        table.addColumn(regattaCanBoatsOfCompetitorsChangePerRaceColumn, stringMessages.canBoatsChange());
        table.addColumn(startEndDateColumn, stringMessages.from() + "/" + stringMessages.to());
        table.addColumn(regattaBoatClassColumn, stringMessages.boatClass());
        table.addColumn(rankingMetricColumn, stringMessages.rankingMetric());
        table.addColumn(regattaActionColumn, stringMessages.actions());
        table.setSelectionModel(regattaSelectionCheckboxColumn.getSelectionModel(), regattaSelectionCheckboxColumn.getSelectionManager());
        return table;
    }

    private void removeRegatta(final RegattaDTO regatta) {
        final RegattaIdentifier regattaIdentifier = new RegattaName(regatta.getName());
        sailingService.removeRegatta(regattaIdentifier, new MarkedAsyncCallback<Void>(new AsyncCallback<Void>() {
            @Override
            public void onFailure(Throwable caught) {
                errorReporter.reportError("Error trying to remove regatta " + regatta.getName() + ": "
                        + caught.getMessage());
            }

            @Override
            public void onSuccess(Void result) {
                regattaRefresher.fillRegattas();
            }
        }));
    }

    private void editRegatta(final RegattaDTO toBeEdited) {
        final Collection<RegattaDTO> existingRegattas = getAllRegattas();
        sailingService.getEvents(new MarkedAsyncCallback<List<EventDTO>>(new AsyncCallback<List<EventDTO>>() {
            @Override
            public void onFailure(Throwable caught) {
                openEditRegattaDialog(toBeEdited, existingRegattas, Collections.<EventDTO> emptyList());
            }

            @Override
            public void onSuccess(List<EventDTO> events) {
                openEditRegattaDialog(toBeEdited, existingRegattas, Collections.unmodifiableList(events));
            }
        }));
    }

    private void openEditRegattaDialog(RegattaDTO regatta, Collection<RegattaDTO> existingRegattas,
            List<EventDTO> existingEvents) {
        RegattaWithSeriesAndFleetsDialog dialog = new RegattaWithSeriesAndFleetsEditDialog(regatta, existingRegattas,
                existingEvents, /*correspondingEvent*/ null, stringMessages, new DialogCallback<RegattaDTO>() {
                    @Override
                    public void cancel() {
                    }

                    @Override
                    public void ok(RegattaDTO editedRegatta) {
                        commitEditedRegatta(editedRegatta);
                    }
                });
        dialog.show();
    }

    private void commitEditedRegatta(final RegattaDTO editedRegatta) {
        final RegattaIdentifier regattaName = new RegattaName(editedRegatta.getName());

        sailingService.updateRegatta(regattaName, editedRegatta.startDate, editedRegatta.endDate, editedRegatta.defaultCourseAreaUuid,
                editedRegatta.configuration, editedRegatta.buoyZoneRadiusInHullLengths, editedRegatta.useStartTimeInference, editedRegatta.controlTrackingFromStartAndFinishTimes,
                new MarkedAsyncCallback<Void>(new AsyncCallback<Void>() {
                    @Override
                    public void onFailure(Throwable caught) {
                        errorReporter.reportError("Error trying to update regatta " + editedRegatta.getName() + ": "
                                + caught.getMessage());
                    }

                    @Override
                    public void onSuccess(Void result) {
                        regattaRefresher.fillRegattas();
                    }
                }));

        final Iterator<SeriesDTO> seriesIter = editedRegatta.series.iterator();
        final Runnable r = new Runnable() {
            @Override
            public void run() {
                if (seriesIter.hasNext()) {
                    final SeriesDTO series = seriesIter.next();
                    sailingService.updateSeries(regattaName, series.getName(), series.getName(), series.isMedal(),
                        series.isFleetsCanRunInParallel(), series.getDiscardThresholds(), series.isStartsWithZeroScore(),
                        series.isFirstColumnIsNonDiscardableCarryForward(), series.hasSplitFleetContiguousScoring(),
                        series.getMaximumNumberOfDiscards(), series.getFleets(), new MarkedAsyncCallback<Void>(new AsyncCallback<Void>() {
                            @Override
                            public void onFailure(Throwable caught) {
                                errorReporter.reportError("Error trying to update regatta " + editedRegatta.getName()
                                        + ": " + caught.getMessage());
                            }
    
                            @Override
                            public void onSuccess(Void result) {
                                regattaRefresher.fillRegattas();
                                run(); // update next series if iterator has next element
                            }
                        }));
                }
            }
        };
        r.run();
    }

    protected List<RegattaDTO> getSelectedRegattas() {
        return new ArrayList<RegattaDTO>(refreshableRegattaMultiSelectionModel.getSelectedSet());
    }

    @Override
    public void fillRegattas(Iterable<RegattaDTO> regattas) {
        if (Util.isEmpty(regattas)) {
            regattaTable.setVisible(false);
            noRegattasLabel.setVisible(true);
        } else {
            regattaTable.setVisible(true);
            noRegattasLabel.setVisible(false);
        }
        List<RegattaDTO> newAllRegattas = new ArrayList<RegattaDTO>();
        Util.addAll(regattas, newAllRegattas);
        allRegattas = newAllRegattas;
        filterablePanelRegattas.updateAll(allRegattas);
    }

    public List<RegattaDTO> getAllRegattas() {
        return allRegattas;
    }

    public RefreshableMultiSelectionModel<RegattaDTO> getRefreshableMultiSelectionModel() {
        return refreshableRegattaMultiSelectionModel;
    }

    public CellTable<RegattaDTO> getRegattaTable() {
        return regattaTable;
    }
}
>>>>>>> 35502b33
<|MERGE_RESOLUTION|>--- conflicted
+++ resolved
@@ -1,7 +1,6 @@
-<<<<<<< HEAD
 package com.sap.sailing.gwt.ui.adminconsole;
 
-import java.util.ArrayList;
+import java.util.ArrayList; 
 import java.util.Collection;
 import java.util.Collections;
 import java.util.Comparator;
@@ -153,6 +152,7 @@
         
         ListHandler<RegattaDTO> columnSortHandler = new ListHandler<RegattaDTO>(regattaListDataProvider.getList());
         table.addColumnSortHandler(columnSortHandler);
+        columnSortHandler.setComparator(regattaSelectionCheckboxColumn, regattaSelectionCheckboxColumn.getComparator());
 
         TextColumn<RegattaDTO> regattaNameColumn = new TextColumn<RegattaDTO>() {
             @Override
@@ -167,6 +167,16 @@
                 return new NaturalComparator().compare(r1.getName(), r2.getName());
             }
         });
+
+        TextColumn<RegattaDTO> regattaCanBoatsOfCompetitorsChangePerRaceColumn = new TextColumn<RegattaDTO>() {
+            @Override
+            public String getValue(RegattaDTO regatta) {
+                return regatta.canBoatsOfCompetitorsChangePerRace ? stringMessages.yes() : stringMessages.no();
+            }
+        };
+        regattaCanBoatsOfCompetitorsChangePerRaceColumn.setSortable(true);
+        columnSortHandler.setComparator(regattaCanBoatsOfCompetitorsChangePerRaceColumn,
+                (r1, r2)->Boolean.valueOf(r1.canBoatsOfCompetitorsChangePerRace).compareTo(Boolean.valueOf(r2.canBoatsOfCompetitorsChangePerRace)));
 
         TextColumn<RegattaDTO> startEndDateColumn = new TextColumn<RegattaDTO>() {
             @Override
@@ -212,8 +222,8 @@
                 return regatta.rankingMetricType != null ? RankingMetricTypeFormatter.format(regatta.rankingMetricType, stringMessages) : "";
             }
         };
-        regattaBoatClassColumn.setSortable(true);
-        columnSortHandler.setComparator(regattaBoatClassColumn, new Comparator<RegattaDTO>() {
+        rankingMetricColumn.setSortable(true);
+        columnSortHandler.setComparator(rankingMetricColumn, new Comparator<RegattaDTO>() {
             @Override
             public int compare(RegattaDTO r1, RegattaDTO r2) {
                 return new NaturalComparator(false).compare(r1.rankingMetricType.name(), r2.rankingMetricType.name());
@@ -228,6 +238,7 @@
                 if (RegattaConfigImagesBarCell.ACTION_EDIT.equals(value)) {
                     editRegatta(regatta);
                 } else if (RegattaConfigImagesBarCell.ACTION_REMOVE.equals(value)) {
+                    
                     if (Window.confirm(stringMessages.doYouReallyWantToRemoveRegatta(regatta.getName()))) {
                         removeRegatta(regatta);
                     }
@@ -237,6 +248,7 @@
 
         table.addColumn(regattaSelectionCheckboxColumn, regattaSelectionCheckboxColumn.getHeader());
         table.addColumn(regattaNameColumn, stringMessages.regattaName());
+        table.addColumn(regattaCanBoatsOfCompetitorsChangePerRaceColumn, stringMessages.canBoatsChange());
         table.addColumn(startEndDateColumn, stringMessages.from() + "/" + stringMessages.to());
         table.addColumn(regattaBoatClassColumn, stringMessages.boatClass());
         table.addColumn(rankingMetricColumn, stringMessages.rankingMetric());
@@ -296,7 +308,8 @@
         final RegattaIdentifier regattaName = new RegattaName(editedRegatta.getName());
 
         sailingService.updateRegatta(regattaName, editedRegatta.startDate, editedRegatta.endDate, editedRegatta.defaultCourseAreaUuid,
-                editedRegatta.configuration, editedRegatta.useStartTimeInference, new MarkedAsyncCallback<Void>(new AsyncCallback<Void>() {
+                editedRegatta.configuration, editedRegatta.buoyZoneRadiusInHullLengths, editedRegatta.useStartTimeInference, editedRegatta.controlTrackingFromStartAndFinishTimes,
+                new MarkedAsyncCallback<Void>(new AsyncCallback<Void>() {
                     @Override
                     public void onFailure(Throwable caught) {
                         errorReporter.reportError("Error trying to update regatta " + editedRegatta.getName() + ": "
@@ -363,384 +376,8 @@
     public RefreshableMultiSelectionModel<RegattaDTO> getRefreshableMultiSelectionModel() {
         return refreshableRegattaMultiSelectionModel;
     }
-}
-=======
-package com.sap.sailing.gwt.ui.adminconsole;
-
-import java.util.ArrayList; 
-import java.util.Collection;
-import java.util.Collections;
-import java.util.Comparator;
-import java.util.Iterator;
-import java.util.List;
-
-import com.google.gwt.cell.client.AbstractCell;
-import com.google.gwt.cell.client.FieldUpdater;
-import com.google.gwt.core.client.GWT;
-import com.google.gwt.event.shared.HandlerRegistration;
-import com.google.gwt.safehtml.shared.SafeHtml;
-import com.google.gwt.safehtml.shared.SafeHtmlBuilder;
-import com.google.gwt.user.cellview.client.CellTable;
-import com.google.gwt.user.cellview.client.ColumnSortEvent.ListHandler;
-import com.google.gwt.user.cellview.client.TextColumn;
-import com.google.gwt.user.client.Window;
-import com.google.gwt.user.client.rpc.AsyncCallback;
-import com.google.gwt.user.client.ui.Composite;
-import com.google.gwt.user.client.ui.Label;
-import com.google.gwt.user.client.ui.SimplePanel;
-import com.google.gwt.user.client.ui.VerticalPanel;
-import com.google.gwt.view.client.ListDataProvider;
-import com.google.gwt.view.client.SelectionChangeEvent;
-import com.sap.sailing.domain.common.RegattaIdentifier;
-import com.sap.sailing.domain.common.RegattaName;
-import com.sap.sailing.gwt.ui.client.RegattaRefresher;
-import com.sap.sailing.gwt.ui.client.RegattasDisplayer;
-import com.sap.sailing.gwt.ui.client.SailingServiceAsync;
-import com.sap.sailing.gwt.ui.client.StringMessages;
-import com.sap.sailing.gwt.ui.client.shared.controls.FlushableCellTable;
-import com.sap.sailing.gwt.ui.client.shared.controls.SelectionCheckboxColumn;
-import com.sap.sailing.gwt.ui.common.client.DateAndTimeFormatterUtil;
-import com.sap.sailing.gwt.ui.leaderboard.RankingMetricTypeFormatter;
-import com.sap.sailing.gwt.ui.shared.EventDTO;
-import com.sap.sailing.gwt.ui.shared.RegattaDTO;
-import com.sap.sailing.gwt.ui.shared.SeriesDTO;
-import com.sap.sse.common.Util;
-import com.sap.sse.common.util.NaturalComparator;
-import com.sap.sse.gwt.client.ErrorReporter;
-import com.sap.sse.gwt.client.async.MarkedAsyncCallback;
-import com.sap.sse.gwt.client.celltable.EntityIdentityComparator;
-import com.sap.sse.gwt.client.celltable.RefreshableMultiSelectionModel;
-import com.sap.sse.gwt.client.dialog.DataEntryDialog.DialogCallback;
-import com.sap.sse.gwt.client.panels.LabeledAbstractFilterablePanel;
-
-/**
- * A composite showing the list of all regattas 
- * @author Frank
- *
- */
-public class RegattaListComposite extends Composite implements RegattasDisplayer {
-    protected final CellTable<RegattaDTO> regattaTable;
-    protected final ListDataProvider<RegattaDTO> regattaListDataProvider;
-    private List<RegattaDTO> allRegattas;
-    private final SimplePanel mainPanel;
-    private final VerticalPanel panel;
-
-    private final Label noRegattasLabel;
-
-    private final SailingServiceAsync sailingService;
-    protected final RefreshableMultiSelectionModel<RegattaDTO> refreshableRegattaMultiSelectionModel;
-    private final ErrorReporter errorReporter;
-    private final RegattaRefresher regattaRefresher;
-    protected final StringMessages stringMessages;
-
-    private final LabeledAbstractFilterablePanel<RegattaDTO> filterablePanelRegattas;
-
-    protected static AdminConsoleTableResources tableRes = GWT.create(AdminConsoleTableResources.class);
-
-    public static class AnchorCell extends AbstractCell<SafeHtml> {
-        @Override
-        public void render(com.google.gwt.cell.client.Cell.Context context, SafeHtml safeHtml, SafeHtmlBuilder sb) {
-            sb.append(safeHtml);
-        }
-    }
-
-    @SuppressWarnings("unchecked")
-    public RegattaListComposite(final SailingServiceAsync sailingService, RegattaRefresher regattaRefresher,
-            final ErrorReporter errorReporter, final StringMessages stringMessages) {
-        this.sailingService = sailingService;
-        this.regattaRefresher = regattaRefresher;
-        this.errorReporter = errorReporter;
-        this.stringMessages = stringMessages;
-        allRegattas = new ArrayList<RegattaDTO>();
-        
-        mainPanel = new SimplePanel();
-        panel = new VerticalPanel();
-        mainPanel.setWidget(panel);
-        Label filterRegattasLabel = new Label(stringMessages.filterRegattasByName() + ":");
-        filterRegattasLabel.setWordWrap(false);
-        noRegattasLabel = new Label(stringMessages.noRegattasYet());
-        noRegattasLabel.ensureDebugId("NoRegattasLabel");
-        noRegattasLabel.setWordWrap(false);
-        panel.add(noRegattasLabel);
-
-        regattaListDataProvider = new ListDataProvider<RegattaDTO>();
-        
-        filterablePanelRegattas = new LabeledAbstractFilterablePanel<RegattaDTO>(filterRegattasLabel, allRegattas,
-                new CellTable<RegattaDTO>(), regattaListDataProvider) {
-            @Override
-            public Iterable<String> getSearchableStrings(RegattaDTO t) {
-                List<String> string = new ArrayList<String>();
-                string.add(t.getName());
-                if (t.boatClass != null) {
-                    string.add(t.boatClass.getName());
-                }
-                return string;
-            }
-        };
-        filterablePanelRegattas.getTextBox().ensureDebugId("RegattasFilterTextBox");
-        regattaTable = createRegattaTable();
-        regattaTable.ensureDebugId("RegattasCellTable");
-        filterablePanelRegattas.setTable(regattaTable);
-        refreshableRegattaMultiSelectionModel = (RefreshableMultiSelectionModel<RegattaDTO>) regattaTable.getSelectionModel();
-        regattaTable.setVisible(false);
-        panel.add(filterablePanelRegattas);
-
-        panel.add(regattaTable);
-        initWidget(mainPanel);
-    }
-    
-    public HandlerRegistration addSelectionChangeHandler(SelectionChangeEvent.Handler handler) {
-        return refreshableRegattaMultiSelectionModel.addSelectionChangeHandler(handler);
-    }
-
-    protected CellTable<RegattaDTO> createRegattaTable() {
-        FlushableCellTable<RegattaDTO> table = new FlushableCellTable<RegattaDTO>(/* pageSize */10000, tableRes);
-        regattaListDataProvider.addDataDisplay(table);
-        table.setWidth("100%");
-
-        SelectionCheckboxColumn<RegattaDTO> regattaSelectionCheckboxColumn = new SelectionCheckboxColumn<RegattaDTO>(
-                tableRes.cellTableStyle().cellTableCheckboxSelected(),
-                tableRes.cellTableStyle().cellTableCheckboxDeselected(),
-                tableRes.cellTableStyle().cellTableCheckboxColumnCell(), new EntityIdentityComparator<RegattaDTO>() {
-                    @Override
-                    public boolean representSameEntity(RegattaDTO dto1, RegattaDTO dto2) {
-                        return dto1.getRegattaIdentifier().equals(dto2.getRegattaIdentifier());
-                    }
-                    @Override
-                    public int hashCode(RegattaDTO t) {
-                        return t.getRegattaIdentifier().hashCode();
-                    }
-                }, filterablePanelRegattas.getAllListDataProvider(), table);
-        
-        ListHandler<RegattaDTO> columnSortHandler = new ListHandler<RegattaDTO>(regattaListDataProvider.getList());
-        table.addColumnSortHandler(columnSortHandler);
-        columnSortHandler.setComparator(regattaSelectionCheckboxColumn, regattaSelectionCheckboxColumn.getComparator());
-
-        TextColumn<RegattaDTO> regattaNameColumn = new TextColumn<RegattaDTO>() {
-            @Override
-            public String getValue(RegattaDTO regatta) {
-                return regatta.getName();
-            }
-        };
-        regattaNameColumn.setSortable(true);
-        columnSortHandler.setComparator(regattaNameColumn, new Comparator<RegattaDTO>() {
-            @Override
-            public int compare(RegattaDTO r1, RegattaDTO r2) {
-                return new NaturalComparator().compare(r1.getName(), r2.getName());
-            }
-        });
-
-        TextColumn<RegattaDTO> regattaCanBoatsOfCompetitorsChangePerRaceColumn = new TextColumn<RegattaDTO>() {
-            @Override
-            public String getValue(RegattaDTO regatta) {
-                return regatta.canBoatsOfCompetitorsChangePerRace ? stringMessages.yes() : stringMessages.no();
-            }
-        };
-        regattaCanBoatsOfCompetitorsChangePerRaceColumn.setSortable(true);
-        columnSortHandler.setComparator(regattaCanBoatsOfCompetitorsChangePerRaceColumn,
-                (r1, r2)->Boolean.valueOf(r1.canBoatsOfCompetitorsChangePerRace).compareTo(Boolean.valueOf(r2.canBoatsOfCompetitorsChangePerRace)));
-
-        TextColumn<RegattaDTO> startEndDateColumn = new TextColumn<RegattaDTO>() {
-            @Override
-            public String getValue(RegattaDTO regatta) {
-                return DateAndTimeFormatterUtil.formatDateRange(regatta.startDate, regatta.endDate);
-            }
-        };
-        startEndDateColumn.setSortable(true);
-        columnSortHandler.setComparator(startEndDateColumn, new Comparator<RegattaDTO>() {
-            @Override
-            public int compare(RegattaDTO r1, RegattaDTO r2) {
-                int result;
-                if(r1.startDate != null && r2.startDate != null) {
-                    result = r2.startDate.compareTo(r1.startDate);
-                } else if(r1.startDate == null && r2.startDate != null) {
-                    result = 1;
-                } else if(r1.startDate != null && r2.startDate == null) {
-                    result = -1;
-                } else {
-                    result = 0;
-                }
-                return result;
-            }
-        });
-
-        TextColumn<RegattaDTO> regattaBoatClassColumn = new TextColumn<RegattaDTO>() {
-            @Override
-            public String getValue(RegattaDTO regatta) {
-                return regatta.boatClass != null ? regatta.boatClass.getName() : "";
-            }
-        };
-        regattaBoatClassColumn.setSortable(true);
-        columnSortHandler.setComparator(regattaBoatClassColumn, new Comparator<RegattaDTO>() {
-            @Override
-            public int compare(RegattaDTO r1, RegattaDTO r2) {
-                return new NaturalComparator(false).compare(r1.boatClass.getName(), r2.boatClass.getName());
-            }
-        });
-
-        TextColumn<RegattaDTO> rankingMetricColumn = new TextColumn<RegattaDTO>() {
-            @Override
-            public String getValue(RegattaDTO regatta) {
-                return regatta.rankingMetricType != null ? RankingMetricTypeFormatter.format(regatta.rankingMetricType, stringMessages) : "";
-            }
-        };
-        rankingMetricColumn.setSortable(true);
-        columnSortHandler.setComparator(rankingMetricColumn, new Comparator<RegattaDTO>() {
-            @Override
-            public int compare(RegattaDTO r1, RegattaDTO r2) {
-                return new NaturalComparator(false).compare(r1.rankingMetricType.name(), r2.rankingMetricType.name());
-            }
-        });
-
-        ImagesBarColumn<RegattaDTO, RegattaConfigImagesBarCell> regattaActionColumn = new ImagesBarColumn<RegattaDTO, RegattaConfigImagesBarCell>(
-                new RegattaConfigImagesBarCell(stringMessages));
-        regattaActionColumn.setFieldUpdater(new FieldUpdater<RegattaDTO, String>() {
-            @Override
-            public void update(int index, RegattaDTO regatta, String value) {
-                if (RegattaConfigImagesBarCell.ACTION_EDIT.equals(value)) {
-                    editRegatta(regatta);
-                } else if (RegattaConfigImagesBarCell.ACTION_REMOVE.equals(value)) {
-                    
-                    if (Window.confirm(stringMessages.doYouReallyWantToRemoveRegatta(regatta.getName()))) {
-                        removeRegatta(regatta);
-                    }
-                }
-            }
-        });
-
-        table.addColumn(regattaSelectionCheckboxColumn, regattaSelectionCheckboxColumn.getHeader());
-        table.addColumn(regattaNameColumn, stringMessages.regattaName());
-        table.addColumn(regattaCanBoatsOfCompetitorsChangePerRaceColumn, stringMessages.canBoatsChange());
-        table.addColumn(startEndDateColumn, stringMessages.from() + "/" + stringMessages.to());
-        table.addColumn(regattaBoatClassColumn, stringMessages.boatClass());
-        table.addColumn(rankingMetricColumn, stringMessages.rankingMetric());
-        table.addColumn(regattaActionColumn, stringMessages.actions());
-        table.setSelectionModel(regattaSelectionCheckboxColumn.getSelectionModel(), regattaSelectionCheckboxColumn.getSelectionManager());
-        return table;
-    }
-
-    private void removeRegatta(final RegattaDTO regatta) {
-        final RegattaIdentifier regattaIdentifier = new RegattaName(regatta.getName());
-        sailingService.removeRegatta(regattaIdentifier, new MarkedAsyncCallback<Void>(new AsyncCallback<Void>() {
-            @Override
-            public void onFailure(Throwable caught) {
-                errorReporter.reportError("Error trying to remove regatta " + regatta.getName() + ": "
-                        + caught.getMessage());
-            }
-
-            @Override
-            public void onSuccess(Void result) {
-                regattaRefresher.fillRegattas();
-            }
-        }));
-    }
-
-    private void editRegatta(final RegattaDTO toBeEdited) {
-        final Collection<RegattaDTO> existingRegattas = getAllRegattas();
-        sailingService.getEvents(new MarkedAsyncCallback<List<EventDTO>>(new AsyncCallback<List<EventDTO>>() {
-            @Override
-            public void onFailure(Throwable caught) {
-                openEditRegattaDialog(toBeEdited, existingRegattas, Collections.<EventDTO> emptyList());
-            }
-
-            @Override
-            public void onSuccess(List<EventDTO> events) {
-                openEditRegattaDialog(toBeEdited, existingRegattas, Collections.unmodifiableList(events));
-            }
-        }));
-    }
-
-    private void openEditRegattaDialog(RegattaDTO regatta, Collection<RegattaDTO> existingRegattas,
-            List<EventDTO> existingEvents) {
-        RegattaWithSeriesAndFleetsDialog dialog = new RegattaWithSeriesAndFleetsEditDialog(regatta, existingRegattas,
-                existingEvents, /*correspondingEvent*/ null, stringMessages, new DialogCallback<RegattaDTO>() {
-                    @Override
-                    public void cancel() {
-                    }
-
-                    @Override
-                    public void ok(RegattaDTO editedRegatta) {
-                        commitEditedRegatta(editedRegatta);
-                    }
-                });
-        dialog.show();
-    }
-
-    private void commitEditedRegatta(final RegattaDTO editedRegatta) {
-        final RegattaIdentifier regattaName = new RegattaName(editedRegatta.getName());
-
-        sailingService.updateRegatta(regattaName, editedRegatta.startDate, editedRegatta.endDate, editedRegatta.defaultCourseAreaUuid,
-                editedRegatta.configuration, editedRegatta.buoyZoneRadiusInHullLengths, editedRegatta.useStartTimeInference, editedRegatta.controlTrackingFromStartAndFinishTimes,
-                new MarkedAsyncCallback<Void>(new AsyncCallback<Void>() {
-                    @Override
-                    public void onFailure(Throwable caught) {
-                        errorReporter.reportError("Error trying to update regatta " + editedRegatta.getName() + ": "
-                                + caught.getMessage());
-                    }
-
-                    @Override
-                    public void onSuccess(Void result) {
-                        regattaRefresher.fillRegattas();
-                    }
-                }));
-
-        final Iterator<SeriesDTO> seriesIter = editedRegatta.series.iterator();
-        final Runnable r = new Runnable() {
-            @Override
-            public void run() {
-                if (seriesIter.hasNext()) {
-                    final SeriesDTO series = seriesIter.next();
-                    sailingService.updateSeries(regattaName, series.getName(), series.getName(), series.isMedal(),
-                        series.isFleetsCanRunInParallel(), series.getDiscardThresholds(), series.isStartsWithZeroScore(),
-                        series.isFirstColumnIsNonDiscardableCarryForward(), series.hasSplitFleetContiguousScoring(),
-                        series.getMaximumNumberOfDiscards(), series.getFleets(), new MarkedAsyncCallback<Void>(new AsyncCallback<Void>() {
-                            @Override
-                            public void onFailure(Throwable caught) {
-                                errorReporter.reportError("Error trying to update regatta " + editedRegatta.getName()
-                                        + ": " + caught.getMessage());
-                            }
-    
-                            @Override
-                            public void onSuccess(Void result) {
-                                regattaRefresher.fillRegattas();
-                                run(); // update next series if iterator has next element
-                            }
-                        }));
-                }
-            }
-        };
-        r.run();
-    }
-
-    protected List<RegattaDTO> getSelectedRegattas() {
-        return new ArrayList<RegattaDTO>(refreshableRegattaMultiSelectionModel.getSelectedSet());
-    }
-
-    @Override
-    public void fillRegattas(Iterable<RegattaDTO> regattas) {
-        if (Util.isEmpty(regattas)) {
-            regattaTable.setVisible(false);
-            noRegattasLabel.setVisible(true);
-        } else {
-            regattaTable.setVisible(true);
-            noRegattasLabel.setVisible(false);
-        }
-        List<RegattaDTO> newAllRegattas = new ArrayList<RegattaDTO>();
-        Util.addAll(regattas, newAllRegattas);
-        allRegattas = newAllRegattas;
-        filterablePanelRegattas.updateAll(allRegattas);
-    }
-
-    public List<RegattaDTO> getAllRegattas() {
-        return allRegattas;
-    }
-
-    public RefreshableMultiSelectionModel<RegattaDTO> getRefreshableMultiSelectionModel() {
-        return refreshableRegattaMultiSelectionModel;
-    }
 
     public CellTable<RegattaDTO> getRegattaTable() {
         return regattaTable;
     }
-}
->>>>>>> 35502b33
+}