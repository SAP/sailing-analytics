--- conflicted
+++ resolved
@@ -80,7 +80,6 @@
     protected final LabeledAbstractFilterablePanel<RegattaDTO> filterablePanelRegattas;
     private final UserService userService;   
     private List<RegattaDTO> allRegattas;
-    private String searchString;
 
     protected static AdminConsoleTableResources tableRes = GWT.create(AdminConsoleTableResources.class);
 
@@ -147,23 +146,6 @@
         panel.add(regattaTable);
         initWidget(panel);
     }
-<<<<<<< HEAD
-
-    public void search(String searchString) {
-        refreshableRegattaMultiSelectionModel.clear();
-        filterablePanelRegattas.search(searchString);  
-    }
-    
-    public void setSearchStringForSelection(String searchString) {
-        this.searchString = searchString; 
-    }
-    
-    private void searchAndSelect() {
-        filterablePanelRegattas.searchAndSelect(searchString);
-        searchString = null;
-    }
-=======
->>>>>>> fb5307aa
     
     /**
      * True {@link RegattaDTO}s as managed by this panel usually shall be filterable based on the user's
@@ -430,13 +412,7 @@
         List<RegattaDTO> newAllRegattas = new ArrayList<RegattaDTO>();
         Util.addAll(regattas, newAllRegattas);
         allRegattas = newAllRegattas;
-<<<<<<< HEAD
-        filterablePanelRegattas.updateAll(allRegattas); 
-        
-        searchAndSelect();
-=======
         filterablePanelRegattas.updateAll(allRegattas);    
->>>>>>> fb5307aa
     }
     
     private void handleBoatCertificateAssignment(RegattaDTO regatta) {
