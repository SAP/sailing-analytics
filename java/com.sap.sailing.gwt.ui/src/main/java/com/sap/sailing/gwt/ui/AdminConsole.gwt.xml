--- conflicted
+++ resolved
@@ -9,11 +9,7 @@
 	<inherits name='com.google.gwt.debug.Debug'/>
 
 	<!-- Highcharts API -->
-<<<<<<< HEAD
-	<inherits name='com.sap.sse.gwt.Highcharts_Autoinject' />
-=======
 	<inherits name='com.sap.sse.gwt.Highcharts' />
->>>>>>> a6a2f7bc
 	
 	<!-- Google Maps API -->
 	<inherits name='com.google.gwt.ajaxloader.AjaxLoader' />
