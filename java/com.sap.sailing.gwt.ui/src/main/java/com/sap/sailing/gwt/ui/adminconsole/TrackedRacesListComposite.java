--- conflicted
+++ resolved
@@ -1,199 +1,195 @@
-package com.sap.sailing.gwt.ui.adminconsole;
-
-import java.util.ArrayList;
-import java.util.HashSet;
-import java.util.List;
-import java.util.Set;
-
-import com.google.gwt.event.dom.client.ClickEvent;
-import com.google.gwt.event.dom.client.ClickHandler;
-import com.google.gwt.user.client.rpc.AsyncCallback;
-import com.google.gwt.user.client.ui.Button;
-import com.google.gwt.user.client.ui.HorizontalPanel;
-import com.sap.sailing.domain.common.RegattaAndRaceIdentifier;
-import com.sap.sailing.domain.common.RegattaNameAndRaceName;
-import com.sap.sailing.domain.common.dto.RaceDTO;
-import com.sap.sailing.gwt.ui.client.RegattaRefresher;
-import com.sap.sailing.gwt.ui.client.RegattasDisplayer;
-import com.sap.sailing.gwt.ui.client.SailingServiceAsync;
-import com.sap.sailing.gwt.ui.client.StringMessages;
-import com.sap.sailing.gwt.ui.shared.RegattaDTO;
-import com.sap.sse.common.Util;
-import com.sap.sse.gwt.client.ErrorReporter;
-import com.sap.sse.gwt.client.async.MarkedAsyncCallback;
-import com.sap.sse.gwt.client.shared.components.SettingsDialog;
-
-/**
- * Shows the currently tracked events/races in a table. Updated if subscribed as an {@link RegattasDisplayer}, e.g., with
- * the {@link AdminConsoleEntryPoint}.
- */
-public class TrackedRacesListComposite extends AbstractTrackedRacesListComposite {
-    private final Set<TrackedRaceChangedListener> raceIsTrackedRaceChangeListener;
-    private Button btnUntrack;
-    private Button btnRemoveRace;
-    private Button btnSetDelayToLive;
-    private Button btnExport;
-    private ExportPopup exportPopup;
-    private boolean actionButtonsEnabled;
-
-    public TrackedRacesListComposite(final SailingServiceAsync sailingService, final ErrorReporter errorReporter,
-            final RegattaRefresher regattaRefresher, final StringMessages stringMessages, boolean hasMultiSelection, boolean actionButtonsEnabled) {
-        super(sailingService, errorReporter, regattaRefresher, stringMessages, hasMultiSelection);
-        this.raceIsTrackedRaceChangeListener = new HashSet<TrackedRaceChangedListener>();
-        this.actionButtonsEnabled = actionButtonsEnabled;
-        createUI();
-    }
-
-    private void showSetDelayToLiveDialog() {
-        TrackedRacesSettings settings = new TrackedRacesSettings();
-        settings.setDelayToLiveInSeconds(DEFAULT_LIVE_DELAY_IN_MILLISECONDS);
-        
-        SettingsDialog<TrackedRacesSettings> settingsDialog = new SettingsDialog<TrackedRacesSettings>(this, stringMessages);
-        settingsDialog.show();
-    }
-    
-    public void addTrackedRaceChangeListener(TrackedRaceChangedListener listener) {
-        this.raceIsTrackedRaceChangeListener.add(listener);
-    }
-
-    private void stopTrackingRaces(final Iterable<RaceDTO> races) {
-        final List<RegattaAndRaceIdentifier> racesToStopTracking = new ArrayList<RegattaAndRaceIdentifier>();
-        for (RaceDTO race : races) {
-            if (race.isTracked) {
-                racesToStopTracking.add(race.getRaceIdentifier());
-            }
-        }
-        sailingService.stopTrackingRaces(racesToStopTracking, new MarkedAsyncCallback<Void>(
-                new AsyncCallback<Void>() {
-                    @Override
-                    public void onFailure(Throwable caught) {
-                        errorReporter.reportError("Exception trying to stop tracking races " + races + ": " + caught.getMessage());
-                    }
-        
-                    @Override
-                    public void onSuccess(Void result) {
-                        regattaRefresher.fillRegattas();
-                        for (TrackedRaceChangedListener listener : raceIsTrackedRaceChangeListener) {
-                            listener.racesStoppedTracking(racesToStopTracking);
-                        }
-                    }
-                }));
-    }
-
-    private void removeAndUntrackRaces(final Iterable<RaceDTO> races) {
-        final List<RegattaNameAndRaceName> regattaNamesAndRaceNames = new ArrayList<RegattaNameAndRaceName>();
-        for (RaceDTO race : races) {
-            regattaNamesAndRaceNames.add((RegattaNameAndRaceName) race.getRaceIdentifier());
-        }
-        sailingService.removeAndUntrackRaces(regattaNamesAndRaceNames, new MarkedAsyncCallback<Void>(
-                new AsyncCallback<Void>() {
-                    @Override
-                    public void onFailure(Throwable caught) {
-                        errorReporter.reportError("Exception trying to remove races " + regattaNamesAndRaceNames +
-                                ": " + caught.getMessage());
-                    }
-
-                    @Override
-                    public void onSuccess(Void result) {
-                        regattaRefresher.fillRegattas();
-                        for (TrackedRaceChangedListener listener : raceIsTrackedRaceChangeListener) {
-                            listener.racesRemoved(regattaNamesAndRaceNames);
-                        }
-                    }
-                }));
-    }
-
-    @Override
-    protected void addControlButtons(HorizontalPanel trackedRacesButtonPanel) {
-        if(actionButtonsEnabled) {
-            btnRemoveRace = new Button(stringMessages.remove());
-            btnRemoveRace.ensureDebugId("RemoveRaceButton");
-            btnRemoveRace.addClickHandler(new ClickHandler() {
-                @Override
-                public void onClick(ClickEvent event) {
-                    removeAndUntrackRaces(refreshableSelectionModel.getSelectedSet());
-                }
-            });
-            btnRemoveRace.setEnabled(false);
-            trackedRacesButtonPanel.add(btnRemoveRace);
-            
-            btnUntrack = new Button(stringMessages.stopTracking());
-            btnUntrack.ensureDebugId("StopTrackingButton");
-            btnUntrack.addClickHandler(new ClickHandler() {
-                @Override
-                public void onClick(ClickEvent click) {
-                    stopTrackingRaces(refreshableSelectionModel.getSelectedSet());
-                }
-            });
-            btnUntrack.setEnabled(false);
-            trackedRacesButtonPanel.add(btnUntrack);
-            
-            btnSetDelayToLive = new Button(stringMessages.setDelayToLive() + "...");
-            btnSetDelayToLive.ensureDebugId("SetDelayToLiveButton");
-            btnSetDelayToLive.addClickHandler(new ClickHandler() {
-                @Override
-                public void onClick(ClickEvent event) {
-                    showSetDelayToLiveDialog();
-                }
-            });
-            trackedRacesButtonPanel.add(btnSetDelayToLive);
-
-            exportPopup = new ExportPopup(stringMessages);
-            btnExport = new Button(stringMessages.export());
-            btnExport.ensureDebugId("ExportButton");
-            btnExport.addClickHandler(new ClickHandler() {
-                @Override
-                public void onClick(ClickEvent event) {
-                    exportPopup.center(new ArrayList<>(refreshableSelectionModel.getSelectedSet()));
-                }
-            });
-            btnExport.setEnabled(false);
-            trackedRacesButtonPanel.add(btnExport);
-        }
-    }
-
-    @Override
-    protected void makeControlsReactToSelectionChange(Set<RaceDTO> selectedRaces) {
-<<<<<<< HEAD
-       if(actionButtonsEnabled) {
-=======
-        if (actionButtonsEnabled) {
->>>>>>> b1f502b4
-            if (selectedRaces.isEmpty()) {
-                btnRemoveRace.setEnabled(false);
-                btnUntrack.setEnabled(false);
-                btnExport.setEnabled(false);
-            } else {
-                btnRemoveRace.setEnabled(true);
-                btnUntrack.setEnabled(true);
-                btnExport.setEnabled(true);
-            }
-        }
-    }
-
-    @Override
-    protected void makeControlsReactToFillRegattas(Iterable<RegattaDTO> regattas) {
-        if(actionButtonsEnabled) {
-            if (Util.isEmpty(regattas)) {
-                btnUntrack.setVisible(false);
-                btnRemoveRace.setVisible(false);
-                btnSetDelayToLive.setVisible(false);
-                btnExport.setVisible(false);
-            } else {
-                btnUntrack.setVisible(true);
-                btnUntrack.setEnabled(false);
-                btnRemoveRace.setVisible(true);
-                btnRemoveRace.setEnabled(false);
-                btnSetDelayToLive.setVisible(true);
-                btnExport.setVisible(true);
-            }
-        }
-    }
-
-    @Override
-    public String getDependentCssClassName() {
-        return "trackedRacesListComposite";
-    }
-
-    
-}
+package com.sap.sailing.gwt.ui.adminconsole;
+
+import java.util.ArrayList;
+import java.util.HashSet;
+import java.util.List;
+import java.util.Set;
+
+import com.google.gwt.event.dom.client.ClickEvent;
+import com.google.gwt.event.dom.client.ClickHandler;
+import com.google.gwt.user.client.rpc.AsyncCallback;
+import com.google.gwt.user.client.ui.Button;
+import com.google.gwt.user.client.ui.HorizontalPanel;
+import com.sap.sailing.domain.common.RegattaAndRaceIdentifier;
+import com.sap.sailing.domain.common.RegattaNameAndRaceName;
+import com.sap.sailing.domain.common.dto.RaceDTO;
+import com.sap.sailing.gwt.ui.client.RegattaRefresher;
+import com.sap.sailing.gwt.ui.client.RegattasDisplayer;
+import com.sap.sailing.gwt.ui.client.SailingServiceAsync;
+import com.sap.sailing.gwt.ui.client.StringMessages;
+import com.sap.sailing.gwt.ui.shared.RegattaDTO;
+import com.sap.sse.common.Util;
+import com.sap.sse.gwt.client.ErrorReporter;
+import com.sap.sse.gwt.client.async.MarkedAsyncCallback;
+import com.sap.sse.gwt.client.shared.components.SettingsDialog;
+
+/**
+ * Shows the currently tracked events/races in a table. Updated if subscribed as an {@link RegattasDisplayer}, e.g., with
+ * the {@link AdminConsoleEntryPoint}.
+ */
+public class TrackedRacesListComposite extends AbstractTrackedRacesListComposite {
+    private final Set<TrackedRaceChangedListener> raceIsTrackedRaceChangeListener;
+    private Button btnUntrack;
+    private Button btnRemoveRace;
+    private Button btnSetDelayToLive;
+    private Button btnExport;
+    private ExportPopup exportPopup;
+    private boolean actionButtonsEnabled;
+
+    public TrackedRacesListComposite(final SailingServiceAsync sailingService, final ErrorReporter errorReporter,
+            final RegattaRefresher regattaRefresher, final StringMessages stringMessages, boolean hasMultiSelection, boolean actionButtonsEnabled) {
+        super(sailingService, errorReporter, regattaRefresher, stringMessages, hasMultiSelection);
+        this.raceIsTrackedRaceChangeListener = new HashSet<TrackedRaceChangedListener>();
+        this.actionButtonsEnabled = actionButtonsEnabled;
+        createUI();
+    }
+
+    private void showSetDelayToLiveDialog() {
+        TrackedRacesSettings settings = new TrackedRacesSettings();
+        settings.setDelayToLiveInSeconds(DEFAULT_LIVE_DELAY_IN_MILLISECONDS);
+        
+        SettingsDialog<TrackedRacesSettings> settingsDialog = new SettingsDialog<TrackedRacesSettings>(this, stringMessages);
+        settingsDialog.show();
+    }
+    
+    public void addTrackedRaceChangeListener(TrackedRaceChangedListener listener) {
+        this.raceIsTrackedRaceChangeListener.add(listener);
+    }
+
+    private void stopTrackingRaces(final Iterable<RaceDTO> races) {
+        final List<RegattaAndRaceIdentifier> racesToStopTracking = new ArrayList<RegattaAndRaceIdentifier>();
+        for (RaceDTO race : races) {
+            if (race.isTracked) {
+                racesToStopTracking.add(race.getRaceIdentifier());
+            }
+        }
+        sailingService.stopTrackingRaces(racesToStopTracking, new MarkedAsyncCallback<Void>(
+                new AsyncCallback<Void>() {
+                    @Override
+                    public void onFailure(Throwable caught) {
+                        errorReporter.reportError("Exception trying to stop tracking races " + races + ": " + caught.getMessage());
+                    }
+        
+                    @Override
+                    public void onSuccess(Void result) {
+                        regattaRefresher.fillRegattas();
+                        for (TrackedRaceChangedListener listener : raceIsTrackedRaceChangeListener) {
+                            listener.racesStoppedTracking(racesToStopTracking);
+                        }
+                    }
+                }));
+    }
+
+    private void removeAndUntrackRaces(final Iterable<RaceDTO> races) {
+        final List<RegattaNameAndRaceName> regattaNamesAndRaceNames = new ArrayList<RegattaNameAndRaceName>();
+        for (RaceDTO race : races) {
+            regattaNamesAndRaceNames.add((RegattaNameAndRaceName) race.getRaceIdentifier());
+        }
+        sailingService.removeAndUntrackRaces(regattaNamesAndRaceNames, new MarkedAsyncCallback<Void>(
+                new AsyncCallback<Void>() {
+                    @Override
+                    public void onFailure(Throwable caught) {
+                        errorReporter.reportError("Exception trying to remove races " + regattaNamesAndRaceNames +
+                                ": " + caught.getMessage());
+                    }
+
+                    @Override
+                    public void onSuccess(Void result) {
+                        regattaRefresher.fillRegattas();
+                        for (TrackedRaceChangedListener listener : raceIsTrackedRaceChangeListener) {
+                            listener.racesRemoved(regattaNamesAndRaceNames);
+                        }
+                    }
+                }));
+    }
+
+    @Override
+    protected void addControlButtons(HorizontalPanel trackedRacesButtonPanel) {
+        if(actionButtonsEnabled) {
+            btnRemoveRace = new Button(stringMessages.remove());
+            btnRemoveRace.ensureDebugId("RemoveRaceButton");
+            btnRemoveRace.addClickHandler(new ClickHandler() {
+                @Override
+                public void onClick(ClickEvent event) {
+                    removeAndUntrackRaces(refreshableSelectionModel.getSelectedSet());
+                }
+            });
+            btnRemoveRace.setEnabled(false);
+            trackedRacesButtonPanel.add(btnRemoveRace);
+            
+            btnUntrack = new Button(stringMessages.stopTracking());
+            btnUntrack.ensureDebugId("StopTrackingButton");
+            btnUntrack.addClickHandler(new ClickHandler() {
+                @Override
+                public void onClick(ClickEvent click) {
+                    stopTrackingRaces(refreshableSelectionModel.getSelectedSet());
+                }
+            });
+            btnUntrack.setEnabled(false);
+            trackedRacesButtonPanel.add(btnUntrack);
+            
+            btnSetDelayToLive = new Button(stringMessages.setDelayToLive() + "...");
+            btnSetDelayToLive.ensureDebugId("SetDelayToLiveButton");
+            btnSetDelayToLive.addClickHandler(new ClickHandler() {
+                @Override
+                public void onClick(ClickEvent event) {
+                    showSetDelayToLiveDialog();
+                }
+            });
+            trackedRacesButtonPanel.add(btnSetDelayToLive);
+
+            exportPopup = new ExportPopup(stringMessages);
+            btnExport = new Button(stringMessages.export());
+            btnExport.ensureDebugId("ExportButton");
+            btnExport.addClickHandler(new ClickHandler() {
+                @Override
+                public void onClick(ClickEvent event) {
+                    exportPopup.center(new ArrayList<>(refreshableSelectionModel.getSelectedSet()));
+                }
+            });
+            btnExport.setEnabled(false);
+            trackedRacesButtonPanel.add(btnExport);
+        }
+    }
+
+    @Override
+    protected void makeControlsReactToSelectionChange(Set<RaceDTO> selectedRaces) {
+        if (actionButtonsEnabled) {
+            if (selectedRaces.isEmpty()) {
+                btnRemoveRace.setEnabled(false);
+                btnUntrack.setEnabled(false);
+                btnExport.setEnabled(false);
+            } else {
+                btnRemoveRace.setEnabled(true);
+                btnUntrack.setEnabled(true);
+                btnExport.setEnabled(true);
+            }
+        }
+    }
+
+    @Override
+    protected void makeControlsReactToFillRegattas(Iterable<RegattaDTO> regattas) {
+        if(actionButtonsEnabled) {
+            if (Util.isEmpty(regattas)) {
+                btnUntrack.setVisible(false);
+                btnRemoveRace.setVisible(false);
+                btnSetDelayToLive.setVisible(false);
+                btnExport.setVisible(false);
+            } else {
+                btnUntrack.setVisible(true);
+                btnUntrack.setEnabled(false);
+                btnRemoveRace.setVisible(true);
+                btnRemoveRace.setEnabled(false);
+                btnSetDelayToLive.setVisible(true);
+                btnExport.setVisible(true);
+            }
+        }
+    }
+
+    @Override
+    public String getDependentCssClassName() {
+        return "trackedRacesListComposite";
+    }
+
+    
+}