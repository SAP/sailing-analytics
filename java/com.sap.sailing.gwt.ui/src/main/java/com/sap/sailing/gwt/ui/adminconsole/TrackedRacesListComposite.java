--- conflicted
+++ resolved
@@ -1,1127 +1,607 @@
-<<<<<<< HEAD
-package com.sap.sailing.gwt.ui.adminconsole;
-
-import java.util.ArrayList;
-import java.util.Arrays;
-import java.util.Collections;
-import java.util.Comparator;
-import java.util.HashSet;
-import java.util.List;
-import java.util.Set;
-
-import com.google.gwt.cell.client.AbstractCell;
-import com.google.gwt.core.client.GWT;
-import com.google.gwt.event.dom.client.ClickEvent;
-import com.google.gwt.event.dom.client.ClickHandler;
-import com.google.gwt.event.dom.client.KeyUpEvent;
-import com.google.gwt.event.dom.client.KeyUpHandler;
-import com.google.gwt.i18n.client.DateTimeFormat;
-import com.google.gwt.i18n.client.DateTimeFormat.PredefinedFormat;
-import com.google.gwt.safehtml.client.SafeHtmlTemplates;
-import com.google.gwt.safehtml.shared.SafeHtml;
-import com.google.gwt.safehtml.shared.SafeHtmlBuilder;
-import com.google.gwt.safehtml.shared.SafeHtmlUtils;
-import com.google.gwt.text.client.DateTimeFormatRenderer;
-import com.google.gwt.user.cellview.client.CellTable;
-import com.google.gwt.user.cellview.client.Column;
-import com.google.gwt.user.cellview.client.ColumnSortEvent;
-import com.google.gwt.user.cellview.client.ColumnSortEvent.ListHandler;
-import com.google.gwt.user.cellview.client.ColumnSortList;
-import com.google.gwt.user.cellview.client.TextColumn;
-import com.google.gwt.user.client.Window;
-import com.google.gwt.user.client.rpc.AsyncCallback;
-import com.google.gwt.user.client.ui.Button;
-import com.google.gwt.user.client.ui.FormPanel;
-import com.google.gwt.user.client.ui.HasVerticalAlignment;
-import com.google.gwt.user.client.ui.HorizontalPanel;
-import com.google.gwt.user.client.ui.Label;
-import com.google.gwt.user.client.ui.TextBox;
-import com.google.gwt.user.client.ui.VerticalPanel;
-import com.google.gwt.view.client.ListDataProvider;
-import com.google.gwt.view.client.MultiSelectionModel;
-import com.google.gwt.view.client.SelectionChangeEvent;
-import com.google.gwt.view.client.SelectionChangeEvent.Handler;
-import com.google.gwt.view.client.SelectionModel;
-import com.google.gwt.view.client.SingleSelectionModel;
-import com.sap.sailing.domain.common.EventAndRaceIdentifier;
-import com.sap.sailing.domain.common.EventNameAndRaceName;
-import com.sap.sailing.domain.common.RaceIdentifier;
-import com.sap.sailing.gwt.ui.client.ErrorReporter;
-import com.sap.sailing.gwt.ui.client.EventDisplayer;
-import com.sap.sailing.gwt.ui.client.EventRefresher;
-import com.sap.sailing.gwt.ui.client.RaceSelectionChangeListener;
-import com.sap.sailing.gwt.ui.client.RaceSelectionProvider;
-import com.sap.sailing.gwt.ui.client.SailingServiceAsync;
-import com.sap.sailing.gwt.ui.client.StringMessages;
-import com.sap.sailing.gwt.ui.client.URLFactory;
-import com.sap.sailing.gwt.ui.shared.EventDTO;
-import com.sap.sailing.gwt.ui.shared.RaceDTO;
-import com.sap.sailing.gwt.ui.shared.RegattaDTO;
-
-/**
- * Shows the currently tracked events/races in a table. Updated if subscribed as an {@link EventDisplayer}, e.g., with
- * the {@link AdminConsoleEntryPoint}.
- */
-public class TrackedRacesListComposite extends FormPanel implements EventDisplayer, RaceSelectionChangeListener {
-    private final Set<TrackedRaceChangedListener> raceIsTrackedRaceChangeListener;
-
-    private final boolean multiSelection;
-
-    private boolean dontFireNextSelectionChangeEvent;
-
-    private final SelectionModel<RaceDTO> selectionModel;
-
-    private CellTable<RaceDTO> raceTable;
-
-    private ListDataProvider<RaceDTO> raceList;
-    
-    private Iterable<RaceDTO> allRaces;
-
-    private VerticalPanel panel;
-
-    private DateTimeFormatRenderer dateFormatter = new DateTimeFormatRenderer(
-            DateTimeFormat.getFormat(PredefinedFormat.DATE_SHORT));
-    private DateTimeFormatRenderer timeFormatter = new DateTimeFormatRenderer(
-            DateTimeFormat.getFormat(PredefinedFormat.TIME_LONG));
-
-    private Label noTrackedRacesLabel = null;
-
-    private final SailingServiceAsync sailingService;
-    private final ErrorReporter errorReporter;
-    private final EventRefresher eventRefresher;
-    private final RaceSelectionProvider raceSelectionProvider;
-
-    private Button btnUntrack = null;
-    private Button btnRefresh = null;
-    private Button btnRemoveRace = null;
-
-    private TextBox filterRacesTextbox;
-
-    public static class AnchorCell extends AbstractCell<SafeHtml> {
-
-        @Override
-        public void render(com.google.gwt.cell.client.Cell.Context context, SafeHtml safeHtml, SafeHtmlBuilder sb) {
-            sb.append(safeHtml);
-        }
-    }
-
-    interface AnchorTemplates extends SafeHtmlTemplates {
-        @SafeHtmlTemplates.Template("<a href=\"{0}\">{1}</a>")
-        SafeHtml cell(String url, String displayName);
-    }
-
-    private static AnchorTemplates ANCHORTEMPLATE = GWT.create(AnchorTemplates.class);
-
-    public TrackedRacesListComposite(final SailingServiceAsync sailingService, final ErrorReporter errorReporter,
-            final EventRefresher eventRefresher, RaceSelectionProvider raceSelectionProvider,
-            StringMessages stringConstants, boolean hasMultiSelection) {
-        if (eventRefresher == null) {
-            throw new IllegalArgumentException("eventRefresher must not be null");
-        }
-        this.sailingService = sailingService;
-        this.errorReporter = errorReporter;
-        this.eventRefresher = eventRefresher;
-        this.multiSelection = hasMultiSelection;
-        this.raceSelectionProvider = raceSelectionProvider;
-        this.raceIsTrackedRaceChangeListener = new HashSet<TrackedRaceChangedListener>();
-        raceList = new ListDataProvider<RaceDTO>();
-        selectionModel = multiSelection ? new MultiSelectionModel<RaceDTO>()
-                : new SingleSelectionModel<RaceDTO>();
-        panel = new VerticalPanel();
-        setWidget(panel);
-        HorizontalPanel filterPanel = new HorizontalPanel();
-        panel.add(filterPanel);
-        Label lblFilterEvents = new Label(stringConstants.filterRacesByName() + ":");
-        lblFilterEvents.setWordWrap(false);
-        filterPanel.setSpacing(5);
-        filterPanel.add(lblFilterEvents);
-        filterPanel.setCellVerticalAlignment(lblFilterEvents, HasVerticalAlignment.ALIGN_MIDDLE);
-        filterRacesTextbox = new TextBox();
-        filterRacesTextbox.addKeyUpHandler(new KeyUpHandler() {
-            @Override
-            public void onKeyUp(KeyUpEvent event) {
-                fillRaceListFromAvailableRacesApplyingFilter();
-            }
-        });
-        filterPanel.add(filterRacesTextbox);
-
-        noTrackedRacesLabel = new Label(stringConstants.noRacesYet());
-        noTrackedRacesLabel.setWordWrap(false);
-        panel.add(noTrackedRacesLabel);
-
-        AdminConsoleTableResources tableRes = GWT.create(AdminConsoleTableResources.class);
-        raceTable = new CellTable<RaceDTO>(/* pageSize */200, tableRes);
-        ListHandler<RaceDTO> columnSortHandler = new ListHandler<RaceDTO>(
-                raceList.getList());
-        TextColumn<RaceDTO> eventNameColumn = new TextColumn<RaceDTO>() {
-            @Override
-            public String getValue(RaceDTO raceDTO) {
-                return raceDTO.getRegatta().getEvent().name;
-            }
-        };
-        eventNameColumn.setSortable(true);
-
-        columnSortHandler.setComparator(eventNameColumn, new Comparator<RaceDTO>() {
-            @Override
-            public int compare(RaceDTO t1, RaceDTO t2) {
-                EventDTO eventOne = t1.getEvent();
-                EventDTO eventTwo = t2.getEvent();
-                boolean ascending = isSortedAscending();
-                if (eventOne.name.equals(eventTwo.name)) {
-                    return 0;
-                }
-                int val = -1;
-                val = (eventOne != null && eventTwo != null && ascending) ? (eventOne.name.compareTo(eventTwo.name))
-                        : -(eventTwo.name.compareTo(eventOne.name));
-                return val;
-            }
-
-            private boolean isSortedAscending() {
-                ColumnSortList sortList = raceTable.getColumnSortList();
-                return sortList.size() > 0 & sortList.get(0).isAscending();
-            }
-        });
-
-        TextColumn<RaceDTO> regattaNameColumn = new TextColumn<RaceDTO>() {
-            @Override
-            public String getValue(RaceDTO raceDTO) {
-                return raceDTO.getRegatta().boatClass.name;
-            }
-        };
-        regattaNameColumn.setSortable(true);
-
-        columnSortHandler.setComparator(regattaNameColumn, new Comparator<RaceDTO>() {
-            @Override
-            public int compare(RaceDTO t1, RaceDTO t2) {
-                RegattaDTO regattaOne = t1.getRegatta();
-                RegattaDTO regattaTwo = t2.getRegatta();
-                boolean ascending = isSortedAscending();
-                if (regattaOne.boatClass.name.equals(regattaTwo.boatClass.name)) {
-                    return 0;
-                }
-                int val = -1;
-                val = (regattaOne != null && regattaTwo != null && ascending) ? (regattaOne.boatClass.name
-                        .compareTo(regattaTwo.boatClass.name)) : -(regattaTwo.boatClass.name
-                        .compareTo(regattaOne.boatClass.name));
-                return val;
-            }
-
-            private boolean isSortedAscending() {
-                ColumnSortList sortList = raceTable.getColumnSortList();
-                return sortList.size() > 0 & sortList.get(0).isAscending();
-            }
-        });
-
-        AnchorCell anchorCell = new AnchorCell();
-        Column<RaceDTO, SafeHtml> raceNameColumn = new Column<RaceDTO, SafeHtml>(anchorCell) {
-            @Override
-            public SafeHtml getValue(RaceDTO raceDTO) {
-                if (raceDTO.currentlyTracked == true) {
-                    EventNameAndRaceName raceIdentifier = (EventNameAndRaceName) raceDTO.getRaceIdentifier();
-                    String debugParam = Window.Location.getParameter("gwt.codesvr");
-                    String link = URLFactory.INSTANCE.encode("/gwt/RaceBoard.html?raceName="
-                            + raceIdentifier.getRaceName() + "&eventName=" + raceIdentifier.getEventName()
-                            + ((debugParam != null && !debugParam.isEmpty()) ? "&gwt.codesvr=" + debugParam : ""));
-                    return ANCHORTEMPLATE.cell(link, raceDTO.name);
-                } else {
-                    return SafeHtmlUtils.fromString(raceDTO.name);
-                }
-            }
-        };
-
-        raceNameColumn.setSortable(true);
-
-        columnSortHandler.setComparator(raceNameColumn, new Comparator<RaceDTO>() {
-            @Override
-            public int compare(RaceDTO t1, RaceDTO t2) {
-                boolean ascending = isSortedAscending();
-                if (t1.name.equals(t2.name)) {
-                    return 0;
-                }
-                int val = -1;
-                val = (t1 != null && t2 != null && ascending) ? (t1.name.compareTo(t2.name)) : -(t2.name.compareTo(t1.name));
-                return val;
-            }
-
-            private boolean isSortedAscending() {
-                ColumnSortList sortList = raceTable.getColumnSortList();
-                return sortList.size() > 0 & sortList.get(0).isAscending();
-            }
-        });
-
-        TextColumn<RaceDTO> raceStartColumn = new TextColumn<RaceDTO>() {
-            @Override
-            public String getValue(RaceDTO raceDTO) {
-                if (raceDTO.startOfRace != null) {
-                    return dateFormatter.render(raceDTO.startOfRace) + " "
-                            + timeFormatter.render(raceDTO.startOfRace);
-                }
-
-                return "";
-            }
-        };
-        raceStartColumn.setSortable(true);
-
-        columnSortHandler.setComparator(raceStartColumn, new Comparator<RaceDTO>() {
-            @Override
-            public int compare(RaceDTO t1, RaceDTO t2) {
-                if (t1.startOfRace != null && t2.startOfRace != null) {
-                    boolean ascending = isSortedAscending();
-                    int val = -1;
-                    val = (t1.startOfRace.after(t2.startOfRace) && ascending) ? 1 : -1;
-                    return val;
-                }
-                return 0;
-            }
-
-            private boolean isSortedAscending() {
-                ColumnSortList sortList = raceTable.getColumnSortList();
-                return sortList.size() > 0 & sortList.get(0).isAscending();
-            }
-        });
-
-        TextColumn<RaceDTO> raceTrackedColumn = new TextColumn<RaceDTO>() {
-            @Override
-            public String getValue(RaceDTO raceDTO) {
-                if (raceDTO.currentlyTracked == true)
-                    return "tracked";
-
-                return "";
-            }
-        };
-
-        raceTable.addColumn(eventNameColumn, stringConstants.event());
-        raceTable.addColumn(regattaNameColumn, stringConstants.regatta());
-        raceTable.addColumn(raceNameColumn, stringConstants.race());
-        raceTable.addColumn(raceStartColumn, stringConstants.startTime());
-        raceTable.addColumn(raceTrackedColumn, stringConstants.tracked());
-        raceTable.setWidth("300px");
-        raceTable.setSelectionModel(selectionModel);
-        raceTable.setVisible(false);
-        panel.add(raceTable);
-        raceList.addDataDisplay(raceTable);
-        raceTable.addColumnSortHandler(columnSortHandler);
-        raceTable.getSelectionModel().addSelectionChangeHandler(new Handler() {
-            @Override
-            public void onSelectionChange(SelectionChangeEvent event) {
-                List<RaceDTO> selectedRaces = getSelectedRaces();
-                if (selectedRaces.isEmpty()) {
-                    btnRemoveRace.setEnabled(false);
-                    btnUntrack.setEnabled(false);
-                } else {
-                    btnRemoveRace.setEnabled(true);
-                    btnUntrack.setEnabled(true);
-                }
-                if (dontFireNextSelectionChangeEvent) {
-                    dontFireNextSelectionChangeEvent = false;
-                } else {
-                    List<EventAndRaceIdentifier> selectedRaceIdentifiers = new ArrayList<EventAndRaceIdentifier>();
-                    for (RaceDTO selectedRace : selectedRaces) {
-                        selectedRaceIdentifiers.add(selectedRace.getRaceIdentifier());
-                    }
-                    TrackedRacesListComposite.this.raceSelectionProvider.setSelection(selectedRaceIdentifiers, TrackedRacesListComposite.this);
-                }
-            }
-        });
-        HorizontalPanel trackedRacesButtonPanel = new HorizontalPanel();
-        trackedRacesButtonPanel.setSpacing(10);
-        panel.add(trackedRacesButtonPanel);
-        btnRemoveRace = new Button(stringConstants.remove());
-        btnRemoveRace.addClickHandler(new ClickHandler() {
-            @Override
-            public void onClick(ClickEvent event) {
-                for (RaceDTO selectedRace : getSelectedRaces()) {
-                    removeAndUntrackRace(selectedRace);
-                }
-            }
-        });
-        btnRemoveRace.setEnabled(false);
-        trackedRacesButtonPanel.add(btnRemoveRace);
-        btnUntrack = new Button(stringConstants.stopTracking());
-        btnUntrack.addClickHandler(new ClickHandler() {
-            @Override
-            public void onClick(ClickEvent click) {
-                for (RaceDTO selectedRace : getSelectedRaces()) {
-                    if (selectedRace.currentlyTracked) {
-                        stopTrackingRace(selectedRace);
-                    }
-                }
-            }
-        });
-        btnUntrack.setEnabled(false);
-        trackedRacesButtonPanel.add(btnUntrack);
-
-        btnRefresh = new Button(stringConstants.refresh());
-        btnRefresh.addClickHandler(new ClickHandler() {
-            @Override
-            public void onClick(ClickEvent event) {
-                eventRefresher.fillEvents();
-            }
-        });
-        trackedRacesButtonPanel.add(btnRefresh);
-    }
-
-    private List<RaceDTO> getSelectedRaces() {
-        List<RaceDTO> result = new ArrayList<RaceDTO>();
-        if (raceList != null) {
-            for (RaceDTO race : raceList.getList()) {
-                if (selectionModel.isSelected(race)) {
-                    result.add(race);
-                }
-            }
-        }
-        return result;
-    }
-
-    public void selectRaceByIdentifier(RaceIdentifier raceIdentifier) {
-        if (raceList != null) {
-            for (RaceDTO race : raceList.getList()) {
-                EventDTO event = race.getEvent();
-                if (event.name.equals(raceIdentifier.getEventName()) && race.name.equals(raceIdentifier.getRaceName())) {
-                    dontFireNextSelectionChangeEvent = true;
-                    selectionModel.setSelected(race, true);
-                    break;
-                }
-            }
-        }
-    }
-
-    public void clearSelection() {
-        List<EventAndRaceIdentifier> emptySelection =  Collections.emptyList();
-        raceSelectionProvider.setSelection(emptySelection, /* listenersNotToNotify */ this);
-        if (raceList != null) {
-            for (RaceDTO race : raceList.getList()) {
-                selectionModel.setSelected(race, false);
-            }
-        }
-    }
-
-    @Override
-    public void fillEvents(List<EventDTO> events) {
-        if (events.isEmpty()) {
-            raceTable.setVisible(false);
-            btnUntrack.setVisible(false);
-            btnRemoveRace.setVisible(false);
-            noTrackedRacesLabel.setVisible(true);
-        } else {
-            raceTable.setVisible(true);
-            btnUntrack.setVisible(true);
-            btnUntrack.setEnabled(false);
-            btnRemoveRace.setVisible(true);
-            btnRemoveRace.setEnabled(false);
-            noTrackedRacesLabel.setVisible(false);
-        }
-        List<RaceDTO> newAllRaces = new ArrayList<RaceDTO>();
-        List<EventAndRaceIdentifier> newAllRaceIdentifiers = new ArrayList<EventAndRaceIdentifier>();
-        for (EventDTO event : events) {
-            for (RegattaDTO regatta : event.regattas) {
-                for (RaceDTO race : regatta.races) {
-                    if (race != null) {
-                        newAllRaces.add(race);
-                        newAllRaceIdentifiers.add(race.getRaceIdentifier());
-                    }
-                }
-            }
-        }
-        allRaces = newAllRaces;
-        fillRaceListFromAvailableRacesApplyingFilter();
-        raceSelectionProvider.setAllRaces(newAllRaceIdentifiers); // have this object be notified; triggers onRaceSelectionChange
-    }
-
-    public void addRaceSelectionChangeListener(RaceSelectionChangeListener listener) {
-        this.raceSelectionProvider.addRaceSelectionChangeListener(listener);
-    }
-    
-    public void addTrackedRaceChangeListener(TrackedRaceChangedListener listener) {
-        this.raceIsTrackedRaceChangeListener.add(listener);
-    }
-
-    private void stopTrackingRace(final RaceDTO race) {
-        final EventNameAndRaceName eventNameAndRaceName = (EventNameAndRaceName) race.getRaceIdentifier();
-        sailingService.stopTrackingRace(eventNameAndRaceName, new AsyncCallback<Void>() {
-            @Override
-            public void onFailure(Throwable caught) {
-                errorReporter.reportError("Exception trying to stop tracking race " + race.name + "in event "
-                        + race.getEvent().name + ": " + caught.getMessage());
-            }
-
-            @Override
-            public void onSuccess(Void result) {
-                eventRefresher.fillEvents();
-                for (TrackedRaceChangedListener listener : raceIsTrackedRaceChangeListener) {
-                    listener.changeTrackingRace(eventNameAndRaceName, false);
-                }
-            }
-        });
-    }
-
-    private void removeAndUntrackRace(final RaceDTO race) {
-        final EventNameAndRaceName eventNameAndRaceName = (EventNameAndRaceName) race.getRaceIdentifier();
-        sailingService.removeAndUntrackRace(eventNameAndRaceName,
-                new AsyncCallback<Void>() {
-                    @Override
-                    public void onFailure(Throwable caught) {
-                        errorReporter.reportError("Exception trying to stop tracking race " + race.name + "in event "
-                                + race.getEvent().name + ": " + caught.getMessage());
-                    }
-
-                    @Override
-                    public void onSuccess(Void result) {
-                        eventRefresher.fillEvents();
-                        for (TrackedRaceChangedListener listener : raceIsTrackedRaceChangeListener) {
-                            listener.changeTrackingRace(eventNameAndRaceName, false);
-                        }
-                    }
-                });
-    }
-
-    private void fillRaceListFromAvailableRacesApplyingFilter() {
-        String text = filterRacesTextbox.getText();
-        List<String> wordsToFilter = Arrays.asList(text.split(" "));
-        raceList.getList().clear();
-        if (text != null && !text.isEmpty()) {
-            for (RaceDTO raceDTO : getAllRaces()) {
-                boolean failed = false;
-                for (String word : wordsToFilter) {
-                    String textAsUppercase = word.toUpperCase().trim();
-                    if (!raceDTO.getEvent().name.toUpperCase().contains(textAsUppercase)
-                            && !raceDTO.getRegatta().boatClass.name.toUpperCase().contains(textAsUppercase)
-                            && !raceDTO.name.toUpperCase().contains(textAsUppercase)) {
-                        failed = true;
-                        break;
-                    }
-                }
-                if (!failed) {
-                    raceList.getList().add(raceDTO);
-                }
-            }
-        } else {
-            for (RaceDTO raceFromAllRaces : getAllRaces()) {
-                raceList.getList().add(raceFromAllRaces);
-            }
-        }
-        // now sort again according to selected criterion
-        ColumnSortEvent.fire(raceTable, raceTable.getColumnSortList());
-        onRaceSelectionChange(raceSelectionProvider.getSelectedRaces()); // update selection based on underlying domain race selection model
-    }
-
-    @Override
-    public void onRaceSelectionChange(List<EventAndRaceIdentifier> selectedRaces) {
-        for (RaceDTO raceFromAllRaces : raceList.getList()) {
-            selectionModel.setSelected(raceFromAllRaces, selectedRaces.contains(raceFromAllRaces.getRaceIdentifier()));
-        }
-    }
-
-    private Iterable<RaceDTO> getAllRaces() {
-        return allRaces;
-    }
-}
-=======
-package com.sap.sailing.gwt.ui.adminconsole;
-
-import java.util.ArrayList;
-import java.util.Arrays;
-import java.util.Collections;
-import java.util.Comparator;
-import java.util.HashSet;
-import java.util.List;
-import java.util.Set;
-
-import com.google.gwt.cell.client.AbstractCell;
-import com.google.gwt.core.client.GWT;
-import com.google.gwt.event.dom.client.ClickEvent;
-import com.google.gwt.event.dom.client.ClickHandler;
-import com.google.gwt.event.dom.client.KeyUpEvent;
-import com.google.gwt.event.dom.client.KeyUpHandler;
-import com.google.gwt.i18n.client.DateTimeFormat;
-import com.google.gwt.i18n.client.DateTimeFormat.PredefinedFormat;
-import com.google.gwt.safehtml.client.SafeHtmlTemplates;
-import com.google.gwt.safehtml.shared.SafeHtml;
-import com.google.gwt.safehtml.shared.SafeHtmlBuilder;
-import com.google.gwt.safehtml.shared.SafeHtmlUtils;
-import com.google.gwt.text.client.DateTimeFormatRenderer;
-import com.google.gwt.user.cellview.client.CellTable;
-import com.google.gwt.user.cellview.client.Column;
-import com.google.gwt.user.cellview.client.ColumnSortEvent;
-import com.google.gwt.user.cellview.client.ColumnSortEvent.ListHandler;
-import com.google.gwt.user.cellview.client.ColumnSortList;
-import com.google.gwt.user.cellview.client.TextColumn;
-import com.google.gwt.user.client.Window;
-import com.google.gwt.user.client.rpc.AsyncCallback;
-import com.google.gwt.user.client.ui.Button;
-import com.google.gwt.user.client.ui.HasVerticalAlignment;
-import com.google.gwt.user.client.ui.HorizontalPanel;
-import com.google.gwt.user.client.ui.Label;
-import com.google.gwt.user.client.ui.SimplePanel;
-import com.google.gwt.user.client.ui.TextBox;
-import com.google.gwt.user.client.ui.VerticalPanel;
-import com.google.gwt.user.client.ui.Widget;
-import com.google.gwt.view.client.ListDataProvider;
-import com.google.gwt.view.client.MultiSelectionModel;
-import com.google.gwt.view.client.SelectionChangeEvent;
-import com.google.gwt.view.client.SelectionChangeEvent.Handler;
-import com.google.gwt.view.client.SelectionModel;
-import com.google.gwt.view.client.SingleSelectionModel;
-import com.sap.sailing.domain.common.RaceIdentifier;
-import com.sap.sailing.domain.common.RegattaAndRaceIdentifier;
-import com.sap.sailing.domain.common.RegattaNameAndRaceName;
-import com.sap.sailing.gwt.ui.client.ErrorReporter;
-import com.sap.sailing.gwt.ui.client.RaceSelectionChangeListener;
-import com.sap.sailing.gwt.ui.client.RaceSelectionProvider;
-import com.sap.sailing.gwt.ui.client.RegattaDisplayer;
-import com.sap.sailing.gwt.ui.client.RegattaRefresher;
-import com.sap.sailing.gwt.ui.client.SailingServiceAsync;
-import com.sap.sailing.gwt.ui.client.StringMessages;
-import com.sap.sailing.gwt.ui.client.URLFactory;
-import com.sap.sailing.gwt.ui.shared.BoatClassDTO;
-import com.sap.sailing.gwt.ui.shared.RaceDTO;
-import com.sap.sailing.gwt.ui.shared.RegattaDTO;
-import com.sap.sailing.gwt.ui.shared.components.Component;
-import com.sap.sailing.gwt.ui.shared.components.SettingsDialog;
-import com.sap.sailing.gwt.ui.shared.components.SettingsDialogComponent;
-
-/**
- * Shows the currently tracked events/races in a table. Updated if subscribed as an {@link RegattaDisplayer}, e.g., with
- * the {@link AdminConsoleEntryPoint}.
- */
-public class TrackedRacesListComposite extends SimplePanel implements Component<TrackedRacesSettings>, RegattaDisplayer, RaceSelectionChangeListener {
-    private final long DEFAULT_LIVE_DELAY_IN_MILLISECONDS = 5000;
-
-    private final Set<TrackedRaceChangedListener> raceIsTrackedRaceChangeListener;
-
-    private final boolean multiSelection;
-
-    private boolean dontFireNextSelectionChangeEvent;
-
-    private final SelectionModel<RaceDTO> selectionModel;
-
-    private final CellTable<RaceDTO> raceTable;
-
-    private ListDataProvider<RaceDTO> raceList;
-    
-    private Iterable<RaceDTO> allRaces;
-    
-    private final VerticalPanel panel;
-
-    private DateTimeFormatRenderer dateFormatter = new DateTimeFormatRenderer(
-            DateTimeFormat.getFormat(PredefinedFormat.DATE_SHORT));
-    private DateTimeFormatRenderer timeFormatter = new DateTimeFormatRenderer(
-            DateTimeFormat.getFormat(PredefinedFormat.TIME_LONG));
-
-    private final Label noTrackedRacesLabel;
-
-    private final SailingServiceAsync sailingService;
-    private final ErrorReporter errorReporter;
-    private final RegattaRefresher regattaRefresher;
-    private final RaceSelectionProvider raceSelectionProvider;
-    private final StringMessages stringMessages;
-
-    private final Button btnUntrack;
-    private final Button btnRefresh;
-    private final Button btnRemoveRace;
-    private final Button btnSetDelayToLive;
-
-    private final TextBox filterRacesTextbox;
-    
-    private final TrackedRacesSettings settings;
-
-    public static class AnchorCell extends AbstractCell<SafeHtml> {
-
-        @Override
-        public void render(com.google.gwt.cell.client.Cell.Context context, SafeHtml safeHtml, SafeHtmlBuilder sb) {
-            sb.append(safeHtml);
-        }
-    }
-
-    interface AnchorTemplates extends SafeHtmlTemplates {
-        @SafeHtmlTemplates.Template("<a href=\"{0}\">{1}</a>")
-        SafeHtml cell(String url, String displayName);
-    }
-
-    private static AnchorTemplates ANCHORTEMPLATE = GWT.create(AnchorTemplates.class);
-
-    public TrackedRacesListComposite(final SailingServiceAsync sailingService, final ErrorReporter errorReporter,
-            final RegattaRefresher regattaRefresher, RaceSelectionProvider raceSelectionProvider,
-            StringMessages stringMessages, boolean hasMultiSelection) {
-        this.sailingService = sailingService;
-        this.errorReporter = errorReporter;
-        this.regattaRefresher = regattaRefresher;
-        this.multiSelection = hasMultiSelection;
-        this.raceSelectionProvider = raceSelectionProvider;
-        this.stringMessages = stringMessages;
-        this.raceIsTrackedRaceChangeListener = new HashSet<TrackedRaceChangedListener>();
-        raceList = new ListDataProvider<RaceDTO>();
-        selectionModel = multiSelection ? new MultiSelectionModel<RaceDTO>()
-                : new SingleSelectionModel<RaceDTO>();
-        settings = new TrackedRacesSettings();
-        settings.setDelayToLiveInSeconds(DEFAULT_LIVE_DELAY_IN_MILLISECONDS / 1000l);
-        panel = new VerticalPanel();
-        setWidget(panel);
-
-        HorizontalPanel filterPanel = new HorizontalPanel();
-        panel.add(filterPanel);
-        Label lblFilterRaces = new Label(stringMessages.filterRacesByName() + ":");
-        lblFilterRaces.setWordWrap(false);
-        filterPanel.setSpacing(5);
-        filterPanel.add(lblFilterRaces);
-        filterPanel.setCellVerticalAlignment(lblFilterRaces, HasVerticalAlignment.ALIGN_MIDDLE);
-        filterRacesTextbox = new TextBox();
-        filterRacesTextbox.addKeyUpHandler(new KeyUpHandler() {
-            @Override
-            public void onKeyUp(KeyUpEvent event) {
-                fillRaceListFromAvailableRacesApplyingFilter();
-            }
-        });
-        filterPanel.add(filterRacesTextbox);
-
-        noTrackedRacesLabel = new Label(stringMessages.noRacesYet());
-        noTrackedRacesLabel.setWordWrap(false);
-        panel.add(noTrackedRacesLabel);
-
-        AdminConsoleTableResources tableRes = GWT.create(AdminConsoleTableResources.class);
-        raceTable = new CellTable<RaceDTO>(/* pageSize */10000, tableRes);
-        ListHandler<RaceDTO> columnSortHandler = new ListHandler<RaceDTO>(
-                raceList.getList());
-        TextColumn<RaceDTO> regattaNameColumn = new TextColumn<RaceDTO>() {
-            @Override
-            public String getValue(RaceDTO raceDTO) {
-                return raceDTO.getRegatta().name;
-            }
-        };
-        regattaNameColumn.setSortable(true);
-
-        columnSortHandler.setComparator(regattaNameColumn, new Comparator<RaceDTO>() {
-            @Override
-            public int compare(RaceDTO t1, RaceDTO t2) {
-                RegattaDTO eventOne = t1.getRegatta();
-                RegattaDTO eventTwo = t2.getRegatta();
-                boolean ascending = isSortedAscending();
-                if (eventOne.name.equals(eventTwo.name)) {
-                    return 0;
-                }
-                int val = -1;
-                val = (eventOne != null && eventTwo != null && ascending) ? (eventOne.name.compareTo(eventTwo.name))
-                        : -(eventTwo.name.compareTo(eventOne.name));
-                return val;
-            }
-
-            private boolean isSortedAscending() {
-                ColumnSortList sortList = raceTable.getColumnSortList();
-                return sortList.size() > 0 & sortList.get(0).isAscending();
-            }
-        });
-
-        TextColumn<RaceDTO> boatClassNameColumn = new TextColumn<RaceDTO>() {
-            @Override
-            public String getValue(RaceDTO raceDTO) {
-                final BoatClassDTO boatClass = raceDTO.getRegatta().boatClass;
-                return boatClass == null ? "" : boatClass.name;
-            }
-        };
-        boatClassNameColumn.setSortable(true);
-
-        columnSortHandler.setComparator(boatClassNameColumn, new Comparator<RaceDTO>() {
-            @Override
-            public int compare(RaceDTO t1, RaceDTO t2) {
-                RegattaDTO regattaOne = t1.getRegatta();
-                RegattaDTO regattaTwo = t2.getRegatta();
-                boolean ascending = isSortedAscending();
-                if (regattaOne.boatClass.name.equals(regattaTwo.boatClass.name)) {
-                    return 0;
-                }
-                int val = -1;
-                val = (regattaOne != null && regattaTwo != null && ascending) ? (regattaOne.boatClass.name
-                        .compareTo(regattaTwo.boatClass.name)) : -(regattaTwo.boatClass.name
-                        .compareTo(regattaOne.boatClass.name));
-                return val;
-            }
-
-            private boolean isSortedAscending() {
-                ColumnSortList sortList = raceTable.getColumnSortList();
-                return sortList.size() > 0 & sortList.get(0).isAscending();
-            }
-        });
-
-        AnchorCell anchorCell = new AnchorCell();
-        Column<RaceDTO, SafeHtml> raceNameColumn = new Column<RaceDTO, SafeHtml>(anchorCell) {
-            @Override
-            public SafeHtml getValue(RaceDTO raceDTO) {
-                if (raceDTO.currentlyTracked == true) {
-                    RegattaNameAndRaceName raceIdentifier = (RegattaNameAndRaceName) raceDTO.getRaceIdentifier();
-                    String debugParam = Window.Location.getParameter("gwt.codesvr");
-                    String link = URLFactory.INSTANCE.encode("/gwt/RaceBoard.html?raceName="
-                            + raceIdentifier.getRaceName() + "&regattaName=" + raceIdentifier.getRegattaName()
-                            + ((debugParam != null && !debugParam.isEmpty()) ? "&gwt.codesvr=" + debugParam : ""));
-                    return ANCHORTEMPLATE.cell(link, raceDTO.name);
-                } else {
-                    return SafeHtmlUtils.fromString(raceDTO.name);
-                }
-            }
-        };
-
-        raceNameColumn.setSortable(true);
-
-        columnSortHandler.setComparator(raceNameColumn, new Comparator<RaceDTO>() {
-            @Override
-            public int compare(RaceDTO t1, RaceDTO t2) {
-                boolean ascending = isSortedAscending();
-                if (t1.name.equals(t2.name)) {
-                    return 0;
-                }
-                int val = -1;
-                val = (t1 != null && t2 != null && ascending) ? (t1.name.compareTo(t2.name)) : -(t2.name.compareTo(t1.name));
-                return val;
-            }
-
-            private boolean isSortedAscending() {
-                ColumnSortList sortList = raceTable.getColumnSortList();
-                return sortList.size() > 0 & sortList.get(0).isAscending();
-            }
-        });
-
-        TextColumn<RaceDTO> raceStartColumn = new TextColumn<RaceDTO>() {
-            @Override
-            public String getValue(RaceDTO raceDTO) {
-                if (raceDTO.startOfRace != null) {
-                    return dateFormatter.render(raceDTO.startOfRace) + " "
-                            + timeFormatter.render(raceDTO.startOfRace);
-                }
-
-                return "";
-            }
-        };
-        raceStartColumn.setSortable(true);
-
-        columnSortHandler.setComparator(raceStartColumn, new Comparator<RaceDTO>() {
-            @Override
-            public int compare(RaceDTO t1, RaceDTO t2) {
-                if (t1.startOfRace != null && t2.startOfRace != null) {
-                    boolean ascending = isSortedAscending();
-                    int val = -1;
-                    val = (t1.startOfRace.after(t2.startOfRace) && ascending) ? 1 : -1;
-                    return val;
-                }
-                return 0;
-            }
-
-            private boolean isSortedAscending() {
-                ColumnSortList sortList = raceTable.getColumnSortList();
-                return sortList.size() > 0 & sortList.get(0).isAscending();
-            }
-        });
-
-        TextColumn<RaceDTO> raceTrackedColumn = new TextColumn<RaceDTO>() {
-            @Override
-            public String getValue(RaceDTO raceDTO) {
-                if (raceDTO.currentlyTracked == true)
-                    return "tracked";
-
-                return "";
-            }
-        };
-
-        TextColumn<RaceDTO> raceLiveDelayColumn = new TextColumn<RaceDTO>() {
-            @Override
-            public String getValue(RaceDTO raceDTO) {
-                if (raceDTO.delayToLiveInMs > 0)
-                    return "" + raceDTO.delayToLiveInMs / 1000;
-
-                return "";
-            }
-        };
-
-        raceTable.addColumn(regattaNameColumn, stringMessages.regatta());
-        raceTable.addColumn(boatClassNameColumn, stringMessages.boatClass());
-        raceTable.addColumn(raceNameColumn, stringMessages.race());
-        raceTable.addColumn(raceStartColumn, stringMessages.startTime());
-        raceTable.addColumn(raceTrackedColumn, stringMessages.tracked());
-        raceTable.addColumn(raceLiveDelayColumn, stringMessages.delayInSeconds());
-        raceTable.setWidth("300px");
-        raceTable.setSelectionModel(selectionModel);
-        raceTable.setVisible(false);
-        panel.add(raceTable);
-        raceList.addDataDisplay(raceTable);
-        raceTable.addColumnSortHandler(columnSortHandler);
-        raceTable.getSelectionModel().addSelectionChangeHandler(new Handler() {
-            @Override
-            public void onSelectionChange(SelectionChangeEvent event) {
-                List<RaceDTO> selectedRaces = getSelectedRaces();
-                if (selectedRaces.isEmpty()) {
-                    btnRemoveRace.setEnabled(false);
-                    btnUntrack.setEnabled(false);
-                } else {
-                    btnRemoveRace.setEnabled(true);
-                    btnUntrack.setEnabled(true);
-                }
-                if (dontFireNextSelectionChangeEvent) {
-                    dontFireNextSelectionChangeEvent = false;
-                } else {
-                    List<RegattaAndRaceIdentifier> selectedRaceIdentifiers = new ArrayList<RegattaAndRaceIdentifier>();
-                    for (RaceDTO selectedRace : selectedRaces) {
-                        selectedRaceIdentifiers.add(selectedRace.getRaceIdentifier());
-                    }
-                    TrackedRacesListComposite.this.raceSelectionProvider.setSelection(selectedRaceIdentifiers, TrackedRacesListComposite.this);
-                }
-            }
-        });
-        HorizontalPanel trackedRacesButtonPanel = new HorizontalPanel();
-        trackedRacesButtonPanel.setSpacing(10);
-        panel.add(trackedRacesButtonPanel);
-        btnRemoveRace = new Button(stringMessages.remove());
-        btnRemoveRace.addClickHandler(new ClickHandler() {
-            @Override
-            public void onClick(ClickEvent event) {
-                for (RaceDTO selectedRace : getSelectedRaces()) {
-                    removeAndUntrackRace(selectedRace);
-                }
-            }
-        });
-        btnRemoveRace.setEnabled(false);
-        trackedRacesButtonPanel.add(btnRemoveRace);
-        btnUntrack = new Button(stringMessages.stopTracking());
-        btnUntrack.addClickHandler(new ClickHandler() {
-            @Override
-            public void onClick(ClickEvent click) {
-                for (RaceDTO selectedRace : getSelectedRaces()) {
-                    if (selectedRace.currentlyTracked) {
-                        stopTrackingRace(selectedRace);
-                    }
-                }
-            }
-        });
-        btnUntrack.setEnabled(false);
-        trackedRacesButtonPanel.add(btnUntrack);
-
-        btnRefresh = new Button(stringMessages.refresh());
-        btnRefresh.addClickHandler(new ClickHandler() {
-            @Override
-            public void onClick(ClickEvent event) {
-                regattaRefresher.fillRegattas();
-            }
-        });
-        trackedRacesButtonPanel.add(btnRefresh);
-
-        btnSetDelayToLive = new Button(stringMessages.setDelayToLive() + "...");
-        btnSetDelayToLive.addClickHandler(new ClickHandler() {
-            @Override
-            public void onClick(ClickEvent event) {
-                showSetDelayToLiveDialog();
-            }
-        });
-        trackedRacesButtonPanel.add(btnSetDelayToLive);
-    }
-
-    private void showSetDelayToLiveDialog() {
-        TrackedRacesSettings settings = new TrackedRacesSettings();
-        settings.setDelayToLiveInSeconds(DEFAULT_LIVE_DELAY_IN_MILLISECONDS);
-        
-        SettingsDialog<TrackedRacesSettings> settingsDialog = new SettingsDialog<TrackedRacesSettings>(this, stringMessages);
-        settingsDialog.show();
-    }
-
-    private List<RaceDTO> getSelectedRaces() {
-        List<RaceDTO> result = new ArrayList<RaceDTO>();
-        if (raceList != null) {
-            for (RaceDTO race : raceList.getList()) {
-                if (selectionModel.isSelected(race)) {
-                    result.add(race);
-                }
-            }
-        }
-        return result;
-    }
-
-    public void selectRaceByIdentifier(RaceIdentifier raceIdentifier) {
-        if (raceList != null) {
-            for (RaceDTO race : raceList.getList()) {
-                RegattaDTO event = race.getRegatta();
-                if (event.name.equals(raceIdentifier.getRegattaName()) && race.name.equals(raceIdentifier.getRaceName())) {
-                    dontFireNextSelectionChangeEvent = true;
-                    selectionModel.setSelected(race, true);
-                    break;
-                }
-            }
-        }
-    }
-
-    public void clearSelection() {
-        List<RegattaAndRaceIdentifier> emptySelection =  Collections.emptyList();
-        raceSelectionProvider.setSelection(emptySelection, /* listenersNotToNotify */ this);
-        if (raceList != null) {
-            for (RaceDTO race : raceList.getList()) {
-                selectionModel.setSelected(race, false);
-            }
-        }
-    }
-
-    @Override
-    public void fillRegattas(List<RegattaDTO> regattas) {
-        if (regattas.isEmpty()) {
-            raceTable.setVisible(false);
-            btnUntrack.setVisible(false);
-            btnRemoveRace.setVisible(false);
-            btnSetDelayToLive.setVisible(false);
-            noTrackedRacesLabel.setVisible(true);
-        } else {
-            raceTable.setVisible(true);
-            btnUntrack.setVisible(true);
-            btnUntrack.setEnabled(false);
-            btnRemoveRace.setVisible(true);
-            btnRemoveRace.setEnabled(false);
-            noTrackedRacesLabel.setVisible(false);
-            btnSetDelayToLive.setVisible(true);
-        }
-        List<RaceDTO> newAllRaces = new ArrayList<RaceDTO>();
-        List<RegattaDTO> newAllRegattas = new ArrayList<RegattaDTO>();
-        List<RegattaAndRaceIdentifier> newAllRaceIdentifiers = new ArrayList<RegattaAndRaceIdentifier>();
-        for (RegattaDTO regatta : regattas) {
-            newAllRegattas.add(regatta);
-            for (RaceDTO race : regatta.races) {
-                if (race != null) {
-                    newAllRaces.add(race);
-                    newAllRaceIdentifiers.add(race.getRaceIdentifier());
-                }
-            }
-        }
-        allRaces = newAllRaces;
-        fillRaceListFromAvailableRacesApplyingFilter();
-        raceSelectionProvider.setAllRaces(newAllRaceIdentifiers); // have this object be notified; triggers onRaceSelectionChange
-    }
-
-    public void addRaceSelectionChangeListener(RaceSelectionChangeListener listener) {
-        this.raceSelectionProvider.addRaceSelectionChangeListener(listener);
-    }
-    
-    public void addTrackedRaceChangeListener(TrackedRaceChangedListener listener) {
-        this.raceIsTrackedRaceChangeListener.add(listener);
-    }
-
-    private void stopTrackingRace(final RaceDTO race) {
-        final RegattaNameAndRaceName regattaNameAndRaceName = (RegattaNameAndRaceName) race.getRaceIdentifier();
-        sailingService.stopTrackingRace(regattaNameAndRaceName, new AsyncCallback<Void>() {
-            @Override
-            public void onFailure(Throwable caught) {
-                errorReporter.reportError("Exception trying to stop tracking race " + race.name + "in event "
-                        + race.getRegatta().name + ": " + caught.getMessage());
-            }
-
-            @Override
-            public void onSuccess(Void result) {
-                regattaRefresher.fillRegattas();
-                for (TrackedRaceChangedListener listener : raceIsTrackedRaceChangeListener) {
-                    listener.changeTrackingRace(regattaNameAndRaceName, false);
-                }
-            }
-        });
-    }
-
-    private void removeAndUntrackRace(final RaceDTO race) {
-        final RegattaNameAndRaceName regattaNameAndRaceName = (RegattaNameAndRaceName) race.getRaceIdentifier();
-        sailingService.removeAndUntrackRace(regattaNameAndRaceName,
-                new AsyncCallback<Void>() {
-                    @Override
-                    public void onFailure(Throwable caught) {
-                        errorReporter.reportError("Exception trying to stop tracking race " + race.name + "in event "
-                                + race.getRegatta().name + ": " + caught.getMessage());
-                    }
-
-                    @Override
-                    public void onSuccess(Void result) {
-                        regattaRefresher.fillRegattas();
-                        for (TrackedRaceChangedListener listener : raceIsTrackedRaceChangeListener) {
-                            listener.changeTrackingRace(regattaNameAndRaceName, false);
-                        }
-                    }
-                });
-    }
-
-    private void fillRaceListFromAvailableRacesApplyingFilter() {
-        String text = filterRacesTextbox.getText();
-        List<String> wordsToFilter = Arrays.asList(text.split(" "));
-        raceList.getList().clear();
-        if (text != null && !text.isEmpty()) {
-            for (RaceDTO raceDTO : getAllRaces()) {
-                boolean failed = false;
-                for (String word : wordsToFilter) {
-                    String textAsUppercase = word.toUpperCase().trim();
-                    if (!raceDTO.getRegatta().name.toUpperCase().contains(textAsUppercase)
-                            && !raceDTO.getRegatta().boatClass.name.toUpperCase().contains(textAsUppercase)
-                            && !raceDTO.name.toUpperCase().contains(textAsUppercase)) {
-                        failed = true;
-                        break;
-                    }
-                }
-                if (!failed) {
-                    raceList.getList().add(raceDTO);
-                }
-            }
-        } else {
-            for (RaceDTO raceFromAllRaces : getAllRaces()) {
-                raceList.getList().add(raceFromAllRaces);
-            }
-        }
-        // now sort again according to selected criterion
-        ColumnSortEvent.fire(raceTable, raceTable.getColumnSortList());
-        onRaceSelectionChange(raceSelectionProvider.getSelectedRaces()); // update selection based on underlying domain race selection model
-    }
-
-    @Override
-    public void onRaceSelectionChange(List<RegattaAndRaceIdentifier> selectedRaces) {
-        for (RaceDTO raceFromAllRaces : raceList.getList()) {
-            selectionModel.setSelected(raceFromAllRaces, selectedRaces.contains(raceFromAllRaces.getRaceIdentifier()));
-        }
-    }
-
-    private Iterable<RaceDTO> getAllRaces() {
-        return allRaces;
-    }
-
-    @Override
-    public boolean hasSettings() {
-        return true;
-    }
-
-    @Override
-    public SettingsDialogComponent<TrackedRacesSettings> getSettingsDialogComponent() {
-        return new TrackedRacesSettingsDialogComponent<TrackedRacesSettings>(settings, stringMessages);
-    }
-    
-    @Override
-    public void updateSettings(TrackedRacesSettings newSettings) {
-        settings.setDelayToLiveInSeconds(newSettings.getDelayToLiveInSeconds());
-
-        // set the new delay to all selected races
-        List<RegattaAndRaceIdentifier> raceIdentifiersToUpdate = new ArrayList<RegattaAndRaceIdentifier>();
-        for (RaceDTO raceDTO : getSelectedRaces()) {
-            raceIdentifiersToUpdate.add(raceDTO.getRaceIdentifier());
-        }
-
-        if (raceIdentifiersToUpdate != null && !raceIdentifiersToUpdate.isEmpty()) {
-            sailingService.updateRacesDelayToLive(raceIdentifiersToUpdate, settings.getDelayToLiveInSeconds() * 1000l,
-                    new AsyncCallback<Void>() {
-                        @Override
-                        public void onFailure(Throwable caught) {
-                            errorReporter
-                                    .reportError("Exception trying to set the delay to live for the selected tracked races: "
-                                            + caught.getMessage());
-                        }
-
-                        @Override
-                        public void onSuccess(Void result) {
-                            regattaRefresher.fillRegattas();
-                        }
-                    });
-        }
-    }
-
-    @Override
-    public String getLocalizedShortName() {
-        return "Tracked races";
-    }
-
-    @Override
-    public Widget getEntryWidget() {
-        return this;
-    }
-}
->>>>>>> cf0f1999
+package com.sap.sailing.gwt.ui.adminconsole;
+
+import java.util.ArrayList;
+import java.util.Arrays;
+import java.util.Collections;
+import java.util.Comparator;
+import java.util.HashSet;
+import java.util.List;
+import java.util.Set;
+
+import com.google.gwt.cell.client.AbstractCell;
+import com.google.gwt.core.client.GWT;
+import com.google.gwt.event.dom.client.ClickEvent;
+import com.google.gwt.event.dom.client.ClickHandler;
+import com.google.gwt.event.dom.client.KeyUpEvent;
+import com.google.gwt.event.dom.client.KeyUpHandler;
+import com.google.gwt.i18n.client.DateTimeFormat;
+import com.google.gwt.i18n.client.DateTimeFormat.PredefinedFormat;
+import com.google.gwt.safehtml.client.SafeHtmlTemplates;
+import com.google.gwt.safehtml.shared.SafeHtml;
+import com.google.gwt.safehtml.shared.SafeHtmlBuilder;
+import com.google.gwt.safehtml.shared.SafeHtmlUtils;
+import com.google.gwt.text.client.DateTimeFormatRenderer;
+import com.google.gwt.user.cellview.client.CellTable;
+import com.google.gwt.user.cellview.client.Column;
+import com.google.gwt.user.cellview.client.ColumnSortEvent;
+import com.google.gwt.user.cellview.client.ColumnSortEvent.ListHandler;
+import com.google.gwt.user.cellview.client.ColumnSortList;
+import com.google.gwt.user.cellview.client.TextColumn;
+import com.google.gwt.user.client.Window;
+import com.google.gwt.user.client.rpc.AsyncCallback;
+import com.google.gwt.user.client.ui.Button;
+import com.google.gwt.user.client.ui.HasVerticalAlignment;
+import com.google.gwt.user.client.ui.HorizontalPanel;
+import com.google.gwt.user.client.ui.Label;
+import com.google.gwt.user.client.ui.SimplePanel;
+import com.google.gwt.user.client.ui.TextBox;
+import com.google.gwt.user.client.ui.VerticalPanel;
+import com.google.gwt.user.client.ui.Widget;
+import com.google.gwt.view.client.ListDataProvider;
+import com.google.gwt.view.client.MultiSelectionModel;
+import com.google.gwt.view.client.SelectionChangeEvent;
+import com.google.gwt.view.client.SelectionChangeEvent.Handler;
+import com.google.gwt.view.client.SelectionModel;
+import com.google.gwt.view.client.SingleSelectionModel;
+import com.sap.sailing.domain.common.RaceIdentifier;
+import com.sap.sailing.domain.common.RegattaAndRaceIdentifier;
+import com.sap.sailing.domain.common.RegattaNameAndRaceName;
+import com.sap.sailing.gwt.ui.client.ErrorReporter;
+import com.sap.sailing.gwt.ui.client.RaceSelectionChangeListener;
+import com.sap.sailing.gwt.ui.client.RaceSelectionProvider;
+import com.sap.sailing.gwt.ui.client.RegattaDisplayer;
+import com.sap.sailing.gwt.ui.client.RegattaRefresher;
+import com.sap.sailing.gwt.ui.client.SailingServiceAsync;
+import com.sap.sailing.gwt.ui.client.StringMessages;
+import com.sap.sailing.gwt.ui.client.URLFactory;
+import com.sap.sailing.gwt.ui.shared.BoatClassDTO;
+import com.sap.sailing.gwt.ui.shared.RaceDTO;
+import com.sap.sailing.gwt.ui.shared.RegattaDTO;
+import com.sap.sailing.gwt.ui.shared.components.Component;
+import com.sap.sailing.gwt.ui.shared.components.SettingsDialog;
+import com.sap.sailing.gwt.ui.shared.components.SettingsDialogComponent;
+
+/**
+ * Shows the currently tracked events/races in a table. Updated if subscribed as an {@link RegattaDisplayer}, e.g., with
+ * the {@link AdminConsoleEntryPoint}.
+ */
+public class TrackedRacesListComposite extends SimplePanel implements Component<TrackedRacesSettings>, RegattaDisplayer, RaceSelectionChangeListener {
+    private final long DEFAULT_LIVE_DELAY_IN_MILLISECONDS = 5000;
+
+    private final Set<TrackedRaceChangedListener> raceIsTrackedRaceChangeListener;
+
+    private final boolean multiSelection;
+
+    private boolean dontFireNextSelectionChangeEvent;
+
+    private final SelectionModel<RaceDTO> selectionModel;
+
+    private final CellTable<RaceDTO> raceTable;
+
+    private ListDataProvider<RaceDTO> raceList;
+    
+    private Iterable<RaceDTO> allRaces;
+    
+    private final VerticalPanel panel;
+
+    private DateTimeFormatRenderer dateFormatter = new DateTimeFormatRenderer(
+            DateTimeFormat.getFormat(PredefinedFormat.DATE_SHORT));
+    private DateTimeFormatRenderer timeFormatter = new DateTimeFormatRenderer(
+            DateTimeFormat.getFormat(PredefinedFormat.TIME_LONG));
+
+    private final Label noTrackedRacesLabel;
+
+    private final SailingServiceAsync sailingService;
+    private final ErrorReporter errorReporter;
+    private final RegattaRefresher regattaRefresher;
+    private final RaceSelectionProvider raceSelectionProvider;
+    private final StringMessages stringMessages;
+
+    private final Button btnUntrack;
+    private final Button btnRefresh;
+    private final Button btnRemoveRace;
+    private final Button btnSetDelayToLive;
+
+    private final TextBox filterRacesTextbox;
+    
+    private final TrackedRacesSettings settings;
+
+    public static class AnchorCell extends AbstractCell<SafeHtml> {
+
+        @Override
+        public void render(com.google.gwt.cell.client.Cell.Context context, SafeHtml safeHtml, SafeHtmlBuilder sb) {
+            sb.append(safeHtml);
+        }
+    }
+
+    interface AnchorTemplates extends SafeHtmlTemplates {
+        @SafeHtmlTemplates.Template("<a href=\"{0}\">{1}</a>")
+        SafeHtml cell(String url, String displayName);
+    }
+
+    private static AnchorTemplates ANCHORTEMPLATE = GWT.create(AnchorTemplates.class);
+
+    public TrackedRacesListComposite(final SailingServiceAsync sailingService, final ErrorReporter errorReporter,
+            final RegattaRefresher regattaRefresher, RaceSelectionProvider raceSelectionProvider,
+            StringMessages stringMessages, boolean hasMultiSelection) {
+        this.sailingService = sailingService;
+        this.errorReporter = errorReporter;
+        this.regattaRefresher = regattaRefresher;
+        this.multiSelection = hasMultiSelection;
+        this.raceSelectionProvider = raceSelectionProvider;
+        this.stringMessages = stringMessages;
+        this.raceIsTrackedRaceChangeListener = new HashSet<TrackedRaceChangedListener>();
+        raceList = new ListDataProvider<RaceDTO>();
+        selectionModel = multiSelection ? new MultiSelectionModel<RaceDTO>()
+                : new SingleSelectionModel<RaceDTO>();
+        settings = new TrackedRacesSettings();
+        settings.setDelayToLiveInSeconds(DEFAULT_LIVE_DELAY_IN_MILLISECONDS / 1000l);
+        panel = new VerticalPanel();
+        setWidget(panel);
+
+        HorizontalPanel filterPanel = new HorizontalPanel();
+        panel.add(filterPanel);
+        Label lblFilterRaces = new Label(stringMessages.filterRacesByName() + ":");
+        lblFilterRaces.setWordWrap(false);
+        filterPanel.setSpacing(5);
+        filterPanel.add(lblFilterRaces);
+        filterPanel.setCellVerticalAlignment(lblFilterRaces, HasVerticalAlignment.ALIGN_MIDDLE);
+        filterRacesTextbox = new TextBox();
+        filterRacesTextbox.addKeyUpHandler(new KeyUpHandler() {
+            @Override
+            public void onKeyUp(KeyUpEvent event) {
+                fillRaceListFromAvailableRacesApplyingFilter();
+            }
+        });
+        filterPanel.add(filterRacesTextbox);
+
+        noTrackedRacesLabel = new Label(stringMessages.noRacesYet());
+        noTrackedRacesLabel.setWordWrap(false);
+        panel.add(noTrackedRacesLabel);
+
+        AdminConsoleTableResources tableRes = GWT.create(AdminConsoleTableResources.class);
+        raceTable = new CellTable<RaceDTO>(/* pageSize */10000, tableRes);
+        ListHandler<RaceDTO> columnSortHandler = new ListHandler<RaceDTO>(
+                raceList.getList());
+        TextColumn<RaceDTO> regattaNameColumn = new TextColumn<RaceDTO>() {
+            @Override
+            public String getValue(RaceDTO raceDTO) {
+                return raceDTO.getRegatta().name;
+            }
+        };
+        regattaNameColumn.setSortable(true);
+
+        columnSortHandler.setComparator(regattaNameColumn, new Comparator<RaceDTO>() {
+            @Override
+            public int compare(RaceDTO t1, RaceDTO t2) {
+                RegattaDTO eventOne = t1.getRegatta();
+                RegattaDTO eventTwo = t2.getRegatta();
+                boolean ascending = isSortedAscending();
+                if (eventOne.name.equals(eventTwo.name)) {
+                    return 0;
+                }
+                int val = -1;
+                val = (eventOne != null && eventTwo != null && ascending) ? (eventOne.name.compareTo(eventTwo.name))
+                        : -(eventTwo.name.compareTo(eventOne.name));
+                return val;
+            }
+
+            private boolean isSortedAscending() {
+                ColumnSortList sortList = raceTable.getColumnSortList();
+                return sortList.size() > 0 & sortList.get(0).isAscending();
+            }
+        });
+
+        TextColumn<RaceDTO> boatClassNameColumn = new TextColumn<RaceDTO>() {
+            @Override
+            public String getValue(RaceDTO raceDTO) {
+                final BoatClassDTO boatClass = raceDTO.getRegatta().boatClass;
+                return boatClass == null ? "" : boatClass.name;
+            }
+        };
+        boatClassNameColumn.setSortable(true);
+
+        columnSortHandler.setComparator(boatClassNameColumn, new Comparator<RaceDTO>() {
+            @Override
+            public int compare(RaceDTO t1, RaceDTO t2) {
+                RegattaDTO regattaOne = t1.getRegatta();
+                RegattaDTO regattaTwo = t2.getRegatta();
+                boolean ascending = isSortedAscending();
+                if (regattaOne.boatClass.name.equals(regattaTwo.boatClass.name)) {
+                    return 0;
+                }
+                int val = -1;
+                val = (regattaOne != null && regattaTwo != null && ascending) ? (regattaOne.boatClass.name
+                        .compareTo(regattaTwo.boatClass.name)) : -(regattaTwo.boatClass.name
+                        .compareTo(regattaOne.boatClass.name));
+                return val;
+            }
+
+            private boolean isSortedAscending() {
+                ColumnSortList sortList = raceTable.getColumnSortList();
+                return sortList.size() > 0 & sortList.get(0).isAscending();
+            }
+        });
+
+        AnchorCell anchorCell = new AnchorCell();
+        Column<RaceDTO, SafeHtml> raceNameColumn = new Column<RaceDTO, SafeHtml>(anchorCell) {
+            @Override
+            public SafeHtml getValue(RaceDTO raceDTO) {
+                if (raceDTO.currentlyTracked == true) {
+                    RegattaNameAndRaceName raceIdentifier = (RegattaNameAndRaceName) raceDTO.getRaceIdentifier();
+                    String debugParam = Window.Location.getParameter("gwt.codesvr");
+                    String link = URLFactory.INSTANCE.encode("/gwt/RaceBoard.html?raceName="
+                            + raceIdentifier.getRaceName() + "&regattaName=" + raceIdentifier.getRegattaName()
+                            + ((debugParam != null && !debugParam.isEmpty()) ? "&gwt.codesvr=" + debugParam : ""));
+                    return ANCHORTEMPLATE.cell(link, raceDTO.name);
+                } else {
+                    return SafeHtmlUtils.fromString(raceDTO.name);
+                }
+            }
+        };
+
+        raceNameColumn.setSortable(true);
+
+        columnSortHandler.setComparator(raceNameColumn, new Comparator<RaceDTO>() {
+            @Override
+            public int compare(RaceDTO t1, RaceDTO t2) {
+                boolean ascending = isSortedAscending();
+                if (t1.name.equals(t2.name)) {
+                    return 0;
+                }
+                int val = -1;
+                val = (t1 != null && t2 != null && ascending) ? (t1.name.compareTo(t2.name)) : -(t2.name.compareTo(t1.name));
+                return val;
+            }
+
+            private boolean isSortedAscending() {
+                ColumnSortList sortList = raceTable.getColumnSortList();
+                return sortList.size() > 0 & sortList.get(0).isAscending();
+            }
+        });
+
+        TextColumn<RaceDTO> raceStartColumn = new TextColumn<RaceDTO>() {
+            @Override
+            public String getValue(RaceDTO raceDTO) {
+                if (raceDTO.startOfRace != null) {
+                    return dateFormatter.render(raceDTO.startOfRace) + " "
+                            + timeFormatter.render(raceDTO.startOfRace);
+                }
+
+                return "";
+            }
+        };
+        raceStartColumn.setSortable(true);
+
+        columnSortHandler.setComparator(raceStartColumn, new Comparator<RaceDTO>() {
+            @Override
+            public int compare(RaceDTO t1, RaceDTO t2) {
+                if (t1.startOfRace != null && t2.startOfRace != null) {
+                    boolean ascending = isSortedAscending();
+                    int val = -1;
+                    val = (t1.startOfRace.after(t2.startOfRace) && ascending) ? 1 : -1;
+                    return val;
+                }
+                return 0;
+            }
+
+            private boolean isSortedAscending() {
+                ColumnSortList sortList = raceTable.getColumnSortList();
+                return sortList.size() > 0 & sortList.get(0).isAscending();
+            }
+        });
+
+        TextColumn<RaceDTO> raceTrackedColumn = new TextColumn<RaceDTO>() {
+            @Override
+            public String getValue(RaceDTO raceDTO) {
+                if (raceDTO.currentlyTracked == true)
+                    return "tracked";
+
+                return "";
+            }
+        };
+
+        TextColumn<RaceDTO> raceLiveDelayColumn = new TextColumn<RaceDTO>() {
+            @Override
+            public String getValue(RaceDTO raceDTO) {
+                if (raceDTO.delayToLiveInMs > 0)
+                    return "" + raceDTO.delayToLiveInMs / 1000;
+
+                return "";
+            }
+        };
+
+        raceTable.addColumn(regattaNameColumn, stringMessages.regatta());
+        raceTable.addColumn(boatClassNameColumn, stringMessages.boatClass());
+        raceTable.addColumn(raceNameColumn, stringMessages.race());
+        raceTable.addColumn(raceStartColumn, stringMessages.startTime());
+        raceTable.addColumn(raceTrackedColumn, stringMessages.tracked());
+        raceTable.addColumn(raceLiveDelayColumn, stringMessages.delayInSeconds());
+        raceTable.setWidth("300px");
+        raceTable.setSelectionModel(selectionModel);
+        raceTable.setVisible(false);
+        panel.add(raceTable);
+        raceList.addDataDisplay(raceTable);
+        raceTable.addColumnSortHandler(columnSortHandler);
+        raceTable.getSelectionModel().addSelectionChangeHandler(new Handler() {
+            @Override
+            public void onSelectionChange(SelectionChangeEvent event) {
+                List<RaceDTO> selectedRaces = getSelectedRaces();
+                if (selectedRaces.isEmpty()) {
+                    btnRemoveRace.setEnabled(false);
+                    btnUntrack.setEnabled(false);
+                } else {
+                    btnRemoveRace.setEnabled(true);
+                    btnUntrack.setEnabled(true);
+                }
+                if (dontFireNextSelectionChangeEvent) {
+                    dontFireNextSelectionChangeEvent = false;
+                } else {
+                    List<RegattaAndRaceIdentifier> selectedRaceIdentifiers = new ArrayList<RegattaAndRaceIdentifier>();
+                    for (RaceDTO selectedRace : selectedRaces) {
+                        selectedRaceIdentifiers.add(selectedRace.getRaceIdentifier());
+                    }
+                    TrackedRacesListComposite.this.raceSelectionProvider.setSelection(selectedRaceIdentifiers, TrackedRacesListComposite.this);
+                }
+            }
+        });
+        HorizontalPanel trackedRacesButtonPanel = new HorizontalPanel();
+        trackedRacesButtonPanel.setSpacing(10);
+        panel.add(trackedRacesButtonPanel);
+        btnRemoveRace = new Button(stringMessages.remove());
+        btnRemoveRace.addClickHandler(new ClickHandler() {
+            @Override
+            public void onClick(ClickEvent event) {
+                for (RaceDTO selectedRace : getSelectedRaces()) {
+                    removeAndUntrackRace(selectedRace);
+                }
+            }
+        });
+        btnRemoveRace.setEnabled(false);
+        trackedRacesButtonPanel.add(btnRemoveRace);
+        btnUntrack = new Button(stringMessages.stopTracking());
+        btnUntrack.addClickHandler(new ClickHandler() {
+            @Override
+            public void onClick(ClickEvent click) {
+                for (RaceDTO selectedRace : getSelectedRaces()) {
+                    if (selectedRace.currentlyTracked) {
+                        stopTrackingRace(selectedRace);
+                    }
+                }
+            }
+        });
+        btnUntrack.setEnabled(false);
+        trackedRacesButtonPanel.add(btnUntrack);
+
+        btnRefresh = new Button(stringMessages.refresh());
+        btnRefresh.addClickHandler(new ClickHandler() {
+            @Override
+            public void onClick(ClickEvent event) {
+                regattaRefresher.fillRegattas();
+            }
+        });
+        trackedRacesButtonPanel.add(btnRefresh);
+
+        btnSetDelayToLive = new Button(stringMessages.setDelayToLive() + "...");
+        btnSetDelayToLive.addClickHandler(new ClickHandler() {
+            @Override
+            public void onClick(ClickEvent event) {
+                showSetDelayToLiveDialog();
+            }
+        });
+        trackedRacesButtonPanel.add(btnSetDelayToLive);
+    }
+
+    private void showSetDelayToLiveDialog() {
+        TrackedRacesSettings settings = new TrackedRacesSettings();
+        settings.setDelayToLiveInSeconds(DEFAULT_LIVE_DELAY_IN_MILLISECONDS);
+        
+        SettingsDialog<TrackedRacesSettings> settingsDialog = new SettingsDialog<TrackedRacesSettings>(this, stringMessages);
+        settingsDialog.show();
+    }
+
+    private List<RaceDTO> getSelectedRaces() {
+        List<RaceDTO> result = new ArrayList<RaceDTO>();
+        if (raceList != null) {
+            for (RaceDTO race : raceList.getList()) {
+                if (selectionModel.isSelected(race)) {
+                    result.add(race);
+                }
+            }
+        }
+        return result;
+    }
+
+    public void selectRaceByIdentifier(RaceIdentifier raceIdentifier) {
+        if (raceList != null) {
+            for (RaceDTO race : raceList.getList()) {
+                RegattaDTO event = race.getRegatta();
+                if (event.name.equals(raceIdentifier.getRegattaName()) && race.name.equals(raceIdentifier.getRaceName())) {
+                    dontFireNextSelectionChangeEvent = true;
+                    selectionModel.setSelected(race, true);
+                    break;
+                }
+            }
+        }
+    }
+
+    public void clearSelection() {
+        List<RegattaAndRaceIdentifier> emptySelection =  Collections.emptyList();
+        raceSelectionProvider.setSelection(emptySelection, /* listenersNotToNotify */ this);
+        if (raceList != null) {
+            for (RaceDTO race : raceList.getList()) {
+                selectionModel.setSelected(race, false);
+            }
+        }
+    }
+
+    @Override
+    public void fillRegattas(List<RegattaDTO> regattas) {
+        if (regattas.isEmpty()) {
+            raceTable.setVisible(false);
+            btnUntrack.setVisible(false);
+            btnRemoveRace.setVisible(false);
+            btnSetDelayToLive.setVisible(false);
+            noTrackedRacesLabel.setVisible(true);
+        } else {
+            raceTable.setVisible(true);
+            btnUntrack.setVisible(true);
+            btnUntrack.setEnabled(false);
+            btnRemoveRace.setVisible(true);
+            btnRemoveRace.setEnabled(false);
+            noTrackedRacesLabel.setVisible(false);
+            btnSetDelayToLive.setVisible(true);
+        }
+        List<RaceDTO> newAllRaces = new ArrayList<RaceDTO>();
+        List<RegattaDTO> newAllRegattas = new ArrayList<RegattaDTO>();
+        List<RegattaAndRaceIdentifier> newAllRaceIdentifiers = new ArrayList<RegattaAndRaceIdentifier>();
+        for (RegattaDTO regatta : regattas) {
+            newAllRegattas.add(regatta);
+            for (RaceDTO race : regatta.races) {
+                if (race != null) {
+                    newAllRaces.add(race);
+                    newAllRaceIdentifiers.add(race.getRaceIdentifier());
+                }
+            }
+        }
+        allRaces = newAllRaces;
+        fillRaceListFromAvailableRacesApplyingFilter();
+        raceSelectionProvider.setAllRaces(newAllRaceIdentifiers); // have this object be notified; triggers onRaceSelectionChange
+    }
+
+    public void addRaceSelectionChangeListener(RaceSelectionChangeListener listener) {
+        this.raceSelectionProvider.addRaceSelectionChangeListener(listener);
+    }
+    
+    public void addTrackedRaceChangeListener(TrackedRaceChangedListener listener) {
+        this.raceIsTrackedRaceChangeListener.add(listener);
+    }
+
+    private void stopTrackingRace(final RaceDTO race) {
+        final RegattaNameAndRaceName regattaNameAndRaceName = (RegattaNameAndRaceName) race.getRaceIdentifier();
+        sailingService.stopTrackingRace(regattaNameAndRaceName, new AsyncCallback<Void>() {
+            @Override
+            public void onFailure(Throwable caught) {
+                errorReporter.reportError("Exception trying to stop tracking race " + race.name + "in event "
+                        + race.getRegatta().name + ": " + caught.getMessage());
+            }
+
+            @Override
+            public void onSuccess(Void result) {
+                regattaRefresher.fillRegattas();
+                for (TrackedRaceChangedListener listener : raceIsTrackedRaceChangeListener) {
+                    listener.changeTrackingRace(regattaNameAndRaceName, false);
+                }
+            }
+        });
+    }
+
+    private void removeAndUntrackRace(final RaceDTO race) {
+        final RegattaNameAndRaceName regattaNameAndRaceName = (RegattaNameAndRaceName) race.getRaceIdentifier();
+        sailingService.removeAndUntrackRace(regattaNameAndRaceName,
+                new AsyncCallback<Void>() {
+                    @Override
+                    public void onFailure(Throwable caught) {
+                        errorReporter.reportError("Exception trying to stop tracking race " + race.name + "in event "
+                                + race.getRegatta().name + ": " + caught.getMessage());
+                    }
+
+                    @Override
+                    public void onSuccess(Void result) {
+                        regattaRefresher.fillRegattas();
+                        for (TrackedRaceChangedListener listener : raceIsTrackedRaceChangeListener) {
+                            listener.changeTrackingRace(regattaNameAndRaceName, false);
+                        }
+                    }
+                });
+    }
+
+    private void fillRaceListFromAvailableRacesApplyingFilter() {
+        String text = filterRacesTextbox.getText();
+        List<String> wordsToFilter = Arrays.asList(text.split(" "));
+        raceList.getList().clear();
+        if (text != null && !text.isEmpty()) {
+            for (RaceDTO raceDTO : getAllRaces()) {
+                boolean failed = false;
+                for (String word : wordsToFilter) {
+                    String textAsUppercase = word.toUpperCase().trim();
+                    if (!raceDTO.getRegatta().name.toUpperCase().contains(textAsUppercase)
+                            && !raceDTO.getRegatta().boatClass.name.toUpperCase().contains(textAsUppercase)
+                            && !raceDTO.name.toUpperCase().contains(textAsUppercase)) {
+                        failed = true;
+                        break;
+                    }
+                }
+                if (!failed) {
+                    raceList.getList().add(raceDTO);
+                }
+            }
+        } else {
+            for (RaceDTO raceFromAllRaces : getAllRaces()) {
+                raceList.getList().add(raceFromAllRaces);
+            }
+        }
+        // now sort again according to selected criterion
+        ColumnSortEvent.fire(raceTable, raceTable.getColumnSortList());
+        onRaceSelectionChange(raceSelectionProvider.getSelectedRaces()); // update selection based on underlying domain race selection model
+    }
+
+    @Override
+    public void onRaceSelectionChange(List<RegattaAndRaceIdentifier> selectedRaces) {
+        for (RaceDTO raceFromAllRaces : raceList.getList()) {
+            selectionModel.setSelected(raceFromAllRaces, selectedRaces.contains(raceFromAllRaces.getRaceIdentifier()));
+        }
+    }
+
+    private Iterable<RaceDTO> getAllRaces() {
+        return allRaces;
+    }
+
+    @Override
+    public boolean hasSettings() {
+        return true;
+    }
+
+    @Override
+    public SettingsDialogComponent<TrackedRacesSettings> getSettingsDialogComponent() {
+        return new TrackedRacesSettingsDialogComponent<TrackedRacesSettings>(settings, stringMessages);
+    }
+    
+    @Override
+    public void updateSettings(TrackedRacesSettings newSettings) {
+        settings.setDelayToLiveInSeconds(newSettings.getDelayToLiveInSeconds());
+
+        // set the new delay to all selected races
+        List<RegattaAndRaceIdentifier> raceIdentifiersToUpdate = new ArrayList<RegattaAndRaceIdentifier>();
+        for (RaceDTO raceDTO : getSelectedRaces()) {
+            raceIdentifiersToUpdate.add(raceDTO.getRaceIdentifier());
+        }
+
+        if (raceIdentifiersToUpdate != null && !raceIdentifiersToUpdate.isEmpty()) {
+            sailingService.updateRacesDelayToLive(raceIdentifiersToUpdate, settings.getDelayToLiveInSeconds() * 1000l,
+                    new AsyncCallback<Void>() {
+                        @Override
+                        public void onFailure(Throwable caught) {
+                            errorReporter
+                                    .reportError("Exception trying to set the delay to live for the selected tracked races: "
+                                            + caught.getMessage());
+                        }
+
+                        @Override
+                        public void onSuccess(Void result) {
+                            regattaRefresher.fillRegattas();
+                        }
+                    });
+        }
+    }
+
+    @Override
+    public String getLocalizedShortName() {
+        return "Tracked races";
+    }
+
+    @Override
+    public Widget getEntryWidget() {
+        return this;
+    }
+}