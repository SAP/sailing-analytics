--- conflicted
+++ resolved
@@ -76,49 +76,6 @@
         });
     }
 
-<<<<<<< HEAD
-        TextColumn<RaceDTO> raceTrackedColumn = new TextColumn<RaceDTO>() {
-            @Override
-            public String getValue(RaceDTO raceDTO) {
-                if (raceDTO.isTracked == true) {
-                    return stringMessages.tracked();
-                }
-                return "";
-            }
-        };
-
-        TextColumn<RaceDTO> hasWindDataColumn = new TextColumn<RaceDTO>() {
-            @Override
-            public String getValue(RaceDTO raceDTO) {
-                if (raceDTO.trackedRace != null && raceDTO.trackedRace.hasWindData == true) {
-                    return stringMessages.yes();
-                } else {
-                    return stringMessages.no();
-                }
-            }
-        };
-
-        TextColumn<RaceDTO> hasGPSDataColumn = new TextColumn<RaceDTO>() {
-            @Override
-            public String getValue(RaceDTO raceDTO) {
-                if (raceDTO.trackedRace != null && raceDTO.trackedRace.hasGPSData == true) {
-                    return stringMessages.yes();
-                } else {
-                    return stringMessages.no();
-                }
-            }
-        };
-
-        TextColumn<RaceDTO> raceLiveDelayColumn = new TextColumn<RaceDTO>() {
-            @Override
-            public String getValue(RaceDTO raceDTO) {
-                if (raceDTO.isTracked && raceDTO.trackedRace != null && raceDTO.trackedRace.delayToLiveInMs > 0) {
-                    return "" + raceDTO.trackedRace.delayToLiveInMs / 1000;
-                }
-                return "";
-            }
-        };
-=======
     private void removeAndUntrackRace(final RaceDTO race) {
         final RegattaNameAndRaceName regattaNameAndRaceName = (RegattaNameAndRaceName) race.getRaceIdentifier();
         sailingService.removeAndUntrackRace(regattaNameAndRaceName,
@@ -127,8 +84,8 @@
                     public void onFailure(Throwable caught) {
                         errorReporter.reportError("Exception trying to stop tracking race " + race.name + "in regatta "
                                 + race.getRegattaName() + ": " + caught.getMessage());
+                }
                     }
->>>>>>> 85bd4b56
 
                     @Override
                     public void onSuccess(Void result) {
