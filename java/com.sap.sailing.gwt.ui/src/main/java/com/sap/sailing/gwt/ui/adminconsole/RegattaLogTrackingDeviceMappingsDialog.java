package com.sap.sailing.gwt.ui.adminconsole;

import java.util.ArrayList;
import java.util.Collection;
import java.util.Date;
import java.util.List;

import org.moxieapps.gwt.highcharts.client.Axis;
import org.moxieapps.gwt.highcharts.client.AxisTitle;
import org.moxieapps.gwt.highcharts.client.Chart;
import org.moxieapps.gwt.highcharts.client.Global;
import org.moxieapps.gwt.highcharts.client.Highcharts;
import org.moxieapps.gwt.highcharts.client.Legend;
import org.moxieapps.gwt.highcharts.client.Point;
import org.moxieapps.gwt.highcharts.client.Series;
import org.moxieapps.gwt.highcharts.client.ToolTip;
import org.moxieapps.gwt.highcharts.client.ToolTipData;
import org.moxieapps.gwt.highcharts.client.ToolTipFormatter;
import org.moxieapps.gwt.highcharts.client.events.PointMouseOverEvent;
import org.moxieapps.gwt.highcharts.client.events.PointMouseOverEventHandler;
import org.moxieapps.gwt.highcharts.client.plotOptions.SeriesPlotOptions;

import com.google.gwt.cell.client.FieldUpdater;
import com.google.gwt.event.dom.client.ClickEvent;
import com.google.gwt.event.dom.client.ClickHandler;
import com.google.gwt.event.logical.shared.ValueChangeEvent;
import com.google.gwt.event.logical.shared.ValueChangeHandler;
import com.google.gwt.json.client.JSONObject;
import com.google.gwt.user.cellview.client.AbstractCellTable;
import com.google.gwt.user.client.rpc.AsyncCallback;
import com.google.gwt.user.client.ui.Button;
import com.google.gwt.user.client.ui.CheckBox;
import com.google.gwt.user.client.ui.FlowPanel;
import com.google.gwt.user.client.ui.HorizontalPanel;
import com.google.gwt.user.client.ui.Label;
import com.google.gwt.user.client.ui.VerticalPanel;
import com.google.gwt.user.client.ui.Widget;
import com.google.gwt.view.client.CellPreviewEvent;
import com.sap.sailing.domain.common.MailInvitationType;
import com.sap.sailing.gwt.ui.client.MappableToDeviceFormatter;
import com.sap.sailing.gwt.ui.client.SailingServiceAsync;
import com.sap.sailing.gwt.ui.client.StringMessages;
import com.sap.sailing.gwt.ui.common.client.DateAndTimeFormatterUtil;
import com.sap.sailing.gwt.ui.shared.DeviceMappingDTO;
import com.sap.sailing.gwt.ui.shared.TypedDeviceMappingDTO;
import com.sap.sse.common.filter.Filter;
import com.sap.sse.gwt.client.ErrorReporter;
import com.sap.sse.gwt.client.celltable.ImagesBarColumn;
import com.sap.sse.gwt.client.controls.busyindicator.BusyIndicator;
import com.sap.sse.gwt.client.controls.busyindicator.SimpleBusyIndicator;
import com.sap.sse.gwt.client.dialog.DataEntryDialog;
import com.sap.sse.gwt.client.panels.LabeledAbstractFilterablePanel;
import com.sap.sse.security.ui.client.UserService;

public class RegattaLogTrackingDeviceMappingsDialog extends DataEntryDialog<Void> {
    private static final int HOURS_TO_EXPAND_FOR_OPEN_END = 2;

    protected final String leaderboardName;

    public static final double PERCENTAGE_OF_TIMESPAN_TO_EXTEND_OPEN_ENDS = 0.1;
    public static final String FIELD_INDEX = "index";
    public static final int CHART_WIDTH = 500;
    public static final String SERIES_COLOR = "#fcb913";
    
    private final  ErrorReporter errorReporter;
    private final SailingServiceAsync sailingService;
    private final UserService userService;
    private final StringMessages stringMessages;
    private List<DeviceMappingDTO> mappings = new ArrayList<>();
    private DeviceMappingTableWrapper deviceMappingTable;
    private LabeledAbstractFilterablePanel<DeviceMappingDTO> filterField;
    private CheckBox showPingMappingsCb;
    private BusyIndicator busyIndicator;
    
    private Point[] data;
    
    private Date latest;
    private Date earliest;
    private Chart chart;

    private String regattaRegistrationSecret;
    
    public RegattaLogTrackingDeviceMappingsDialog(final SailingServiceAsync sailingService, final UserService userService,
            final StringMessages stringMessages, final ErrorReporter errorReporter, final String leaderboardName,
            final String regattaRegistrationSecret, DialogCallback<Void> callback) {
        super(stringMessages.mapDevices(), /*message*/ null, stringMessages.ok(), stringMessages.cancel(), /*validator*/ null, callback);
        this.stringMessages = stringMessages;
        this.sailingService = sailingService;
        this.userService = userService;
        this.errorReporter = errorReporter;
        this.regattaRegistrationSecret = regattaRegistrationSecret;
        this.leaderboardName = leaderboardName;
        this.busyIndicator = new SimpleBusyIndicator();
        refresh();
    }
    
    @Override
    protected Widget getAdditionalWidget() {
        FlowPanel mainPanel = new FlowPanel();
        HorizontalPanel buttonPanel = new HorizontalPanel();
        Button addMappingButton = new Button(stringMessages.add());
        addMappingButton.addClickHandler(new ClickHandler() {
            @Override
            public void onClick(ClickEvent event) {
                addMapping();
            }
        });
        buttonPanel.add(addMappingButton);
        Button importBtn = new Button(stringMessages.importFixes());
        importBtn.addClickHandler(new ClickHandler() {
            @Override
            public void onClick(ClickEvent event) {
                importFixes();
            }
        });
        buttonPanel.add(importBtn);
        buttonPanel.add(new Button(stringMessages.importAdditionalSensorData(), new ClickHandler() {
            @Override
            public void onClick(ClickEvent event) {
                importFoiling();
            }
        }));
        buttonPanel.add(busyIndicator);
        mainPanel.add(buttonPanel);
        
        deviceMappingTable = new DeviceMappingTableWrapper(sailingService, stringMessages, errorReporter);
        deviceMappingTable.getTable().addCellPreviewHandler(new CellPreviewEvent.Handler<DeviceMappingDTO>() {
            @Override
            public void onCellPreview(CellPreviewEvent<DeviceMappingDTO> event) {
                int i = mappings.indexOf(event.getValue());
                chart.getSeries()[0].getPoints()[i].select(true, false);
            }
        });
        final ImagesBarColumn<DeviceMappingDTO, RaceLogTrackingDeviceMappingsImagesBarCell> actionCol =
                new ImagesBarColumn<DeviceMappingDTO, RaceLogTrackingDeviceMappingsImagesBarCell>(
                new RaceLogTrackingDeviceMappingsImagesBarCell(stringMessages));
        actionCol.setFieldUpdater(getActionColFieldUpdater());
        deviceMappingTable.getTable().addColumn(actionCol, stringMessages.actions());
        
        final HorizontalPanel deviceMappingPanel = new HorizontalPanel();
        mainPanel.add(deviceMappingPanel);
        
        chart = new Chart()
        .setType(Series.Type.COLUMN_RANGE)
        .setChartTitleText(stringMessages.deviceMappings())
        .setLegend(new Legend().setEnabled(false))
        .setInverted(true);
        chart.setSeriesPlotOptions(new SeriesPlotOptions().setPointMouseOverEventHandler(new PointMouseOverEventHandler() {
            @Override
            public boolean onMouseOver(PointMouseOverEvent pointMouseOverEvent) {
                int i = (int) pointMouseOverEvent.getXAsLong();
                deviceMappingTable.getSelectionModel().setSelected(mappings.get(i), true);
                chart.getSeries()[0].getPoints()[i].select(true, false);
                return true;
            }
        }).setColor(SERIES_COLOR));
        Highcharts.setOptions(
                new Highcharts.Options().setGlobal(
                        new Global()
                        .setUseUTC(false)
                        ));
        chart.getXAxis().setOption("labels/enabled", false)
        .setGridLineWidth(0)
        .setMinorGridLineWidth(0);
        chart.getYAxis()
        .setAxisTitle(new AxisTitle().setText(stringMessages.time()))
        .setType(Axis.Type.DATE_TIME)
        .setGridLineWidth(0)
        .setMinorGridLineWidth(0);
        chart.setWidth(CHART_WIDTH + "px");
        chart.setHeight("400px");
        chart.setToolTip(new ToolTip().setFormatter(new ToolTipFormatter() {
            @Override
            public String format(ToolTipData toolTipData) {
                int index = (int) toolTipData.getXAsLong();
                DeviceMappingDTO mapping = mappings.get(index);
                final String itemType = MappableToDeviceFormatter.formatType(mapping.mappedTo, stringMessages);
                return "<b>" + stringMessages.device() + ":</b> " + mapping.deviceIdentifier.deviceType + " - " + mapping.deviceIdentifier.deviceId + "<br/>" +
                    "<b>" + stringMessages.mappedTo() + ":</b> " + itemType + " - " + MappableToDeviceFormatter.formatName(mapping.mappedTo) + "<br/>" +
                    "<b>" + stringMessages.from() + ":</b> " + DateAndTimeFormatterUtil.formatDateAndTime(mapping.from) + "<br/>" +
                    "<b>" + stringMessages.to() + ":</b> " + DateAndTimeFormatterUtil.formatDateAndTime(mapping.to);
            }
        }));
        deviceMappingPanel.add(chart);
        filterField = new LabeledAbstractFilterablePanel<DeviceMappingDTO>(
                new Label(stringMessages.filterDeviceMappings()),
                new ArrayList<DeviceMappingDTO>(), deviceMappingTable.getDataProvider()) {
            @Override
            public Iterable<String> getSearchableStrings(DeviceMappingDTO t) {
                List<String> string = new ArrayList<String>();
                string.add(t.mappedTo.toString());
                string.add(t.deviceIdentifier.deviceType);
                string.add(t.deviceIdentifier.deviceId);
                return string;
            }

            @Override
            public AbstractCellTable<DeviceMappingDTO> getCellTable() {
                return deviceMappingTable.getTable();
            }
        };
        filterField.addFilter(new Filter<DeviceMappingDTO>() {
            @Override
            public boolean matches(DeviceMappingDTO dm) {
                return showPingMappingsCb.getValue() || !"PING".equals(dm.deviceIdentifier.deviceType);
            }
            
            @Override
            public String getName() {
                return "ShowPingMappingsFilter";
            }
        });
        
        deviceMappingTable.registerSelectionModelOnNewDataProvider(filterField.getAllListDataProvider());
        final VerticalPanel vp = new VerticalPanel();
        deviceMappingPanel.add(vp);
        vp.add(filterField);
        showPingMappingsCb = new CheckBox(stringMessages.showPingMarkMappings());
        showPingMappingsCb.addValueChangeHandler(new ValueChangeHandler<Boolean>() {
            @Override
            public void onValueChange(ValueChangeEvent<Boolean> event) {
                filterField.filter();
            }
        });
        vp.insert(showPingMappingsCb, 0);
        vp.add(deviceMappingTable);
        return mainPanel;
    }

    void updateChart() {
        earliest = null;
        latest = null;
        for (DeviceMappingDTO mapping : mappings) {
            updateExtremes(mapping);
        }
        data = new Point[mappings.size()];
        
        handleOpenEndedIntervalls();
        
        long earliestMillis = earliest.getTime();
        long latestMillis = latest.getTime();
        long range = latestMillis - earliestMillis;
        long extension = (long) (range * PERCENTAGE_OF_TIMESPAN_TO_EXTEND_OPEN_ENDS);
        long yMin = earliestMillis - extension;
        long yMax = latestMillis + extension;
        int i = 0;
        for (DeviceMappingDTO mapping : mappings) {
            JSONObject userData = new JSONObject();
            userData.put(FIELD_INDEX, userData);
            long from = mapping.from == null ? yMin - range : mapping.from.getTime();
            long to = mapping.to == null ? yMax + range : mapping.to.getTime();
            data[i] = new Point(i, from, to);
            i++;
        }
        chart.removeAllSeries(false);
        chart.addSeries(chart.createSeries()
                .setName(stringMessages.deviceMappings())
                .setPoints(data));
        chart.getYAxis().setExtremes(yMin, yMax);
    }

    private void handleOpenEndedIntervalls() {
        if (earliest == null && latest == null){
            //allMappingsAreOpenEnded in Both directions or no mappings present
            earliest = new Date(0);
            latest = new Date();
        } else if (earliest == null && latest != null){
            earliest = new Date(latest.getTime() - HOURS_TO_EXPAND_FOR_OPEN_END*1000*60*60);
        } else if (latest == null && earliest != null){
            latest = new Date(earliest.getTime() + HOURS_TO_EXPAND_FOR_OPEN_END*1000*60*60);
        }
    }
    
    private void updateExtremes(DeviceMappingDTO mapping) {
        if (mapping.from != null && (earliest == null || earliest.after(mapping.from))) {
            earliest = mapping.from;
        }
        if (mapping.to != null && (latest == null || latest.before(mapping.to))) {
            latest = mapping.to;
        }
    }
    
    private void addMapping() {
        showAddMappingDialog(null);
    }
    
    private void refresh() {
        busyIndicator.setBusy(true);
        sailingService.getDeviceMappings(leaderboardName, new AsyncCallback<List<DeviceMappingDTO>>() {
            @Override
            public void onSuccess(List<DeviceMappingDTO> result) {
                busyIndicator.setBusy(false);
                mappings = result;
                updateChart();
                filterField.updateAll(mappings);
            }

            @Override
            public void onFailure(Throwable caught) {
                busyIndicator.setBusy(false);
                errorReporter.reportError("Could not load mappings for marks: " + caught.getMessage());
            }
        });
    }

    private void showAddMappingDialog(DeviceMappingDTO mapping) {
<<<<<<< HEAD
        new RegattaLogAddDeviceMappingDialog(sailingService, userService, errorReporter, stringMessages,
                leaderboardName, regattaRegistrationSecret,
                new DataEntryDialog.DialogCallback<DeviceMappingDTO>() {
                    @Override
                    public void ok(final DeviceMappingDTO mapping) {
                        sailingService.addDeviceMappingToRegattaLog(leaderboardName, mapping,
                                new AsyncCallback<Void>() {
                                    @Override
                                    public void onSuccess(Void result) {
                                        refresh();
                                    }
=======
        sailingService.getMailType(new AsyncCallback<MailInvitationType>() {
>>>>>>> dd2d0729

            @Override
            public void onFailure(Throwable caught) {
                errorReporter.reportError(caught.getMessage());
            }

            @Override
            public void onSuccess(MailInvitationType mailInvitationType) {
                new RegattaLogAddDeviceMappingDialog(sailingService, errorReporter, stringMessages, leaderboardName,
                        new DataEntryDialog.DialogCallback<DeviceMappingDTO>() {
                            @Override
                            public void ok(final DeviceMappingDTO mapping) {
                                sailingService.addDeviceMappingToRegattaLog(leaderboardName, mapping,
                                        new AsyncCallback<Void>() {
                                            @Override
                                            public void onSuccess(Void result) {
                                                refresh();
                                            }

                                            @Override
                                            public void onFailure(Throwable caught) {
                                                showAddMappingDialog(mapping);
                                                errorReporter
                                                        .reportError("Could not add mapping: " + caught.getMessage());
                                            }
                                        });
                            }

                            @Override
                            public void cancel() {
                                refresh();
                            }
                        }, mapping, mailInvitationType).show();
            }
        });
    }

    private void importFixes() {
        new RegattaLogImportFixesAndAddMappingsDialog(sailingService, userService, errorReporter, stringMessages, leaderboardName,
                new DialogCallback<Collection<DeviceMappingDTO>>() {
                    @Override
                    public void ok(Collection<DeviceMappingDTO> editedObject) {
                        for (DeviceMappingDTO mapping : editedObject) {
                            sailingService.addDeviceMappingToRegattaLog(leaderboardName, mapping,
                                    new AsyncCallback<Void>() {
                                        @Override
                                        public void onSuccess(Void result) {
                                            RegattaLogTrackingDeviceMappingsDialog.this.refresh();
                                        }

                                        @Override
                                        public void onFailure(Throwable caught) {
                                            errorReporter.reportError(caught.getMessage());
                                        }
                                    });
                        }
                    }

                    @Override
                    public void cancel() {
                    }
                }).show();
    }
    
    private void importFoiling() {
        new RegattaLogImportSensorDataAndAddMappingsDialog(sailingService, userService, errorReporter, stringMessages, leaderboardName,
                new DialogCallback<Collection<TypedDeviceMappingDTO>>() {
            @Override
            public void ok(Collection<TypedDeviceMappingDTO> editedObject) {
                for (TypedDeviceMappingDTO mapping : editedObject) {
                    sailingService.addTypedDeviceMappingToRegattaLog(leaderboardName, mapping, new AsyncCallback<Void>() {
                        @Override
                        public void onSuccess(Void result) {
                            RegattaLogTrackingDeviceMappingsDialog.this.refresh();
                        }
                        
                        @Override
                        public void onFailure(Throwable caught) {
                            errorReporter.reportError(caught.getMessage());
                        }
                    });
                }
            }
            
            @Override
            public void cancel() {
            }
        }).show();
    }

    private FieldUpdater<DeviceMappingDTO, String> getActionColFieldUpdater() {
        return new FieldUpdater<DeviceMappingDTO, String>() {
            @Override
            public void update(int index, final DeviceMappingDTO dto, String value) {
                if (RaceLogTrackingDeviceMappingsImagesBarCell.ACTION_CLOSE.equals(value)) {
                    new SetTimePointDialog(stringMessages, stringMessages.setClosingTimePoint(),
                            new DataEntryDialog.DialogCallback<java.util.Date>() {
                                @Override
                                public void ok(java.util.Date editedObject) {
                                    sailingService.closeOpenEndedDeviceMapping(leaderboardName, dto, editedObject,
                                            new AsyncCallback<Void>() {
                                                @Override
                                                public void onSuccess(Void result) {
                                                    refresh();
                                                }

                                                @Override
                                                public void onFailure(Throwable caught) {
                                                    errorReporter.reportError("Could not close open ended mapping: "
                                                            + caught.getMessage());
                                                }
                                            });
                                }

                                @Override
                                public void cancel() {
                                }
                            }).show();
                } else if (RaceLogTrackingDeviceMappingsImagesBarCell.ACTION_REMOVE.equals(value)) {
                    sailingService.revokeRaceAndRegattaLogEvents(leaderboardName, dto.originalRaceLogEventIds,
                            new AsyncCallback<Void>() {
                                @Override
                                public void onFailure(Throwable caught) {
                                    errorReporter.reportError("Could not remove mappings: " + caught.getMessage());
                                }

                                @Override
                                public void onSuccess(Void result) {
                                    refresh();
                                }

                            });
                }

            }
        };
    }

    @Override
    protected Void getResult() {
        return null;
    }
    
}<|MERGE_RESOLUTION|>--- conflicted
+++ resolved
@@ -304,21 +304,7 @@
     }
 
     private void showAddMappingDialog(DeviceMappingDTO mapping) {
-<<<<<<< HEAD
-        new RegattaLogAddDeviceMappingDialog(sailingService, userService, errorReporter, stringMessages,
-                leaderboardName, regattaRegistrationSecret,
-                new DataEntryDialog.DialogCallback<DeviceMappingDTO>() {
-                    @Override
-                    public void ok(final DeviceMappingDTO mapping) {
-                        sailingService.addDeviceMappingToRegattaLog(leaderboardName, mapping,
-                                new AsyncCallback<Void>() {
-                                    @Override
-                                    public void onSuccess(Void result) {
-                                        refresh();
-                                    }
-=======
         sailingService.getMailType(new AsyncCallback<MailInvitationType>() {
->>>>>>> dd2d0729
 
             @Override
             public void onFailure(Throwable caught) {
@@ -327,7 +313,8 @@
 
             @Override
             public void onSuccess(MailInvitationType mailInvitationType) {
-                new RegattaLogAddDeviceMappingDialog(sailingService, errorReporter, stringMessages, leaderboardName,
+                new RegattaLogAddDeviceMappingDialog(sailingService, userService, errorReporter, stringMessages,
+                        leaderboardName, regattaRegistrationSecret, mailInvitationType,
                         new DataEntryDialog.DialogCallback<DeviceMappingDTO>() {
                             @Override
                             public void ok(final DeviceMappingDTO mapping) {
@@ -351,7 +338,7 @@
                             public void cancel() {
                                 refresh();
                             }
-                        }, mapping, mailInvitationType).show();
+                        }, mapping).show();
             }
         });
     }
