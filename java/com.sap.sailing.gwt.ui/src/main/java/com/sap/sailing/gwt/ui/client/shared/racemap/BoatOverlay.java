package com.sap.sailing.gwt.ui.client.shared.racemap;

<<<<<<< HEAD
import java.util.HashMap;
import java.util.Map;

import com.google.gwt.maps.client.MapWidget;
=======
>>>>>>> 48d66d98
import com.google.gwt.maps.client.base.LatLng;
import com.google.gwt.maps.client.base.Point;
import com.google.gwt.maps.client.base.Size;
<<<<<<< HEAD
=======
import com.google.gwt.maps.client.events.bounds.BoundsChangeMapEvent;
import com.google.gwt.maps.client.events.bounds.BoundsChangeMapHandler;
import com.google.gwt.maps.client.geometrylib.SphericalUtils;
>>>>>>> 48d66d98
import com.sap.sailing.domain.common.dto.BoatClassDTO;
import com.sap.sailing.domain.common.dto.CompetitorDTO;
import com.sap.sailing.domain.common.impl.Util.Pair;
import com.sap.sailing.gwt.ui.shared.GPSFixDTO;
<<<<<<< HEAD
import com.sap.sailing.gwt.ui.shared.racemap.BoatClassVectorGraphics;
=======
import com.sap.sailing.gwt.ui.shared.SpeedWithBearingDTO;
>>>>>>> 48d66d98
import com.sap.sailing.gwt.ui.shared.racemap.CanvasOverlayV3;

/**
 * A google map overlay based on a HTML5 canvas for drawing boats (images)
 * The boats will be zoomed/scaled according to the current map state and rotated according to the bearing of the boat.
 */
public class BoatOverlay extends CanvasOverlayV3 {

    /** 
     * The boat class
     */
    private final BoatClassDTO boatClass;
    
    /**
     * The current GPS fix used to draw the boat.
     */
    private GPSFixDTO boatFix;

    /** 
     * The rotation angle of the original boat image in degrees
     */
    private static double ORIGINAL_BOAT_IMAGE_ROTATIION_ANGLE = 90.0;

<<<<<<< HEAD
    private int canvasWidth;
    private int canvasHeight;

    private String color; 

    private Map<Integer, Pair<Double, Size>> boatScaleAndSizePerZoomCache; 

    private final BoatClassVectorGraphics boatVectorGraphics;
    
    public BoatOverlay(MapWidget map, int zIndex, final CompetitorDTO competitorDTO, String color) {
        super(map, zIndex);
        this.boatClass = competitorDTO.getBoatClass();
        this.color = color;

        boatScaleAndSizePerZoomCache = new HashMap<Integer, Pair<Double,Size>>();
        
        boatVectorGraphics = BoatClassVectorGraphicsResolver.resolveBoatClassVectorGraphics(boatClass.getName());
=======
    private final BoatClassImageData boatClassImageData;

    /**
     * The map bounds as last received by map callbacks; used to determine whether to suppress the boat animation during zoom/pan
     */
    private LatLngBounds currentMapBounds;

    public BoatOverlay(final RaceMap map, int zIndex, final CompetitorDTO competitorDTO) {
        super(map.getMap(), zIndex);
        this.boatClass = competitorDTO.getBoatClass();
        this.boatClassImageData = BoatClassImageDataResolver.resolveBoatClassImages(boatClass.getName());
        map.getMap().addBoundsChangeHandler(new BoundsChangeMapHandler() {
            @Override
            public void onEvent(BoundsChangeMapEvent event) {
                if (!map.isAutoZoomInProgress() && !map.getMap().getBounds().equals(currentMapBounds)) {
                    for (BoatOverlay boatOverlay : map.getBoatOverlays().values()) {
                        boatOverlay.removeCanvasPositionTransition();
                    }
                }
                currentMapBounds = map.getMap().getBounds();
            }
        });
>>>>>>> 48d66d98
    }

    @Override
    protected void draw() {
        if (mapProjection != null && boatFix != null) {
            // the possible zoom level range is 0 to 21 (zoom level 0 would show the whole world)
            int zoom = map.getZoom();

            Pair<Double, Size> boatScaleAndSize = boatScaleAndSizePerZoomCache.get(zoom);
            if(boatScaleAndSize == null) {
                boatScaleAndSize = getBoatScaleAndSize(boatClass);
                boatScaleAndSizePerZoomCache.put(zoom, boatScaleAndSize);
            }
<<<<<<< HEAD
            double boatSizeScaleFactor = boatScaleAndSize.getA();
            double boatDrawingAngle = boatFix.speedWithBearing.bearingInDegrees - ORIGINAL_BOAT_IMAGE_ROTATIION_ANGLE;
=======
            double realBoatSizeScaleFactor = getRealBoatSizeScaleFactor(boatImageTransformer.getImageSize());
            SpeedWithBearingDTO speedWithBearing = boatFix.speedWithBearing;
            if (speedWithBearing == null) {
                speedWithBearing = new SpeedWithBearingDTO(0, 0);
            }
            double boatDrawingAngle = speedWithBearing.bearingInDegrees - ORIGINAL_BOAT_IMAGE_ROTATIION_ANGLE;
>>>>>>> 48d66d98
            if (boatDrawingAngle < 0) {
                boatDrawingAngle += 360;
            }

            canvasWidth = (int) (boatScaleAndSize.getB().getWidth());
            canvasHeight = (int) (boatScaleAndSize.getB().getHeight());
            setCanvasSize(canvasWidth, canvasHeight);

            boatVectorGraphics.drawBoatToCanvas(getCanvas().getContext2d(), boatFix.legType, boatFix.tack, isSelected(), 
                    canvasWidth, canvasHeight, boatDrawingAngle, boatSizeScaleFactor, color);
            
            LatLng latLngPosition = LatLng.newInstance(boatFix.position.latDeg, boatFix.position.lngDeg);
            Point boatPositionInPx = mapProjection.fromLatLngToDivPixel(latLngPosition);
            
            setCanvasPosition(boatPositionInPx.getX() - getCanvas().getCoordinateSpaceWidth() / 2,
                    boatPositionInPx.getY() - getCanvas().getCoordinateSpaceHeight() / 2);
        }
    }
    
    public void setBoatFix(GPSFixDTO boatFix, long timeForPositionTransitionMillis) {
        if (timeForPositionTransitionMillis == -1) {
            removeCanvasPositionTransition();
        } else {
            setCanvasPositionTransition(timeForPositionTransitionMillis);
        }
        this.boatFix = boatFix;
    }

    public Pair<Double, Size> getBoatScaleAndSize(BoatClassDTO boatClass) {
        double minBoatLength = 35;

        Size boatSizeInPixel = calculateBoundingBox(mapProjection,
                LatLng.newInstance(boatFix.position.latDeg, boatFix.position.lngDeg),
                boatVectorGraphics.getBoatLengthInMeters(), boatVectorGraphics.getBoatBeamInMeters());
        
        double boatLengthInPixel = boatSizeInPixel.getWidth();
        if(boatLengthInPixel < minBoatLength)
            boatLengthInPixel = minBoatLength;

        // The coordinates of the canvas drawing methods are based on the 'centimeter' unit (1px = 1cm).
        // To calculate the display real boat size the scale factor from canvas units to the real   
        double boatSizeScaleFactor = boatLengthInPixel / (boatVectorGraphics.getBoatLengthInMeters() * 100);

        return new Pair<Double, Size>(boatSizeScaleFactor, Size.newInstance(boatLengthInPixel + boatLengthInPixel / 2.0, boatLengthInPixel + boatLengthInPixel / 2.0));
    }
}
<|MERGE_RESOLUTION|>--- conflicted
+++ resolved
@@ -1,162 +1,140 @@
-package com.sap.sailing.gwt.ui.client.shared.racemap;
-
-<<<<<<< HEAD
-import java.util.HashMap;
-import java.util.Map;
-
-import com.google.gwt.maps.client.MapWidget;
-=======
->>>>>>> 48d66d98
-import com.google.gwt.maps.client.base.LatLng;
-import com.google.gwt.maps.client.base.Point;
-import com.google.gwt.maps.client.base.Size;
-<<<<<<< HEAD
-=======
-import com.google.gwt.maps.client.events.bounds.BoundsChangeMapEvent;
-import com.google.gwt.maps.client.events.bounds.BoundsChangeMapHandler;
-import com.google.gwt.maps.client.geometrylib.SphericalUtils;
->>>>>>> 48d66d98
-import com.sap.sailing.domain.common.dto.BoatClassDTO;
-import com.sap.sailing.domain.common.dto.CompetitorDTO;
-import com.sap.sailing.domain.common.impl.Util.Pair;
-import com.sap.sailing.gwt.ui.shared.GPSFixDTO;
-<<<<<<< HEAD
-import com.sap.sailing.gwt.ui.shared.racemap.BoatClassVectorGraphics;
-=======
-import com.sap.sailing.gwt.ui.shared.SpeedWithBearingDTO;
->>>>>>> 48d66d98
-import com.sap.sailing.gwt.ui.shared.racemap.CanvasOverlayV3;
-
-/**
- * A google map overlay based on a HTML5 canvas for drawing boats (images)
- * The boats will be zoomed/scaled according to the current map state and rotated according to the bearing of the boat.
- */
-public class BoatOverlay extends CanvasOverlayV3 {
-
-    /** 
-     * The boat class
-     */
-    private final BoatClassDTO boatClass;
-    
-    /**
-     * The current GPS fix used to draw the boat.
-     */
-    private GPSFixDTO boatFix;
-
-    /** 
-     * The rotation angle of the original boat image in degrees
-     */
-    private static double ORIGINAL_BOAT_IMAGE_ROTATIION_ANGLE = 90.0;
-
-<<<<<<< HEAD
-    private int canvasWidth;
-    private int canvasHeight;
-
-    private String color; 
-
-    private Map<Integer, Pair<Double, Size>> boatScaleAndSizePerZoomCache; 
-
-    private final BoatClassVectorGraphics boatVectorGraphics;
-    
-    public BoatOverlay(MapWidget map, int zIndex, final CompetitorDTO competitorDTO, String color) {
-        super(map, zIndex);
-        this.boatClass = competitorDTO.getBoatClass();
-        this.color = color;
-
-        boatScaleAndSizePerZoomCache = new HashMap<Integer, Pair<Double,Size>>();
-        
-        boatVectorGraphics = BoatClassVectorGraphicsResolver.resolveBoatClassVectorGraphics(boatClass.getName());
-=======
-    private final BoatClassImageData boatClassImageData;
-
-    /**
-     * The map bounds as last received by map callbacks; used to determine whether to suppress the boat animation during zoom/pan
-     */
-    private LatLngBounds currentMapBounds;
-
-    public BoatOverlay(final RaceMap map, int zIndex, final CompetitorDTO competitorDTO) {
-        super(map.getMap(), zIndex);
-        this.boatClass = competitorDTO.getBoatClass();
-        this.boatClassImageData = BoatClassImageDataResolver.resolveBoatClassImages(boatClass.getName());
-        map.getMap().addBoundsChangeHandler(new BoundsChangeMapHandler() {
-            @Override
-            public void onEvent(BoundsChangeMapEvent event) {
-                if (!map.isAutoZoomInProgress() && !map.getMap().getBounds().equals(currentMapBounds)) {
-                    for (BoatOverlay boatOverlay : map.getBoatOverlays().values()) {
-                        boatOverlay.removeCanvasPositionTransition();
-                    }
-                }
-                currentMapBounds = map.getMap().getBounds();
-            }
-        });
->>>>>>> 48d66d98
-    }
-
-    @Override
-    protected void draw() {
-        if (mapProjection != null && boatFix != null) {
-            // the possible zoom level range is 0 to 21 (zoom level 0 would show the whole world)
-            int zoom = map.getZoom();
-
-            Pair<Double, Size> boatScaleAndSize = boatScaleAndSizePerZoomCache.get(zoom);
-            if(boatScaleAndSize == null) {
-                boatScaleAndSize = getBoatScaleAndSize(boatClass);
-                boatScaleAndSizePerZoomCache.put(zoom, boatScaleAndSize);
-            }
-<<<<<<< HEAD
-            double boatSizeScaleFactor = boatScaleAndSize.getA();
-            double boatDrawingAngle = boatFix.speedWithBearing.bearingInDegrees - ORIGINAL_BOAT_IMAGE_ROTATIION_ANGLE;
-=======
-            double realBoatSizeScaleFactor = getRealBoatSizeScaleFactor(boatImageTransformer.getImageSize());
-            SpeedWithBearingDTO speedWithBearing = boatFix.speedWithBearing;
-            if (speedWithBearing == null) {
-                speedWithBearing = new SpeedWithBearingDTO(0, 0);
-            }
-            double boatDrawingAngle = speedWithBearing.bearingInDegrees - ORIGINAL_BOAT_IMAGE_ROTATIION_ANGLE;
->>>>>>> 48d66d98
-            if (boatDrawingAngle < 0) {
-                boatDrawingAngle += 360;
-            }
-
-            canvasWidth = (int) (boatScaleAndSize.getB().getWidth());
-            canvasHeight = (int) (boatScaleAndSize.getB().getHeight());
-            setCanvasSize(canvasWidth, canvasHeight);
-
-            boatVectorGraphics.drawBoatToCanvas(getCanvas().getContext2d(), boatFix.legType, boatFix.tack, isSelected(), 
-                    canvasWidth, canvasHeight, boatDrawingAngle, boatSizeScaleFactor, color);
-            
-            LatLng latLngPosition = LatLng.newInstance(boatFix.position.latDeg, boatFix.position.lngDeg);
-            Point boatPositionInPx = mapProjection.fromLatLngToDivPixel(latLngPosition);
-            
-            setCanvasPosition(boatPositionInPx.getX() - getCanvas().getCoordinateSpaceWidth() / 2,
-                    boatPositionInPx.getY() - getCanvas().getCoordinateSpaceHeight() / 2);
-        }
-    }
-    
-    public void setBoatFix(GPSFixDTO boatFix, long timeForPositionTransitionMillis) {
-        if (timeForPositionTransitionMillis == -1) {
-            removeCanvasPositionTransition();
-        } else {
-            setCanvasPositionTransition(timeForPositionTransitionMillis);
-        }
-        this.boatFix = boatFix;
-    }
-
-    public Pair<Double, Size> getBoatScaleAndSize(BoatClassDTO boatClass) {
-        double minBoatLength = 35;
-
-        Size boatSizeInPixel = calculateBoundingBox(mapProjection,
-                LatLng.newInstance(boatFix.position.latDeg, boatFix.position.lngDeg),
-                boatVectorGraphics.getBoatLengthInMeters(), boatVectorGraphics.getBoatBeamInMeters());
-        
-        double boatLengthInPixel = boatSizeInPixel.getWidth();
-        if(boatLengthInPixel < minBoatLength)
-            boatLengthInPixel = minBoatLength;
-
-        // The coordinates of the canvas drawing methods are based on the 'centimeter' unit (1px = 1cm).
-        // To calculate the display real boat size the scale factor from canvas units to the real   
-        double boatSizeScaleFactor = boatLengthInPixel / (boatVectorGraphics.getBoatLengthInMeters() * 100);
-
-        return new Pair<Double, Size>(boatSizeScaleFactor, Size.newInstance(boatLengthInPixel + boatLengthInPixel / 2.0, boatLengthInPixel + boatLengthInPixel / 2.0));
-    }
-}
+package com.sap.sailing.gwt.ui.client.shared.racemap;
+
+import java.util.HashMap;
+import java.util.Map;
+
+import com.google.gwt.maps.client.base.LatLng;
+import com.google.gwt.maps.client.base.LatLngBounds;
+import com.google.gwt.maps.client.base.Point;
+import com.google.gwt.maps.client.base.Size;
+import com.google.gwt.maps.client.events.bounds.BoundsChangeMapEvent;
+import com.google.gwt.maps.client.events.bounds.BoundsChangeMapHandler;
+import com.sap.sailing.domain.common.Color;
+import com.sap.sailing.domain.common.dto.BoatClassDTO;
+import com.sap.sailing.domain.common.dto.CompetitorDTO;
+import com.sap.sailing.domain.common.impl.Util.Pair;
+import com.sap.sailing.gwt.ui.shared.GPSFixDTO;
+import com.sap.sailing.gwt.ui.shared.SpeedWithBearingDTO;
+import com.sap.sailing.gwt.ui.shared.racemap.BoatClassVectorGraphics;
+import com.sap.sailing.gwt.ui.shared.racemap.CanvasOverlayV3;
+
+/**
+ * A google map overlay based on a HTML5 canvas for drawing boats (images)
+ * The boats will be zoomed/scaled according to the current map state and rotated according to the bearing of the boat.
+ */
+public class BoatOverlay extends CanvasOverlayV3 {
+
+    /** 
+     * The boat class
+     */
+    private final BoatClassDTO boatClass;
+    
+    /**
+     * The current GPS fix used to draw the boat.
+     */
+    private GPSFixDTO boatFix;
+
+    /** 
+     * The rotation angle of the original boat image in degrees
+     */
+    private static double ORIGINAL_BOAT_IMAGE_ROTATIION_ANGLE = 90.0;
+
+    private int canvasWidth;
+    private int canvasHeight;
+
+    private Color color; 
+
+    private Map<Integer, Pair<Double, Size>> boatScaleAndSizePerZoomCache; 
+
+    private final BoatClassVectorGraphics boatVectorGraphics;
+
+    /**
+     * The map bounds as last received by map callbacks; used to determine whether to suppress the boat animation during zoom/pan
+     */
+    private LatLngBounds currentMapBounds;
+
+    public BoatOverlay(final RaceMap map, int zIndex, final CompetitorDTO competitorDTO, Color color) {
+        super(map.getMap(), zIndex);
+        this.boatClass = competitorDTO.getBoatClass();
+        this.color = color;
+
+        boatScaleAndSizePerZoomCache = new HashMap<Integer, Pair<Double,Size>>();
+        boatVectorGraphics = BoatClassVectorGraphicsResolver.resolveBoatClassVectorGraphics(boatClass.getName());
+
+        map.getMap().addBoundsChangeHandler(new BoundsChangeMapHandler() {
+            @Override
+            public void onEvent(BoundsChangeMapEvent event) {
+                if (!map.isAutoZoomInProgress() && !map.getMap().getBounds().equals(currentMapBounds)) {
+                    for (BoatOverlay boatOverlay : map.getBoatOverlays().values()) {
+                        boatOverlay.removeCanvasPositionTransition();
+                    }
+                }
+                currentMapBounds = map.getMap().getBounds();
+            }
+        });
+    }
+    
+    @Override
+    protected void draw() {
+        if (mapProjection != null && boatFix != null) {
+            // the possible zoom level range is 0 to 21 (zoom level 0 would show the whole world)
+            int zoom = map.getZoom();
+
+            Pair<Double, Size> boatScaleAndSize = boatScaleAndSizePerZoomCache.get(zoom);
+            if(boatScaleAndSize == null) {
+                boatScaleAndSize = getBoatScaleAndSize(boatClass);
+                boatScaleAndSizePerZoomCache.put(zoom, boatScaleAndSize);
+            }
+
+            double boatSizeScaleFactor = boatScaleAndSize.getA();
+            SpeedWithBearingDTO speedWithBearing = boatFix.speedWithBearing;
+            if (speedWithBearing == null) {
+                speedWithBearing = new SpeedWithBearingDTO(0, 0);
+            }
+            double boatDrawingAngle = speedWithBearing.bearingInDegrees - ORIGINAL_BOAT_IMAGE_ROTATIION_ANGLE;
+            if (boatDrawingAngle < 0) {
+                boatDrawingAngle += 360;
+            }
+
+            canvasWidth = (int) (boatScaleAndSize.getB().getWidth());
+            canvasHeight = (int) (boatScaleAndSize.getB().getHeight());
+            setCanvasSize(canvasWidth, canvasHeight);
+
+            boatVectorGraphics.drawBoatToCanvas(getCanvas().getContext2d(), boatFix.legType, boatFix.tack, isSelected(), 
+                    canvasWidth, canvasHeight, boatDrawingAngle, boatSizeScaleFactor, color.getAsHtml());
+            
+            LatLng latLngPosition = LatLng.newInstance(boatFix.position.latDeg, boatFix.position.lngDeg);
+            Point boatPositionInPx = mapProjection.fromLatLngToDivPixel(latLngPosition);
+            
+            setCanvasPosition(boatPositionInPx.getX() - getCanvas().getCoordinateSpaceWidth() / 2,
+                    boatPositionInPx.getY() - getCanvas().getCoordinateSpaceHeight() / 2);
+        }
+    }
+    
+    public void setBoatFix(GPSFixDTO boatFix, long timeForPositionTransitionMillis) {
+        if (timeForPositionTransitionMillis == -1) {
+            removeCanvasPositionTransition();
+        } else {
+            setCanvasPositionTransition(timeForPositionTransitionMillis);
+        }
+        this.boatFix = boatFix;
+    }
+
+    public Pair<Double, Size> getBoatScaleAndSize(BoatClassDTO boatClass) {
+        double minBoatLength = 35;
+
+        Size boatSizeInPixel = calculateBoundingBox(mapProjection,
+                LatLng.newInstance(boatFix.position.latDeg, boatFix.position.lngDeg),
+                boatVectorGraphics.getBoatLengthInMeters(), boatVectorGraphics.getBoatBeamInMeters());
+        
+        double boatLengthInPixel = boatSizeInPixel.getWidth();
+        if(boatLengthInPixel < minBoatLength)
+            boatLengthInPixel = minBoatLength;
+
+        // The coordinates of the canvas drawing methods are based on the 'centimeter' unit (1px = 1cm).
+        // To calculate the display real boat size the scale factor from canvas units to the real   
+        double boatSizeScaleFactor = boatLengthInPixel / (boatVectorGraphics.getBoatLengthInMeters() * 100);
+
+        return new Pair<Double, Size>(boatSizeScaleFactor, Size.newInstance(boatLengthInPixel + boatLengthInPixel / 2.0, boatLengthInPixel + boatLengthInPixel / 2.0));
+    }
+}