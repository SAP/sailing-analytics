package com.sap.sailing.gwt.ui.client.shared.racemap;

import java.util.HashMap;
import java.util.Map;

import com.google.gwt.maps.client.MapWidget;
import com.google.gwt.maps.client.base.Size;
import com.sap.sailing.domain.common.dto.BoatClassDTO;
import com.sap.sailing.domain.common.dto.BoatDTO;
import com.sap.sailing.gwt.ui.shared.GPSFixDTOWithSpeedWindTackAndLegType;
import com.sap.sailing.gwt.ui.shared.racemap.BoatClassVectorGraphics;
import com.sap.sailing.gwt.ui.shared.racemap.CanvasOverlayV3;
import com.sap.sse.common.Color;
import com.sap.sse.common.Distance;
import com.sap.sse.common.Util;

/**
 * A google map overlay based on a HTML5 canvas for drawing boats (images)
 * The boats will be zoomed/scaled according to the current map state and rotated according to the bearing of the boat.
 */
public abstract class BoatOverlay extends CanvasOverlayV3 {

    /** 
     * The boat class
     */
    protected final BoatClassDTO boatClass;
    
    /**
     * The current GPS fix used to draw the boat.
     */
    protected GPSFixDTOWithSpeedWindTackAndLegType boatFix;

    /** 
     * The rotation angle of the original boat image in degrees
     */
    protected static double ORIGINAL_BOAT_IMAGE_ROTATIION_ANGLE = 90.0;

    protected int canvasWidth;
    protected int canvasHeight;

    protected Color color; 

    protected Map<Long, Util.Pair<Size, Size>> boatScaleAndSizePerWorldWidthCache; 

    private final BoatClassVectorGraphics boatVectorGraphics;

    public static enum DisplayMode { DEFAULT, SELECTED, NOT_SELECTED };
    private DisplayMode displayMode;

    public BoatOverlay(final MapWidget map, int zIndex, final BoatDTO boatDTO, Color color, CoordinateSystem coordinateSystem) {
        super(map, zIndex, coordinateSystem);
        this.boatClass = boatDTO.getBoatClass();
        this.color = color;
        boatScaleAndSizePerWorldWidthCache = new HashMap<>();
        boatVectorGraphics = BoatClassVectorGraphicsResolver.resolveBoatClassVectorGraphics(boatClass.getName());
    }
    
    @Override
<<<<<<< HEAD
    protected abstract void draw();
=======
    protected void draw() {
        if (getMapProjection() != null && boatFix != null) {
            // the possible zoom level range is 0 to 21 (zoom level 0 would show the whole world)
            final long worldWidth = (long) getMapProjection().getWorldWidth();
            final Util.Pair<Size, Size> boatScaleAndSize = boatScaleAndSizePerWorldWidthCache.computeIfAbsent(worldWidth, z->getBoatScaleAndSize(boatClass));
            final Size boatSizeScaleFactor = boatScaleAndSize.getA();
            canvasWidth = (int) (boatScaleAndSize.getB().getWidth());
            canvasHeight = (int) (boatScaleAndSize.getB().getHeight());
            if (lastWidth == null || canvasWidth != lastWidth || lastHeight == null || canvasHeight != lastHeight) {
                setCanvasSize(canvasWidth, canvasHeight);
            }
            if (needToDraw(boatFix.legType, boatFix.tack, isSelected(), canvasWidth, canvasHeight, boatSizeScaleFactor,
                    color, displayMode)) {
                boatVectorGraphics.drawBoatToCanvas(getCanvas().getContext2d(), boatFix.legType, boatFix.tack, getDisplayMode(), 
                        canvasWidth, canvasHeight, boatSizeScaleFactor, color);
                lastLegType = boatFix.legType;
                lastTack = boatFix.tack;
                lastSelected = isSelected();
                lastWidth = canvasWidth;
                lastHeight = canvasHeight;
                lastScale = boatSizeScaleFactor;
                lastColor = color;
                lastDisplayMode = displayMode;
            }
            LatLng latLngPosition = coordinateSystem.toLatLng(boatFix.position);
            Point boatPositionInPx = getMapProjection().fromLatLngToDivPixel(latLngPosition);
            setCanvasPosition(boatPositionInPx.getX() - getCanvas().getCoordinateSpaceWidth() / 2,
                    boatPositionInPx.getY() - getCanvas().getCoordinateSpaceHeight() / 2);
            // now rotate the canvas accordingly
            final double trueHeadingInDegrees = boatFix.optionalTrueHeading != null
                    ? boatFix.optionalTrueHeading.getDegrees()
                    : (boatFix.speedWithBearing == null ? 0 : boatFix.speedWithBearing.bearingInDegrees);
            updateDrawingAngleAndSetCanvasRotation(coordinateSystem.mapDegreeBearing(trueHeadingInDegrees - ORIGINAL_BOAT_IMAGE_ROTATIION_ANGLE));
        }
    }
>>>>>>> 0f6801df
    
    public void setBoatFix(GPSFixDTOWithSpeedWindTackAndLegType boatFix, long timeForPositionTransitionMillis) {
        updateTransition(timeForPositionTransitionMillis);
        this.boatFix = boatFix;
    }

    public Util.Pair<Size, Size> getBoatScaleAndSize(BoatClassDTO boatClass) {
        Size boatSizeInPixels = getCorrelatedBoatSize(boatClass.getHullLength(), boatClass.getHullBeam());
        double boatHullScaleFactor = boatSizeInPixels.getWidth() / (boatVectorGraphics.getHullLengthInPx());
        double boatBeamScaleFactor = boatSizeInPixels.getHeight() / (boatVectorGraphics.getBeamInPx());
        // as the canvas contains the whole boat the canvas size relates to the overall length, not the hull length
        double scaledWidthSize = (boatVectorGraphics.getOverallLengthInPx()) * boatHullScaleFactor;
        double scaledBeamSize = (boatVectorGraphics.getOverallLengthInPx()) * boatBeamScaleFactor;
        return new Util.Pair<Size, Size>(Size.newInstance(boatHullScaleFactor, boatBeamScaleFactor),
                Size.newInstance(scaledWidthSize + scaledWidthSize / 2.0, scaledBeamSize + scaledBeamSize / 2.0));
    }

    private Size getCorrelatedBoatSize(Distance hullLength, Distance hullBeam) {
        Size boatSizeInPixel = calculateBoundingBox(getMapProjection(), boatFix.position, hullLength, hullBeam);
        changeBoatSizeIfTooShortHull(boatSizeInPixel, hullLength, hullBeam);
        changeBoatSizeIfTooNarrowBeam(boatSizeInPixel, hullLength, hullBeam);
        return boatSizeInPixel;
    }

    private void changeBoatSizeIfTooShortHull(Size boatSizeInPixel, Distance hullLength, Distance hullBeam) {
        // the minimum boat length is related to the hull of the boat, not the overall length
        double minBoatHullLengthInPx = boatVectorGraphics.getMinHullLengthInPx();
        if (boatSizeInPixel.getWidth() < minBoatHullLengthInPx) {
            double ratioBeamHullLength = hullBeam.divide(hullLength);
            boatSizeInPixel.setHeight(minBoatHullLengthInPx * ratioBeamHullLength);
            boatSizeInPixel.setWidth(minBoatHullLengthInPx);
        }
    }

    private void changeBoatSizeIfTooNarrowBeam(Size boatSizeInPixel, Distance hullLength, Distance hullBeam) {
        // if the boat gets too narrow, use the minimum beam and scale the hull length according to aspect
        double minBoatBeamInPx = boatVectorGraphics.getMinBeamInPx();
        if (boatSizeInPixel.getHeight() < minBoatBeamInPx) {
            double ratioHullBeamLength = hullLength.divide(hullBeam);
            boatSizeInPixel.setWidth(minBoatBeamInPx * ratioHullBeamLength);
            boatSizeInPixel.setHeight(minBoatBeamInPx);
        }
    }

    public DisplayMode getDisplayMode() {
        return displayMode;
    }

    public void setDisplayMode(DisplayMode displayMode) {
        this.displayMode = displayMode;
    }

}<|MERGE_RESOLUTION|>--- conflicted
+++ resolved
@@ -56,45 +56,7 @@
     }
     
     @Override
-<<<<<<< HEAD
     protected abstract void draw();
-=======
-    protected void draw() {
-        if (getMapProjection() != null && boatFix != null) {
-            // the possible zoom level range is 0 to 21 (zoom level 0 would show the whole world)
-            final long worldWidth = (long) getMapProjection().getWorldWidth();
-            final Util.Pair<Size, Size> boatScaleAndSize = boatScaleAndSizePerWorldWidthCache.computeIfAbsent(worldWidth, z->getBoatScaleAndSize(boatClass));
-            final Size boatSizeScaleFactor = boatScaleAndSize.getA();
-            canvasWidth = (int) (boatScaleAndSize.getB().getWidth());
-            canvasHeight = (int) (boatScaleAndSize.getB().getHeight());
-            if (lastWidth == null || canvasWidth != lastWidth || lastHeight == null || canvasHeight != lastHeight) {
-                setCanvasSize(canvasWidth, canvasHeight);
-            }
-            if (needToDraw(boatFix.legType, boatFix.tack, isSelected(), canvasWidth, canvasHeight, boatSizeScaleFactor,
-                    color, displayMode)) {
-                boatVectorGraphics.drawBoatToCanvas(getCanvas().getContext2d(), boatFix.legType, boatFix.tack, getDisplayMode(), 
-                        canvasWidth, canvasHeight, boatSizeScaleFactor, color);
-                lastLegType = boatFix.legType;
-                lastTack = boatFix.tack;
-                lastSelected = isSelected();
-                lastWidth = canvasWidth;
-                lastHeight = canvasHeight;
-                lastScale = boatSizeScaleFactor;
-                lastColor = color;
-                lastDisplayMode = displayMode;
-            }
-            LatLng latLngPosition = coordinateSystem.toLatLng(boatFix.position);
-            Point boatPositionInPx = getMapProjection().fromLatLngToDivPixel(latLngPosition);
-            setCanvasPosition(boatPositionInPx.getX() - getCanvas().getCoordinateSpaceWidth() / 2,
-                    boatPositionInPx.getY() - getCanvas().getCoordinateSpaceHeight() / 2);
-            // now rotate the canvas accordingly
-            final double trueHeadingInDegrees = boatFix.optionalTrueHeading != null
-                    ? boatFix.optionalTrueHeading.getDegrees()
-                    : (boatFix.speedWithBearing == null ? 0 : boatFix.speedWithBearing.bearingInDegrees);
-            updateDrawingAngleAndSetCanvasRotation(coordinateSystem.mapDegreeBearing(trueHeadingInDegrees - ORIGINAL_BOAT_IMAGE_ROTATIION_ANGLE));
-        }
-    }
->>>>>>> 0f6801df
     
     public void setBoatFix(GPSFixDTOWithSpeedWindTackAndLegType boatFix, long timeForPositionTransitionMillis) {
         updateTransition(timeForPositionTransitionMillis);
