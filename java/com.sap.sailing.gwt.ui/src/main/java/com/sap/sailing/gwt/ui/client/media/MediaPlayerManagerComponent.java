--- conflicted
+++ resolved
@@ -74,25 +74,16 @@
     private final StringMessages stringMessages;
     private final ErrorReporter errorReporter;
     private final UserAgentDetails userAgent;
-<<<<<<< HEAD
-=======
-    private final UserDTO user;
     private final PopupPositionProvider popupPositionProvider;
->>>>>>> 34408b3a
     private boolean autoSelectMedia;
 
     private PlayerChangeListener playerChangeListener;
 
     public MediaPlayerManagerComponent(RegattaAndRaceIdentifier selectedRaceIdentifier,
             RaceTimesInfoProvider raceTimesInfoProvider, Timer raceTimer, MediaServiceAsync mediaService,
-<<<<<<< HEAD
             UserService userService, StringMessages stringMessages, ErrorReporter errorReporter,
-            UserAgentDetails userAgent, boolean autoSelectMedia) {
+            UserAgentDetails userAgent, PopupPositionProvider popupPositionProvider, boolean autoSelectMedia) {
         this.userService = userService;
-=======
-            StringMessages stringMessages, ErrorReporter errorReporter, UserAgentDetails userAgent, UserDTO user,
-            PopupPositionProvider popupPositionProvider, boolean autoSelectMedia) {
->>>>>>> 34408b3a
         this.raceIdentifier = selectedRaceIdentifier;
         this.raceTimesInfoProvider = raceTimesInfoProvider;
         this.raceTimer = raceTimer;
@@ -107,11 +98,7 @@
         this.stringMessages = stringMessages;
         this.errorReporter = errorReporter;
         this.userAgent = userAgent;
-<<<<<<< HEAD
-=======
-        this.user = user;
         this.popupPositionProvider = popupPositionProvider;
->>>>>>> 34408b3a
         this.autoSelectMedia = autoSelectMedia;
 
         Window.addCloseHandler(this);
