package com.sap.sailing.gwt.home.client.app;

import com.google.gwt.core.client.GWT;
import com.google.gwt.place.shared.Place;
import com.google.gwt.place.shared.PlaceTokenizer;
import com.google.gwt.user.client.Window;

public class PlaceNavigation<T extends Place> {

    private final ApplicationHistoryMapper mapper = GWT.create(ApplicationHistoryMapper.class);

    private final T destinationPlace;
    private final String baseUrl;
    private final boolean isDestinationOnRemoteServer;
<<<<<<< HEAD
    private final PlaceNavigator placeNavigator;
    
    public PlaceNavigation(T destinationPlace, PlaceTokenizer<T> tokenizer, PlaceNavigator placeNavigator) {
        this.destinationPlace = destinationPlace;
        this.tokenizer = tokenizer;
        this.placeNavigator = placeNavigator;
=======

    public PlaceNavigation(T destinationPlace) {
        this.destinationPlace = destinationPlace;
>>>>>>> 12122084
        String locationURL = getLocationURL();
        this.isDestinationOnRemoteServer = !(isLocationOnLocalhost(locationURL) || isLocationOnDefaultSapSailingServer(locationURL));
        this.baseUrl = isDestinationOnRemoteServer ? AbstractPlaceNavigator.DEFAULT_SAPSAILING_SERVER_URL : locationURL;
    }

    /**
     * The parameter tokenizer is not required anymore. Using application mapper internally.
     * 
     * @param destinationPlace
     * @param tokenizer
     */
    @Deprecated
    public PlaceNavigation(T destinationPlace, PlaceTokenizer<T> tokenizer) {
        this(destinationPlace);
    }

<<<<<<< HEAD
    public PlaceNavigation(String baseUrl, T destinationPlace, PlaceTokenizer<T> tokenizer, boolean isDestinationOnRemoteServer, PlaceNavigator placeNavigator) {
=======
    public PlaceNavigation(String baseUrl, T destinationPlace, boolean isDestinationOnRemoteServer) {
>>>>>>> 12122084
        this.destinationPlace = destinationPlace;
        this.isDestinationOnRemoteServer = isDestinationOnRemoteServer;
<<<<<<< HEAD
        this.placeNavigator = placeNavigator;
        this.baseUrl = isDestinationOnRemoteServer ? baseUrl : getLocationURL(); 
    }
=======
        this.baseUrl = isDestinationOnRemoteServer ? baseUrl : getLocationURL();
    }

    /**
     * The parameter tokenizer is not required anymore. Using application mapper internally.
     * 
     * @param baseUrl
     * @param destinationPlace
     * @param tokenizer
     * @param isDestinationOnRemoteServer
     */
    @Deprecated
    public PlaceNavigation(String baseUrl, T destinationPlace, PlaceTokenizer<T> tokenizer,
            boolean isDestinationOnRemoteServer) {
        this(baseUrl, destinationPlace, isDestinationOnRemoteServer);
    }

    public void gotoPlace() {
    }
>>>>>>> 12122084

    public String getTargetUrl() {
        return buildPlaceUrl();
    }

    public String getHistoryUrl() {
        String placeUrl = buildPlaceUrl();
        if (placeUrl.startsWith("#")) {
            placeUrl = placeUrl.substring(1, placeUrl.length());
        }
        return placeUrl;
    }

    public Place getPlace() {
        return destinationPlace;
    }

    private String buildPlaceUrl() {
        String url = "";
        if (isRemotePlace()) {
            url = baseUrl + "/gwt/Home.html";
            if (!GWT.isProdMode()) {
                url += "?gwt.codesvr=127.0.0.1:9997";
            }
            url += getPlaceToken();
        } else {
            url = getPlaceToken();
        }
        return url;
    }

    public boolean isRemotePlace() {
        return isDestinationOnRemoteServer;
    }

    private String getPlaceToken() {
        return "#" + mapper.getToken(destinationPlace);

    }

    private boolean isLocationOnDefaultSapSailingServer(String urlToCheck) {
        return urlToCheck.contains(HomePlacesNavigator.DEFAULT_SAPSAILING_SERVER);
    }

    private boolean isLocationOnLocalhost(String urlToCheck) {
        return urlToCheck.contains("localhost") || urlToCheck.contains("127.0.0.1");
    }

    private String getLocationURL() {
        return Window.Location.getProtocol() + "//" + Window.Location.getHostName() + ":" + Window.Location.getPort();
    }
    
    public void goToPlace() {
        placeNavigator.goToPlace(this);
    }
}<|MERGE_RESOLUTION|>--- conflicted
+++ resolved
@@ -2,76 +2,35 @@
 
 import com.google.gwt.core.client.GWT;
 import com.google.gwt.place.shared.Place;
-import com.google.gwt.place.shared.PlaceTokenizer;
 import com.google.gwt.user.client.Window;
 
 public class PlaceNavigation<T extends Place> {
+    private final PlaceNavigator placeNavigator;
 
     private final ApplicationHistoryMapper mapper = GWT.create(ApplicationHistoryMapper.class);
 
     private final T destinationPlace;
     private final String baseUrl;
     private final boolean isDestinationOnRemoteServer;
-<<<<<<< HEAD
-    private final PlaceNavigator placeNavigator;
-    
-    public PlaceNavigation(T destinationPlace, PlaceTokenizer<T> tokenizer, PlaceNavigator placeNavigator) {
+
+    public PlaceNavigation(T destinationPlace, PlaceNavigator placeNavigator) {
+        this.placeNavigator = placeNavigator;
         this.destinationPlace = destinationPlace;
-        this.tokenizer = tokenizer;
-        this.placeNavigator = placeNavigator;
-=======
-
-    public PlaceNavigation(T destinationPlace) {
-        this.destinationPlace = destinationPlace;
->>>>>>> 12122084
         String locationURL = getLocationURL();
         this.isDestinationOnRemoteServer = !(isLocationOnLocalhost(locationURL) || isLocationOnDefaultSapSailingServer(locationURL));
         this.baseUrl = isDestinationOnRemoteServer ? AbstractPlaceNavigator.DEFAULT_SAPSAILING_SERVER_URL : locationURL;
     }
 
-    /**
-     * The parameter tokenizer is not required anymore. Using application mapper internally.
-     * 
-     * @param destinationPlace
-     * @param tokenizer
-     */
-    @Deprecated
-    public PlaceNavigation(T destinationPlace, PlaceTokenizer<T> tokenizer) {
-        this(destinationPlace);
-    }
-
-<<<<<<< HEAD
-    public PlaceNavigation(String baseUrl, T destinationPlace, PlaceTokenizer<T> tokenizer, boolean isDestinationOnRemoteServer, PlaceNavigator placeNavigator) {
-=======
-    public PlaceNavigation(String baseUrl, T destinationPlace, boolean isDestinationOnRemoteServer) {
->>>>>>> 12122084
+    public PlaceNavigation(String baseUrl, T destinationPlace, boolean isDestinationOnRemoteServer,
+            PlaceNavigator placeNavigator) {
         this.destinationPlace = destinationPlace;
         this.isDestinationOnRemoteServer = isDestinationOnRemoteServer;
-<<<<<<< HEAD
         this.placeNavigator = placeNavigator;
-        this.baseUrl = isDestinationOnRemoteServer ? baseUrl : getLocationURL(); 
-    }
-=======
         this.baseUrl = isDestinationOnRemoteServer ? baseUrl : getLocationURL();
-    }
-
-    /**
-     * The parameter tokenizer is not required anymore. Using application mapper internally.
-     * 
-     * @param baseUrl
-     * @param destinationPlace
-     * @param tokenizer
-     * @param isDestinationOnRemoteServer
-     */
-    @Deprecated
-    public PlaceNavigation(String baseUrl, T destinationPlace, PlaceTokenizer<T> tokenizer,
-            boolean isDestinationOnRemoteServer) {
-        this(baseUrl, destinationPlace, isDestinationOnRemoteServer);
     }
 
     public void gotoPlace() {
     }
->>>>>>> 12122084
 
     public String getTargetUrl() {
         return buildPlaceUrl();
@@ -123,7 +82,7 @@
     private String getLocationURL() {
         return Window.Location.getProtocol() + "//" + Window.Location.getHostName() + ":" + Window.Location.getPort();
     }
-    
+
     public void goToPlace() {
         placeNavigator.goToPlace(this);
     }
