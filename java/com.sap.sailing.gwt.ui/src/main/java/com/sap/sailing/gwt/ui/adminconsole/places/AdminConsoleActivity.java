--- conflicted
+++ resolved
@@ -31,13 +31,6 @@
 
 public class AdminConsoleActivity extends AbstractActivity implements AdminConsoleView.Presenter {
     private AdminConsoleClientFactory clientFactory;
-<<<<<<< HEAD
-    private final Set<RegattasDisplayer> regattasDisplayers;
-    private final Set<LeaderboardsDisplayer<StrippedLeaderboardDTOWithSecurity>> leaderboardsDisplayers;
-    private final Set<LeaderboardGroupsDisplayer> leaderboardGroupsDisplayers;
-    private final Set<EventsDisplayer> eventsDisplayers;
-=======
->>>>>>> 06e6e4c1
     private AdminConsoleView adminConsoleView;
     private MediaServiceWriteAsync mediaServiceWrite;
     private SailingServiceWriteAsync sailingService;
@@ -73,12 +66,7 @@
         this.clientFactory = clientFactory;
         this.mediaServiceWrite = clientFactory.getMediaServiceWrite();
         this.sailingService = clientFactory.getSailingService();
-<<<<<<< HEAD
-        regattasDisplayers = new HashSet<>();
-        leaderboardsDisplayers = new HashSet<>();
-        leaderboardGroupsDisplayers = new HashSet<>();
         eventsDisplayers = new HashSet<>();
-=======
         
         leaderboardsRefresher = new AbstractRefresher<StrippedLeaderboardDTOWithSecurity>(clientFactory.getErrorReporter()) {
             @Override
@@ -187,7 +175,6 @@
     @Override
     public Refresher<MediaTrackWithSecurityDTO> getMediaTracksRefresher() {
         return mediaTracksRefresher;
->>>>>>> 06e6e4c1
     }
     
     public AdminConsoleActivity(final AdminConsolePlace place, final AdminConsoleClientFactory clientFactory) {
