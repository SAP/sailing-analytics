package com.sap.sailing.gwt.ui.adminconsole;

import java.util.ArrayList;
import java.util.Collection;
import java.util.List;

import com.google.gwt.user.client.rpc.AsyncCallback;
import com.google.gwt.user.client.ui.CaptionPanel;
import com.google.gwt.user.client.ui.HorizontalPanel;
import com.google.gwt.user.client.ui.VerticalPanel;
import com.google.gwt.user.client.ui.Widget;
import com.google.gwt.view.client.SelectionChangeEvent;
import com.sap.sailing.domain.common.dto.CompetitorDTO;
import com.sap.sailing.domain.common.racelog.tracking.MappableToDevice;
import com.sap.sailing.gwt.ui.client.SailingServiceAsync;
import com.sap.sailing.gwt.ui.client.StringMessages;
import com.sap.sailing.gwt.ui.shared.DeviceIdentifierDTO;
import com.sap.sailing.gwt.ui.shared.TrackFileImportDeviceIdentifierDTO;
import com.sap.sailing.gwt.ui.shared.TypedDeviceMappingDTO;
import com.sap.sse.gwt.client.ErrorReporter;
import com.sap.sse.gwt.client.celltable.RefreshableSingleSelectionModel;
import com.sap.sse.gwt.client.dialog.DataEntryDialog;

public class RegattaLogImportSensorDataAndAddMappingsDialog extends DataEntryDialog<Collection<TypedDeviceMappingDTO>> {
    private final String leaderboardName;
    private final SensorDataImportWidget importWidget;
    private final TrackFileImportDeviceIdentifierTableWrapper deviceIdTable;
    protected final CompetitorTableWrapper<RefreshableSingleSelectionModel<CompetitorDTO>> competitorTable;
    private final StringMessages stringMessages;

    public RegattaLogImportSensorDataAndAddMappingsDialog(SailingServiceAsync sailingService,
            final ErrorReporter errorReporter, final StringMessages stringMessages, String leaderboardName,
            DialogCallback<Collection<TypedDeviceMappingDTO>> callback) {
        super(stringMessages.add(stringMessages.deviceMappings()), stringMessages.add(stringMessages.deviceMappings()),
                stringMessages.add(), stringMessages.cancel(),
                new DataEntryDialog.Validator<Collection<TypedDeviceMappingDTO>>() {
                    @Override
                    public String getErrorMessage(Collection<TypedDeviceMappingDTO> valueToValidate) {
                        return valueToValidate.isEmpty() ? stringMessages.pleaseCreateAtLeastOneMappingForCompetitor() : null;
                    }
                }, true, callback);
        this.stringMessages = stringMessages;
        deviceIdTable = new TrackFileImportDeviceIdentifierTableWrapper(sailingService, stringMessages, errorReporter);
        deviceIdTable.removeTrackNameColumn();

        importWidget = new SensorDataImportWidget(deviceIdTable, stringMessages, sailingService, errorReporter);
        deviceIdTable.getSelectionModel().addSelectionChangeHandler(new SelectionChangeEvent.Handler() {
            @Override
            public void onSelectionChange(SelectionChangeEvent event) {
                CompetitorDTO mappedComp = deviceIdTable.getMappedCompetitorForCurrentSelection();
                if (mappedComp != null) {
                    competitorTable.getSelectionModel().setSelected(mappedComp, true);
                }
            }
        });
<<<<<<< HEAD
        competitorTable = new CompetitorTableWrapper<>(sailingService, stringMessages, errorReporter, /* multiSelection */
                false, true, /* showOnlyCompetitorsWithBoat */ false);

=======
        competitorTable = new CompetitorTableWrapper<>(sailingService, stringMessages, errorReporter,
                /* multiSelection */ false, /* enablePager */ true);
>>>>>>> e690db8c
        competitorTable.getSelectionModel().addSelectionChangeHandler(new SelectionChangeEvent.Handler() {
            @Override
            public void onSelectionChange(SelectionChangeEvent event) {
                deviceIdTable.didSelectCompetitorForMapping(competitorTable.getSelectionModel().getSelectedObject());
                validateAndUpdate();
            }
        });

        this.leaderboardName = leaderboardName;

        getCompetitorRegistrations(sailingService, errorReporter);
    }

    void getCompetitorRegistrations(SailingServiceAsync sailingService, final ErrorReporter errorReporter) {
        sailingService.getCompetitorRegistrationsForLeaderboard(leaderboardName,
                new AsyncCallback<Collection<CompetitorDTO>>() {
                    @Override
                    public void onSuccess(Collection<CompetitorDTO> result) {
                        competitorTable.refreshCompetitorList(result);
                    }

                    @Override
                    public void onFailure(Throwable caught) {
                        errorReporter.reportError("Could not load competitors: " + caught.getMessage());
                    }
                });
    }

    @Override
    protected Widget getAdditionalWidget() {
        HorizontalPanel panel = new HorizontalPanel();
        VerticalPanel leftPanel = new VerticalPanel();
        VerticalPanel tablesPanel = new VerticalPanel();
        CaptionPanel competitorsPanel = new CaptionPanel(stringMessages.competitor());
        leftPanel.add(importWidget);
        leftPanel.add(deviceIdTable);
        panel.add(leftPanel);
        panel.add(tablesPanel);
        tablesPanel.add(competitorsPanel);
        competitorsPanel.setContentWidget(competitorTable.asWidget());
        return panel;
    }

    @Override
    protected Collection<TypedDeviceMappingDTO> getResult() {
        List<TypedDeviceMappingDTO> result = new ArrayList<>();
        String dataType = importWidget.getSelectedImporterType();
        for (TrackFileImportDeviceIdentifierDTO device : deviceIdTable.getMappings().keySet()) {
            DeviceIdentifierDTO deviceIdDto = new DeviceIdentifierDTO("FILE", device.uuidAsString);
            MappableToDevice mappedTo = deviceIdTable.getMappings().get(device);
            result.add(new TypedDeviceMappingDTO(deviceIdDto, device.from, device.to, mappedTo, null, dataType));
        }
        return result;
    }

}<|MERGE_RESOLUTION|>--- conflicted
+++ resolved
@@ -53,14 +53,8 @@
                 }
             }
         });
-<<<<<<< HEAD
-        competitorTable = new CompetitorTableWrapper<>(sailingService, stringMessages, errorReporter, /* multiSelection */
-                false, true, /* showOnlyCompetitorsWithBoat */ false);
-
-=======
         competitorTable = new CompetitorTableWrapper<>(sailingService, stringMessages, errorReporter,
-                /* multiSelection */ false, /* enablePager */ true);
->>>>>>> e690db8c
+                /* multiSelection */ false, /* enablePager */ true, /* showOnlyCompetitorsWithBoat */ false);
         competitorTable.getSelectionModel().addSelectionChangeHandler(new SelectionChangeEvent.Handler() {
             @Override
             public void onSelectionChange(SelectionChangeEvent event) {
