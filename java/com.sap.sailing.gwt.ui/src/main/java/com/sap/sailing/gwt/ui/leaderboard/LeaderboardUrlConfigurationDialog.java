--- conflicted
+++ resolved
@@ -1,172 +1,167 @@
-package com.sap.sailing.gwt.ui.leaderboard;
-
-import java.util.ArrayList;
-import java.util.Collections;
-import java.util.List;
-
-import com.google.gwt.user.client.ui.Anchor;
-import com.google.gwt.user.client.ui.CheckBox;
-import com.google.gwt.user.client.ui.FlowPanel;
-import com.google.gwt.user.client.ui.FocusWidget;
-import com.google.gwt.user.client.ui.Widget;
-import com.sap.sailing.domain.common.DetailType;
-import com.sap.sailing.domain.common.dto.AbstractLeaderboardDTO;
-import com.sap.sailing.domain.common.dto.RaceColumnDTO;
-import com.sap.sailing.gwt.ui.client.DataEntryDialog;
-import com.sap.sailing.gwt.ui.client.StringMessages;
-import com.sap.sailing.gwt.ui.client.shared.components.Component;
-import com.sap.sailing.gwt.ui.client.shared.components.SettingsDialog;
-import com.sap.sailing.gwt.ui.client.shared.components.SettingsDialogComponent;
-import com.sap.sailing.gwt.ui.leaderboard.LeaderboardEntryPoint.LeaderboardUrlSettings;
-
-public class LeaderboardUrlConfigurationDialog extends SettingsDialog<LeaderboardUrlSettings> {
-
-    public LeaderboardUrlConfigurationDialog(StringMessages stringMessages, AbstractLeaderboardDTO leaderboard) {
-        super(new ProxyLeaderboardUrlComponent(stringMessages, leaderboard), stringMessages, /* animationEnabled */ false);
-    }
-
-    private static class ProxyLeaderboardUrlComponent implements Component<LeaderboardUrlSettings> {
-        private final StringMessages stringMessages;
-        private final LeaderboardUrlConfigurationDialogComponent settingsDialogComponent;
-        
-        public ProxyLeaderboardUrlComponent(StringMessages stringMessages, AbstractLeaderboardDTO leaderboard) {
-            this.stringMessages = stringMessages;
-            this.settingsDialogComponent = new LeaderboardUrlConfigurationDialogComponent(leaderboard, stringMessages);
-        }
-
-        @Override
-        public boolean hasSettings() {
-            return true;
-        }
-
-        @Override
-        public SettingsDialogComponent<LeaderboardUrlSettings> getSettingsDialogComponent() {
-            return settingsDialogComponent;
-        }
-
-        @Override
-        public void updateSettings(LeaderboardUrlSettings newSettings) {
-            // no-op; the resulting URL has already been updated to the anchor in the dialog
-        }
-
-        @Override
-        public String getLocalizedShortName() {
-            return stringMessages.leaderboardConfiguration();
-        }
-
-        @Override
-        public Widget getEntryWidget() {
-            throw new UnsupportedOperationException(
-                    "Internal error. This settings dialog does not actually belong to a LeaderboardPanel");
-        }
-
-        @Override
-        public boolean isVisible() {
-            return false;
-        }
-
-        @Override
-        public void setVisible(boolean visibility) {
-            // no-op
-        }
-    }
-    
-    private static class LeaderboardUrlConfigurationDialogComponent implements SettingsDialogComponent<LeaderboardUrlSettings> {
-        private final LeaderboardSettingsDialogComponent leaderboardSettingsDialogComponent;
-        private final StringMessages stringMessages;
-        private CheckBox embeddedCheckbox;
-        private CheckBox showRaceDetailsCheckbox;
-        private CheckBox autoExpandLastRaceBox;
-        private CheckBox autoRefreshCheckbox;
-        private Anchor resultingUrl;
-        private final String leaderboardName;
-        private final String leaderboardDisplayName;
-        
-        public LeaderboardUrlConfigurationDialogComponent(AbstractLeaderboardDTO leaderboard, StringMessages stringMessages) {
-            this.stringMessages = stringMessages;
-            this.leaderboardName = leaderboard.name;
-            this.leaderboardDisplayName = leaderboard.displayName;
-            List<RaceColumnDTO> raceList = leaderboard.getRaceList();
-            List<String> namesOfRaceColumnsToShow = new ArrayList<String>();
-            for (RaceColumnDTO raceColumn : raceList) {
-                namesOfRaceColumnsToShow.add(raceColumn.getName());
-            }
-            LeaderboardSettings settings = LeaderboardSettingsFactory.getInstance().createNewDefaultSettings(
-                    namesOfRaceColumnsToShow, /* namesOfRacesToShow */null, /* nameOfRaceToSort */null, /* autoExpandPreSelectedRace */
-                    false);
-            List<DetailType> overallDetailsToShow = Collections.emptyList();
-            leaderboardSettingsDialogComponent = new LeaderboardSettingsDialogComponent(settings.getManeuverDetailsToShow(),
-                settings.getLegDetailsToShow(), settings.getRaceDetailsToShow(), overallDetailsToShow, raceList, 
-                /* select all races by default */ raceList, new ExplicitRaceColumnSelection(),
-                /* autoExpandPreSelectedRace */ false,
-<<<<<<< HEAD
-                /* delayBetweenAutoAdvancesInMilliseconds */ 3000l, /* delayInMilliseconds */ 3000l, stringMessages);
-=======
-                /* showOverallLeaderboardOnSamePage */ false,
-                /* delayBetweenAutoAdvancesInMilliseconds */ 3000l, stringMessages);
->>>>>>> 71207dd6
-        }
-
-        private void updateURL(LeaderboardUrlSettings settings, String leaderboardName, String leaderboardDisplayName) {
-            resultingUrl.setHref(LeaderboardEntryPoint.getUrl(leaderboardName, leaderboardDisplayName, settings));
-        }
-
-        /**
-         * In addition to the usual leaderboard settings widget, add a checkbox for embedded mode
-         */
-        @Override
-        public Widget getAdditionalWidget(DataEntryDialog<?> dialog) {
-            FlowPanel panel = (FlowPanel) leaderboardSettingsDialogComponent.getAdditionalWidget(dialog);
-            panel.add(createAdditionalUrlSettingsPanel(dialog));
-            return panel;
-        }
-
-        @Override
-        public Validator<LeaderboardUrlSettings> getValidator() {
-            final Validator<LeaderboardSettings> superValidator = leaderboardSettingsDialogComponent.getValidator();
-            Validator<LeaderboardUrlSettings> result = new Validator<LeaderboardUrlSettings>() {
-                @Override
-                public String getErrorMessage(LeaderboardUrlSettings settings) {
-                    String errorMessage = superValidator.getErrorMessage(settings.getLeaderboardSettings());
-                    if (errorMessage == null) {
-                        updateURL(settings, leaderboardName, leaderboardDisplayName);
-                    }
-                    return errorMessage;
-                }
-            };
-            return result;
-        }
-
-        private FlowPanel createAdditionalUrlSettingsPanel(DataEntryDialog<?> dialog) {
-            FlowPanel urlSettingsPanel = new FlowPanel();
-            urlSettingsPanel.addStyleName("SettingsDialogComponent");
-            urlSettingsPanel.add(dialog.createHeadline(stringMessages.additionalUrlSettings(), true));
-            FlowPanel urlSettingsContent = new FlowPanel();
-            urlSettingsContent.addStyleName("dialogInnerContent");
-            urlSettingsPanel.add(urlSettingsContent);
-            embeddedCheckbox = dialog.createCheckbox(stringMessages.embedded());
-            urlSettingsContent.add(embeddedCheckbox);
-            autoExpandLastRaceBox = dialog.createCheckbox(stringMessages.expandLastRace());
-            urlSettingsContent.add(autoExpandLastRaceBox);
-            showRaceDetailsCheckbox = dialog.createCheckbox(stringMessages.showRaceDetails());
-            urlSettingsContent.add(showRaceDetailsCheckbox);
-            autoRefreshCheckbox = dialog.createCheckbox(stringMessages.autoRefresh());
-            urlSettingsContent.add(autoRefreshCheckbox);
-            resultingUrl = new Anchor(stringMessages.leaderboard());
-            urlSettingsContent.add(resultingUrl);
-            return urlSettingsPanel;
-        }
-
-        @Override
-        public LeaderboardUrlSettings getResult() {
-            return new LeaderboardUrlSettings(leaderboardSettingsDialogComponent.getResult(),
-                    embeddedCheckbox.getValue(),
-                    showRaceDetailsCheckbox.getValue(), autoRefreshCheckbox.getValue(), autoExpandLastRaceBox.getValue());
-        }
-
-        @Override
-        public FocusWidget getFocusWidget() {
-            return leaderboardSettingsDialogComponent.getFocusWidget();
-        }
-    }
-}
+package com.sap.sailing.gwt.ui.leaderboard;
+
+import java.util.ArrayList;
+import java.util.Collections;
+import java.util.List;
+
+import com.google.gwt.user.client.ui.Anchor;
+import com.google.gwt.user.client.ui.CheckBox;
+import com.google.gwt.user.client.ui.FlowPanel;
+import com.google.gwt.user.client.ui.FocusWidget;
+import com.google.gwt.user.client.ui.Widget;
+import com.sap.sailing.domain.common.DetailType;
+import com.sap.sailing.domain.common.dto.AbstractLeaderboardDTO;
+import com.sap.sailing.domain.common.dto.RaceColumnDTO;
+import com.sap.sailing.gwt.ui.client.DataEntryDialog;
+import com.sap.sailing.gwt.ui.client.StringMessages;
+import com.sap.sailing.gwt.ui.client.shared.components.Component;
+import com.sap.sailing.gwt.ui.client.shared.components.SettingsDialog;
+import com.sap.sailing.gwt.ui.client.shared.components.SettingsDialogComponent;
+import com.sap.sailing.gwt.ui.leaderboard.LeaderboardEntryPoint.LeaderboardUrlSettings;
+
+public class LeaderboardUrlConfigurationDialog extends SettingsDialog<LeaderboardUrlSettings> {
+
+    public LeaderboardUrlConfigurationDialog(StringMessages stringMessages, AbstractLeaderboardDTO leaderboard) {
+        super(new ProxyLeaderboardUrlComponent(stringMessages, leaderboard), stringMessages, /* animationEnabled */ false);
+    }
+
+    private static class ProxyLeaderboardUrlComponent implements Component<LeaderboardUrlSettings> {
+        private final StringMessages stringMessages;
+        private final LeaderboardUrlConfigurationDialogComponent settingsDialogComponent;
+        
+        public ProxyLeaderboardUrlComponent(StringMessages stringMessages, AbstractLeaderboardDTO leaderboard) {
+            this.stringMessages = stringMessages;
+            this.settingsDialogComponent = new LeaderboardUrlConfigurationDialogComponent(leaderboard, stringMessages);
+        }
+
+        @Override
+        public boolean hasSettings() {
+            return true;
+        }
+
+        @Override
+        public SettingsDialogComponent<LeaderboardUrlSettings> getSettingsDialogComponent() {
+            return settingsDialogComponent;
+        }
+
+        @Override
+        public void updateSettings(LeaderboardUrlSettings newSettings) {
+            // no-op; the resulting URL has already been updated to the anchor in the dialog
+        }
+
+        @Override
+        public String getLocalizedShortName() {
+            return stringMessages.leaderboardConfiguration();
+        }
+
+        @Override
+        public Widget getEntryWidget() {
+            throw new UnsupportedOperationException(
+                    "Internal error. This settings dialog does not actually belong to a LeaderboardPanel");
+        }
+
+        @Override
+        public boolean isVisible() {
+            return false;
+        }
+
+        @Override
+        public void setVisible(boolean visibility) {
+            // no-op
+        }
+    }
+    
+    private static class LeaderboardUrlConfigurationDialogComponent implements SettingsDialogComponent<LeaderboardUrlSettings> {
+        private final LeaderboardSettingsDialogComponent leaderboardSettingsDialogComponent;
+        private final StringMessages stringMessages;
+        private CheckBox embeddedCheckbox;
+        private CheckBox showRaceDetailsCheckbox;
+        private CheckBox autoExpandLastRaceBox;
+        private CheckBox autoRefreshCheckbox;
+        private Anchor resultingUrl;
+        private final String leaderboardName;
+        private final String leaderboardDisplayName;
+        
+        public LeaderboardUrlConfigurationDialogComponent(AbstractLeaderboardDTO leaderboard, StringMessages stringMessages) {
+            this.stringMessages = stringMessages;
+            this.leaderboardName = leaderboard.name;
+            this.leaderboardDisplayName = leaderboard.displayName;
+            List<RaceColumnDTO> raceList = leaderboard.getRaceList();
+            List<String> namesOfRaceColumnsToShow = new ArrayList<String>();
+            for (RaceColumnDTO raceColumn : raceList) {
+                namesOfRaceColumnsToShow.add(raceColumn.getName());
+            }
+            LeaderboardSettings settings = LeaderboardSettingsFactory.getInstance().createNewDefaultSettings(
+                    namesOfRaceColumnsToShow, /* namesOfRacesToShow */null, /* nameOfRaceToSort */null, /* autoExpandPreSelectedRace */
+                    false);
+            List<DetailType> overallDetailsToShow = Collections.emptyList();
+            leaderboardSettingsDialogComponent = new LeaderboardSettingsDialogComponent(settings.getManeuverDetailsToShow(),
+                settings.getLegDetailsToShow(), settings.getRaceDetailsToShow(), overallDetailsToShow, raceList, 
+                /* select all races by default */ raceList, new ExplicitRaceColumnSelection(),
+                /* autoExpandPreSelectedRace */ false,
+                /* delayBetweenAutoAdvancesInMilliseconds */ 3000l, stringMessages);
+        }
+
+        private void updateURL(LeaderboardUrlSettings settings, String leaderboardName, String leaderboardDisplayName) {
+            resultingUrl.setHref(LeaderboardEntryPoint.getUrl(leaderboardName, leaderboardDisplayName, settings));
+        }
+
+        /**
+         * In addition to the usual leaderboard settings widget, add a checkbox for embedded mode
+         */
+        @Override
+        public Widget getAdditionalWidget(DataEntryDialog<?> dialog) {
+            FlowPanel panel = (FlowPanel) leaderboardSettingsDialogComponent.getAdditionalWidget(dialog);
+            panel.add(createAdditionalUrlSettingsPanel(dialog));
+            return panel;
+        }
+
+        @Override
+        public Validator<LeaderboardUrlSettings> getValidator() {
+            final Validator<LeaderboardSettings> superValidator = leaderboardSettingsDialogComponent.getValidator();
+            Validator<LeaderboardUrlSettings> result = new Validator<LeaderboardUrlSettings>() {
+                @Override
+                public String getErrorMessage(LeaderboardUrlSettings settings) {
+                    String errorMessage = superValidator.getErrorMessage(settings.getLeaderboardSettings());
+                    if (errorMessage == null) {
+                        updateURL(settings, leaderboardName, leaderboardDisplayName);
+                    }
+                    return errorMessage;
+                }
+            };
+            return result;
+        }
+
+        private FlowPanel createAdditionalUrlSettingsPanel(DataEntryDialog<?> dialog) {
+            FlowPanel urlSettingsPanel = new FlowPanel();
+            urlSettingsPanel.addStyleName("SettingsDialogComponent");
+            urlSettingsPanel.add(dialog.createHeadline(stringMessages.additionalUrlSettings(), true));
+            FlowPanel urlSettingsContent = new FlowPanel();
+            urlSettingsContent.addStyleName("dialogInnerContent");
+            urlSettingsPanel.add(urlSettingsContent);
+            embeddedCheckbox = dialog.createCheckbox(stringMessages.embedded());
+            urlSettingsContent.add(embeddedCheckbox);
+            autoExpandLastRaceBox = dialog.createCheckbox(stringMessages.expandLastRace());
+            urlSettingsContent.add(autoExpandLastRaceBox);
+            showRaceDetailsCheckbox = dialog.createCheckbox(stringMessages.showRaceDetails());
+            urlSettingsContent.add(showRaceDetailsCheckbox);
+            autoRefreshCheckbox = dialog.createCheckbox(stringMessages.autoRefresh());
+            urlSettingsContent.add(autoRefreshCheckbox);
+            resultingUrl = new Anchor(stringMessages.leaderboard());
+            urlSettingsContent.add(resultingUrl);
+            return urlSettingsPanel;
+        }
+
+        @Override
+        public LeaderboardUrlSettings getResult() {
+            return new LeaderboardUrlSettings(leaderboardSettingsDialogComponent.getResult(),
+                    embeddedCheckbox.getValue(),
+                    showRaceDetailsCheckbox.getValue(), autoRefreshCheckbox.getValue(), autoExpandLastRaceBox.getValue());
+        }
+
+        @Override
+        public FocusWidget getFocusWidget() {
+            return leaderboardSettingsDialogComponent.getFocusWidget();
+        }
+    }
+}