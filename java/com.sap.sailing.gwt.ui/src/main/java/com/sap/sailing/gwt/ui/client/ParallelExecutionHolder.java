<<<<<<< HEAD
package com.sap.sailing.gwt.ui.client;

public abstract class ParallelExecutionHolder {

    /** The number of successfully completed services */
    private int doneCount = 0;

    private ParallelExecutionCallback<?> asyncCallbacks[];

    protected ParallelExecutionHolder(ParallelExecutionCallback<?>... callbacks) {
        if (callbacks == null || callbacks.length == 0) {
            throw new RuntimeException("No callbacks passed to execution holder");
        }

        this.asyncCallbacks = callbacks;

        for (ParallelExecutionCallback<?> callback : callbacks) {
            callback.setExecutionHolder(this);
        }
    }

    /**
     * Called by each async service call on completion. Only when all calls have been completed
     * the handleSuccess() is called.
     */
    protected synchronized void done() {
        doneCount++;

        if (doneCount == asyncCallbacks.length) {
            handleSuccess();
        }
    }

    /**
     * Called only when all parallel callbacks have been completed.
     */
    protected abstract void handleSuccess();

    /**
     * Called when one of the parallel callbacks has returned with a failure.
     */
    protected abstract void handleFailure(Throwable t);
=======
package com.sap.sailing.gwt.ui.client;

public abstract class ParallelExecutionHolder {

    /** The number of successfully completed services */
    private int doneCount = 0;

    private ParallelExecutionCallback<?> asyncCallbacks[];

    protected ParallelExecutionHolder(ParallelExecutionCallback<?>... callbacks) {
        if (callbacks == null || callbacks.length == 0) {
            throw new RuntimeException("No callbacks passed to execution holder");
        }
        this.asyncCallbacks = callbacks;
        for (ParallelExecutionCallback<?> callback : callbacks) {
            callback.setExecutionHolder(this);
        }
    }

    /**
     * Called by each async service call on completion. Only when all calls have been completed
     * the handleSuccess() is called.
     */
    protected synchronized void done() {
        doneCount++;
        if (doneCount == asyncCallbacks.length) {
            handleSuccess();
        }
    }

    /**
     * Called only when all parallel callbacks have been completed.
     */
    protected abstract void handleSuccess();

    /**
     * Called when one of the parallel callbacks has returned with a failure.
     */
    protected abstract void handleFailure(Throwable t);
>>>>>>> 8609ff84
}<|MERGE_RESOLUTION|>--- conflicted
+++ resolved
@@ -1,85 +1,40 @@
-<<<<<<< HEAD
-package com.sap.sailing.gwt.ui.client;
-
-public abstract class ParallelExecutionHolder {
-
-    /** The number of successfully completed services */
-    private int doneCount = 0;
-
-    private ParallelExecutionCallback<?> asyncCallbacks[];
-
-    protected ParallelExecutionHolder(ParallelExecutionCallback<?>... callbacks) {
-        if (callbacks == null || callbacks.length == 0) {
-            throw new RuntimeException("No callbacks passed to execution holder");
-        }
-
-        this.asyncCallbacks = callbacks;
-
-        for (ParallelExecutionCallback<?> callback : callbacks) {
-            callback.setExecutionHolder(this);
-        }
-    }
-
-    /**
-     * Called by each async service call on completion. Only when all calls have been completed
-     * the handleSuccess() is called.
-     */
-    protected synchronized void done() {
-        doneCount++;
-
-        if (doneCount == asyncCallbacks.length) {
-            handleSuccess();
-        }
-    }
-
-    /**
-     * Called only when all parallel callbacks have been completed.
-     */
-    protected abstract void handleSuccess();
-
-    /**
-     * Called when one of the parallel callbacks has returned with a failure.
-     */
-    protected abstract void handleFailure(Throwable t);
-=======
-package com.sap.sailing.gwt.ui.client;
-
-public abstract class ParallelExecutionHolder {
-
-    /** The number of successfully completed services */
-    private int doneCount = 0;
-
-    private ParallelExecutionCallback<?> asyncCallbacks[];
-
-    protected ParallelExecutionHolder(ParallelExecutionCallback<?>... callbacks) {
-        if (callbacks == null || callbacks.length == 0) {
-            throw new RuntimeException("No callbacks passed to execution holder");
-        }
-        this.asyncCallbacks = callbacks;
-        for (ParallelExecutionCallback<?> callback : callbacks) {
-            callback.setExecutionHolder(this);
-        }
-    }
-
-    /**
-     * Called by each async service call on completion. Only when all calls have been completed
-     * the handleSuccess() is called.
-     */
-    protected synchronized void done() {
-        doneCount++;
-        if (doneCount == asyncCallbacks.length) {
-            handleSuccess();
-        }
-    }
-
-    /**
-     * Called only when all parallel callbacks have been completed.
-     */
-    protected abstract void handleSuccess();
-
-    /**
-     * Called when one of the parallel callbacks has returned with a failure.
-     */
-    protected abstract void handleFailure(Throwable t);
->>>>>>> 8609ff84
+package com.sap.sailing.gwt.ui.client;
+
+public abstract class ParallelExecutionHolder {
+
+    /** The number of successfully completed services */
+    private int doneCount = 0;
+
+    private ParallelExecutionCallback<?> asyncCallbacks[];
+
+    protected ParallelExecutionHolder(ParallelExecutionCallback<?>... callbacks) {
+        if (callbacks == null || callbacks.length == 0) {
+            throw new RuntimeException("No callbacks passed to execution holder");
+        }
+        this.asyncCallbacks = callbacks;
+        for (ParallelExecutionCallback<?> callback : callbacks) {
+            callback.setExecutionHolder(this);
+        }
+    }
+
+    /**
+     * Called by each async service call on completion. Only when all calls have been completed
+     * the handleSuccess() is called.
+     */
+    protected synchronized void done() {
+        doneCount++;
+        if (doneCount == asyncCallbacks.length) {
+            handleSuccess();
+        }
+    }
+
+    /**
+     * Called only when all parallel callbacks have been completed.
+     */
+    protected abstract void handleSuccess();
+
+    /**
+     * Called when one of the parallel callbacks has returned with a failure.
+     */
+    protected abstract void handleFailure(Throwable t);
 }