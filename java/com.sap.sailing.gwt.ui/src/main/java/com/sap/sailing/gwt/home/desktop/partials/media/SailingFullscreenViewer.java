--- conflicted
+++ resolved
@@ -29,13 +29,8 @@
     private static final String IS_AUTOPLAYING_STYLE = SailingFullscreenViewerResources.INSTANCE.css().is_autoplaying();
     
     private final EventNavigationHandler eventNavigationHandler;
-<<<<<<< HEAD
-    private final Button eventLinkControl = new Button();
+    private final Anchor eventLinkControl = new Anchor();
     private final Image autoRefreshControl = new Image(SharedHomeResources.INSTANCE.reload().getSafeUri());
-=======
-    private final Anchor eventLinkControl = new Anchor();
-    private final Image autoRefreshControl = new Image("images/home/reload.svg");
->>>>>>> dbbc7f47
     private SailingGalleryPlayer player = null;
 
     /**
