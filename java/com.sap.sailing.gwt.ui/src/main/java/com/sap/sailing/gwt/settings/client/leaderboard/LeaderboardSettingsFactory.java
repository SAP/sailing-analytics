package com.sap.sailing.gwt.settings.client.leaderboard;

import java.util.ArrayList;
import java.util.Collections;
import java.util.List;

import com.sap.sailing.domain.common.DetailType;
import com.sap.sailing.gwt.settings.client.leaderboard.LeaderboardSettings.RaceColumnSelectionStrategies;
import com.sap.sailing.gwt.ui.leaderboard.LeaderboardPanel;
import com.sap.sse.common.Util;
import com.sap.sse.gwt.client.player.Timer.PlayModes;

/**
 * A factory class creating leaderboard settings for different contexts (user role, live or replay mode, etc.
 */
public class LeaderboardSettingsFactory {
    private static LeaderboardSettingsFactory instance;
    
    public synchronized static LeaderboardSettingsFactory getInstance() {
        if (instance == null) {
            instance = new LeaderboardSettingsFactory();
        }
        return instance;
    }

    /**
     * @param nameOfRaceToSort
     *            if <code>null</code>, don't sort any race column
     * @param nameOfRaceColumnToShow
     *            if <code>null</code>, the settings returned will cause the list of race columns shown to remain
     *            unchanged during {@link LeaderboardPanel#updateSettings(LeaderboardSettings)}; otherwise, the settings
     *            will show the single race column identified by this argument
     * @param nameOfRaceToShow
     *            alternatively to <code>nameOfRaceColumnToShow</code>, this argument may be used in case the race name
     *            is known, but its column name is not. If <code>null</code>, and <code>nameOfRaceColumnToShow</code> is
     *            also <code>null</code>, no change to the selected race columns will happen while updating the
     *            leaderboard settings. It is an error to pass non-<code>null</code> values for both,
     *            <code>nameOfRaceColumnToShow</code> <em>and</em> <code>nameOfRaceToShow</code>, and an
     *            {@link IllegalArgumentException} will be thrown in this case.
     * @param raceColumnSelection
     *            the settings will be constructed such that the new settings will have the same race columns selected
     *            as those selected by this argument
     * @param showRegattaRank
     *            if <code>null</code>, the overall detail settings that are responsible for deciding whether or not to
     *            show the regatta rank are left unchanged; otherwise, a non-<code>null</code> overall details
     *            collection will be put to the settings and the {@link DetailType#REGATTA_RANK} will be added to the
     *            overall details if and only if this parameter is <code>true</code>
     * @param raceColumnSelectionType
     * @param raceColumnSelection
     */
    public LeaderboardSettings createNewSettingsForPlayMode(PlayModes playMode, String nameOfRaceToSort, String nameOfRaceColumnToShow,
            String nameOfRaceToShow, boolean showRegattaRank, boolean showCompetitorSailIdColumn,
            boolean showCompetitorNameColumn, Integer raceColumnSelectionNumber,
            RaceColumnSelectionStrategies raceColumnSelectionType) {
        if (nameOfRaceColumnToShow != null && nameOfRaceToShow != null) {
            throw new IllegalArgumentException("Can identify only one race to show, either by race name or by its column name, but not both");
        }
        LeaderboardSettings settings = null;
        List<String> namesOfRaceColumnsToShow = nameOfRaceColumnToShow == null ? null : Collections.singletonList(nameOfRaceColumnToShow);
        List<String> namesOfRacesToShow = nameOfRaceToShow == null ? null : Collections.singletonList(nameOfRaceToShow);
        switch (playMode) {
            case Live:  
                List<DetailType> maneuverDetails = new ArrayList<DetailType>();
                maneuverDetails.add(DetailType.TACK);
                maneuverDetails.add(DetailType.JIBE);
                maneuverDetails.add(DetailType.PENALTY_CIRCLE);
                List<DetailType> legDetails = new ArrayList<DetailType>();
                legDetails.add(DetailType.DISTANCE_TRAVELED);
                legDetails.add(DetailType.AVERAGE_SPEED_OVER_GROUND_IN_KNOTS);
                legDetails.add(DetailType.ESTIMATED_TIME_TO_NEXT_WAYPOINT_IN_SECONDS);
                legDetails.add(DetailType.RANK_GAIN);
                List<DetailType> raceDetails = new ArrayList<DetailType>();
                raceDetails.add(DetailType.RACE_DISTANCE_TRAVELED);
                raceDetails.add(DetailType.RACE_AVERAGE_SPEED_OVER_GROUND_IN_KNOTS);
                raceDetails.add(DetailType.RACE_DISTANCE_TO_COMPETITOR_FARTHEST_AHEAD_IN_METERS);
                raceDetails.add(DetailType.NUMBER_OF_MANEUVERS);
                raceDetails.add(DetailType.DISPLAY_LEGS);
                final List<DetailType> overallDetails = createOverallDetailsForShowRegattaRank(showRegattaRank);
                settings = new LeaderboardSettings(maneuverDetails, legDetails, raceDetails, overallDetails,
                        namesOfRaceColumnsToShow,
                    namesOfRacesToShow, raceColumnSelectionNumber,
                        /* set autoExpandPreSelectedRace to true if we look at a single race */ nameOfRaceColumnToShow != null || nameOfRaceToShow != null,
                        /* refresh interval */ null, /* name of race to sort */ nameOfRaceToSort,
                    /* ascending */ true, /* updateUponPlayStateChange */ true, raceColumnSelectionType,
                        /*showAddedScores*/ false, /*showOverallRacesCompleted*/ false,
<<<<<<< HEAD
                        showCompetitorSailIdColumn, showCompetitorNameColumn,false);
=======
                    showCompetitorSailIdColumn, showCompetitorNameColumn, false);
>>>>>>> 46b35783
                break;
            case Replay:
            settings = createNewDefaultSettings(namesOfRaceColumnsToShow, namesOfRacesToShow, nameOfRaceToSort, /* autoExpandFirstRace */
                    nameOfRaceColumnToShow != null, showRegattaRank, showCompetitorSailIdColumn, showCompetitorNameColumn);
            break;
        }
        return settings;
    }
    
    /**
     * @param showRegattaRank
     *            Puts overall details
     *            collection to the settings and adds {@link DetailType#REGATTA_RANK} to the
     *            overall details if and only if this parameter is <code>true</code>
     */
    private List<DetailType> createOverallDetailsForShowRegattaRank(boolean showRegattaRank) {
        final List<DetailType> overallDetails = new ArrayList<>();
        if (showRegattaRank) {
            overallDetails.add(DetailType.REGATTA_RANK);
        }
        return overallDetails;
    }

    /**
     * @param namesOfRaceColumnsToShow
     *            if <code>null</code>, create settings which leave the list of races to show unchanged when applied
     *            using {@link LeaderboardPanel#updateSettings(LeaderboardSettings)}; otherwise, the list of names of
     *            the race columns (not their races!) that will be shown, so that, e.g., an empty list causes no race
     *            columns to be shown
     * @param namesOfRacesToShow
     *            alternatively, races to show can also be specified by their race names; if not <code>null</code>,
     *            <code>namesOfRaceColumnsToShow</code> must be <code>null</code>
     * @param showRegattaRank
     *            if <code>null</code>, the overall detail settings that are responsible for deciding whether or not to
     *            show the regatta rank are left unchanged; otherwise, a non-<code>null</code> overall details
     *            collection will be put to the settings and the {@link DetailType#REGATTA_RANK} will be added to the
     *            overall details if and only if this parameter is <code>true</code>
     */
    private LeaderboardSettings createNewDefaultSettings(List<String> namesOfRaceColumnsToShow,
            List<String> namesOfRacesToShow, String nameOfRaceToSort, boolean autoExpandPreSelectedRace, Boolean showRegattaRank,
            boolean showCompetitorSailIdColumn, boolean showCompetitorFullNameColumn) {
        final List<DetailType> overallDetails = createOverallDetailsForShowRegattaRank(showRegattaRank);
        return new LeaderboardSettings(namesOfRaceColumnsToShow, namesOfRacesToShow, overallDetails,
                nameOfRaceToSort, autoExpandPreSelectedRace,
                showCompetitorSailIdColumn, showCompetitorFullNameColumn);
    }
    
    public LeaderboardSettings createNewSettingsWithCustomDefaults(LeaderboardSettings customDefaultSettings, LeaderboardSettings settingsWithCustomValues) {
        LeaderboardSettings leaderboardSettings = new LeaderboardSettings();
        leaderboardSettings.overrideDefaultValues(customDefaultSettings);
        leaderboardSettings.setValues(settingsWithCustomValues);
        return leaderboardSettings;
    }
    
    public LeaderboardSettings createNewSettingsWithCustomDefaults(LeaderboardSettings customDefaultSettings) {
        LeaderboardSettings leaderboardSettings = new LeaderboardSettings();
        leaderboardSettings.overrideDefaultValues(customDefaultSettings);
        return leaderboardSettings;
    }
    
    public LeaderboardSettings overrideDefaultValuesWithNewDefaults(LeaderboardSettings settingsWithCustomValues, LeaderboardSettings customDefaultSettings) {
        LeaderboardSettings leaderboardSettings = new LeaderboardSettings();
        leaderboardSettings.setValues(settingsWithCustomValues);
        leaderboardSettings.overrideDefaultValues(customDefaultSettings);
        return leaderboardSettings;
    }
    
    public LeaderboardSettings keepDefaults(LeaderboardSettings previousSettings, LeaderboardSettings newSettings) {
        LeaderboardSettings leaderboardSettings = previousSettings.getDefaultSettings();
        leaderboardSettings.setValues(newSettings);
        return leaderboardSettings;
    }
    
    public LeaderboardSettings overrideDefaultValuesForRaceDetails(LeaderboardSettings existingSettings, List<DetailType> newRaceDetailsDefaultValues) {
        LeaderboardSettings newSettings = new LeaderboardSettings(
                Util.cloneListOrNull(existingSettings.getManeuverDetailsToShow()),
                Util.cloneListOrNull(existingSettings.getLegDetailsToShow()),
                newRaceDetailsDefaultValues, Util.cloneListOrNull(existingSettings.getOverallDetailsToShow()),
                Util.cloneListOrNull(existingSettings.getNamesOfRaceColumnsToShow()),
                Util.cloneListOrNull(existingSettings.getNamesOfRacesToShow()),
                existingSettings.getNumberOfLastRacesToShow(), /* auto-expand pre-selected race */ true,
                existingSettings.getDelayBetweenAutoAdvancesInMilliseconds(),
                existingSettings.getNameOfRaceToSort(), existingSettings.isSortAscending(),
                existingSettings.isUpdateUponPlayStateChange(),
                existingSettings.getActiveRaceColumnSelectionStrategy(),
                existingSettings.isShowAddedScores(),
                existingSettings.isShowOverallColumnWithNumberOfRacesCompletedPerCompetitor(),
                existingSettings.isShowCompetitorSailIdColumn(),
<<<<<<< HEAD
                existingSettings.isShowCompetitorFullNameColumn(),existingSettings.isShowRaceRankColumn());
=======
                existingSettings.isShowCompetitorFullNameColumn(),
                existingSettings.isShowCompetitorNationality());
>>>>>>> 46b35783
        
        final LeaderboardSettings existingDefaultSettings = existingSettings.getDefaultSettings();
        
        LeaderboardSettings newDefaultSettings = new LeaderboardSettings(
                Util.cloneListOrNull(existingDefaultSettings.getManeuverDetailsToShow()),
                Util.cloneListOrNull(existingDefaultSettings.getLegDetailsToShow()),
                newRaceDetailsDefaultValues, Util.cloneListOrNull(existingDefaultSettings.getOverallDetailsToShow()),
                Util.cloneListOrNull(existingDefaultSettings.getNamesOfRaceColumnsToShow()),
                Util.cloneListOrNull(existingDefaultSettings.getNamesOfRacesToShow()),
                existingDefaultSettings.getNumberOfLastRacesToShow(), /* auto-expand pre-selected race */ true,
                existingDefaultSettings.getDelayBetweenAutoAdvancesInMilliseconds(),
                existingDefaultSettings.getNameOfRaceToSort(), existingDefaultSettings.isSortAscending(),
                existingDefaultSettings.isUpdateUponPlayStateChange(),
                existingDefaultSettings.getActiveRaceColumnSelectionStrategy(),
                existingDefaultSettings.isShowAddedScores(),
                existingDefaultSettings.isShowOverallColumnWithNumberOfRacesCompletedPerCompetitor(),
                existingDefaultSettings.isShowCompetitorSailIdColumn(),
<<<<<<< HEAD
                existingDefaultSettings.isShowCompetitorFullNameColumn(),existingDefaultSettings.isShowRaceRankColumn());
=======
                existingDefaultSettings.isShowCompetitorFullNameColumn(),
                existingSettings.isShowCompetitorNationality());
>>>>>>> 46b35783
        
        newDefaultSettings = LeaderboardSettingsFactory.getInstance().createNewSettingsWithCustomDefaults(newDefaultSettings);
        
        newSettings = LeaderboardSettingsFactory.getInstance().keepDefaults(newDefaultSettings, newSettings);
        return newSettings;
    }
    
    public LeaderboardSettings mergeLeaderboardSettings(LeaderboardSettings settingsWithRaceSelection, LeaderboardSettings settingsWithDetails) {
        LeaderboardSettings newSettings = mergeLeaderboardSettingsHelper(settingsWithRaceSelection, settingsWithDetails);
        LeaderboardSettings newDefaultSettings = mergeLeaderboardSettingsHelper(settingsWithRaceSelection.getDefaultSettings(), settingsWithDetails.getDefaultSettings());
        return keepDefaults(newDefaultSettings, newSettings);
    }
    
    private LeaderboardSettings mergeLeaderboardSettingsHelper(LeaderboardSettings settingsWithRaceSelection, LeaderboardSettings settingsWithDetails) {
        List<DetailType> maneuverDetails = copyDetailTypes(settingsWithDetails.getManeuverDetailsToShow());
        List<DetailType> legDetails = copyDetailTypes(settingsWithDetails.getLegDetailsToShow());
        List<DetailType> raceDetails = copyDetailTypes(settingsWithDetails.getRaceDetailsToShow());
        List<DetailType> overallDetailsToShow = copyDetailTypes(settingsWithDetails.getOverallDetailsToShow());
        Long refreshIntervalInMs = settingsWithDetails.getDelayBetweenAutoAdvancesInMilliseconds();
        
        RaceColumnSelectionStrategies strategy = settingsWithRaceSelection.getActiveRaceColumnSelectionStrategy();
        List<String> namesOfRaceColumnsToShow = copyRaceNamesList(settingsWithRaceSelection.getNamesOfRaceColumnsToShow());
        List<String> namesOfRacesToShow = copyRaceNamesList(settingsWithRaceSelection.getNamesOfRacesToShow());
        Integer numberOfLastRacesToShow = settingsWithRaceSelection.getNumberOfLastRacesToShow();
        boolean autoExpandPreSelectedRace = settingsWithRaceSelection.isAutoExpandPreSelectedRace();
        boolean showCompetitorSailIdColumn = settingsWithRaceSelection.isShowCompetitorSailIdColumn();
        boolean showCompetitorFullNameColumns = settingsWithRaceSelection.isShowCompetitorFullNameColumn();
        String nameOfRaceToSort = settingsWithRaceSelection.getNameOfRaceToSort();
        boolean sortAscending = settingsWithRaceSelection.isSortAscending();
        boolean updateUponPlayStateChange = settingsWithRaceSelection.isUpdateUponPlayStateChange();

        return new LeaderboardSettings(maneuverDetails, legDetails, raceDetails, overallDetailsToShow,
                namesOfRaceColumnsToShow, namesOfRacesToShow, numberOfLastRacesToShow, autoExpandPreSelectedRace, refreshIntervalInMs,
                nameOfRaceToSort, sortAscending, updateUponPlayStateChange, strategy, /*showAddedScores*/ false,
<<<<<<< HEAD
                /*showOverallRacesCompleted*/ false, showCompetitorSailIdColumn, showCompetitorFullNameColumns,settingsWithRaceSelection.isShowRaceRankColumn());
=======
                /* showOverallRacesCompleted */ false, showCompetitorSailIdColumn, showCompetitorFullNameColumns,
                settingsWithRaceSelection.isShowCompetitorNationality());
>>>>>>> 46b35783
    }
    
    private List<DetailType> copyDetailTypes(List<DetailType> detailTypes) {
        List<DetailType> result = null;
        if(detailTypes != null) {
            result = new ArrayList<DetailType>(detailTypes);
        }
        return result;
    }
    
    private List<String> copyRaceNamesList(List<String> raceNames) {
        List<String> result = null;
        if(raceNames != null) {
            result = new ArrayList<String>(raceNames);
        }
        return result;
    }
    
}<|MERGE_RESOLUTION|>--- conflicted
+++ resolved
@@ -83,11 +83,7 @@
                         /* refresh interval */ null, /* name of race to sort */ nameOfRaceToSort,
                     /* ascending */ true, /* updateUponPlayStateChange */ true, raceColumnSelectionType,
                         /*showAddedScores*/ false, /*showOverallRacesCompleted*/ false,
-<<<<<<< HEAD
-                        showCompetitorSailIdColumn, showCompetitorNameColumn,false);
-=======
-                    showCompetitorSailIdColumn, showCompetitorNameColumn, false);
->>>>>>> 46b35783
+                        showCompetitorSailIdColumn, showCompetitorNameColumn, false, false);
                 break;
             case Replay:
             settings = createNewDefaultSettings(namesOfRaceColumnsToShow, namesOfRacesToShow, nameOfRaceToSort, /* autoExpandFirstRace */
@@ -176,12 +172,9 @@
                 existingSettings.isShowAddedScores(),
                 existingSettings.isShowOverallColumnWithNumberOfRacesCompletedPerCompetitor(),
                 existingSettings.isShowCompetitorSailIdColumn(),
-<<<<<<< HEAD
-                existingSettings.isShowCompetitorFullNameColumn(),existingSettings.isShowRaceRankColumn());
-=======
                 existingSettings.isShowCompetitorFullNameColumn(),
+                existingSettings.isShowRaceRankColumn(),
                 existingSettings.isShowCompetitorNationality());
->>>>>>> 46b35783
         
         final LeaderboardSettings existingDefaultSettings = existingSettings.getDefaultSettings();
         
@@ -199,12 +192,9 @@
                 existingDefaultSettings.isShowAddedScores(),
                 existingDefaultSettings.isShowOverallColumnWithNumberOfRacesCompletedPerCompetitor(),
                 existingDefaultSettings.isShowCompetitorSailIdColumn(),
-<<<<<<< HEAD
-                existingDefaultSettings.isShowCompetitorFullNameColumn(),existingDefaultSettings.isShowRaceRankColumn());
-=======
                 existingDefaultSettings.isShowCompetitorFullNameColumn(),
+                existingDefaultSettings.isShowRaceRankColumn(),
                 existingSettings.isShowCompetitorNationality());
->>>>>>> 46b35783
         
         newDefaultSettings = LeaderboardSettingsFactory.getInstance().createNewSettingsWithCustomDefaults(newDefaultSettings);
         
@@ -239,12 +229,8 @@
         return new LeaderboardSettings(maneuverDetails, legDetails, raceDetails, overallDetailsToShow,
                 namesOfRaceColumnsToShow, namesOfRacesToShow, numberOfLastRacesToShow, autoExpandPreSelectedRace, refreshIntervalInMs,
                 nameOfRaceToSort, sortAscending, updateUponPlayStateChange, strategy, /*showAddedScores*/ false,
-<<<<<<< HEAD
-                /*showOverallRacesCompleted*/ false, showCompetitorSailIdColumn, showCompetitorFullNameColumns,settingsWithRaceSelection.isShowRaceRankColumn());
-=======
-                /* showOverallRacesCompleted */ false, showCompetitorSailIdColumn, showCompetitorFullNameColumns,
+                /* showOverallRacesCompleted */ false, showCompetitorSailIdColumn, showCompetitorFullNameColumns, settingsWithRaceSelection.isShowRaceRankColumn(),
                 settingsWithRaceSelection.isShowCompetitorNationality());
->>>>>>> 46b35783
     }
     
     private List<DetailType> copyDetailTypes(List<DetailType> detailTypes) {
