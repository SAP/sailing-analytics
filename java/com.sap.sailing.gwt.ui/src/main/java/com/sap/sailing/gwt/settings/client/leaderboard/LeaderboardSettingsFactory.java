--- conflicted
+++ resolved
@@ -60,24 +60,6 @@
                 defaultSettings.isShowCompetitorNationality());
     }
     
-<<<<<<< HEAD
-    public SingleRaceLeaderboardSettings createSettingsWithCustomExpandPreselectedRaceState(SingleRaceLeaderboardSettings settings) {
-        return new SingleRaceLeaderboardSettings(
-                settings.getManeuverDetailsToShow(),
-                settings.getLegDetailsToShow(),
-                settings.getRaceDetailsToShow(), settings.getOverallDetailsToShow(),
-                settings.getDelayBetweenAutoAdvancesInMilliseconds(),
-                settings.isShowAddedScores(),
-                settings.isShowOverallColumnWithNumberOfRacesCompletedPerCompetitor(),
-                settings.isShowCompetitorShortNameColumn(),
-                settings.isShowCompetitorFullNameColumn(),
-                settings.isShowCompetitorBoatInfoColumn(),
-                settings.isShowRaceRankColumn(),
-                settings.isShowCompetitorNationality());
-    }
-    
-=======
->>>>>>> e690db8c
     public MultiRaceLeaderboardSettings mergeLeaderboardSettings(MultiRaceLeaderboardSettings settingsWithRaceSelection, MultiRaceLeaderboardSettings settingsWithDetails) {
         final MultiRaceLeaderboardSettings newSettings = mergeLeaderboardSettingsHelper(settingsWithRaceSelection, settingsWithDetails);
         return newSettings;
