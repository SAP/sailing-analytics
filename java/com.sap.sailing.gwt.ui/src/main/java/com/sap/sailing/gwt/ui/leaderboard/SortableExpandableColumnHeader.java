<<<<<<< HEAD
package com.sap.sailing.gwt.ui.leaderboard;

import java.util.ArrayList;
import java.util.List;

import com.google.gwt.cell.client.ActionCell;
import com.google.gwt.cell.client.Cell;
import com.google.gwt.cell.client.CompositeCell;
import com.google.gwt.cell.client.FieldUpdater;
import com.google.gwt.cell.client.HasCell;
import com.google.gwt.cell.client.ImageCell;
import com.google.gwt.cell.client.SafeHtmlCell;
import com.google.gwt.cell.client.TextCell;
import com.google.gwt.core.client.GWT;
import com.google.gwt.safehtml.client.SafeHtmlTemplates;
import com.google.gwt.safehtml.shared.SafeHtml;
import com.google.gwt.safehtml.shared.SafeHtmlUtils;
import com.google.gwt.user.cellview.client.CellTable;
import com.google.gwt.user.cellview.client.Header;
import com.sap.sailing.gwt.ui.client.StringMessages;

/**
 * A {@link CellTable} {@link Header} implementation that uses a {@link CompositeCell} containing a
 * {@link TextCell} and optionally an {@link ActionCell} for an expand/close button and an {@link ImageCell}
 * for a medal displayed for medal races.
 */
public class SortableExpandableColumnHeader extends Header<SafeHtml> {
    private static class ExpandCollapseButtonAction implements ActionCell.Delegate<SafeHtml> {
        private final ExpandableSortableColumn<?> column;

        private ExpandCollapseButtonAction(ExpandableSortableColumn<?> column) {
            this.column = column;
        }

        @Override
        public void execute(SafeHtml object) {
            column.changeExpansionState(/* expand */ !column.isExpanded());
        }
    }

    interface CellTemplates extends SafeHtmlTemplates {
        @SafeHtmlTemplates.Template("<span class=\"race-name\" title=\"{1}\">{0}</span>")
        SafeHtml cellWithTooltip(SafeHtml title, String tooltip);
        
        @SafeHtmlTemplates.Template("<span class=\"race-name\" title=\"{1}\">{0}<br>[{2}]</span>")
        SafeHtml cellWithTooltipAndUnit(SafeHtml title, String tooltip, String unit);

        @SafeHtmlTemplates.Template("<span class=\"race-name\">{0}</span>")
        SafeHtml cell(SafeHtml title);
    }
    
    private static CellTemplates template = GWT.create(CellTemplates.class);
    
    public SortableExpandableColumnHeader(String title, String iconURL, UnStyledLeaderboardPanel leaderboardPanel,
    ExpandableSortableColumn<?> column, StringMessages stringConstants) {
        this(title, null, null, iconURL, leaderboardPanel, column, stringConstants);
    }

    public SortableExpandableColumnHeader(String title, String tooltip, String iconURL,
            UnStyledLeaderboardPanel leaderboardPanel, ExpandableSortableColumn<?> column,
            StringMessages stringConstants) {
        this(title, tooltip, null, iconURL, leaderboardPanel, column, stringConstants);
    }

    public SortableExpandableColumnHeader(String title, String tooltip, String iconURL,
            UnStyledLeaderboardPanel leaderboardPanel, ExpandableSortableColumn<?> column,
            StringMessages stringConstants, String unit) {
        this(title, tooltip, unit, iconURL, leaderboardPanel, column, stringConstants);
    }

    public SortableExpandableColumnHeader(String title, String tooltip, String unit,
            String iconURL, UnStyledLeaderboardPanel leaderboardPanel, ExpandableSortableColumn<?> column,
            StringMessages stringConstants) {
        super(constructCell(title, tooltip, unit, iconURL, column.isExpansionEnabled(), leaderboardPanel, column, stringConstants));
    }

    private static <T> Cell<SafeHtml> constructCell(final String title, final String tooltip, final String unit,
            final String iconURL, boolean isExpansionEnabled, final UnStyledLeaderboardPanel leaderboardPanel,
            final ExpandableSortableColumn<?> column, final StringMessages stringConstants) {
        final List<HasCell<SafeHtml, ?>> cells = new ArrayList<HasCell<SafeHtml, ?>>(3);
        // if it's a medal race, add the cell rendering the medal image
        // add the cell rendering the expand/collapse button:
        if (isExpansionEnabled) {
            cells.add(new HasCell<SafeHtml, SafeHtml>() {
                @Override
                public Cell<SafeHtml> getCell() {
                    return new ExpandCollapseButtonCell(column, new ExpandCollapseButtonAction(column));
                }

                @Override
                public FieldUpdater<SafeHtml, SafeHtml> getFieldUpdater() {
                    return null; // no updates possible in a header cell
                }

                @Override
                public SafeHtml getValue(SafeHtml object) {
                    return null;
                }
            });
        }
        if (iconURL != null) {
            cells.add(new HasCell<SafeHtml, String>() {
                @Override
                public Cell<String> getCell() {
                    return new ImageCell();
                }

                @Override
                public FieldUpdater<SafeHtml, String> getFieldUpdater() {
                    return null; // no updates possible in a header cell
                }

                @Override
                public String getValue(SafeHtml object) {
                    return iconURL;
                }
            });
        }
        // add the cell rendering the race name:
        cells.add(new HasCell<SafeHtml, SafeHtml>() {
            @Override
            public Cell<SafeHtml> getCell() {
                return new SafeHtmlCell();
            }
            @Override
            public FieldUpdater<SafeHtml, SafeHtml> getFieldUpdater() {
                return null; // no updates possible in a header cell
            }
            @Override
            public SafeHtml getValue(SafeHtml object) {
                String tooltipText = tooltip != null ? tooltip : "";
                if (unit == null) {
                    return template.cellWithTooltip(SafeHtmlUtils.fromString(title), SafeHtmlUtils.htmlEscape(tooltipText));
                } else {
                    return template.cellWithTooltipAndUnit(SafeHtmlUtils.fromString(title), SafeHtmlUtils.htmlEscape(tooltipText), SafeHtmlUtils.htmlEscape(unit));
                }
            }
        });
        
        return new CompositeCell<SafeHtml>(cells);
    }

    @Override
    public SafeHtml getValue() {
        return null;
    }
    
}

=======
package com.sap.sailing.gwt.ui.leaderboard;

import java.util.ArrayList;
import java.util.List;

import com.google.gwt.cell.client.ActionCell;
import com.google.gwt.cell.client.Cell;
import com.google.gwt.cell.client.CompositeCell;
import com.google.gwt.cell.client.FieldUpdater;
import com.google.gwt.cell.client.HasCell;
import com.google.gwt.cell.client.ImageCell;
import com.google.gwt.cell.client.SafeHtmlCell;
import com.google.gwt.cell.client.TextCell;
import com.google.gwt.core.client.GWT;
import com.google.gwt.safehtml.client.SafeHtmlTemplates;
import com.google.gwt.safehtml.shared.SafeHtml;
import com.google.gwt.safehtml.shared.SafeHtmlUtils;
import com.google.gwt.user.cellview.client.CellTable;
import com.google.gwt.user.cellview.client.Header;
import com.sap.sailing.gwt.ui.client.StringMessages;

/**
 * A {@link CellTable} {@link Header} implementation that uses a {@link CompositeCell} containing a
 * {@link TextCell} and optionally an {@link ActionCell} for an expand/close button and an {@link ImageCell}
 * for a medal displayed for medal races.
 */
public class SortableExpandableColumnHeader extends Header<SafeHtml> {
    private static class ExpandCollapseButtonAction implements ActionCell.Delegate<SafeHtml> {
        private final ExpandableSortableColumn<?> column;

        private ExpandCollapseButtonAction(ExpandableSortableColumn<?> column) {
            this.column = column;
        }

        @Override
        public void execute(SafeHtml object) {
            column.changeExpansionState(/* expand */ !column.isExpanded());
        }
    }

    interface CellTemplates extends SafeHtmlTemplates {
        @SafeHtmlTemplates.Template("<span class=\"race-name\" title=\"{1}\">{0}</span>")
        SafeHtml cellWithTooltip(SafeHtml title, String tooltip);
        
        @SafeHtmlTemplates.Template("<span class=\"race-name\" title=\"{1}\">{0}<br>[{2}]</span>")
        SafeHtml cellWithTooltipAndUnit(SafeHtml title, String tooltip, String unit);

        @SafeHtmlTemplates.Template("<span class=\"race-name\">{0}</span>")
        SafeHtml cell(SafeHtml title);
    }
    
    private static CellTemplates template = GWT.create(CellTemplates.class);
    
    public SortableExpandableColumnHeader(String title, String iconURL, LeaderboardPanel leaderboardPanel,
    ExpandableSortableColumn<?> column, StringMessages stringConstants) {
        this(title, null, null, iconURL, leaderboardPanel, column, stringConstants);
    }

    public SortableExpandableColumnHeader(String title, String tooltip, String iconURL,
    LeaderboardPanel leaderboardPanel, ExpandableSortableColumn<?> column, StringMessages stringConstants) {
        this(title, tooltip, null, iconURL, leaderboardPanel, column, stringConstants);
    }

    public SortableExpandableColumnHeader(String title, String tooltip, String iconURL,
    LeaderboardPanel leaderboardPanel, ExpandableSortableColumn<?> column, StringMessages stringConstants, String unit) {
        this(title, tooltip, unit, iconURL, leaderboardPanel, column, stringConstants);
    }

    public SortableExpandableColumnHeader(String title, String tooltip, String unit,
            String iconURL, LeaderboardPanel leaderboardPanel, ExpandableSortableColumn<?> column, StringMessages stringConstants) {
        super(constructCell(title, tooltip, unit, iconURL, column.isExpansionEnabled(), leaderboardPanel, column, stringConstants));
    }

    private static <T> Cell<SafeHtml> constructCell(final String title, final String tooltip, final String unit,
            final String iconURL, boolean isExpansionEnabled, final LeaderboardPanel leaderboardPanel, final ExpandableSortableColumn<?> column, final StringMessages stringConstants) {
        final List<HasCell<SafeHtml, ?>> cells = new ArrayList<HasCell<SafeHtml, ?>>(3);
        // if it's a medal race, add the cell rendering the medal image
        // add the cell rendering the expand/collapse button:
        if (isExpansionEnabled) {
            cells.add(new HasCell<SafeHtml, SafeHtml>() {
                @Override
                public Cell<SafeHtml> getCell() {
                    return new ExpandCollapseButtonCell(column, new ExpandCollapseButtonAction(column));
                }

                @Override
                public FieldUpdater<SafeHtml, SafeHtml> getFieldUpdater() {
                    return null; // no updates possible in a header cell
                }

                @Override
                public SafeHtml getValue(SafeHtml object) {
                    return null;
                }
            });
        }
        if (iconURL != null) {
            cells.add(new HasCell<SafeHtml, String>() {
                @Override
                public Cell<String> getCell() {
                    return new ImageCell();
                }

                @Override
                public FieldUpdater<SafeHtml, String> getFieldUpdater() {
                    return null; // no updates possible in a header cell
                }

                @Override
                public String getValue(SafeHtml object) {
                    return iconURL;
                }
            });
        }
        // add the cell rendering the race name:
        cells.add(new HasCell<SafeHtml, SafeHtml>() {
            @Override
            public Cell<SafeHtml> getCell() {
                return new SafeHtmlCell();
            }
            @Override
            public FieldUpdater<SafeHtml, SafeHtml> getFieldUpdater() {
                return null; // no updates possible in a header cell
            }
            @Override
            public SafeHtml getValue(SafeHtml object) {
                String tooltipText = tooltip != null ? tooltip : "";
                if (unit == null) {
                    return template.cellWithTooltip(SafeHtmlUtils.fromString(title), SafeHtmlUtils.htmlEscape(tooltipText));
                } else {
                    return template.cellWithTooltipAndUnit(SafeHtmlUtils.fromString(title), SafeHtmlUtils.htmlEscape(tooltipText), SafeHtmlUtils.htmlEscape(unit));
                }
            }
        });
        
        return new CompositeCell<SafeHtml>(cells);
    }

    @Override
    public SafeHtml getValue() {
        return null;
    }
    
}
>>>>>>> 9123771f
<|MERGE_RESOLUTION|>--- conflicted
+++ resolved
@@ -1,4 +1,3 @@
-<<<<<<< HEAD
 package com.sap.sailing.gwt.ui.leaderboard;
 
 import java.util.ArrayList;
@@ -147,150 +146,3 @@
     }
     
 }
-
-=======
-package com.sap.sailing.gwt.ui.leaderboard;
-
-import java.util.ArrayList;
-import java.util.List;
-
-import com.google.gwt.cell.client.ActionCell;
-import com.google.gwt.cell.client.Cell;
-import com.google.gwt.cell.client.CompositeCell;
-import com.google.gwt.cell.client.FieldUpdater;
-import com.google.gwt.cell.client.HasCell;
-import com.google.gwt.cell.client.ImageCell;
-import com.google.gwt.cell.client.SafeHtmlCell;
-import com.google.gwt.cell.client.TextCell;
-import com.google.gwt.core.client.GWT;
-import com.google.gwt.safehtml.client.SafeHtmlTemplates;
-import com.google.gwt.safehtml.shared.SafeHtml;
-import com.google.gwt.safehtml.shared.SafeHtmlUtils;
-import com.google.gwt.user.cellview.client.CellTable;
-import com.google.gwt.user.cellview.client.Header;
-import com.sap.sailing.gwt.ui.client.StringMessages;
-
-/**
- * A {@link CellTable} {@link Header} implementation that uses a {@link CompositeCell} containing a
- * {@link TextCell} and optionally an {@link ActionCell} for an expand/close button and an {@link ImageCell}
- * for a medal displayed for medal races.
- */
-public class SortableExpandableColumnHeader extends Header<SafeHtml> {
-    private static class ExpandCollapseButtonAction implements ActionCell.Delegate<SafeHtml> {
-        private final ExpandableSortableColumn<?> column;
-
-        private ExpandCollapseButtonAction(ExpandableSortableColumn<?> column) {
-            this.column = column;
-        }
-
-        @Override
-        public void execute(SafeHtml object) {
-            column.changeExpansionState(/* expand */ !column.isExpanded());
-        }
-    }
-
-    interface CellTemplates extends SafeHtmlTemplates {
-        @SafeHtmlTemplates.Template("<span class=\"race-name\" title=\"{1}\">{0}</span>")
-        SafeHtml cellWithTooltip(SafeHtml title, String tooltip);
-        
-        @SafeHtmlTemplates.Template("<span class=\"race-name\" title=\"{1}\">{0}<br>[{2}]</span>")
-        SafeHtml cellWithTooltipAndUnit(SafeHtml title, String tooltip, String unit);
-
-        @SafeHtmlTemplates.Template("<span class=\"race-name\">{0}</span>")
-        SafeHtml cell(SafeHtml title);
-    }
-    
-    private static CellTemplates template = GWT.create(CellTemplates.class);
-    
-    public SortableExpandableColumnHeader(String title, String iconURL, LeaderboardPanel leaderboardPanel,
-    ExpandableSortableColumn<?> column, StringMessages stringConstants) {
-        this(title, null, null, iconURL, leaderboardPanel, column, stringConstants);
-    }
-
-    public SortableExpandableColumnHeader(String title, String tooltip, String iconURL,
-    LeaderboardPanel leaderboardPanel, ExpandableSortableColumn<?> column, StringMessages stringConstants) {
-        this(title, tooltip, null, iconURL, leaderboardPanel, column, stringConstants);
-    }
-
-    public SortableExpandableColumnHeader(String title, String tooltip, String iconURL,
-    LeaderboardPanel leaderboardPanel, ExpandableSortableColumn<?> column, StringMessages stringConstants, String unit) {
-        this(title, tooltip, unit, iconURL, leaderboardPanel, column, stringConstants);
-    }
-
-    public SortableExpandableColumnHeader(String title, String tooltip, String unit,
-            String iconURL, LeaderboardPanel leaderboardPanel, ExpandableSortableColumn<?> column, StringMessages stringConstants) {
-        super(constructCell(title, tooltip, unit, iconURL, column.isExpansionEnabled(), leaderboardPanel, column, stringConstants));
-    }
-
-    private static <T> Cell<SafeHtml> constructCell(final String title, final String tooltip, final String unit,
-            final String iconURL, boolean isExpansionEnabled, final LeaderboardPanel leaderboardPanel, final ExpandableSortableColumn<?> column, final StringMessages stringConstants) {
-        final List<HasCell<SafeHtml, ?>> cells = new ArrayList<HasCell<SafeHtml, ?>>(3);
-        // if it's a medal race, add the cell rendering the medal image
-        // add the cell rendering the expand/collapse button:
-        if (isExpansionEnabled) {
-            cells.add(new HasCell<SafeHtml, SafeHtml>() {
-                @Override
-                public Cell<SafeHtml> getCell() {
-                    return new ExpandCollapseButtonCell(column, new ExpandCollapseButtonAction(column));
-                }
-
-                @Override
-                public FieldUpdater<SafeHtml, SafeHtml> getFieldUpdater() {
-                    return null; // no updates possible in a header cell
-                }
-
-                @Override
-                public SafeHtml getValue(SafeHtml object) {
-                    return null;
-                }
-            });
-        }
-        if (iconURL != null) {
-            cells.add(new HasCell<SafeHtml, String>() {
-                @Override
-                public Cell<String> getCell() {
-                    return new ImageCell();
-                }
-
-                @Override
-                public FieldUpdater<SafeHtml, String> getFieldUpdater() {
-                    return null; // no updates possible in a header cell
-                }
-
-                @Override
-                public String getValue(SafeHtml object) {
-                    return iconURL;
-                }
-            });
-        }
-        // add the cell rendering the race name:
-        cells.add(new HasCell<SafeHtml, SafeHtml>() {
-            @Override
-            public Cell<SafeHtml> getCell() {
-                return new SafeHtmlCell();
-            }
-            @Override
-            public FieldUpdater<SafeHtml, SafeHtml> getFieldUpdater() {
-                return null; // no updates possible in a header cell
-            }
-            @Override
-            public SafeHtml getValue(SafeHtml object) {
-                String tooltipText = tooltip != null ? tooltip : "";
-                if (unit == null) {
-                    return template.cellWithTooltip(SafeHtmlUtils.fromString(title), SafeHtmlUtils.htmlEscape(tooltipText));
-                } else {
-                    return template.cellWithTooltipAndUnit(SafeHtmlUtils.fromString(title), SafeHtmlUtils.htmlEscape(tooltipText), SafeHtmlUtils.htmlEscape(unit));
-                }
-            }
-        });
-        
-        return new CompositeCell<SafeHtml>(cells);
-    }
-
-    @Override
-    public SafeHtml getValue() {
-        return null;
-    }
-    
-}
->>>>>>> 9123771f
