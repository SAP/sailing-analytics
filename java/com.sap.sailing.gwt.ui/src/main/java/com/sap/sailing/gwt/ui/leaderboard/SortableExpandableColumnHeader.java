package com.sap.sailing.gwt.ui.leaderboard;

import java.util.ArrayList;
import java.util.List;

import com.google.gwt.cell.client.ActionCell;
import com.google.gwt.cell.client.Cell;
import com.google.gwt.cell.client.CompositeCell;
import com.google.gwt.cell.client.FieldUpdater;
import com.google.gwt.cell.client.HasCell;
import com.google.gwt.cell.client.ImageCell;
import com.google.gwt.cell.client.SafeHtmlCell;
import com.google.gwt.cell.client.TextCell;
import com.google.gwt.core.client.GWT;
import com.google.gwt.safehtml.client.SafeHtmlTemplates;
import com.google.gwt.safehtml.shared.SafeHtml;
import com.google.gwt.safehtml.shared.SafeHtmlUtils;
import com.google.gwt.user.cellview.client.CellTable;
import com.google.gwt.user.cellview.client.Header;
import com.sap.sailing.gwt.ui.client.StringMessages;

/**
 * A {@link CellTable} {@link Header} implementation that uses a {@link CompositeCell} containing a
 * {@link TextCell} and optionally an {@link ActionCell} for an expand/close button and an {@link ImageCell}
 * for a medal displayed for medal races.
 */
public class SortableExpandableColumnHeader extends Header<SafeHtml> {
    private static class ExpandCollapseButtonAction implements ActionCell.Delegate<SafeHtml> {
        private final ExpandableSortableColumn<?> column;

        private ExpandCollapseButtonAction(ExpandableSortableColumn<?> column) {
            this.column = column;
        }

        @Override
        public void execute(SafeHtml object) {
            column.changeExpansionState(/* expand */ !column.isExpanded());
        }
    }

    interface CellTemplates extends SafeHtmlTemplates {
        @SafeHtmlTemplates.Template("<span class=\"race-name\" title=\"{1}\">{0}</span>")
        SafeHtml cellWithTooltip(SafeHtml title, String tooltip);
        
        @SafeHtmlTemplates.Template("<span class=\"race-name\" title=\"{1}\">{0}<br>[{2}]</span>")
        SafeHtml cellWithTooltipAndUnit(SafeHtml title, String tooltip, String unit);

        @SafeHtmlTemplates.Template("<span class=\"race-name\">{0}</span>")
        SafeHtml cell(SafeHtml title);
    }
    
    private static CellTemplates template = GWT.create(CellTemplates.class);
    
    public SortableExpandableColumnHeader(String title, String iconURL, LeaderboardPanel<?> leaderboardPanel,
    ExpandableSortableColumn<?> column, StringMessages stringConstants) {
        this(title, null, null, iconURL, leaderboardPanel, column, stringConstants);
    }

    public SortableExpandableColumnHeader(String title, String tooltip, String iconURL,
<<<<<<< HEAD
            LeaderboardPanel leaderboardPanel, ExpandableSortableColumn<?> column,
            StringMessages stringConstants) {
=======
    LeaderboardPanel<?> leaderboardPanel, ExpandableSortableColumn<?> column, StringMessages stringConstants) {
>>>>>>> 10ca6896
        this(title, tooltip, null, iconURL, leaderboardPanel, column, stringConstants);
    }

    public SortableExpandableColumnHeader(String title, String tooltip, String iconURL,
<<<<<<< HEAD
            LeaderboardPanel leaderboardPanel, ExpandableSortableColumn<?> column,
            StringMessages stringConstants, String unit) {
=======
    LeaderboardPanel<?> leaderboardPanel, ExpandableSortableColumn<?> column, StringMessages stringConstants, String unit) {
>>>>>>> 10ca6896
        this(title, tooltip, unit, iconURL, leaderboardPanel, column, stringConstants);
    }

    public SortableExpandableColumnHeader(String title, String tooltip, String unit,
<<<<<<< HEAD
            String iconURL, LeaderboardPanel leaderboardPanel, ExpandableSortableColumn<?> column,
            StringMessages stringConstants) {
=======
            String iconURL, LeaderboardPanel<?> leaderboardPanel, ExpandableSortableColumn<?> column, StringMessages stringConstants) {
>>>>>>> 10ca6896
        super(constructCell(title, tooltip, unit, iconURL, column.isExpansionEnabled(), leaderboardPanel, column, stringConstants));
    }

    private static <T> Cell<SafeHtml> constructCell(final String title, final String tooltip, final String unit,
<<<<<<< HEAD
            final String iconURL, boolean isExpansionEnabled, final LeaderboardPanel leaderboardPanel,
            final ExpandableSortableColumn<?> column, final StringMessages stringConstants) {
=======
            final String iconURL, boolean isExpansionEnabled, final LeaderboardPanel<?> leaderboardPanel, final ExpandableSortableColumn<?> column, final StringMessages stringConstants) {
>>>>>>> 10ca6896
        final List<HasCell<SafeHtml, ?>> cells = new ArrayList<HasCell<SafeHtml, ?>>(3);
        // if it's a medal race, add the cell rendering the medal image
        // add the cell rendering the expand/collapse button:
        if (isExpansionEnabled) {
            cells.add(new HasCell<SafeHtml, SafeHtml>() {
                @Override
                public Cell<SafeHtml> getCell() {
                    return new ExpandCollapseButtonCell(column, new ExpandCollapseButtonAction(column));
                }

                @Override
                public FieldUpdater<SafeHtml, SafeHtml> getFieldUpdater() {
                    return null; // no updates possible in a header cell
                }

                @Override
                public SafeHtml getValue(SafeHtml object) {
                    return null;
                }
            });
        }
        if (iconURL != null) {
            cells.add(new HasCell<SafeHtml, String>() {
                @Override
                public Cell<String> getCell() {
                    return new ImageCell();
                }

                @Override
                public FieldUpdater<SafeHtml, String> getFieldUpdater() {
                    return null; // no updates possible in a header cell
                }

                @Override
                public String getValue(SafeHtml object) {
                    return iconURL;
                }
            });
        }
        // add the cell rendering the race name:
        cells.add(new HasCell<SafeHtml, SafeHtml>() {
            @Override
            public Cell<SafeHtml> getCell() {
                return new SafeHtmlCell();
            }
            @Override
            public FieldUpdater<SafeHtml, SafeHtml> getFieldUpdater() {
                return null; // no updates possible in a header cell
            }
            @Override
            public SafeHtml getValue(SafeHtml object) {
                String tooltipText = tooltip != null ? tooltip : "";
                if (unit == null) {
                    return template.cellWithTooltip(SafeHtmlUtils.fromString(title), SafeHtmlUtils.htmlEscape(tooltipText));
                } else {
                    return template.cellWithTooltipAndUnit(SafeHtmlUtils.fromString(title), SafeHtmlUtils.htmlEscape(tooltipText), SafeHtmlUtils.htmlEscape(unit));
                }
            }
        });
        
        return new CompositeCell<SafeHtml>(cells);
    }

    @Override
    public SafeHtml getValue() {
        return null;
    }
    
}
<|MERGE_RESOLUTION|>--- conflicted
+++ resolved
@@ -57,42 +57,22 @@
     }
 
     public SortableExpandableColumnHeader(String title, String tooltip, String iconURL,
-<<<<<<< HEAD
-            LeaderboardPanel leaderboardPanel, ExpandableSortableColumn<?> column,
-            StringMessages stringConstants) {
-=======
     LeaderboardPanel<?> leaderboardPanel, ExpandableSortableColumn<?> column, StringMessages stringConstants) {
->>>>>>> 10ca6896
         this(title, tooltip, null, iconURL, leaderboardPanel, column, stringConstants);
     }
 
     public SortableExpandableColumnHeader(String title, String tooltip, String iconURL,
-<<<<<<< HEAD
-            LeaderboardPanel leaderboardPanel, ExpandableSortableColumn<?> column,
-            StringMessages stringConstants, String unit) {
-=======
     LeaderboardPanel<?> leaderboardPanel, ExpandableSortableColumn<?> column, StringMessages stringConstants, String unit) {
->>>>>>> 10ca6896
         this(title, tooltip, unit, iconURL, leaderboardPanel, column, stringConstants);
     }
 
     public SortableExpandableColumnHeader(String title, String tooltip, String unit,
-<<<<<<< HEAD
-            String iconURL, LeaderboardPanel leaderboardPanel, ExpandableSortableColumn<?> column,
-            StringMessages stringConstants) {
-=======
             String iconURL, LeaderboardPanel<?> leaderboardPanel, ExpandableSortableColumn<?> column, StringMessages stringConstants) {
->>>>>>> 10ca6896
         super(constructCell(title, tooltip, unit, iconURL, column.isExpansionEnabled(), leaderboardPanel, column, stringConstants));
     }
 
     private static <T> Cell<SafeHtml> constructCell(final String title, final String tooltip, final String unit,
-<<<<<<< HEAD
-            final String iconURL, boolean isExpansionEnabled, final LeaderboardPanel leaderboardPanel,
-            final ExpandableSortableColumn<?> column, final StringMessages stringConstants) {
-=======
             final String iconURL, boolean isExpansionEnabled, final LeaderboardPanel<?> leaderboardPanel, final ExpandableSortableColumn<?> column, final StringMessages stringConstants) {
->>>>>>> 10ca6896
         final List<HasCell<SafeHtml, ?>> cells = new ArrayList<HasCell<SafeHtml, ?>>(3);
         // if it's a medal race, add the cell rendering the medal image
         // add the cell rendering the expand/collapse button:
