--- conflicted
+++ resolved
@@ -21,11 +21,7 @@
         </div>
         <g:ScrollPanel ui:field="scrollContainer">
             <g:FlowPanel addStyleNames="{res.mediaCss.grid}">
-<<<<<<< HEAD
-                <g:FlowPanel ui:field="cards" addStyleNames="{app_res.style.cards}"/>
-=======
-                <g:FlowPanel ui:field="cards" addStyleNames="{local_res.style.cards}"/>
->>>>>>> 423c7fc0
+                <g:FlowPanel ui:field="cards" />
             </g:FlowPanel>
         </g:ScrollPanel>
     </g:HTMLPanel>
