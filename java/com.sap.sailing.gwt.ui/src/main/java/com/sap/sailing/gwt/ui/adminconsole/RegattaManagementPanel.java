package com.sap.sailing.gwt.ui.adminconsole;

import static com.sap.sailing.domain.common.security.SecuredDomainType.REGATTA;

import java.util.ArrayList;
import java.util.Collection;
import java.util.Collections;
import java.util.HashSet;
import java.util.List;

import com.google.gwt.user.client.Command;
import com.google.gwt.user.client.rpc.AsyncCallback;
import com.google.gwt.user.client.ui.Button;
import com.google.gwt.user.client.ui.CaptionPanel;
import com.google.gwt.user.client.ui.SimplePanel;
import com.google.gwt.user.client.ui.VerticalPanel;
import com.google.gwt.view.client.SelectionChangeEvent;
import com.google.gwt.view.client.SelectionChangeEvent.Handler;
import com.sap.sailing.domain.common.RegattaIdentifier;
import com.sap.sailing.gwt.ui.adminconsole.places.AdminConsoleView.Presenter;
import com.sap.sailing.gwt.ui.client.Displayer;
import com.sap.sailing.gwt.ui.client.SailingServiceWriteAsync;
import com.sap.sailing.gwt.ui.client.StringMessages;
import com.sap.sailing.gwt.ui.shared.EventDTO;
import com.sap.sailing.gwt.ui.shared.RegattaDTO;
import com.sap.sse.gwt.adminconsole.FilterablePanelProvider;
import com.sap.sse.gwt.client.ErrorReporter;
import com.sap.sse.gwt.client.celltable.RefreshableMultiSelectionModel;
import com.sap.sse.gwt.client.panels.AbstractFilterablePanel;
import com.sap.sse.security.shared.HasPermissions.DefaultActions;
import com.sap.sse.security.ui.client.UserService;
import com.sap.sse.security.ui.client.component.AccessControlledButtonPanel;

/**
 * Allows administrators to manage the structure of a regatta. Each regatta consists of several substructures like
 * races, series and groups (big fleets divided into racing groups).
 * 
 * @author Frank Mittag (C5163974)
 */
public class RegattaManagementPanel extends SimplePanel implements FilterablePanelProvider<RegattaDTO> {

    private final SailingServiceWriteAsync sailingServiceWrite;
    private final ErrorReporter errorReporter;
    private final StringMessages stringMessages;
    private final Presenter presenter;
    private final RefreshableMultiSelectionModel<RegattaDTO> refreshableRegattaMultiSelectionModel;
    private final RegattaListComposite regattaListComposite;
    private final RegattaDetailsComposite regattaDetailsComposite;
    private final UserService userService;
    
<<<<<<< HEAD
=======
    private final Displayer<RegattaDTO> regattasDisplayer;
    
>>>>>>> 9e61db6d
    public RegattaManagementPanel(StringMessages stringMessages, Presenter presenter) {
        this.sailingServiceWrite = presenter.getSailingService();
        this.userService = presenter.getUserService();
        this.stringMessages = stringMessages;
        this.errorReporter = presenter.getErrorReporter();
        this.presenter = presenter;
        final VerticalPanel mainPanel = new VerticalPanel();
        setWidget(mainPanel);
        mainPanel.setWidth("100%");
        final CaptionPanel regattasPanel = new CaptionPanel(stringMessages.regattas());
        mainPanel.add(regattasPanel);
        final VerticalPanel regattasContentPanel = new VerticalPanel();
        regattasPanel.setContentWidget(regattasContentPanel);
        regattaListComposite = new RegattaListComposite(presenter, stringMessages);
        regattaListComposite.ensureDebugId("RegattaListComposite");
        regattasDisplayer = result->regattaListComposite.fillRegattas(result);
        refreshableRegattaMultiSelectionModel = regattaListComposite.getRefreshableMultiSelectionModel();
        final AccessControlledButtonPanel buttonPanel = new AccessControlledButtonPanel(userService, REGATTA);
        final Button update = buttonPanel.addCreateAction(stringMessages.refresh(), new Command() {
            @Override
            public void execute() {
                presenter.getRegattasRefresher().reloadAndCallFillAll();
            }
        });
        update.ensureDebugId("UpdateRegattaButton");
        final Button create = buttonPanel.addCreateAction(stringMessages.addRegatta(), this::openCreateRegattaDialog);
        create.ensureDebugId("AddRegattaButton");
        final Button remove = buttonPanel.addRemoveAction(stringMessages.remove(),
                refreshableRegattaMultiSelectionModel, true, () -> {
                    // unmodifiable collection can't be sent to the server.
                    final Collection<RegattaIdentifier> regattas = createModifiableCollection();
                    removeRegattas(regattas);
                });
        regattasContentPanel.add(buttonPanel);
        refreshableRegattaMultiSelectionModel.addSelectionChangeHandler(new Handler() {
            @Override
            public void onSelectionChange(SelectionChangeEvent event) {
                List<RegattaDTO> selectedRegattas = new ArrayList<>(
                        refreshableRegattaMultiSelectionModel.getSelectedSet());
                final RegattaIdentifier selectedRegatta;
                if (selectedRegattas.size() == 1) {
                    selectedRegatta = selectedRegattas.iterator().next().getRegattaIdentifier();
                    if (selectedRegatta != null && regattaListComposite.getAllRegattas() != null) {
                        for (RegattaDTO regattaDTO : regattaListComposite.getAllRegattas()) {
                            if (regattaDTO.getRegattaIdentifier().equals(selectedRegatta)) {
                                regattaDetailsComposite.setRegatta(regattaDTO);
                                regattaDetailsComposite.setVisible(true);
                                break;
                            }
                        }
                    }
                } else {
                    regattaDetailsComposite.setRegatta(null);
                    regattaDetailsComposite.setVisible(false);
                }
                boolean canDeleteAllSelected = true;
                for (RegattaDTO regatta : refreshableRegattaMultiSelectionModel.getSelectedSet()) {
                    if (!userService.hasPermission(regatta, DefaultActions.DELETE)) {
                        canDeleteAllSelected = false;
                    }
                }
                remove.setEnabled(!selectedRegattas.isEmpty() && canDeleteAllSelected);
            }
        });
        regattasContentPanel.add(regattaListComposite);
        regattaDetailsComposite = new RegattaDetailsComposite(presenter, stringMessages);
        regattaDetailsComposite.ensureDebugId("RegattaDetailsComposite");
        regattaDetailsComposite.setVisible(false);
        mainPanel.add(regattaDetailsComposite);
    }
    
<<<<<<< HEAD
    private final Displayer<RegattaDTO> regattasDisplayer = new Displayer<RegattaDTO>() {
        
        @Override
        public void fill(Iterable<RegattaDTO> result) {
            regattaListComposite.fillRegattas(result);
        }
    };
    
=======
>>>>>>> 9e61db6d
    public Displayer<RegattaDTO> getRegattasDisplayer() {
        return regattasDisplayer;
    }

    protected void removeRegattas(Collection<RegattaIdentifier> regattas) {
        if (!regattas.isEmpty()) {
            sailingServiceWrite.removeRegattas(regattas, new AsyncCallback<Void>() {
                @Override
                public void onFailure(Throwable caught) {
                    errorReporter.reportError("Error trying to remove the regattas:" + caught.getMessage());
                }

                @Override
                public void onSuccess(Void result) {
                    presenter.getRegattasRefresher().reloadAndCallFillAll();
                    presenter.getLeaderboardsRefresher().reloadAndCallFillAll();
                }
            });
        }
    }

    private void openCreateRegattaDialog() {
        final Collection<RegattaDTO> existingRegattas = Collections.unmodifiableCollection(regattaListComposite.getAllRegattas());
        sailingServiceWrite.getEvents(new AsyncCallback<List<EventDTO>>() {
            @Override
            public void onFailure(Throwable caught) {
                openCreateRegattaDialog(existingRegattas, Collections.<EventDTO>emptyList());
            }

            @Override
            public void onSuccess(List<EventDTO> result) {
                openCreateRegattaDialog(existingRegattas, Collections.unmodifiableList(result));
            }
        });
    }

    private void openCreateRegattaDialog(Collection<RegattaDTO> existingRegattas, final List<EventDTO> existingEvents) {
        RegattaWithSeriesAndFleetsCreateDialog dialog = new RegattaWithSeriesAndFleetsCreateDialog(existingRegattas, existingEvents, /*eventToSelect*/ null, sailingServiceWrite, stringMessages,
                new CreateRegattaCallback(stringMessages, presenter, existingEvents));
        dialog.ensureDebugId("RegattaCreateDialog");
        dialog.show();
    }

    private Collection<RegattaIdentifier> createModifiableCollection() {
        Collection<RegattaIdentifier> regattas = new HashSet<RegattaIdentifier>();
        for (RegattaDTO regatta : refreshableRegattaMultiSelectionModel.getSelectedSet()) {
            regattas.add(regatta.getRegattaIdentifier());
        }
        return regattas;
    }
    
    @Override
    public AbstractFilterablePanel<RegattaDTO> getFilterablePanel() {
        return regattaListComposite.filterablePanelRegattas;
    }
}<|MERGE_RESOLUTION|>--- conflicted
+++ resolved
@@ -48,11 +48,8 @@
     private final RegattaDetailsComposite regattaDetailsComposite;
     private final UserService userService;
     
-<<<<<<< HEAD
-=======
     private final Displayer<RegattaDTO> regattasDisplayer;
     
->>>>>>> 9e61db6d
     public RegattaManagementPanel(StringMessages stringMessages, Presenter presenter) {
         this.sailingServiceWrite = presenter.getSailingService();
         this.userService = presenter.getUserService();
@@ -124,17 +121,6 @@
         mainPanel.add(regattaDetailsComposite);
     }
     
-<<<<<<< HEAD
-    private final Displayer<RegattaDTO> regattasDisplayer = new Displayer<RegattaDTO>() {
-        
-        @Override
-        public void fill(Iterable<RegattaDTO> result) {
-            regattaListComposite.fillRegattas(result);
-        }
-    };
-    
-=======
->>>>>>> 9e61db6d
     public Displayer<RegattaDTO> getRegattasDisplayer() {
         return regattasDisplayer;
     }
