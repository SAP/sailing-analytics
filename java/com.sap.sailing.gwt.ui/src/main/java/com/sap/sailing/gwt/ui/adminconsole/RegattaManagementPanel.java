--- conflicted
+++ resolved
@@ -23,12 +23,7 @@
 import com.sap.sailing.gwt.ui.client.StringMessages;
 import com.sap.sailing.gwt.ui.shared.EventDTO;
 import com.sap.sailing.gwt.ui.shared.RegattaDTO;
-<<<<<<< HEAD
-import com.sap.sse.gwt.adminconsole.FilterablePanel;
-import com.sap.sse.gwt.adminconsole.SelectablePanel;
-=======
 import com.sap.sse.gwt.adminconsole.FilterablePanelProvider;
->>>>>>> fb5307aa
 import com.sap.sse.gwt.client.ErrorReporter;
 import com.sap.sse.gwt.client.celltable.RefreshableMultiSelectionModel;
 import com.sap.sse.gwt.client.panels.AbstractFilterablePanel;
@@ -42,11 +37,7 @@
  * 
  * @author Frank Mittag (C5163974)
  */
-<<<<<<< HEAD
-public class RegattaManagementPanel extends SimplePanel implements RegattasDisplayer, FilterablePanel, SelectablePanel {
-=======
 public class RegattaManagementPanel extends SimplePanel implements FilterablePanelProvider<RegattaDTO> {
->>>>>>> fb5307aa
 
     private final SailingServiceWriteAsync sailingServiceWrite;
     private final ErrorReporter errorReporter;
@@ -182,17 +173,7 @@
     }
     
     @Override
-<<<<<<< HEAD
-    public void filter(String searchString) {
-        regattaListComposite.search(searchString);
-    }
-    
-    @Override
-    public void setSearchStringForSelection(String searchString) {
-        regattaListComposite.setSearchStringForSelection(searchString); 
-=======
     public AbstractFilterablePanel<RegattaDTO> getFilterablePanel() {
         return regattaListComposite.filterablePanelRegattas;
->>>>>>> fb5307aa
     }
 }