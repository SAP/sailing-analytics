--- conflicted
+++ resolved
@@ -74,15 +74,8 @@
         final Button create = buttonPanel.addCreateAction(stringMessages.addRegatta(), this::openCreateRegattaDialog);
         create.ensureDebugId("AddRegattaButton");
 
-<<<<<<< HEAD
-        final Button remove = buttonPanel.addRemoveAction(refreshableRegattaMultiSelectionModel, stringMessages.remove(), new Command() {
-            @Override
-            public void execute() {
-                if (askUserForConfirmation()) {
-=======
         final Button remove = buttonPanel.addRemoveAction(stringMessages.remove(),
                 refreshableRegattaMultiSelectionModel, true, () -> {
->>>>>>> ef388716
                     // unmodifiable collection can't be sent to the server.
                     final Collection<RegattaIdentifier> regattas = createModifiableCollection();
                     removeRegattas(regattas);
