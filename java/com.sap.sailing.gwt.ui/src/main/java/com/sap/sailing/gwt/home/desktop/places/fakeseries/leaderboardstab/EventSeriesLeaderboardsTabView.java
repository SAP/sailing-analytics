--- conflicted
+++ resolved
@@ -1,242 +1,120 @@
-<<<<<<< HEAD
-package com.sap.sailing.gwt.home.desktop.places.fakeseries.leaderboardstab;
-
-import com.google.gwt.core.client.GWT;
-import com.google.gwt.uibinder.client.UiBinder;
-import com.google.gwt.uibinder.client.UiField;
-import com.google.gwt.user.client.Window;
-import com.google.gwt.user.client.ui.AcceptsOneWidget;
-import com.google.gwt.user.client.ui.Composite;
-import com.google.gwt.user.client.ui.HTMLPanel;
-import com.google.gwt.user.client.ui.Label;
-import com.sap.sailing.domain.common.RaceIdentifier;
-import com.sap.sailing.domain.common.dto.LeaderboardDTO;
-import com.sap.sailing.domain.common.dto.RaceColumnDTO;
-import com.sap.sailing.gwt.common.client.controls.tabbar.TabView;
-import com.sap.sailing.gwt.home.communication.fakeseries.EventSeriesViewDTO.EventSeriesState;
-import com.sap.sailing.gwt.home.desktop.partials.old.multileaderboard.OldMultiLeaderboard;
-import com.sap.sailing.gwt.home.desktop.partials.old.multileaderboard.OldMultiLeaderboardDelegateFullscreenViewer;
-import com.sap.sailing.gwt.home.desktop.places.fakeseries.EventSeriesAnalyticsDataManager;
-import com.sap.sailing.gwt.home.desktop.places.fakeseries.SeriesTabView;
-import com.sap.sailing.gwt.home.desktop.places.fakeseries.SeriesView;
-import com.sap.sailing.gwt.home.desktop.utils.EventParamUtils;
-import com.sap.sailing.gwt.ui.client.LeaderboardUpdateListener;
-import com.sap.sailing.gwt.ui.leaderboard.LeaderboardSettings;
-import com.sap.sailing.gwt.ui.leaderboard.LeaderboardUrlSettings;
-import com.sap.sailing.gwt.ui.leaderboard.MultiLeaderboardPanel;
-import com.sap.sse.gwt.shared.GwtHttpRequestUtils;
-
-public class EventSeriesLeaderboardsTabView extends Composite implements SeriesTabView<EventSeriesLeaderboardsPlace>,
-        LeaderboardUpdateListener {
-
-    interface MyBinder extends UiBinder<HTMLPanel, EventSeriesLeaderboardsTabView> {
-    }
-
-    private static MyBinder ourUiBinder = GWT.create(MyBinder.class);
-
-    private SeriesView.Presenter currentPresenter;
-
-    @UiField(provided = true)
-    protected OldMultiLeaderboard leaderboard;
-
-    public EventSeriesLeaderboardsTabView() {
-        leaderboard = new OldMultiLeaderboard(new OldMultiLeaderboardDelegateFullscreenViewer());
-    }
-
-    @Override
-    public Class<EventSeriesLeaderboardsPlace> getPlaceClassForActivation() {
-        return EventSeriesLeaderboardsPlace.class;
-    }
-
-    @Override
-    public void setPresenter(SeriesView.Presenter currentPresenter) {
-        this.currentPresenter = currentPresenter;
-    }
-    
-    @Override
-    public TabView.State getState() {
-        return currentPresenter.getSeriesDTO().isHasAnalytics() ? TabView.State.VISIBLE : TabView.State.INVISIBLE;
-    }
-
-    @Override
-    public void start(final EventSeriesLeaderboardsPlace myPlace, final AcceptsOneWidget contentArea) {
-        contentArea.setWidget(currentPresenter.getErrorAndBusyClientFactory().createBusyView());
-        String leaderboardName = currentPresenter.getSeriesDTO().getLeaderboardId();
-        
-        if (leaderboardName != null && !leaderboardName.isEmpty()) {          
-            EventSeriesAnalyticsDataManager regattaAnalyticsManager = currentPresenter.getCtx().getAnalyticsManager();
-            boolean autoExpandLastRaceColumn = GwtHttpRequestUtils.getBooleanParameter(LeaderboardUrlSettings.PARAM_AUTO_EXPAND_LAST_RACE_COLUMN, false);
-            final LeaderboardSettings leaderboardSettings = EventParamUtils.createLeaderboardSettingsFromURLParameters(Window.Location.getParameterMap());
-            final RaceIdentifier preselectedRace = EventParamUtils.getPreselectedRace(Window.Location.getParameterMap());
-
-            MultiLeaderboardPanel leaderboardPanel = regattaAnalyticsManager.createMultiLeaderboardPanel(leaderboardSettings,
-                    null, // TODO: preselectedLeaderboardName
-                    preselectedRace,
-                    "leaderboardGroupName",
-                    leaderboardName,
-                    true, // TODO @FM this information came from place, now hard coded. check with frank
-                    autoExpandLastRaceColumn);
-
-            initWidget(ourUiBinder.createAndBindUi(this));
-
-            leaderboard.setMultiLeaderboard(leaderboardPanel, currentPresenter.getAutoRefreshTimer());
-            leaderboardPanel.addLeaderboardUpdateListener(this);
-            if (currentPresenter.getSeriesDTO().getState() != EventSeriesState.RUNNING) {
-                // TODO: this.leaderboard.hideRefresh();
-            } else {
-                // TODO: start autorefresh?
-            }
-            regattaAnalyticsManager.hideCompetitorChart();
-            leaderboardPanel.setVisible(true);
-            contentArea.setWidget(this);
-        } else {
-            contentArea.setWidget(new Label("No leaderboard specified, cannot proceed to leaderboardpage"));
-            new com.google.gwt.user.client.Timer() {
-                @Override
-                public void run() {
-                    currentPresenter.getHomeNavigation().goToPlace();
-                }
-            }.schedule(3000);
-        }
-    }
-
-    @Override
-    public void updatedLeaderboard(LeaderboardDTO leaderboard) {
-        this.leaderboard.updatedMultiLeaderboard(leaderboard, true);
-    }
-
-    @Override
-    public void currentRaceSelected(RaceIdentifier raceIdentifier, RaceColumnDTO raceColumn) {
-    }
-
-    @Override
-    public void stop() {
-    }
-
-    @Override
-    public EventSeriesLeaderboardsPlace placeToFire() {
-        return new EventSeriesLeaderboardsPlace(currentPresenter.getCtx());
-    }
-=======
-package com.sap.sailing.gwt.home.desktop.places.fakeseries.leaderboardstab;
-
-import com.google.gwt.core.client.GWT;
-import com.google.gwt.uibinder.client.UiBinder;
-import com.google.gwt.uibinder.client.UiField;
-import com.google.gwt.user.client.Window;
-import com.google.gwt.user.client.ui.AcceptsOneWidget;
-import com.google.gwt.user.client.ui.Composite;
-import com.google.gwt.user.client.ui.HTMLPanel;
-import com.google.gwt.user.client.ui.Label;
-import com.sap.sailing.domain.common.RaceIdentifier;
-import com.sap.sailing.domain.common.dto.LeaderboardDTO;
-import com.sap.sailing.domain.common.dto.RaceColumnDTO;
-import com.sap.sailing.gwt.common.client.controls.tabbar.TabView;
-import com.sap.sailing.gwt.home.communication.fakeseries.EventSeriesViewDTO.EventSeriesState;
-import com.sap.sailing.gwt.home.desktop.partials.old.multileaderboard.OldMultiLeaderboard;
-import com.sap.sailing.gwt.home.desktop.partials.old.multileaderboard.OldMultiLeaderboardDelegateFullscreenViewer;
-import com.sap.sailing.gwt.home.desktop.places.fakeseries.EventSeriesAnalyticsDataManager;
-import com.sap.sailing.gwt.home.desktop.places.fakeseries.SeriesTabView;
-import com.sap.sailing.gwt.home.desktop.places.fakeseries.SeriesView;
-import com.sap.sailing.gwt.home.desktop.utils.EventParamUtils;
-import com.sap.sailing.gwt.home.shared.partials.placeholder.Placeholder;
-import com.sap.sailing.gwt.ui.client.LeaderboardUpdateListener;
-import com.sap.sailing.gwt.ui.leaderboard.LeaderboardSettings;
-import com.sap.sailing.gwt.ui.leaderboard.LeaderboardUrlSettings;
-import com.sap.sailing.gwt.ui.leaderboard.MultiLeaderboardPanel;
-import com.sap.sse.gwt.shared.GwtHttpRequestUtils;
-
-public class EventSeriesLeaderboardsTabView extends Composite implements SeriesTabView<EventSeriesLeaderboardsPlace>,
-        LeaderboardUpdateListener {
-
-    interface MyBinder extends UiBinder<HTMLPanel, EventSeriesLeaderboardsTabView> {
-    }
-
-    private static MyBinder ourUiBinder = GWT.create(MyBinder.class);
-
-    private SeriesView.Presenter currentPresenter;
-
-    @UiField(provided = true)
-    protected OldMultiLeaderboard leaderboard;
-
-    public EventSeriesLeaderboardsTabView() {
-        leaderboard = new OldMultiLeaderboard(new OldMultiLeaderboardDelegateFullscreenViewer());
-    }
-
-    @Override
-    public Class<EventSeriesLeaderboardsPlace> getPlaceClassForActivation() {
-        return EventSeriesLeaderboardsPlace.class;
-    }
-
-    @Override
-    public void setPresenter(SeriesView.Presenter currentPresenter) {
-        this.currentPresenter = currentPresenter;
-    }
-    
-    @Override
-    public TabView.State getState() {
-        return currentPresenter.getSeriesDTO().isHasAnalytics() ? TabView.State.VISIBLE : TabView.State.INVISIBLE;
-    }
-
-    @Override
-    public void start(final EventSeriesLeaderboardsPlace myPlace, final AcceptsOneWidget contentArea) {
-        contentArea.setWidget(new Placeholder());
-        String leaderboardName = currentPresenter.getSeriesDTO().getLeaderboardId();
-        
-        if (leaderboardName != null && !leaderboardName.isEmpty()) {          
-            EventSeriesAnalyticsDataManager regattaAnalyticsManager = currentPresenter.getCtx().getAnalyticsManager();
-            boolean autoExpandLastRaceColumn = GwtHttpRequestUtils.getBooleanParameter(LeaderboardUrlSettings.PARAM_AUTO_EXPAND_LAST_RACE_COLUMN, false);
-            final LeaderboardSettings leaderboardSettings = EventParamUtils.createLeaderboardSettingsFromURLParameters(Window.Location.getParameterMap());
-            final RaceIdentifier preselectedRace = EventParamUtils.getPreselectedRace(Window.Location.getParameterMap());
-
-            MultiLeaderboardPanel leaderboardPanel = regattaAnalyticsManager.createMultiLeaderboardPanel(leaderboardSettings,
-                    null, // TODO: preselectedLeaderboardName
-                    preselectedRace,
-                    "leaderboardGroupName",
-                    leaderboardName,
-                    true, // TODO @FM this information came from place, now hard coded. check with frank
-                    autoExpandLastRaceColumn);
-
-            initWidget(ourUiBinder.createAndBindUi(this));
-
-            leaderboard.setMultiLeaderboard(leaderboardPanel, currentPresenter.getAutoRefreshTimer());
-            leaderboardPanel.addLeaderboardUpdateListener(this);
-            if (currentPresenter.getSeriesDTO().getState() != EventSeriesState.RUNNING) {
-                // TODO: this.leaderboard.hideRefresh();
-            } else {
+package com.sap.sailing.gwt.home.desktop.places.fakeseries.leaderboardstab;
+
+import com.google.gwt.core.client.GWT;
+import com.google.gwt.uibinder.client.UiBinder;
+import com.google.gwt.uibinder.client.UiField;
+import com.google.gwt.user.client.Window;
+import com.google.gwt.user.client.ui.AcceptsOneWidget;
+import com.google.gwt.user.client.ui.Composite;
+import com.google.gwt.user.client.ui.HTMLPanel;
+import com.google.gwt.user.client.ui.Label;
+import com.sap.sailing.domain.common.RaceIdentifier;
+import com.sap.sailing.domain.common.dto.LeaderboardDTO;
+import com.sap.sailing.domain.common.dto.RaceColumnDTO;
+import com.sap.sailing.gwt.common.client.controls.tabbar.TabView;
+import com.sap.sailing.gwt.home.communication.fakeseries.EventSeriesViewDTO.EventSeriesState;
+import com.sap.sailing.gwt.home.desktop.partials.old.multileaderboard.OldMultiLeaderboard;
+import com.sap.sailing.gwt.home.desktop.partials.old.multileaderboard.OldMultiLeaderboardDelegateFullscreenViewer;
+import com.sap.sailing.gwt.home.desktop.places.fakeseries.EventSeriesAnalyticsDataManager;
+import com.sap.sailing.gwt.home.desktop.places.fakeseries.SeriesTabView;
+import com.sap.sailing.gwt.home.desktop.places.fakeseries.SeriesView;
+import com.sap.sailing.gwt.home.desktop.utils.EventParamUtils;
+import com.sap.sailing.gwt.ui.client.LeaderboardUpdateListener;
+import com.sap.sailing.gwt.ui.leaderboard.LeaderboardSettings;
+import com.sap.sailing.gwt.ui.leaderboard.LeaderboardUrlSettings;
+import com.sap.sailing.gwt.ui.leaderboard.MultiLeaderboardPanel;
+import com.sap.sse.gwt.shared.GwtHttpRequestUtils;
+
+public class EventSeriesLeaderboardsTabView extends Composite implements SeriesTabView<EventSeriesLeaderboardsPlace>,
+        LeaderboardUpdateListener {
+
+    interface MyBinder extends UiBinder<HTMLPanel, EventSeriesLeaderboardsTabView> {
+    }
+
+    private static MyBinder ourUiBinder = GWT.create(MyBinder.class);
+
+    private SeriesView.Presenter currentPresenter;
+
+    @UiField(provided = true)
+    protected OldMultiLeaderboard leaderboard;
+
+    public EventSeriesLeaderboardsTabView() {
+        leaderboard = new OldMultiLeaderboard(new OldMultiLeaderboardDelegateFullscreenViewer());
+    }
+
+    @Override
+    public Class<EventSeriesLeaderboardsPlace> getPlaceClassForActivation() {
+        return EventSeriesLeaderboardsPlace.class;
+    }
+
+    @Override
+    public void setPresenter(SeriesView.Presenter currentPresenter) {
+        this.currentPresenter = currentPresenter;
+    }
+    
+    @Override
+    public TabView.State getState() {
+        return currentPresenter.getSeriesDTO().isHasAnalytics() ? TabView.State.VISIBLE : TabView.State.INVISIBLE;
+    }
+
+    @Override
+    public void start(final EventSeriesLeaderboardsPlace myPlace, final AcceptsOneWidget contentArea) {
+        contentArea.setWidget(currentPresenter.getErrorAndBusyClientFactory().createBusyView());
+        String leaderboardName = currentPresenter.getSeriesDTO().getLeaderboardId();
+        
+        if (leaderboardName != null && !leaderboardName.isEmpty()) {          
+            EventSeriesAnalyticsDataManager regattaAnalyticsManager = currentPresenter.getCtx().getAnalyticsManager();
+            boolean autoExpandLastRaceColumn = GwtHttpRequestUtils.getBooleanParameter(LeaderboardUrlSettings.PARAM_AUTO_EXPAND_LAST_RACE_COLUMN, false);
+            final LeaderboardSettings leaderboardSettings = EventParamUtils.createLeaderboardSettingsFromURLParameters(Window.Location.getParameterMap());
+            final RaceIdentifier preselectedRace = EventParamUtils.getPreselectedRace(Window.Location.getParameterMap());
+
+            MultiLeaderboardPanel leaderboardPanel = regattaAnalyticsManager.createMultiLeaderboardPanel(leaderboardSettings,
+                    null, // TODO: preselectedLeaderboardName
+                    preselectedRace,
+                    "leaderboardGroupName",
+                    leaderboardName,
+                    true, // TODO @FM this information came from place, now hard coded. check with frank
+                    autoExpandLastRaceColumn);
+
+            initWidget(ourUiBinder.createAndBindUi(this));
+
+            leaderboard.setMultiLeaderboard(leaderboardPanel, currentPresenter.getAutoRefreshTimer());
+            leaderboardPanel.addLeaderboardUpdateListener(this);
+            if (currentPresenter.getSeriesDTO().getState() != EventSeriesState.RUNNING) {
+                // TODO: this.leaderboard.hideRefresh();
+            } else {
                 // Turn on auto refresh button at parent leaderboard
                 leaderboard.turnOnAutoPlay();
-            }
-            regattaAnalyticsManager.hideCompetitorChart();
-            leaderboardPanel.setVisible(true);
-            contentArea.setWidget(this);
-        } else {
-            contentArea.setWidget(new Label("No leaderboard specified, cannot proceed to leaderboardpage"));
-            new com.google.gwt.user.client.Timer() {
-                @Override
-                public void run() {
-                    currentPresenter.getHomeNavigation().goToPlace();
-                }
-            }.schedule(3000);
-        }
-    }
-
-    @Override
-    public void updatedLeaderboard(LeaderboardDTO leaderboard) {
-        this.leaderboard.updatedMultiLeaderboard(leaderboard, true);
-    }
-
-    @Override
-    public void currentRaceSelected(RaceIdentifier raceIdentifier, RaceColumnDTO raceColumn) {
-    }
-
-    @Override
-    public void stop() {
-    }
-
-    @Override
-    public EventSeriesLeaderboardsPlace placeToFire() {
-        return new EventSeriesLeaderboardsPlace(currentPresenter.getCtx());
-    }
->>>>>>> 01688c38
+            }
+            regattaAnalyticsManager.hideCompetitorChart();
+            leaderboardPanel.setVisible(true);
+            contentArea.setWidget(this);
+        } else {
+            contentArea.setWidget(new Label("No leaderboard specified, cannot proceed to leaderboardpage"));
+            new com.google.gwt.user.client.Timer() {
+                @Override
+                public void run() {
+                    currentPresenter.getHomeNavigation().goToPlace();
+                }
+            }.schedule(3000);
+        }
+    }
+
+    @Override
+    public void updatedLeaderboard(LeaderboardDTO leaderboard) {
+        this.leaderboard.updatedMultiLeaderboard(leaderboard, true);
+    }
+
+    @Override
+    public void currentRaceSelected(RaceIdentifier raceIdentifier, RaceColumnDTO raceColumn) {
+    }
+
+    @Override
+    public void stop() {
+    }
+
+    @Override
+    public EventSeriesLeaderboardsPlace placeToFire() {
+        return new EventSeriesLeaderboardsPlace(currentPresenter.getCtx());
+    }
 }