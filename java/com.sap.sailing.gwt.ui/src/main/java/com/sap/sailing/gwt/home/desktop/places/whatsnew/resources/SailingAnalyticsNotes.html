--- conflicted
+++ resolved
@@ -6,13 +6,9 @@
       <div class="innerContent">
          <h5 class="articleSubheadline">July 2020</h5>
          <ul class="bulletList">
-<<<<<<< HEAD
-                 <li>New menu entries in the header of the SAP Sailing home. Depending on the currently logged in users rights a link to the Administration Console and/or Data Mining is shown.</li>
-         </ul>
-=======
-	    <li>Fixed a problem with cross-track error calculations in case no track can be found for a competitor</li>
-         </ul>        
->>>>>>> 23d2d8f2
+           <li>Fixed a problem with cross-track error calculations in case no track can be found for a competitor</li>
+           <li>New menu entries in the header of the SAP Sailing home. Depending on the currently logged in users rights a link to the Administration Console and/or Data Mining is shown.</li>
+         </ul>
          <h5 class="articleSubheadline">June 2020</h5>
          <ul class="bulletList">
             <li>The "Gap Change" for the first leg will now show the current gap in the first leg rather than
