<!DOCTYPE html>
<html>
<body>
<div id="mainContent">
    <h4 class="articleHeadline">What's New - SAP Sailing Analytics</h4>
    <div class="innerContent">
        <h5 class="articleSubheadline">June 2017</h5>
        <ul class="bulletList">
<<<<<<< HEAD
           <li>User settings are now saved as delta to a usage specific default. For collection based settings,
               this means that removals and additions are being recorded instead of all values of a setting.
               This means, user defaults and document settings will now work together in a much more clever way.
               When loading settings, the old format is also recognized, so that formerly saved settings shouldn't be lost.
               In addition, document settings are now being stored as delta to a user's default settings.
           </li>
           <li>User settings can now also be saved for <code>/gwt/RaceBoard.html</code>.
=======
           <li>Several improvements were implemented regarding user settings:
               <ul>
                    <li>Document settings are saved as delta to the user defaults instead of the delta to the system defaults.
                        In cases where a setting has the value 'A' as system default and 'B' as user default, it's now possible to set it back to 'A' for a document.
                        Settings stored before this change will continue to work with the old overwriting semantic.</li>
                    <li>Collection based settings are now stored as delta to the default set of values. This means that removals and additions are being recorded instead of all values of a setting.
                        Having value 'A' as system default and adding 'B' for the user default and 'C' for one document will select values 'A', 'B' and 'C' for the document.</li>
                    <li>Settings dialogs now have a 'reset to default' button. When pressing this button, user defaults as well as the current document settings are being reset to the system defaults.
                        In addition, the settings dialog is updated to show the system defaults. Those defaults will only take effect for the current view when pressing ok.</li>
                    <li>User settings can now also be saved for <code>/gwt/RaceBoard.html</code>.</li>
                    <li>There is now a new tab in the user profile page, listing all stored settings of the user. You can show the technical settings data and remove specific settings.</li>
               </ul>
>>>>>>> 7d359c47
           </li>
        </ul>
        
        <h5 class="articleSubheadline">May 2017</h5>
        <ul class="bulletList">
           <li>It's now possible to show nationality flags in addition to competitor images in leaderboards if both are available.
               If no competitor images are available, this won't have any effect.
               You can activate this option through the leaderboard settings dialog to be found in various views.
           </li>
        </ul>
        
        <h5 class="articleSubheadline">April 2017</h5>
        <ul class="bulletList">
           <li>Several pages are now enabled to save user settings with the following specifics:
               <ul>
                    <li>In settings dialogs there is a "Make default" button in the lower-left corner which is displayed when saving of settings is enabled. A click on that
                        button causes the system to use the new settings as default values for the same page. This is independent of a race, event or leaderboard to be shown.</li>
                    <li>A click on OK button causes the system to store the settings as document settings. Document settings are only used for the same event, leaderboard or race.
                        When the page is opened for e.g. the same race, the settings used last time are loaded.</li>
                    <li>Settings saved this way are stored locally in the browser's local storage and in the user profile if you are logged in.</li>
                    <li>Settings can be overwritten by URL parameters.</li>
               </ul>
               The following pages are now enabled to provide user settings:
               <ul>
                    <li><code>/gwt/Leaderboard.html</code></li>
                    <li><code>/gwt/RegattaOverview.html</code></li>
                    <li>Leaderboards embedded in <code>/gwt/Home.html</code></li>
               </ul>
               This feature required changing several URL parameters, which means that previously saved bookmarks might work slightly different.
           </li>
           <li>The maneuver loss calculation for penalty circles has been improved. Previously, the end of the
               penalty circle maneuver was considered to be at the last of the two adjacent tack/gybe maneuvers.
               This, usually, is earlier than when approaching the course over ground at the beginning of the
               penalty circle again. With this, the extrapolation of the speed/course at the beginning of
               the maneuver did not last long enough. Furthermore, penalties with strong accelerations during
               the gybing phase could have led to an incorrect inference of the speed and course at the
               beginning of the maneuver. Both of these issues have now been fixed, leading to good results
               also in very specific and unusual speed developments during a penalty circle maneuver.
           </li>
           <li>The advantage line display has been fixed for legs changing their type (upwind/downwind/reach)
               while the race is going on. It now uses the leg type at the same current time point that the
               leaderboard uses for calculating the competitor ranking.
           </li>
           <li>Images in the overall image gallery ("Photographers love Sailing") are now linked with the
               events to which they belong. Clicking the image navigates to the event page.
           </li>
        </ul>
    
        <h5 class="articleSubheadline">March 2017</h5>
        <ul class="bulletList">
           <li>The SAP Sailing Analytics are now also available in French, Portugese, as well as Spanish.
               Find the language chooser in the lower right corner of the footer, or when signed in, go to your user
               profile and set your preferred language.
           </li>
           <li>The application's locale now switches based on the client's "Accept-Language" HTTP header field.
               This means that the application in all its parts will show in the user's default language if
               supported, defaulting to English otherwise.
           </li>
        </ul>    
        <h5 class="articleSubheadline">February 2017</h5>
        <ul class="bulletList">
           <li>The definition of "ride height" for foiling sensors has been changed. Instead of showing
               the ride height calculated by the sensor we are now showing the minimum of the port and
               starboard ride heights. Therefore, this new definition of ride height can be seen as the
               distance of lowest hull part from the water.
           </li>
        </ul>

        <h5 class="articleSubheadline">January 2017</h5>
        <ul class="bulletList">
           <li>An issue with wind-up map rotation which sometimes left the map centered over the African continent has been fixed.
           </li>
        </ul>

        <h5 class="articleSubheadline">October 2016</h5>
        <ul class="bulletList">
           <li>An issue with live re-calculation of the maximum speed over ground (SOG) values has been fixed.
               In some circumstances it was possible that new live data did not properly update the MaxSOG figures.
               Since this depended on the timing of read and write access it could have led to different values
               for different server instances, giving confusing results. The fix provided now ensures that
               the MaxSOG values are properly evaluated when new data has arrived.  
           </li>
           <li>The buoy zone radius is now determined by a configurable regatta property. By default, it is
               set to two hull lengths, and a regatta administrator may choose to change it to any other factor
               such as 3 or 2.5. This determines the default used in the race viewer (RaceBoard.html). Users can
               still change the radius in the map settings to any arbitrary number, deviating from what has
               "officially" been set for the regatta.
           </li>
        </ul>
        
        <h5 class="articleSubheadline">August 2016</h5>
        <ul class="bulletList">
           <li>In order to prepare user-specific configuration support in additional parts of the application,
               various modules now require a user account to be accessed. Please sign up and log in to use their
               full functionality as usual. The following modules are affected:
               <ul>
                    <li><tt>/gwt/Simulator.html</tt></li>
                    <li><tt>/gwt/DataMining.html</tt></li>
               </ul>  
           </li>
        </ul>
        
        <h5 class="articleSubheadline">July 2016</h5>
        <ul class="bulletList">
           <li>The Wind arrow in the top left corner of the race map / player now serves as a toggle button
               for the wind streamlet overlay which can still also be reached through the map settings.
           </li>
           <li>If you want to analyze a race, the navigation slightly changed. The button, which is shown for tracked
               races won't lead you to the race board directly, but provides a small menu. There you can choose from
               several pre-defined analysis, which will launch the race board with respective configurations:
               <ul>
               <li>Replay/Watch live: Launches race board in play mode starting at race start, if race is already
                   finished (Replay) or at the actual time, if the race is currently live (Watch live)
               </li>
               <li>Race analysis: Shows the race results by setting the timer to the end of the race.
                   <i>This option is only available, if the race is already finished.</i>
               </li>
               <li>Start analysis: Shows the race start 10 sec after start and shows the speed over ground (SOG) of
                   the best starters within the competitor chart (zoomed to start).
                   <i>This option is only available, if the race is already started.</i>
               </li>
               <li>Winning lanes: Shows the full lanes of the best competitor, if race is already finished or the of
                   leading competitors if the race is currently live.
               </li>
               </ul>
           </li>
           <li>On the user profile page you now can maintain a list of you favorite boat classes and competitors.
               You can also opt in for notification mails about your favorites to stay informed.
               A requirement for notification mails to work for you is that you entered a valid mail address
               to your user profile and verified the address by clicking the link that has been sent via email.
           </li>
           <li>Users now may choose their preferred language on the user profile page.
               Currently only the mail notification mechanism will accept this setting to send mails in the preferred
               language. This also prepares additional language sensitive feature, e.g. automatically switching the
               website to your preferred language when logged in.
           </li>
           <li>The leaderboard now has a new measure value called "Ride height", which shows the ride height on
               foils of a competitor, if respective data is available (currently ESS only). This information can
               also be shown in the competitor chart on the RaceBaord page.
           </li>
           <li>To visualize multiple information at once, the competitor chart on the RaceBaord page can now be
               configured to show two Y-axes. 
           </li>
        </ul>

        <h5 class="articleSubheadline">May 2016</h5>
        <ul class="bulletList">
           <li>It is now possible to follow races on the RaceBoard, even if there's no wind data available.</li>
        </ul>

        <h5 class="articleSubheadline">April 2016</h5>
        <ul class="bulletList">
            <li>The <tt>/gwt/RaceBoard.html</tt> entry point now accepts an optional parameter "t" in the form
                <tt>[[hh:]mm:]ss</tt>, for example <tt>t=12:34</tt> to place the timer so much after the race start
                if the viewer comes up in Replay mode. You may also use just seconds, as in <tt>t=1234</tt> which
                makes specifying a time <em>before</em> the start somewhat easier (<tt>t=-123</tt> instead of
                <tt>t=-02:-03</tt>).
            </li>
        </ul>

        <h5 class="articleSubheadline">February 2016</h5>
        <ul class="bulletList">
            <li>The website now features a user registration and authentication interface.
                User accounts are currently used to grant special permissions to administrators and moderators.
                New user specific features (e.g. preferences) will be available in the next couple of months.
            </li>
            <li>The RaceBoard URL Parameter "canReplayDuringLiveRaces" has been removed.
                This parameter was used to allow users to trigger autoplay for live races on non-live points in time.
                The permission "CAN_REPLAY_DURING_LIVE_RACES" and role "moderator" now grant this functionality to users.
            </li>
            <li>Mark positions are no longer interpolated between fixes. Instead, when a mark's track is asked for the
                mark's position, the last known position at or before the time point requested will be used. The
                "jumping" of marks in the UI that may otherwise be caused by this is ameliorated by introducing
                the same CSS animation for the marks that is already used for the boats.
            </li>
        </ul>

        <h5 class="articleSubheadline">January 2016</h5>
        <ul class="bulletList">
            <li>Show maneuver markers on the race board by default
                (tacks, jibes and penalty circles) with a smaller icon, which
                shows an info bubble when the marker is clicked. 
                The icon turns green if the direction change is to starboard
                and red if to port.
            </li>
        </ul>
        
        <h5 class="articleSubheadline">December 2015</h5>
        <ul class="bulletList">
	        <li>The advantage line is now animated and moves smoothly with the boats.
                </li>
		    <li>New line hover behavior in race map. When the mouse is moved onto a line, for example the start line, a transparent,
	            wider line is activated behind it that acts as a buffer for the thin line, where the text displayed by the hover is still shown.
	            This makes it easier to hover over the lines. These wider lines can be made semi transparent instead of transparent 
	            by unticking the corresponding checkbox in the settings of the race map. Furthermore the stroke weight of the wider lines can be
	            configured in the same settings dialog.
            </li>
		    <li>The race viewer (RaceBoard.html) now intelligently chooses a layout that suits the screen size.
		        When only little horizontal space is available, only the sail number and nationality but not the
		        competitor's long name is displayed by default. When vertical space is scarce, competitor and wind
		        charts are disabled and more horizontal space can be given to the time slider at the bottom. The
		        leaderboard section can then be scaled to smaller widths and will reduce the column widths better
		        than in the past.
		    </li>
		    <li>With the changes described above, the RaceBoard is now also accessible from the races page on mobile devices.
		    </li>
		    <li>For overall / series leaderboards such as a national sailing league or the Extreme Sailing Series, the
		        live status of the overall leaderboard is now indicated. As long as a live race is ongoing, the respective
		        column in the overall leaderboard is highlighted, and a comment is displayed that indicates which regatta
		        is currently still live.
		    </li>
		</ul>
		
		<h5 class="articleSubheadline">November 2015</h5>

		<ul class="bulletList">
		    <li>The smartphone page provides some structural navigation items for several pages in the upper right burger menu.
		        You will see links to e.g. events, regattas and series when navigating on event and series pages.
		    </li>
		    <li>It is now possible to filter for competitors in the race list of events/regattas.
		        If competitor information is available, there is a filter box in the upper right corner of the races page.
		        The filter is searching for competitors by sail ID as well as the competitor's name.
		    </li>
		    <li>Regattas can now be filtered by boat category in the smartphone page.
		        The filter will be shown for events with multiple regattas if there is more than on boat category associated with the event.
		    </li>
		</ul>
		
		<h5 class="articleSubheadline">October 2015</h5>

		<ul class="bulletList">
		    <li>A variety of tablets will now show the desktop page by default.
		        The mobile version of the website is primarily designed to be used on smartphones,
		        but you can manually switch back to the mobile version by clicking the corresponding link in the page footer.
		    </li>
		    <li>There is some amount of caching on the web page to reduce the consumed traffic for mobile users.
		        Contents aren't loaded again on each page switch. This improves the traffic consumption and loading speed on fast page switches.
		    </li>
		    <li>The fullscreen image viewer (start page and event media page) can automatically slide through the images.
		        This can be turned on by clicking the corresponding icon in the upper right corner of the fullscreen viewer.
		    </li>
		    <li>There is an optimized search and results page for mobile devices now.
		    </li>
		</ul>
		
		<h5 class="articleSubheadline">September 2015</h5>

		<ul class="bulletList">
		    <li>Races in the event/regatta race list can now be shown in 'competition format'.
		        In this format the races and flights are shown in a structural view.
		        In contrast to the default list view there is no grouping by live and finished states and all
		        (including upcoming) races/flights are shown in one structural view.
		    </li>
		    <li>The mobile page now provides regatta overview pages for events having multiple regattas.
		        This page shows live races, an excerpt of the current results as well as statistics for the regatta.
		    </li>
		</ul>
		
		<h5 class="articleSubheadline">August 2015</h5>

		<ul class="bulletList">
		    <li>Series events appear as only one entry in the events list, with a marker that
		        this is only one of a certain number of events in a series. This way, the many series events
		        don't produce clutter in the events list.
		    </li>
		    <li>Bug fix: memory leaks for distance cache have been solved. The issue could
		        also lead to endless recursions, ultimately leading to server lock-ups.
		    </li>
		    <li>Bug fix: master data import detached race logs and regatta logs from database.
		        Log entries added after import on the importing server were not written to the
		        database and therefore were lost upon server restart.
		    </li>
		    <li>There is a smartphone-optimized version of the "solutions" page known from the desktop.
		    </li>
		    <li>The smartphone event history now has a slider that allows swiping through the events of a year.
		    </li>
		</ul>

		<h5 class="articleSubheadline">July 2015</h5>

		<ul class="bulletList">
		    <li>Major improvements to the web page, with specific enhancements for smartphone
		        users. Race lists are now sortable by various criteria by clicking on the column
		        headers. A new fancy progress indicator now also provides visual feedback for
		        multi-fleet regattas. A news ticker box has been implemented, and the event
		        overview page can hold a video player on its stage. The event media gallery section
		        has been greatly improved.
		    </li>
		    <li>Fixed a bug in the wind streamlet visualization. Now the wind streamlets
		        correctly show the wind at the location selected also in wind-up mode.
		    </li>
		    <li>Added the "Course Geometry" option to the map display. With this option selected,
		        the map will show an info text for each leg and the start and finish line (only
		        for one of start/finish line if they are identical), telling the length of the leg
		        or line, respectively, and its angle to the wind. For the start and finish line
		        the advantage of the favored side is shown in meters.
		    </li>
		    <li>The SAP Sailing Analytics start page is now available in the smartphone version.
		        This page features some events that are currently interesting as well as showing a
		        quickfinder for a variety of recent and upcoming events.
		        Previously, the start page redirected to the event history.
		    </li>
		</ul>

		<h5 class="articleSubheadline">May 2015</h5>

		<ul class="bulletList">
		    <li>Competitors can have a separate flag image, such as a club flag to be displayed instead of
		        the nationality flag usually displayed with the sail number. This enables national league events
		        to display the club flags consistently when all nation flags would be the same anyway.
		    </li>
		    <li>The wind estimation from the tracked courses over ground has been improved. It now takes into
		        account any polar data available for the boat class concerned. In particular, this helps to rule
		        out very unlikely gybing angles in downwind clusters that otherwise could have led to an incorrect
		        split of the downwind fleet into two clusters where actually all boats were on the same tack.
		    </li>
		    <li>Some significant improvements have been applied to the simulator feature which is embedded in the
		        race viewer since some time now. The simulator now copes with very shifty wind conditions and finds
		        solutions in scenarios where an upwind leg flips to a reach or even into a downwind leg over time.
		    </li>
		</ul>

		<h5 class="articleSubheadline">April 2015</h5>

		<ul class="bulletList">
		    <li>There is a new map setting "Wind-Up (show wind from top of map)". Selecting it will
		  	align the map's top with the combined true wind average direction around the time currently
		   	selected in the time slider. In this new view there are limitations as to how far you can zoom
		   	out. Furthermore, you will not be able to use the Satellite view with this setting. Tip:
		   	if you want to re-align to wind-up after a major wind shift, un-check the setting, confirm
		   	the setting change, then set it again. A compass shows the true north orientation. Clicking
		   	the compass will toggle between wind-up and north-up display.
		    </li>
		    <li>Bug fixes around addition of the "Regatta Rank" column in the leaderboard which could have
		        distorted the leaderboard's column layout under certain conditions.
		    </li>
		    <li>Bug fix for cumulative points in the leaderboard ("Show added scores for each entry in leaderboard").
		        With this setting, scores of competitors not tracked in the current race were not correctly represented
		        and may have stayed blank.
		    </li>
		    <li>Bug fix for the leg counter in the regatta page: when the first boat has finished, the leg counter went
		        to zero (e.g., "0 of 8"). This has now been fixed, and it will show, e.g., "8 of 8" upon the first boat
		        crossing the finish line.
		    </li>
		</ul>

		<h5 class="articleSubheadline">March 2015</h5>

		<ul class="bulletList">
		    <li>Added competitor chart type for Course Over Ground (COG)
		    </li>
		    <li>Added leaderboard column and competitor chart entry for distances considering
		        gate starts. With gate starts, late starters sail a shorter distance in their first
		        leg. To still make distances comparable, a new metric has been introduced that for a gate
		        start adds the distance between the port side of the start line and the position where
		        the competitor started to the distance sailed in the first leg.
		    </li>
		    <li>The weights of the wind measurement units, the wind estimation and manual wind inputs by the
		        race committee are now used properly for the wind streamlet visualization. This fixes issues
		        with exaggerated weights for an estimated wind direction of very low confidence. 
		    </li>
		    <li>The expand/collapse toggle button in the race viewer's time panel has correct arrows now.
		    </li>
		</ul>

		<h5 class="articleSubheadline">February 2015</h5>

		<ul class="bulletList">
		    <li>The leaderboard offers a new column: "Start delay." It shows the number of seconds that passed
		        since the race start and the time the competitor passes the start mark / start line. As usual,
		        you can sort for this column. For line starts, this is a fairly direct measure of start quality
		        except for port starts which may have to be considered differently. For gate starts, you can use
		        this measure to find out about early and late starters and dig into possible correlations between
		        results and start time point.
		    </li>
		</ul>

		<h5 class="articleSubheadline">January 2015</h5>

		<ul class="bulletList">
		    <li>The race viewer ("RaceBoard.html") now offers a new option in the map settings:
			"Show simulation overlay". Checking this feature will simulate the current leader's leg
			using different strategies and using the wind as it has been measured and estimated.
			This feature becomes particularly interesting when combined with the "Show wind streamlets overlay"
			feature that visualizes the spatial distribution of the wind field over the course.
		    </li>
		    <li>The race viewer is now more resilient against exceptional conditions such as the missing
		        of all wind information and the missing of a course with its waypoints. If no wind information
			is available at all (no wind direction indicator is then shown in the upper left corner of
			the map) then all ranking and distances will be based on a projection onto the course instead
			of onto the wind direction, even for upwind and downwind legs.
		    </li>
		</ul>
	
		<h5 class="articleSubheadline">September 2014</h5>

		<ul class="bulletList">
		    <li>The search feature now also includes results from currently ongoing events that may not yet be
		        included in our archive. Search keywords are now properly used in constructing the query.
		    </li>
		</ul>
		
		<h5 class="articleSubheadline">August 2014</h5>

		<ul class="bulletList">
		    <li>The 2D race viewer, also known as the "Race Board," now comes with a fresh, new design. The orange
		        checkbox toggle buttons that open or close views such as the leaderboard or the charts for wind
		        and competitor comparison, have been replaced by tabs with "&gt;&gt;" symbols. Clicking on those
		        will expand or collapse the respective view. The views can now be resized using the handles attached
		        to the dividers separating the views. They work much better on mobile and touch devices than the splitters
		        used previously did. The settings buttons that used to be integrated with the orange toggle
		        checkbox buttons have now been moved into the views that they control. For example, the map settings
		        button is now displayed on the map, below the zoom control on the right map border.
		    </li>
		    <li>The leaderboard now has an improved search and filter control. Above the table displaying the
		        competitors and their figures is a new field with a text input that you can use to filter for
		        competitors, by their sail number or their name. While filtered, use the checkboxes in front of
		        the table row to add the competitor to or remove it from the selection. Use the "X" button to the
		        right of the search input field to clear the search. To the left of the search input field is a
		        filter symbol that you can use to select and create advanced filtering rules, such as filtering
		        by rank or nationality. Left of the filter button is the leaderboard settings button.
		    </li>
			<li>The leaderboard has a new first column: a selection check box. We hope this makes it easier in
			    particular for users on mobile or other touch devices to select more than one competitor at a time.
			    The old-style multi-selection using the Control and Shift keys, as known well from typical desktop
			    file explorers, still work like they did before. Note that it is possible to sort for the checkbox
			    column, putting the selected competitors at the top of the leaderboard.
			</li>
			<li>When using the auto-zoom feature from the map settings, boats and wind streamlets will now
			    continue to move smoothly as long as the map only needs panning. Please also note that auto-zooming
			    to "tails" may slow down the display considerable, particularly when tracking at high frequency.
			</li>
	        <li>When viewing a single race, the leaderboard now by default does no longer show the regatta rank as
			    the first column (and not as the second one either, given that the first column now usually shows
			    the checkboxes used for selecting items). If you'd like to get the regatta rank column back, also when
			    looking at a single race, please choose it from the leaderboard settings dialog where you can find it
			    in the "Overall Details" section. It may still be a nice column to have when following the last race
			    in a regatta. If you're just interested in the relative regatta rank ordering you may as well sort by
			    the right-most total points column which (surprising to some but welcome by most) sorts by the regatta
			    rank and not by the plain points sum (taking into account medal race and gold/silver/... fleet participations).
			</li>
		</ul>

		<h5 class="articleSubheadline">July 2014</h5>

		<ul class="bulletList">
			<li>The advantage line now uses the wind at the position in the middle of the leg that the
			    competitor to which the line is attached is currently sailing in. Before, the "global" wind
			    average was used which is still displayed in the top left corner of the map. You can understand
			    the details by turning on the "Streamlet" wind visualization in the Map Settings.
			</li>
			<li>Faster wind streamlet loading: when you activate the streamlets for wind visualization, they now
			    display much faster.
			</li>
			<li>Faster boat position display: We found that what you're probably the most interested in when
			    you first open a race map or move the time slider to some very different point in time is the
			    position of the boats at that point in time; and you want to know it fast.
			    The tails which show how the boats got there are also interesting, but you won't blame us as much
			    if it takes a little bit to update them. So we've separated the placement of the boats from the
			    drawing of their tails. Now you may blame us for the tails temporarily not being attached to the
			    boats anymore ;-).
			</li>
		</ul>
	    
		<h5 class="articleSubheadline">June 2014</h5>

		<ul class="bulletList">
			<li>In the "Maps" settings in the RaceBoard page there is a new checkbox named
			    "Show wind streamlets overlay." If you select it and wait for about a minute,
			    a complete wind field will be calculated and visualized as an overlay on top
			    of the race course display. It reacts to you moving the time slider and shows
			    how the wind differs at different locations on the course. Stronger and faster-moving
			    streamlets mean stronger breeze.
			</li>
			<li>Wind is now calculated location-based. At locations closer to a sensor, that sensor
			    has a higher influence on the local wind field than sensors further away. The wind
			    estimations based on the courses sailed are assigned a location that corresponds with
			    the "center of gravity" of the field that was used for the estimation. For example,
			    if the fleet is approaching the windward mark and the wind sensor in on the committee
			    boat on the leeward side of the course, the course-based estimation influences the
			    assumed wind field more on the windward side whereas the sensor counts more for
			    the leeward side.
			</li>
			<li>Switched to the latest version of the Highcharts charting framework. This leads to improvements
			    especially on mobile devices. Charts can be zoomed using pinch gestures now.
			</li>
			<li>To support the use of the SAP Sailing Analytics also for live video streaming formats, we
			    introduced a new URL parameter <tt>viewShowMapControls</tt> for the <tt>Spectator.html</tt>
			    and the <tt>RaceBoard.html</tt> pages. Setting this parameter to "false"
			    will suppress the zoom, pan and map type selection
			    controls on the map display. Example:
			    <a href="http://danishleague2014.sapsailing.com/gwt/Spectator.html?leaderboardGroupName=Danish%20League%202014&showRaceDetails=true&viewShowMapControls=false">http://danishleague2014.sapsailing.com/gwt/Spectator.html?leaderboardGroupName=Danish%20League%202014&showRaceDetails=true&viewShowMapControls=false</a>.
			    When used for the <tt>Spectator.html</tt> URL, this will apply
			    to all <tt>RaceBoard.html</tt> pages (all races) reached from there. Of course, the map
			    can still be panned and zoomed using the usual mouse gestures. A left double click zooms
			    in, a right double click zooms out. Zoom can also be controlled using the mouse wheel.
			    And panning works by clicking on the map and dragging the mouse. Without the map type
			    control, switching to satellite view is not possible (keep this in mind when tracking
			    races in China, see below for Google's random coordinate transformations there).
			</li>
		</ul>
		
		<h5 class="articleSubheadline">May 2014</h5>

		<ul class="bulletList">
			<li>Fixed an issue with the wind speed charts. Charts that only had a single, unchanged
			    wind speed crashed the browser. The solution scales the right hand side Y-axis denoting
			    the wind speed such that it always starts at 0kts.
			</li> 
			<li>Analysis of tacks and jibes around mark passings has now been improved. Before,
			    a jibe followed by a tack that turns in the same direction (e.g., to port) so far
			    was always called a penalty maneuver. Now, if a mark passing separates such a tack
			    from such a jibe, no penalty is called anymore, and the two maneuvers are identified
			    correctly.
			</li>
			<li>Another note on maneuver analysis: we received questions regarding the maneuvers
			    involved in clearing an OCS. The SAP Sailing Analytics treat a clearing of
			    an OCS, going back behind the start line and crossing it again, as if the competitor
			    started again. In particular this means that all maneuvers prior to this new start
			    do not count for the metrics; neither does the distance sailed between the first (OCS)
			    start and the clear start.
			</li>
			<li>A hint regarding the "distance to start line" metrics: please keep in mind that currently this
			    measurement is calculated as the distance of the GPS tracker from the line. Unless the tracker
			    is mounted near the bow (or at the bow sprit, if any), the distance calculated this way will
			    be greater than what counts for crossing the line. Ordering, comparing and aggregating over this
			    figure still makes sense as long as you remember this detail.
			</li>
			<li>Introduced a new leaderboard entry "XTE +/-" featuring a signed cross-track error which shows
			    for a leg and also aggregated for an entire race on which side of the leg a competitor stayed on
			    average. Currently, the "side" is defined as viewing in the leg's direction, so "left" for a downwind
			    leg is the same side as "right" for the corresponding upwind leg.
			</li>
		</ul>
		
		<h5 class="articleSubheadline">April 2014</h5>

		<ul class="bulletList">
			<li>China races, such as in Qingdao, may have the map background displayed at slightly wrong locations.
			    This is due to an intentional random transformation that Google applies to GPS locations for
			    China. You can circumvent this issue by switching to satellite view where the map background is displayed
			    correctly. <img src="/images/mapsatellite.png"/>
			</li>
			<li>Fixed a bug that in some cases has caused the wind chart, the advantage line, the wind indicator on the map
			    and the leaderboard to use slightly different wind values. The problem was related to different averaging and
			    damping methods used for these values which has now been aligned.
			</li>
			<li>Fixed a bug that caused the time spent in a leg, race or regatta to always show the time at the end of the leg
			    if the leg has been started by the competitor at the time point queried, e.g., by the time slider. While this
			    did not have any serious effects in live mode, for replay races this left the leg time and race time constant
				at the total time spent so far up to the end of the last leg the competitor had started at that time.
		    </li>
		</ul>
		
		<h5 class="articleSubheadline">March 2014</h5>

		<ul class="bulletList">
			<li>Added a new setting for a leaderboard called "Show added scores". Using this feature one
			can display added scores for each leaderboard entry. An added score is the sum over all scores
			from the first column to the current column. One can describe it as an intermediate overall score.
			This feature can be used to know the score until a specific race while another race is live and
			constantly changes the overall score.</li>
			
			<li>Added tooltips for leaderboard settings.</li>
			
			<li>Fixed HighPointOverall scheme to also break a tie by looking at the ranks of the last regatta.</li>

			<li>Progress indicator when expanding a race in the RaceBoard view</li>

			<li>Leaderboard column "GPS Lag" shows how far a competitor's GPS signal lags behind the average
			    tracking quality. A background color bar classifies into good/ok/bad (green/yellow/red).</li>
		</ul>
		
		<h5 class="articleSubheadline">February 2014</h5>

		<ul class="bulletList">
			<li>Fixed an issue with boat rotation on Safari browsers</li>

			<li>Maneuver analysis now counts tacks and jibes based on wind
			    at boat position and not based on leg type; subsequently,
			    penalty circle analysis is now based on a tack and a jibe
			    in close succession instead of a full circle.</li>

			<li>Regatta rank and overall rank in competitor chart of leaderboard panel
			    has been fixed; it did erroneously display the rank of the particular
			    race, not the regatta/overall rank after that race.</li>

			<li>Regatta overview now also displays all regatta leaderboards</li>

			<li>Boat colors match tail colors</li>
			
			<li>When selecting boats in leaderboard, de-selected boats' tails turn grey</li>

		</ul>


		<h5 class="articleSubheadline">January 2014</h5>

		<ul class="bulletList">
			<li>Boat movement animated smoothly</li>

			<li>Start and Finish line show line parameters (length, angle to wind,
		advantage) when mouse hovers over them</li>

			<li>Start line has a count-down indicator displayed next to it
		before the start. The count-down is also displayed underneath the time
		slider</li>

			<li>Competitor and Wind charts show pre-start data where possible</li>

			<li>Competitors can be assigned a fixed color which they will keep
		for all races in a regatta</li>

			<li>By default, videos are now shown in a moveable, resizable box embedded in
		the web page. For a two screen setup, the embedded box can be popped out to a
		dedicated browser window.</li>

			<li>Official score corrections for historic races are only applied after
		the respective competitor finished the race. Therefore, in-between race
		scores now correspond with tracking, regardless of final corrected score.</li>
		
		    <li>By using negative playback speed (e.g., -1), replays can be run backwards.</li>

		</ul>
	</div>
</div>
</body>
</html><|MERGE_RESOLUTION|>--- conflicted
+++ resolved
@@ -6,15 +6,6 @@
     <div class="innerContent">
         <h5 class="articleSubheadline">June 2017</h5>
         <ul class="bulletList">
-<<<<<<< HEAD
-           <li>User settings are now saved as delta to a usage specific default. For collection based settings,
-               this means that removals and additions are being recorded instead of all values of a setting.
-               This means, user defaults and document settings will now work together in a much more clever way.
-               When loading settings, the old format is also recognized, so that formerly saved settings shouldn't be lost.
-               In addition, document settings are now being stored as delta to a user's default settings.
-           </li>
-           <li>User settings can now also be saved for <code>/gwt/RaceBoard.html</code>.
-=======
            <li>Several improvements were implemented regarding user settings:
                <ul>
                     <li>Document settings are saved as delta to the user defaults instead of the delta to the system defaults.
@@ -27,7 +18,6 @@
                     <li>User settings can now also be saved for <code>/gwt/RaceBoard.html</code>.</li>
                     <li>There is now a new tab in the user profile page, listing all stored settings of the user. You can show the technical settings data and remove specific settings.</li>
                </ul>
->>>>>>> 7d359c47
            </li>
         </ul>
         
