--- conflicted
+++ resolved
@@ -6,15 +6,13 @@
     <div class="innerContent">
         <h5 class="articleSubheadline">July 2017</h5>
         <ul class="bulletList">
-<<<<<<< HEAD
-           <li>In the list of past events, you can now find some statistics for the current and past years. The statistics can be found at the end of the list of events for a year.
-               To see statistics of a past year, you need to expand the list of events for that year.
-=======
            <li>When using Smartphone Tracking, mark positions obtained by pinging or tracking or manually
                assigning a static position can now be removed using the "Delete Fix" pop-up menu item
                in the Mark Position Editor. It will require removing and re-tracking the race to make
                the removal take effect.
->>>>>>> f1d03a87
+           </li>
+           <li>In the list of past events, you can now find some statistics for the current and past years. The statistics can be found at the end of the list of events for a year.
+               To see statistics of a past year, you need to expand the list of events for that year.
            </li>
         </ul>
         
