--- conflicted
+++ resolved
@@ -4,23 +4,25 @@
 <div id="mainContent">
     <h4 class="articleHeadline">What's New - SAP Sailing Analytics</h4>
     <div class="innerContent">
+        <h5 class="articleSubheadline">October 2017</h5>
+        <ul class="bulletList">
+           <li>When logging in, the page will now switch to the user's preferred language if one is configured in the user profile.
+               In addition, when the user changes the preferred language in the user profile, the page will switch to this language on save.
+           </li>
+        </ul>
+        
         <h5 class="articleSubheadline">August 2017</h5>
         <ul class="bulletList">
            <li>In the list of past events, you can now find some statistics for the current and past years.
                The statistics can be found at the end of the list of events for a year.
                To see statistics of a past year, you need to expand the list of events for that year.
            </li>
-<<<<<<< HEAD
-           <li>When logging in, the page will now switch to the user's preferred language if one is configured in the user profile.
-               In addition, when the user changes the preferred language in the user profile, the page will switch to this language on save.
-=======
            <li>The simulation overlay is now also available prior to the start of a live race. It can
                therefore, e.g., be used to "predict" the best course on the first upwind leg based on
                the latest wind measurements.
            </li>
            <li>In several places you can now find statistics regarding the highest speed and the competitor that produced it (fastest competitor).
                These statistics are available for events and regattas as well as in the yearly statistics.
->>>>>>> 1b09f1ee
            </li>
         </ul>
         
